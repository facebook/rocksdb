--- conflicted
+++ resolved
@@ -800,16 +800,14 @@
 // Return the number of lines where a given pattern was found in a file.
 size_t GetLinesCount(const std::string& fname, const std::string& pattern);
 
-<<<<<<< HEAD
 // Sets up sync points to mock direct IO instead of actually issuing direct IO
 // to the file system.
 void SetupSyncPointsToMockDirectIO();
-=======
+
 // TEST_TMPDIR may be set to /dev/shm in Makefile,
 // but /dev/shm does not support direct IO.
 // Tries to set TEST_TMPDIR to a directory supporting direct IO.
 void ResetTmpDirForDirectIO();
->>>>>>> 40497a87
 
 }  // namespace test
 }  // namespace ROCKSDB_NAMESPACE