//  Copyright (c) 2011-present, Facebook, Inc.  All rights reserved.
//  This source code is licensed under both the GPLv2 (found in the
//  COPYING file in the root directory) and Apache 2.0 License
//  (found in the LICENSE.Apache file in the root directory).
//
// Copyright (c) 2011 The LevelDB Authors. All rights reserved.
// Use of this source code is governed by a BSD-style license that can be
// found in the LICENSE file. See the AUTHORS file for names of contributors.

#include "file/file_prefetch_buffer.h"

#include <algorithm>
#include <mutex>

#include "file/random_access_file_reader.h"
#include "monitoring/histogram.h"
#include "monitoring/iostats_context_imp.h"
#include "port/port.h"
#include "test_util/sync_point.h"
#include "util/random.h"
#include "util/rate_limiter.h"

namespace ROCKSDB_NAMESPACE {
Status FilePrefetchBuffer::Prefetch(const IOOptions& opts,
                                    RandomAccessFileReader* reader,
                                    uint64_t offset, size_t n,
                                    bool for_compaction) {
  if (!enable_ || reader == nullptr) {
    return Status::OK();
  }
  TEST_SYNC_POINT("FilePrefetchBuffer::Prefetch:Start");
  size_t alignment = reader->file()->GetRequiredBufferAlignment();
  size_t offset_ = static_cast<size_t>(offset);
  uint64_t rounddown_offset = Rounddown(offset_, alignment);
  uint64_t roundup_end = Roundup(offset_ + n, alignment);
  uint64_t roundup_len = roundup_end - rounddown_offset;
  assert(roundup_len >= alignment);
  assert(roundup_len % alignment == 0);

  // Check if requested bytes are in the existing buffer_.
  // If all bytes exist -- return.
  // If only a few bytes exist -- reuse them & read only what is really needed.
  //     This is typically the case of incremental reading of data.
  // If no bytes exist in buffer -- full pread.

  Status s;
  uint64_t chunk_offset_in_buffer = 0;
  uint64_t chunk_len = 0;
  bool copy_data_to_new_buffer = false;
  if (buffer_.CurrentSize() > 0 && offset >= buffer_offset_ &&
      offset <= buffer_offset_ + buffer_.CurrentSize()) {
    if (offset + n <= buffer_offset_ + buffer_.CurrentSize()) {
      // All requested bytes are already in the buffer. So no need to Read
      // again.
      return s;
    } else {
      // Only a few requested bytes are in the buffer. memmove those chunk of
      // bytes to the beginning, and memcpy them back into the new buffer if a
      // new buffer is created.
      chunk_offset_in_buffer =
          Rounddown(static_cast<size_t>(offset - buffer_offset_), alignment);
      chunk_len = buffer_.CurrentSize() - chunk_offset_in_buffer;
      assert(chunk_offset_in_buffer % alignment == 0);
      assert(chunk_len % alignment == 0);
      assert(chunk_offset_in_buffer + chunk_len <=
             buffer_offset_ + buffer_.CurrentSize());
      if (chunk_len > 0) {
        copy_data_to_new_buffer = true;
      } else {
        // this reset is not necessary, but just to be safe.
        chunk_offset_in_buffer = 0;
      }
    }
  }

  // Create a new buffer only if current capacity is not sufficient, and memcopy
  // bytes from old buffer if needed (i.e., if chunk_len is greater than 0).
  if (buffer_.Capacity() < roundup_len) {
    buffer_.Alignment(alignment);
    buffer_.AllocateNewBuffer(static_cast<size_t>(roundup_len),
                              copy_data_to_new_buffer, chunk_offset_in_buffer,
                              static_cast<size_t>(chunk_len));
  } else if (chunk_len > 0) {
    // New buffer not needed. But memmove bytes from tail to the beginning since
    // chunk_len is greater than 0.
    buffer_.RefitTail(static_cast<size_t>(chunk_offset_in_buffer),
                      static_cast<size_t>(chunk_len));
  }

  Slice result;
  size_t read_len = static_cast<size_t>(roundup_len - chunk_len);
<<<<<<< HEAD
  s = reader->Read(IOOptions(), rounddown_offset + chunk_len, read_len, &result,
=======
  s = reader->Read(opts, rounddown_offset + chunk_len, read_len, &result,
>>>>>>> ed431616
                   buffer_.BufferStart() + chunk_len, nullptr, for_compaction);
#ifndef NDEBUG
  if (!s.ok() || result.size() < read_len) {
    // Fake an IO error to force db_stress fault injection to ignore
    // truncated read errors
    IGNORE_STATUS_IF_ERROR(Status::IOError());
  }
#endif
  if (s.ok()) {
    buffer_offset_ = rounddown_offset;
    buffer_.Size(static_cast<size_t>(chunk_len) + result.size());
  }
  return s;
}

bool FilePrefetchBuffer::TryReadFromCache(const IOOptions& opts,
                                          uint64_t offset, size_t n,
                                          Slice* result, bool for_compaction) {
  if (track_min_offset_ && offset < min_offset_read_) {
    min_offset_read_ = static_cast<size_t>(offset);
  }
  if (!enable_ || offset < buffer_offset_) {
    return false;
  }

  // If the buffer contains only a few of the requested bytes:
  //    If readahead is enabled: prefetch the remaining bytes + readadhead bytes
  //        and satisfy the request.
  //    If readahead is not enabled: return false.
  if (offset + n > buffer_offset_ + buffer_.CurrentSize()) {
    if (readahead_size_ > 0) {
      assert(file_reader_ != nullptr);
      assert(max_readahead_size_ >= readahead_size_);
      Status s;
      if (for_compaction) {
        s = Prefetch(opts, file_reader_, offset, std::max(n, readahead_size_),
                     for_compaction);
      } else {
        s = Prefetch(opts, file_reader_, offset, n + readahead_size_,
                     for_compaction);
      }
      if (!s.ok()) {
        return false;
      }
      readahead_size_ = std::min(max_readahead_size_, readahead_size_ * 2);
    } else {
      return false;
    }
  }

  uint64_t offset_in_buffer = offset - buffer_offset_;
  *result = Slice(buffer_.BufferStart() + offset_in_buffer, n);
  return true;
}
}  // namespace ROCKSDB_NAMESPACE<|MERGE_RESOLUTION|>--- conflicted
+++ resolved
@@ -89,11 +89,7 @@
 
   Slice result;
   size_t read_len = static_cast<size_t>(roundup_len - chunk_len);
-<<<<<<< HEAD
-  s = reader->Read(IOOptions(), rounddown_offset + chunk_len, read_len, &result,
-=======
   s = reader->Read(opts, rounddown_offset + chunk_len, read_len, &result,
->>>>>>> ed431616
                    buffer_.BufferStart() + chunk_len, nullptr, for_compaction);
 #ifndef NDEBUG
   if (!s.ok() || result.size() < read_len) {
