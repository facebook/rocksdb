--- conflicted
+++ resolved
@@ -154,11 +154,6 @@
       }
 #endif
     }
-<<<<<<< HEAD
-
-=======
-    
->>>>>>> c9b324c1
     if (interim.ok()) {
       {
 #ifndef ROCKSDB_LITE
@@ -197,11 +192,6 @@
     }
 #endif
   }
-<<<<<<< HEAD
-
-=======
-  
->>>>>>> c9b324c1
   if (!interim.ok() && s.ok()) {
     s = interim;
   }
