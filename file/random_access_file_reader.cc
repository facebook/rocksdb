//  Copyright (c) 2011-present, Facebook, Inc.  All rights reserved.
//  This source code is licensed under both the GPLv2 (found in the
//  COPYING file in the root directory) and Apache 2.0 License
//  (found in the LICENSE.Apache file in the root directory).
//
// Copyright (c) 2011 The LevelDB Authors. All rights reserved.
// Use of this source code is governed by a BSD-style license that can be
// found in the LICENSE file. See the AUTHORS file for names of contributors.

#include "file/random_access_file_reader.h"

#include <algorithm>
#include <mutex>

#include "file/file_util.h"
#include "monitoring/histogram.h"
#include "monitoring/iostats_context_imp.h"
#include "port/port.h"
#include "table/format.h"
#include "test_util/sync_point.h"
#include "util/random.h"
#include "util/rate_limiter.h"

namespace ROCKSDB_NAMESPACE {

inline void RecordIOStats(Statistics* stats, Temperature file_temperature,
                          bool is_last_level, size_t size) {
  IOSTATS_ADD(bytes_read, size);
  // record for last/non-last level
  if (is_last_level) {
    RecordTick(stats, LAST_LEVEL_READ_BYTES, size);
    RecordTick(stats, LAST_LEVEL_READ_COUNT, 1);
  } else {
    RecordTick(stats, NON_LAST_LEVEL_READ_BYTES, size);
    RecordTick(stats, NON_LAST_LEVEL_READ_COUNT, 1);
  }

  // record for temperature file
  if (file_temperature != Temperature::kUnknown) {
    switch (file_temperature) {
      case Temperature::kHot:
        IOSTATS_ADD(file_io_stats_by_temperature.hot_file_bytes_read, size);
        IOSTATS_ADD(file_io_stats_by_temperature.hot_file_read_count, 1);
        RecordTick(stats, HOT_FILE_READ_BYTES, size);
        RecordTick(stats, HOT_FILE_READ_COUNT, 1);
        break;
      case Temperature::kWarm:
        IOSTATS_ADD(file_io_stats_by_temperature.warm_file_bytes_read, size);
        IOSTATS_ADD(file_io_stats_by_temperature.warm_file_read_count, 1);
        RecordTick(stats, WARM_FILE_READ_BYTES, size);
        RecordTick(stats, WARM_FILE_READ_COUNT, 1);
        break;
      case Temperature::kCold:
        IOSTATS_ADD(file_io_stats_by_temperature.cold_file_bytes_read, size);
        IOSTATS_ADD(file_io_stats_by_temperature.cold_file_read_count, 1);
        RecordTick(stats, COLD_FILE_READ_BYTES, size);
        RecordTick(stats, COLD_FILE_READ_COUNT, 1);
        break;
      default:
        break;
    }
  }
}

IOStatus RandomAccessFileReader::Create(
    const std::shared_ptr<FileSystem>& fs, const std::string& fname,
    const FileOptions& file_opts,
    std::unique_ptr<RandomAccessFileReader>* reader, IODebugContext* dbg) {
  std::unique_ptr<FSRandomAccessFile> file;
  IOStatus io_s = fs->NewRandomAccessFile(fname, file_opts, &file, dbg);
  if (io_s.ok()) {
    reader->reset(new RandomAccessFileReader(std::move(file), fname));
  }
  return io_s;
}

IOStatus RandomAccessFileReader::Read(
    const IOOptions& opts, uint64_t offset, size_t n, Slice* result,
    char* scratch, AlignedBuf* aligned_buf,
    Env::IOPriority rate_limiter_priority) const {
  (void)aligned_buf;

  TEST_SYNC_POINT_CALLBACK("RandomAccessFileReader::Read", nullptr);

  // To be paranoid: modify scratch a little bit, so in case underlying
  // FileSystem doesn't fill the buffer but return success and `scratch` returns
  // contains a previous block, returned value will not pass checksum.
  if (n > 0 && scratch != nullptr) {
    // This byte might not change anything for direct I/O case, but it's OK.
    scratch[0]++;
  }

  IOStatus io_s;
  uint64_t elapsed = 0;
  {
    StopWatch sw(clock_, stats_, hist_type_,
                 (stats_ != nullptr) ? &elapsed : nullptr, true /*overwrite*/,
                 true /*delay_enabled*/);
    auto prev_perf_level = GetPerfLevel();
    IOSTATS_TIMER_GUARD(read_nanos);
    if (use_direct_io()) {
#ifndef ROCKSDB_LITE
      size_t alignment = file_->GetRequiredBufferAlignment();
      size_t aligned_offset =
          TruncateToPageBoundary(alignment, static_cast<size_t>(offset));
      size_t offset_advance = static_cast<size_t>(offset) - aligned_offset;
      size_t read_size =
          Roundup(static_cast<size_t>(offset + n), alignment) - aligned_offset;
      AlignedBuffer buf;
      buf.Alignment(alignment);
      buf.AllocateNewBuffer(read_size);
      while (buf.CurrentSize() < read_size) {
        size_t allowed;
        if (rate_limiter_priority != Env::IO_TOTAL &&
            rate_limiter_ != nullptr) {
          allowed = rate_limiter_->RequestToken(
              buf.Capacity() - buf.CurrentSize(), buf.Alignment(),
              rate_limiter_priority, stats_, RateLimiter::OpType::kRead);
        } else {
          assert(buf.CurrentSize() == 0);
          allowed = read_size;
        }
        Slice tmp;

        FileOperationInfo::StartTimePoint start_ts;
        uint64_t orig_offset = 0;
        if (ShouldNotifyListeners()) {
          start_ts = FileOperationInfo::StartNow();
          orig_offset = aligned_offset + buf.CurrentSize();
        }

        {
          IOSTATS_CPU_TIMER_GUARD(cpu_read_nanos, clock_);
          // Only user reads are expected to specify a timeout. And user reads
          // are not subjected to rate_limiter and should go through only
          // one iteration of this loop, so we don't need to check and adjust
          // the opts.timeout before calling file_->Read
          assert(!opts.timeout.count() || allowed == read_size);
          io_s = file_->Read(aligned_offset + buf.CurrentSize(), allowed, opts,
                             &tmp, buf.Destination(), nullptr);
        }
        if (ShouldNotifyListeners()) {
          auto finish_ts = FileOperationInfo::FinishNow();
          NotifyOnFileReadFinish(orig_offset, tmp.size(), start_ts, finish_ts,
                                 io_s);
          if (!io_s.ok()) {
            NotifyOnIOError(io_s, FileOperationType::kRead, file_name(),
                            tmp.size(), orig_offset);
          }
        }

        buf.Size(buf.CurrentSize() + tmp.size());
        if (!io_s.ok() || tmp.size() < allowed) {
          break;
        }
      }
      size_t res_len = 0;
      if (io_s.ok() && offset_advance < buf.CurrentSize()) {
        res_len = std::min(buf.CurrentSize() - offset_advance, n);
        if (aligned_buf == nullptr) {
          buf.Read(scratch, offset_advance, res_len);
        } else {
          scratch = buf.BufferStart() + offset_advance;
          aligned_buf->reset(buf.Release());
        }
      }
      *result = Slice(scratch, res_len);
#endif  // !ROCKSDB_LITE
    } else {
      size_t pos = 0;
      const char* res_scratch = nullptr;
      while (pos < n) {
        size_t allowed;
        if (rate_limiter_priority != Env::IO_TOTAL &&
            rate_limiter_ != nullptr) {
          if (rate_limiter_->IsRateLimited(RateLimiter::OpType::kRead)) {
            sw.DelayStart();
          }
          allowed = rate_limiter_->RequestToken(n - pos, 0 /* alignment */,
                                                rate_limiter_priority, stats_,
                                                RateLimiter::OpType::kRead);
          if (rate_limiter_->IsRateLimited(RateLimiter::OpType::kRead)) {
            sw.DelayStop();
          }
        } else {
          allowed = n;
        }
        Slice tmp_result;

#ifndef ROCKSDB_LITE
        FileOperationInfo::StartTimePoint start_ts;
        if (ShouldNotifyListeners()) {
          start_ts = FileOperationInfo::StartNow();
        }
#endif

        {
          IOSTATS_CPU_TIMER_GUARD(cpu_read_nanos, clock_);
          // Only user reads are expected to specify a timeout. And user reads
          // are not subjected to rate_limiter and should go through only
          // one iteration of this loop, so we don't need to check and adjust
          // the opts.timeout before calling file_->Read
          assert(!opts.timeout.count() || allowed == n);
          io_s = file_->Read(offset + pos, allowed, opts, &tmp_result,
                             scratch + pos, nullptr);
        }
#ifndef ROCKSDB_LITE
        if (ShouldNotifyListeners()) {
          auto finish_ts = FileOperationInfo::FinishNow();
          NotifyOnFileReadFinish(offset + pos, tmp_result.size(), start_ts,
                                 finish_ts, io_s);

          if (!io_s.ok()) {
            NotifyOnIOError(io_s, FileOperationType::kRead, file_name(),
                            tmp_result.size(), offset + pos);
          }
        }
#endif
        if (res_scratch == nullptr) {
          // we can't simply use `scratch` because reads of mmap'd files return
          // data in a different buffer.
          res_scratch = tmp_result.data();
        } else {
          // make sure chunks are inserted contiguously into `res_scratch`.
          assert(tmp_result.data() == res_scratch + pos);
        }
        pos += tmp_result.size();
        if (!io_s.ok() || tmp_result.size() < allowed) {
          break;
        }
      }
      *result = Slice(res_scratch, io_s.ok() ? pos : 0);
    }
    RecordIOStats(stats_, file_temperature_, is_last_level_, result->size());
    SetPerfLevel(prev_perf_level);
  }
  if (stats_ != nullptr && file_read_hist_ != nullptr) {
    file_read_hist_->Add(elapsed);
  }

  return io_s;
}

size_t End(const FSReadRequest& r) {
  return static_cast<size_t>(r.offset) + r.len;
}

FSReadRequest Align(const FSReadRequest& r, size_t alignment) {
  FSReadRequest req;
  req.offset = static_cast<uint64_t>(
    TruncateToPageBoundary(alignment, static_cast<size_t>(r.offset)));
  req.len = Roundup(End(r), alignment) - req.offset;
  req.scratch = nullptr;
  return req;
}

bool TryMerge(FSReadRequest* dest, const FSReadRequest& src) {
  size_t dest_offset = static_cast<size_t>(dest->offset);
  size_t src_offset = static_cast<size_t>(src.offset);
  size_t dest_end = End(*dest);
  size_t src_end = End(src);
  if (std::max(dest_offset, src_offset) > std::min(dest_end, src_end)) {
    return false;
  }
  dest->offset = static_cast<uint64_t>(std::min(dest_offset, src_offset));
  dest->len = std::max(dest_end, src_end) - dest->offset;
  return true;
}

IOStatus RandomAccessFileReader::MultiRead(
    const IOOptions& opts, FSReadRequest* read_reqs, size_t num_reqs,
    AlignedBuf* aligned_buf, Env::IOPriority rate_limiter_priority) const {
  (void)aligned_buf;  // suppress warning of unused variable in LITE mode
  assert(num_reqs > 0);

#ifndef NDEBUG
  for (size_t i = 0; i < num_reqs - 1; ++i) {
    assert(read_reqs[i].offset <= read_reqs[i + 1].offset);
  }
#endif  // !NDEBUG

  // To be paranoid modify scratch a little bit, so in case underlying
  // FileSystem doesn't fill the buffer but return success and `scratch` returns
  // contains a previous block, returned value will not pass checksum.
  // This byte might not change anything for direct I/O case, but it's OK.
  for (size_t i = 0; i < num_reqs; i++) {
    FSReadRequest& r = read_reqs[i];
    if (r.len > 0 && r.scratch != nullptr) {
      r.scratch[0]++;
    }
  }

  IOStatus io_s;
  uint64_t elapsed = 0;
  {
    StopWatch sw(clock_, stats_, hist_type_,
                 (stats_ != nullptr) ? &elapsed : nullptr, true /*overwrite*/,
                 true /*delay_enabled*/);
    auto prev_perf_level = GetPerfLevel();
    IOSTATS_TIMER_GUARD(read_nanos);

    FSReadRequest* fs_reqs = read_reqs;
    size_t num_fs_reqs = num_reqs;
#ifndef ROCKSDB_LITE
    std::vector<FSReadRequest> aligned_reqs;
    if (use_direct_io()) {
      // num_reqs is the max possible size,
      // this can reduce std::vecector's internal resize operations.
      aligned_reqs.reserve(num_reqs);
      // Align and merge the read requests.
      size_t alignment = file_->GetRequiredBufferAlignment();
      for (size_t i = 0; i < num_reqs; i++) {
        const auto& r = Align(read_reqs[i], alignment);
        if (i == 0) {
          // head
          aligned_reqs.push_back(r);

        } else if (!TryMerge(&aligned_reqs.back(), r)) {
          // head + n
          aligned_reqs.push_back(r);

        } else {
          // unused
          r.status.PermitUncheckedError();
        }
      }
      TEST_SYNC_POINT_CALLBACK("RandomAccessFileReader::MultiRead:AlignedReqs",
                               &aligned_reqs);

      // Allocate aligned buffer and let scratch buffers point to it.
      size_t total_len = 0;
      for (const auto& r : aligned_reqs) {
        total_len += r.len;
      }
      AlignedBuffer buf;
      buf.Alignment(alignment);
      buf.AllocateNewBuffer(total_len);
      char* scratch = buf.BufferStart();
      for (auto& r : aligned_reqs) {
        r.scratch = scratch;
        scratch += r.len;
      }

      aligned_buf->reset(buf.Release());
      fs_reqs = aligned_reqs.data();
      num_fs_reqs = aligned_reqs.size();
    }
#endif  // ROCKSDB_LITE

#ifndef ROCKSDB_LITE
    FileOperationInfo::StartTimePoint start_ts;
    if (ShouldNotifyListeners()) {
      start_ts = FileOperationInfo::StartNow();
    }
#endif  // ROCKSDB_LITE

    {
      IOSTATS_CPU_TIMER_GUARD(cpu_read_nanos, clock_);
      if (rate_limiter_priority != Env::IO_TOTAL && rate_limiter_ != nullptr) {
        // TODO: ideally we should call `RateLimiter::RequestToken()` for
        // allowed bytes to multi-read and then consume those bytes by
        // satisfying as many requests in `MultiRead()` as possible, instead of
        // what we do here, which can cause burst when the
        // `total_multi_read_size` is big.
        size_t total_multi_read_size = 0;
        assert(fs_reqs != nullptr);
        for (size_t i = 0; i < num_fs_reqs; ++i) {
          FSReadRequest& req = fs_reqs[i];
          total_multi_read_size += req.len;
        }
        size_t remaining_bytes = total_multi_read_size;
        size_t request_bytes = 0;
        while (remaining_bytes > 0) {
          request_bytes = std::min(
              static_cast<size_t>(rate_limiter_->GetSingleBurstBytes()),
              remaining_bytes);
          rate_limiter_->Request(request_bytes, rate_limiter_priority,
                                 nullptr /* stats */,
                                 RateLimiter::OpType::kRead);
          remaining_bytes -= request_bytes;
        }
      }
      io_s = file_->MultiRead(fs_reqs, num_fs_reqs, opts, nullptr);
      RecordInHistogram(stats_, MULTIGET_IO_BATCH_SIZE, num_fs_reqs);
    }

#ifndef ROCKSDB_LITE
    if (use_direct_io()) {
      // Populate results in the unaligned read requests.
      size_t aligned_i = 0;
      for (size_t i = 0; i < num_reqs; i++) {
        auto& r = read_reqs[i];
        if (static_cast<size_t>(r.offset) > End(aligned_reqs[aligned_i])) {
          aligned_i++;
        }
        const auto& fs_r = fs_reqs[aligned_i];
        r.status = fs_r.status;
        if (r.status.ok()) {
          uint64_t offset = r.offset - fs_r.offset;
          if (fs_r.result.size() <= offset) {
            // No byte in the read range is returned.
            r.result = Slice();
          } else {
            size_t len = std::min(
                r.len, static_cast<size_t>(fs_r.result.size() - offset));
            r.result = Slice(fs_r.scratch + offset, len);
          }
        } else {
          r.result = Slice();
        }
      }
    }
#endif  // ROCKSDB_LITE

    for (size_t i = 0; i < num_reqs; ++i) {
#ifndef ROCKSDB_LITE
      if (ShouldNotifyListeners()) {
        auto finish_ts = FileOperationInfo::FinishNow();
        NotifyOnFileReadFinish(read_reqs[i].offset, read_reqs[i].result.size(),
                               start_ts, finish_ts, read_reqs[i].status);
      }
      if (!read_reqs[i].status.ok()) {
        NotifyOnIOError(read_reqs[i].status, FileOperationType::kRead,
                        file_name(), read_reqs[i].result.size(),
                        read_reqs[i].offset);
      }

#endif  // ROCKSDB_LITE
      RecordIOStats(stats_, file_temperature_, is_last_level_,
                    read_reqs[i].result.size());
    }
    SetPerfLevel(prev_perf_level);
  }
  if (stats_ != nullptr && file_read_hist_ != nullptr) {
    file_read_hist_->Add(elapsed);
  }

  return io_s;
}

IOStatus RandomAccessFileReader::PrepareIOOptions(const ReadOptions& ro,
                                                  IOOptions& opts) {
  if (clock_ != nullptr) {
    return PrepareIOFromReadOptions(ro, clock_, opts);
  } else {
    return PrepareIOFromReadOptions(ro, SystemClock::Default().get(), opts);
  }
}

IOStatus RandomAccessFileReader::ReadAsync(
    FSReadRequest& req, const IOOptions& opts,
    std::function<void(const FSReadRequest&, void*)> cb, void* cb_arg,
    void** io_handle, IOHandleDeleter* del_fn, AlignedBuf* aligned_buf) {
  IOStatus s;
  // Create a callback and populate info.
  auto read_async_callback =
      std::bind(&RandomAccessFileReader::ReadAsyncCallback, this,
                std::placeholders::_1, std::placeholders::_2);
  ReadAsyncInfo* read_async_info =
      new ReadAsyncInfo(cb, cb_arg, clock_->NowMicros());

#ifndef ROCKSDB_LITE
  if (ShouldNotifyListeners()) {
    read_async_info->fs_start_ts_ = FileOperationInfo::StartNow();
  }
#endif

<<<<<<< HEAD
  IOStatus s = file_->ReadAsync(req, opts, read_async_callback, read_async_info,
                                io_handle, del_fn, nullptr /*dbg*/);
=======
  size_t alignment = file_->GetRequiredBufferAlignment();
  bool is_aligned = (req.offset & (alignment - 1)) == 0 &&
                    (req.len & (alignment - 1)) == 0 &&
                    (uintptr_t(req.scratch) & (alignment - 1)) == 0;
  read_async_info->is_aligned_ = is_aligned;

  uint64_t elapsed = 0;
  if (use_direct_io() && is_aligned == false) {
    FSReadRequest aligned_req = Align(req, alignment);
    aligned_req.status.PermitUncheckedError();

    // Allocate aligned buffer.
    read_async_info->buf_.Alignment(alignment);
    read_async_info->buf_.AllocateNewBuffer(aligned_req.len);

    // Set rem fields in aligned FSReadRequest.
    aligned_req.scratch = read_async_info->buf_.BufferStart();

    // Set user provided fields to populate back in callback.
    read_async_info->user_scratch_ = req.scratch;
    read_async_info->user_aligned_buf_ = aligned_buf;
    read_async_info->user_len_ = req.len;
    read_async_info->user_offset_ = req.offset;
    read_async_info->user_result_ = req.result;

    assert(read_async_info->buf_.CurrentSize() == 0);

    StopWatch sw(clock_, nullptr /*stats*/, 0 /*hist_type*/, &elapsed,
                 true /*overwrite*/, true /*delay_enabled*/);
    s = file_->ReadAsync(aligned_req, opts, read_async_callback,
                         read_async_info, io_handle, del_fn, nullptr /*dbg*/);
  } else {
    StopWatch sw(clock_, nullptr /*stats*/, 0 /*hist_type*/, &elapsed,
                 true /*overwrite*/, true /*delay_enabled*/);
    s = file_->ReadAsync(req, opts, read_async_callback, read_async_info,
                         io_handle, del_fn, nullptr /*dbg*/);
  }
  RecordTick(stats_, READ_ASYNC_MICROS, elapsed);

>>>>>>> bf2c3351
// Suppress false positive clang analyzer warnings.
// Memory is not released if file_->ReadAsync returns !s.ok(), because
// ReadAsyncCallback is never called in that case. If ReadAsyncCallback is
// called then ReadAsync should always return IOStatus::OK().
#ifndef __clang_analyzer__
  if (!s.ok()) {
    delete read_async_info;
  }
#endif  // __clang_analyzer__

  return s;
}

void RandomAccessFileReader::ReadAsyncCallback(const FSReadRequest& req,
                                               void* cb_arg) {
  ReadAsyncInfo* read_async_info = static_cast<ReadAsyncInfo*>(cb_arg);
  assert(read_async_info);
  assert(read_async_info->cb_);

  if (use_direct_io() && read_async_info->is_aligned_ == false) {
    // Create FSReadRequest with user provided fields.
    FSReadRequest user_req;
    user_req.scratch = read_async_info->user_scratch_;
    user_req.offset = read_async_info->user_offset_;
    user_req.len = read_async_info->user_len_;

    // Update results in user_req.
    user_req.result = req.result;
    user_req.status = req.status;

    read_async_info->buf_.Size(read_async_info->buf_.CurrentSize() +
                               req.result.size());

    size_t offset_advance_len = static_cast<size_t>(
        /*offset_passed_by_user=*/read_async_info->user_offset_ -
        /*aligned_offset=*/req.offset);

    size_t res_len = 0;
    if (req.status.ok() &&
        offset_advance_len < read_async_info->buf_.CurrentSize()) {
      res_len =
          std::min(read_async_info->buf_.CurrentSize() - offset_advance_len,
                   read_async_info->user_len_);
      if (read_async_info->user_aligned_buf_ == nullptr) {
        // Copy the data into user's scratch.
// Clang analyzer assumes that it will take use_direct_io() == false in
// ReadAsync and use_direct_io() == true in Callback which cannot be true.
#ifndef __clang_analyzer__
        read_async_info->buf_.Read(user_req.scratch, offset_advance_len,
                                   res_len);
#endif  // __clang_analyzer__
      } else {
        // Set aligned_buf provided by user without additional copy.
        user_req.scratch =
            read_async_info->buf_.BufferStart() + offset_advance_len;
        read_async_info->user_aligned_buf_->reset(
            read_async_info->buf_.Release());
      }
      user_req.result = Slice(user_req.scratch, res_len);
    } else {
      // Either req.status is not ok or data was not read.
      user_req.result = Slice();
    }
    read_async_info->cb_(user_req, read_async_info->cb_arg_);
  } else {
    read_async_info->cb_(req, read_async_info->cb_arg_);
  }

  // Update stats and notify listeners.
  if (stats_ != nullptr && file_read_hist_ != nullptr) {
    // elapsed doesn't take into account delay and overwrite as StopWatch does
    // in Read.
    uint64_t elapsed = clock_->NowMicros() - read_async_info->start_time_;
    file_read_hist_->Add(elapsed);
  }
  if (req.status.ok()) {
    RecordInHistogram(stats_, ASYNC_READ_BYTES, req.result.size());
  } else if (!req.status.IsAborted()) {
    RecordTick(stats_, ASYNC_READ_ERROR_COUNT, 1);
  }
#ifndef ROCKSDB_LITE
  if (ShouldNotifyListeners()) {
    auto finish_ts = FileOperationInfo::FinishNow();
    NotifyOnFileReadFinish(req.offset, req.result.size(),
                           read_async_info->fs_start_ts_, finish_ts,
                           req.status);
  }
  if (!req.status.ok()) {
    NotifyOnIOError(req.status, FileOperationType::kRead, file_name(),
                    req.result.size(), req.offset);
  }
#endif
  RecordIOStats(stats_, file_temperature_, is_last_level_, req.result.size());
  delete read_async_info;
}
}  // namespace ROCKSDB_NAMESPACE<|MERGE_RESOLUTION|>--- conflicted
+++ resolved
@@ -465,10 +465,6 @@
   }
 #endif
 
-<<<<<<< HEAD
-  IOStatus s = file_->ReadAsync(req, opts, read_async_callback, read_async_info,
-                                io_handle, del_fn, nullptr /*dbg*/);
-=======
   size_t alignment = file_->GetRequiredBufferAlignment();
   bool is_aligned = (req.offset & (alignment - 1)) == 0 &&
                     (req.len & (alignment - 1)) == 0 &&
@@ -508,7 +504,6 @@
   }
   RecordTick(stats_, READ_ASYNC_MICROS, elapsed);
 
->>>>>>> bf2c3351
 // Suppress false positive clang analyzer warnings.
 // Memory is not released if file_->ReadAsync returns !s.ok(), because
 // ReadAsyncCallback is never called in that case. If ReadAsyncCallback is
