# Copyright (c) 2011 The LevelDB Authors. All rights reserved.
# Use of this source code is governed by a BSD-style license that can be
# found in the LICENSE file. See the AUTHORS file for names of contributors.

# Inherit some settings from environment variables, if available

#-----------------------------------------------

BASH_EXISTS := $(shell which bash)
SHELL := $(shell which bash)
# Default to python3. Some distros like CentOS 8 do not have `python`.
ifeq ($(origin PYTHON), undefined)
	PYTHON := $(shell which python3 || which python || echo python3)
endif
export PYTHON

CLEAN_FILES = # deliberately empty, so we can append below.
CFLAGS += ${EXTRA_CFLAGS}
CXXFLAGS += ${EXTRA_CXXFLAGS}
LDFLAGS += $(EXTRA_LDFLAGS)
MACHINE ?= $(shell uname -m)
ARFLAGS = ${EXTRA_ARFLAGS} rs
STRIPFLAGS = -S -x

# Transform parallel LOG output into something more readable.
perl_command = perl -n \
  -e '@a=split("\t",$$_,-1); $$t=$$a[8];'				\
  -e '$$t =~ /.*if\s\[\[\s"(.*?\.[\w\/]+)/ and $$t=$$1;'		\
  -e '$$t =~ s,^\./,,;'							\
  -e '$$t =~ s, >.*,,; chomp $$t;'					\
  -e '$$t =~ /.*--gtest_filter=(.*?\.[\w\/]+)/ and $$t=$$1;'		\
  -e 'printf "%7.3f %s %s\n", $$a[3], $$a[6] == 0 ? "PASS" : "FAIL", $$t'
quoted_perl_command = $(subst ','\'',$(perl_command))

# DEBUG_LEVEL can have three values:
# * DEBUG_LEVEL=2; this is the ultimate debug mode. It will compile rocksdb
# without any optimizations. To compile with level 2, issue `make dbg`
# * DEBUG_LEVEL=1; debug level 1 enables all assertions and debug code, but
# compiles rocksdb with -O2 optimizations. this is the default debug level.
# `make all` or `make <binary_target>` compile RocksDB with debug level 1.
# We use this debug level when developing RocksDB.
# * DEBUG_LEVEL=0; this is the debug level we use for release. If you're
# running rocksdb in production you most definitely want to compile RocksDB
# with debug level 0. To compile with level 0, run `make shared_lib`,
# `make install-shared`, `make static_lib`, `make install-static` or
# `make install`

# Set the default DEBUG_LEVEL to 1
DEBUG_LEVEL?=1

# LIB_MODE says whether or not to use/build "shared" or "static" libraries.
# Mode "static" means to link against static libraries (.a)
# Mode "shared" means to link against shared libraries (.so, .sl, .dylib, etc)
#
# Set the default LIB_MODE to static
LIB_MODE?=static

ifeq ($(MAKECMDGOALS),dbg)
	DEBUG_LEVEL=2
endif

ifeq ($(MAKECMDGOALS),clean)
	DEBUG_LEVEL=0
endif

ifeq ($(MAKECMDGOALS),release)
	DEBUG_LEVEL=0
endif

ifeq ($(MAKECMDGOALS),shared_lib)
	LIB_MODE=shared
	DEBUG_LEVEL=0
endif

ifeq ($(MAKECMDGOALS),install-shared)
	LIB_MODE=shared
	DEBUG_LEVEL=0
endif

ifeq ($(MAKECMDGOALS),static_lib)
	DEBUG_LEVEL=0
	LIB_MODE=static
endif

ifeq ($(MAKECMDGOALS),install-static)
	DEBUG_LEVEL=0
	LIB_MODE=static
endif

ifeq ($(MAKECMDGOALS),install)
	DEBUG_LEVEL=0
endif


ifneq ($(findstring jtest, $(MAKECMDGOALS)),)
	OBJ_DIR=jl
	LIB_MODE=shared
endif

ifneq ($(findstring rocksdbjava, $(MAKECMDGOALS)),)
	LIB_MODE=shared
        ifneq ($(findstring rocksdbjavastatic, $(MAKECMDGOALS)),)
		OBJ_DIR=jls
	        ifneq ($(DEBUG_LEVEL),2)
	            DEBUG_LEVEL=0
                endif
                ifeq ($(MAKECMDGOALS),rocksdbjavastaticpublish)
	            DEBUG_LEVEL=0
                endif
	else
		OBJ_DIR=jl
	endif
endif

$(info $$DEBUG_LEVEL is ${DEBUG_LEVEL})

# Lite build flag.
LITE ?= 0
ifeq ($(LITE), 0)
ifneq ($(filter -DROCKSDB_LITE,$(OPT)),)
  # Be backward compatible and support older format where OPT=-DROCKSDB_LITE is
  # specified instead of LITE=1 on the command line.
  LITE=1
endif
else ifeq ($(LITE), 1)
ifeq ($(filter -DROCKSDB_LITE,$(OPT)),)
	OPT += -DROCKSDB_LITE
endif
endif

# Figure out optimize level.
ifneq ($(DEBUG_LEVEL), 2)
ifeq ($(LITE), 0)
	OPTIMIZE_LEVEL ?= -O2
else
	OPTIMIZE_LEVEL ?= -Os
endif
endif
# `OPTIMIZE_LEVEL` is empty when the user does not set it and `DEBUG_LEVEL=2`.
# In that case, the compiler default (`-O0` for gcc and clang) will be used.
OPT += $(OPTIMIZE_LEVEL)

# compile with -O2 if debug level is not 2
ifneq ($(DEBUG_LEVEL), 2)
OPT += -fno-omit-frame-pointer
# Skip for archs that don't support -momit-leaf-frame-pointer
ifeq (,$(shell $(CXX) -fsyntax-only -momit-leaf-frame-pointer -xc /dev/null 2>&1))
OPT += -momit-leaf-frame-pointer
endif
endif

ifeq (,$(shell $(CXX) -fsyntax-only -maltivec -xc /dev/null 2>&1))
CXXFLAGS += -DHAS_ALTIVEC
CFLAGS += -DHAS_ALTIVEC
HAS_ALTIVEC=1
endif

ifeq (,$(shell $(CXX) -fsyntax-only -mcpu=power8 -xc /dev/null 2>&1))
CXXFLAGS += -DHAVE_POWER8
CFLAGS +=  -DHAVE_POWER8
HAVE_POWER8=1
endif

ifeq (,$(shell $(CXX) -fsyntax-only -march=armv8-a+crc+crypto -xc /dev/null 2>&1))
CXXFLAGS += -march=armv8-a+crc+crypto
CFLAGS += -march=armv8-a+crc+crypto
ARMCRC_SOURCE=1
endif

# if we're compiling for shared libraries, add the shared flags
ifeq ($(LIB_MODE),shared)
CXXFLAGS += $(PLATFORM_SHARED_CFLAGS) -DROCKSDB_DLL
CFLAGS +=  $(PLATFORM_SHARED_CFLAGS) -DROCKSDB_DLL
endif

# if we're compiling for release, compile without debug code (-DNDEBUG)
ifeq ($(DEBUG_LEVEL),0)
OPT += -DNDEBUG

ifneq ($(USE_RTTI), 1)
	CXXFLAGS += -fno-rtti
else
	CXXFLAGS += -DROCKSDB_USE_RTTI
endif
else
ifneq ($(USE_RTTI), 0)
	CXXFLAGS += -DROCKSDB_USE_RTTI
else
	CXXFLAGS += -fno-rtti
endif

ifdef ASSERT_STATUS_CHECKED
ifeq ($(filter -DROCKSDB_ASSERT_STATUS_CHECKED,$(OPT)),)
	OPT += -DROCKSDB_ASSERT_STATUS_CHECKED
endif
endif

$(warning Warning: Compiling in debug mode. Don't use the resulting binary in production)
endif

# `USE_LTO=1` enables link-time optimizations. Among other things, this enables
# more devirtualization opportunities and inlining across translation units.
# This can save significant overhead introduced by RocksDB's pluggable
# interfaces/internal abstractions, like in the iterator hierarchy. It works
# better when combined with profile-guided optimizations (not currently
# supported natively in Makefile).
ifeq ($(USE_LTO), 1)
	CXXFLAGS += -flto
	LDFLAGS += -flto -fuse-linker-plugin
endif

#-----------------------------------------------
include src.mk

AM_DEFAULT_VERBOSITY ?= 0

AM_V_GEN = $(am__v_GEN_$(V))
am__v_GEN_ = $(am__v_GEN_$(AM_DEFAULT_VERBOSITY))
am__v_GEN_0 = @echo "  GEN     " $@;
am__v_GEN_1 =
AM_V_at = $(am__v_at_$(V))
am__v_at_ = $(am__v_at_$(AM_DEFAULT_VERBOSITY))
am__v_at_0 = @
am__v_at_1 =

AM_V_CC = $(am__v_CC_$(V))
am__v_CC_ = $(am__v_CC_$(AM_DEFAULT_VERBOSITY))
am__v_CC_0 = @echo "  CC      " $@;
am__v_CC_1 =

AM_V_CCLD = $(am__v_CCLD_$(V))
am__v_CCLD_ = $(am__v_CCLD_$(AM_DEFAULT_VERBOSITY))
ifneq ($(SKIP_LINK), 1)
am__v_CCLD_0 = @echo "  CCLD    " $@;
am__v_CCLD_1 =
else
am__v_CCLD_0 = @echo "  !CCLD   " $@; true skip
am__v_CCLD_1 = true skip
endif
AM_V_AR = $(am__v_AR_$(V))
am__v_AR_ = $(am__v_AR_$(AM_DEFAULT_VERBOSITY))
am__v_AR_0 = @echo "  AR      " $@;
am__v_AR_1 =

ifdef ROCKSDB_USE_LIBRADOS
LIB_SOURCES += utilities/env_librados.cc
LDFLAGS += -lrados
endif

AM_LINK = $(AM_V_CCLD)$(CXX) -L. $(patsubst lib%.a, -l%, $(patsubst lib%.$(PLATFORM_SHARED_EXT), -l%, $^)) $(EXEC_LDFLAGS) -o $@ $(LDFLAGS) $(COVERAGEFLAGS)
AM_SHARE = $(AM_V_CCLD) $(CXX) $(PLATFORM_SHARED_LDFLAGS)$@ -L. $(patsubst lib%.$(PLATFORM_SHARED_EXT), -l%, $^) $(LDFLAGS) -o $@

# Detect what platform we're building on.
# Export some common variables that might have been passed as Make variables
# instead of environment variables.
dummy := $(shell (export ROCKSDB_ROOT="$(CURDIR)"; \
                  export COMPILE_WITH_ASAN="$(COMPILE_WITH_ASAN)"; \
                  export COMPILE_WITH_TSAN="$(COMPILE_WITH_TSAN)"; \
                  export COMPILE_WITH_UBSAN="$(COMPILE_WITH_UBSAN)"; \
                  export PORTABLE="$(PORTABLE)"; \
                  export ROCKSDB_NO_FBCODE="$(ROCKSDB_NO_FBCODE)"; \
                  export USE_CLANG="$(USE_CLANG)"; \
                  "$(CURDIR)/build_tools/build_detect_platform" "$(CURDIR)/make_config.mk"))
# this file is generated by the previous line to set build flags and sources
include make_config.mk

export JAVAC_ARGS
CLEAN_FILES += make_config.mk rocksdb.pc

ifeq ($(V), 1)
$(info $(shell uname -a))
$(info $(shell $(CC) --version))
$(info $(shell $(CXX) --version))
endif

missing_make_config_paths := $(shell				\
	grep "\./\S*\|/\S*" -o $(CURDIR)/make_config.mk | 	\
	while read path;					\
		do [ -e $$path ] || echo $$path; 		\
	done | sort | uniq)

$(foreach path, $(missing_make_config_paths), \
	$(warning Warning: $(path) does not exist))

ifeq ($(PLATFORM), OS_AIX)
# no debug info
else ifneq ($(PLATFORM), IOS)
CFLAGS += -g
CXXFLAGS += -g
else
# no debug info for IOS, that will make our library big
OPT += -DNDEBUG
endif

ifeq ($(PLATFORM), OS_AIX)
ARFLAGS = -X64 rs
STRIPFLAGS = -X64 -x
endif

ifeq ($(PLATFORM), OS_SOLARIS)
	PLATFORM_CXXFLAGS += -D _GLIBCXX_USE_C99
endif
ifneq ($(filter -DROCKSDB_LITE,$(OPT)),)
	# found
	CFLAGS += -fno-exceptions
	CXXFLAGS += -fno-exceptions
	# LUA is not supported under ROCKSDB_LITE
	LUA_PATH =
endif

ifeq ($(LIB_MODE),shared)
# So that binaries are executable from build location, in addition to install location
EXEC_LDFLAGS += -Wl,-rpath -Wl,'$$ORIGIN'
endif

# ASAN doesn't work well with jemalloc. If we're compiling with ASAN, we should use regular malloc.
ifdef COMPILE_WITH_ASAN
	DISABLE_JEMALLOC=1
	EXEC_LDFLAGS += -fsanitize=address
	PLATFORM_CCFLAGS += -fsanitize=address
	PLATFORM_CXXFLAGS += -fsanitize=address
endif

# TSAN doesn't work well with jemalloc. If we're compiling with TSAN, we should use regular malloc.
ifdef COMPILE_WITH_TSAN
	DISABLE_JEMALLOC=1
	EXEC_LDFLAGS += -fsanitize=thread
	PLATFORM_CCFLAGS += -fsanitize=thread -fPIC -DFOLLY_SANITIZE_THREAD
	PLATFORM_CXXFLAGS += -fsanitize=thread -fPIC -DFOLLY_SANITIZE_THREAD
        # Turn off -pg when enabling TSAN testing, because that induces
        # a link failure.  TODO: find the root cause
	PROFILING_FLAGS =
	# LUA is not supported under TSAN
	LUA_PATH =
	# Limit keys for crash test under TSAN to avoid error:
	# "ThreadSanitizer: DenseSlabAllocator overflow. Dying."
	CRASH_TEST_EXT_ARGS += --max_key=1000000
endif

# AIX doesn't work with -pg
ifeq ($(PLATFORM), OS_AIX)
	PROFILING_FLAGS =
endif

# USAN doesn't work well with jemalloc. If we're compiling with USAN, we should use regular malloc.
ifdef COMPILE_WITH_UBSAN
	DISABLE_JEMALLOC=1
	# Suppress alignment warning because murmurhash relies on casting unaligned
	# memory to integer. Fixing it may cause performance regression. 3-way crc32
	# relies on it too, although it can be rewritten to eliminate with minimal
	# performance regression.
	EXEC_LDFLAGS += -fsanitize=undefined -fno-sanitize-recover=all
	PLATFORM_CCFLAGS += -fsanitize=undefined -fno-sanitize-recover=all -DROCKSDB_UBSAN_RUN
	PLATFORM_CXXFLAGS += -fsanitize=undefined -fno-sanitize-recover=all -DROCKSDB_UBSAN_RUN
endif

ifdef ROCKSDB_VALGRIND_RUN
	PLATFORM_CCFLAGS += -DROCKSDB_VALGRIND_RUN
	PLATFORM_CXXFLAGS += -DROCKSDB_VALGRIND_RUN
endif

ifndef DISABLE_JEMALLOC
	ifdef JEMALLOC
		PLATFORM_CXXFLAGS += -DROCKSDB_JEMALLOC -DJEMALLOC_NO_DEMANGLE
		PLATFORM_CCFLAGS  += -DROCKSDB_JEMALLOC -DJEMALLOC_NO_DEMANGLE
	endif
	ifdef WITH_JEMALLOC_FLAG
		PLATFORM_LDFLAGS += -ljemalloc
		JAVA_LDFLAGS += -ljemalloc
	endif
	EXEC_LDFLAGS := $(JEMALLOC_LIB) $(EXEC_LDFLAGS)
	PLATFORM_CXXFLAGS += $(JEMALLOC_INCLUDE)
	PLATFORM_CCFLAGS += $(JEMALLOC_INCLUDE)
endif

ifndef USE_FOLLY_DISTRIBUTED_MUTEX
	USE_FOLLY_DISTRIBUTED_MUTEX=0
endif

ifndef GTEST_THROW_ON_FAILURE
	export GTEST_THROW_ON_FAILURE=1
endif
ifndef GTEST_HAS_EXCEPTIONS
	export GTEST_HAS_EXCEPTIONS=1
endif

GTEST_DIR = third-party/gtest-1.8.1/fused-src
# AIX: pre-defined system headers are surrounded by an extern "C" block
ifeq ($(PLATFORM), OS_AIX)
	PLATFORM_CCFLAGS += -I$(GTEST_DIR)
	PLATFORM_CXXFLAGS += -I$(GTEST_DIR)
else
	PLATFORM_CCFLAGS += -isystem $(GTEST_DIR)
	PLATFORM_CXXFLAGS += -isystem $(GTEST_DIR)
endif

ifeq ($(USE_FOLLY_DISTRIBUTED_MUTEX),1)
	FOLLY_DIR = ./third-party/folly
	# AIX: pre-defined system headers are surrounded by an extern "C" block
	ifeq ($(PLATFORM), OS_AIX)
		PLATFORM_CCFLAGS += -I$(FOLLY_DIR)
		PLATFORM_CXXFLAGS += -I$(FOLLY_DIR)
	else
		PLATFORM_CCFLAGS += -isystem $(FOLLY_DIR)
		PLATFORM_CXXFLAGS += -isystem $(FOLLY_DIR)
	endif
endif

ifdef TEST_CACHE_LINE_SIZE
  PLATFORM_CCFLAGS += -DTEST_CACHE_LINE_SIZE=$(TEST_CACHE_LINE_SIZE)
  PLATFORM_CXXFLAGS += -DTEST_CACHE_LINE_SIZE=$(TEST_CACHE_LINE_SIZE)
endif
ifdef TEST_UINT128_COMPAT
  PLATFORM_CCFLAGS += -DTEST_UINT128_COMPAT=1
  PLATFORM_CXXFLAGS += -DTEST_UINT128_COMPAT=1
endif
ifdef ROCKSDB_MODIFY_NPHASH
  PLATFORM_CCFLAGS += -DROCKSDB_MODIFY_NPHASH=1
  PLATFORM_CXXFLAGS += -DROCKSDB_MODIFY_NPHASH=1
endif

# This (the first rule) must depend on "all".
default: all

WARNING_FLAGS = -W -Wextra -Wall -Wsign-compare -Wshadow \
  -Wunused-parameter

ifdef USE_CLANG
	# Used by some teams in Facebook
	WARNING_FLAGS += -Wshift-sign-overflow
endif

ifeq ($(PLATFORM), OS_OPENBSD)
	WARNING_FLAGS += -Wno-unused-lambda-capture
endif

ifndef DISABLE_WARNING_AS_ERROR
	WARNING_FLAGS += -Werror
endif


ifdef LUA_PATH

ifndef LUA_INCLUDE
LUA_INCLUDE=$(LUA_PATH)/include
endif

LUA_INCLUDE_FILE=$(LUA_INCLUDE)/lualib.h

ifeq ("$(wildcard $(LUA_INCLUDE_FILE))", "")
# LUA_INCLUDE_FILE does not exist
$(error Cannot find lualib.h under $(LUA_INCLUDE).  Try to specify both LUA_PATH and LUA_INCLUDE manually)
endif
LUA_FLAGS = -I$(LUA_INCLUDE) -DLUA -DLUA_COMPAT_ALL
CFLAGS += $(LUA_FLAGS)
CXXFLAGS += $(LUA_FLAGS)

ifndef LUA_LIB
LUA_LIB = $(LUA_PATH)/lib/liblua.a
endif
ifeq ("$(wildcard $(LUA_LIB))", "") # LUA_LIB does not exist
$(error $(LUA_LIB) does not exist.  Try to specify both LUA_PATH and LUA_LIB manually)
endif
EXEC_LDFLAGS += $(LUA_LIB)

endif

ifeq ($(NO_THREEWAY_CRC32C), 1)
	CXXFLAGS += -DNO_THREEWAY_CRC32C
endif

CFLAGS += $(WARNING_FLAGS) -I. -I./include $(PLATFORM_CCFLAGS) $(OPT)
CXXFLAGS += $(WARNING_FLAGS) -I. -I./include $(PLATFORM_CXXFLAGS) $(OPT) -Woverloaded-virtual -Wnon-virtual-dtor -Wno-missing-field-initializers

LDFLAGS += $(PLATFORM_LDFLAGS)

# If NO_UPDATE_BUILD_VERSION is set we don't update util/build_version.cc, but
# the file needs to already exist or else the build will fail
ifndef NO_UPDATE_BUILD_VERSION
date := $(shell date +%F)
ifdef FORCE_GIT_SHA
	git_sha := $(FORCE_GIT_SHA)
else
	git_sha := $(shell git rev-parse HEAD 2>/dev/null)
endif
gen_build_version = sed -e s/@@GIT_SHA@@/$(git_sha)/ -e s/@@GIT_DATE_TIME@@/$(date)/ util/build_version.cc.in

# Record the version of the source that we are compiling.
# We keep a record of the git revision in this file.  It is then built
# as a regular source file as part of the compilation process.
# One can run "strings executable_filename | grep _build_" to find
# the version of the source that we used to build the executable file.
FORCE:
util/build_version.cc: FORCE
	$(AM_V_GEN)rm -f $@-t
	$(AM_V_at)$(gen_build_version) > $@-t
	$(AM_V_at)if test -f $@; then					\
	  cmp -s $@-t $@ && rm -f $@-t || mv -f $@-t $@;		\
	else mv -f $@-t $@; fi
endif

OBJ_DIR?=.
LIB_OBJECTS = $(patsubst %.cc, $(OBJ_DIR)/%.o, $(LIB_SOURCES))
ifeq ($(HAVE_POWER8),1)
LIB_OBJECTS += $(patsubst %.c, $(OBJ_DIR)/%.o, $(LIB_SOURCES_C))
LIB_OBJECTS += $(patsubst %.S, $(OBJ_DIR)/%.o, $(LIB_SOURCES_ASM))
endif

ifeq ($(USE_FOLLY_DISTRIBUTED_MUTEX),1)
  LIB_OBJECTS += $(patsubst %.cpp, $(OBJ_DIR)/%.o, $(FOLLY_SOURCES))
endif

GTEST = $(OBJ_DIR)/$(GTEST_DIR)/gtest/gtest-all.o
TESTUTIL = $(OBJ_DIR)/test_util/testutil.o
TESTHARNESS = $(OBJ_DIR)/test_util/testharness.o $(TESTUTIL) $(GTEST)
VALGRIND_ERROR = 2
VALGRIND_VER := $(join $(VALGRIND_VER),valgrind)

VALGRIND_OPTS = --error-exitcode=$(VALGRIND_ERROR) --leak-check=full

TEST_OBJECTS = $(patsubst %.cc, $(OBJ_DIR)/%.o, $(TEST_LIB_SOURCES) $(MOCK_LIB_SOURCES)) $(GTEST)
BENCH_OBJECTS = $(patsubst %.cc, $(OBJ_DIR)/%.o, $(BENCH_LIB_SOURCES))
TOOL_OBJECTS = $(patsubst %.cc, $(OBJ_DIR)/%.o, $(TOOL_LIB_SOURCES))
ANALYZE_OBJECTS = $(patsubst %.cc, $(OBJ_DIR)/%.o, $(ANALYZER_LIB_SOURCES))
STRESS_OBJECTS =  $(patsubst %.cc, $(OBJ_DIR)/%.o, $(STRESS_LIB_SOURCES))

ALL_SOURCES  = $(LIB_SOURCES) $(TEST_LIB_SOURCES) $(MOCK_LIB_SOURCES) $(GTEST_DIR)/gtest/gtest-all.cc
ALL_SOURCES += $(TOOL_LIB_SOURCES) $(BENCH_LIB_SOURCES) $(ANALYZER_LIB_SOURCES) $(STRESS_LIB_SOURCES)
ALL_SOURCES += $(TEST_MAIN_SOURCES) $(TOOL_MAIN_SOURCES) $(BENCH_MAIN_SOURCES)

TESTS = $(patsubst %.cc, %, $(notdir $(TEST_MAIN_SOURCES)))
TESTS += $(patsubst %.c, %, $(notdir $(TEST_MAIN_SOURCES_C)))

ifeq ($(USE_FOLLY_DISTRIBUTED_MUTEX),1)
	TESTS += folly_synchronization_distributed_mutex_test
	ALL_SOURCES += third-party/folly/folly/synchronization/test/DistributedMutexTest.cc
endif

PARALLEL_TEST = \
	backupable_db_test \
	db_bloom_filter_test \
	db_compaction_filter_test \
	db_compaction_test \
	db_merge_operator_test \
	db_sst_test \
	db_test \
	db_test2 \
	db_universal_compaction_test \
	db_wal_test \
	column_family_test \
	external_sst_file_test \
	import_column_family_test \
	fault_injection_test \
	file_reader_writer_test \
	inlineskiplist_test \
	manual_compaction_test \
	persistent_cache_test \
	table_test \
	transaction_test \
	point_lock_manager_test \
	write_prepared_transaction_test \
	write_unprepared_transaction_test \

ifeq ($(USE_FOLLY_DISTRIBUTED_MUTEX),1)
	TESTS += folly_synchronization_distributed_mutex_test
	PARALLEL_TEST += folly_synchronization_distributed_mutex_test
	TESTS_PASSING_ASC = folly_synchronization_distributed_mutex_test
endif

# options_settable_test doesn't pass with UBSAN as we use hack in the test
ifdef COMPILE_WITH_UBSAN
        TESTS := $(shell echo $(TESTS) | sed 's/\boptions_settable_test\b//g')
endif
ifdef ASSERT_STATUS_CHECKED
# This is a new check for which we will add support incrementally. This
# list can be removed once support is fully added.
	TESTS_PASSING_ASC = \
		arena_test \
		autovector_test \
		cache_test \
		lru_cache_test \
		blob_file_addition_test \
		blob_file_builder_test \
		blob_file_cache_test \
		blob_file_garbage_test \
		blob_file_reader_test \
		bloom_test \
		cassandra_format_test \
		cassandra_row_merge_test \
		cassandra_serialize_test \
		cleanable_test \
		coding_test \
		crc32c_test \
		dbformat_test \
		db_basic_test \
<<<<<<< HEAD
		db_encryption_test \
		db_iter_test \
		db_iter_stress_test \
		db_log_iter_test \
		db_bloom_filter_test \
=======
		db_blob_basic_test \
		db_flush_test \
>>>>>>> 84a70081
		db_with_timestamp_basic_test \
		db_with_timestamp_compaction_test \
		db_options_test \
		db_properties_test \
		db_secondary_test \
		perf_context_test \
		options_file_test \
		defer_test \
		filename_test \
		dynamic_bloom_test \
		env_basic_test \
		env_test \
		env_logger_test \
		event_logger_test \
		error_handler_fs_test \
		auto_roll_logger_test \
		file_indexer_test \
		flush_job_test \
		hash_table_test \
		hash_test \
		heap_test \
		histogram_test \
		inlineskiplist_test \
		io_posix_test \
		iostats_context_test \
		ldb_cmd_test \
		memkind_kmem_allocator_test \
		merger_test \
		mock_env_test \
		object_registry_test \
		prefix_test \
		plain_table_db_test \
		repair_test \
		configurable_test \
		customizable_test \
		options_settable_test \
		options_test \
		random_test \
		range_del_aggregator_test \
		sst_file_reader_test \
		range_tombstone_fragmenter_test \
		repeatable_thread_test \
		ribbon_test \
		skiplist_test \
		slice_test \
		sst_dump_test \
		statistics_test \
		stats_history_test \
		thread_local_test \
		trace_analyzer_test \
		env_timed_test \
		filelock_test \
		timer_queue_test \
		timer_test \
		options_util_test \
		persistent_cache_test \
		util_merge_operators_test \
		block_cache_trace_analyzer_test \
		block_cache_tracer_test \
		cache_simulator_test \
		sim_cache_test \
		version_builder_test \
		version_edit_test \
		work_queue_test \
		write_controller_test \
		compaction_iterator_test \
		compaction_job_test \
		compaction_job_stats_test \
	        io_tracer_test \
		merge_helper_test \
		memtable_list_test \
		flush_job_test \
		block_based_filter_block_test \
		block_fetcher_test \
		full_filter_block_test \
		partitioned_filter_block_test \
		column_family_test \
		file_reader_writer_test \
		rate_limiter_test \
		corruption_test \
		db_universal_compaction_test \
		import_column_family_test \
		option_change_migration_test \
		cuckoo_table_builder_test \
		cuckoo_table_db_test \
		cuckoo_table_reader_test \
		memory_test \
		table_test \

ifeq ($(USE_FOLLY_DISTRIBUTED_MUTEX),1)
TESTS_PASSING_ASC += folly_synchronization_distributed_mutex_test
endif

	# Enable building all unit tests, but use check_some to run only tests
	# known to pass ASC (ASSERT_STATUS_CHECKED)
	ROCKSDBTESTS_SUBSET ?= $(TESTS_PASSING_ASC)
	# Alternate: only build unit tests known to pass ASC, and run them
	# with make check
	#TESTS := $(filter $(TESTS_PASSING_ASC),$(TESTS))
	#PARALLEL_TEST := $(filter $(TESTS_PASSING_ASC),$(PARALLEL_TEST))
else
	ROCKSDBTESTS_SUBSET ?= $(TESTS)
endif
# Not necessarily well thought out or up-to-date, but matches old list
TESTS_PLATFORM_DEPENDENT := \
	db_basic_test \
	db_blob_basic_test \
	db_with_timestamp_basic_test \
	db_encryption_test \
	db_test2 \
	external_sst_file_basic_test \
	auto_roll_logger_test \
	bloom_test \
	dynamic_bloom_test \
	c_test \
	checkpoint_test \
	crc32c_test \
	coding_test \
	inlineskiplist_test \
	env_basic_test \
	env_test \
	env_logger_test \
	io_posix_test \
	hash_test \
	random_test \
	ribbon_test \
	thread_local_test \
	work_queue_test \
	rate_limiter_test \
	perf_context_test \
	iostats_context_test \
	db_wal_test \

# Sort ROCKSDBTESTS_SUBSET for filtering, except db_test is special (expensive)
# so is placed first (out-of-order)
ROCKSDBTESTS_SUBSET := $(filter db_test, $(ROCKSDBTESTS_SUBSET)) $(sort $(filter-out db_test, $(ROCKSDBTESTS_SUBSET)))

ifdef ROCKSDBTESTS_START
        ROCKSDBTESTS_SUBSET := $(shell echo $(ROCKSDBTESTS_SUBSET) | sed 's/^.*$(ROCKSDBTESTS_START)/$(ROCKSDBTESTS_START)/')
endif

ifdef ROCKSDBTESTS_END
        ROCKSDBTESTS_SUBSET := $(shell echo $(ROCKSDBTESTS_SUBSET) | sed 's/$(ROCKSDBTESTS_END).*//')
endif

ifeq ($(ROCKSDBTESTS_PLATFORM_DEPENDENT), only)
        ROCKSDBTESTS_SUBSET := $(filter $(TESTS_PLATFORM_DEPENDENT), $(ROCKSDBTESTS_SUBSET))
else ifeq ($(ROCKSDBTESTS_PLATFORM_DEPENDENT), exclude)
        ROCKSDBTESTS_SUBSET := $(filter-out $(TESTS_PLATFORM_DEPENDENT), $(ROCKSDBTESTS_SUBSET))
endif

# bench_tool_analyer main is in bench_tool_analyzer_tool, or this would be simpler...
TOOLS = $(patsubst %.cc, %, $(notdir $(patsubst %_tool.cc, %.cc, $(TOOLS_MAIN_SOURCES))))

TEST_LIBS = \
	librocksdb_env_basic_test.a

# TODO: add back forward_iterator_bench, after making it build in all environemnts.
BENCHMARKS = $(patsubst %.cc, %, $(notdir $(BENCH_MAIN_SOURCES)))

# if user didn't config LIBNAME, set the default
ifeq ($(LIBNAME),)
  LIBNAME=librocksdb
# we should only run rocksdb in production with DEBUG_LEVEL 0
ifneq ($(DEBUG_LEVEL),0)
  LIBDEBUG=_debug
endif
endif
STATIC_LIBRARY = ${LIBNAME}$(LIBDEBUG).a
STATIC_TEST_LIBRARY =  ${LIBNAME}_test$(LIBDEBUG).a
STATIC_TOOLS_LIBRARY = ${LIBNAME}_tools$(LIBDEBUG).a
STATIC_STRESS_LIBRARY = ${LIBNAME}_stress$(LIBDEBUG).a

ALL_STATIC_LIBS = $(STATIC_LIBRARY) $(STATIC_TEST_LIBRARY) $(STATIC_TOOLS_LIBRARY) $(STATIC_STRESS_LIBRARY)

SHARED_TEST_LIBRARY =  ${LIBNAME}_test$(LIBDEBUG).$(PLATFORM_SHARED_EXT)
SHARED_TOOLS_LIBRARY = ${LIBNAME}_tools$(LIBDEBUG).$(PLATFORM_SHARED_EXT)
SHARED_STRESS_LIBRARY = ${LIBNAME}_stress$(LIBDEBUG).$(PLATFORM_SHARED_EXT)

ALL_SHARED_LIBS = $(SHARED1) $(SHARED2) $(SHARED3) $(SHARED4) $(SHARED_TEST_LIBRARY) $(SHARED_TOOLS_LIBRARY) $(SHARED_STRESS_LIBRARY)

ifeq ($(LIB_MODE),shared)
LIBRARY=$(SHARED1)
TEST_LIBRARY=$(SHARED_TEST_LIBRARY)
TOOLS_LIBRARY=$(SHARED_TOOLS_LIBRARY)
STRESS_LIBRARY=$(SHARED_STRESS_LIBRARY)
CLOUD_LIBRARY=$(SHARED_CLOUD_LIBRARY)
else
LIBRARY=$(STATIC_LIBRARY)
TEST_LIBRARY=$(STATIC_TEST_LIBRARY)
TOOLS_LIBRARY=$(STATIC_TOOLS_LIBRARY)
STRESS_LIBRARY=$(STATIC_STRESS_LIBRARY)
endif

ROCKSDB_MAJOR = $(shell egrep "ROCKSDB_MAJOR.[0-9]" include/rocksdb/version.h | cut -d ' ' -f 3)
ROCKSDB_MINOR = $(shell egrep "ROCKSDB_MINOR.[0-9]" include/rocksdb/version.h | cut -d ' ' -f 3)
ROCKSDB_PATCH = $(shell egrep "ROCKSDB_PATCH.[0-9]" include/rocksdb/version.h | cut -d ' ' -f 3)

default: all

#-----------------------------------------------
# Create platform independent shared libraries.
#-----------------------------------------------
ifneq ($(PLATFORM_SHARED_EXT),)

ifneq ($(PLATFORM_SHARED_VERSIONED),true)
SHARED1 = ${LIBNAME}$(LIBDEBUG).$(PLATFORM_SHARED_EXT)
SHARED2 = $(SHARED1)
SHARED3 = $(SHARED1)
SHARED4 = $(SHARED1)
SHARED = $(SHARED1)
else
SHARED_MAJOR = $(ROCKSDB_MAJOR)
SHARED_MINOR = $(ROCKSDB_MINOR)
SHARED_PATCH = $(ROCKSDB_PATCH)
SHARED1 = ${LIBNAME}.$(PLATFORM_SHARED_EXT)
ifeq ($(PLATFORM), OS_MACOSX)
SHARED_OSX = $(LIBNAME)$(LIBDEBUG).$(SHARED_MAJOR)
SHARED2 = $(SHARED_OSX).$(PLATFORM_SHARED_EXT)
SHARED3 = $(SHARED_OSX).$(SHARED_MINOR).$(PLATFORM_SHARED_EXT)
SHARED4 = $(SHARED_OSX).$(SHARED_MINOR).$(SHARED_PATCH).$(PLATFORM_SHARED_EXT)
else
SHARED2 = $(SHARED1).$(SHARED_MAJOR)
SHARED3 = $(SHARED1).$(SHARED_MAJOR).$(SHARED_MINOR)
SHARED4 = $(SHARED1).$(SHARED_MAJOR).$(SHARED_MINOR).$(SHARED_PATCH)
endif # MACOSX
SHARED = $(SHARED1) $(SHARED2) $(SHARED3) $(SHARED4)
$(SHARED1): $(SHARED4) $(SHARED2)
	ln -fs $(SHARED4) $(SHARED1)
$(SHARED2): $(SHARED4) $(SHARED3)
	ln -fs $(SHARED4) $(SHARED2)
$(SHARED3): $(SHARED4)
	ln -fs $(SHARED4) $(SHARED3)

endif   # PLATFORM_SHARED_VERSIONED
$(SHARED4): $(LIB_OBJECTS)
	$(AM_V_CCLD) $(CXX) $(PLATFORM_SHARED_LDFLAGS)$(SHARED3) $(LIB_OBJECTS) $(LDFLAGS) -o $@
endif  # PLATFORM_SHARED_EXT

.PHONY: blackbox_crash_test check clean coverage crash_test ldb_tests package \
	release tags tags0 valgrind_check whitebox_crash_test format static_lib shared_lib all \
	dbg rocksdbjavastatic rocksdbjava gen-pc install install-static install-shared uninstall \
	analyze tools tools_lib \
	blackbox_crash_test_with_atomic_flush whitebox_crash_test_with_atomic_flush  \
	blackbox_crash_test_with_txn whitebox_crash_test_with_txn \
	blackbox_crash_test_with_best_efforts_recovery


all: $(LIBRARY) $(BENCHMARKS) tools tools_lib test_libs $(TESTS)

all_but_some_tests: $(LIBRARY) $(BENCHMARKS) tools tools_lib test_libs $(ROCKSDBTESTS_SUBSET)

static_lib: $(STATIC_LIBRARY)

shared_lib: $(SHARED)

stress_lib: $(STRESS_LIBRARY)

tools: $(TOOLS)

tools_lib: $(TOOLS_LIBRARY)

test_libs: $(TEST_LIBS)

benchmarks: $(BENCHMARKS)

dbg: $(LIBRARY) $(BENCHMARKS) tools $(TESTS)

# creates library and programs
release: clean
	LIB_MODE=$(LIB_MODE) DEBUG_LEVEL=0 $(MAKE) $(LIBRARY) tools db_bench

coverage: clean
	COVERAGEFLAGS="-fprofile-arcs -ftest-coverage" LDFLAGS+="-lgcov" $(MAKE) J=1 all check
	cd coverage && ./coverage_test.sh
        # Delete intermediate files
	$(FIND) . -type f -regex ".*\.\(\(gcda\)\|\(gcno\)\)" -exec rm -f {} \;

ifneq (,$(filter check parallel_check,$(MAKECMDGOALS)),)
# Use /dev/shm if it has the sticky bit set (otherwise, /tmp),
# and create a randomly-named rocksdb.XXXX directory therein.
# We'll use that directory in the "make check" rules.
ifeq ($(TMPD),)
TMPDIR := $(shell echo $${TMPDIR:-/tmp})
TMPD := $(shell f=/dev/shm; test -k $$f || f=$(TMPDIR);     \
  perl -le 'use File::Temp "tempdir";'					\
    -e 'print tempdir("'$$f'/rocksdb.XXXX", CLEANUP => 0)')
endif
endif

# Run all tests in parallel, accumulating per-test logs in t/log-*.
#
# Each t/run-* file is a tiny generated bourne shell script that invokes one of
# sub-tests. Why use a file for this?  Because that makes the invocation of
# parallel below simpler, which in turn makes the parsing of parallel's
# LOG simpler (the latter is for live monitoring as parallel
# tests run).
#
# Test names are extracted by running tests with --gtest_list_tests.
# This filter removes the "#"-introduced comments, and expands to
# fully-qualified names by changing input like this:
#
#   DBTest.
#     Empty
#     WriteEmptyBatch
#   MultiThreaded/MultiThreadedDBTest.
#     MultiThreaded/0  # GetParam() = 0
#     MultiThreaded/1  # GetParam() = 1
#
# into this:
#
#   DBTest.Empty
#   DBTest.WriteEmptyBatch
#   MultiThreaded/MultiThreadedDBTest.MultiThreaded/0
#   MultiThreaded/MultiThreadedDBTest.MultiThreaded/1
#

parallel_tests = $(patsubst %,parallel_%,$(PARALLEL_TEST))
.PHONY: gen_parallel_tests $(parallel_tests)
$(parallel_tests): $(PARALLEL_TEST)
	$(AM_V_at)TEST_BINARY=$(patsubst parallel_%,%,$@); \
  TEST_NAMES=` \
    ./$$TEST_BINARY --gtest_list_tests \
    | perl -n \
      -e 's/ *\#.*//;' \
      -e '/^(\s*)(\S+)/; !$$1 and do {$$p=$$2; break};'	\
      -e 'print qq! $$p$$2!'`; \
	for TEST_NAME in $$TEST_NAMES; do \
		TEST_SCRIPT=t/run-$$TEST_BINARY-$${TEST_NAME//\//-}; \
		echo "  GEN     " $$TEST_SCRIPT; \
    printf '%s\n' \
      '#!/bin/sh' \
      "d=\$(TMPD)$$TEST_SCRIPT" \
      'mkdir -p $$d' \
      "TEST_TMPDIR=\$$d $(DRIVER) ./$$TEST_BINARY --gtest_filter=$$TEST_NAME" \
		> $$TEST_SCRIPT; \
		chmod a=rx $$TEST_SCRIPT; \
	done

gen_parallel_tests:
	$(AM_V_at)mkdir -p t
	$(AM_V_at)$(FIND) t -type f -name 'run-*' -exec rm -f {} \;
	$(MAKE) $(parallel_tests)

# Reorder input lines (which are one per test) so that the
# longest-running tests appear first in the output.
# Do this by prefixing each selected name with its duration,
# sort the resulting names, and remove the leading numbers.
# FIXME: the "100" we prepend is a fake time, for now.
# FIXME: squirrel away timings from each run and use them
# (when present) on subsequent runs to order these tests.
#
# Without this reordering, these two tests would happen to start only
# after almost all other tests had completed, thus adding 100 seconds
# to the duration of parallel "make check".  That's the difference
# between 4 minutes (old) and 2m20s (new).
#
# 152.120 PASS t/DBTest.FileCreationRandomFailure
# 107.816 PASS t/DBTest.EncodeDecompressedBlockSizeTest
#
slow_test_regexp = \
	^.*SnapshotConcurrentAccessTest.*$$|^t/run-table_test-HarnessTest.Randomized$$|^t/run-db_test-.*(?:FileCreationRandomFailure|EncodeDecompressedBlockSizeTest)$$|^.*RecoverFromCorruptedWALWithoutFlush$$
prioritize_long_running_tests =						\
  perl -pe 's,($(slow_test_regexp)),100 $$1,'				\
    | sort -k1,1gr							\
    | sed 's/^[.0-9]* //'

# "make check" uses
# Run with "make J=1 check" to disable parallelism in "make check".
# Run with "make J=200% check" to run two parallel jobs per core.
# The default is to run one job per core (J=100%).
# See "man parallel" for its "-j ..." option.
J ?= 100%

# Use this regexp to select the subset of tests whose names match.
tests-regexp = .
EXCLUDE_TESTS_REGEX ?= "^$"

ifeq ($(PRINT_PARALLEL_OUTPUTS), 1)
	parallel_com = '{}'
else
	parallel_com = '{} >& t/log-{/}'
endif

.PHONY: check_0
check_0:
	$(AM_V_GEN)export TEST_TMPDIR=$(TMPD); \
	printf '%s\n' ''						\
	  'To monitor subtest <duration,pass/fail,name>,'		\
	  '  run "make watch-log" in a separate window' '';		\
	test -t 1 && eta=--eta || eta=; \
	{ \
		printf './%s\n' $(filter-out $(PARALLEL_TEST),$(TESTS)); \
		find t -name 'run-*' -print; \
	} \
	  | $(prioritize_long_running_tests)				\
	  | grep -E '$(tests-regexp)'					\
	  | grep -E -v '$(EXCLUDE_TESTS_REGEX)'					\
	  | build_tools/gnu_parallel -j$(J) --plain --joblog=LOG $$eta --gnu  $(parallel_com) ; \
	parallel_retcode=$$? ; \
	awk '{ if ($$7 != 0 || $$8 != 0) { if ($$7 == "Exitval") { h = $$0; } else { if (!f) print h; print; f = 1 } } } END { if(f) exit 1; }' < LOG ; \
	awk_retcode=$$?; \
	if [ $$parallel_retcode -ne 0 ] || [ $$awk_retcode -ne 0 ] ; then exit 1 ; fi

valgrind-exclude-regexp = InlineSkipTest.ConcurrentInsert|TransactionStressTest.DeadlockStress|DBCompactionTest.SuggestCompactRangeNoTwoLevel0Compactions|BackupableDBTest.RateLimiting|DBTest.CloseSpeedup|DBTest.ThreadStatusFlush|DBTest.RateLimitingTest|DBTest.EncodeDecompressedBlockSizeTest|FaultInjectionTest.UninstalledCompaction|HarnessTest.Randomized|ExternalSSTFileTest.CompactDuringAddFileRandom|ExternalSSTFileTest.IngestFileWithGlobalSeqnoRandomized|MySQLStyleTransactionTest.TransactionStressTest

.PHONY: valgrind_check_0
valgrind_check_0:
	$(AM_V_GEN)export TEST_TMPDIR=$(TMPD);				\
	printf '%s\n' ''						\
	  'To monitor subtest <duration,pass/fail,name>,'		\
	  '  run "make watch-log" in a separate window' '';		\
	test -t 1 && eta=--eta || eta=;					\
	{								\
	  printf './%s\n' $(filter-out $(PARALLEL_TEST) %skiplist_test options_settable_test, $(TESTS));		\
	  find t -name 'run-*' -print; \
	}								\
	  | $(prioritize_long_running_tests)				\
	  | grep -E '$(tests-regexp)'					\
	  | grep -E -v '$(valgrind-exclude-regexp)'					\
	  | build_tools/gnu_parallel -j$(J) --plain --joblog=LOG $$eta --gnu \
	  '(if [[ "{}" == "./"* ]] ; then $(DRIVER) {}; else {}; fi) ' \
	  '>& t/valgrind_log-{/}'

CLEAN_FILES += t LOG $(TMPD)

# When running parallel "make check", you can monitor its progress
# from another window.
# Run "make watch_LOG" to show the duration,PASS/FAIL,name of parallel
# tests as they are being run.  We sort them so that longer-running ones
# appear at the top of the list and any failing tests remain at the top
# regardless of their duration. As with any use of "watch", hit ^C to
# interrupt.
watch-log:
	$(WATCH) --interval=0 'sort -k7,7nr -k4,4gr LOG|$(quoted_perl_command)'

dump-log:
	bash -c '$(quoted_perl_command)' < LOG

# If J != 1 and GNU parallel is installed, run the tests in parallel,
# via the check_0 rule above.  Otherwise, run them sequentially.
check: all
	$(MAKE) gen_parallel_tests
	$(AM_V_GEN)if test "$(J)" != 1                                  \
	    && (build_tools/gnu_parallel --gnu --help 2>/dev/null) |                    \
	        grep -q 'GNU Parallel';                                 \
	then                                                            \
	    $(MAKE) T="$$t" TMPD=$(TMPD) check_0;                       \
	else                                                            \
	    for t in $(TESTS); do                                       \
	      echo "===== Running $$t (`date`)"; ./$$t || exit 1; done;          \
	fi
	rm -rf $(TMPD)
ifneq ($(PLATFORM), OS_AIX)
	$(PYTHON) tools/check_all_python.py
ifeq ($(filter -DROCKSDB_LITE,$(OPT)),)
ifndef ASSERT_STATUS_CHECKED # not yet working with these tests
	$(PYTHON) tools/ldb_test.py
	sh tools/rocksdb_dump_test.sh
endif
endif
endif
ifndef SKIP_FORMAT_BUCK_CHECKS
	$(MAKE) check-format
	$(MAKE) check-buck-targets
endif

# TODO add ldb_tests
check_some: $(ROCKSDBTESTS_SUBSET)
	for t in $(ROCKSDBTESTS_SUBSET); do echo "===== Running $$t (`date`)"; ./$$t || exit 1; done

.PHONY: ldb_tests
ldb_tests: ldb
	$(PYTHON) tools/ldb_test.py

crash_test: whitebox_crash_test blackbox_crash_test

crash_test_with_atomic_flush: whitebox_crash_test_with_atomic_flush blackbox_crash_test_with_atomic_flush

crash_test_with_txn: whitebox_crash_test_with_txn blackbox_crash_test_with_txn

crash_test_with_best_efforts_recovery: blackbox_crash_test_with_best_efforts_recovery

blackbox_crash_test: db_stress
	$(PYTHON) -u tools/db_crashtest.py --simple blackbox $(CRASH_TEST_EXT_ARGS)
	$(PYTHON) -u tools/db_crashtest.py blackbox $(CRASH_TEST_EXT_ARGS)

blackbox_crash_test_with_atomic_flush: db_stress
	$(PYTHON) -u tools/db_crashtest.py --cf_consistency blackbox $(CRASH_TEST_EXT_ARGS)

blackbox_crash_test_with_txn: db_stress
	$(PYTHON) -u tools/db_crashtest.py --txn blackbox $(CRASH_TEST_EXT_ARGS)

blackbox_crash_test_with_best_efforts_recovery: db_stress
	$(PYTHON) -u tools/db_crashtest.py --test_best_efforts_recovery blackbox $(CRASH_TEST_EXT_ARGS)

ifeq ($(CRASH_TEST_KILL_ODD),)
  CRASH_TEST_KILL_ODD=888887
endif

whitebox_crash_test: db_stress
	$(PYTHON) -u tools/db_crashtest.py --simple whitebox --random_kill_odd \
      $(CRASH_TEST_KILL_ODD) $(CRASH_TEST_EXT_ARGS)
	$(PYTHON) -u tools/db_crashtest.py whitebox  --random_kill_odd \
      $(CRASH_TEST_KILL_ODD) $(CRASH_TEST_EXT_ARGS)

whitebox_crash_test_with_atomic_flush: db_stress
	$(PYTHON) -u tools/db_crashtest.py --cf_consistency whitebox  --random_kill_odd \
      $(CRASH_TEST_KILL_ODD) $(CRASH_TEST_EXT_ARGS)

whitebox_crash_test_with_txn: db_stress
	$(PYTHON) -u tools/db_crashtest.py --txn whitebox --random_kill_odd \
      $(CRASH_TEST_KILL_ODD) $(CRASH_TEST_EXT_ARGS)

asan_check: clean
	COMPILE_WITH_ASAN=1 $(MAKE) check -j32
	$(MAKE) clean

asan_crash_test: clean
	COMPILE_WITH_ASAN=1 $(MAKE) crash_test
	$(MAKE) clean

whitebox_asan_crash_test: clean
	COMPILE_WITH_ASAN=1 $(MAKE) whitebox_crash_test
	$(MAKE) clean

blackbox_asan_crash_test: clean
	COMPILE_WITH_ASAN=1 $(MAKE) blackbox_crash_test
	$(MAKE) clean

asan_crash_test_with_atomic_flush: clean
	COMPILE_WITH_ASAN=1 $(MAKE) crash_test_with_atomic_flush
	$(MAKE) clean

asan_crash_test_with_txn: clean
	COMPILE_WITH_ASAN=1 $(MAKE) crash_test_with_txn
	$(MAKE) clean

asan_crash_test_with_best_efforts_recovery: clean
	COMPILE_WITH_ASAN=1 $(MAKE) crash_test_with_best_efforts_recovery
	$(MAKE) clean

ubsan_check: clean
	COMPILE_WITH_UBSAN=1 $(MAKE) check -j32
	$(MAKE) clean

ubsan_crash_test: clean
	COMPILE_WITH_UBSAN=1 $(MAKE) crash_test
	$(MAKE) clean

whitebox_ubsan_crash_test: clean
	COMPILE_WITH_UBSAN=1 $(MAKE) whitebox_crash_test
	$(MAKE) clean

blackbox_ubsan_crash_test: clean
	COMPILE_WITH_UBSAN=1 $(MAKE) blackbox_crash_test
	$(MAKE) clean

ubsan_crash_test_with_atomic_flush: clean
	COMPILE_WITH_UBSAN=1 $(MAKE) crash_test_with_atomic_flush
	$(MAKE) clean

ubsan_crash_test_with_txn: clean
	COMPILE_WITH_UBSAN=1 $(MAKE) crash_test_with_txn
	$(MAKE) clean

ubsan_crash_test_with_best_efforts_recovery: clean
	COMPILE_WITH_UBSAN=1 $(MAKE) crash_test_with_best_efforts_recovery
	$(MAKE) clean

valgrind_test:
	ROCKSDB_VALGRIND_RUN=1 DISABLE_JEMALLOC=1 $(MAKE) valgrind_check

valgrind_test_some:
	ROCKSDB_VALGRIND_RUN=1 DISABLE_JEMALLOC=1 $(MAKE) valgrind_check_some

valgrind_check: $(TESTS)
	$(MAKE) DRIVER="$(VALGRIND_VER) $(VALGRIND_OPTS)" gen_parallel_tests
	$(AM_V_GEN)if test "$(J)" != 1                                  \
	    && (build_tools/gnu_parallel --gnu --help 2>/dev/null) |                    \
	        grep -q 'GNU Parallel';                                 \
	then                                                            \
      $(MAKE) TMPD=$(TMPD)                                        \
      DRIVER="$(VALGRIND_VER) $(VALGRIND_OPTS)" valgrind_check_0; \
	else                                                            \
		for t in $(filter-out %skiplist_test options_settable_test,$(TESTS)); do \
			$(VALGRIND_VER) $(VALGRIND_OPTS) ./$$t; \
			ret_code=$$?; \
			if [ $$ret_code -ne 0 ]; then \
				exit $$ret_code; \
			fi; \
		done; \
	fi

valgrind_check_some: $(ROCKSDBTESTS_SUBSET)
	for t in $(ROCKSDBTESTS_SUBSET); do \
		$(VALGRIND_VER) $(VALGRIND_OPTS) ./$$t; \
		ret_code=$$?; \
		if [ $$ret_code -ne 0 ]; then \
			exit $$ret_code; \
		fi; \
	done

ifneq ($(PAR_TEST),)
parloop:
	ret_bad=0;							\
	for t in $(PAR_TEST); do		\
		echo "===== Running $$t in parallel $(NUM_PAR) (`date`)";\
		if [ $(db_test) -eq 1 ]; then \
			seq $(J) | v="$$t" build_tools/gnu_parallel --gnu --plain 's=$(TMPD)/rdb-{};  export TEST_TMPDIR=$$s;' \
				'timeout 2m ./db_test --gtest_filter=$$v >> $$s/log-{} 2>1'; \
		else\
			seq $(J) | v="./$$t" build_tools/gnu_parallel --gnu --plain 's=$(TMPD)/rdb-{};' \
			     'export TEST_TMPDIR=$$s; timeout 10m $$v >> $$s/log-{} 2>1'; \
		fi; \
		ret_code=$$?; \
		if [ $$ret_code -ne 0 ]; then \
			ret_bad=$$ret_code; \
			echo $$t exited with $$ret_code; \
		fi; \
	done; \
	exit $$ret_bad;
endif

test_names = \
  ./db_test --gtest_list_tests						\
    | perl -n								\
      -e 's/ *\#.*//;'							\
      -e '/^(\s*)(\S+)/; !$$1 and do {$$p=$$2; break};'			\
      -e 'print qq! $$p$$2!'

parallel_check: $(TESTS)
	$(AM_V_GEN)if test "$(J)" > 1                                  \
	    && (build_tools/gnu_parallel --gnu --help 2>/dev/null) |                    \
	        grep -q 'GNU Parallel';                                 \
	then                                                            \
	    echo Running in parallel $(J);			\
	else                                                            \
	    echo "Need to have GNU Parallel and J > 1"; exit 1;		\
	fi;								\
	ret_bad=0;							\
	echo $(J);\
	echo Test Dir: $(TMPD); \
        seq $(J) | build_tools/gnu_parallel --gnu --plain 's=$(TMPD)/rdb-{}; rm -rf $$s; mkdir $$s'; \
	$(MAKE)  PAR_TEST="$(shell $(test_names))" TMPD=$(TMPD) \
		J=$(J) db_test=1 parloop; \
	$(MAKE) PAR_TEST="$(filter-out db_test, $(TESTS))" \
		TMPD=$(TMPD) J=$(J) db_test=0 parloop;

analyze: clean
	USE_CLANG=1 $(MAKE) analyze_incremental

analyze_incremental:
	$(CLANG_SCAN_BUILD) --use-analyzer=$(CLANG_ANALYZER) \
		--use-c++=$(CXX) --use-cc=$(CC) --status-bugs \
		-o $(CURDIR)/scan_build_report \
		$(MAKE) dbg

CLEAN_FILES += unity.cc
unity.cc: Makefile
	rm -f $@ $@-t
	for source_file in $(LIB_SOURCES); do \
		echo "#include \"$$source_file\"" >> $@-t; \
	done
	chmod a=r $@-t
	mv $@-t $@

unity.a: $(OBJ_DIR)/unity.o
	$(AM_V_AR)rm -f $@
	$(AM_V_at)$(AR) $(ARFLAGS) $@ $(OBJ_DIR)/unity.o


# try compiling db_test with unity
unity_test: $(OBJ_DIR)/db/db_basic_test.o $(OBJ_DIR)/db/db_test_util.o $(TEST_OBJECTS) $(TOOL_OBJECTS) unity.a
	$(AM_LINK)
	./unity_test

rocksdb.h rocksdb.cc: build_tools/amalgamate.py Makefile $(LIB_SOURCES) unity.cc
	build_tools/amalgamate.py -I. -i./include unity.cc -x include/rocksdb/c.h -H rocksdb.h -o rocksdb.cc

clean: clean-ext-libraries-all clean-rocks clean-rocksjava

clean-not-downloaded: clean-ext-libraries-bin clean-rocks clean-not-downloaded-rocksjava

clean-rocks:
	echo shared=$(ALL_SHARED_LIBS)
	echo static=$(ALL_STATIC_LIBS)
	rm -f $(BENCHMARKS) $(TOOLS) $(TESTS) $(PARALLEL_TEST) $(ALL_STATIC_LIBS) $(ALL_SHARED_LIBS)
	rm -rf $(CLEAN_FILES) ios-x86 ios-arm scan_build_report
	$(FIND) . -name "*.[oda]" -exec rm -f {} \;
	$(FIND) . -type f -regex ".*\.\(\(gcda\)\|\(gcno\)\)" -exec rm -f {} \;

clean-rocksjava:
	rm -rf jl jls
	cd java && $(MAKE) clean

clean-not-downloaded-rocksjava:
	cd java && $(MAKE) clean-not-downloaded

clean-ext-libraries-all:
	rm -rf bzip2* snappy* zlib* lz4* zstd*

clean-ext-libraries-bin:
	find . -maxdepth 1 -type d \( -name bzip2\* -or -name snappy\* -or -name zlib\* -or -name lz4\* -or -name zstd\* \) -prune -exec rm -rf {} \;

tags:
	ctags -R .
	cscope -b `$(FIND) . -name '*.cc'` `$(FIND) . -name '*.h'` `$(FIND) . -name '*.c'`
	ctags -e -R -o etags *

tags0:
	ctags -R .
	cscope -b `$(FIND) . -name '*.cc' -and ! -name '*_test.cc'` \
		  `$(FIND) . -name '*.c' -and ! -name '*_test.c'` \
		  `$(FIND) . -name '*.h' -and ! -name '*_test.h'`
	ctags -e -R -o etags *

format:
	build_tools/format-diff.sh

check-format:
	build_tools/format-diff.sh -c

check-buck-targets:
	buckifier/check_buck_targets.sh

package:
	bash build_tools/make_package.sh $(SHARED_MAJOR).$(SHARED_MINOR)

# ---------------------------------------------------------------------------
# 	Unit tests and tools
# ---------------------------------------------------------------------------
$(STATIC_LIBRARY): $(LIB_OBJECTS)
	$(AM_V_AR)rm -f $@ $(SHARED1) $(SHARED2) $(SHARED3) $(SHARED4)
	$(AM_V_at)$(AR) $(ARFLAGS) $@ $(LIB_OBJECTS)

$(STATIC_TEST_LIBRARY): $(TEST_OBJECTS)
	$(AM_V_AR)rm -f $@ $(SHARED_TEST_LIBRARY)
	$(AM_V_at)$(AR) $(ARFLAGS) $@ $^

$(STATIC_TOOLS_LIBRARY): $(BENCH_OBJECTS) $(TOOL_OBJECTS)
	$(AM_V_AR)rm -f $@ $(SHARED_TOOLS_LIBRARY)
	$(AM_V_at)$(AR) $(ARFLAGS) $@ $^

$(STATIC_STRESS_LIBRARY): $(ANALYZE_OBJECTS) $(STRESS_OBJECTS)
	$(AM_V_AR)rm -f $@ $(SHARED_STRESS_LIBRARY)
	$(AM_V_at)$(AR) $(ARFLAGS) $@ $^

$(SHARED_TEST_LIBRARY): $(TEST_OBJECTS) $(SHARED1)
	$(AM_V_AR)rm -f $@ $(STATIC_TEST_LIBRARY)
	$(AM_SHARE)

$(SHARED_TOOLS_LIBRARY): $(TOOL_OBJECTS) $(SHARED1)
	$(AM_V_AR)rm -f $@ $(STATIC_TOOLS_LIBRARY)
	$(AM_SHARE)

$(SHARED_STRESS_LIBRARY): $(ANALYZE_OBJECTS) $(STRESS_OBJECTS) $(SHARED_TOOLS_LIBRARY) $(SHARED1)
	$(AM_V_AR)rm -f $@ $(STATIC_STRESS_LIBRARY)
	$(AM_SHARE)

librocksdb_env_basic_test.a: $(OBJ_DIR)/env/env_basic_test.o $(LIB_OBJECTS) $(TESTHARNESS)
	$(AM_V_AR)rm -f $@
	$(AM_V_at)$(AR) $(ARFLAGS) $@ $^

db_bench: $(OBJ_DIR)/tools/db_bench.o $(BENCH_OBJECTS) $(TESTUTIL) $(LIBRARY)
	$(AM_LINK)

trace_analyzer: $(OBJ_DIR)/tools/trace_analyzer.o $(ANALYZE_OBJECTS) $(TOOLS_LIBRARY) $(LIBRARY)
	$(AM_LINK)

block_cache_trace_analyzer: $(OBJ_DIR)/tools/block_cache_analyzer/block_cache_trace_analyzer_tool.o $(ANALYZE_OBJECTS) $(TOOLS_LIBRARY) $(LIBRARY)
	$(AM_LINK)

ifeq ($(USE_FOLLY_DISTRIBUTED_MUTEX),1)
folly_synchronization_distributed_mutex_test: $(OBJ_DIR)/third-party/folly/folly/synchronization/test/DistributedMutexTest.o $(TEST_LIBRARY) $(LIBRARY)
	$(AM_LINK)
endif

cache_bench: $(OBJ_DIR)/cache/cache_bench.o $(LIBRARY)
	$(AM_LINK)

persistent_cache_bench: $(OBJ_DIR)/utilities/persistent_cache/persistent_cache_bench.o $(LIBRARY)
	$(AM_LINK)

memtablerep_bench: $(OBJ_DIR)/memtable/memtablerep_bench.o $(LIBRARY)
	$(AM_LINK)

filter_bench: $(OBJ_DIR)/util/filter_bench.o $(LIBRARY)
	$(AM_LINK)

db_stress: $(OBJ_DIR)/db_stress_tool/db_stress.o $(STRESS_LIBRARY) $(TOOLS_LIBRARY) $(LIBRARY)
	$(AM_LINK)

write_stress: $(OBJ_DIR)/tools/write_stress.o $(LIBRARY)
	$(AM_LINK)

db_sanity_test: $(OBJ_DIR)/tools/db_sanity_test.o $(LIBRARY)
	$(AM_LINK)

db_repl_stress: $(OBJ_DIR)/tools/db_repl_stress.o $(LIBRARY)
	$(AM_LINK)

arena_test: $(OBJ_DIR)/memory/arena_test.o $(TEST_LIBRARY) $(LIBRARY)
	$(AM_LINK)

memkind_kmem_allocator_test: memory/memkind_kmem_allocator_test.o $(TEST_LIBRARY) $(LIBRARY)
	$(AM_LINK)

autovector_test: $(OBJ_DIR)/util/autovector_test.o $(TEST_LIBRARY) $(LIBRARY)
	$(AM_LINK)

column_family_test: $(OBJ_DIR)/db/column_family_test.o $(TEST_LIBRARY) $(LIBRARY)
	$(AM_LINK)

table_properties_collector_test: $(OBJ_DIR)/db/table_properties_collector_test.o $(TEST_LIBRARY) $(LIBRARY)
	$(AM_LINK)

bloom_test: $(OBJ_DIR)/util/bloom_test.o $(TEST_LIBRARY) $(LIBRARY)
	$(AM_LINK)

dynamic_bloom_test: $(OBJ_DIR)/util/dynamic_bloom_test.o $(TEST_LIBRARY) $(LIBRARY)
	$(AM_LINK)

c_test: $(OBJ_DIR)/db/c_test.o $(TEST_LIBRARY) $(LIBRARY)
	$(AM_LINK)

cache_test: $(OBJ_DIR)/cache/cache_test.o $(TEST_LIBRARY) $(LIBRARY)
	$(AM_LINK)

coding_test: $(OBJ_DIR)/util/coding_test.o $(TEST_LIBRARY) $(LIBRARY)
	$(AM_LINK)

hash_test: $(OBJ_DIR)/util/hash_test.o $(TEST_LIBRARY) $(LIBRARY)
	$(AM_LINK)

random_test: $(OBJ_DIR)/util/random_test.o  $(TEST_LIBRARY) $(LIBRARY)
	$(AM_LINK)

ribbon_test: $(OBJ_DIR)/util/ribbon_test.o $(TEST_LIBRARY) $(LIBRARY)
	$(AM_LINK)

option_change_migration_test: $(OBJ_DIR)/utilities/option_change_migration/option_change_migration_test.o $(TEST_LIBRARY) $(LIBRARY)
	$(AM_LINK)

stringappend_test: $(OBJ_DIR)/utilities/merge_operators/string_append/stringappend_test.o $(TEST_LIBRARY) $(LIBRARY)
	$(AM_LINK)

cassandra_format_test: $(OBJ_DIR)/utilities/cassandra/cassandra_format_test.o $(OBJ_DIR)/utilities/cassandra/test_utils.o $(TEST_LIBRARY) $(LIBRARY)
	$(AM_LINK)

cassandra_functional_test: $(OBJ_DIR)/utilities/cassandra/cassandra_functional_test.o $(OBJ_DIR)/utilities/cassandra/test_utils.o $(TEST_LIBRARY) $(LIBRARY)
	$(AM_LINK)

cassandra_row_merge_test: $(OBJ_DIR)/utilities/cassandra/cassandra_row_merge_test.o $(OBJ_DIR)/utilities/cassandra/test_utils.o $(TEST_LIBRARY) $(LIBRARY)
	$(AM_LINK)

cassandra_serialize_test: $(OBJ_DIR)/utilities/cassandra/cassandra_serialize_test.o $(TEST_LIBRARY) $(LIBRARY)
	$(AM_LINK)

hash_table_test: $(OBJ_DIR)/utilities/persistent_cache/hash_table_test.o $(TEST_LIBRARY) $(LIBRARY)
	$(AM_LINK)

histogram_test: $(OBJ_DIR)/monitoring/histogram_test.o $(TEST_LIBRARY) $(LIBRARY)
	$(AM_LINK)

thread_local_test: $(OBJ_DIR)/util/thread_local_test.o $(TEST_LIBRARY) $(LIBRARY)
	$(AM_LINK)

work_queue_test: $(OBJ_DIR)/util/work_queue_test.o $(TEST_LIBRARY) $(LIBRARY)
	$(AM_LINK)

corruption_test: $(OBJ_DIR)/db/corruption_test.o $(TEST_LIBRARY) $(LIBRARY)
	$(AM_LINK)

crc32c_test: $(OBJ_DIR)/util/crc32c_test.o $(TEST_LIBRARY) $(LIBRARY)
	$(AM_LINK)

slice_test: $(OBJ_DIR)/util/slice_test.o $(TEST_LIBRARY) $(LIBRARY)
	$(AM_LINK)

slice_transform_test: $(OBJ_DIR)/util/slice_transform_test.o $(TEST_LIBRARY) $(LIBRARY)
	$(AM_LINK)

db_basic_test: $(OBJ_DIR)/db/db_basic_test.o $(TEST_LIBRARY) $(LIBRARY)
	$(AM_LINK)

db_blob_basic_test: $(OBJ_DIR)/db/blob/db_blob_basic_test.o $(TEST_LIBRARY) $(LIBRARY)
	$(AM_LINK)

db_with_timestamp_basic_test: $(OBJ_DIR)/db/db_with_timestamp_basic_test.o $(TEST_LIBRARY) $(LIBRARY)
	$(AM_LINK)

db_with_timestamp_compaction_test: db/db_with_timestamp_compaction_test.o $(TEST_LIBRARY) $(LIBRARY)
	$(AM_LINK)

db_encryption_test: $(OBJ_DIR)/db/db_encryption_test.o $(TEST_LIBRARY) $(LIBRARY)
	$(AM_LINK)

db_test: $(OBJ_DIR)/db/db_test.o $(TEST_LIBRARY) $(LIBRARY)
	$(AM_LINK)

db_test2: $(OBJ_DIR)/db/db_test2.o $(TEST_LIBRARY) $(LIBRARY)
	$(AM_LINK)

db_logical_block_size_cache_test: $(OBJ_DIR)/db/db_logical_block_size_cache_test.o $(TEST_LIBRARY) $(LIBRARY)
	$(AM_LINK)

db_blob_index_test: $(OBJ_DIR)/db/blob/db_blob_index_test.o $(TEST_LIBRARY) $(LIBRARY)
	$(AM_LINK)

db_block_cache_test: $(OBJ_DIR)/db/db_block_cache_test.o $(TEST_LIBRARY) $(LIBRARY)
	$(AM_LINK)

db_bloom_filter_test: $(OBJ_DIR)/db/db_bloom_filter_test.o $(TEST_LIBRARY) $(LIBRARY)
	$(AM_LINK)

db_log_iter_test: $(OBJ_DIR)/db/db_log_iter_test.o $(TEST_LIBRARY) $(LIBRARY)
	$(AM_LINK)

db_compaction_filter_test: $(OBJ_DIR)/db/db_compaction_filter_test.o $(TEST_LIBRARY) $(LIBRARY)
	$(AM_LINK)

db_compaction_test: $(OBJ_DIR)/db/db_compaction_test.o $(TEST_LIBRARY) $(LIBRARY)
	$(AM_LINK)

db_dynamic_level_test: $(OBJ_DIR)/db/db_dynamic_level_test.o $(TEST_LIBRARY) $(LIBRARY)
	$(AM_LINK)

db_flush_test: $(OBJ_DIR)/db/db_flush_test.o $(TEST_LIBRARY) $(LIBRARY)
	$(AM_LINK)

db_inplace_update_test: $(OBJ_DIR)/db/db_inplace_update_test.o $(TEST_LIBRARY) $(LIBRARY)
	$(AM_LINK)

db_iterator_test: $(OBJ_DIR)/db/db_iterator_test.o $(TEST_LIBRARY) $(LIBRARY)
	$(AM_LINK)

db_memtable_test: $(OBJ_DIR)/db/db_memtable_test.o $(TEST_LIBRARY) $(LIBRARY)
	$(AM_LINK)

db_merge_operator_test: $(OBJ_DIR)/db/db_merge_operator_test.o $(TEST_LIBRARY) $(LIBRARY)
	$(AM_LINK)

db_merge_operand_test: $(OBJ_DIR)/db/db_merge_operand_test.o $(TEST_LIBRARY) $(LIBRARY)
	$(AM_LINK)

db_options_test: $(OBJ_DIR)/db/db_options_test.o $(TEST_LIBRARY) $(LIBRARY)
	$(AM_LINK)

db_range_del_test: $(OBJ_DIR)/db/db_range_del_test.o $(TEST_LIBRARY) $(LIBRARY)
	$(AM_LINK)

db_sst_test: $(OBJ_DIR)/db/db_sst_test.o $(TEST_LIBRARY) $(LIBRARY)
	$(AM_LINK)

db_statistics_test: $(OBJ_DIR)/db/db_statistics_test.o $(TEST_LIBRARY) $(LIBRARY)
	$(AM_LINK)

db_write_test: $(OBJ_DIR)/db/db_write_test.o $(TEST_LIBRARY) $(LIBRARY)
	$(AM_LINK)

error_handler_fs_test: $(OBJ_DIR)/db/error_handler_fs_test.o $(TEST_LIBRARY) $(LIBRARY)
	$(AM_LINK)

external_sst_file_basic_test: $(OBJ_DIR)/db/external_sst_file_basic_test.o $(TEST_LIBRARY) $(LIBRARY)
	$(AM_LINK)

external_sst_file_test: $(OBJ_DIR)/db/external_sst_file_test.o $(TEST_LIBRARY) $(LIBRARY)
	$(AM_LINK)

import_column_family_test: $(OBJ_DIR)/db/import_column_family_test.o $(TEST_LIBRARY) $(LIBRARY)
	$(AM_LINK)

db_tailing_iter_test: $(OBJ_DIR)/db/db_tailing_iter_test.o $(TEST_LIBRARY) $(LIBRARY)
	$(AM_LINK)

db_iter_test: $(OBJ_DIR)/db/db_iter_test.o $(TEST_LIBRARY) $(LIBRARY)
	$(AM_LINK)

db_iter_stress_test: $(OBJ_DIR)/db/db_iter_stress_test.o $(TEST_LIBRARY) $(LIBRARY)
	$(AM_LINK)

db_universal_compaction_test: $(OBJ_DIR)/db/db_universal_compaction_test.o $(TEST_LIBRARY) $(LIBRARY)
	$(AM_LINK)

db_wal_test: $(OBJ_DIR)/db/db_wal_test.o $(TEST_LIBRARY) $(LIBRARY)
	$(AM_LINK)

db_io_failure_test: $(OBJ_DIR)/db/db_io_failure_test.o $(TEST_LIBRARY) $(LIBRARY)
	$(AM_LINK)

db_properties_test: $(OBJ_DIR)/db/db_properties_test.o $(TEST_LIBRARY) $(LIBRARY)
	$(AM_LINK)

db_table_properties_test: $(OBJ_DIR)/db/db_table_properties_test.o $(TEST_LIBRARY) $(LIBRARY)
	$(AM_LINK)

log_write_bench: $(OBJ_DIR)/util/log_write_bench.o $(TEST_LIBRARY) $(LIBRARY)
	$(AM_LINK) $(PROFILING_FLAGS)

plain_table_db_test: $(OBJ_DIR)/db/plain_table_db_test.o $(TEST_LIBRARY) $(LIBRARY)
	$(AM_LINK)

comparator_db_test: $(OBJ_DIR)/db/comparator_db_test.o $(TEST_LIBRARY) $(LIBRARY)
	$(AM_LINK)

table_reader_bench: $(OBJ_DIR)/table/table_reader_bench.o $(TEST_LIBRARY) $(LIBRARY)
	$(AM_LINK) $(PROFILING_FLAGS)

perf_context_test: $(OBJ_DIR)/db/perf_context_test.o $(TEST_LIBRARY) $(LIBRARY)
	$(AM_LINK)

prefix_test: $(OBJ_DIR)/db/prefix_test.o $(TEST_LIBRARY) $(LIBRARY)
	$(AM_LINK)

backupable_db_test: $(OBJ_DIR)/utilities/backupable/backupable_db_test.o $(TEST_LIBRARY) $(LIBRARY)
	$(AM_LINK)

checkpoint_test: $(OBJ_DIR)/utilities/checkpoint/checkpoint_test.o $(TEST_LIBRARY) $(LIBRARY)
	$(AM_LINK)

cache_simulator_test: $(OBJ_DIR)/utilities/simulator_cache/cache_simulator_test.o $(TEST_LIBRARY) $(LIBRARY)
	$(AM_LINK)

sim_cache_test: $(OBJ_DIR)/utilities/simulator_cache/sim_cache_test.o $(TEST_LIBRARY) $(LIBRARY)
	$(AM_LINK)

env_mirror_test: $(OBJ_DIR)/utilities/env_mirror_test.o $(TEST_LIBRARY) $(LIBRARY)
	$(AM_LINK)

env_timed_test: $(OBJ_DIR)/utilities/env_timed_test.o $(TEST_LIBRARY) $(LIBRARY)
	$(AM_LINK)

ifdef ROCKSDB_USE_LIBRADOS
env_librados_test: $(OBJ_DIR)/utilities/env_librados_test.o $(TEST_LIBRARY) $(LIBRARY)
	$(AM_LINK)
endif

object_registry_test: $(OBJ_DIR)/utilities/object_registry_test.o $(TEST_LIBRARY) $(LIBRARY)
	$(AM_LINK)

ttl_test: $(OBJ_DIR)/utilities/ttl/ttl_test.o $(TEST_LIBRARY) $(LIBRARY)
	$(AM_LINK)

write_batch_with_index_test: $(OBJ_DIR)/utilities/write_batch_with_index/write_batch_with_index_test.o $(TEST_LIBRARY) $(LIBRARY)
	$(AM_LINK)

flush_job_test: $(OBJ_DIR)/db/flush_job_test.o $(TEST_LIBRARY) $(LIBRARY)
	$(AM_LINK)

compaction_iterator_test: $(OBJ_DIR)/db/compaction/compaction_iterator_test.o $(TEST_LIBRARY) $(LIBRARY)
	$(AM_LINK)

compaction_job_test: $(OBJ_DIR)/db/compaction/compaction_job_test.o $(TEST_LIBRARY) $(LIBRARY)
	$(AM_LINK)

compaction_job_stats_test: $(OBJ_DIR)/db/compaction/compaction_job_stats_test.o $(TEST_LIBRARY) $(LIBRARY)
	$(AM_LINK)

compact_on_deletion_collector_test: $(OBJ_DIR)/utilities/table_properties_collectors/compact_on_deletion_collector_test.o $(TEST_LIBRARY) $(LIBRARY)
	$(AM_LINK)

wal_manager_test: $(OBJ_DIR)/db/wal_manager_test.o $(TEST_LIBRARY) $(LIBRARY)
	$(AM_LINK)

wal_edit_test: $(OBJ_DIR)/db/wal_edit_test.o $(TEST_LIBRARY) $(LIBRARY)
	$(AM_LINK)

dbformat_test: $(OBJ_DIR)/db/dbformat_test.o $(TEST_LIBRARY) $(LIBRARY)
	$(AM_LINK)

env_basic_test: $(OBJ_DIR)/env/env_basic_test.o $(TEST_LIBRARY) $(LIBRARY)
	$(AM_LINK)

env_test: $(OBJ_DIR)/env/env_test.o $(TEST_LIBRARY) $(LIBRARY)
	$(AM_LINK)

io_posix_test: $(OBJ_DIR)/env/io_posix_test.o $(TEST_LIBRARY) $(LIBRARY)
	$(AM_LINK)

fault_injection_test: $(OBJ_DIR)/db/fault_injection_test.o $(TEST_LIBRARY) $(LIBRARY)
	$(AM_LINK)

rate_limiter_test: $(OBJ_DIR)/util/rate_limiter_test.o $(TEST_LIBRARY) $(LIBRARY)
	$(AM_LINK)

delete_scheduler_test: $(OBJ_DIR)/file/delete_scheduler_test.o $(TEST_LIBRARY) $(LIBRARY)
	$(AM_LINK)

filename_test: $(OBJ_DIR)/db/filename_test.o $(TEST_LIBRARY) $(LIBRARY)
	$(AM_LINK)

random_access_file_reader_test: $(OBJ_DIR)/file/random_access_file_reader_test.o $(TEST_LIBRARY) $(LIBRARY)
	$(AM_LINK)

file_reader_writer_test: $(OBJ_DIR)/util/file_reader_writer_test.o $(TEST_LIBRARY) $(LIBRARY)
	$(AM_LINK)

block_based_filter_block_test: $(OBJ_DIR)/table/block_based/block_based_filter_block_test.o $(TEST_LIBRARY) $(LIBRARY)
	$(AM_LINK)

block_based_table_reader_test: table/block_based/block_based_table_reader_test.o $(TEST_LIBRARY) $(LIBRARY)
	$(AM_LINK)

full_filter_block_test: $(OBJ_DIR)/table/block_based/full_filter_block_test.o $(TEST_LIBRARY) $(LIBRARY)
	$(AM_LINK)

partitioned_filter_block_test: $(OBJ_DIR)/table/block_based/partitioned_filter_block_test.o $(TEST_LIBRARY) $(LIBRARY)
	$(AM_LINK)

log_test: $(OBJ_DIR)/db/log_test.o $(TEST_LIBRARY) $(LIBRARY)
	$(AM_LINK)

cleanable_test: $(OBJ_DIR)/table/cleanable_test.o $(TEST_LIBRARY) $(LIBRARY)
	$(AM_LINK)

table_test: $(OBJ_DIR)/table/table_test.o $(TEST_LIBRARY) $(LIBRARY)
	$(AM_LINK)

block_fetcher_test: table/block_fetcher_test.o $(TEST_LIBRARY) $(LIBRARY)
	$(AM_LINK)

block_test: $(OBJ_DIR)/table/block_based/block_test.o $(TEST_LIBRARY) $(LIBRARY)
	$(AM_LINK)

data_block_hash_index_test: $(OBJ_DIR)/table/block_based/data_block_hash_index_test.o $(TEST_LIBRARY) $(LIBRARY)
	$(AM_LINK)

inlineskiplist_test: $(OBJ_DIR)/memtable/inlineskiplist_test.o $(TEST_LIBRARY) $(LIBRARY)
	$(AM_LINK)

skiplist_test: $(OBJ_DIR)/memtable/skiplist_test.o $(TEST_LIBRARY) $(LIBRARY)
	$(AM_LINK)

write_buffer_manager_test: $(OBJ_DIR)/memtable/write_buffer_manager_test.o $(TEST_LIBRARY) $(LIBRARY)
	$(AM_LINK)

version_edit_test: $(OBJ_DIR)/db/version_edit_test.o $(TEST_LIBRARY) $(LIBRARY)
	$(AM_LINK)

version_set_test: $(OBJ_DIR)/db/version_set_test.o $(TEST_LIBRARY) $(LIBRARY)
	$(AM_LINK)

compaction_picker_test: $(OBJ_DIR)/db/compaction/compaction_picker_test.o $(TEST_LIBRARY) $(LIBRARY)
	$(AM_LINK)

version_builder_test: $(OBJ_DIR)/db/version_builder_test.o $(TEST_LIBRARY) $(LIBRARY)
	$(AM_LINK)

file_indexer_test: $(OBJ_DIR)/db/file_indexer_test.o $(TEST_LIBRARY) $(LIBRARY)
	$(AM_LINK)

reduce_levels_test: $(OBJ_DIR)/tools/reduce_levels_test.o $(TOOLS_LIBRARY) $(TEST_LIBRARY) $(LIBRARY)
	$(AM_LINK)

write_batch_test: $(OBJ_DIR)/db/write_batch_test.o $(TEST_LIBRARY) $(LIBRARY)
	$(AM_LINK)

write_controller_test: $(OBJ_DIR)/db/write_controller_test.o $(TEST_LIBRARY) $(LIBRARY)
	$(AM_LINK)

merge_helper_test: $(OBJ_DIR)/db/merge_helper_test.o $(TEST_LIBRARY) $(LIBRARY)
	$(AM_LINK)

memory_test: $(OBJ_DIR)/utilities/memory/memory_test.o $(TEST_LIBRARY) $(LIBRARY)
	$(AM_LINK)

merge_test: $(OBJ_DIR)/db/merge_test.o $(TEST_LIBRARY) $(LIBRARY)
	$(AM_LINK)

merger_test: $(OBJ_DIR)/table/merger_test.o $(TEST_LIBRARY) $(LIBRARY)
	$(AM_LINK)

util_merge_operators_test: $(OBJ_DIR)/utilities/util_merge_operators_test.o $(TEST_LIBRARY) $(LIBRARY)
	$(AM_LINK)

options_file_test: $(OBJ_DIR)/db/options_file_test.o $(TEST_LIBRARY) $(LIBRARY)
	$(AM_LINK)

deletefile_test: $(OBJ_DIR)/db/deletefile_test.o $(TEST_LIBRARY) $(LIBRARY)
	$(AM_LINK)

obsolete_files_test: $(OBJ_DIR)/db/obsolete_files_test.o $(TEST_LIBRARY) $(LIBRARY)
	$(AM_LINK)

rocksdb_dump: $(OBJ_DIR)/tools/dump/rocksdb_dump.o $(LIBRARY)
	$(AM_LINK)

rocksdb_undump: $(OBJ_DIR)/tools/dump/rocksdb_undump.o $(LIBRARY)
	$(AM_LINK)

cuckoo_table_builder_test: $(OBJ_DIR)/table/cuckoo/cuckoo_table_builder_test.o $(TEST_LIBRARY) $(LIBRARY)
	$(AM_LINK)

cuckoo_table_reader_test: $(OBJ_DIR)/table/cuckoo/cuckoo_table_reader_test.o $(TEST_LIBRARY) $(LIBRARY)
	$(AM_LINK)

cuckoo_table_db_test: $(OBJ_DIR)/db/cuckoo_table_db_test.o $(TEST_LIBRARY) $(LIBRARY)
	$(AM_LINK)

listener_test: $(OBJ_DIR)/db/listener_test.o $(TEST_LIBRARY) $(LIBRARY)
	$(AM_LINK)

thread_list_test: $(OBJ_DIR)/util/thread_list_test.o $(TEST_LIBRARY) $(LIBRARY)
	$(AM_LINK)

compact_files_test: $(OBJ_DIR)/db/compact_files_test.o $(TEST_LIBRARY) $(LIBRARY)
	$(AM_LINK)

configurable_test: options/configurable_test.o $(TEST_LIBRARY) $(LIBRARY)
	$(AM_LINK)

customizable_test: options/customizable_test.o $(TEST_LIBRARY) $(LIBRARY)
	$(AM_LINK)

options_test: $(OBJ_DIR)/options/options_test.o $(TEST_LIBRARY) $(LIBRARY)
	$(AM_LINK)

options_settable_test: $(OBJ_DIR)/options/options_settable_test.o $(TEST_LIBRARY) $(LIBRARY)
	$(AM_LINK)

options_util_test: $(OBJ_DIR)/utilities/options/options_util_test.o $(TEST_LIBRARY) $(LIBRARY)
	$(AM_LINK)

db_bench_tool_test: $(OBJ_DIR)/tools/db_bench_tool_test.o $(BENCH_OBJECTS) $(TEST_LIBRARY) $(LIBRARY)
	$(AM_LINK)

trace_analyzer_test: $(OBJ_DIR)/tools/trace_analyzer_test.o $(ANALYZE_OBJECTS) $(TOOLS_LIBRARY) $(TEST_LIBRARY) $(LIBRARY)
	$(AM_LINK)

event_logger_test: $(OBJ_DIR)/logging/event_logger_test.o $(TEST_LIBRARY) $(LIBRARY)
	$(AM_LINK)

timer_queue_test: $(OBJ_DIR)/util/timer_queue_test.o $(TEST_LIBRARY) $(LIBRARY)
	$(AM_LINK)

sst_dump_test: $(OBJ_DIR)/tools/sst_dump_test.o $(TOOLS_LIBRARY) $(TEST_LIBRARY) $(LIBRARY)
	$(AM_LINK)

optimistic_transaction_test: $(OBJ_DIR)/utilities/transactions/optimistic_transaction_test.o  $(TEST_LIBRARY) $(LIBRARY)
	$(AM_LINK)

mock_env_test : $(OBJ_DIR)/env/mock_env_test.o $(TEST_LIBRARY) $(LIBRARY)
	$(AM_LINK)

manual_compaction_test: $(OBJ_DIR)/db/manual_compaction_test.o $(TEST_LIBRARY) $(LIBRARY)
	$(AM_LINK)

filelock_test: $(OBJ_DIR)/util/filelock_test.o $(TEST_LIBRARY) $(LIBRARY)
	$(AM_LINK)

auto_roll_logger_test: $(OBJ_DIR)/logging/auto_roll_logger_test.o $(TEST_LIBRARY) $(LIBRARY)
	$(AM_LINK)

env_logger_test: $(OBJ_DIR)/logging/env_logger_test.o $(TEST_LIBRARY) $(LIBRARY)
	$(AM_LINK)

memtable_list_test: $(OBJ_DIR)/db/memtable_list_test.o $(TEST_LIBRARY) $(LIBRARY)
	$(AM_LINK)

write_callback_test: $(OBJ_DIR)/db/write_callback_test.o $(TEST_LIBRARY) $(LIBRARY)
	$(AM_LINK)

heap_test: $(OBJ_DIR)/util/heap_test.o $(GTEST)
	$(AM_LINK)

point_lock_manager_test: utilities/transactions/lock/point/point_lock_manager_test.o $(TEST_LIBRARY) $(LIBRARY)
	$(AM_LINK)

transaction_test: $(OBJ_DIR)/utilities/transactions/transaction_test.o $(TEST_LIBRARY) $(LIBRARY)
	$(AM_LINK)

write_prepared_transaction_test: $(OBJ_DIR)/utilities/transactions/write_prepared_transaction_test.o $(TEST_LIBRARY) $(LIBRARY)
	$(AM_LINK)

write_unprepared_transaction_test: $(OBJ_DIR)/utilities/transactions/write_unprepared_transaction_test.o $(TEST_LIBRARY) $(LIBRARY)
	$(AM_LINK)

sst_dump: $(OBJ_DIR)/tools/sst_dump.o $(TOOLS_LIBRARY) $(LIBRARY)
	$(AM_LINK)

blob_dump: $(OBJ_DIR)/tools/blob_dump.o $(TOOLS_LIBRARY) $(LIBRARY)
	$(AM_LINK)

repair_test: $(OBJ_DIR)/db/repair_test.o $(TEST_LIBRARY) $(LIBRARY)
	$(AM_LINK)

ldb_cmd_test: $(OBJ_DIR)/tools/ldb_cmd_test.o $(TOOLS_LIBRARY) $(TEST_LIBRARY) $(LIBRARY)
	$(AM_LINK)

ldb: $(OBJ_DIR)/tools/ldb.o $(TOOLS_LIBRARY) $(LIBRARY)
	$(AM_LINK)

iostats_context_test: $(OBJ_DIR)/monitoring/iostats_context_test.o $(TEST_LIBRARY) $(LIBRARY)
	$(AM_V_CCLD)$(CXX) $^ $(EXEC_LDFLAGS) -o $@ $(LDFLAGS)

persistent_cache_test: $(OBJ_DIR)/utilities/persistent_cache/persistent_cache_test.o $(TEST_LIBRARY) $(LIBRARY)
	$(AM_LINK)

statistics_test: $(OBJ_DIR)/monitoring/statistics_test.o $(TEST_LIBRARY) $(LIBRARY)
	$(AM_LINK)

stats_history_test: $(OBJ_DIR)/monitoring/stats_history_test.o $(TEST_LIBRARY) $(LIBRARY)
	$(AM_LINK)

lru_cache_test: $(OBJ_DIR)/cache/lru_cache_test.o $(TEST_LIBRARY) $(LIBRARY)
	$(AM_LINK)

range_del_aggregator_test: $(OBJ_DIR)/db/range_del_aggregator_test.o $(TEST_LIBRARY) $(LIBRARY)
	$(AM_LINK)

range_del_aggregator_bench: $(OBJ_DIR)/db/range_del_aggregator_bench.o $(LIBRARY)
	$(AM_LINK)

blob_db_test: $(OBJ_DIR)/utilities/blob_db/blob_db_test.o $(TEST_LIBRARY) $(LIBRARY)
	$(AM_LINK)

repeatable_thread_test: $(OBJ_DIR)/util/repeatable_thread_test.o $(TEST_LIBRARY) $(LIBRARY)
	$(AM_LINK)

range_tombstone_fragmenter_test: $(OBJ_DIR)/db/range_tombstone_fragmenter_test.o $(TEST_LIBRARY) $(LIBRARY)
	$(AM_LINK)

sst_file_reader_test: $(OBJ_DIR)/table/sst_file_reader_test.o $(TEST_LIBRARY) $(LIBRARY)
	$(AM_LINK)

db_secondary_test: $(OBJ_DIR)/db/db_impl/db_secondary_test.o $(TEST_LIBRARY) $(LIBRARY)
	$(AM_LINK)

block_cache_tracer_test: $(OBJ_DIR)/trace_replay/block_cache_tracer_test.o $(TEST_LIBRARY) $(LIBRARY)
	$(AM_LINK)

block_cache_trace_analyzer_test: $(OBJ_DIR)/tools/block_cache_analyzer/block_cache_trace_analyzer_test.o $(OBJ_DIR)/tools/block_cache_analyzer/block_cache_trace_analyzer.o $(TEST_LIBRARY) $(LIBRARY)
	$(AM_LINK)

defer_test: $(OBJ_DIR)/util/defer_test.o $(TEST_LIBRARY) $(LIBRARY)
	$(AM_LINK)

blob_file_addition_test: $(OBJ_DIR)/db/blob/blob_file_addition_test.o $(TEST_LIBRARY) $(LIBRARY)
	$(AM_LINK)

blob_file_builder_test: $(OBJ_DIR)/db/blob/blob_file_builder_test.o $(TEST_LIBRARY) $(LIBRARY)
	$(AM_LINK)

blob_file_cache_test: $(OBJ_DIR)/db/blob/blob_file_cache_test.o $(TEST_LIBRARY) $(LIBRARY)
	$(AM_LINK)

blob_file_garbage_test: $(OBJ_DIR)/db/blob/blob_file_garbage_test.o $(TEST_LIBRARY) $(LIBRARY)
	$(AM_LINK)

blob_file_reader_test: $(OBJ_DIR)/db/blob/blob_file_reader_test.o $(TEST_LIBRARY) $(LIBRARY)
	$(AM_LINK)

timer_test: $(OBJ_DIR)/util/timer_test.o $(TEST_LIBRARY) $(LIBRARY)
	$(AM_LINK)

periodic_work_scheduler_test: $(OBJ_DIR)/db/periodic_work_scheduler_test.o $(TEST_LIBRARY) $(LIBRARY)
	$(AM_LINK)

testutil_test: $(OBJ_DIR)/test_util/testutil_test.o $(TEST_LIBRARY) $(LIBRARY)
	$(AM_LINK)

io_tracer_test: $(OBJ_DIR)/trace_replay/io_tracer_test.o $(OBJ_DIR)/trace_replay/io_tracer.o $(TEST_LIBRARY) $(LIBRARY)
	$(AM_LINK)

prefetch_test: $(OBJ_DIR)/file/prefetch_test.o $(TEST_LIBRARY) $(LIBRARY)
	$(AM_LINK)

io_tracer_parser_test: $(OBJ_DIR)/tools/io_tracer_parser_test.o $(OBJ_DIR)/tools/io_tracer_parser_tool.o $(TEST_LIBRARY) $(LIBRARY)
	$(AM_LINK)

io_tracer_parser: $(OBJ_DIR)/tools/io_tracer_parser.o $(TOOLS_LIBRARY) $(LIBRARY)
	$(AM_LINK)

#-------------------------------------------------
# make install related stuff
PREFIX ?= /usr/local
LIBDIR ?= $(PREFIX)/lib
INSTALL_LIBDIR = $(DESTDIR)$(LIBDIR)

uninstall:
	rm -rf $(DESTDIR)$(PREFIX)/include/rocksdb \
	  $(INSTALL_LIBDIR)/$(LIBRARY) \
	  $(INSTALL_LIBDIR)/$(SHARED4) \
	  $(INSTALL_LIBDIR)/$(SHARED3) \
	  $(INSTALL_LIBDIR)/$(SHARED2) \
	  $(INSTALL_LIBDIR)/$(SHARED1) \
	  $(INSTALL_LIBDIR)/pkgconfig/rocksdb.pc

install-headers: gen-pc
	install -d $(INSTALL_LIBDIR)
	install -d $(INSTALL_LIBDIR)/pkgconfig
	for header_dir in `$(FIND) "include/rocksdb" -type d`; do \
		install -d $(DESTDIR)/$(PREFIX)/$$header_dir; \
	done
	for header in `$(FIND) "include/rocksdb" -type f -name *.h`; do \
		install -C -m 644 $$header $(DESTDIR)/$(PREFIX)/$$header; \
	done
	install -C -m 644 rocksdb.pc $(INSTALL_LIBDIR)/pkgconfig/rocksdb.pc

install-static: install-headers $(LIBRARY)
	install -d $(INSTALL_LIBDIR)
	install -C -m 755 $(LIBRARY) $(INSTALL_LIBDIR)

install-shared: install-headers $(SHARED4)
	install -d $(INSTALL_LIBDIR)
	install -C -m 755 $(SHARED4) $(INSTALL_LIBDIR)
	ln -fs $(SHARED4) $(INSTALL_LIBDIR)/$(SHARED3)
	ln -fs $(SHARED4) $(INSTALL_LIBDIR)/$(SHARED2)
	ln -fs $(SHARED4) $(INSTALL_LIBDIR)/$(SHARED1)

# install static by default + install shared if it exists
install: install-static
	[ -e $(SHARED4) ] && $(MAKE) install-shared || :

# Generate the pkg-config file
gen-pc:
	-echo 'prefix=$(PREFIX)' > rocksdb.pc
	-echo 'exec_prefix=$${prefix}' >> rocksdb.pc
	-echo 'includedir=$${prefix}/include' >> rocksdb.pc
	-echo 'libdir=$(LIBDIR)' >> rocksdb.pc
	-echo '' >> rocksdb.pc
	-echo 'Name: rocksdb' >> rocksdb.pc
	-echo 'Description: An embeddable persistent key-value store for fast storage' >> rocksdb.pc
	-echo Version: $(shell ./build_tools/version.sh full) >> rocksdb.pc
	-echo 'Libs: -L$${libdir} $(EXEC_LDFLAGS) -lrocksdb' >> rocksdb.pc
	-echo 'Libs.private: $(PLATFORM_LDFLAGS)' >> rocksdb.pc
	-echo 'Cflags: -I$${includedir} $(PLATFORM_CXXFLAGS)' >> rocksdb.pc

#-------------------------------------------------


# ---------------------------------------------------------------------------
# Jni stuff
# ---------------------------------------------------------------------------

JAVA_INCLUDE = -I$(JAVA_HOME)/include/ -I$(JAVA_HOME)/include/linux
ifeq ($(PLATFORM), OS_SOLARIS)
	ARCH := $(shell isainfo -b)
else ifeq ($(PLATFORM), OS_OPENBSD)
	ifneq (,$(filter amd64 ppc64 ppc64le arm64 aarch64 sparc64, $(MACHINE)))
		ARCH := 64
	else
		ARCH := 32
	endif
else
	ARCH := $(shell getconf LONG_BIT)
endif

ifeq ($(shell ldd /usr/bin/env 2>/dev/null | grep -q musl; echo $$?),0)
        JNI_LIBC = musl
# GNU LibC (or glibc) is so pervasive we can assume it is the default
# else
#        JNI_LIBC = glibc
endif

ifneq ($(origin JNI_LIBC), undefined)
  JNI_LIBC_POSTFIX = -$(JNI_LIBC)
endif

ifneq (,$(filter ppc% arm64 aarch64 sparc64, $(MACHINE)))
	ROCKSDBJNILIB = librocksdbjni-linux-$(MACHINE)$(JNI_LIBC_POSTFIX).so
else
	ROCKSDBJNILIB = librocksdbjni-linux$(ARCH)$(JNI_LIBC_POSTFIX).so
endif
ROCKSDB_JAVA_VERSION ?= $(ROCKSDB_MAJOR).$(ROCKSDB_MINOR).$(ROCKSDB_PATCH)
ROCKSDB_JAR = rocksdbjni-$(ROCKSDB_JAVA_VERSION)-linux$(ARCH)$(JNI_LIBC_POSTFIX).jar
ROCKSDB_JAR_ALL = rocksdbjni-$(ROCKSDB_JAVA_VERSION).jar
ROCKSDB_JAVADOCS_JAR = rocksdbjni-$(ROCKSDB_JAVA_VERSION)-javadoc.jar
ROCKSDB_SOURCES_JAR = rocksdbjni-$(ROCKSDB_JAVA_VERSION)-sources.jar
SHA256_CMD = sha256sum

ZLIB_VER ?= 1.2.11
ZLIB_SHA256 ?= c3e5e9fdd5004dcb542feda5ee4f0ff0744628baf8ed2dd5d66f8ca1197cb1a1
ZLIB_DOWNLOAD_BASE ?= http://zlib.net
BZIP2_VER ?= 1.0.8
BZIP2_SHA256 ?= ab5a03176ee106d3f0fa90e381da478ddae405918153cca248e682cd0c4a2269
BZIP2_DOWNLOAD_BASE ?= https://sourceware.org/pub/bzip2
SNAPPY_VER ?= 1.1.8
SNAPPY_SHA256 ?= 16b677f07832a612b0836178db7f374e414f94657c138e6993cbfc5dcc58651f
SNAPPY_DOWNLOAD_BASE ?= https://github.com/google/snappy/archive
LZ4_VER ?= 1.9.2
LZ4_SHA256 ?= 658ba6191fa44c92280d4aa2c271b0f4fbc0e34d249578dd05e50e76d0e5efcc
LZ4_DOWNLOAD_BASE ?= https://github.com/lz4/lz4/archive
ZSTD_VER ?= 1.4.5
ZSTD_SHA256 ?= 734d1f565c42f691f8420c8d06783ad818060fc390dee43ae0a89f86d0a4f8c2
ZSTD_DOWNLOAD_BASE ?= https://github.com/facebook/zstd/archive
CURL_SSL_OPTS ?= --tlsv1

ifeq ($(PLATFORM), OS_MACOSX)
	ROCKSDBJNILIB = librocksdbjni-osx.jnilib
	ROCKSDB_JAR = rocksdbjni-$(ROCKSDB_JAVA_VERSION)-osx.jar
	SHA256_CMD = openssl sha256 -r
ifneq ("$(wildcard $(JAVA_HOME)/include/darwin)","")
	JAVA_INCLUDE = -I$(JAVA_HOME)/include -I $(JAVA_HOME)/include/darwin
else
	JAVA_INCLUDE = -I/System/Library/Frameworks/JavaVM.framework/Headers/
endif
endif
ifeq ($(PLATFORM), OS_FREEBSD)
	JAVA_INCLUDE = -I$(JAVA_HOME)/include -I$(JAVA_HOME)/include/freebsd
	ROCKSDBJNILIB = librocksdbjni-freebsd$(ARCH).so
	ROCKSDB_JAR = rocksdbjni-$(ROCKSDB_JAVA_VERSION)-freebsd$(ARCH).jar
endif
ifeq ($(PLATFORM), OS_SOLARIS)
	ROCKSDBJNILIB = librocksdbjni-solaris$(ARCH).so
	ROCKSDB_JAR = rocksdbjni-$(ROCKSDB_MAJOR).$(ROCKSDB_MINOR).$(ROCKSDB_PATCH)-solaris$(ARCH).jar
	JAVA_INCLUDE = -I$(JAVA_HOME)/include/ -I$(JAVA_HOME)/include/solaris
	SHA256_CMD = digest -a sha256
endif
ifeq ($(PLATFORM), OS_AIX)
	JAVA_INCLUDE = -I$(JAVA_HOME)/include/ -I$(JAVA_HOME)/include/aix
	ROCKSDBJNILIB = librocksdbjni-aix.so
	EXTRACT_SOURCES = gunzip < TAR_GZ | tar xvf -
	SNAPPY_MAKE_TARGET = libsnappy.la
endif
ifeq ($(PLATFORM), OS_OPENBSD)
        JAVA_INCLUDE = -I$(JAVA_HOME)/include -I$(JAVA_HOME)/include/openbsd
	ROCKSDBJNILIB = librocksdbjni-openbsd$(ARCH).so
        ROCKSDB_JAR = rocksdbjni-$(ROCKSDB_JAVA_VERSION)-openbsd$(ARCH).jar
endif

libz.a:
	-rm -rf zlib-$(ZLIB_VER)
ifeq (,$(wildcard ./zlib-$(ZLIB_VER).tar.gz))
	curl --fail --output zlib-$(ZLIB_VER).tar.gz --location ${ZLIB_DOWNLOAD_BASE}/zlib-$(ZLIB_VER).tar.gz
endif
	ZLIB_SHA256_ACTUAL=`$(SHA256_CMD) zlib-$(ZLIB_VER).tar.gz | cut -d ' ' -f 1`; \
	if [ "$(ZLIB_SHA256)" != "$$ZLIB_SHA256_ACTUAL" ]; then \
		echo zlib-$(ZLIB_VER).tar.gz checksum mismatch, expected=\"$(ZLIB_SHA256)\" actual=\"$$ZLIB_SHA256_ACTUAL\"; \
		exit 1; \
	fi
	tar xvzf zlib-$(ZLIB_VER).tar.gz
	cd zlib-$(ZLIB_VER) && CFLAGS='-fPIC ${EXTRA_CFLAGS}' LDFLAGS='${EXTRA_LDFLAGS}' ./configure --static && $(MAKE)
	cp zlib-$(ZLIB_VER)/libz.a .

libbz2.a:
	-rm -rf bzip2-$(BZIP2_VER)
ifeq (,$(wildcard ./bzip2-$(BZIP2_VER).tar.gz))
	curl --fail --output bzip2-$(BZIP2_VER).tar.gz --location ${CURL_SSL_OPTS} ${BZIP2_DOWNLOAD_BASE}/bzip2-$(BZIP2_VER).tar.gz
endif
	BZIP2_SHA256_ACTUAL=`$(SHA256_CMD) bzip2-$(BZIP2_VER).tar.gz | cut -d ' ' -f 1`; \
	if [ "$(BZIP2_SHA256)" != "$$BZIP2_SHA256_ACTUAL" ]; then \
		echo bzip2-$(BZIP2_VER).tar.gz checksum mismatch, expected=\"$(BZIP2_SHA256)\" actual=\"$$BZIP2_SHA256_ACTUAL\"; \
		exit 1; \
	fi
	tar xvzf bzip2-$(BZIP2_VER).tar.gz
	cd bzip2-$(BZIP2_VER) && $(MAKE) CFLAGS='-fPIC -O2 -g -D_FILE_OFFSET_BITS=64 ${EXTRA_CFLAGS}' AR='ar ${EXTRA_ARFLAGS}'
	cp bzip2-$(BZIP2_VER)/libbz2.a .

libsnappy.a:
	-rm -rf snappy-$(SNAPPY_VER)
ifeq (,$(wildcard ./snappy-$(SNAPPY_VER).tar.gz))
	curl --fail --output snappy-$(SNAPPY_VER).tar.gz --location ${CURL_SSL_OPTS} ${SNAPPY_DOWNLOAD_BASE}/$(SNAPPY_VER).tar.gz
endif
	SNAPPY_SHA256_ACTUAL=`$(SHA256_CMD) snappy-$(SNAPPY_VER).tar.gz | cut -d ' ' -f 1`; \
	if [ "$(SNAPPY_SHA256)" != "$$SNAPPY_SHA256_ACTUAL" ]; then \
		echo snappy-$(SNAPPY_VER).tar.gz checksum mismatch, expected=\"$(SNAPPY_SHA256)\" actual=\"$$SNAPPY_SHA256_ACTUAL\"; \
		exit 1; \
	fi
	tar xvzf snappy-$(SNAPPY_VER).tar.gz
	mkdir snappy-$(SNAPPY_VER)/build
	cd snappy-$(SNAPPY_VER)/build && CFLAGS='${EXTRA_CFLAGS}' CXXFLAGS='${EXTRA_CXXFLAGS}' LDFLAGS='${EXTRA_LDFLAGS}' cmake -DCMAKE_POSITION_INDEPENDENT_CODE=ON .. && $(MAKE) ${SNAPPY_MAKE_TARGET}
	cp snappy-$(SNAPPY_VER)/build/libsnappy.a .

liblz4.a:
	-rm -rf lz4-$(LZ4_VER)
ifeq (,$(wildcard ./lz4-$(LZ4_VER).tar.gz))
	curl --fail --output lz4-$(LZ4_VER).tar.gz --location ${CURL_SSL_OPTS} ${LZ4_DOWNLOAD_BASE}/v$(LZ4_VER).tar.gz
endif
	LZ4_SHA256_ACTUAL=`$(SHA256_CMD) lz4-$(LZ4_VER).tar.gz | cut -d ' ' -f 1`; \
	if [ "$(LZ4_SHA256)" != "$$LZ4_SHA256_ACTUAL" ]; then \
		echo lz4-$(LZ4_VER).tar.gz checksum mismatch, expected=\"$(LZ4_SHA256)\" actual=\"$$LZ4_SHA256_ACTUAL\"; \
		exit 1; \
	fi
	tar xvzf lz4-$(LZ4_VER).tar.gz
	cd lz4-$(LZ4_VER)/lib && $(MAKE) CFLAGS='-fPIC -O2 ${EXTRA_CFLAGS}' all
	cp lz4-$(LZ4_VER)/lib/liblz4.a .

libzstd.a:
	-rm -rf zstd-$(ZSTD_VER)
ifeq (,$(wildcard ./zstd-$(ZSTD_VER).tar.gz))
	curl --fail --output zstd-$(ZSTD_VER).tar.gz --location ${CURL_SSL_OPTS} ${ZSTD_DOWNLOAD_BASE}/v$(ZSTD_VER).tar.gz
endif
	ZSTD_SHA256_ACTUAL=`$(SHA256_CMD) zstd-$(ZSTD_VER).tar.gz | cut -d ' ' -f 1`; \
	if [ "$(ZSTD_SHA256)" != "$$ZSTD_SHA256_ACTUAL" ]; then \
		echo zstd-$(ZSTD_VER).tar.gz checksum mismatch, expected=\"$(ZSTD_SHA256)\" actual=\"$$ZSTD_SHA256_ACTUAL\"; \
		exit 1; \
	fi
	tar xvzf zstd-$(ZSTD_VER).tar.gz
	cd zstd-$(ZSTD_VER)/lib && DESTDIR=. PREFIX= $(MAKE) CFLAGS='-fPIC -O2 ${EXTRA_CFLAGS}' install
	cp zstd-$(ZSTD_VER)/lib/libzstd.a .

# A version of each $(LIB_OBJECTS) compiled with -fPIC and a fixed set of static compression libraries
ifneq ($(ROCKSDB_JAVA_NO_COMPRESSION), 1)
JAVA_COMPRESSIONS = libz.a libbz2.a libsnappy.a liblz4.a libzstd.a
endif

JAVA_STATIC_FLAGS = -DZLIB -DBZIP2 -DSNAPPY -DLZ4 -DZSTD
JAVA_STATIC_INCLUDES = -I./zlib-$(ZLIB_VER) -I./bzip2-$(BZIP2_VER) -I./snappy-$(SNAPPY_VER) -I./lz4-$(LZ4_VER)/lib -I./zstd-$(ZSTD_VER)/lib/include
ifneq ($(findstring rocksdbjavastatic, $(MAKECMDGOALS)),)
CXXFLAGS += $(JAVA_STATIC_FLAGS) $(JAVA_STATIC_INCLUDES)
CFLAGS +=  $(JAVA_STATIC_FLAGS) $(JAVA_STATIC_INCLUDES)
endif
rocksdbjavastatic: $(LIB_OBJECTS) $(JAVA_COMPRESSIONS)
	cd java;$(MAKE) javalib;
	rm -f ./java/target/$(ROCKSDBJNILIB)
	$(CXX) $(CXXFLAGS) -I./java/. $(JAVA_INCLUDE) -shared -fPIC \
	  -o ./java/target/$(ROCKSDBJNILIB) $(JNI_NATIVE_SOURCES) \
	  $(LIB_OBJECTS) $(COVERAGEFLAGS) \
	  $(JAVA_COMPRESSIONS) $(JAVA_STATIC_LDFLAGS)
	cd java/target;if [ "$(DEBUG_LEVEL)" == "0" ]; then \
		strip $(STRIPFLAGS) $(ROCKSDBJNILIB); \
	fi
	cd java;jar -cf target/$(ROCKSDB_JAR) HISTORY*.md
	cd java/target;jar -uf $(ROCKSDB_JAR) $(ROCKSDBJNILIB)
	cd java/target/classes;jar -uf ../$(ROCKSDB_JAR) org/rocksdb/*.class org/rocksdb/util/*.class
	cd java/target/apidocs;jar -cf ../$(ROCKSDB_JAVADOCS_JAR) *
	cd java/src/main/java;jar -cf ../../../target/$(ROCKSDB_SOURCES_JAR) org
	openssl sha1 java/target/$(ROCKSDB_JAR) | sed 's/.*= \([0-9a-f]*\)/\1/' > java/target/$(ROCKSDB_JAR).sha1
	openssl sha1 java/target/$(ROCKSDB_JAVADOCS_JAR) | sed 's/.*= \([0-9a-f]*\)/\1/' > java/target/$(ROCKSDB_JAVADOCS_JAR).sha1
	openssl sha1 java/target/$(ROCKSDB_SOURCES_JAR) | sed 's/.*= \([0-9a-f]*\)/\1/' > java/target/$(ROCKSDB_SOURCES_JAR).sha1

rocksdbjavastaticrelease: rocksdbjavastatic
	cd java/crossbuild && (vagrant destroy -f || true) && vagrant up linux32 && vagrant halt linux32 && vagrant up linux64 && vagrant halt linux64 && vagrant up linux64-musl && vagrant halt linux64-musl
	cd java;jar -cf target/$(ROCKSDB_JAR_ALL) HISTORY*.md
	cd java/target;jar -uf $(ROCKSDB_JAR_ALL) librocksdbjni-*.so librocksdbjni-*.jnilib
	cd java/target/classes;jar -uf ../$(ROCKSDB_JAR_ALL) org/rocksdb/*.class org/rocksdb/util/*.class
	openssl sha1 java/target/$(ROCKSDB_JAR_ALL) | sed 's/.*= \([0-9a-f]*\)/\1/' > java/target/$(ROCKSDB_JAR_ALL).sha1

rocksdbjavastaticreleasedocker: rocksdbjavastatic rocksdbjavastaticdockerx86 rocksdbjavastaticdockerx86_64 rocksdbjavastaticdockerx86musl rocksdbjavastaticdockerx86_64musl
	cd java;jar -cf target/$(ROCKSDB_JAR_ALL) HISTORY*.md
	cd java/target;jar -uf $(ROCKSDB_JAR_ALL) librocksdbjni-*.so librocksdbjni-*.jnilib
	cd java/target/classes;jar -uf ../$(ROCKSDB_JAR_ALL) org/rocksdb/*.class org/rocksdb/util/*.class
	openssl sha1 java/target/$(ROCKSDB_JAR_ALL) | sed 's/.*= \([0-9a-f]*\)/\1/' > java/target/$(ROCKSDB_JAR_ALL).sha1

rocksdbjavastaticdockerx86:
	mkdir -p java/target
	docker run --rm --name rocksdb_linux_x86-be --attach stdin --attach stdout --attach stderr --volume $(HOME)/.m2:/root/.m2:ro --volume `pwd`:/rocksdb-host:ro --volume /rocksdb-local-build --volume `pwd`/java/target:/rocksdb-java-target --env DEBUG_LEVEL=$(DEBUG_LEVEL) evolvedbinary/rocksjava:centos6_x86-be /rocksdb-host/java/crossbuild/docker-build-linux-centos.sh

rocksdbjavastaticdockerx86_64:
	mkdir -p java/target
	docker run --rm --name rocksdb_linux_x64-be --attach stdin --attach stdout --attach stderr --volume $(HOME)/.m2:/root/.m2:ro --volume `pwd`:/rocksdb-host:ro --volume /rocksdb-local-build --volume `pwd`/java/target:/rocksdb-java-target --env DEBUG_LEVEL=$(DEBUG_LEVEL) evolvedbinary/rocksjava:centos6_x64-be /rocksdb-host/java/crossbuild/docker-build-linux-centos.sh

rocksdbjavastaticdockerppc64le:
	mkdir -p java/target
	docker run --rm --name rocksdb_linux_ppc64le-be --attach stdin --attach stdout --attach stderr --volume $(HOME)/.m2:/root/.m2:ro --volume `pwd`:/rocksdb-host:ro --volume /rocksdb-local-build --volume `pwd`/java/target:/rocksdb-java-target --env DEBUG_LEVEL=$(DEBUG_LEVEL) evolvedbinary/rocksjava:centos7_ppc64le-be /rocksdb-host/java/crossbuild/docker-build-linux-centos.sh

rocksdbjavastaticdockerarm64v8:
	mkdir -p java/target
	docker run --rm --name rocksdb_linux_arm64v8-be --attach stdin --attach stdout --attach stderr --volume $(HOME)/.m2:/root/.m2:ro --volume `pwd`:/rocksdb-host:ro --volume /rocksdb-local-build --volume `pwd`/java/target:/rocksdb-java-target --env DEBUG_LEVEL=$(DEBUG_LEVEL) evolvedbinary/rocksjava:centos7_arm64v8-be /rocksdb-host/java/crossbuild/docker-build-linux-centos.sh

rocksdbjavastaticdockerx86musl:
	mkdir -p java/target
	docker run --rm --name rocksdb_linux_x86-musl-be --attach stdin --attach stdout --attach stderr --volume $(HOME)/.m2:/root/.m2:ro --volume `pwd`:/rocksdb-host:ro --volume /rocksdb-local-build --volume `pwd`/java/target:/rocksdb-java-target --env DEBUG_LEVEL=$(DEBUG_LEVEL) evolvedbinary/rocksjava:alpine3_x86-be /rocksdb-host/java/crossbuild/docker-build-linux-centos.sh

rocksdbjavastaticdockerx86_64musl:
	mkdir -p java/target
	docker run --rm --name rocksdb_linux_x64-musl-be --attach stdin --attach stdout --attach stderr --volume $(HOME)/.m2:/root/.m2:ro --volume `pwd`:/rocksdb-host:ro --volume /rocksdb-local-build --volume `pwd`/java/target:/rocksdb-java-target --env DEBUG_LEVEL=$(DEBUG_LEVEL) evolvedbinary/rocksjava:alpine3_x64-be /rocksdb-host/java/crossbuild/docker-build-linux-centos.sh

rocksdbjavastaticdockerppc64lemusl:
	mkdir -p java/target
	docker run --rm --name rocksdb_linux_ppc64le-musl-be --attach stdin --attach stdout --attach stderr --volume $(HOME)/.m2:/root/.m2:ro --volume `pwd`:/rocksdb-host:ro --volume /rocksdb-local-build --volume `pwd`/java/target:/rocksdb-java-target --env DEBUG_LEVEL=$(DEBUG_LEVEL) evolvedbinary/rocksjava:alpine3_ppc64le-be /rocksdb-host/java/crossbuild/docker-build-linux-centos.sh

rocksdbjavastaticdockerarm64v8musl:
	mkdir -p java/target
	docker run --rm --name rocksdb_linux_arm64v8-musl-be --attach stdin --attach stdout --attach stderr --volume $(HOME)/.m2:/root/.m2:ro --volume `pwd`:/rocksdb-host:ro --volume /rocksdb-local-build --volume `pwd`/java/target:/rocksdb-java-target --env DEBUG_LEVEL=$(DEBUG_LEVEL) evolvedbinary/rocksjava:alpine3_arm64v8-be /rocksdb-host/java/crossbuild/docker-build-linux-centos.sh

rocksdbjavastaticpublish: rocksdbjavastaticrelease rocksdbjavastaticpublishcentral

rocksdbjavastaticpublishdocker: rocksdbjavastaticreleasedocker rocksdbjavastaticpublishcentral

rocksdbjavastaticpublishcentral: rocksdbjavageneratepom
	mvn gpg:sign-and-deploy-file -Durl=https://oss.sonatype.org/service/local/staging/deploy/maven2/ -DrepositoryId=sonatype-nexus-staging -DpomFile=java/pom.xml -Dfile=java/target/rocksdbjni-$(ROCKSDB_JAVA_VERSION)-javadoc.jar -Dclassifier=javadoc
	mvn gpg:sign-and-deploy-file -Durl=https://oss.sonatype.org/service/local/staging/deploy/maven2/ -DrepositoryId=sonatype-nexus-staging -DpomFile=java/pom.xml -Dfile=java/target/rocksdbjni-$(ROCKSDB_JAVA_VERSION)-sources.jar -Dclassifier=sources
	mvn gpg:sign-and-deploy-file -Durl=https://oss.sonatype.org/service/local/staging/deploy/maven2/ -DrepositoryId=sonatype-nexus-staging -DpomFile=java/pom.xml -Dfile=java/target/rocksdbjni-$(ROCKSDB_JAVA_VERSION)-linux64.jar -Dclassifier=linux64
	mvn gpg:sign-and-deploy-file -Durl=https://oss.sonatype.org/service/local/staging/deploy/maven2/ -DrepositoryId=sonatype-nexus-staging -DpomFile=java/pom.xml -Dfile=java/target/rocksdbjni-$(ROCKSDB_JAVA_VERSION)-linux32.jar -Dclassifier=linux32
	mvn gpg:sign-and-deploy-file -Durl=https://oss.sonatype.org/service/local/staging/deploy/maven2/ -DrepositoryId=sonatype-nexus-staging -DpomFile=java/pom.xml -Dfile=java/target/rocksdbjni-$(ROCKSDB_JAVA_VERSION)-linux64-musl.jar -Dclassifier=linux64-musl
	mvn gpg:sign-and-deploy-file -Durl=https://oss.sonatype.org/service/local/staging/deploy/maven2/ -DrepositoryId=sonatype-nexus-staging -DpomFile=java/pom.xml -Dfile=java/target/rocksdbjni-$(ROCKSDB_JAVA_VERSION)-linux32-musl.jar -Dclassifier=linux32-musl
	mvn gpg:sign-and-deploy-file -Durl=https://oss.sonatype.org/service/local/staging/deploy/maven2/ -DrepositoryId=sonatype-nexus-staging -DpomFile=java/pom.xml -Dfile=java/target/rocksdbjni-$(ROCKSDB_JAVA_VERSION)-osx.jar -Dclassifier=osx
	mvn gpg:sign-and-deploy-file -Durl=https://oss.sonatype.org/service/local/staging/deploy/maven2/ -DrepositoryId=sonatype-nexus-staging -DpomFile=java/pom.xml -Dfile=java/target/rocksdbjni-$(ROCKSDB_JAVA_VERSION)-win64.jar -Dclassifier=win64
	mvn gpg:sign-and-deploy-file -Durl=https://oss.sonatype.org/service/local/staging/deploy/maven2/ -DrepositoryId=sonatype-nexus-staging -DpomFile=java/pom.xml -Dfile=java/target/rocksdbjni-$(ROCKSDB_JAVA_VERSION).jar

rocksdbjavageneratepom:
	cd java;cat pom.xml.template | sed 's/\$${ROCKSDB_JAVA_VERSION}/$(ROCKSDB_JAVA_VERSION)/' > pom.xml

# A version of each $(LIBOBJECTS) compiled with -fPIC

jl/%.o: %.cc
	$(AM_V_CC)mkdir -p $(@D) && $(CXX) $(CXXFLAGS) -fPIC -c $< -o $@ $(COVERAGEFLAGS)

rocksdbjava: $(LIB_OBJECTS)
	$(AM_V_GEN)cd java;$(MAKE) javalib;
	$(AM_V_at)rm -f ./java/target/$(ROCKSDBJNILIB)
	$(AM_V_at)$(CXX) $(CXXFLAGS) -I./java/. $(JAVA_INCLUDE) -shared -fPIC -o ./java/target/$(ROCKSDBJNILIB) $(JNI_NATIVE_SOURCES) $(LIB_OBJECTS) $(JAVA_LDFLAGS) $(COVERAGEFLAGS)
	$(AM_V_at)cd java;jar -cf target/$(ROCKSDB_JAR) HISTORY*.md
	$(AM_V_at)cd java/target;jar -uf $(ROCKSDB_JAR) $(ROCKSDBJNILIB)
	$(AM_V_at)cd java/target/classes;jar -uf ../$(ROCKSDB_JAR) org/rocksdb/*.class org/rocksdb/util/*.class
	$(AM_V_at)openssl sha1 java/target/$(ROCKSDB_JAR) | sed 's/.*= \([0-9a-f]*\)/\1/' > java/target/$(ROCKSDB_JAR).sha1

jclean:
	cd java;$(MAKE) clean;

jtest_compile: rocksdbjava
	cd java;$(MAKE) java_test

jtest_run:
	cd java;$(MAKE) run_test

jtest: rocksdbjava
	cd java;$(MAKE) sample;$(MAKE) test;
	$(PYTHON) tools/check_all_python.py # TODO peterd: find a better place for this check in CI targets

jdb_bench:
	cd java;$(MAKE) db_bench;

commit_prereq: build_tools/rocksdb-lego-determinator \
               build_tools/precommit_checker.py
	J=$(J) build_tools/precommit_checker.py unit unit_481 clang_unit release release_481 clang_release tsan asan ubsan lite unit_non_shm
	$(MAKE) clean && $(MAKE) jclean && $(MAKE) rocksdbjava;

# ---------------------------------------------------------------------------
#  	Platform-specific compilation
# ---------------------------------------------------------------------------

ifeq ($(PLATFORM), IOS)
# For iOS, create universal object files to be used on both the simulator and
# a device.
XCODEROOT=$(shell xcode-select -print-path)
PLATFORMSROOT=$(XCODEROOT)/Platforms
SIMULATORROOT=$(PLATFORMSROOT)/iPhoneSimulator.platform/Developer
DEVICEROOT=$(PLATFORMSROOT)/iPhoneOS.platform/Developer
IOSVERSION=$(shell defaults read $(PLATFORMSROOT)/iPhoneOS.platform/version CFBundleShortVersionString)

.cc.o:
	mkdir -p ios-x86/$(dir $@)
	$(CXX) $(CXXFLAGS) -isysroot $(SIMULATORROOT)/SDKs/iPhoneSimulator$(IOSVERSION).sdk -arch i686 -arch x86_64 -c $< -o ios-x86/$@
	mkdir -p ios-arm/$(dir $@)
	xcrun -sdk iphoneos $(CXX) $(CXXFLAGS) -isysroot $(DEVICEROOT)/SDKs/iPhoneOS$(IOSVERSION).sdk -arch armv6 -arch armv7 -arch armv7s -arch arm64 -c $< -o ios-arm/$@
	lipo ios-x86/$@ ios-arm/$@ -create -output $@

.c.o:
	mkdir -p ios-x86/$(dir $@)
	$(CC) $(CFLAGS) -isysroot $(SIMULATORROOT)/SDKs/iPhoneSimulator$(IOSVERSION).sdk -arch i686 -arch x86_64 -c $< -o ios-x86/$@
	mkdir -p ios-arm/$(dir $@)
	xcrun -sdk iphoneos $(CC) $(CFLAGS) -isysroot $(DEVICEROOT)/SDKs/iPhoneOS$(IOSVERSION).sdk -arch armv6 -arch armv7 -arch armv7s -arch arm64 -c $< -o ios-arm/$@
	lipo ios-x86/$@ ios-arm/$@ -create -output $@

else
ifeq ($(HAVE_POWER8),1)
$(OBJ_DIR)/util/crc32c_ppc.o: util/crc32c_ppc.c
	$(AM_V_CC)$(CC) $(CFLAGS) -c $< -o $@

$(OBJ_DIR)/util/crc32c_ppc_asm.o: util/crc32c_ppc_asm.S
	$(AM_V_CC)$(CC) $(CFLAGS) -c $< -o $@
endif
$(OBJ_DIR)/%.o: %.cc
	$(AM_V_CC)mkdir -p $(@D) && $(CXX) $(CXXFLAGS) -c $< -o $@ $(COVERAGEFLAGS)

$(OBJ_DIR)/%.o: %.cpp
	$(AM_V_CC)mkdir -p $(@D) && $(CXX) $(CXXFLAGS) -c $< -o $@ $(COVERAGEFLAGS)

$(OBJ_DIR)/%.o: %.c
	$(AM_V_CC)$(CC) $(CFLAGS) -c $< -o $@
endif

# ---------------------------------------------------------------------------
#  	Source files dependencies detection
# ---------------------------------------------------------------------------

DEPFILES = $(patsubst %.cc, $(OBJ_DIR)/%.cc.d, $(ALL_SOURCES))
DEPFILES+ = $(patsubst %.c, $(OBJ_DIR)/%.c.d, $(LIB_SOURCES_C) $(TEST_MAIN_SOURCES_C))
ifeq ($(USE_FOLLY_DISTRIBUTED_MUTEX),1)
  DEPFILES +=$(patsubst %.cpp, $(OBJ_DIR)/%.cpp.d, $(FOLLY_SOURCES))
endif

# Add proper dependency support so changing a .h file forces a .cc file to
# rebuild.

# The .d file indicates .cc file's dependencies on .h files. We generate such
# dependency by g++'s -MM option, whose output is a make dependency rule.
$(OBJ_DIR)/%.cc.d: %.cc
	@mkdir -p $(@D) && $(CXX) $(CXXFLAGS) $(PLATFORM_SHARED_CFLAGS) \
	  -MM -MT'$@' -MT'$(<:.cc=.o)' -MT'$(<:%.cc=$(OBJ_DIR)/%.o)' \
          "$<" -o '$@'

$(OBJ_DIR)/%.cpp.d: %.cpp
	@mkdir -p $(@D) && $(CXX) $(CXXFLAGS) $(PLATFORM_SHARED_CFLAGS) \
	  -MM -MT'$@' -MT'$(<:.cpp=.o)' -MT'$(<:%.cpp=$(OBJ_DIR)/%.o)' \
          "$<" -o '$@'

ifeq ($(HAVE_POWER8),1)
DEPFILES_C = $(patsubst %.c, $(OBJ_DIR)/%.c.d, $(LIB_SOURCES_C))
DEPFILES_ASM = $(patsubst %.S, $(OBJ_DIR)/%.S.d, $(LIB_SOURCES_ASM))

$(OBJ_DIR)/%.c.d: %.c
	@$(CXX) $(CXXFLAGS) $(PLATFORM_SHARED_CFLAGS) \
	  -MM -MT'$@' -MT'$(<:.c=.o)' "$<" -o '$@'

$(OBJ_DIR)/%.S.d: %.S
	@$(CXX) $(CXXFLAGS) $(PLATFORM_SHARED_CFLAGS) \
	  -MM -MT'$@' -MT'$(<:.S=.o)' "$<" -o '$@'

$(DEPFILES_C): %.c.d

$(DEPFILES_ASM): %.S.d
depend: $(DEPFILES) $(DEPFILES_C) $(DEPFILES_ASM)
else
depend: $(DEPFILES)
endif

build_subset_tests: $(ROCKSDBTESTS_SUBSET)
	$(AM_V_GEN)if [ -n "$${ROCKSDBTESTS_SUBSET_TESTS_TO_FILE}" ]; then echo "$(ROCKSDBTESTS_SUBSET)" > "$${ROCKSDBTESTS_SUBSET_TESTS_TO_FILE}"; else echo "$(ROCKSDBTESTS_SUBSET)"; fi

# if the make goal is either "clean" or "format", we shouldn't
# try to import the *.d files.
# TODO(kailiu) The unfamiliarity of Make's conditions leads to the ugly
# working solution.
ifneq ($(MAKECMDGOALS),clean)
ifneq ($(MAKECMDGOALS),format)
ifneq ($(MAKECMDGOALS),jclean)
ifneq ($(MAKECMDGOALS),jtest)
ifneq ($(MAKECMDGOALS),package)
ifneq ($(MAKECMDGOALS),analyze)
-include $(DEPFILES)
endif
endif
endif
endif
endif
endif<|MERGE_RESOLUTION|>--- conflicted
+++ resolved
@@ -593,16 +593,13 @@
 		crc32c_test \
 		dbformat_test \
 		db_basic_test \
-<<<<<<< HEAD
 		db_encryption_test \
 		db_iter_test \
 		db_iter_stress_test \
 		db_log_iter_test \
 		db_bloom_filter_test \
-=======
 		db_blob_basic_test \
 		db_flush_test \
->>>>>>> 84a70081
 		db_with_timestamp_basic_test \
 		db_with_timestamp_compaction_test \
 		db_options_test \
