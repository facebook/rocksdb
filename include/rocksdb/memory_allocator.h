--- conflicted
+++ resolved
@@ -7,10 +7,7 @@
 
 #include <memory>
 
-<<<<<<< HEAD
-=======
 #include "rocksdb/customizable.h"
->>>>>>> c4cd8e1a
 #include "rocksdb/status.h"
 
 namespace ROCKSDB_NAMESPACE {
@@ -21,19 +18,10 @@
 // All methods should be thread-safe.
 class MemoryAllocator : public Customizable {
  public:
-<<<<<<< HEAD
-  virtual ~MemoryAllocator() = default;
-
-  static const char* Type() { return "MemoryAllocator"; }
-
-  // Name of the cache allocator, printed in the log
-  virtual const char* Name() const = 0;
-=======
   static const char* Type() { return "MemoryAllocator"; }
   static Status CreateFromString(const ConfigOptions& options,
                                  const std::string& value,
                                  std::shared_ptr<MemoryAllocator>* result);
->>>>>>> c4cd8e1a
 
   // Allocate a block of at least size. Has to be thread-safe.
   virtual void* Allocate(size_t size) = 0;
