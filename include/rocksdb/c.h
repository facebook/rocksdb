--- conflicted
+++ resolved
@@ -514,19 +514,17 @@
     rocksdb_column_family_handle_t* column_family, const char* key,
     size_t keylen, size_t* vallen, char** ts, size_t* tslen, char** errptr);
 
-<<<<<<< HEAD
 extern ROCKSDB_LIBRARY_API rocksdb_pinnablewidecolumns_t* rocksdb_get_entity_cf(
     rocksdb_t* db, const rocksdb_readoptions_t* options,
     rocksdb_column_family_handle_t* column_family, const char* key,
     size_t keylen, char** errptr);
-=======
+
 /**
  * Returns a malloc() buffer with the DB identity, assigning the length to
  * *id_len. Returns NULL if an error occurred.
  */
 extern ROCKSDB_LIBRARY_API char* rocksdb_get_db_identity(rocksdb_t* db,
                                                          size_t* id_len);
->>>>>>> 961468f9
 
 // if values_list[i] == NULL and errs[i] == NULL,
 // then we got status.IsNotFound(), which we will not return.
