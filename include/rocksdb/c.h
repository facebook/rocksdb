//  Copyright (c) 2011-present, Facebook, Inc.  All rights reserved.
//  This source code is licensed under both the GPLv2 (found in the
//  COPYING file in the root directory) and Apache 2.0 License
//  (found in the LICENSE.Apache file in the root directory).

/* Copyright (c) 2011 The LevelDB Authors. All rights reserved.
  Use of this source code is governed by a BSD-style license that can be
  found in the LICENSE file. See the AUTHORS file for names of contributors.

  C bindings for rocksdb.  May be useful as a stable ABI that can be
  used by programs that keep rocksdb in a shared library, or for
  a JNI api.

  Does not support:
  . getters for the option types
  . custom comparators that implement key shortening
  . capturing post-write-snapshot
  . custom iter, db, env, cache implementations using just the C bindings

  Some conventions:

  (1) We expose just opaque struct pointers and functions to clients.
  This allows us to change internal representations without having to
  recompile clients.

  (2) For simplicity, there is no equivalent to the Slice type.  Instead,
  the caller has to pass the pointer and length as separate
  arguments.

  (3) Errors are represented by a null-terminated c string.  NULL
  means no error.  All operations that can raise an error are passed
  a "char** errptr" as the last argument.  One of the following must
  be true on entry:
     *errptr == NULL
     *errptr points to a malloc()ed null-terminated error message
  On success, a leveldb routine leaves *errptr unchanged.
  On failure, leveldb frees the old value of *errptr and
  set *errptr to a malloc()ed error message.

  (4) Bools have the type unsigned char (0 == false; rest == true)

  (5) All of the pointer arguments must be non-NULL.
*/

#ifndef STORAGE_ROCKSDB_INCLUDE_C_H_
#define STORAGE_ROCKSDB_INCLUDE_C_H_

#pragma once

#ifdef _WIN32
#ifdef ROCKSDB_DLL
#ifdef ROCKSDB_LIBRARY_EXPORTS
#define ROCKSDB_LIBRARY_API __declspec(dllexport)
#else
#define ROCKSDB_LIBRARY_API __declspec(dllimport)
#endif
#else
#define ROCKSDB_LIBRARY_API
#endif
#else
#define ROCKSDB_LIBRARY_API
#endif

#ifdef __cplusplus
extern "C" {
#endif

#include <stdarg.h>
#include <stddef.h>
#include <stdint.h>

/* Exported types */

typedef struct rocksdb_t                 rocksdb_t;
typedef struct rocksdb_backup_engine_t   rocksdb_backup_engine_t;
typedef struct rocksdb_backup_engine_info_t   rocksdb_backup_engine_info_t;
typedef struct rocksdb_restore_options_t rocksdb_restore_options_t;
typedef struct rocksdb_cache_t           rocksdb_cache_t;
typedef struct rocksdb_compactionfilter_t rocksdb_compactionfilter_t;
typedef struct rocksdb_compactionfiltercontext_t
    rocksdb_compactionfiltercontext_t;
typedef struct rocksdb_compactionfilterfactory_t
    rocksdb_compactionfilterfactory_t;
typedef struct rocksdb_comparator_t      rocksdb_comparator_t;
typedef struct rocksdb_dbpath_t          rocksdb_dbpath_t;
typedef struct rocksdb_env_t             rocksdb_env_t;
typedef struct rocksdb_fifo_compaction_options_t rocksdb_fifo_compaction_options_t;
typedef struct rocksdb_filelock_t        rocksdb_filelock_t;
typedef struct rocksdb_filterpolicy_t    rocksdb_filterpolicy_t;
typedef struct rocksdb_flushoptions_t    rocksdb_flushoptions_t;
typedef struct rocksdb_iterator_t        rocksdb_iterator_t;
typedef struct rocksdb_logger_t          rocksdb_logger_t;
typedef struct rocksdb_mergeoperator_t   rocksdb_mergeoperator_t;
typedef struct rocksdb_options_t         rocksdb_options_t;
typedef struct rocksdb_compactoptions_t rocksdb_compactoptions_t;
typedef struct rocksdb_block_based_table_options_t
    rocksdb_block_based_table_options_t;
typedef struct rocksdb_cuckoo_table_options_t
    rocksdb_cuckoo_table_options_t;
typedef struct rocksdb_randomfile_t      rocksdb_randomfile_t;
typedef struct rocksdb_readoptions_t     rocksdb_readoptions_t;
typedef struct rocksdb_seqfile_t         rocksdb_seqfile_t;
typedef struct rocksdb_slicetransform_t  rocksdb_slicetransform_t;
typedef struct rocksdb_snapshot_t        rocksdb_snapshot_t;
typedef struct rocksdb_writablefile_t    rocksdb_writablefile_t;
typedef struct rocksdb_writebatch_t      rocksdb_writebatch_t;
typedef struct rocksdb_writebatch_wi_t   rocksdb_writebatch_wi_t;
typedef struct rocksdb_writeoptions_t    rocksdb_writeoptions_t;
typedef struct rocksdb_universal_compaction_options_t rocksdb_universal_compaction_options_t;
typedef struct rocksdb_livefiles_t     rocksdb_livefiles_t;
typedef struct rocksdb_column_family_handle_t rocksdb_column_family_handle_t;
typedef struct rocksdb_envoptions_t      rocksdb_envoptions_t;
typedef struct rocksdb_ingestexternalfileoptions_t rocksdb_ingestexternalfileoptions_t;
typedef struct rocksdb_sstfilewriter_t   rocksdb_sstfilewriter_t;
typedef struct rocksdb_ratelimiter_t     rocksdb_ratelimiter_t;
typedef struct rocksdb_perfcontext_t     rocksdb_perfcontext_t;
typedef struct rocksdb_pinnableslice_t rocksdb_pinnableslice_t;
typedef struct rocksdb_transactiondb_options_t rocksdb_transactiondb_options_t;
typedef struct rocksdb_transactiondb_t rocksdb_transactiondb_t;
typedef struct rocksdb_transaction_options_t rocksdb_transaction_options_t;
typedef struct rocksdb_optimistictransactiondb_t
    rocksdb_optimistictransactiondb_t;
typedef struct rocksdb_optimistictransaction_options_t
    rocksdb_optimistictransaction_options_t;
typedef struct rocksdb_transaction_t rocksdb_transaction_t;
typedef struct rocksdb_checkpoint_t rocksdb_checkpoint_t;
typedef struct rocksdb_wal_iterator_t rocksdb_wal_iterator_t;
typedef struct rocksdb_wal_readoptions_t rocksdb_wal_readoptions_t;

/* DB operations */

extern ROCKSDB_LIBRARY_API rocksdb_t* rocksdb_open(
    const rocksdb_options_t* options, const char* name, char** errptr);

extern ROCKSDB_LIBRARY_API rocksdb_t* rocksdb_open_with_ttl(
    const rocksdb_options_t* options, const char* name, int ttl, char** errptr);

extern ROCKSDB_LIBRARY_API rocksdb_t* rocksdb_open_for_read_only(
    const rocksdb_options_t* options, const char* name,
    unsigned char error_if_log_file_exist, char** errptr);

extern ROCKSDB_LIBRARY_API rocksdb_backup_engine_t* rocksdb_backup_engine_open(
    const rocksdb_options_t* options, const char* path, char** errptr);

extern ROCKSDB_LIBRARY_API void rocksdb_backup_engine_create_new_backup(
    rocksdb_backup_engine_t* be, rocksdb_t* db, char** errptr);

extern ROCKSDB_LIBRARY_API void rocksdb_backup_engine_create_new_backup_flush(
    rocksdb_backup_engine_t* be, rocksdb_t* db, unsigned char flush_before_backup,
    char** errptr);

extern ROCKSDB_LIBRARY_API void rocksdb_backup_engine_purge_old_backups(
    rocksdb_backup_engine_t* be, uint32_t num_backups_to_keep, char** errptr);

extern ROCKSDB_LIBRARY_API rocksdb_restore_options_t*
rocksdb_restore_options_create();
extern ROCKSDB_LIBRARY_API void rocksdb_restore_options_destroy(
    rocksdb_restore_options_t* opt);
extern ROCKSDB_LIBRARY_API void rocksdb_restore_options_set_keep_log_files(
    rocksdb_restore_options_t* opt, int v);

extern ROCKSDB_LIBRARY_API void
rocksdb_backup_engine_verify_backup(rocksdb_backup_engine_t* be,
    uint32_t backup_id, char** errptr);

extern ROCKSDB_LIBRARY_API void
rocksdb_backup_engine_restore_db_from_latest_backup(
    rocksdb_backup_engine_t* be, const char* db_dir, const char* wal_dir,
    const rocksdb_restore_options_t* restore_options, char** errptr);

extern ROCKSDB_LIBRARY_API const rocksdb_backup_engine_info_t*
rocksdb_backup_engine_get_backup_info(rocksdb_backup_engine_t* be);

extern ROCKSDB_LIBRARY_API int rocksdb_backup_engine_info_count(
    const rocksdb_backup_engine_info_t* info);

extern ROCKSDB_LIBRARY_API int64_t
rocksdb_backup_engine_info_timestamp(const rocksdb_backup_engine_info_t* info,
                                     int index);

extern ROCKSDB_LIBRARY_API uint32_t
rocksdb_backup_engine_info_backup_id(const rocksdb_backup_engine_info_t* info,
                                     int index);

extern ROCKSDB_LIBRARY_API uint64_t
rocksdb_backup_engine_info_size(const rocksdb_backup_engine_info_t* info,
                                int index);

extern ROCKSDB_LIBRARY_API uint32_t rocksdb_backup_engine_info_number_files(
    const rocksdb_backup_engine_info_t* info, int index);

extern ROCKSDB_LIBRARY_API void rocksdb_backup_engine_info_destroy(
    const rocksdb_backup_engine_info_t* info);

extern ROCKSDB_LIBRARY_API void rocksdb_backup_engine_close(
    rocksdb_backup_engine_t* be);

extern ROCKSDB_LIBRARY_API rocksdb_checkpoint_t*
rocksdb_checkpoint_object_create(rocksdb_t* db, char** errptr);

extern ROCKSDB_LIBRARY_API void rocksdb_checkpoint_create(
    rocksdb_checkpoint_t* checkpoint, const char* checkpoint_dir,
    uint64_t log_size_for_flush, char** errptr);

extern ROCKSDB_LIBRARY_API void rocksdb_checkpoint_object_destroy(
    rocksdb_checkpoint_t* checkpoint);

extern ROCKSDB_LIBRARY_API rocksdb_t* rocksdb_open_column_families(
    const rocksdb_options_t* options, const char* name, int num_column_families,
    const char** column_family_names,
    const rocksdb_options_t** column_family_options,
    rocksdb_column_family_handle_t** column_family_handles, char** errptr);

extern ROCKSDB_LIBRARY_API rocksdb_t*
rocksdb_open_for_read_only_column_families(
    const rocksdb_options_t* options, const char* name, int num_column_families,
    const char** column_family_names,
    const rocksdb_options_t** column_family_options,
    rocksdb_column_family_handle_t** column_family_handles,
    unsigned char error_if_log_file_exist, char** errptr);

extern ROCKSDB_LIBRARY_API char** rocksdb_list_column_families(
    const rocksdb_options_t* options, const char* name, size_t* lencf,
    char** errptr);

extern ROCKSDB_LIBRARY_API void rocksdb_list_column_families_destroy(
    char** list, size_t len);

extern ROCKSDB_LIBRARY_API rocksdb_column_family_handle_t*
rocksdb_create_column_family(rocksdb_t* db,
                             const rocksdb_options_t* column_family_options,
                             const char* column_family_name, char** errptr);

extern ROCKSDB_LIBRARY_API void rocksdb_drop_column_family(
    rocksdb_t* db, rocksdb_column_family_handle_t* handle, char** errptr);

extern ROCKSDB_LIBRARY_API void rocksdb_column_family_handle_destroy(
    rocksdb_column_family_handle_t*);

extern ROCKSDB_LIBRARY_API void rocksdb_close(rocksdb_t* db);

extern ROCKSDB_LIBRARY_API void rocksdb_put(
    rocksdb_t* db, const rocksdb_writeoptions_t* options, const char* key,
    size_t keylen, const char* val, size_t vallen, char** errptr);

extern ROCKSDB_LIBRARY_API void rocksdb_put_cf(
    rocksdb_t* db, const rocksdb_writeoptions_t* options,
    rocksdb_column_family_handle_t* column_family, const char* key,
    size_t keylen, const char* val, size_t vallen, char** errptr);

extern ROCKSDB_LIBRARY_API void rocksdb_delete(
    rocksdb_t* db, const rocksdb_writeoptions_t* options, const char* key,
    size_t keylen, char** errptr);

extern ROCKSDB_LIBRARY_API void rocksdb_delete_cf(
    rocksdb_t* db, const rocksdb_writeoptions_t* options,
    rocksdb_column_family_handle_t* column_family, const char* key,
    size_t keylen, char** errptr);

extern ROCKSDB_LIBRARY_API void rocksdb_merge(
    rocksdb_t* db, const rocksdb_writeoptions_t* options, const char* key,
    size_t keylen, const char* val, size_t vallen, char** errptr);

extern ROCKSDB_LIBRARY_API void rocksdb_merge_cf(
    rocksdb_t* db, const rocksdb_writeoptions_t* options,
    rocksdb_column_family_handle_t* column_family, const char* key,
    size_t keylen, const char* val, size_t vallen, char** errptr);

extern ROCKSDB_LIBRARY_API void rocksdb_write(
    rocksdb_t* db, const rocksdb_writeoptions_t* options,
    rocksdb_writebatch_t* batch, char** errptr);

/* Returns NULL if not found.  A malloc()ed array otherwise.
   Stores the length of the array in *vallen. */
extern ROCKSDB_LIBRARY_API char* rocksdb_get(
    rocksdb_t* db, const rocksdb_readoptions_t* options, const char* key,
    size_t keylen, size_t* vallen, char** errptr);

extern ROCKSDB_LIBRARY_API char* rocksdb_get_cf(
    rocksdb_t* db, const rocksdb_readoptions_t* options,
    rocksdb_column_family_handle_t* column_family, const char* key,
    size_t keylen, size_t* vallen, char** errptr);

// if values_list[i] == NULL and errs[i] == NULL,
// then we got status.IsNotFound(), which we will not return.
// all errors except status status.ok() and status.IsNotFound() are returned.
//
// errs, values_list and values_list_sizes must be num_keys in length,
// allocated by the caller.
// errs is a list of strings as opposed to the conventional one error,
// where errs[i] is the status for retrieval of keys_list[i].
// each non-NULL errs entry is a malloc()ed, null terminated string.
// each non-NULL values_list entry is a malloc()ed array, with
// the length for each stored in values_list_sizes[i].
extern ROCKSDB_LIBRARY_API void rocksdb_multi_get(
    rocksdb_t* db, const rocksdb_readoptions_t* options, size_t num_keys,
    const char* const* keys_list, const size_t* keys_list_sizes,
    char** values_list, size_t* values_list_sizes, char** errs);

extern ROCKSDB_LIBRARY_API void rocksdb_multi_get_cf(
    rocksdb_t* db, const rocksdb_readoptions_t* options,
    const rocksdb_column_family_handle_t* const* column_families,
    size_t num_keys, const char* const* keys_list,
    const size_t* keys_list_sizes, char** values_list,
    size_t* values_list_sizes, char** errs);

extern ROCKSDB_LIBRARY_API rocksdb_iterator_t* rocksdb_create_iterator(
    rocksdb_t* db, const rocksdb_readoptions_t* options);

extern ROCKSDB_LIBRARY_API rocksdb_wal_iterator_t* rocksdb_get_updates_since(
        rocksdb_t* db, uint64_t seq_number,
        const rocksdb_wal_readoptions_t* options,
        char** errptr
);

extern ROCKSDB_LIBRARY_API rocksdb_iterator_t* rocksdb_create_iterator_cf(
    rocksdb_t* db, const rocksdb_readoptions_t* options,
    rocksdb_column_family_handle_t* column_family);

extern ROCKSDB_LIBRARY_API void rocksdb_create_iterators(
    rocksdb_t *db, rocksdb_readoptions_t* opts,
    rocksdb_column_family_handle_t** column_families,
    rocksdb_iterator_t** iterators, size_t size, char** errptr);

extern ROCKSDB_LIBRARY_API const rocksdb_snapshot_t* rocksdb_create_snapshot(
    rocksdb_t* db);

extern ROCKSDB_LIBRARY_API void rocksdb_release_snapshot(
    rocksdb_t* db, const rocksdb_snapshot_t* snapshot);

/* Returns NULL if property name is unknown.
   Else returns a pointer to a malloc()-ed null-terminated value. */
extern ROCKSDB_LIBRARY_API char* rocksdb_property_value(rocksdb_t* db,
                                                        const char* propname);
/* returns 0 on success, -1 otherwise */
int rocksdb_property_int(
    rocksdb_t* db,
    const char* propname, uint64_t *out_val);

extern ROCKSDB_LIBRARY_API char* rocksdb_property_value_cf(
    rocksdb_t* db, rocksdb_column_family_handle_t* column_family,
    const char* propname);

extern ROCKSDB_LIBRARY_API void rocksdb_approximate_sizes(
    rocksdb_t* db, int num_ranges, const char* const* range_start_key,
    const size_t* range_start_key_len, const char* const* range_limit_key,
    const size_t* range_limit_key_len, uint64_t* sizes);

extern ROCKSDB_LIBRARY_API void rocksdb_approximate_sizes_cf(
    rocksdb_t* db, rocksdb_column_family_handle_t* column_family,
    int num_ranges, const char* const* range_start_key,
    const size_t* range_start_key_len, const char* const* range_limit_key,
    const size_t* range_limit_key_len, uint64_t* sizes);

extern ROCKSDB_LIBRARY_API void rocksdb_compact_range(rocksdb_t* db,
                                                      const char* start_key,
                                                      size_t start_key_len,
                                                      const char* limit_key,
                                                      size_t limit_key_len);

extern ROCKSDB_LIBRARY_API void rocksdb_compact_range_cf(
    rocksdb_t* db, rocksdb_column_family_handle_t* column_family,
    const char* start_key, size_t start_key_len, const char* limit_key,
    size_t limit_key_len);

extern ROCKSDB_LIBRARY_API void rocksdb_compact_range_opt(
    rocksdb_t* db, rocksdb_compactoptions_t* opt, const char* start_key,
    size_t start_key_len, const char* limit_key, size_t limit_key_len);

extern ROCKSDB_LIBRARY_API void rocksdb_compact_range_cf_opt(
    rocksdb_t* db, rocksdb_column_family_handle_t* column_family,
    rocksdb_compactoptions_t* opt, const char* start_key, size_t start_key_len,
    const char* limit_key, size_t limit_key_len);

extern ROCKSDB_LIBRARY_API void rocksdb_delete_file(rocksdb_t* db,
                                                    const char* name);

extern ROCKSDB_LIBRARY_API const rocksdb_livefiles_t* rocksdb_livefiles(
    rocksdb_t* db);

extern ROCKSDB_LIBRARY_API void rocksdb_flush(
    rocksdb_t* db, const rocksdb_flushoptions_t* options, char** errptr);

extern ROCKSDB_LIBRARY_API void rocksdb_disable_file_deletions(rocksdb_t* db,
                                                               char** errptr);

extern ROCKSDB_LIBRARY_API void rocksdb_enable_file_deletions(
    rocksdb_t* db, unsigned char force, char** errptr);

/* Management operations */

extern ROCKSDB_LIBRARY_API void rocksdb_destroy_db(
    const rocksdb_options_t* options, const char* name, char** errptr);

extern ROCKSDB_LIBRARY_API void rocksdb_repair_db(
    const rocksdb_options_t* options, const char* name, char** errptr);

/* Iterator */

extern ROCKSDB_LIBRARY_API void rocksdb_iter_destroy(rocksdb_iterator_t*);
extern ROCKSDB_LIBRARY_API unsigned char rocksdb_iter_valid(
    const rocksdb_iterator_t*);
extern ROCKSDB_LIBRARY_API void rocksdb_iter_seek_to_first(rocksdb_iterator_t*);
extern ROCKSDB_LIBRARY_API void rocksdb_iter_seek_to_last(rocksdb_iterator_t*);
extern ROCKSDB_LIBRARY_API void rocksdb_iter_seek(rocksdb_iterator_t*,
                                                  const char* k, size_t klen);
extern ROCKSDB_LIBRARY_API void rocksdb_iter_seek_for_prev(rocksdb_iterator_t*,
                                                           const char* k,
                                                           size_t klen);
extern ROCKSDB_LIBRARY_API void rocksdb_iter_next(rocksdb_iterator_t*);
extern ROCKSDB_LIBRARY_API void rocksdb_iter_prev(rocksdb_iterator_t*);
extern ROCKSDB_LIBRARY_API const char* rocksdb_iter_key(
    const rocksdb_iterator_t*, size_t* klen);
extern ROCKSDB_LIBRARY_API const char* rocksdb_iter_value(
    const rocksdb_iterator_t*, size_t* vlen);
extern ROCKSDB_LIBRARY_API void rocksdb_iter_get_error(
    const rocksdb_iterator_t*, char** errptr);

extern ROCKSDB_LIBRARY_API void rocksdb_wal_iter_next(rocksdb_wal_iterator_t* iter);
extern ROCKSDB_LIBRARY_API unsigned char rocksdb_wal_iter_valid(
        const rocksdb_wal_iterator_t*);
extern ROCKSDB_LIBRARY_API void rocksdb_wal_iter_status (const rocksdb_wal_iterator_t* iter, char** errptr) ;
extern ROCKSDB_LIBRARY_API rocksdb_writebatch_t* rocksdb_wal_iter_get_batch (const rocksdb_wal_iterator_t* iter, uint64_t* seq) ;
extern ROCKSDB_LIBRARY_API uint64_t rocksdb_get_latest_sequence_number (rocksdb_t *db);
extern ROCKSDB_LIBRARY_API void rocksdb_wal_iter_destroy (const rocksdb_wal_iterator_t* iter) ;

/* Write batch */

extern ROCKSDB_LIBRARY_API rocksdb_writebatch_t* rocksdb_writebatch_create();
extern ROCKSDB_LIBRARY_API rocksdb_writebatch_t* rocksdb_writebatch_create_from(
    const char* rep, size_t size);
extern ROCKSDB_LIBRARY_API void rocksdb_writebatch_destroy(
    rocksdb_writebatch_t*);
extern ROCKSDB_LIBRARY_API void rocksdb_writebatch_clear(rocksdb_writebatch_t*);
extern ROCKSDB_LIBRARY_API int rocksdb_writebatch_count(rocksdb_writebatch_t*);
extern ROCKSDB_LIBRARY_API void rocksdb_writebatch_put(rocksdb_writebatch_t*,
                                                       const char* key,
                                                       size_t klen,
                                                       const char* val,
                                                       size_t vlen);
extern ROCKSDB_LIBRARY_API void rocksdb_writebatch_put_cf(
    rocksdb_writebatch_t*, rocksdb_column_family_handle_t* column_family,
    const char* key, size_t klen, const char* val, size_t vlen);
extern ROCKSDB_LIBRARY_API void rocksdb_writebatch_putv(
    rocksdb_writebatch_t* b, int num_keys, const char* const* keys_list,
    const size_t* keys_list_sizes, int num_values,
    const char* const* values_list, const size_t* values_list_sizes);
extern ROCKSDB_LIBRARY_API void rocksdb_writebatch_putv_cf(
    rocksdb_writebatch_t* b, rocksdb_column_family_handle_t* column_family,
    int num_keys, const char* const* keys_list, const size_t* keys_list_sizes,
    int num_values, const char* const* values_list,
    const size_t* values_list_sizes);
extern ROCKSDB_LIBRARY_API void rocksdb_writebatch_merge(rocksdb_writebatch_t*,
                                                         const char* key,
                                                         size_t klen,
                                                         const char* val,
                                                         size_t vlen);
extern ROCKSDB_LIBRARY_API void rocksdb_writebatch_merge_cf(
    rocksdb_writebatch_t*, rocksdb_column_family_handle_t* column_family,
    const char* key, size_t klen, const char* val, size_t vlen);
extern ROCKSDB_LIBRARY_API void rocksdb_writebatch_mergev(
    rocksdb_writebatch_t* b, int num_keys, const char* const* keys_list,
    const size_t* keys_list_sizes, int num_values,
    const char* const* values_list, const size_t* values_list_sizes);
extern ROCKSDB_LIBRARY_API void rocksdb_writebatch_mergev_cf(
    rocksdb_writebatch_t* b, rocksdb_column_family_handle_t* column_family,
    int num_keys, const char* const* keys_list, const size_t* keys_list_sizes,
    int num_values, const char* const* values_list,
    const size_t* values_list_sizes);
extern ROCKSDB_LIBRARY_API void rocksdb_writebatch_delete(rocksdb_writebatch_t*,
                                                          const char* key,
                                                          size_t klen);
extern ROCKSDB_LIBRARY_API void rocksdb_writebatch_delete_cf(
    rocksdb_writebatch_t*, rocksdb_column_family_handle_t* column_family,
    const char* key, size_t klen);
extern ROCKSDB_LIBRARY_API void rocksdb_writebatch_deletev(
    rocksdb_writebatch_t* b, int num_keys, const char* const* keys_list,
    const size_t* keys_list_sizes);
extern ROCKSDB_LIBRARY_API void rocksdb_writebatch_deletev_cf(
    rocksdb_writebatch_t* b, rocksdb_column_family_handle_t* column_family,
    int num_keys, const char* const* keys_list, const size_t* keys_list_sizes);
extern ROCKSDB_LIBRARY_API void rocksdb_writebatch_delete_range(
    rocksdb_writebatch_t* b, const char* start_key, size_t start_key_len,
    const char* end_key, size_t end_key_len);
extern ROCKSDB_LIBRARY_API void rocksdb_writebatch_delete_range_cf(
    rocksdb_writebatch_t* b, rocksdb_column_family_handle_t* column_family,
    const char* start_key, size_t start_key_len, const char* end_key,
    size_t end_key_len);
extern ROCKSDB_LIBRARY_API void rocksdb_writebatch_delete_rangev(
    rocksdb_writebatch_t* b, int num_keys, const char* const* start_keys_list,
    const size_t* start_keys_list_sizes, const char* const* end_keys_list,
    const size_t* end_keys_list_sizes);
extern ROCKSDB_LIBRARY_API void rocksdb_writebatch_delete_rangev_cf(
    rocksdb_writebatch_t* b, rocksdb_column_family_handle_t* column_family,
    int num_keys, const char* const* start_keys_list,
    const size_t* start_keys_list_sizes, const char* const* end_keys_list,
    const size_t* end_keys_list_sizes);
extern ROCKSDB_LIBRARY_API void rocksdb_writebatch_put_log_data(
    rocksdb_writebatch_t*, const char* blob, size_t len);
extern ROCKSDB_LIBRARY_API void rocksdb_writebatch_iterate(
    rocksdb_writebatch_t*, void* state,
    void (*put)(void*, const char* k, size_t klen, const char* v, size_t vlen),
    void (*deleted)(void*, const char* k, size_t klen));
extern ROCKSDB_LIBRARY_API const char* rocksdb_writebatch_data(
    rocksdb_writebatch_t*, size_t* size);
extern ROCKSDB_LIBRARY_API void rocksdb_writebatch_set_save_point(
    rocksdb_writebatch_t*);
extern ROCKSDB_LIBRARY_API void rocksdb_writebatch_rollback_to_save_point(
    rocksdb_writebatch_t*, char** errptr);
extern ROCKSDB_LIBRARY_API void rocksdb_writebatch_pop_save_point(
    rocksdb_writebatch_t*, char** errptr);

/* Write batch with index */

extern ROCKSDB_LIBRARY_API rocksdb_writebatch_wi_t* rocksdb_writebatch_wi_create(
                                                       size_t reserved_bytes,
                                                       unsigned char overwrite_keys);
extern ROCKSDB_LIBRARY_API rocksdb_writebatch_wi_t* rocksdb_writebatch_wi_create_from(
    const char* rep, size_t size);
extern ROCKSDB_LIBRARY_API void rocksdb_writebatch_wi_destroy(
    rocksdb_writebatch_wi_t*);
extern ROCKSDB_LIBRARY_API void rocksdb_writebatch_wi_clear(rocksdb_writebatch_wi_t*);
extern ROCKSDB_LIBRARY_API int rocksdb_writebatch_wi_count(rocksdb_writebatch_wi_t* b);
extern ROCKSDB_LIBRARY_API void rocksdb_writebatch_wi_put(rocksdb_writebatch_wi_t*,
                                                       const char* key,
                                                       size_t klen,
                                                       const char* val,
                                                       size_t vlen);
extern ROCKSDB_LIBRARY_API void rocksdb_writebatch_wi_put_cf(
    rocksdb_writebatch_wi_t*, rocksdb_column_family_handle_t* column_family,
    const char* key, size_t klen, const char* val, size_t vlen);
extern ROCKSDB_LIBRARY_API void rocksdb_writebatch_wi_putv(
    rocksdb_writebatch_wi_t* b, int num_keys, const char* const* keys_list,
    const size_t* keys_list_sizes, int num_values,
    const char* const* values_list, const size_t* values_list_sizes);
extern ROCKSDB_LIBRARY_API void rocksdb_writebatch_wi_putv_cf(
    rocksdb_writebatch_wi_t* b, rocksdb_column_family_handle_t* column_family,
    int num_keys, const char* const* keys_list, const size_t* keys_list_sizes,
    int num_values, const char* const* values_list,
    const size_t* values_list_sizes);
extern ROCKSDB_LIBRARY_API void rocksdb_writebatch_wi_merge(rocksdb_writebatch_wi_t*,
                                                         const char* key,
                                                         size_t klen,
                                                         const char* val,
                                                         size_t vlen);
extern ROCKSDB_LIBRARY_API void rocksdb_writebatch_wi_merge_cf(
    rocksdb_writebatch_wi_t*, rocksdb_column_family_handle_t* column_family,
    const char* key, size_t klen, const char* val, size_t vlen);
extern ROCKSDB_LIBRARY_API void rocksdb_writebatch_wi_mergev(
    rocksdb_writebatch_wi_t* b, int num_keys, const char* const* keys_list,
    const size_t* keys_list_sizes, int num_values,
    const char* const* values_list, const size_t* values_list_sizes);
extern ROCKSDB_LIBRARY_API void rocksdb_writebatch_wi_mergev_cf(
    rocksdb_writebatch_wi_t* b, rocksdb_column_family_handle_t* column_family,
    int num_keys, const char* const* keys_list, const size_t* keys_list_sizes,
    int num_values, const char* const* values_list,
    const size_t* values_list_sizes);
extern ROCKSDB_LIBRARY_API void rocksdb_writebatch_wi_delete(rocksdb_writebatch_wi_t*,
                                                          const char* key,
                                                          size_t klen);
extern ROCKSDB_LIBRARY_API void rocksdb_writebatch_wi_delete_cf(
    rocksdb_writebatch_wi_t*, rocksdb_column_family_handle_t* column_family,
    const char* key, size_t klen);
extern ROCKSDB_LIBRARY_API void rocksdb_writebatch_wi_deletev(
    rocksdb_writebatch_wi_t* b, int num_keys, const char* const* keys_list,
    const size_t* keys_list_sizes);
extern ROCKSDB_LIBRARY_API void rocksdb_writebatch_wi_deletev_cf(
    rocksdb_writebatch_wi_t* b, rocksdb_column_family_handle_t* column_family,
    int num_keys, const char* const* keys_list, const size_t* keys_list_sizes);
extern ROCKSDB_LIBRARY_API void rocksdb_writebatch_wi_delete_range(
    rocksdb_writebatch_wi_t* b, const char* start_key, size_t start_key_len,
    const char* end_key, size_t end_key_len);
extern ROCKSDB_LIBRARY_API void rocksdb_writebatch_wi_delete_range_cf(
    rocksdb_writebatch_wi_t* b, rocksdb_column_family_handle_t* column_family,
    const char* start_key, size_t start_key_len, const char* end_key,
    size_t end_key_len);
extern ROCKSDB_LIBRARY_API void rocksdb_writebatch_wi_delete_rangev(
    rocksdb_writebatch_wi_t* b, int num_keys, const char* const* start_keys_list,
    const size_t* start_keys_list_sizes, const char* const* end_keys_list,
    const size_t* end_keys_list_sizes);
extern ROCKSDB_LIBRARY_API void rocksdb_writebatch_wi_delete_rangev_cf(
    rocksdb_writebatch_wi_t* b, rocksdb_column_family_handle_t* column_family,
    int num_keys, const char* const* start_keys_list,
    const size_t* start_keys_list_sizes, const char* const* end_keys_list,
    const size_t* end_keys_list_sizes);
extern ROCKSDB_LIBRARY_API void rocksdb_writebatch_wi_put_log_data(
    rocksdb_writebatch_wi_t*, const char* blob, size_t len);
extern ROCKSDB_LIBRARY_API void rocksdb_writebatch_wi_iterate(
    rocksdb_writebatch_wi_t* b,
    void* state,
    void (*put)(void*, const char* k, size_t klen, const char* v, size_t vlen),
    void (*deleted)(void*, const char* k, size_t klen));
extern ROCKSDB_LIBRARY_API const char* rocksdb_writebatch_wi_data(
    rocksdb_writebatch_wi_t* b,
    size_t* size);
extern ROCKSDB_LIBRARY_API void rocksdb_writebatch_wi_set_save_point(
    rocksdb_writebatch_wi_t*);
extern ROCKSDB_LIBRARY_API void rocksdb_writebatch_wi_rollback_to_save_point(
    rocksdb_writebatch_wi_t*, char** errptr);
extern ROCKSDB_LIBRARY_API char* rocksdb_writebatch_wi_get_from_batch(
    rocksdb_writebatch_wi_t* wbwi,
    const rocksdb_options_t* options,
    const char* key, size_t keylen,
    size_t* vallen,
    char** errptr);
extern ROCKSDB_LIBRARY_API char* rocksdb_writebatch_wi_get_from_batch_cf(
    rocksdb_writebatch_wi_t* wbwi,
    const rocksdb_options_t* options,
    rocksdb_column_family_handle_t* column_family,
    const char* key, size_t keylen,
    size_t* vallen,
    char** errptr);
extern ROCKSDB_LIBRARY_API char* rocksdb_writebatch_wi_get_from_batch_and_db(
    rocksdb_writebatch_wi_t* wbwi,
    rocksdb_t* db,
    const rocksdb_readoptions_t* options,
    const char* key, size_t keylen,
    size_t* vallen,
    char** errptr);
extern ROCKSDB_LIBRARY_API char* rocksdb_writebatch_wi_get_from_batch_and_db_cf(
    rocksdb_writebatch_wi_t* wbwi,
    rocksdb_t* db,
    const rocksdb_readoptions_t* options,
    rocksdb_column_family_handle_t* column_family,
    const char* key, size_t keylen,
    size_t* vallen,
    char** errptr);
extern ROCKSDB_LIBRARY_API void rocksdb_write_writebatch_wi(
    rocksdb_t* db,
    const rocksdb_writeoptions_t* options,
    rocksdb_writebatch_wi_t* wbwi,
    char** errptr);
extern ROCKSDB_LIBRARY_API rocksdb_iterator_t* rocksdb_writebatch_wi_create_iterator_with_base(
    rocksdb_writebatch_wi_t* wbwi,
    rocksdb_iterator_t* base_iterator);
extern ROCKSDB_LIBRARY_API rocksdb_iterator_t* rocksdb_writebatch_wi_create_iterator_with_base_cf(
    rocksdb_writebatch_wi_t* wbwi,
    rocksdb_iterator_t* base_iterator,
    rocksdb_column_family_handle_t* cf);


/* Block based table options */

extern ROCKSDB_LIBRARY_API rocksdb_block_based_table_options_t*
rocksdb_block_based_options_create();
extern ROCKSDB_LIBRARY_API void rocksdb_block_based_options_destroy(
    rocksdb_block_based_table_options_t* options);
extern ROCKSDB_LIBRARY_API void rocksdb_block_based_options_set_block_size(
    rocksdb_block_based_table_options_t* options, size_t block_size);
extern ROCKSDB_LIBRARY_API void
rocksdb_block_based_options_set_block_size_deviation(
    rocksdb_block_based_table_options_t* options, int block_size_deviation);
extern ROCKSDB_LIBRARY_API void
rocksdb_block_based_options_set_block_restart_interval(
    rocksdb_block_based_table_options_t* options, int block_restart_interval);
extern ROCKSDB_LIBRARY_API void
rocksdb_block_based_options_set_index_block_restart_interval(
    rocksdb_block_based_table_options_t* options, int index_block_restart_interval);
extern ROCKSDB_LIBRARY_API void
rocksdb_block_based_options_set_metadata_block_size(
    rocksdb_block_based_table_options_t* options, uint64_t metadata_block_size);
extern ROCKSDB_LIBRARY_API void
rocksdb_block_based_options_set_partition_filters(
    rocksdb_block_based_table_options_t* options, unsigned char partition_filters);
extern ROCKSDB_LIBRARY_API void
rocksdb_block_based_options_set_use_delta_encoding(
    rocksdb_block_based_table_options_t* options, unsigned char use_delta_encoding);
extern ROCKSDB_LIBRARY_API void rocksdb_block_based_options_set_filter_policy(
    rocksdb_block_based_table_options_t* options,
    rocksdb_filterpolicy_t* filter_policy);
extern ROCKSDB_LIBRARY_API void rocksdb_block_based_options_set_no_block_cache(
    rocksdb_block_based_table_options_t* options, unsigned char no_block_cache);
extern ROCKSDB_LIBRARY_API void rocksdb_block_based_options_set_block_cache(
    rocksdb_block_based_table_options_t* options, rocksdb_cache_t* block_cache);
extern ROCKSDB_LIBRARY_API void
rocksdb_block_based_options_set_block_cache_compressed(
    rocksdb_block_based_table_options_t* options,
    rocksdb_cache_t* block_cache_compressed);
extern ROCKSDB_LIBRARY_API void
rocksdb_block_based_options_set_whole_key_filtering(
    rocksdb_block_based_table_options_t*, unsigned char);
extern ROCKSDB_LIBRARY_API void rocksdb_block_based_options_set_format_version(
    rocksdb_block_based_table_options_t*, int);
enum {
  rocksdb_block_based_table_index_type_binary_search = 0,
  rocksdb_block_based_table_index_type_hash_search = 1,
  rocksdb_block_based_table_index_type_two_level_index_search = 2,
};
extern ROCKSDB_LIBRARY_API void rocksdb_block_based_options_set_index_type(
    rocksdb_block_based_table_options_t*, int);  // uses one of the above enums
extern ROCKSDB_LIBRARY_API void
rocksdb_block_based_options_set_hash_index_allow_collision(
    rocksdb_block_based_table_options_t*, unsigned char);
extern ROCKSDB_LIBRARY_API void
rocksdb_block_based_options_set_cache_index_and_filter_blocks(
    rocksdb_block_based_table_options_t*, unsigned char);
extern ROCKSDB_LIBRARY_API void
rocksdb_block_based_options_set_cache_index_and_filter_blocks_with_high_priority(
    rocksdb_block_based_table_options_t*, unsigned char);
extern ROCKSDB_LIBRARY_API void
rocksdb_block_based_options_set_pin_l0_filter_and_index_blocks_in_cache(
    rocksdb_block_based_table_options_t*, unsigned char);
extern ROCKSDB_LIBRARY_API void
rocksdb_block_based_options_set_pin_top_level_index_and_filter(
    rocksdb_block_based_table_options_t*, unsigned char);
extern ROCKSDB_LIBRARY_API void rocksdb_options_set_block_based_table_factory(
    rocksdb_options_t* opt, rocksdb_block_based_table_options_t* table_options);

/* Cuckoo table options */

extern ROCKSDB_LIBRARY_API rocksdb_cuckoo_table_options_t*
rocksdb_cuckoo_options_create();
extern ROCKSDB_LIBRARY_API void rocksdb_cuckoo_options_destroy(
    rocksdb_cuckoo_table_options_t* options);
extern ROCKSDB_LIBRARY_API void rocksdb_cuckoo_options_set_hash_ratio(
    rocksdb_cuckoo_table_options_t* options, double v);
extern ROCKSDB_LIBRARY_API void rocksdb_cuckoo_options_set_max_search_depth(
    rocksdb_cuckoo_table_options_t* options, uint32_t v);
extern ROCKSDB_LIBRARY_API void rocksdb_cuckoo_options_set_cuckoo_block_size(
    rocksdb_cuckoo_table_options_t* options, uint32_t v);
extern ROCKSDB_LIBRARY_API void
rocksdb_cuckoo_options_set_identity_as_first_hash(
    rocksdb_cuckoo_table_options_t* options, unsigned char v);
extern ROCKSDB_LIBRARY_API void rocksdb_cuckoo_options_set_use_module_hash(
    rocksdb_cuckoo_table_options_t* options, unsigned char v);
extern ROCKSDB_LIBRARY_API void rocksdb_options_set_cuckoo_table_factory(
    rocksdb_options_t* opt, rocksdb_cuckoo_table_options_t* table_options);

/* Options */
extern ROCKSDB_LIBRARY_API void rocksdb_set_options(
    rocksdb_t* db, int count, const char* const keys[], const char* const values[], char** errptr);

extern ROCKSDB_LIBRARY_API rocksdb_options_t* rocksdb_options_create();
extern ROCKSDB_LIBRARY_API void rocksdb_options_destroy(rocksdb_options_t*);
extern ROCKSDB_LIBRARY_API void rocksdb_options_increase_parallelism(
    rocksdb_options_t* opt, int total_threads);
extern ROCKSDB_LIBRARY_API void rocksdb_options_optimize_for_point_lookup(
    rocksdb_options_t* opt, uint64_t block_cache_size_mb);
extern ROCKSDB_LIBRARY_API void rocksdb_options_optimize_level_style_compaction(
    rocksdb_options_t* opt, uint64_t memtable_memory_budget);
extern ROCKSDB_LIBRARY_API void
rocksdb_options_optimize_universal_style_compaction(
    rocksdb_options_t* opt, uint64_t memtable_memory_budget);
extern ROCKSDB_LIBRARY_API void
rocksdb_options_set_allow_ingest_behind(rocksdb_options_t*,
                                                   unsigned char);
extern ROCKSDB_LIBRARY_API void rocksdb_options_set_compaction_filter(
    rocksdb_options_t*, rocksdb_compactionfilter_t*);
extern ROCKSDB_LIBRARY_API void rocksdb_options_set_compaction_filter_factory(
    rocksdb_options_t*, rocksdb_compactionfilterfactory_t*);
extern ROCKSDB_LIBRARY_API void rocksdb_options_compaction_readahead_size(
    rocksdb_options_t*, size_t);
extern ROCKSDB_LIBRARY_API void rocksdb_options_set_comparator(
    rocksdb_options_t*, rocksdb_comparator_t*);
extern ROCKSDB_LIBRARY_API void rocksdb_options_set_merge_operator(
    rocksdb_options_t*, rocksdb_mergeoperator_t*);
extern ROCKSDB_LIBRARY_API void rocksdb_options_set_uint64add_merge_operator(
    rocksdb_options_t*);
extern ROCKSDB_LIBRARY_API void rocksdb_options_set_compression_per_level(
    rocksdb_options_t* opt, int* level_values, size_t num_levels);
extern ROCKSDB_LIBRARY_API void rocksdb_options_set_create_if_missing(
    rocksdb_options_t*, unsigned char);
extern ROCKSDB_LIBRARY_API void
rocksdb_options_set_create_missing_column_families(rocksdb_options_t*,
                                                   unsigned char);
extern ROCKSDB_LIBRARY_API void rocksdb_options_set_error_if_exists(
    rocksdb_options_t*, unsigned char);
extern ROCKSDB_LIBRARY_API void rocksdb_options_set_paranoid_checks(
    rocksdb_options_t*, unsigned char);
extern ROCKSDB_LIBRARY_API void rocksdb_options_set_db_paths(rocksdb_options_t*,
                                                             const rocksdb_dbpath_t** path_values,
                                                             size_t num_paths);
extern ROCKSDB_LIBRARY_API void rocksdb_options_set_env(rocksdb_options_t*,
                                                        rocksdb_env_t*);
extern ROCKSDB_LIBRARY_API void rocksdb_options_set_info_log(rocksdb_options_t*,
                                                             rocksdb_logger_t*);
extern ROCKSDB_LIBRARY_API void rocksdb_options_set_info_log_level(
    rocksdb_options_t*, int);
extern ROCKSDB_LIBRARY_API void rocksdb_options_set_write_buffer_size(
    rocksdb_options_t*, size_t);
extern ROCKSDB_LIBRARY_API void rocksdb_options_set_db_write_buffer_size(
    rocksdb_options_t*, size_t);
extern ROCKSDB_LIBRARY_API void rocksdb_options_set_max_open_files(
    rocksdb_options_t*, int);
extern ROCKSDB_LIBRARY_API void rocksdb_options_set_max_file_opening_threads(
    rocksdb_options_t*, int);
extern ROCKSDB_LIBRARY_API void rocksdb_options_set_max_total_wal_size(
    rocksdb_options_t* opt, uint64_t n);
extern ROCKSDB_LIBRARY_API void rocksdb_options_set_compression_options(
    rocksdb_options_t*, int, int, int, int);
extern ROCKSDB_LIBRARY_API void rocksdb_options_set_prefix_extractor(
    rocksdb_options_t*, rocksdb_slicetransform_t*);
extern ROCKSDB_LIBRARY_API void rocksdb_options_set_num_levels(
    rocksdb_options_t*, int);
extern ROCKSDB_LIBRARY_API void
rocksdb_options_set_level0_file_num_compaction_trigger(rocksdb_options_t*, int);
extern ROCKSDB_LIBRARY_API void
rocksdb_options_set_level0_slowdown_writes_trigger(rocksdb_options_t*, int);
extern ROCKSDB_LIBRARY_API void rocksdb_options_set_level0_stop_writes_trigger(
    rocksdb_options_t*, int);
extern ROCKSDB_LIBRARY_API void rocksdb_options_set_max_mem_compaction_level(
    rocksdb_options_t*, int);
extern ROCKSDB_LIBRARY_API void rocksdb_options_set_target_file_size_base(
    rocksdb_options_t*, uint64_t);
extern ROCKSDB_LIBRARY_API void rocksdb_options_set_target_file_size_multiplier(
    rocksdb_options_t*, int);
extern ROCKSDB_LIBRARY_API void rocksdb_options_set_max_bytes_for_level_base(
    rocksdb_options_t*, uint64_t);
extern ROCKSDB_LIBRARY_API void
rocksdb_options_set_level_compaction_dynamic_level_bytes(rocksdb_options_t*,
                                                         unsigned char);
extern ROCKSDB_LIBRARY_API void
rocksdb_options_set_max_bytes_for_level_multiplier(rocksdb_options_t*, double);
extern ROCKSDB_LIBRARY_API void
rocksdb_options_set_max_bytes_for_level_multiplier_additional(
    rocksdb_options_t*, int* level_values, size_t num_levels);
extern ROCKSDB_LIBRARY_API void rocksdb_options_enable_statistics(
    rocksdb_options_t*);
extern ROCKSDB_LIBRARY_API void
rocksdb_options_set_skip_stats_update_on_db_open(rocksdb_options_t* opt,
                                                 unsigned char val);

/* returns a pointer to a malloc()-ed, null terminated string */
extern ROCKSDB_LIBRARY_API char* rocksdb_options_statistics_get_string(
    rocksdb_options_t* opt);

extern ROCKSDB_LIBRARY_API void rocksdb_options_set_max_write_buffer_number(
    rocksdb_options_t*, int);
extern ROCKSDB_LIBRARY_API void
rocksdb_options_set_min_write_buffer_number_to_merge(rocksdb_options_t*, int);
extern ROCKSDB_LIBRARY_API void
rocksdb_options_set_max_write_buffer_number_to_maintain(rocksdb_options_t*,
                                                        int);
<<<<<<< HEAD
=======
extern ROCKSDB_LIBRARY_API void rocksdb_options_set_enable_pipelined_write(
    rocksdb_options_t*, unsigned char);
extern ROCKSDB_LIBRARY_API void rocksdb_options_set_max_subcompactions(
    rocksdb_options_t*, uint32_t);
>>>>>>> d916a110
extern ROCKSDB_LIBRARY_API void rocksdb_options_set_max_background_jobs(
    rocksdb_options_t*, int);
extern ROCKSDB_LIBRARY_API void rocksdb_options_set_max_background_compactions(
    rocksdb_options_t*, int);
extern ROCKSDB_LIBRARY_API void rocksdb_options_set_base_background_compactions(
    rocksdb_options_t*, int);
extern ROCKSDB_LIBRARY_API void rocksdb_options_set_max_background_flushes(
    rocksdb_options_t*, int);
extern ROCKSDB_LIBRARY_API void rocksdb_options_set_max_log_file_size(
    rocksdb_options_t*, size_t);
extern ROCKSDB_LIBRARY_API void rocksdb_options_set_log_file_time_to_roll(
    rocksdb_options_t*, size_t);
extern ROCKSDB_LIBRARY_API void rocksdb_options_set_keep_log_file_num(
    rocksdb_options_t*, size_t);
extern ROCKSDB_LIBRARY_API void rocksdb_options_set_recycle_log_file_num(
    rocksdb_options_t*, size_t);
extern ROCKSDB_LIBRARY_API void rocksdb_options_set_soft_rate_limit(
    rocksdb_options_t*, double);
extern ROCKSDB_LIBRARY_API void rocksdb_options_set_hard_rate_limit(
    rocksdb_options_t*, double);
extern ROCKSDB_LIBRARY_API void rocksdb_options_set_soft_pending_compaction_bytes_limit(
    rocksdb_options_t* opt, size_t v);
extern ROCKSDB_LIBRARY_API void rocksdb_options_set_hard_pending_compaction_bytes_limit(
    rocksdb_options_t* opt, size_t v);
extern ROCKSDB_LIBRARY_API void
rocksdb_options_set_rate_limit_delay_max_milliseconds(rocksdb_options_t*,
                                                      unsigned int);
extern ROCKSDB_LIBRARY_API void rocksdb_options_set_max_manifest_file_size(
    rocksdb_options_t*, size_t);
extern ROCKSDB_LIBRARY_API void rocksdb_options_set_table_cache_numshardbits(
    rocksdb_options_t*, int);
extern ROCKSDB_LIBRARY_API void
rocksdb_options_set_table_cache_remove_scan_count_limit(rocksdb_options_t*,
                                                        int);
extern ROCKSDB_LIBRARY_API void rocksdb_options_set_arena_block_size(
    rocksdb_options_t*, size_t);
extern ROCKSDB_LIBRARY_API void rocksdb_options_set_use_fsync(
    rocksdb_options_t*, int);
extern ROCKSDB_LIBRARY_API void rocksdb_options_set_db_log_dir(
    rocksdb_options_t*, const char*);
extern ROCKSDB_LIBRARY_API void rocksdb_options_set_wal_dir(rocksdb_options_t*,
                                                            const char*);
extern ROCKSDB_LIBRARY_API void rocksdb_options_set_WAL_ttl_seconds(
    rocksdb_options_t*, uint64_t);
extern ROCKSDB_LIBRARY_API void rocksdb_options_set_WAL_size_limit_MB(
    rocksdb_options_t*, uint64_t);
extern ROCKSDB_LIBRARY_API void rocksdb_options_set_manifest_preallocation_size(
    rocksdb_options_t*, size_t);
extern ROCKSDB_LIBRARY_API void
rocksdb_options_set_purge_redundant_kvs_while_flush(rocksdb_options_t*,
                                                    unsigned char);
extern ROCKSDB_LIBRARY_API void rocksdb_options_set_allow_mmap_reads(
    rocksdb_options_t*, unsigned char);
extern ROCKSDB_LIBRARY_API void rocksdb_options_set_allow_mmap_writes(
    rocksdb_options_t*, unsigned char);
extern ROCKSDB_LIBRARY_API void rocksdb_options_set_use_direct_reads(
    rocksdb_options_t*, unsigned char);
extern ROCKSDB_LIBRARY_API void
rocksdb_options_set_use_direct_io_for_flush_and_compaction(rocksdb_options_t*,
                                                           unsigned char);
extern ROCKSDB_LIBRARY_API void rocksdb_options_set_is_fd_close_on_exec(
    rocksdb_options_t*, unsigned char);
extern ROCKSDB_LIBRARY_API void rocksdb_options_set_skip_log_error_on_recovery(
    rocksdb_options_t*, unsigned char);
extern ROCKSDB_LIBRARY_API void rocksdb_options_set_stats_dump_period_sec(
    rocksdb_options_t*, unsigned int);
extern ROCKSDB_LIBRARY_API void rocksdb_options_set_advise_random_on_open(
    rocksdb_options_t*, unsigned char);
extern ROCKSDB_LIBRARY_API void
rocksdb_options_set_access_hint_on_compaction_start(rocksdb_options_t*, int);
extern ROCKSDB_LIBRARY_API void rocksdb_options_set_use_adaptive_mutex(
    rocksdb_options_t*, unsigned char);
extern ROCKSDB_LIBRARY_API void rocksdb_options_set_bytes_per_sync(
    rocksdb_options_t*, uint64_t);
extern ROCKSDB_LIBRARY_API void rocksdb_options_set_wal_bytes_per_sync(
        rocksdb_options_t*, uint64_t);
extern ROCKSDB_LIBRARY_API void
rocksdb_options_set_writable_file_max_buffer_size(rocksdb_options_t*, uint64_t);
extern ROCKSDB_LIBRARY_API void
rocksdb_options_set_allow_concurrent_memtable_write(rocksdb_options_t*,
                                                    unsigned char);
extern ROCKSDB_LIBRARY_API void
rocksdb_options_set_enable_write_thread_adaptive_yield(rocksdb_options_t*,
                                                       unsigned char);
extern ROCKSDB_LIBRARY_API void
rocksdb_options_set_max_sequential_skip_in_iterations(rocksdb_options_t*,
                                                      uint64_t);
extern ROCKSDB_LIBRARY_API void rocksdb_options_set_disable_auto_compactions(
    rocksdb_options_t*, int);
extern ROCKSDB_LIBRARY_API void rocksdb_options_set_optimize_filters_for_hits(
    rocksdb_options_t*, int);
extern ROCKSDB_LIBRARY_API void
rocksdb_options_set_delete_obsolete_files_period_micros(rocksdb_options_t*,
                                                        uint64_t);
extern ROCKSDB_LIBRARY_API void rocksdb_options_prepare_for_bulk_load(
    rocksdb_options_t*);
extern ROCKSDB_LIBRARY_API void rocksdb_options_set_memtable_vector_rep(
    rocksdb_options_t*);
extern ROCKSDB_LIBRARY_API void rocksdb_options_set_memtable_prefix_bloom_size_ratio(
    rocksdb_options_t*, double);
extern ROCKSDB_LIBRARY_API void rocksdb_options_set_max_compaction_bytes(
    rocksdb_options_t*, uint64_t);
extern ROCKSDB_LIBRARY_API void rocksdb_options_set_hash_skip_list_rep(
    rocksdb_options_t*, size_t, int32_t, int32_t);
extern ROCKSDB_LIBRARY_API void rocksdb_options_set_hash_link_list_rep(
    rocksdb_options_t*, size_t);
extern ROCKSDB_LIBRARY_API void rocksdb_options_set_plain_table_factory(
    rocksdb_options_t*, uint32_t, int, double, size_t);

extern ROCKSDB_LIBRARY_API void rocksdb_options_set_min_level_to_compress(
    rocksdb_options_t* opt, int level);

extern ROCKSDB_LIBRARY_API void rocksdb_options_set_memtable_huge_page_size(
    rocksdb_options_t*, size_t);

extern ROCKSDB_LIBRARY_API void rocksdb_options_set_max_successive_merges(
    rocksdb_options_t*, size_t);
extern ROCKSDB_LIBRARY_API void rocksdb_options_set_bloom_locality(
    rocksdb_options_t*, uint32_t);
extern ROCKSDB_LIBRARY_API void rocksdb_options_set_inplace_update_support(
    rocksdb_options_t*, unsigned char);
extern ROCKSDB_LIBRARY_API void rocksdb_options_set_inplace_update_num_locks(
    rocksdb_options_t*, size_t);
extern ROCKSDB_LIBRARY_API void rocksdb_options_set_report_bg_io_stats(
    rocksdb_options_t*, int);

enum {
  rocksdb_tolerate_corrupted_tail_records_recovery = 0,
  rocksdb_absolute_consistency_recovery = 1,
  rocksdb_point_in_time_recovery = 2,
  rocksdb_skip_any_corrupted_records_recovery = 3
};
extern ROCKSDB_LIBRARY_API void rocksdb_options_set_wal_recovery_mode(
    rocksdb_options_t*, int);

enum {
  rocksdb_no_compression = 0,
  rocksdb_snappy_compression = 1,
  rocksdb_zlib_compression = 2,
  rocksdb_bz2_compression = 3,
  rocksdb_lz4_compression = 4,
  rocksdb_lz4hc_compression = 5,
  rocksdb_xpress_compression = 6,
  rocksdb_zstd_compression = 7
};
extern ROCKSDB_LIBRARY_API void rocksdb_options_set_compression(
    rocksdb_options_t*, int);

enum {
  rocksdb_level_compaction = 0,
  rocksdb_universal_compaction = 1,
  rocksdb_fifo_compaction = 2
};
extern ROCKSDB_LIBRARY_API void rocksdb_options_set_compaction_style(
    rocksdb_options_t*, int);
extern ROCKSDB_LIBRARY_API void
rocksdb_options_set_universal_compaction_options(
    rocksdb_options_t*, rocksdb_universal_compaction_options_t*);
extern ROCKSDB_LIBRARY_API void rocksdb_options_set_fifo_compaction_options(
    rocksdb_options_t* opt, rocksdb_fifo_compaction_options_t* fifo);
extern ROCKSDB_LIBRARY_API void rocksdb_options_set_ratelimiter(
    rocksdb_options_t* opt, rocksdb_ratelimiter_t* limiter);

/* RateLimiter */
extern ROCKSDB_LIBRARY_API rocksdb_ratelimiter_t* rocksdb_ratelimiter_create(
    int64_t rate_bytes_per_sec, int64_t refill_period_us, int32_t fairness);
extern ROCKSDB_LIBRARY_API void rocksdb_ratelimiter_destroy(rocksdb_ratelimiter_t*);

/* PerfContext */
enum {
  rocksdb_uninitialized = 0,
  rocksdb_disable = 1,
  rocksdb_enable_count = 2,
  rocksdb_enable_time_except_for_mutex = 3,
  rocksdb_enable_time = 4,
  rocksdb_out_of_bounds = 5
};

enum {
  rocksdb_user_key_comparison_count = 0,
  rocksdb_block_cache_hit_count,
  rocksdb_block_read_count,
  rocksdb_block_read_byte,
  rocksdb_block_read_time,
  rocksdb_block_checksum_time,
  rocksdb_block_decompress_time,
  rocksdb_get_read_bytes,
  rocksdb_multiget_read_bytes,
  rocksdb_iter_read_bytes,
  rocksdb_internal_key_skipped_count,
  rocksdb_internal_delete_skipped_count,
  rocksdb_internal_recent_skipped_count,
  rocksdb_internal_merge_count,
  rocksdb_get_snapshot_time,
  rocksdb_get_from_memtable_time,
  rocksdb_get_from_memtable_count,
  rocksdb_get_post_process_time,
  rocksdb_get_from_output_files_time,
  rocksdb_seek_on_memtable_time,
  rocksdb_seek_on_memtable_count,
  rocksdb_next_on_memtable_count,
  rocksdb_prev_on_memtable_count,
  rocksdb_seek_child_seek_time,
  rocksdb_seek_child_seek_count,
  rocksdb_seek_min_heap_time,
  rocksdb_seek_max_heap_time,
  rocksdb_seek_internal_seek_time,
  rocksdb_find_next_user_entry_time,
  rocksdb_write_wal_time,
  rocksdb_write_memtable_time,
  rocksdb_write_delay_time,
  rocksdb_write_pre_and_post_process_time,
  rocksdb_db_mutex_lock_nanos,
  rocksdb_db_condition_wait_nanos,
  rocksdb_merge_operator_time_nanos,
  rocksdb_read_index_block_nanos,
  rocksdb_read_filter_block_nanos,
  rocksdb_new_table_block_iter_nanos,
  rocksdb_new_table_iterator_nanos,
  rocksdb_block_seek_nanos,
  rocksdb_find_table_nanos,
  rocksdb_bloom_memtable_hit_count,
  rocksdb_bloom_memtable_miss_count,
  rocksdb_bloom_sst_hit_count,
  rocksdb_bloom_sst_miss_count,
  rocksdb_key_lock_wait_time,
  rocksdb_key_lock_wait_count,
  rocksdb_env_new_sequential_file_nanos,
  rocksdb_env_new_random_access_file_nanos,
  rocksdb_env_new_writable_file_nanos,
  rocksdb_env_reuse_writable_file_nanos,
  rocksdb_env_new_random_rw_file_nanos,
  rocksdb_env_new_directory_nanos,
  rocksdb_env_file_exists_nanos,
  rocksdb_env_get_children_nanos,
  rocksdb_env_get_children_file_attributes_nanos,
  rocksdb_env_delete_file_nanos,
  rocksdb_env_create_dir_nanos,
  rocksdb_env_create_dir_if_missing_nanos,
  rocksdb_env_delete_dir_nanos,
  rocksdb_env_get_file_size_nanos,
  rocksdb_env_get_file_modification_time_nanos,
  rocksdb_env_rename_file_nanos,
  rocksdb_env_link_file_nanos,
  rocksdb_env_lock_file_nanos,
  rocksdb_env_unlock_file_nanos,
  rocksdb_env_new_logger_nanos,
  rocksdb_total_metric_count = 68
};

extern ROCKSDB_LIBRARY_API void rocksdb_set_perf_level(int);
extern ROCKSDB_LIBRARY_API rocksdb_perfcontext_t* rocksdb_perfcontext_create();
extern ROCKSDB_LIBRARY_API void rocksdb_perfcontext_reset(
    rocksdb_perfcontext_t* context);
extern ROCKSDB_LIBRARY_API char* rocksdb_perfcontext_report(
    rocksdb_perfcontext_t* context, unsigned char exclude_zero_counters);
extern ROCKSDB_LIBRARY_API uint64_t rocksdb_perfcontext_metric(
    rocksdb_perfcontext_t* context, int metric);
extern ROCKSDB_LIBRARY_API void rocksdb_perfcontext_destroy(
    rocksdb_perfcontext_t* context);

/* Compaction Filter */

extern ROCKSDB_LIBRARY_API rocksdb_compactionfilter_t*
rocksdb_compactionfilter_create(
    void* state, void (*destructor)(void*),
    unsigned char (*filter)(void*, int level, const char* key,
                            size_t key_length, const char* existing_value,
                            size_t value_length, char** new_value,
                            size_t* new_value_length,
                            unsigned char* value_changed),
    const char* (*name)(void*));
extern ROCKSDB_LIBRARY_API void rocksdb_compactionfilter_set_ignore_snapshots(
    rocksdb_compactionfilter_t*, unsigned char);
extern ROCKSDB_LIBRARY_API void rocksdb_compactionfilter_destroy(
    rocksdb_compactionfilter_t*);

/* Compaction Filter Context */

extern ROCKSDB_LIBRARY_API unsigned char
rocksdb_compactionfiltercontext_is_full_compaction(
    rocksdb_compactionfiltercontext_t* context);

extern ROCKSDB_LIBRARY_API unsigned char
rocksdb_compactionfiltercontext_is_manual_compaction(
    rocksdb_compactionfiltercontext_t* context);

/* Compaction Filter Factory */

extern ROCKSDB_LIBRARY_API rocksdb_compactionfilterfactory_t*
rocksdb_compactionfilterfactory_create(
    void* state, void (*destructor)(void*),
    rocksdb_compactionfilter_t* (*create_compaction_filter)(
        void*, rocksdb_compactionfiltercontext_t* context),
    const char* (*name)(void*));
extern ROCKSDB_LIBRARY_API void rocksdb_compactionfilterfactory_destroy(
    rocksdb_compactionfilterfactory_t*);

/* Comparator */

extern ROCKSDB_LIBRARY_API rocksdb_comparator_t* rocksdb_comparator_create(
    void* state, void (*destructor)(void*),
    int (*compare)(void*, const char* a, size_t alen, const char* b,
                   size_t blen),
    const char* (*name)(void*));
extern ROCKSDB_LIBRARY_API void rocksdb_comparator_destroy(
    rocksdb_comparator_t*);

/* Filter policy */

extern ROCKSDB_LIBRARY_API rocksdb_filterpolicy_t* rocksdb_filterpolicy_create(
    void* state, void (*destructor)(void*),
    char* (*create_filter)(void*, const char* const* key_array,
                           const size_t* key_length_array, int num_keys,
                           size_t* filter_length),
    unsigned char (*key_may_match)(void*, const char* key, size_t length,
                                   const char* filter, size_t filter_length),
    void (*delete_filter)(void*, const char* filter, size_t filter_length),
    const char* (*name)(void*));
extern ROCKSDB_LIBRARY_API void rocksdb_filterpolicy_destroy(
    rocksdb_filterpolicy_t*);

extern ROCKSDB_LIBRARY_API rocksdb_filterpolicy_t*
rocksdb_filterpolicy_create_bloom(int bits_per_key);
extern ROCKSDB_LIBRARY_API rocksdb_filterpolicy_t*
rocksdb_filterpolicy_create_bloom_full(int bits_per_key);

/* Merge Operator */

extern ROCKSDB_LIBRARY_API rocksdb_mergeoperator_t*
rocksdb_mergeoperator_create(
    void* state, void (*destructor)(void*),
    char* (*full_merge)(void*, const char* key, size_t key_length,
                        const char* existing_value,
                        size_t existing_value_length,
                        const char* const* operands_list,
                        const size_t* operands_list_length, int num_operands,
                        unsigned char* success, size_t* new_value_length),
    char* (*partial_merge)(void*, const char* key, size_t key_length,
                           const char* const* operands_list,
                           const size_t* operands_list_length, int num_operands,
                           unsigned char* success, size_t* new_value_length),
    void (*delete_value)(void*, const char* value, size_t value_length),
    const char* (*name)(void*));
extern ROCKSDB_LIBRARY_API void rocksdb_mergeoperator_destroy(
    rocksdb_mergeoperator_t*);

/* Read options */

extern ROCKSDB_LIBRARY_API rocksdb_readoptions_t* rocksdb_readoptions_create();
extern ROCKSDB_LIBRARY_API void rocksdb_readoptions_destroy(
    rocksdb_readoptions_t*);
extern ROCKSDB_LIBRARY_API void rocksdb_readoptions_set_verify_checksums(
    rocksdb_readoptions_t*, unsigned char);
extern ROCKSDB_LIBRARY_API void rocksdb_readoptions_set_fill_cache(
    rocksdb_readoptions_t*, unsigned char);
extern ROCKSDB_LIBRARY_API void rocksdb_readoptions_set_snapshot(
    rocksdb_readoptions_t*, const rocksdb_snapshot_t*);
extern ROCKSDB_LIBRARY_API void rocksdb_readoptions_set_iterate_upper_bound(
    rocksdb_readoptions_t*, const char* key, size_t keylen);
extern ROCKSDB_LIBRARY_API void rocksdb_readoptions_set_iterate_lower_bound(
    rocksdb_readoptions_t*, const char* key, size_t keylen);
extern ROCKSDB_LIBRARY_API void rocksdb_readoptions_set_read_tier(
    rocksdb_readoptions_t*, int);
extern ROCKSDB_LIBRARY_API void rocksdb_readoptions_set_tailing(
    rocksdb_readoptions_t*, unsigned char);
// The functionality that this option controlled has been removed.
extern ROCKSDB_LIBRARY_API void rocksdb_readoptions_set_managed(
    rocksdb_readoptions_t*, unsigned char);
extern ROCKSDB_LIBRARY_API void rocksdb_readoptions_set_readahead_size(
    rocksdb_readoptions_t*, size_t);
extern ROCKSDB_LIBRARY_API void rocksdb_readoptions_set_prefix_same_as_start(
    rocksdb_readoptions_t*, unsigned char);
extern ROCKSDB_LIBRARY_API void rocksdb_readoptions_set_pin_data(
    rocksdb_readoptions_t*, unsigned char);
extern ROCKSDB_LIBRARY_API void rocksdb_readoptions_set_total_order_seek(
    rocksdb_readoptions_t*, unsigned char);
extern ROCKSDB_LIBRARY_API void rocksdb_readoptions_set_max_skippable_internal_keys(
    rocksdb_readoptions_t*, uint64_t);
extern ROCKSDB_LIBRARY_API void rocksdb_readoptions_set_background_purge_on_iterator_cleanup(
    rocksdb_readoptions_t*, unsigned char);
extern ROCKSDB_LIBRARY_API void rocksdb_readoptions_set_ignore_range_deletions(
    rocksdb_readoptions_t*, unsigned char);

/* Write options */

extern ROCKSDB_LIBRARY_API rocksdb_writeoptions_t*
rocksdb_writeoptions_create();
extern ROCKSDB_LIBRARY_API void rocksdb_writeoptions_destroy(
    rocksdb_writeoptions_t*);
extern ROCKSDB_LIBRARY_API void rocksdb_writeoptions_set_sync(
    rocksdb_writeoptions_t*, unsigned char);
extern ROCKSDB_LIBRARY_API void rocksdb_writeoptions_disable_WAL(
    rocksdb_writeoptions_t* opt, int disable);
extern ROCKSDB_LIBRARY_API void rocksdb_writeoptions_set_ignore_missing_column_families(
    rocksdb_writeoptions_t*, unsigned char);
extern ROCKSDB_LIBRARY_API void rocksdb_writeoptions_set_no_slowdown(
    rocksdb_writeoptions_t*, unsigned char);
extern ROCKSDB_LIBRARY_API void rocksdb_writeoptions_set_low_pri(
    rocksdb_writeoptions_t*, unsigned char);

/* Compact range options */

extern ROCKSDB_LIBRARY_API rocksdb_compactoptions_t*
rocksdb_compactoptions_create();
extern ROCKSDB_LIBRARY_API void rocksdb_compactoptions_destroy(
    rocksdb_compactoptions_t*);
extern ROCKSDB_LIBRARY_API void
rocksdb_compactoptions_set_exclusive_manual_compaction(
    rocksdb_compactoptions_t*, unsigned char);
extern ROCKSDB_LIBRARY_API void
rocksdb_compactoptions_set_bottommost_level_compaction(
    rocksdb_compactoptions_t*, unsigned char);
extern ROCKSDB_LIBRARY_API void rocksdb_compactoptions_set_change_level(
    rocksdb_compactoptions_t*, unsigned char);
extern ROCKSDB_LIBRARY_API void rocksdb_compactoptions_set_target_level(
    rocksdb_compactoptions_t*, int);

/* Flush options */

extern ROCKSDB_LIBRARY_API rocksdb_flushoptions_t*
rocksdb_flushoptions_create();
extern ROCKSDB_LIBRARY_API void rocksdb_flushoptions_destroy(
    rocksdb_flushoptions_t*);
extern ROCKSDB_LIBRARY_API void rocksdb_flushoptions_set_wait(
    rocksdb_flushoptions_t*, unsigned char);

/* Cache */

extern ROCKSDB_LIBRARY_API rocksdb_cache_t* rocksdb_cache_create_lru(
    size_t capacity);
extern ROCKSDB_LIBRARY_API void rocksdb_cache_destroy(rocksdb_cache_t* cache);
extern ROCKSDB_LIBRARY_API void rocksdb_cache_set_capacity(
    rocksdb_cache_t* cache, size_t capacity);
extern ROCKSDB_LIBRARY_API size_t
rocksdb_cache_get_usage(rocksdb_cache_t* cache);
extern ROCKSDB_LIBRARY_API size_t
rocksdb_cache_get_pinned_usage(rocksdb_cache_t* cache);

/* DBPath */

extern ROCKSDB_LIBRARY_API rocksdb_dbpath_t* rocksdb_dbpath_create(const char* path, uint64_t target_size);
extern ROCKSDB_LIBRARY_API void rocksdb_dbpath_destroy(rocksdb_dbpath_t*);

/* Env */

extern ROCKSDB_LIBRARY_API rocksdb_env_t* rocksdb_create_default_env();
extern ROCKSDB_LIBRARY_API rocksdb_env_t* rocksdb_create_mem_env();
extern ROCKSDB_LIBRARY_API void rocksdb_env_set_background_threads(
    rocksdb_env_t* env, int n);
extern ROCKSDB_LIBRARY_API void
rocksdb_env_set_high_priority_background_threads(rocksdb_env_t* env, int n);
extern ROCKSDB_LIBRARY_API void rocksdb_env_join_all_threads(
    rocksdb_env_t* env);
extern ROCKSDB_LIBRARY_API void rocksdb_env_destroy(rocksdb_env_t*);

extern ROCKSDB_LIBRARY_API rocksdb_envoptions_t* rocksdb_envoptions_create();
extern ROCKSDB_LIBRARY_API void rocksdb_envoptions_destroy(
    rocksdb_envoptions_t* opt);

/* SstFile */

extern ROCKSDB_LIBRARY_API rocksdb_sstfilewriter_t*
rocksdb_sstfilewriter_create(const rocksdb_envoptions_t* env,
                             const rocksdb_options_t* io_options);
extern ROCKSDB_LIBRARY_API rocksdb_sstfilewriter_t*
rocksdb_sstfilewriter_create_with_comparator(
    const rocksdb_envoptions_t* env, const rocksdb_options_t* io_options,
    const rocksdb_comparator_t* comparator);
extern ROCKSDB_LIBRARY_API void rocksdb_sstfilewriter_open(
    rocksdb_sstfilewriter_t* writer, const char* name, char** errptr);
extern ROCKSDB_LIBRARY_API void rocksdb_sstfilewriter_add(
    rocksdb_sstfilewriter_t* writer, const char* key, size_t keylen,
    const char* val, size_t vallen, char** errptr);
extern ROCKSDB_LIBRARY_API void rocksdb_sstfilewriter_put(
    rocksdb_sstfilewriter_t* writer, const char* key, size_t keylen,
    const char* val, size_t vallen, char** errptr);
extern ROCKSDB_LIBRARY_API void rocksdb_sstfilewriter_merge(
    rocksdb_sstfilewriter_t* writer, const char* key, size_t keylen,
    const char* val, size_t vallen, char** errptr);
extern ROCKSDB_LIBRARY_API void rocksdb_sstfilewriter_delete(
    rocksdb_sstfilewriter_t* writer, const char* key, size_t keylen,
    char** errptr);
extern ROCKSDB_LIBRARY_API void rocksdb_sstfilewriter_finish(
    rocksdb_sstfilewriter_t* writer, char** errptr);
extern ROCKSDB_LIBRARY_API void rocksdb_sstfilewriter_file_size(
    rocksdb_sstfilewriter_t* writer, uint64_t* file_size);
extern ROCKSDB_LIBRARY_API void rocksdb_sstfilewriter_destroy(
    rocksdb_sstfilewriter_t* writer);

extern ROCKSDB_LIBRARY_API rocksdb_ingestexternalfileoptions_t*
rocksdb_ingestexternalfileoptions_create();
extern ROCKSDB_LIBRARY_API void
rocksdb_ingestexternalfileoptions_set_move_files(
    rocksdb_ingestexternalfileoptions_t* opt, unsigned char move_files);
extern ROCKSDB_LIBRARY_API void
rocksdb_ingestexternalfileoptions_set_snapshot_consistency(
    rocksdb_ingestexternalfileoptions_t* opt,
    unsigned char snapshot_consistency);
extern ROCKSDB_LIBRARY_API void
rocksdb_ingestexternalfileoptions_set_allow_global_seqno(
    rocksdb_ingestexternalfileoptions_t* opt, unsigned char allow_global_seqno);
extern ROCKSDB_LIBRARY_API void
rocksdb_ingestexternalfileoptions_set_allow_blocking_flush(
    rocksdb_ingestexternalfileoptions_t* opt,
    unsigned char allow_blocking_flush);
extern ROCKSDB_LIBRARY_API void
rocksdb_ingestexternalfileoptions_set_ingest_behind(
    rocksdb_ingestexternalfileoptions_t* opt,
    unsigned char ingest_behind);
extern ROCKSDB_LIBRARY_API void rocksdb_ingestexternalfileoptions_destroy(
    rocksdb_ingestexternalfileoptions_t* opt);

extern ROCKSDB_LIBRARY_API void rocksdb_ingest_external_file(
    rocksdb_t* db, const char* const* file_list, const size_t list_len,
    const rocksdb_ingestexternalfileoptions_t* opt, char** errptr);
extern ROCKSDB_LIBRARY_API void rocksdb_ingest_external_file_cf(
    rocksdb_t* db, rocksdb_column_family_handle_t* handle,
    const char* const* file_list, const size_t list_len,
    const rocksdb_ingestexternalfileoptions_t* opt, char** errptr);

/* SliceTransform */

extern ROCKSDB_LIBRARY_API rocksdb_slicetransform_t*
rocksdb_slicetransform_create(
    void* state, void (*destructor)(void*),
    char* (*transform)(void*, const char* key, size_t length,
                       size_t* dst_length),
    unsigned char (*in_domain)(void*, const char* key, size_t length),
    unsigned char (*in_range)(void*, const char* key, size_t length),
    const char* (*name)(void*));
extern ROCKSDB_LIBRARY_API rocksdb_slicetransform_t*
    rocksdb_slicetransform_create_fixed_prefix(size_t);
extern ROCKSDB_LIBRARY_API rocksdb_slicetransform_t*
rocksdb_slicetransform_create_noop();
extern ROCKSDB_LIBRARY_API void rocksdb_slicetransform_destroy(
    rocksdb_slicetransform_t*);

/* Universal Compaction options */

enum {
  rocksdb_similar_size_compaction_stop_style = 0,
  rocksdb_total_size_compaction_stop_style = 1
};

extern ROCKSDB_LIBRARY_API rocksdb_universal_compaction_options_t*
rocksdb_universal_compaction_options_create();
extern ROCKSDB_LIBRARY_API void
rocksdb_universal_compaction_options_set_size_ratio(
    rocksdb_universal_compaction_options_t*, int);
extern ROCKSDB_LIBRARY_API void
rocksdb_universal_compaction_options_set_min_merge_width(
    rocksdb_universal_compaction_options_t*, int);
extern ROCKSDB_LIBRARY_API void
rocksdb_universal_compaction_options_set_max_merge_width(
    rocksdb_universal_compaction_options_t*, int);
extern ROCKSDB_LIBRARY_API void
rocksdb_universal_compaction_options_set_max_size_amplification_percent(
    rocksdb_universal_compaction_options_t*, int);
extern ROCKSDB_LIBRARY_API void
rocksdb_universal_compaction_options_set_compression_size_percent(
    rocksdb_universal_compaction_options_t*, int);
extern ROCKSDB_LIBRARY_API void
rocksdb_universal_compaction_options_set_stop_style(
    rocksdb_universal_compaction_options_t*, int);
extern ROCKSDB_LIBRARY_API void rocksdb_universal_compaction_options_destroy(
    rocksdb_universal_compaction_options_t*);

extern ROCKSDB_LIBRARY_API rocksdb_fifo_compaction_options_t*
rocksdb_fifo_compaction_options_create();
extern ROCKSDB_LIBRARY_API void
rocksdb_fifo_compaction_options_set_max_table_files_size(
    rocksdb_fifo_compaction_options_t* fifo_opts, uint64_t size);
extern ROCKSDB_LIBRARY_API void rocksdb_fifo_compaction_options_destroy(
    rocksdb_fifo_compaction_options_t* fifo_opts);

extern ROCKSDB_LIBRARY_API int rocksdb_livefiles_count(
    const rocksdb_livefiles_t*);
extern ROCKSDB_LIBRARY_API const char* rocksdb_livefiles_name(
    const rocksdb_livefiles_t*, int index);
extern ROCKSDB_LIBRARY_API int rocksdb_livefiles_level(
    const rocksdb_livefiles_t*, int index);
extern ROCKSDB_LIBRARY_API size_t
rocksdb_livefiles_size(const rocksdb_livefiles_t*, int index);
extern ROCKSDB_LIBRARY_API const char* rocksdb_livefiles_smallestkey(
    const rocksdb_livefiles_t*, int index, size_t* size);
extern ROCKSDB_LIBRARY_API const char* rocksdb_livefiles_largestkey(
    const rocksdb_livefiles_t*, int index, size_t* size);
extern ROCKSDB_LIBRARY_API void rocksdb_livefiles_destroy(
    const rocksdb_livefiles_t*);

/* Utility Helpers */

extern ROCKSDB_LIBRARY_API void rocksdb_get_options_from_string(
    const rocksdb_options_t* base_options, const char* opts_str,
    rocksdb_options_t* new_options, char** errptr);

extern ROCKSDB_LIBRARY_API void rocksdb_delete_file_in_range(
    rocksdb_t* db, const char* start_key, size_t start_key_len,
    const char* limit_key, size_t limit_key_len, char** errptr);

extern ROCKSDB_LIBRARY_API void rocksdb_delete_file_in_range_cf(
    rocksdb_t* db, rocksdb_column_family_handle_t* column_family,
    const char* start_key, size_t start_key_len, const char* limit_key,
    size_t limit_key_len, char** errptr);

/* Transactions */

extern ROCKSDB_LIBRARY_API rocksdb_column_family_handle_t*
rocksdb_transactiondb_create_column_family(
    rocksdb_transactiondb_t* txn_db,
    const rocksdb_options_t* column_family_options,
    const char* column_family_name, char** errptr);

extern ROCKSDB_LIBRARY_API rocksdb_transactiondb_t* rocksdb_transactiondb_open(
    const rocksdb_options_t* options,
    const rocksdb_transactiondb_options_t* txn_db_options, const char* name,
    char** errptr);

extern ROCKSDB_LIBRARY_API const rocksdb_snapshot_t*
rocksdb_transactiondb_create_snapshot(rocksdb_transactiondb_t* txn_db);

extern ROCKSDB_LIBRARY_API void rocksdb_transactiondb_release_snapshot(
    rocksdb_transactiondb_t* txn_db, const rocksdb_snapshot_t* snapshot);

extern ROCKSDB_LIBRARY_API rocksdb_transaction_t* rocksdb_transaction_begin(
    rocksdb_transactiondb_t* txn_db,
    const rocksdb_writeoptions_t* write_options,
    const rocksdb_transaction_options_t* txn_options,
    rocksdb_transaction_t* old_txn);

extern ROCKSDB_LIBRARY_API void rocksdb_transaction_commit(
    rocksdb_transaction_t* txn, char** errptr);

extern ROCKSDB_LIBRARY_API void rocksdb_transaction_rollback(
    rocksdb_transaction_t* txn, char** errptr);

extern ROCKSDB_LIBRARY_API void rocksdb_transaction_set_savepoint(
    rocksdb_transaction_t* txn);

extern ROCKSDB_LIBRARY_API void rocksdb_transaction_rollback_to_savepoint(
    rocksdb_transaction_t* txn, char** errptr);

extern ROCKSDB_LIBRARY_API void rocksdb_transaction_destroy(
    rocksdb_transaction_t* txn);

// This snapshot should be freed using rocksdb_free
extern ROCKSDB_LIBRARY_API const rocksdb_snapshot_t*
rocksdb_transaction_get_snapshot(rocksdb_transaction_t* txn);

extern ROCKSDB_LIBRARY_API char* rocksdb_transaction_get(
    rocksdb_transaction_t* txn, const rocksdb_readoptions_t* options,
    const char* key, size_t klen, size_t* vlen, char** errptr);

extern ROCKSDB_LIBRARY_API char* rocksdb_transaction_get_cf(
    rocksdb_transaction_t* txn, const rocksdb_readoptions_t* options,
    rocksdb_column_family_handle_t* column_family, const char* key, size_t klen,
    size_t* vlen, char** errptr);

extern ROCKSDB_LIBRARY_API char* rocksdb_transaction_get_for_update(
    rocksdb_transaction_t* txn, const rocksdb_readoptions_t* options,
    const char* key, size_t klen, size_t* vlen, unsigned char exclusive,
    char** errptr);

extern ROCKSDB_LIBRARY_API char* rocksdb_transactiondb_get(
    rocksdb_transactiondb_t* txn_db, const rocksdb_readoptions_t* options,
    const char* key, size_t klen, size_t* vlen, char** errptr);

extern ROCKSDB_LIBRARY_API char* rocksdb_transactiondb_get_cf(
    rocksdb_transactiondb_t* txn_db, const rocksdb_readoptions_t* options,
    rocksdb_column_family_handle_t* column_family, const char* key,
    size_t keylen, size_t* vallen, char** errptr);

extern ROCKSDB_LIBRARY_API void rocksdb_transaction_put(
    rocksdb_transaction_t* txn, const char* key, size_t klen, const char* val,
    size_t vlen, char** errptr);

extern ROCKSDB_LIBRARY_API void rocksdb_transaction_put_cf(
    rocksdb_transaction_t* txn, rocksdb_column_family_handle_t* column_family,
    const char* key, size_t klen, const char* val, size_t vlen, char** errptr);

extern ROCKSDB_LIBRARY_API void rocksdb_transactiondb_put(
    rocksdb_transactiondb_t* txn_db, const rocksdb_writeoptions_t* options,
    const char* key, size_t klen, const char* val, size_t vlen, char** errptr);

extern ROCKSDB_LIBRARY_API void rocksdb_transactiondb_put_cf(
    rocksdb_transactiondb_t* txn_db, const rocksdb_writeoptions_t* options,
    rocksdb_column_family_handle_t* column_family, const char* key,
    size_t keylen, const char* val, size_t vallen, char** errptr);

extern ROCKSDB_LIBRARY_API void rocksdb_transactiondb_write(
    rocksdb_transactiondb_t* txn_db, const rocksdb_writeoptions_t* options,
    rocksdb_writebatch_t *batch, char** errptr);

extern ROCKSDB_LIBRARY_API void rocksdb_transaction_merge(
    rocksdb_transaction_t* txn, const char* key, size_t klen, const char* val,
    size_t vlen, char** errptr);

extern ROCKSDB_LIBRARY_API void rocksdb_transactiondb_merge(
    rocksdb_transactiondb_t* txn_db, const rocksdb_writeoptions_t* options,
    const char* key, size_t klen, const char* val, size_t vlen, char** errptr);

extern ROCKSDB_LIBRARY_API void rocksdb_transaction_delete(
    rocksdb_transaction_t* txn, const char* key, size_t klen, char** errptr);

extern ROCKSDB_LIBRARY_API void rocksdb_transaction_delete_cf(
    rocksdb_transaction_t* txn, rocksdb_column_family_handle_t* column_family,
    const char* key, size_t klen, char** errptr);

extern ROCKSDB_LIBRARY_API void rocksdb_transactiondb_delete(
    rocksdb_transactiondb_t* txn_db, const rocksdb_writeoptions_t* options,
    const char* key, size_t klen, char** errptr);

extern ROCKSDB_LIBRARY_API void rocksdb_transactiondb_delete_cf(
    rocksdb_transactiondb_t* txn_db, const rocksdb_writeoptions_t* options,
    rocksdb_column_family_handle_t* column_family, const char* key,
    size_t keylen, char** errptr);

extern ROCKSDB_LIBRARY_API rocksdb_iterator_t*
rocksdb_transaction_create_iterator(rocksdb_transaction_t* txn,
                                    const rocksdb_readoptions_t* options);

extern ROCKSDB_LIBRARY_API rocksdb_iterator_t*
rocksdb_transaction_create_iterator_cf(
    rocksdb_transaction_t* txn, const rocksdb_readoptions_t* options,
    rocksdb_column_family_handle_t* column_family);

extern ROCKSDB_LIBRARY_API rocksdb_iterator_t*
rocksdb_transactiondb_create_iterator(rocksdb_transactiondb_t* txn_db,
                                      const rocksdb_readoptions_t* options);

extern ROCKSDB_LIBRARY_API void rocksdb_transactiondb_close(
    rocksdb_transactiondb_t* txn_db);

extern ROCKSDB_LIBRARY_API rocksdb_checkpoint_t*
rocksdb_transactiondb_checkpoint_object_create(rocksdb_transactiondb_t* txn_db,
                                               char** errptr);

extern ROCKSDB_LIBRARY_API rocksdb_optimistictransactiondb_t*
rocksdb_optimistictransactiondb_open(const rocksdb_options_t* options,
                                     const char* name, char** errptr);

extern ROCKSDB_LIBRARY_API rocksdb_optimistictransactiondb_t*
rocksdb_optimistictransactiondb_open_column_families(
    const rocksdb_options_t* options, const char* name, int num_column_families,
    const char** column_family_names,
    const rocksdb_options_t** column_family_options,
    rocksdb_column_family_handle_t** column_family_handles, char** errptr);

extern ROCKSDB_LIBRARY_API rocksdb_t*
rocksdb_optimistictransactiondb_get_base_db(
    rocksdb_optimistictransactiondb_t* otxn_db);

extern ROCKSDB_LIBRARY_API void rocksdb_optimistictransactiondb_close_base_db(
    rocksdb_t* base_db);

extern ROCKSDB_LIBRARY_API rocksdb_transaction_t*
rocksdb_optimistictransaction_begin(
    rocksdb_optimistictransactiondb_t* otxn_db,
    const rocksdb_writeoptions_t* write_options,
    const rocksdb_optimistictransaction_options_t* otxn_options,
    rocksdb_transaction_t* old_txn);

extern ROCKSDB_LIBRARY_API void rocksdb_optimistictransactiondb_close(
    rocksdb_optimistictransactiondb_t* otxn_db);

/* Transaction Options */

extern ROCKSDB_LIBRARY_API rocksdb_transactiondb_options_t*
rocksdb_transactiondb_options_create();

extern ROCKSDB_LIBRARY_API void rocksdb_transactiondb_options_destroy(
    rocksdb_transactiondb_options_t* opt);

extern ROCKSDB_LIBRARY_API void rocksdb_transactiondb_options_set_max_num_locks(
    rocksdb_transactiondb_options_t* opt, int64_t max_num_locks);

extern ROCKSDB_LIBRARY_API void rocksdb_transactiondb_options_set_num_stripes(
    rocksdb_transactiondb_options_t* opt, size_t num_stripes);

extern ROCKSDB_LIBRARY_API void
rocksdb_transactiondb_options_set_transaction_lock_timeout(
    rocksdb_transactiondb_options_t* opt, int64_t txn_lock_timeout);

extern ROCKSDB_LIBRARY_API void
rocksdb_transactiondb_options_set_default_lock_timeout(
    rocksdb_transactiondb_options_t* opt, int64_t default_lock_timeout);

extern ROCKSDB_LIBRARY_API rocksdb_transaction_options_t*
rocksdb_transaction_options_create();

extern ROCKSDB_LIBRARY_API void rocksdb_transaction_options_destroy(
    rocksdb_transaction_options_t* opt);

extern ROCKSDB_LIBRARY_API void rocksdb_transaction_options_set_set_snapshot(
    rocksdb_transaction_options_t* opt, unsigned char v);

extern ROCKSDB_LIBRARY_API void rocksdb_transaction_options_set_deadlock_detect(
    rocksdb_transaction_options_t* opt, unsigned char v);

extern ROCKSDB_LIBRARY_API void rocksdb_transaction_options_set_lock_timeout(
    rocksdb_transaction_options_t* opt, int64_t lock_timeout);

extern ROCKSDB_LIBRARY_API void rocksdb_transaction_options_set_expiration(
    rocksdb_transaction_options_t* opt, int64_t expiration);

extern ROCKSDB_LIBRARY_API void
rocksdb_transaction_options_set_deadlock_detect_depth(
    rocksdb_transaction_options_t* opt, int64_t depth);

extern ROCKSDB_LIBRARY_API void
rocksdb_transaction_options_set_max_write_batch_size(
    rocksdb_transaction_options_t* opt, size_t size);

extern ROCKSDB_LIBRARY_API rocksdb_optimistictransaction_options_t*
rocksdb_optimistictransaction_options_create();

extern ROCKSDB_LIBRARY_API void rocksdb_optimistictransaction_options_destroy(
    rocksdb_optimistictransaction_options_t* opt);

extern ROCKSDB_LIBRARY_API void
rocksdb_optimistictransaction_options_set_set_snapshot(
    rocksdb_optimistictransaction_options_t* opt, unsigned char v);

// referring to convention (3), this should be used by client
// to free memory that was malloc()ed
extern ROCKSDB_LIBRARY_API void rocksdb_free(void* ptr);

extern ROCKSDB_LIBRARY_API rocksdb_pinnableslice_t* rocksdb_get_pinned(
    rocksdb_t* db, const rocksdb_readoptions_t* options, const char* key,
    size_t keylen, char** errptr);
extern ROCKSDB_LIBRARY_API rocksdb_pinnableslice_t* rocksdb_get_pinned_cf(
    rocksdb_t* db, const rocksdb_readoptions_t* options,
    rocksdb_column_family_handle_t* column_family, const char* key,
    size_t keylen, char** errptr);
extern ROCKSDB_LIBRARY_API void rocksdb_pinnableslice_destroy(
    rocksdb_pinnableslice_t* v);
extern ROCKSDB_LIBRARY_API const char* rocksdb_pinnableslice_value(
    const rocksdb_pinnableslice_t* t, size_t* vlen);

#ifdef __cplusplus
}  /* end extern "C" */
#endif

#endif  /* STORAGE_ROCKSDB_INCLUDE_C_H_ */<|MERGE_RESOLUTION|>--- conflicted
+++ resolved
@@ -831,13 +831,10 @@
 extern ROCKSDB_LIBRARY_API void
 rocksdb_options_set_max_write_buffer_number_to_maintain(rocksdb_options_t*,
                                                         int);
-<<<<<<< HEAD
-=======
 extern ROCKSDB_LIBRARY_API void rocksdb_options_set_enable_pipelined_write(
     rocksdb_options_t*, unsigned char);
 extern ROCKSDB_LIBRARY_API void rocksdb_options_set_max_subcompactions(
     rocksdb_options_t*, uint32_t);
->>>>>>> d916a110
 extern ROCKSDB_LIBRARY_API void rocksdb_options_set_max_background_jobs(
     rocksdb_options_t*, int);
 extern ROCKSDB_LIBRARY_API void rocksdb_options_set_max_background_compactions(
