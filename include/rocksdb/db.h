--- conflicted
+++ resolved
@@ -254,15 +254,11 @@
                                    const std::string& name,
                                    std::vector<std::string>* column_families);
 
-<<<<<<< HEAD
-  DB() { }
+  DB() {}
   // No copying allowed
   DB(const DB&) = delete;
   void operator=(const DB&) = delete;
 
-=======
-  DB() {}
->>>>>>> 699e1b5e
   virtual ~DB();
 
   // Create a column_family and return the handle of column family
@@ -1412,8 +1408,6 @@
       std::unique_ptr<StatsHistoryIterator>* /*stats_iterator*/) {
     return Status::NotSupported("GetStatsHistory() is not implemented.");
   }
-<<<<<<< HEAD
-=======
 
 #ifndef ROCKSDB_LITE
   // Make the secondary instance catch up with the primary by tailing and
@@ -1431,12 +1425,6 @@
     return Status::NotSupported("Supported only by secondary instance");
   }
 #endif  // !ROCKSDB_LITE
-
- private:
-  // No copying allowed
-  DB(const DB&);
-  void operator=(const DB&);
->>>>>>> 699e1b5e
 };
 
 // Destroy the contents of the specified database.
