// Copyright (c) 2016-present, Facebook, Inc.  All rights reserved.
//  This source code is licensed under both the GPLv2 (found in the
//  COPYING file in the root directory) and Apache 2.0 License
//  (found in the LICENSE.Apache file in the root directory).

#pragma once

#ifndef ROCKSDB_LITE

#include <functional>
#include <map>
#include <memory>
#include <mutex>
#include <string>
#include <unordered_map>
#include <vector>

#include "rocksdb/status.h"

namespace ROCKSDB_NAMESPACE {
class Customizable;
class Logger;
class ObjectLibrary;

// Returns a new T when called with a string. Populates the std::unique_ptr
// argument if granting ownership to caller.
template <typename T>
using FactoryFunc =
    std::function<T*(const std::string&, std::unique_ptr<T>*, std::string*)>;

// The signature of the function for loading factories
// into an object library.  This method is expected to register
// factory functions in the supplied ObjectLibrary.
// The ObjectLibrary is the library in which the factories will be loaded.
// The std::string is the argument passed to the loader function.
// The RegistrarFunc should return the number of objects loaded into this
// library
using RegistrarFunc = std::function<int(ObjectLibrary&, const std::string&)>;

template <typename T>
using ConfigureFunc = std::function<Status(T*)>;

class ObjectLibrary {
 private:
  // Base class for an Entry in the Registry.
  class Entry {
   public:
    virtual ~Entry() {}
    virtual bool Matches(const std::string& target) const = 0;
    virtual const char* Name() const = 0;
  };

 public:
  // Class for matching target strings to a pattern.
  // Entries consist of a name that starts the pattern and attributes
  // The following attributes can be added to the entry:
  //   -Suffix: Comparable to name(suffix)
  //   -Separator: Comparable to name(separator).+ or name(separator).*
  //   -Number: Comparable to name(separator).[0-9]+
  //   -AltName: Comparable to (name|alt)
  //   -Optional: Comparable to name(separator)?
  // Multiple separators can be combined and cause multiple matches.
  // For example, Pattern("A").AnotherName("B").AddSeparator("@").AddNumber("#")
  // is roughly equivalent to "(A|B)@.+#.+"
  //
  // Note that though this class does provide some regex-style matching,
  // it is not a full regex parser and has some key differences:
  //   - Separators are matched left-most.  For example, an entry
  //     Name("Hello").AddSeparator(" ").AddSuffix("!") would match
  //     "Hello world!", but not "Hello world!!"
  //   - No backtracking is necessary, enabling reliably efficient matching
  class PatternEntry : public Entry {
   private:
    enum Quantifier {
      kMatchZeroOrMore,  // [suffix].*
      kMatchAtLeastOne,  // [suffix].+
      kMatchExact,       // [suffix]
      kMatchInteger,     // [suffix][0-9]+
      kMatchDecimal,     // [suffix][0-9]+[.][0-9]+
    };

   public:
    // Short-cut for creating an entry that matches to a
    // Customizable::IndividualId
    static PatternEntry AsIndividualId(const std::string& name) {
      PatternEntry entry(name, true);
      entry.AddSeparator("@");
      entry.AddSeparator("#");
      return entry;
    }

    // Creates a new PatternEntry for "name".  If optional is true,
    // Matches will also return true if name==target
    explicit PatternEntry(const std::string& name, bool optional = true)
        : name_(name), optional_(optional), slength_(0) {
      nlength_ = name_.size();
    }

    // Adds a suffix (exact match of separator with no trailing characters) to
    // the separator
    PatternEntry& AddSuffix(const std::string& suffix) {
      separators_.emplace_back(suffix, kMatchExact);
      slength_ += suffix.size();
      return *this;
    }

    // Adds a separator (exact match of separator with trailing characters) to
    // the entry
    // If at_least_one is true, the separator must be followed by at least
    // one character (e.g. separator.+).
    // If at_least_one is false, the separator may be followed by zero or
    // more characters (e.g. separator.*).
    PatternEntry& AddSeparator(const std::string& separator,
                               bool at_least_one = true) {
      slength_ += separator.size();
      if (at_least_one) {
        separators_.emplace_back(separator, kMatchAtLeastOne);
        ++slength_;
      } else {
        separators_.emplace_back(separator, kMatchZeroOrMore);
      }
      return *this;
    }

    // Adds a separator (exact match of separator with trailing numbers) to the
    // entry
    PatternEntry& AddNumber(const std::string& separator, bool is_int = true) {
      separators_.emplace_back(separator,
                               (is_int) ? kMatchInteger : kMatchDecimal);
      slength_ += separator.size() + 1;
      return *this;
    }

    // Sets another name that this entry will match, similar to (name|alt)
    PatternEntry& AnotherName(const std::string& alt) {
      names_.emplace_back(alt);
      return *this;
    }

    // Sets whether the separators are required -- similar to name(separator)?
    // If optional is true, then name(separator)? would match
    // If optional is false, then the separators must also match
    PatternEntry& SetOptional(bool optional) {
      optional_ = optional;
      return *this;
    }

    // Checks to see if the target matches this entry
    bool Matches(const std::string& target) const override;
    const char* Name() const override { return name_.c_str(); }

   private:
    size_t MatchSeparatorAt(size_t start, Quantifier mode,
                            const std::string& target, size_t tlen,
                            const std::string& pattern) const;

    bool MatchesTarget(const std::string& name, size_t nlen,
                       const std::string& target, size_t ylen) const;
    std::string name_;                // The base name for this entry
    size_t nlength_;                  // The length of name_
    std::vector<std::string> names_;  // Alternative names for this entry
    bool optional_;   // Whether matching of separators is required
    size_t slength_;  // The minimum required length to match the separators
    std::vector<std::pair<std::string, Quantifier>>
        separators_;  // What to match
  };                  // End class Entry

 private:
  // An Entry containing a FactoryFunc for creating new Objects
  template <typename T>
  class FactoryEntry : public Entry {
   public:
    FactoryEntry(Entry* e, FactoryFunc<T> f)
        : entry_(e), factory_(std::move(f)) {}
    bool Matches(const std::string& target) const override {
      return entry_->Matches(target);
    }
    const char* Name() const override { return entry_->Name(); }

    // Creates a new T object.
    T* NewFactoryObject(const std::string& target, std::unique_ptr<T>* guard,
                        std::string* msg) const {
      return factory_(target, guard, msg);
    }
    const FactoryFunc<T>& GetFactory() const { return factory_; }

   private:
    std::unique_ptr<Entry> entry_;  // What to match for this entry
    FactoryFunc<T> factory_;
  };  // End class FactoryEntry
 public:
  explicit ObjectLibrary(const std::string& id) { id_ = id; }

  const std::string& GetID() const { return id_; }

  // Finds the factory function for the input target.
  // @see PatternEntry for the matching rules to target
  // @return If matched, the FactoryFunc for this target, else nullptr
  template <typename T>
  FactoryFunc<T> FindFactory(const std::string& target) const {
    std::unique_lock<std::mutex> lock(mu_);
    auto factories = factories_.find(T::Type());
    if (factories != factories_.end()) {
      for (const auto& e : factories->second) {
        if (e->Matches(target)) {
          const auto* fe =
              static_cast<const ObjectLibrary::FactoryEntry<T>*>(e.get());
          return fe->GetFactory();
        }
      }
    }
    return nullptr;
  }

  // Returns the total number of factories registered for this library.
  // This method returns the sum of all factories registered for all types.
  // @param num_types returns how many unique types are registered.
  size_t GetFactoryCount(size_t* num_types) const;

  void Dump(Logger* logger) const;

  // Registers the factory with the library for the name.
  // If name==target, the factory may be used to create a new object.
  template <typename T>
  const FactoryFunc<T>& AddFactory(const std::string& name,
                                   const FactoryFunc<T>& func) {
    std::unique_ptr<Entry> entry(
        new FactoryEntry<T>(new PatternEntry(name), func));
    AddFactoryEntry(T::Type(), std::move(entry));
    return func;
  }

  // Registers the factory with the library for the entry.
  // If the entry matches the target, the factory may be used to create a new
  // object.
  // @see PatternEntry for the matching rules.
  // NOTE: This function replaces the old ObjectLibrary::Register()
  template <typename T>
  const FactoryFunc<T>& AddFactory(const PatternEntry& entry,
                                   const FactoryFunc<T>& func) {
    std::unique_ptr<Entry> factory(
        new FactoryEntry<T>(new PatternEntry(entry), func));
    AddFactoryEntry(T::Type(), std::move(factory));
    return func;
  }

  // Invokes the registrar function with the supplied arg for this library.
  int Register(const RegistrarFunc& registrar, const std::string& arg) {
    return registrar(*this, arg);
  }

  // Returns the default ObjectLibrary
  static std::shared_ptr<ObjectLibrary>& Default();

 private:
  void AddFactoryEntry(const char* type, std::unique_ptr<Entry>&& entry) {
    std::unique_lock<std::mutex> lock(mu_);
    auto& factories = factories_[type];
    factories.emplace_back(std::move(entry));
  }

  // Protects the entry map
  mutable std::mutex mu_;
  // ** FactoryFunctions for this loader, organized by type
  std::unordered_map<std::string, std::vector<std::unique_ptr<Entry>>>
      factories_;

  // The name for this library
  std::string id_;
};

// The ObjectRegistry is used to register objects that can be created by a
// name/pattern at run-time where the specific implementation of the object may
// not be known in advance.
class ObjectRegistry {
 public:
  static std::shared_ptr<ObjectRegistry> NewInstance();
  static std::shared_ptr<ObjectRegistry> NewInstance(
      const std::shared_ptr<ObjectRegistry>& parent);
  static std::shared_ptr<ObjectRegistry> Default();
  explicit ObjectRegistry(const std::shared_ptr<ObjectRegistry>& parent)
      : parent_(parent) {}
  explicit ObjectRegistry(const std::shared_ptr<ObjectLibrary>& library) {
    libraries_.push_back(library);
  }

  std::shared_ptr<ObjectLibrary> AddLibrary(const std::string& id) {
    auto library = std::make_shared<ObjectLibrary>(id);
    AddLibrary(library);
    return library;
  }

  void AddLibrary(const std::shared_ptr<ObjectLibrary>& library) {
    std::unique_lock<std::mutex> lock(library_mutex_);
    libraries_.push_back(library);
  }

  void AddLibrary(const std::string& id, const RegistrarFunc& registrar,
                  const std::string& arg) {
    auto library = AddLibrary(id);
    library->Register(registrar, arg);
  }

  // Finds the factory for target and instantiates a new T.
  // Returns NotSupported if no factory is found
  // Returns InvalidArgument if a factory is found but the factory failed.
  template <typename T>
  Status NewObject(const std::string& target, T** object,
                   std::unique_ptr<T>* guard) {
    assert(guard != nullptr);
    guard->reset();
    auto factory = FindFactory<T>(target);
    if (factory != nullptr) {
      std::string errmsg;
      *object = factory(target, guard, &errmsg);
      if (*object != nullptr) {
        return Status::OK();
      } else if (errmsg.empty()) {
        return Status::InvalidArgument(
            std::string("Could not load ") + T::Type(), target);
      } else {
        return Status::InvalidArgument(errmsg, target);
      }
    } else {
      return Status::NotSupported(std::string("Could not load ") + T::Type(),
                                  target);
    }
  }
  // Creates a new unique T using the input factory functions.
  // Returns OK if a new unique T was successfully created
  // Returns NotSupported if the type/target could not be created
  // Returns InvalidArgument if the factory return an unguarded object
  //                      (meaning it cannot be managed by a unique ptr)
  template <typename T>
  Status NewUniqueObject(const std::string& target,
                         std::unique_ptr<T>* result) {
    T* ptr = nullptr;
    std::unique_ptr<T> guard;
    Status s = NewObject(target, &ptr, &guard);
    if (!s.ok()) {
      return s;
    } else if (guard) {
      result->reset(guard.release());
      return Status::OK();
    } else {
      return Status::InvalidArgument(std::string("Cannot make a unique ") +
                                         T::Type() + " from unguarded one ",
                                     target);
    }
  }

  // Creates a new shared T using the input factory functions.
  // Returns OK if a new shared T was successfully created
  // Returns NotSupported if the type/target could not be created
  // Returns InvalidArgument if the factory return an unguarded object
  //                      (meaning it cannot be managed by a shared ptr)
  template <typename T>
  Status NewSharedObject(const std::string& target,
                         std::shared_ptr<T>* result) {
    std::unique_ptr<T> guard;
    T* ptr = nullptr;
    Status s = NewObject(target, &ptr, &guard);
    if (!s.ok()) {
      return s;
    } else if (guard) {
      result->reset(guard.release());
      return Status::OK();
    } else {
      return Status::InvalidArgument(std::string("Cannot make a shared ") +
                                         T::Type() + " from unguarded one ",
                                     target);
    }
  }

  // Creates a new static T using the input factory functions.
  // Returns OK if a new static T was successfully created
  // Returns NotSupported if the type/target could not be created
  // Returns InvalidArgument if the factory return a guarded object
  //                      (meaning it is managed by a unique ptr)
  template <typename T>
  Status NewStaticObject(const std::string& target, T** result) {
    std::unique_ptr<T> guard;
    T* ptr = nullptr;
    Status s = NewObject(target, &ptr, &guard);
    if (!s.ok()) {
      return s;
    } else if (guard.get()) {
      return Status::InvalidArgument(std::string("Cannot make a static ") +
                                         T::Type() + " from a guarded one ",
                                     target);
    } else {
      *result = ptr;
      return Status::OK();
    }
  }

  // Sets the object for the given id/type to be the input object
  // If the registry does not contain this id/type, the object is added and OK
  // is returned. If the registry contains a different object, an error is
  // returned. If the registry contains the input object, OK is returned.
  template <typename T>
  Status SetManagedObject(const std::shared_ptr<T>& object) {
    assert(object != nullptr);
    return SetManagedObject(object->GetId(), object);
  }

  template <typename T>
  Status SetManagedObject(const std::string& id,
                          const std::shared_ptr<T>& object) {
    const auto c = std::static_pointer_cast<Customizable>(object);
    return SetManagedObject(T::Type(), id, c);
  }

  // Returns the object for the given id, if one exists.
  // If the object is not found in the registry, a nullptr is returned
  template <typename T>
  std::shared_ptr<T> GetManagedObject(const std::string& id) const {
    auto c = GetManagedObject(T::Type(), id);
    return std::static_pointer_cast<T>(c);
  }

  // Returns the set of managed objects found in the registry matching
  // the input type and ID.
  // If the input id is not empty, then only objects of that class
  // (IsInstanceOf(id)) will be returned (for example, only return LRUCache
  // objects) If the input id is empty, then all objects of that type (all Cache
  // objects)
  template <typename T>
  Status ListManagedObjects(const std::string& id,
                            std::vector<std::shared_ptr<T>>* results) const {
    std::vector<std::shared_ptr<Customizable>> customizables;
    results->clear();
    Status s = ListManagedObjects(T::Type(), id, &customizables);
    if (s.ok()) {
      for (const auto& c : customizables) {
        results->push_back(std::static_pointer_cast<T>(c));
      }
    }
    return s;
  }

  template <typename T>
  Status ListManagedObjects(std::vector<std::shared_ptr<T>>* results) const {
    return ListManagedObjects("", results);
  }

  // Creates a new ManagedObject in the registry for the id if one does not
  // currently exist.  If an object with that ID already exists, the current
  // object is returned.
  //
  // The ID is the identifier of the object to be returned/created and returned
  // in result
  // If a new object is created (using the object factories), the cfunc
  // parameter will be invoked to configure the new object.
  template <typename T>
  Status GetOrCreateManagedObject(const std::string& id,
                                  std::shared_ptr<T>* result,
                                  const ConfigureFunc<T>& cfunc = nullptr) {
    if (parent_ != nullptr) {
      auto object = parent_->GetManagedObject(T::Type(), id);
      if (object != nullptr) {
        *result = std::static_pointer_cast<T>(object);
        return Status::OK();
      }
    }
    {
      std::unique_lock<std::mutex> lock(objects_mutex_);
      auto key = ToManagedObjectKey(T::Type(), id);
      auto iter = managed_objects_.find(key);
      if (iter != managed_objects_.end()) {
        auto object = iter->second.lock();
        if (object != nullptr) {
          *result = std::static_pointer_cast<T>(object);
          return Status::OK();
        }
      }
      std::shared_ptr<T> object;
      Status s = NewSharedObject(id, &object);
      if (s.ok() && cfunc != nullptr) {
        s = cfunc(object.get());
      }
      if (s.ok()) {
        auto c = std::static_pointer_cast<Customizable>(object);
        if (id != c->Name()) {
          // If the ID is not the base name of the class, add the new
          // object under the input ID
          managed_objects_[key] = c;
        }
        if (id != c->GetId() && c->GetId() != c->Name()) {
          // If the input and current ID do not match, and the
          // current ID is not the base bame, add the new object under
          // its new ID
          key = ToManagedObjectKey(T::Type(), c->GetId());
          managed_objects_[key] = c;
        }
        *result = object;
      }
      return s;
    }
  }

  // Dump the contents of the registry to the logger
  void Dump(Logger* logger) const;

  // Invokes the input function to retrieve the properties for this plugin.
  int RegisterPlugin(const std::string& name, const RegistrarFunc& func);

 private:
<<<<<<< HEAD
  explicit ObjectRegistry(const std::shared_ptr<ObjectLibrary>& library);

=======
>>>>>>> 725833a4
  static std::string ToManagedObjectKey(const std::string& type,
                                        const std::string& id) {
    return type + "://" + id;
  }

  // Returns the Customizable managed object associated with the key (Type/ID).
  // If not found, nullptr is returned.
  std::shared_ptr<Customizable> GetManagedObject(const std::string& type,
                                                 const std::string& id) const;
  Status ListManagedObjects(
      const std::string& type, const std::string& pattern,
      std::vector<std::shared_ptr<Customizable>>* results) const;
  // Sets the managed object associated with the key (Type/ID) to c.
  // If the named managed object does not exist, the object is added and OK is
  // returned If the object exists and is the same as c, OK is returned
  // Otherwise, an error status is returned.
  Status SetManagedObject(const std::string& type, const std::string& id,
                          const std::shared_ptr<Customizable>& c);

  // Searches (from back to front) the libraries looking for the
  // factory that matches this name.
  // Returns the factory if it is found, and nullptr otherwise
  template <typename T>
  const FactoryFunc<T> FindFactory(const std::string& name) const {
    {
      std::unique_lock<std::mutex> lock(library_mutex_);
      for (auto iter = libraries_.crbegin(); iter != libraries_.crend();
           ++iter) {
        const auto factory = iter->get()->FindFactory<T>(name);
        if (factory != nullptr) {
          return factory;
        }
      }
    }
    if (parent_ == nullptr) {
      return nullptr;
    } else {
      return parent_->FindFactory<T>(name);
    }
  }

  // The set of libraries to search for factories for this registry.
  // The libraries are searched in reverse order (back to front) when
  // searching for entries.
  std::vector<std::shared_ptr<ObjectLibrary>> libraries_;
  std::vector<std::string> plugins_;
  static std::unordered_map<std::string, RegistrarFunc> builtins_;
  std::map<std::string, std::weak_ptr<Customizable>> managed_objects_;
  std::shared_ptr<ObjectRegistry> parent_;
  mutable std::mutex objects_mutex_;  // Mutex for managed objects
  mutable std::mutex library_mutex_;  // Mutex for managed libraries
};
}  // namespace ROCKSDB_NAMESPACE
#endif  // ROCKSDB_LITE<|MERGE_RESOLUTION|>--- conflicted
+++ resolved
@@ -506,11 +506,6 @@
   int RegisterPlugin(const std::string& name, const RegistrarFunc& func);
 
  private:
-<<<<<<< HEAD
-  explicit ObjectRegistry(const std::shared_ptr<ObjectLibrary>& library);
-
-=======
->>>>>>> 725833a4
   static std::string ToManagedObjectKey(const std::string& type,
                                         const std::string& id) {
     return type + "://" + id;
