--- conflicted
+++ resolved
@@ -280,13 +280,7 @@
   static std::shared_ptr<ObjectRegistry> Default();
   explicit ObjectRegistry(const std::shared_ptr<ObjectRegistry>& parent)
       : parent_(parent) {}
-<<<<<<< HEAD
-  explicit ObjectRegistry(const std::shared_ptr<ObjectLibrary>& library) {
-    libraries_.push_back(library);
-  }
-=======
   explicit ObjectRegistry(const std::shared_ptr<ObjectLibrary>& library);
->>>>>>> 68ac507f
 
   std::shared_ptr<ObjectLibrary> AddLibrary(const std::string& id) {
     auto library = std::make_shared<ObjectLibrary>(id);
