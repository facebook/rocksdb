// Copyright (c) 2011-present, Facebook, Inc.  All rights reserved.
//  This source code is licensed under both the GPLv2 (found in the
//  COPYING file in the root directory) and Apache 2.0 License
//  (found in the LICENSE.Apache file in the root directory).

#pragma once

#include <functional>
#include <memory>
#include <unordered_map>

#include "rocksdb/convenience.h"
#include "rocksdb/rocksdb_namespace.h"
#include "rocksdb/status.h"

namespace ROCKSDB_NAMESPACE {
class OptionTypeInfo;

// The underlying "class/type" of the option.
// This enum is used to determine how the option should
// be converted to/from strings and compared.
enum class OptionType {
  kBoolean,
  kInt,
  kInt32T,
  kInt64T,
  kUInt,
  kUInt8T,
  kUInt32T,
  kUInt64T,
  kSizeT,
  kString,
  kDouble,
  kCompactionStyle,
  kCompactionPri,
  kSliceTransform,
  kCompressionType,
  kCompactionStopStyle,
<<<<<<< HEAD
  kMergeOperator,
=======
  kMemTableRepFactory,
>>>>>>> 052c24a6
  kFilterPolicy,
  kChecksumType,
  kEncodingType,
  kEnv,
  kEnum,
  kStruct,
  kVector,
  kConfigurable,
  kCustomizable,
  kEncodedString,
  kUnknown,
};

enum class OptionVerificationType {
  kNormal,
  kByName,               // The option is pointer typed so we can only verify
                         // based on it's name.
  kByNameAllowNull,      // Same as kByName, but it also allows the case
                         // where one of them is a nullptr.
  kByNameAllowFromNull,  // Same as kByName, but it also allows the case
                         // where the old option is nullptr.
  kDeprecated,           // The option is no longer used in rocksdb. The RocksDB
                         // OptionsParser will still accept this option if it
                         // happen to exists in some Options file.  However,
                         // the parser will not include it in serialization
                         // and verification processes.
  kAlias,                // This option represents is a name/shortcut for
                         // another option and should not be written or verified
                         // independently
};

// A set of modifier flags used to alter how an option is evaluated or
// processed. These flags can be combined together (e.g. kMutable | kShared).
// The kCompare flags can be used to control if/when options are compared.
// If kCompareNever is set, two related options would never be compared (always
// equal) If kCompareExact is set, the options will only be compared if the
// sanity mode
//                  is exact
// kMutable       means the option can be changed after it is prepared
// kShared        means the option is contained in a std::shared_ptr
// kUnique        means the option is contained in a std::uniqued_ptr
// kRawPointer    means the option is a raw pointer value.
// kAllowNull     means that an option is allowed to be null for verification
//                purposes.
// kDontSerialize means this option should not be serialized and included in
//                the string representation.
// kDontPrepare   means do not call PrepareOptions for this pointer value.
enum class OptionTypeFlags : uint32_t {
  kNone = 0x00,  // No flags
  kCompareDefault = 0x0,
  kCompareNever = ConfigOptions::kSanityLevelNone,
  kCompareLoose = ConfigOptions::kSanityLevelLooselyCompatible,
  kCompareExact = ConfigOptions::kSanityLevelExactMatch,

  kMutable = 0x0100,         // Option is mutable
  kRawPointer = 0x0200,      // The option is stored as a raw pointer
  kShared = 0x0400,          // The option is stored as a shared_ptr
  kUnique = 0x0800,          // The option is stored as a unique_ptr
  kAllowNull = 0x1000,       // The option can be null
  kDontSerialize = 0x2000,   // Don't serialize the option
  kDontPrepare = 0x4000,     // Don't prepare or sanitize this option
  kStringNameOnly = 0x8000,  // The option serializes to a name only
};

inline OptionTypeFlags operator|(const OptionTypeFlags &a,
                                 const OptionTypeFlags &b) {
  return static_cast<OptionTypeFlags>(static_cast<uint32_t>(a) |
                                      static_cast<uint32_t>(b));
}

inline OptionTypeFlags operator&(const OptionTypeFlags &a,
                                 const OptionTypeFlags &b) {
  return static_cast<OptionTypeFlags>(static_cast<uint32_t>(a) &
                                      static_cast<uint32_t>(b));
}

// Converts an string into its enumerated value.
// @param type_map Mapping between strings and enum values
// @param type The string representation of the enum
// @param value Returns the enum value represented by the string
// @return true if the string was found in the enum map, false otherwise.
template <typename T>
bool ParseEnum(const std::unordered_map<std::string, T>& type_map,
               const std::string& type, T* value) {
  auto iter = type_map.find(type);
  if (iter != type_map.end()) {
    *value = iter->second;
    return true;
  }
  return false;
}

// Converts an enum into its string representation.
// @param type_map Mapping between strings and enum values
// @param type The enum
// @param value Returned as the string representation of the enum
// @return true if the enum was found in the enum map, false otherwise.
template <typename T>
bool SerializeEnum(const std::unordered_map<std::string, T>& type_map,
                   const T& type, std::string* value) {
  for (const auto& pair : type_map) {
    if (pair.second == type) {
      *value = pair.first;
      return true;
    }
  }
  return false;
}

template <typename T>
Status ParseVector(const ConfigOptions& config_options,
                   const OptionTypeInfo& elem_info, char separator,
                   const std::string& name, const std::string& value,
                   std::vector<T>* result);

template <typename T>
Status SerializeVector(const ConfigOptions& config_options,
                       const OptionTypeInfo& elem_info, char separator,
                       const std::string& name, const std::vector<T>& vec,
                       std::string* value);
template <typename T>
bool VectorsAreEqual(const ConfigOptions& config_options,
                     const OptionTypeInfo& elem_info, const std::string& name,
                     const std::vector<T>& vec1, const std::vector<T>& vec2,
                     std::string* mismatch);

// Function for converting a option string value into its underlying
// representation in "addr"
// On success, Status::OK is returned and addr is set to the parsed form
// On failure, a non-OK status is returned
// @param opts  The ConfigOptions controlling how the value is parsed
// @param name  The name of the options being parsed
// @param value The string representation of the option
// @param addr  Pointer to the object
using ParseFunc = std::function<Status(
    const ConfigOptions& /*opts*/, const std::string& /*name*/,
    const std::string& /*value*/, void* /*addr*/)>;

// Function for converting an option "addr" into its string representation.
// On success, Status::OK is returned and value is the serialized form.
// On failure, a non-OK status is returned
// @param opts  The ConfigOptions controlling how the values are serialized
// @param name  The name of the options being serialized
// @param addr  Pointer to the value being serialized
// @param value The result of the serialization.
using SerializeFunc = std::function<Status(
    const ConfigOptions& /*opts*/, const std::string& /*name*/,
    const void* /*addr*/, std::string* /*value*/)>;

// Function for comparing two option values
// If they are not equal, updates "mismatch" with the name of the bad option
// @param opts  The ConfigOptions controlling how the values are compared
// @param name  The name of the options being compared
// @param addr1 The first address to compare
// @param addr2 The address to compare to
// @param mismatch If the values are not equal, the name of the option that
// first differs
using EqualsFunc = std::function<bool(
    const ConfigOptions& /*opts*/, const std::string& /*name*/,
    const void* /*addr1*/, const void* /*addr2*/, std::string* mismatch)>;

// A struct for storing constant option information such as option name,
// option type, and offset.
class OptionTypeInfo {
 public:
  // A simple "normal", non-mutable Type "type" at offset
  OptionTypeInfo(int offset, OptionType type)
      : offset_(offset),
        parse_func_(nullptr),
        serialize_func_(nullptr),
        equals_func_(nullptr),
        type_(type),
        verification_(OptionVerificationType::kNormal),
        flags_(OptionTypeFlags::kNone) {}

  OptionTypeInfo(int offset, OptionType type,
                 OptionVerificationType verification, OptionTypeFlags flags)
      : offset_(offset),
        parse_func_(nullptr),
        serialize_func_(nullptr),
        equals_func_(nullptr),
        type_(type),
        verification_(verification),
        flags_(flags) {}

  OptionTypeInfo(int offset, OptionType type,
                 OptionVerificationType verification, OptionTypeFlags flags,
                 const ParseFunc& parse_func)
      : offset_(offset),
        parse_func_(parse_func),
        serialize_func_(nullptr),
        equals_func_(nullptr),
        type_(type),
        verification_(verification),
        flags_(flags) {}

  OptionTypeInfo(int offset, OptionType type,
                 OptionVerificationType verification, OptionTypeFlags flags,
                 const ParseFunc& parse_func,
                 const SerializeFunc& serialize_func,
                 const EqualsFunc& equals_func)
      : offset_(offset),
        parse_func_(parse_func),
        serialize_func_(serialize_func),
        equals_func_(equals_func),
        type_(type),
        verification_(verification),
        flags_(flags) {}

  // Creates an OptionTypeInfo for an enum type.  Enums use an additional
  // map to convert the enums to/from their string representation.
  // To create an OptionTypeInfo that is an Enum, one should:
  // - Create a static map of string values to the corresponding enum value
  // - Call this method passing the static map in as a parameter.
  // Note that it is not necessary to add a new OptionType or make any
  // other changes -- the returned object handles parsing, serialization, and
  // comparisons.
  //
  // @param offset The offset in the option object for this enum
  // @param map The string to enum mapping for this enum
  template <typename T>
  static OptionTypeInfo Enum(
      int offset, const std::unordered_map<std::string, T>* const map,
      OptionTypeFlags flags = OptionTypeFlags::kNone) {
    return OptionTypeInfo(
        offset, OptionType::kEnum, OptionVerificationType::kNormal, flags,
        // Uses the map argument to convert the input string into
        // its corresponding enum value.  If value is found in the map,
        // addr is updated to the corresponding map entry.
        // @return OK if the value is found in the map
        // @return InvalidArgument if the value is not found in the map
        [map](const ConfigOptions&, const std::string& name,
              const std::string& value, void* addr) {
          if (map == nullptr) {
            return Status::NotSupported("No enum mapping ", name);
          } else if (ParseEnum<T>(*map, value, static_cast<T*>(addr))) {
            return Status::OK();
          } else {
            return Status::InvalidArgument("No mapping for enum ", name);
          }
        },
        // Uses the map argument to convert the input enum into
        // its corresponding string value.  If enum value is found in the map,
        // value is updated to the corresponding string value in the map.
        // @return OK if the enum is found in the map
        // @return InvalidArgument if the enum is not found in the map
        [map](const ConfigOptions&, const std::string& name, const void* addr,
              std::string* value) {
          if (map == nullptr) {
            return Status::NotSupported("No enum mapping ", name);
          } else if (SerializeEnum<T>(*map, (*static_cast<const T*>(addr)),
                                      value)) {
            return Status::OK();
          } else {
            return Status::InvalidArgument("No mapping for enum ", name);
          }
        },
        // Casts addr1 and addr2 to the enum type and returns true if
        // they are equal, false otherwise.
        [](const ConfigOptions&, const std::string&, const void* addr1,
           const void* addr2, std::string*) {
          return (*static_cast<const T*>(addr1) ==
                  *static_cast<const T*>(addr2));
        });
  }  // End OptionTypeInfo::Enum

  // Creates an OptionTypeInfo for a Struct type.  Structs have a
  // map of string-OptionTypeInfo associated with them that describes how
  // to process the object for parsing, serializing, and matching.
  // Structs also have a struct_name, which is the name of the object
  // as registered in the parent map.
  // When processing a struct, the option name can be specified as:
  //   - <struct_name>       Meaning to process the entire struct.
  //   - <struct_name.field> Meaning to process the single field
  //   - <field>             Process the single fields
  // The CompactionOptionsFIFO, CompactionOptionsUniversal, and LRUCacheOptions
  // are all examples of Struct options.
  //
  // To create an OptionTypeInfo that is a Struct, one should:
  // - Create a static map of string-OptionTypeInfo corresponding to the
  //   properties of the object that can be set via the options.
  // - Call this method passing the name and map in as parameters.
  // Note that it is not necessary to add a new OptionType or make any
  // other changes -- the returned object handles parsing, serialization, and
  // comparisons.
  //
  // @param offset The offset in the option object for this enum
  // @param map The string to enum mapping for this enum
  static OptionTypeInfo Struct(
      const std::string& struct_name,
      const std::unordered_map<std::string, OptionTypeInfo>* struct_map,
      int offset, OptionVerificationType verification, OptionTypeFlags flags) {
    return OptionTypeInfo(
        offset, OptionType::kStruct, verification, flags,
        // Parses the struct and updates the fields at addr
        [struct_name, struct_map](const ConfigOptions& opts,
                                  const std::string& name,
                                  const std::string& value, void* addr) {
          return ParseStruct(opts, struct_name, struct_map, name, value, addr);
        },
        // Serializes the struct options into value
        [struct_name, struct_map](const ConfigOptions& opts,
                                  const std::string& name, const void* addr,
                                  std::string* value) {
          return SerializeStruct(opts, struct_name, struct_map, name, addr,
                                 value);
        },
        // Compares the struct fields of addr1 and addr2 for equality
        [struct_name, struct_map](const ConfigOptions& opts,
                                  const std::string& name, const void* addr1,
                                  const void* addr2, std::string* mismatch) {
          return StructsAreEqual(opts, struct_name, struct_map, name, addr1,
                                 addr2, mismatch);
        });
  }
  static OptionTypeInfo Struct(
      const std::string& struct_name,
      const std::unordered_map<std::string, OptionTypeInfo>* struct_map,
      int offset, OptionVerificationType verification, OptionTypeFlags flags,
      const ParseFunc& parse_func) {
    return OptionTypeInfo(
        offset, OptionType::kStruct, verification, flags, parse_func,
        [struct_name, struct_map](const ConfigOptions& opts,
                                  const std::string& name, const void* addr,
                                  std::string* value) {
          return SerializeStruct(opts, struct_name, struct_map, name, addr,
                                 value);
        },
        [struct_name, struct_map](const ConfigOptions& opts,
                                  const std::string& name, const void* addr1,
                                  const void* addr2, std::string* mismatch) {
          return StructsAreEqual(opts, struct_name, struct_map, name, addr1,
                                 addr2, mismatch);
        });
  }

  template <typename T>
  static OptionTypeInfo Vector(int _offset,
                               OptionVerificationType _verification,
                               OptionTypeFlags _flags,
                               const OptionTypeInfo& elem_info,
                               char separator = ':') {
    return OptionTypeInfo(
        _offset, OptionType::kVector, _verification, _flags,
        [elem_info, separator](const ConfigOptions& opts,
                               const std::string& name,
                               const std::string& value, void* addr) {
          auto result = static_cast<std::vector<T>*>(addr);
          return ParseVector<T>(opts, elem_info, separator, name, value,
                                result);
        },
        [elem_info, separator](const ConfigOptions& opts,
                               const std::string& name, const void* addr,
                               std::string* value) {
          const auto& vec = *(static_cast<const std::vector<T>*>(addr));
          return SerializeVector<T>(opts, elem_info, separator, name, vec,
                                    value);
        },
        [elem_info](const ConfigOptions& opts, const std::string& name,
                    const void* addr1, const void* addr2,
                    std::string* mismatch) {
          const auto& vec1 = *(static_cast<const std::vector<T>*>(addr1));
          const auto& vec2 = *(static_cast<const std::vector<T>*>(addr2));
          return VectorsAreEqual<T>(opts, elem_info, name, vec1, vec2,
                                    mismatch);
        });
  }

  // Create a new std::shared_ptr<Customizable> OptionTypeInfo
  // This function will call the T::CreateFromString method to create a new
  // std::shared_ptr<T> object.
  //
  // @param offset The offset for the Customizable from the base pointer
  // @param ovt How to verify this option
  // @param flags, Extra flags specifying the behavior of this option
  // @param _sfunc Optional function for serializing this option
  // @param _efunc Optional function for comparing this option
  template <typename T>
  static OptionTypeInfo AsCustomSharedPtr(int offset,
                                          OptionVerificationType ovt,
                                          OptionTypeFlags flags) {
    return AsCustomSharedPtr<T>(offset, ovt, flags, nullptr, nullptr);
  }

  template <typename T>
  static OptionTypeInfo AsCustomSharedPtr(int offset,
                                          OptionVerificationType ovt,
                                          OptionTypeFlags flags,
                                          const SerializeFunc& serialize_func,
                                          const EqualsFunc& equals_func) {
    return OptionTypeInfo(
        offset, OptionType::kCustomizable, ovt,
        flags | OptionTypeFlags::kShared,
        [](const ConfigOptions& opts, const std::string&,
           const std::string& value, void* addr) {
          auto* shared = static_cast<std::shared_ptr<T>*>(addr);
          return T::CreateFromString(opts, value, shared);
        },
        serialize_func, equals_func);
  }

  // Create a new std::unique_ptr<Customizable> OptionTypeInfo
  // This function will call the T::CreateFromString method to create a new
  // std::unique_ptr<T> object.
  //
  // @param offset The offset for the Customizable from the base pointer
  // @param ovt How to verify this option
  // @param flags, Extra flags specifying the behavior of this option
  // @param _sfunc Optional function for serializing this option
  // @param _efunc Optional function for comparing this option
  template <typename T>
  static OptionTypeInfo AsCustomUniquePtr(int offset,
                                          OptionVerificationType ovt,
                                          OptionTypeFlags flags) {
    return AsCustomUniquePtr<T>(offset, ovt, flags, nullptr, nullptr);
  }

  template <typename T>
  static OptionTypeInfo AsCustomUniquePtr(int offset,
                                          OptionVerificationType ovt,
                                          OptionTypeFlags flags,
                                          const SerializeFunc& serialize_func,
                                          const EqualsFunc& equals_func) {
    return OptionTypeInfo(
        offset, OptionType::kCustomizable, ovt,
        flags | OptionTypeFlags::kUnique,
        [](const ConfigOptions& opts, const std::string&,
           const std::string& value, void* addr) {
          auto* unique = static_cast<std::unique_ptr<T>*>(addr);
          return T::CreateFromString(opts, value, unique);
        },
        serialize_func, equals_func);
  }

  // Create a new Customizable* OptionTypeInfo
  // This function will call the T::CreateFromString method to create a new
  // T object.
  //
  // @param _offset The offset for the Customizable from the base pointer
  // @param ovt How to verify this option
  // @param flags, Extra flags specifying the behavior of this option
  // @param _sfunc Optional function for serializing this option
  // @param _efunc Optional function for comparing this option
  template <typename T>
  static OptionTypeInfo AsCustomRawPtr(int offset, OptionVerificationType ovt,
                                       OptionTypeFlags flags) {
    return AsCustomRawPtr<T>(offset, ovt, flags, nullptr, nullptr);
  }

  template <typename T>
  static OptionTypeInfo AsCustomRawPtr(int offset, OptionVerificationType ovt,
                                       OptionTypeFlags flags,
                                       const SerializeFunc& serialize_func,
                                       const EqualsFunc& equals_func) {
    return OptionTypeInfo(
        offset, OptionType::kCustomizable, ovt,
        flags | OptionTypeFlags::kRawPointer,
        [](const ConfigOptions& opts, const std::string&,
           const std::string& value, void* addr) {
          auto** pointer = static_cast<T**>(addr);
          return T::CreateFromString(opts, value, pointer);
        },
        serialize_func, equals_func);
  }

  bool IsEnabled(OptionTypeFlags otf) const { return (flags_ & otf) == otf; }

  bool IsEditable(const ConfigOptions& opts) const {
    if (opts.mutable_options_only) {
      return IsMutable();
    } else {
      return true;
    }
  }
  bool IsMutable() const { return IsEnabled(OptionTypeFlags::kMutable); }

  bool IsDeprecated() const {
    return IsEnabled(OptionVerificationType::kDeprecated);
  }

  // Returns true if the option is marked as an Alias.
  // Aliases are valid options that are parsed but are not converted to strings
  // or compared.
  bool IsAlias() const { return IsEnabled(OptionVerificationType::kAlias); }

  bool IsEnabled(OptionVerificationType ovf) const {
    return verification_ == ovf;
  }

  // Returns the sanity level for comparing the option.
  // If the options should not be compared, returns None
  // If the option has a compare flag, returns it.
  // Otherwise, returns "exact"
  ConfigOptions::SanityLevel GetSanityLevel() const {
    if (IsDeprecated() || IsAlias()) {
      return ConfigOptions::SanityLevel::kSanityLevelNone;
    } else {
      auto match = (flags_ & OptionTypeFlags::kCompareExact);
      if (match == OptionTypeFlags::kCompareDefault) {
        return ConfigOptions::SanityLevel::kSanityLevelExactMatch;
      } else {
        return (ConfigOptions::SanityLevel)match;
      }
    }
  }

  // Returns true if the option should be serialized.
  // Options should be serialized if the are not deprecated, aliases,
  // or marked as "Don't Serialize".
  bool ShouldSerialize() const {
    if (IsDeprecated() || IsAlias()) {
      return false;
    } else if (IsEnabled(OptionTypeFlags::kDontSerialize)) {
      return false;
    } else {
      return true;
    }
  }

  // Returns true if the option is allowed to be null.
  // Options can be null if the verification type is allow from null
  // or if the flags specify allow null.
  bool CanBeNull() const {
    return (IsEnabled(OptionTypeFlags::kAllowNull) ||
            IsEnabled(OptionVerificationType::kByNameAllowFromNull));
  }

  bool IsSharedPtr() const { return IsEnabled(OptionTypeFlags::kShared); }

  bool IsUniquePtr() const { return IsEnabled(OptionTypeFlags::kUnique); }

  bool IsRawPtr() const { return IsEnabled(OptionTypeFlags::kRawPointer); }

  bool IsByName() const {
    return (verification_ == OptionVerificationType::kByName ||
            verification_ == OptionVerificationType::kByNameAllowNull ||
            verification_ == OptionVerificationType::kByNameAllowFromNull);
  }

  bool IsStruct() const { return (type_ == OptionType::kStruct); }

  bool IsConfigurable() const {
    return (type_ == OptionType::kConfigurable ||
            type_ == OptionType::kCustomizable);
  }

  bool IsCustomizable() const { return (type_ == OptionType::kCustomizable); }

  // Returns the underlying pointer for the type at base_addr
  // The value returned is the underlying "raw" pointer, offset from base.
  template <typename T>
  const T* AsRawPointer(const void* const base_addr) const {
    if (base_addr == nullptr) {
      return nullptr;
    }
    const void* opt_addr = static_cast<const char*>(base_addr) + offset_;
    if (IsUniquePtr()) {
      const std::unique_ptr<T>* ptr =
          static_cast<const std::unique_ptr<T>*>(opt_addr);
      return ptr->get();
    } else if (IsSharedPtr()) {
      const std::shared_ptr<T>* ptr =
          static_cast<const std::shared_ptr<T>*>(opt_addr);
      return ptr->get();
    } else if (IsRawPtr()) {
      const T* const* ptr = static_cast<const T* const*>(opt_addr);
      return *ptr;
    } else {
      return static_cast<const T*>(opt_addr);
    }
  }

  // Returns the underlying pointer for the type at base_addr
  // The value returned is the underlying "raw" pointer, offset from base.
  template <typename T>
  T* AsRawPointer(void* base_addr) const {
    if (base_addr == nullptr) {
      return nullptr;
    }
    void* opt_addr = static_cast<char*>(base_addr) + offset_;
    if (IsUniquePtr()) {
      std::unique_ptr<T>* ptr = static_cast<std::unique_ptr<T>*>(opt_addr);
      return ptr->get();
    } else if (IsSharedPtr()) {
      std::shared_ptr<T>* ptr = static_cast<std::shared_ptr<T>*>(opt_addr);
      return ptr->get();
    } else if (IsRawPtr()) {
      T** ptr = static_cast<T**>(opt_addr);
      return *ptr;
    } else {
      return static_cast<T*>(opt_addr);
    }
  }

  // Parses the option in "opt_value" according to the rules of this class
  // and updates the value at "opt_ptr".
  // On success, Status::OK() is returned.  On failure:
  // NotFound means the opt_name is not valid for this option
  // NotSupported means we do not know how to parse the value for this option
  // InvalidArgument means the opt_value is not valid for this option.
  Status Parse(const ConfigOptions& config_options, const std::string& opt_name,
               const std::string& opt_value, void* const opt_ptr) const;

  // Serializes the option in "opt_addr" according to the rules of this class
  // into the value at "opt_value".
  Status Serialize(const ConfigOptions& config_options,
                   const std::string& opt_name, const void* const opt_ptr,
                   std::string* opt_value) const;

  // Compares the "addr1" and "addr2" values according to the rules of this
  // class and returns true if they match.  On a failed match, mismatch is the
  // name of the option that failed to match.
  bool AreEqual(const ConfigOptions& config_options,
                const std::string& opt_name, const void* const addr1,
                const void* const addr2, std::string* mismatch) const;

  // Used to override the match rules for "ByName" options.
  bool AreEqualByName(const ConfigOptions& config_options,
                      const std::string& opt_name, const void* const this_ptr,
                      const void* const that_ptr) const;
  bool AreEqualByName(const ConfigOptions& config_options,
                      const std::string& opt_name, const void* const this_ptr,
                      const std::string& that_value) const;

  // Parses the input opts_map according to the type_map for the opt_addr
  // For each name-value pair in opts_map, find the corresponding name in
  // type_map If the name is found:
  //    - set the corresponding value in opt_addr, returning the status on
  //    failure;
  // If the name is not found:
  //    - If unused is specified, add the name-value to unused and continue
  //    - If ingore_unknown_options is false, return NotFound
  // Returns OK if all options were either:
  //    - Successfully set
  //    - options were not found and ignore_unknown_options=true
  //    - options were not found and unused was specified
  // Note that this method is much less sophisticated than the comparable
  // Configurable::Configure methods.  For example, on error, there is no
  // attempt to return opt_addr to the initial state.  Additionally, there
  // is no effort to initialize (Configurable::PrepareOptions) the object
  // on success.  This method should typically only be used for simpler,
  // standalone structures and not those that contain shared and embedded
  // objects.
  static Status ParseType(
      const ConfigOptions& config_options, const std::string& opts_str,
      const std::unordered_map<std::string, OptionTypeInfo>& type_map,
      void* opt_addr,
      std::unordered_map<std::string, std::string>* unused = nullptr);
  static Status ParseType(
      const ConfigOptions& config_options,
      const std::unordered_map<std::string, std::string>& opts_map,
      const std::unordered_map<std::string, OptionTypeInfo>& type_map,
      void* opt_addr,
      std::unordered_map<std::string, std::string>* unused = nullptr);

  // Parses the input value according to the map for the struct at opt_addr
  // struct_name is the name of the struct option as registered
  // opt_name is the name of the option being evaluated.  This may
  // be the whole struct or a sub-element of it, based on struct_name and
  // opt_name.
  static Status ParseStruct(
      const ConfigOptions& config_options, const std::string& struct_name,
      const std::unordered_map<std::string, OptionTypeInfo>* map,
      const std::string& opt_name, const std::string& value, void* opt_addr);

  // Serializes the values from opt_addr using the rules in type_map.
  // Returns the serialized form in result.
  // Returns OK on success or non-OK if some option could not be serialized.
  static Status SerializeType(
      const ConfigOptions& config_options,
      const std::unordered_map<std::string, OptionTypeInfo>& type_map,
      const void* opt_addr, std::string* value);

  // Serializes the input addr according to the map for the struct to value.
  // struct_name is the name of the struct option as registered
  // opt_name is the name of the option being evaluated.  This may
  // be the whole struct or a sub-element of it
  static Status SerializeStruct(
      const ConfigOptions& config_options, const std::string& struct_name,
      const std::unordered_map<std::string, OptionTypeInfo>* map,
      const std::string& opt_name, const void* opt_addr, std::string* value);

  // Compares the values in this_addr and that_addr using the rules in type_map.
  // If the values are equal, returns true
  // If the values are not equal, returns false and sets mismatch to the name
  // of the first value that did not match.
  static bool TypesAreEqual(
      const ConfigOptions& config_options,
      const std::unordered_map<std::string, OptionTypeInfo>& map,
      const void* this_addr, const void* that_addr, std::string* mismatch);

  // Compares the input offsets according to the map for the struct and returns
  // true if they are equivalent, false otherwise.
  // struct_name is the name of the struct option as registered
  // opt_name is the name of the option being evaluated.  This may
  // be the whole struct or a sub-element of it
  static bool StructsAreEqual(
      const ConfigOptions& config_options, const std::string& struct_name,
      const std::unordered_map<std::string, OptionTypeInfo>* map,
      const std::string& opt_name, const void* this_offset,
      const void* that_offset, std::string* mismatch);

  // Finds the entry for the opt_name in the opt_map, returning
  // nullptr if not found.
  // If found, elem_name will be the name of option to find.
  // This may be opt_name, or a substring of opt_name.
  // For "simple" options, opt_name will be equal to elem_name.  Given the
  // opt_name "opt", elem_name will equal "opt".
  // For "embedded" options (like structs), elem_name may be opt_name
  // or a field within the opt_name.  For example, given the struct "struct",
  // and opt_name of "struct.field", elem_name will be "field"
  static const OptionTypeInfo* Find(
      const std::string& opt_name,
      const std::unordered_map<std::string, OptionTypeInfo>& opt_map,
      std::string* elem_name);

  // Returns the next token marked by the delimiter from "opts" after start in
  // token and updates end to point to where that token stops. Delimiters inside
  // of braces are ignored. Returns OK if a token is found and an error if the
  // input opts string is mis-formatted.
  // Given "a=AA;b=BB;" start=2 and delimiter=";", token is "AA" and end points
  // to "b" Given "{a=A;b=B}", the token would be "a=A;b=B"
  //
  // @param opts The string in which to find the next token
  // @param delimiter The delimiter between tokens
  // @param start     The position in opts to start looking for the token
  // @param ed        Returns the end position in opts of the token
  // @param token     Returns the token
  // @returns OK if a token was found
  // @return InvalidArgument if the braces mismatch
  //          (e.g. "{a={b=c;}" ) -- missing closing brace
  // @return InvalidArgument if an expected delimiter is not found
  //        e.g. "{a=b}c=d;" -- missing delimiter before "c"
  static Status NextToken(const std::string& opts, char delimiter, size_t start,
                          size_t* end, std::string* token);

 private:
  int offset_;

  // The optional function to convert a string to its representation
  ParseFunc parse_func_;

  // The optional function to convert a value to its string representation
  SerializeFunc serialize_func_;

  // The optional function to match two option values
  EqualsFunc equals_func_;

  OptionType type_;
  OptionVerificationType verification_;
  OptionTypeFlags flags_;
};

// Parses the input value into elements of the result vector.  This method
// will break the input value into the individual tokens (based on the
// separator), where each of those tokens will be parsed based on the rules of
// elem_info. The result vector will be populated with elements based on the
// input tokens. For example, if the value=1:2:3:4:5 and elem_info parses
// integers, the result vector will contain the integers 1,2,3,4,5
// @param config_options Controls how the option value is parsed.
// @param elem_info Controls how individual tokens in value are parsed
// @param separator Character separating tokens in values (':' in the above
// example)
// @param name      The name associated with this vector option
// @param value     The input string to parse into tokens
// @param result    Returns the results of parsing value into its elements.
// @return OK if the value was successfully parse
// @return InvalidArgument if the value is improperly formed or if the token
//                          could not be parsed
// @return NotFound         If the tokenized value contains unknown options for
// its type
template <typename T>
Status ParseVector(const ConfigOptions& config_options,
                   const OptionTypeInfo& elem_info, char separator,
                   const std::string& name, const std::string& value,
                   std::vector<T>* result) {
  result->clear();
  Status status;

  // Turn off ignore_unknown_objects so we can tell if the returned
  // object is valid or not.
  ConfigOptions copy = config_options;
  copy.ignore_unsupported_options = false;
  for (size_t start = 0, end = 0;
       status.ok() && start < value.size() && end != std::string::npos;
       start = end + 1) {
    std::string token;
    status = OptionTypeInfo::NextToken(value, separator, start, &end, &token);
    if (status.ok()) {
      T elem;
      status = elem_info.Parse(copy, name, token, &elem);
      if (status.ok()) {
        result->emplace_back(elem);
      } else if (config_options.ignore_unsupported_options &&
                 status.IsNotSupported()) {
        // If we were ignoring unsupported options and this one should be
        // ignored, ignore it by setting the status to OK
        status = Status::OK();
      }
    }
  }
  return status;
}

// Serializes the input vector into its output value.  Elements are
// separated by the separator character.  This element will convert all of the
// elements in vec into their serialized form, using elem_info to perform the
// serialization.
// For example, if the vec contains the integers 1,2,3,4,5 and elem_info
// serializes the output would be 1:2:3:4:5 for separator ":".
// @param config_options Controls how the option value is serialized.
// @param elem_info Controls how individual tokens in value are serialized
// @param separator Character separating tokens in value (':' in the above
// example)
// @param name      The name associated with this vector option
// @param vec       The input vector to serialize
// @param value     The output string of serialized options
// @return OK if the value was successfully parse
// @return InvalidArgument if the value is improperly formed or if the token
//                          could not be parsed
// @return NotFound         If the tokenized value contains unknown options for
// its type
template <typename T>
Status SerializeVector(const ConfigOptions& config_options,
                       const OptionTypeInfo& elem_info, char separator,
                       const std::string& name, const std::vector<T>& vec,
                       std::string* value) {
  std::string result;
  ConfigOptions embedded = config_options;
  embedded.delimiter = ";";
  for (size_t i = 0; i < vec.size(); ++i) {
    std::string elem_str;
    Status s = elem_info.Serialize(
        embedded, name, reinterpret_cast<const char*>(&vec[i]), &elem_str);
    if (!s.ok()) {
      return s;
    } else {
      if (i > 0) {
        result += separator;
      }
      // If the element contains embedded separators, put it inside of brackets
      if (result.find(separator) != std::string::npos) {
        result += "{" + elem_str + "}";
      } else {
        result += elem_str;
      }
    }
  }
  if (result.find("=") != std::string::npos) {
    *value = "{" + result + "}";
  } else {
    *value = result;
  }
  return Status::OK();
}

// Compares the input vectors vec1 and vec2 for equality
// If the vectors are the same size, elements of the vectors are compared one by
// one using elem_info to perform the comparison.
//
// @param config_options Controls how the vectors are compared.
// @param elem_info Controls how individual elements in the vectors are compared
// @param name      The name associated with this vector option
// @param vec1,vec2 The vectors to compare.
// @param mismatch  If the vectors are not equivalent, mismatch will point to
// the first
//                  element of the comparison that did not match.
// @return true     If vec1 and vec2 are "equal", false otherwise
template <typename T>
bool VectorsAreEqual(const ConfigOptions& config_options,
                     const OptionTypeInfo& elem_info, const std::string& name,
                     const std::vector<T>& vec1, const std::vector<T>& vec2,
                     std::string* mismatch) {
  if (vec1.size() != vec2.size()) {
    *mismatch = name;
    return false;
  } else {
    for (size_t i = 0; i < vec1.size(); ++i) {
      if (!elem_info.AreEqual(
              config_options, name, reinterpret_cast<const char*>(&vec1[i]),
              reinterpret_cast<const char*>(&vec2[i]), mismatch)) {
        return false;
      }
    }
    return true;
  }
}
}  // namespace ROCKSDB_NAMESPACE<|MERGE_RESOLUTION|>--- conflicted
+++ resolved
@@ -36,11 +36,6 @@
   kSliceTransform,
   kCompressionType,
   kCompactionStopStyle,
-<<<<<<< HEAD
-  kMergeOperator,
-=======
-  kMemTableRepFactory,
->>>>>>> 052c24a6
   kFilterPolicy,
   kChecksumType,
   kEncodingType,
