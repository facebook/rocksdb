--- conflicted
+++ resolved
@@ -440,19 +440,12 @@
   // versions of RocksDB able to read partitioned filters are able to read
   // decoupled partitioned filters.)
   //
-<<<<<<< HEAD
-  // decouple_partitioned_filters = false is the original behavior, because of
-  // limitations in the initial implementation, and the new behavior
   // decouple_partitioned_filters = true is the new default. This option is now
   // DEPRECATED and might be ignored and/or removed in a future release.
   //
   // NOTE: decouple_partitioned_filters = false with partition_filters = true
   // disables parallel compression (CompressionOptions::parallel_threads
   // sanitized to 1).
-=======
-  // decouple_partitioned_filters = true is the new default. This option is now
-  // DEPRECATED and might be ignored and/or removed in a future release.
->>>>>>> 82b5a2d3
   bool decouple_partitioned_filters = true;
 
   // Option to generate Bloom/Ribbon filters that minimize memory
