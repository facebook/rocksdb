--- conflicted
+++ resolved
@@ -95,16 +95,11 @@
 
   bool optimize_filters_for_hits;
 
-#ifndef ROCKSDB_LITE
   // A vector of EventListeners which call-back functions will be called
   // when specific RocksDB event happens.
   std::vector<std::shared_ptr<EventListener>> listeners;
-<<<<<<< HEAD
-#endif  // ROCKSDB_LITE
-=======
 
   std::shared_ptr<Cache> row_cache;
->>>>>>> 72cab889
 };
 
 }  // namespace rocksdb