--- conflicted
+++ resolved
@@ -272,25 +272,13 @@
   // @param options The remaining name/value pairs from the opt_value
   // @param default_id If specified and there is no id field in the map, this
   // value is returned as the ID
-<<<<<<< HEAD
-  // @return OK if the value was converted to a map succesfully and an ID was
-=======
   // @return OK if the value was converted to a map successfully and an ID was
->>>>>>> dafa584f
   // found.
   // @return InvalidArgument if the value could not be converted to a map or
   // there was or there is no id property in the map.
   static Status GetOptionsMap(
       const std::string& opt_value, const std::string& default_id,
       std::string* id, std::unordered_map<std::string, std::string>* options);
-<<<<<<< HEAD
-
- protected:
-  // True once the object is prepared.  Once the object is prepared, only
-  // mutable options can be configured.
-  std::atomic<bool> is_prepared_;
-=======
->>>>>>> dafa584f
 
  protected:
   // Returns the raw pointer for the associated named option.
