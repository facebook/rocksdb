// Copyright (c) 2011-present, Facebook, Inc.  All rights reserved.
//  This source code is licensed under both the GPLv2 (found in the
//  COPYING file in the root directory) and Apache 2.0 License
//  (found in the LICENSE.Apache file in the root directory).
// Copyright (c) 2011 The LevelDB Authors. All rights reserved.
// Use of this source code is governed by a BSD-style license that can be
// found in the LICENSE file. See the AUTHORS file for names of contributors.
//
// A Status encapsulates the result of an operation.  It may indicate success,
// or it may indicate an error with an associated error message.
//
// Multiple threads can invoke const methods on a Status without
// external synchronization, but if any of the threads may call a
// non-const method, all threads accessing the same Status must use
// external synchronization.

#pragma once

#ifdef ROCKSDB_ASSERT_STATUS_CHECKED
#include <stdio.h>
#include <stdlib.h>
#endif

#include <memory>
#include <string>

#ifdef ROCKSDB_ASSERT_STATUS_CHECKED
#include "port/stack_trace.h"
#endif

#include "rocksdb/slice.h"

namespace ROCKSDB_NAMESPACE {

class Status {
 public:
  // Create a success status.
  Status()
      : code_(kOk),
        subcode_(kNone),
        sev_(kNoError),
        retryable_(false),
        data_loss_(false),
        scope_(0),
        state_(nullptr) {}
  ~Status() {
#ifdef ROCKSDB_ASSERT_STATUS_CHECKED
    if (!checked_) {
      fprintf(stderr, "Failed to check Status %p\n", this);
      port::PrintStack();
      std::abort();
    }
#endif  // ROCKSDB_ASSERT_STATUS_CHECKED
  }

  // Copy the specified status.
  Status(const Status& s);
  Status& operator=(const Status& s);
  Status(Status&& s) noexcept;
  Status& operator=(Status&& s) noexcept;
  bool operator==(const Status& rhs) const;
  bool operator!=(const Status& rhs) const;

  // In case of intentionally swallowing an error, user must explicitly call
  // this function. That way we are easily able to search the code to find where
  // error swallowing occurs.
  inline void PermitUncheckedError() const { MarkChecked(); }

  inline void MustCheck() const {
#ifdef ROCKSDB_ASSERT_STATUS_CHECKED
    checked_ = false;
#endif  // ROCKSDB_ASSERT_STATUS_CHECKED
  }

  enum Code : unsigned char {
    kOk = 0,
    kNotFound = 1,
    kCorruption = 2,
    kNotSupported = 3,
    kInvalidArgument = 4,
    kIOError = 5,
    kMergeInProgress = 6,
    kIncomplete = 7,
    kShutdownInProgress = 8,
    kTimedOut = 9,
    kAborted = 10,
    kBusy = 11,
    kExpired = 12,
    kTryAgain = 13,
    kCompactionTooLarge = 14,
    kColumnFamilyDropped = 15,
    kMaxCode
  };

  Code code() const {
    MarkChecked();
    return code_;
  }

  enum SubCode : unsigned char {
    kNone = 0,
    kMutexTimeout = 1,
    kLockTimeout = 2,
    kLockLimit = 3,
    kNoSpace = 4,
    kDeadlock = 5,
    kStaleFile = 6,
    kMemoryLimit = 7,
    kSpaceLimit = 8,
    kPathNotFound = 9,
    KMergeOperandsInsufficientCapacity = 10,
    kManualCompactionPaused = 11,
    kOverwritten = 12,
    kTxnNotPrepared = 13,
    kIOFenced = 14,
    kMergeOperatorFailed = 15,
    kMergeOperandThresholdExceeded = 16,
<<<<<<< HEAD
    kNotExpectedCodePath = 17,
=======
    kPrefetchLimitReached = 17,
>>>>>>> 0044a76d
    kMaxSubCode
  };

  SubCode subcode() const {
    MarkChecked();
    return subcode_;
  }

  enum Severity : unsigned char {
    kNoError = 0,
    kSoftError = 1,
    kHardError = 2,
    kFatalError = 3,
    kUnrecoverableError = 4,
    kMaxSeverity
  };

  Status(const Status& s, Severity sev);

  Status(Code _code, SubCode _subcode, Severity _sev, const Slice& msg)
      : Status(_code, _subcode, msg, "", _sev) {}

  static Status CopyAppendMessage(const Status& s, const Slice& delim,
                                  const Slice& msg);

  Severity severity() const {
    MarkChecked();
    return sev_;
  }

  // Returns a C style string indicating the message of the Status
  const char* getState() const {
    MarkChecked();
    return state_.get();
  }

  // Override this status with another, unless this status is already non-ok.
  // Returns *this. Thus, the result of `a.UpdateIfOk(b).UpdateIfOk(c)` is
  // non-ok (and `a` modified as such) iff any input was non-ok, with
  // left-most taking precedence as far as the details.
  Status& UpdateIfOk(Status&& s) {
    if (code() == kOk) {
      *this = std::move(s);
    } else {
      // Alright to ignore that status as long as this one is checked
      s.PermitUncheckedError();
    }
    MustCheck();
    return *this;
  }

  Status& UpdateIfOk(const Status& s) {
    return UpdateIfOk(std::forward<Status>(Status(s)));
  }

  // Return a success status.
  static Status OK() { return Status(); }

  // Successful, though an existing something was overwritten
  // Note: using variants of OK status for program logic is discouraged,
  // but it can be useful for communicating statistical information without
  // changing public APIs.
  static Status OkOverwritten() { return Status(kOk, kOverwritten); }

  // Successful, though the number of operands merged during the query exceeded
  // the threshold. Note: using variants of OK status for program logic is
  // discouraged, but it can be useful for communicating statistical information
  // without changing public APIs.
  static Status OkMergeOperandThresholdExceeded() {
    return Status(kOk, kMergeOperandThresholdExceeded);
  }

  // Return error status of an appropriate type.
  static Status NotFound(const Slice& msg, const Slice& msg2 = Slice()) {
    return Status(kNotFound, msg, msg2);
  }

  // Fast path for not found without malloc;
  static Status NotFound(SubCode msg = kNone) { return Status(kNotFound, msg); }

  static Status NotFound(SubCode sc, const Slice& msg,
                         const Slice& msg2 = Slice()) {
    return Status(kNotFound, sc, msg, msg2);
  }

  static Status Corruption(const Slice& msg, const Slice& msg2 = Slice()) {
    return Status(kCorruption, msg, msg2);
  }
  static Status Corruption(SubCode msg = kNone) {
    return Status(kCorruption, msg);
  }

  static Status NotSupported(const Slice& msg, const Slice& msg2 = Slice()) {
    return Status(kNotSupported, msg, msg2);
  }
  static Status NotSupported(SubCode msg = kNone) {
    return Status(kNotSupported, msg);
  }

  static Status InvalidArgument(const Slice& msg, const Slice& msg2 = Slice()) {
    return Status(kInvalidArgument, msg, msg2);
  }
  static Status InvalidArgument(SubCode msg = kNone) {
    return Status(kInvalidArgument, msg);
  }

  static Status IOError(const Slice& msg, const Slice& msg2 = Slice()) {
    return Status(kIOError, msg, msg2);
  }
  static Status IOError(SubCode msg = kNone) { return Status(kIOError, msg); }

  static Status MergeInProgress(const Slice& msg, const Slice& msg2 = Slice()) {
    return Status(kMergeInProgress, msg, msg2);
  }
  static Status MergeInProgress(SubCode msg = kNone) {
    return Status(kMergeInProgress, msg);
  }

  static Status Incomplete(const Slice& msg, const Slice& msg2 = Slice()) {
    return Status(kIncomplete, msg, msg2);
  }
  static Status Incomplete(SubCode msg = kNone) {
    return Status(kIncomplete, msg);
  }

  static Status ShutdownInProgress(SubCode msg = kNone) {
    return Status(kShutdownInProgress, msg);
  }
  static Status ShutdownInProgress(const Slice& msg,
                                   const Slice& msg2 = Slice()) {
    return Status(kShutdownInProgress, msg, msg2);
  }
  static Status Aborted(SubCode msg = kNone) { return Status(kAborted, msg); }
  static Status Aborted(const Slice& msg, const Slice& msg2 = Slice()) {
    return Status(kAborted, msg, msg2);
  }

  static Status Busy(SubCode msg = kNone) { return Status(kBusy, msg); }
  static Status Busy(const Slice& msg, const Slice& msg2 = Slice()) {
    return Status(kBusy, msg, msg2);
  }

  static Status TimedOut(SubCode msg = kNone) { return Status(kTimedOut, msg); }
  static Status TimedOut(const Slice& msg, const Slice& msg2 = Slice()) {
    return Status(kTimedOut, msg, msg2);
  }

  static Status Expired(SubCode msg = kNone) { return Status(kExpired, msg); }
  static Status Expired(const Slice& msg, const Slice& msg2 = Slice()) {
    return Status(kExpired, msg, msg2);
  }

  static Status TryAgain(SubCode msg = kNone) { return Status(kTryAgain, msg); }
  static Status TryAgain(const Slice& msg, const Slice& msg2 = Slice()) {
    return Status(kTryAgain, msg, msg2);
  }

  static Status CompactionTooLarge(SubCode msg = kNone) {
    return Status(kCompactionTooLarge, msg);
  }
  static Status CompactionTooLarge(const Slice& msg,
                                   const Slice& msg2 = Slice()) {
    return Status(kCompactionTooLarge, msg, msg2);
  }

  static Status ColumnFamilyDropped(SubCode msg = kNone) {
    return Status(kColumnFamilyDropped, msg);
  }

  static Status ColumnFamilyDropped(const Slice& msg,
                                    const Slice& msg2 = Slice()) {
    return Status(kColumnFamilyDropped, msg, msg2);
  }

  static Status NoSpace() { return Status(kIOError, kNoSpace); }
  static Status NoSpace(const Slice& msg, const Slice& msg2 = Slice()) {
    return Status(kIOError, kNoSpace, msg, msg2);
  }

  static Status MemoryLimit() { return Status(kAborted, kMemoryLimit); }
  static Status MemoryLimit(const Slice& msg, const Slice& msg2 = Slice()) {
    return Status(kAborted, kMemoryLimit, msg, msg2);
  }

  static Status SpaceLimit() { return Status(kIOError, kSpaceLimit); }
  static Status SpaceLimit(const Slice& msg, const Slice& msg2 = Slice()) {
    return Status(kIOError, kSpaceLimit, msg, msg2);
  }

  static Status PathNotFound() { return Status(kIOError, kPathNotFound); }
  static Status PathNotFound(const Slice& msg, const Slice& msg2 = Slice()) {
    return Status(kIOError, kPathNotFound, msg, msg2);
  }

  static Status TxnNotPrepared() {
    return Status(kInvalidArgument, kTxnNotPrepared);
  }
  static Status TxnNotPrepared(const Slice& msg, const Slice& msg2 = Slice()) {
    return Status(kInvalidArgument, kTxnNotPrepared, msg, msg2);
  }

  static Status LockLimit() { return Status(kAborted, kLockLimit); }

  static Status PrefetchLimitReached() {
    return Status(kIncomplete, kPrefetchLimitReached);
  }

  // Returns true iff the status indicates success.
  bool ok() const {
    MarkChecked();
    return code() == kOk;
  }

  // Assert the status is OK in debug mode
  void AssertOK() const { assert(ok()); }

  // Returns true iff the status indicates success *with* something
  // overwritten
  bool IsOkOverwritten() const {
    MarkChecked();
    return code() == kOk && subcode() == kOverwritten;
  }

  // Returns true iff the status indicates success *with* the number of operands
  // merged exceeding the threshold
  bool IsOkMergeOperandThresholdExceeded() const {
    MarkChecked();
    return code() == kOk && subcode() == kMergeOperandThresholdExceeded;
  }

  // Returns true iff the status indicates a NotFound error.
  bool IsNotFound() const {
    MarkChecked();
    return code() == kNotFound;
  }

  // Returns true iff the status indicates a Corruption error.
  bool IsCorruption() const {
    MarkChecked();
    return code() == kCorruption;
  }

  // Returns true iff the status indicates a NotSupported error.
  bool IsNotSupported() const {
    MarkChecked();
    return code() == kNotSupported;
  }

  // Returns true iff the status indicates an InvalidArgument error.
  bool IsInvalidArgument() const {
    MarkChecked();
    return code() == kInvalidArgument;
  }

  // Returns true iff the status indicates an IOError.
  bool IsIOError() const {
    MarkChecked();
    return code() == kIOError;
  }

  // Returns true iff the status indicates an MergeInProgress.
  bool IsMergeInProgress() const {
    MarkChecked();
    return code() == kMergeInProgress;
  }

  // Returns true iff the status indicates Incomplete
  bool IsIncomplete() const {
    MarkChecked();
    return code() == kIncomplete;
  }

  // Returns true iff the status indicates Shutdown In progress
  bool IsShutdownInProgress() const {
    MarkChecked();
    return code() == kShutdownInProgress;
  }

  bool IsTimedOut() const {
    MarkChecked();
    return code() == kTimedOut;
  }

  bool IsAborted() const {
    MarkChecked();
    return code() == kAborted;
  }

  bool IsLockLimit() const {
    MarkChecked();
    return code() == kAborted && subcode() == kLockLimit;
  }

  // Returns true iff the status indicates that a resource is Busy and
  // temporarily could not be acquired.
  bool IsBusy() const {
    MarkChecked();
    return code() == kBusy;
  }

  bool IsDeadlock() const {
    MarkChecked();
    return code() == kBusy && subcode() == kDeadlock;
  }

  // Returns true iff the status indicated that the operation has Expired.
  bool IsExpired() const {
    MarkChecked();
    return code() == kExpired;
  }

  // Returns true iff the status indicates a TryAgain error.
  // This usually means that the operation failed, but may succeed if
  // re-attempted.
  bool IsTryAgain() const {
    MarkChecked();
    return code() == kTryAgain;
  }

  // Returns true iff the status indicates the proposed compaction is too large
  bool IsCompactionTooLarge() const {
    MarkChecked();
    return code() == kCompactionTooLarge;
  }

  // Returns true iff the status indicates Column Family Dropped
  bool IsColumnFamilyDropped() const {
    MarkChecked();
    return code() == kColumnFamilyDropped;
  }

  // Returns true iff the status indicates a NoSpace error
  // This is caused by an I/O error returning the specific "out of space"
  // error condition. Stricto sensu, an NoSpace error is an I/O error
  // with a specific subcode, enabling users to take the appropriate action
  // if needed
  bool IsNoSpace() const {
    MarkChecked();
    return (code() == kIOError) && (subcode() == kNoSpace);
  }

  // Returns true iff the status indicates a memory limit error.  There may be
  // cases where we limit the memory used in certain operations (eg. the size
  // of a write batch) in order to avoid out of memory exceptions.
  bool IsMemoryLimit() const {
    MarkChecked();
    return (code() == kAborted) && (subcode() == kMemoryLimit);
  }

  // Returns true iff the status indicates a PathNotFound error
  // This is caused by an I/O error returning the specific "no such file or
  // directory" error condition. A PathNotFound error is an I/O error with
  // a specific subcode, enabling users to take appropriate action if necessary
  bool IsPathNotFound() const {
    MarkChecked();
    return (code() == kIOError || code() == kNotFound) &&
           (subcode() == kPathNotFound);
  }

  // Returns true iff the status indicates manual compaction paused. This
  // is caused by a call to PauseManualCompaction
  bool IsManualCompactionPaused() const {
    MarkChecked();
    return (code() == kIncomplete) && (subcode() == kManualCompactionPaused);
  }

  // Returns true iff the status indicates a TxnNotPrepared error.
  bool IsTxnNotPrepared() const {
    MarkChecked();
    return (code() == kInvalidArgument) && (subcode() == kTxnNotPrepared);
  }

  // Returns true iff the status indicates a IOFenced error.
  bool IsIOFenced() const {
    MarkChecked();
    return (code() == kIOError) && (subcode() == kIOFenced);
  }

  // Returns true iff the status indicates prefetch limit reached during
  // MultiScan.
  bool IsPrefetchLimitReached() const {
    MarkChecked();
    return (code() == kIncomplete) && (subcode() == kPrefetchLimitReached);
  }

  // Return a string representation of this status suitable for printing.
  // Returns the string "OK" for success.
  std::string ToString() const;

 protected:
  Code code_;
  SubCode subcode_;
  Severity sev_;
  bool retryable_;
  bool data_loss_;
  unsigned char scope_;
  // A nullptr state_ (which is at least the case for OK) means the extra
  // message is empty.
  std::unique_ptr<const char[]> state_;
#ifdef ROCKSDB_ASSERT_STATUS_CHECKED
  mutable bool checked_ = false;
#endif  // ROCKSDB_ASSERT_STATUS_CHECKED

  explicit Status(Code _code, SubCode _subcode = kNone)
      : code_(_code),
        subcode_(_subcode),
        sev_(kNoError),
        retryable_(false),
        data_loss_(false),
        scope_(0) {}

  explicit Status(Code _code, SubCode _subcode, bool retryable, bool data_loss,
                  unsigned char scope)
      : code_(_code),
        subcode_(_subcode),
        sev_(kNoError),
        retryable_(retryable),
        data_loss_(data_loss),
        scope_(scope) {}

  Status(Code _code, SubCode _subcode, const Slice& msg, const Slice& msg2,
         Severity sev = kNoError);
  Status(Code _code, const Slice& msg, const Slice& msg2)
      : Status(_code, kNone, msg, msg2) {}

  static std::unique_ptr<const char[]> CopyState(const char* s);

  inline void MarkChecked() const {
#ifdef ROCKSDB_ASSERT_STATUS_CHECKED
    checked_ = true;
#endif  // ROCKSDB_ASSERT_STATUS_CHECKED
  }
};

inline Status::Status(const Status& s)
    : code_(s.code_),
      subcode_(s.subcode_),
      sev_(s.sev_),
      retryable_(s.retryable_),
      data_loss_(s.data_loss_),
      scope_(s.scope_) {
  s.MarkChecked();
  state_ = (s.state_ == nullptr) ? nullptr : CopyState(s.state_.get());
}
inline Status::Status(const Status& s, Severity sev)
    : code_(s.code_),
      subcode_(s.subcode_),
      sev_(sev),
      retryable_(s.retryable_),
      data_loss_(s.data_loss_),
      scope_(s.scope_) {
  s.MarkChecked();
  state_ = (s.state_ == nullptr) ? nullptr : CopyState(s.state_.get());
}
inline Status& Status::operator=(const Status& s) {
  if (this != &s) {
    s.MarkChecked();
    MustCheck();
    code_ = s.code_;
    subcode_ = s.subcode_;
    sev_ = s.sev_;
    retryable_ = s.retryable_;
    data_loss_ = s.data_loss_;
    scope_ = s.scope_;
    state_ = (s.state_ == nullptr) ? nullptr : CopyState(s.state_.get());
  }
  return *this;
}

inline Status::Status(Status&& s) noexcept : Status() {
  s.MarkChecked();
  *this = std::move(s);
}

inline Status& Status::operator=(Status&& s) noexcept {
  if (this != &s) {
    s.MarkChecked();
    MustCheck();
    code_ = std::move(s.code_);
    s.code_ = kOk;
    subcode_ = std::move(s.subcode_);
    s.subcode_ = kNone;
    sev_ = std::move(s.sev_);
    s.sev_ = kNoError;
    retryable_ = std::move(s.retryable_);
    s.retryable_ = false;
    data_loss_ = std::move(s.data_loss_);
    s.data_loss_ = false;
    scope_ = std::move(s.scope_);
    s.scope_ = 0;
    state_ = std::move(s.state_);
  }
  return *this;
}

inline bool Status::operator==(const Status& rhs) const {
  MarkChecked();
  rhs.MarkChecked();
  return (code_ == rhs.code_);
}

inline bool Status::operator!=(const Status& rhs) const {
  MarkChecked();
  rhs.MarkChecked();
  return !(*this == rhs);
}

}  // namespace ROCKSDB_NAMESPACE<|MERGE_RESOLUTION|>--- conflicted
+++ resolved
@@ -115,11 +115,8 @@
     kIOFenced = 14,
     kMergeOperatorFailed = 15,
     kMergeOperandThresholdExceeded = 16,
-<<<<<<< HEAD
-    kNotExpectedCodePath = 17,
-=======
     kPrefetchLimitReached = 17,
->>>>>>> 0044a76d
+    kNotExpectedCodePath = 18,
     kMaxSubCode
   };
 
