--- conflicted
+++ resolved
@@ -432,7 +432,7 @@
 
   // Indicates the upper layers if the current SequentialFile implementation
   // uses direct IO.
-  virtual bool UseDirectIO() const { return false; }
+  virtual bool use_direct_io() const { return false; }
 
   // Use the returned alignment value to allocate
   // aligned buffer for Direct I/O
@@ -508,7 +508,7 @@
 
   // Indicates the upper layers if the current RandomAccessFile implementation
   // uses direct IO.
-  virtual bool UseDirectIO() const { return false; }
+  virtual bool use_direct_io() const { return false; }
 
   // Use the returned alignment value to allocate
   // aligned buffer for Direct I/O
@@ -534,22 +534,6 @@
   }
   virtual ~WritableFile();
 
-<<<<<<< HEAD
-  // Indicates if the class makes use of direct IO
-  // If true you must pass aligned buffer to Write()
-  virtual bool use_direct_io() const { return false; }
-
-  const size_t c_DefaultPageSize = 4 * 1024;
-
-  // Use the returned alignment value to allocate
-  // aligned buffer for Write() when use_direct_io()
-  // returns true
-  virtual size_t GetRequiredBufferAlignment() const {
-    return c_DefaultPageSize;
-  }
-
-=======
->>>>>>> dc2584ee
   // Append data to the end of the file
   // Note: A WriteabelFile object must support either Append or
   // PositionedAppend, so the users cannot mix the two.
@@ -608,7 +592,7 @@
 
   // Indicates the upper layers if the current WritableFile implementation
   // uses direct IO.
-  virtual bool UseDirectIO() const { return false; }
+  virtual bool use_direct_io() const { return false; }
 
   // Use the returned alignment value to allocate
   // aligned buffer for Direct I/O
@@ -725,19 +709,9 @@
   // If false you must pass aligned buffer to Write()
   virtual bool use_direct_io() const { return false; }
 
-<<<<<<< HEAD
-  const size_t c_DefaultPageSize = 4 * 1024;
-
-  // Use the returned alignment value to allocate aligned
-  // buffer for Write() when use_direct_io() returns true
-  virtual size_t GetRequiredBufferAlignment() const {
-    return c_DefaultPageSize;
-  }
-=======
   // Use the returned alignment value to allocate
   // aligned buffer for Direct I/O
   virtual size_t GetRequiredBufferAlignment() const { return kDefaultPageSize; }
->>>>>>> dc2584ee
 
   // Used by the file_reader_writer to decide if the ReadAhead wrapper
   // should simply forward the call and do not enact read_ahead buffering or locking.
