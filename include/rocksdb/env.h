// Copyright (c) 2011-present, Facebook, Inc.  All rights reserved.
//  This source code is licensed under both the GPLv2 (found in the
//  COPYING file in the root directory) and Apache 2.0 License
//  (found in the LICENSE.Apache file in the root directory).
// Copyright (c) 2011 The LevelDB Authors. All rights reserved.
// Use of this source code is governed by a BSD-style license that can be
// found in the LICENSE file. See the AUTHORS file for names of contributors.
//
// An Env is an interface used by the rocksdb implementation to access
// operating system functionality like the filesystem etc.  Callers
// may wish to provide a custom Env object when opening a database to
// get fine gain control; e.g., to rate limit file system operations.
//
// All Env implementations are safe for concurrent access from
// multiple threads without any external synchronization.

#pragma once

#include <stdint.h>
#include <cstdarg>
#include <functional>
#include <limits>
#include <memory>
#include <string>
#include <vector>
#include "rocksdb/status.h"
#include "rocksdb/thread_status.h"

#ifdef _WIN32
// Windows API macro interference
#undef DeleteFile
#undef GetCurrentTime
#endif

#if defined(__GNUC__) || defined(__clang__)
#define ROCKSDB_PRINTF_FORMAT_ATTR(format_param, dots_param) \
    __attribute__((__format__(__printf__, format_param, dots_param)))
#else
#define ROCKSDB_PRINTF_FORMAT_ATTR(format_param, dots_param)
#endif

namespace rocksdb {

class FileLock;
class Logger;
class RandomAccessFile;
class SequentialFile;
class Slice;
class WritableFile;
class RandomRWFile;
class MemoryMappedFileBuffer;
class Directory;
struct DBOptions;
struct ImmutableDBOptions;
struct MutableDBOptions;
class RateLimiter;
class ThreadStatusUpdater;
struct ThreadStatus;

const size_t kDefaultPageSize = 4 * 1024;

// Options while opening a file to read/write
struct EnvOptions {
  // Construct with default Options
  EnvOptions();

  // Construct from Options
  explicit EnvOptions(const DBOptions& options);

  // If true, then use mmap to read data
  bool use_mmap_reads = false;

  // If true, then use mmap to write data
  bool use_mmap_writes = true;

  // If true, then use O_DIRECT for reading data
  bool use_direct_reads = false;

  // If true, then use O_DIRECT for writing data
  bool use_direct_writes = false;

  // If false, fallocate() calls are bypassed
  bool allow_fallocate = true;

  // If true, set the FD_CLOEXEC on open fd.
  bool set_fd_cloexec = true;

  // Allows OS to incrementally sync files to disk while they are being
  // written, in the background. Issue one request for every bytes_per_sync
  // written. 0 turns it off.
  // Default: 0
  uint64_t bytes_per_sync = 0;

  // If true, we will preallocate the file with FALLOC_FL_KEEP_SIZE flag, which
  // means that file size won't change as part of preallocation.
  // If false, preallocation will also change the file size. This option will
  // improve the performance in workloads where you sync the data on every
  // write. By default, we set it to true for MANIFEST writes and false for
  // WAL writes
  bool fallocate_with_keep_size = true;

  // See DBOptions doc
  size_t compaction_readahead_size;

  // See DBOptions doc
  size_t random_access_max_buffer_size;

  // See DBOptions doc
  size_t writable_file_max_buffer_size = 1024 * 1024;

  // If not nullptr, write rate limiting is enabled for flush and compaction
  RateLimiter* rate_limiter = nullptr;
};

class Env {
 public:
  struct FileAttributes {
    // File name
    std::string name;

    // Size of file in bytes
    uint64_t size_bytes;
  };

  Env() : thread_status_updater_(nullptr) {}

  virtual ~Env();

  // Return a default environment suitable for the current operating
  // system.  Sophisticated users may wish to provide their own Env
  // implementation instead of relying on this default environment.
  //
  // The result of Default() belongs to rocksdb and must never be deleted.
  static Env* Default();

  // Create a brand new sequentially-readable file with the specified name.
  // On success, stores a pointer to the new file in *result and returns OK.
  // On failure stores nullptr in *result and returns non-OK.  If the file does
  // not exist, returns a non-OK status.
  //
  // The returned file will only be accessed by one thread at a time.
  virtual Status NewSequentialFile(const std::string& fname,
                                   std::unique_ptr<SequentialFile>* result,
                                   const EnvOptions& options) = 0;

  // Create a brand new random access read-only file with the
  // specified name.  On success, stores a pointer to the new file in
  // *result and returns OK.  On failure stores nullptr in *result and
  // returns non-OK.  If the file does not exist, returns a non-OK
  // status.
  //
  // The returned file may be concurrently accessed by multiple threads.
  virtual Status NewRandomAccessFile(const std::string& fname,
                                     std::unique_ptr<RandomAccessFile>* result,
                                     const EnvOptions& options) = 0;
  // These values match Linux definition
  // https://git.kernel.org/pub/scm/linux/kernel/git/torvalds/linux.git/tree/include/uapi/linux/fcntl.h#n56
  enum WriteLifeTimeHint {
    WLTH_NOT_SET = 0,  // No hint information set
    WLTH_NONE,         // No hints about write life time
    WLTH_SHORT,        // Data written has a short life time
    WLTH_MEDIUM,       // Data written has a medium life time
    WLTH_LONG,         // Data written has a long life time
    WLTH_EXTREME,      // Data written has an extremely long life time
  };

  // Create an object that writes to a new file with the specified
  // name.  Deletes any existing file with the same name and creates a
  // new file.  On success, stores a pointer to the new file in
  // *result and returns OK.  On failure stores nullptr in *result and
  // returns non-OK.
  //
  // The returned file will only be accessed by one thread at a time.
  virtual Status NewWritableFile(const std::string& fname,
                                 std::unique_ptr<WritableFile>* result,
                                 const EnvOptions& options) = 0;

  // Create an object that writes to a new file with the specified
  // name.  Deletes any existing file with the same name and creates a
  // new file.  On success, stores a pointer to the new file in
  // *result and returns OK.  On failure stores nullptr in *result and
  // returns non-OK.
  //
  // The returned file will only be accessed by one thread at a time.
  virtual Status ReopenWritableFile(const std::string& /*fname*/,
                                    std::unique_ptr<WritableFile>* /*result*/,
                                    const EnvOptions& /*options*/) {
    return Status::NotSupported();
  }

  // Reuse an existing file by renaming it and opening it as writable.
  virtual Status ReuseWritableFile(const std::string& fname,
                                   const std::string& old_fname,
                                   std::unique_ptr<WritableFile>* result,
                                   const EnvOptions& options);

  // Open `fname` for random read and write, if file doesn't exist the file
  // will be created.  On success, stores a pointer to the new file in
  // *result and returns OK.  On failure returns non-OK.
  //
  // The returned file will only be accessed by one thread at a time.
  virtual Status NewRandomRWFile(const std::string& /*fname*/,
                                 std::unique_ptr<RandomRWFile>* /*result*/,
                                 const EnvOptions& /*options*/) {
    return Status::NotSupported("RandomRWFile is not implemented in this Env");
  }

  // Opens `fname` as a memory-mapped file for read and write (in-place updates
  // only, i.e., no appends). On success, stores a raw buffer covering the whole
  // file in `*result`. The file must exist prior to this call.
  virtual Status NewMemoryMappedFileBuffer(
      const std::string& /*fname*/,
      std::unique_ptr<MemoryMappedFileBuffer>* /*result*/) {
    return Status::NotSupported(
        "MemoryMappedFileBuffer is not implemented in this Env");
  }

  // Create an object that represents a directory. Will fail if directory
  // doesn't exist. If the directory exists, it will open the directory
  // and create a new Directory object.
  //
  // On success, stores a pointer to the new Directory in
  // *result and returns OK. On failure stores nullptr in *result and
  // returns non-OK.
  virtual Status NewDirectory(const std::string& name,
                              std::unique_ptr<Directory>* result) = 0;

  // Returns OK if the named file exists.
  //         NotFound if the named file does not exist,
  //                  the calling process does not have permission to determine
  //                  whether this file exists, or if the path is invalid.
  //         IOError if an IO Error was encountered
  virtual Status FileExists(const std::string& fname) = 0;

  // Store in *result the names of the children of the specified directory.
  // The names are relative to "dir".
  // Original contents of *results are dropped.
  // Returns OK if "dir" exists and "*result" contains its children.
  //         NotFound if "dir" does not exist, the calling process does not have
  //                  permission to access "dir", or if "dir" is invalid.
  //         IOError if an IO Error was encountered
  virtual Status GetChildren(const std::string& dir,
                             std::vector<std::string>* result) = 0;

  // Store in *result the attributes of the children of the specified directory.
  // In case the implementation lists the directory prior to iterating the files
  // and files are concurrently deleted, the deleted files will be omitted from
  // result.
  // The name attributes are relative to "dir".
  // Original contents of *results are dropped.
  // Returns OK if "dir" exists and "*result" contains its children.
  //         NotFound if "dir" does not exist, the calling process does not have
  //                  permission to access "dir", or if "dir" is invalid.
  //         IOError if an IO Error was encountered
  virtual Status GetChildrenFileAttributes(const std::string& dir,
                                           std::vector<FileAttributes>* result);

  // Delete the named file.
  virtual Status DeleteFile(const std::string& fname) = 0;

  // Truncate the named file to the specified size.
  virtual Status Truncate(const std::string& /*fname*/, size_t /*size*/) {
    return Status::NotSupported("Truncate is not supported for this Env");
  }

  // Create the specified directory. Returns error if directory exists.
  virtual Status CreateDir(const std::string& dirname) = 0;

  // Creates directory if missing. Return Ok if it exists, or successful in
  // Creating.
  virtual Status CreateDirIfMissing(const std::string& dirname) = 0;

  // Delete the specified directory.
  virtual Status DeleteDir(const std::string& dirname) = 0;

  // Store the size of fname in *file_size.
  virtual Status GetFileSize(const std::string& fname, uint64_t* file_size) = 0;

  // Store the last modification time of fname in *file_mtime.
  virtual Status GetFileModificationTime(const std::string& fname,
                                         uint64_t* file_mtime) = 0;
  // Rename file src to target.
  virtual Status RenameFile(const std::string& src,
                            const std::string& target) = 0;

  // Hard Link file src to target.
  virtual Status LinkFile(const std::string& /*src*/,
                          const std::string& /*target*/) {
    return Status::NotSupported("LinkFile is not supported for this Env");
  }

  virtual Status NumFileLinks(const std::string& /*fname*/,
                              uint64_t* /*count*/) {
    return Status::NotSupported(
        "Getting number of file links is not supported for this Env");
  }

  virtual Status AreFilesSame(const std::string& /*first*/,
                              const std::string& /*second*/, bool* /*res*/) {
    return Status::NotSupported("AreFilesSame is not supported for this Env");
  }

  // Lock the specified file.  Used to prevent concurrent access to
  // the same db by multiple processes.  On failure, stores nullptr in
  // *lock and returns non-OK.
  //
  // On success, stores a pointer to the object that represents the
  // acquired lock in *lock and returns OK.  The caller should call
  // UnlockFile(*lock) to release the lock.  If the process exits,
  // the lock will be automatically released.
  //
  // If somebody else already holds the lock, finishes immediately
  // with a failure.  I.e., this call does not wait for existing locks
  // to go away.
  //
  // May create the named file if it does not already exist.
  virtual Status LockFile(const std::string& fname, FileLock** lock) = 0;

  // Release the lock acquired by a previous successful call to LockFile.
  // REQUIRES: lock was returned by a successful LockFile() call
  // REQUIRES: lock has not already been unlocked.
  virtual Status UnlockFile(FileLock* lock) = 0;

  // Priority for scheduling job in thread pool
  enum Priority { BOTTOM, LOW, HIGH, USER, TOTAL };

  static std::string PriorityToString(Priority priority);

  // Priority for requesting bytes in rate limiter scheduler
  enum IOPriority { IO_LOW = 0, IO_HIGH = 1, IO_TOTAL = 2 };

  // Arrange to run "(*function)(arg)" once in a background thread, in
  // the thread pool specified by pri. By default, jobs go to the 'LOW'
  // priority thread pool.

  // "function" may run in an unspecified thread.  Multiple functions
  // added to the same Env may run concurrently in different threads.
  // I.e., the caller may not assume that background work items are
  // serialized.
  // When the UnSchedule function is called, the unschedFunction
  // registered at the time of Schedule is invoked with arg as a parameter.
  virtual void Schedule(void (*function)(void* arg), void* arg,
                        Priority pri = LOW, void* tag = nullptr,
                        void (*unschedFunction)(void* arg) = nullptr) = 0;

  // Arrange to remove jobs for given arg from the queue_ if they are not
  // already scheduled. Caller is expected to have exclusive lock on arg.
  virtual int UnSchedule(void* /*arg*/, Priority /*pri*/) { return 0; }

  // Start a new thread, invoking "function(arg)" within the new thread.
  // When "function(arg)" returns, the thread will be destroyed.
  virtual void StartThread(void (*function)(void* arg), void* arg) = 0;

  // Wait for all threads started by StartThread to terminate.
  virtual void WaitForJoin() {}

  // Get thread pool queue length for specific thread pool.
  virtual unsigned int GetThreadPoolQueueLen(Priority /*pri*/ = LOW) const {
    return 0;
  }

  // *path is set to a temporary directory that can be used for testing. It may
  // or many not have just been created. The directory may or may not differ
  // between runs of the same process, but subsequent calls will return the
  // same directory.
  virtual Status GetTestDirectory(std::string* path) = 0;

  // Create and return a log file for storing informational messages.
  virtual Status NewLogger(const std::string& fname,
                           std::shared_ptr<Logger>* result) = 0;

  // Returns the number of micro-seconds since some fixed point in time.
  // It is often used as system time such as in GenericRateLimiter
  // and other places so a port needs to return system time in order to work.
  virtual uint64_t NowMicros() = 0;

  // Returns the number of nano-seconds since some fixed point in time. Only
  // useful for computing deltas of time in one run.
  // Default implementation simply relies on NowMicros.
  // In platform-specific implementations, NowNanos() should return time points
  // that are MONOTONIC.
  virtual uint64_t NowNanos() { return NowMicros() * 1000; }

  // 0 indicates not supported.
  virtual uint64_t NowCPUNanos() { return 0; }

  // Sleep/delay the thread for the prescribed number of micro-seconds.
  virtual void SleepForMicroseconds(int micros) = 0;

  // Get the current host name.
  virtual Status GetHostName(char* name, uint64_t len) = 0;

  // Get the number of seconds since the Epoch, 1970-01-01 00:00:00 (UTC).
  // Only overwrites *unix_time on success.
  virtual Status GetCurrentTime(int64_t* unix_time) = 0;

  // Get full directory name for this db.
  virtual Status GetAbsolutePath(const std::string& db_path,
                                 std::string* output_path) = 0;

  // The number of background worker threads of a specific thread pool
  // for this environment. 'LOW' is the default pool.
  // default number: 1
  virtual void SetBackgroundThreads(int number, Priority pri = LOW) = 0;
  virtual int GetBackgroundThreads(Priority pri = LOW) = 0;

  virtual Status SetAllowNonOwnerAccess(bool /*allow_non_owner_access*/) {
    return Status::NotSupported("Not supported.");
  }

  // Enlarge number of background worker threads of a specific thread pool
  // for this environment if it is smaller than specified. 'LOW' is the default
  // pool.
  virtual void IncBackgroundThreadsIfNeeded(int number, Priority pri) = 0;

  // Lower IO priority for threads from the specified pool.
  virtual void LowerThreadPoolIOPriority(Priority /*pool*/ = LOW) {}

  // Lower CPU priority for threads from the specified pool.
  virtual void LowerThreadPoolCPUPriority(Priority /*pool*/ = LOW) {}

  // Converts seconds-since-Jan-01-1970 to a printable string
  virtual std::string TimeToString(uint64_t time) = 0;

  // Generates a unique id that can be used to identify a db
  virtual std::string GenerateUniqueId();

  // OptimizeForLogWrite will create a new EnvOptions object that is a copy of
  // the EnvOptions in the parameters, but is optimized for reading log files.
  virtual EnvOptions OptimizeForLogRead(const EnvOptions& env_options) const;

  // OptimizeForManifestRead will create a new EnvOptions object that is a copy
  // of the EnvOptions in the parameters, but is optimized for reading manifest
  // files.
  virtual EnvOptions OptimizeForManifestRead(
      const EnvOptions& env_options) const;

  // OptimizeForLogWrite will create a new EnvOptions object that is a copy of
  // the EnvOptions in the parameters, but is optimized for writing log files.
  // Default implementation returns the copy of the same object.
  virtual EnvOptions OptimizeForLogWrite(const EnvOptions& env_options,
                                         const DBOptions& db_options) const;
  // OptimizeForManifestWrite will create a new EnvOptions object that is a copy
  // of the EnvOptions in the parameters, but is optimized for writing manifest
  // files. Default implementation returns the copy of the same object.
  virtual EnvOptions OptimizeForManifestWrite(
      const EnvOptions& env_options) const;

  // OptimizeForCompactionTableWrite will create a new EnvOptions object that is
  // a copy of the EnvOptions in the parameters, but is optimized for writing
  // table files.
  virtual EnvOptions OptimizeForCompactionTableWrite(
      const EnvOptions& env_options,
      const ImmutableDBOptions& immutable_ops) const;

  // OptimizeForCompactionTableWrite will create a new EnvOptions object that
  // is a copy of the EnvOptions in the parameters, but is optimized for reading
  // table files.
  virtual EnvOptions OptimizeForCompactionTableRead(
      const EnvOptions& env_options,
      const ImmutableDBOptions& db_options) const;

  // Returns the status of all threads that belong to the current Env.
  virtual Status GetThreadList(std::vector<ThreadStatus>* /*thread_list*/) {
    return Status::NotSupported("Not supported.");
  }

  // Returns the pointer to ThreadStatusUpdater.  This function will be
  // used in RocksDB internally to update thread status and supports
  // GetThreadList().
  virtual ThreadStatusUpdater* GetThreadStatusUpdater() const {
    return thread_status_updater_;
  }

  // Returns the ID of the current thread.
  virtual uint64_t GetThreadID() const;

// This seems to clash with a macro on Windows, so #undef it here
#undef GetFreeSpace

  // Get the amount of free disk space
  virtual Status GetFreeSpace(const std::string& /*path*/,
                              uint64_t* /*diskfree*/) {
    return Status::NotSupported();
  }

 protected:
  // The pointer to an internal structure that will update the
  // status of each thread.
  ThreadStatusUpdater* thread_status_updater_;

 private:
  // No copying allowed
  Env(const Env&);
  void operator=(const Env&);
};

// The factory function to construct a ThreadStatusUpdater.  Any Env
// that supports GetThreadList() feature should call this function in its
// constructor to initialize thread_status_updater_.
ThreadStatusUpdater* CreateThreadStatusUpdater();

// A file abstraction for reading sequentially through a file
class SequentialFile {
 public:
  SequentialFile() {}
  virtual ~SequentialFile();

  // Read up to "n" bytes from the file.  "scratch[0..n-1]" may be
  // written by this routine.  Sets "*result" to the data that was
  // read (including if fewer than "n" bytes were successfully read).
  // May set "*result" to point at data in "scratch[0..n-1]", so
  // "scratch[0..n-1]" must be live when "*result" is used.
  // If an error was encountered, returns a non-OK status.
  //
  // REQUIRES: External synchronization
  virtual Status Read(size_t n, Slice* result, char* scratch) = 0;

  // Skip "n" bytes from the file. This is guaranteed to be no
  // slower that reading the same data, but may be faster.
  //
  // If end of file is reached, skipping will stop at the end of the
  // file, and Skip will return OK.
  //
  // REQUIRES: External synchronization
  virtual Status Skip(uint64_t n) = 0;

  // Indicates the upper layers if the current SequentialFile implementation
  // uses direct IO.
  virtual bool use_direct_io() const { return false; }

  // Use the returned alignment value to allocate
  // aligned buffer for Direct I/O
  virtual size_t GetRequiredBufferAlignment() const { return kDefaultPageSize; }

  // Remove any kind of caching of data from the offset to offset+length
  // of this file. If the length is 0, then it refers to the end of file.
  // If the system is not caching the file contents, then this is a noop.
  virtual Status InvalidateCache(size_t /*offset*/, size_t /*length*/) {
    return Status::NotSupported("InvalidateCache not supported.");
  }

  // Positioned Read for direct I/O
  // If Direct I/O enabled, offset, n, and scratch should be properly aligned
  virtual Status PositionedRead(uint64_t /*offset*/, size_t /*n*/,
                                Slice* /*result*/, char* /*scratch*/) {
    return Status::NotSupported();
  }
};

// A file abstraction for randomly reading the contents of a file.
class RandomAccessFile {
 public:
  RandomAccessFile() {}
  virtual ~RandomAccessFile();

  // Read up to "n" bytes from the file starting at "offset".
  // "scratch[0..n-1]" may be written by this routine.  Sets "*result"
  // to the data that was read (including if fewer than "n" bytes were
  // successfully read).  May set "*result" to point at data in
  // "scratch[0..n-1]", so "scratch[0..n-1]" must be live when
  // "*result" is used.  If an error was encountered, returns a non-OK
  // status.
  //
  // Safe for concurrent use by multiple threads.
  // If Direct I/O enabled, offset, n, and scratch should be aligned properly.
  virtual Status Read(uint64_t offset, size_t n, Slice* result,
                      char* scratch) const = 0;

  // Readahead the file starting from offset by n bytes for caching.
  virtual Status Prefetch(uint64_t /*offset*/, size_t /*n*/) {
    return Status::OK();
  }

  // Tries to get an unique ID for this file that will be the same each time
  // the file is opened (and will stay the same while the file is open).
  // Furthermore, it tries to make this ID at most "max_size" bytes. If such an
  // ID can be created this function returns the length of the ID and places it
  // in "id"; otherwise, this function returns 0, in which case "id"
  // may not have been modified.
  //
  // This function guarantees, for IDs from a given environment, two unique ids
  // cannot be made equal to each other by adding arbitrary bytes to one of
  // them. That is, no unique ID is the prefix of another.
  //
  // This function guarantees that the returned ID will not be interpretable as
  // a single varint.
  //
  // Note: these IDs are only valid for the duration of the process.
  virtual size_t GetUniqueId(char* /*id*/, size_t /*max_size*/) const {
    return 0;  // Default implementation to prevent issues with backwards
               // compatibility.
  };

  enum AccessPattern { NORMAL, RANDOM, SEQUENTIAL, WILLNEED, DONTNEED };

  virtual void Hint(AccessPattern /*pattern*/) {}

  // Indicates the upper layers if the current RandomAccessFile implementation
  // uses direct IO.
  virtual bool use_direct_io() const { return false; }

  // Use the returned alignment value to allocate
  // aligned buffer for Direct I/O
  virtual size_t GetRequiredBufferAlignment() const { return kDefaultPageSize; }

  // Remove any kind of caching of data from the offset to offset+length
  // of this file. If the length is 0, then it refers to the end of file.
  // If the system is not caching the file contents, then this is a noop.
  virtual Status InvalidateCache(size_t /*offset*/, size_t /*length*/) {
    return Status::NotSupported("InvalidateCache not supported.");
  }
};

// A file abstraction for sequential writing.  The implementation
// must provide buffering since callers may append small fragments
// at a time to the file.
class WritableFile {
 public:
  WritableFile()
      : last_preallocated_block_(0),
        preallocation_block_size_(0),
        io_priority_(Env::IO_TOTAL),
        write_hint_(Env::WLTH_NOT_SET) {}
  virtual ~WritableFile();

  // Append data to the end of the file
  // Note: A WriteabelFile object must support either Append or
  // PositionedAppend, so the users cannot mix the two.
  virtual Status Append(const Slice& data) = 0;

  // PositionedAppend data to the specified offset. The new EOF after append
  // must be larger than the previous EOF. This is to be used when writes are
  // not backed by OS buffers and hence has to always start from the start of
  // the sector. The implementation thus needs to also rewrite the last
  // partial sector.
  // Note: PositionAppend does not guarantee moving the file offset after the
  // write. A WritableFile object must support either Append or
  // PositionedAppend, so the users cannot mix the two.
  //
  // PositionedAppend() can only happen on the page/sector boundaries. For that
  // reason, if the last write was an incomplete sector we still need to rewind
  // back to the nearest sector/page and rewrite the portion of it with whatever
  // we need to add. We need to keep where we stop writing.
  //
  // PositionedAppend() can only write whole sectors. For that reason we have to
  // pad with zeros for the last write and trim the file when closing according
  // to the position we keep in the previous step.
  //
  // PositionedAppend() requires aligned buffer to be passed in. The alignment
  // required is queried via GetRequiredBufferAlignment()
  virtual Status PositionedAppend(const Slice& /* data */,
                                  uint64_t /* offset */) {
    return Status::NotSupported();
  }

  // Truncate is necessary to trim the file to the correct size
  // before closing. It is not always possible to keep track of the file
  // size due to whole pages writes. The behavior is undefined if called
  // with other writes to follow.
  virtual Status Truncate(uint64_t /*size*/) { return Status::OK(); }
  virtual Status Close() = 0;
  virtual Status Flush() = 0;
  virtual Status Sync() = 0;  // sync data

  /*
   * Sync data and/or metadata as well.
   * By default, sync only data.
   * Override this method for environments where we need to sync
   * metadata as well.
   */
  virtual Status Fsync() { return Sync(); }

  // true if Sync() and Fsync() are safe to call concurrently with Append()
  // and Flush().
  virtual bool IsSyncThreadSafe() const { return false; }

  // Indicates the upper layers if the current WritableFile implementation
  // uses direct IO.
  virtual bool use_direct_io() const { return false; }

  // Use the returned alignment value to allocate
  // aligned buffer for Direct I/O
  virtual size_t GetRequiredBufferAlignment() const { return kDefaultPageSize; }
  /*
   * Change the priority in rate limiter if rate limiting is enabled.
   * If rate limiting is not enabled, this call has no effect.
   */
  virtual void SetIOPriority(Env::IOPriority pri) { io_priority_ = pri; }

  virtual Env::IOPriority GetIOPriority() { return io_priority_; }

  virtual void SetWriteLifeTimeHint(Env::WriteLifeTimeHint hint) {
    write_hint_ = hint;
  }

  virtual Env::WriteLifeTimeHint GetWriteLifeTimeHint() { return write_hint_; }
  /*
   * Get the size of valid data in the file.
   */
  virtual uint64_t GetFileSize() { return 0; }

  /*
   * Get and set the default pre-allocation block size for writes to
   * this file.  If non-zero, then Allocate will be used to extend the
   * underlying storage of a file (generally via fallocate) if the Env
   * instance supports it.
   */
  virtual void SetPreallocationBlockSize(size_t size) {
    preallocation_block_size_ = size;
  }

  virtual void GetPreallocationStatus(size_t* block_size,
                                      size_t* last_allocated_block) {
    *last_allocated_block = last_preallocated_block_;
    *block_size = preallocation_block_size_;
  }

  // For documentation, refer to RandomAccessFile::GetUniqueId()
  virtual size_t GetUniqueId(char* /*id*/, size_t /*max_size*/) const {
    return 0;  // Default implementation to prevent issues with backwards
  }

  // Remove any kind of caching of data from the offset to offset+length
  // of this file. If the length is 0, then it refers to the end of file.
  // If the system is not caching the file contents, then this is a noop.
  // This call has no effect on dirty pages in the cache.
  virtual Status InvalidateCache(size_t /*offset*/, size_t /*length*/) {
    return Status::NotSupported("InvalidateCache not supported.");
  }

  // Sync a file range with disk.
  // offset is the starting byte of the file range to be synchronized.
  // nbytes specifies the length of the range to be synchronized.
  // This asks the OS to initiate flushing the cached data to disk,
  // without waiting for completion.
  // Default implementation does nothing.
  virtual Status RangeSync(uint64_t /*offset*/, uint64_t /*nbytes*/) {
    return Status::OK();
  }

  // PrepareWrite performs any necessary preparation for a write
  // before the write actually occurs.  This allows for pre-allocation
  // of space on devices where it can result in less file
  // fragmentation and/or less waste from over-zealous filesystem
  // pre-allocation.
  virtual void PrepareWrite(size_t offset, size_t len) {
    if (preallocation_block_size_ == 0) {
      return;
    }
    // If this write would cross one or more preallocation blocks,
    // determine what the last preallocation block necessary to
    // cover this write would be and Allocate to that point.
    const auto block_size = preallocation_block_size_;
    size_t new_last_preallocated_block =
        (offset + len + block_size - 1) / block_size;
    if (new_last_preallocated_block > last_preallocated_block_) {
      size_t num_spanned_blocks =
          new_last_preallocated_block - last_preallocated_block_;
      Allocate(block_size * last_preallocated_block_,
               block_size * num_spanned_blocks);
      last_preallocated_block_ = new_last_preallocated_block;
    }
  }

  // Pre-allocates space for a file.
  virtual Status Allocate(uint64_t /*offset*/, uint64_t /*len*/) {
    return Status::OK();
  }

 protected:
  size_t preallocation_block_size() { return preallocation_block_size_; }

 private:
  size_t last_preallocated_block_;
  size_t preallocation_block_size_;
  // No copying allowed
  WritableFile(const WritableFile&);
  void operator=(const WritableFile&);

 protected:
  friend class WritableFileWrapper;
  friend class WritableFileMirror;

  Env::IOPriority io_priority_;
  Env::WriteLifeTimeHint write_hint_;
};

// A file abstraction for random reading and writing.
class RandomRWFile {
 public:
  RandomRWFile() {}
  virtual ~RandomRWFile() {}

  // Indicates if the class makes use of direct I/O
  // If false you must pass aligned buffer to Write()
  virtual bool use_direct_io() const { return false; }

  // Use the returned alignment value to allocate
  // aligned buffer for Direct I/O
  virtual size_t GetRequiredBufferAlignment() const { return kDefaultPageSize; }

  // Write bytes in `data` at  offset `offset`, Returns Status::OK() on success.
  // Pass aligned buffer when use_direct_io() returns true.
  virtual Status Write(uint64_t offset, const Slice& data) = 0;

  // Read up to `n` bytes starting from offset `offset` and store them in
  // result, provided `scratch` size should be at least `n`.
  // Returns Status::OK() on success.
  virtual Status Read(uint64_t offset, size_t n, Slice* result,
                      char* scratch) const = 0;

  virtual Status Flush() = 0;

  virtual Status Sync() = 0;

  virtual Status Fsync() { return Sync(); }

  virtual Status Close() = 0;

  // No copying allowed
  RandomRWFile(const RandomRWFile&) = delete;
  RandomRWFile& operator=(const RandomRWFile&) = delete;
};

// MemoryMappedFileBuffer object represents a memory-mapped file's raw buffer.
// Subclasses should release the mapping upon destruction.
class MemoryMappedFileBuffer {
 public:
  MemoryMappedFileBuffer(void* _base, size_t _length)
      : base_(_base), length_(_length) {}

  virtual ~MemoryMappedFileBuffer() = 0;

  // We do not want to unmap this twice. We can make this class
  // movable if desired, however, since
  MemoryMappedFileBuffer(const MemoryMappedFileBuffer&) = delete;
  MemoryMappedFileBuffer& operator=(const MemoryMappedFileBuffer&) = delete;

  void* GetBase() const { return base_; }
  size_t GetLen() const { return length_; }

 protected:
  void* base_;
  const size_t length_;
};

// Directory object represents collection of files and implements
// filesystem operations that can be executed on directories.
class Directory {
 public:
  virtual ~Directory() {}
  // Fsync directory. Can be called concurrently from multiple threads.
  virtual Status Fsync() = 0;

  virtual size_t GetUniqueId(char* /*id*/, size_t /*max_size*/) const {
    return 0;
  }
};

enum InfoLogLevel : unsigned char {
  DEBUG_LEVEL = 0,
  INFO_LEVEL,
  WARN_LEVEL,
  ERROR_LEVEL,
  FATAL_LEVEL,
  HEADER_LEVEL,
  NUM_INFO_LOG_LEVELS,
};

// An interface for writing log messages.
class Logger {
 public:
  size_t kDoNotSupportGetLogFileSize = (std::numeric_limits<size_t>::max)();

  explicit Logger(const InfoLogLevel log_level = InfoLogLevel::INFO_LEVEL)
      : closed_(false), log_level_(log_level) {}
  virtual ~Logger();

  // Close the log file. Must be called before destructor. If the return
  // status is NotSupported(), it means the implementation does cleanup in
  // the destructor
  virtual Status Close();

  // Write a header to the log file with the specified format
  // It is recommended that you log all header information at the start of the
  // application. But it is not enforced.
  virtual void LogHeader(const char* format, va_list ap) {
    // Default implementation does a simple INFO level log write.
    // Please override as per the logger class requirement.
    Logv(format, ap);
  }

  // Write an entry to the log file with the specified format.
  virtual void Logv(const char* format, va_list ap) = 0;

  // Write an entry to the log file with the specified log level
  // and format.  Any log with level under the internal log level
  // of *this (see @SetInfoLogLevel and @GetInfoLogLevel) will not be
  // printed.
  virtual void Logv(const InfoLogLevel log_level, const char* format,
                    va_list ap);

  virtual size_t GetLogFileSize() const { return kDoNotSupportGetLogFileSize; }
  // Flush to the OS buffers
  virtual void Flush() {}
  virtual InfoLogLevel GetInfoLogLevel() const { return log_level_; }
  virtual void SetInfoLogLevel(const InfoLogLevel log_level) {
    log_level_ = log_level;
  }

 protected:
  virtual Status CloseImpl();
  bool closed_;

 private:
  // No copying allowed
  Logger(const Logger&);
  void operator=(const Logger&);
  InfoLogLevel log_level_;
};

// Identifies a locked file.
class FileLock {
 public:
  FileLock() {}
  virtual ~FileLock();

 private:
  // No copying allowed
  FileLock(const FileLock&);
  void operator=(const FileLock&);
};

extern void LogFlush(const std::shared_ptr<Logger>& info_log);

extern void Log(const InfoLogLevel log_level,
                const std::shared_ptr<Logger>& info_log, const char* format,
                ...) ROCKSDB_PRINTF_FORMAT_ATTR(3, 4);

// a set of log functions with different log levels.
extern void Header(const std::shared_ptr<Logger>& info_log, const char* format,
                   ...) ROCKSDB_PRINTF_FORMAT_ATTR(2, 3);
extern void Debug(const std::shared_ptr<Logger>& info_log, const char* format,
                  ...) ROCKSDB_PRINTF_FORMAT_ATTR(2, 3);
extern void Info(const std::shared_ptr<Logger>& info_log, const char* format,
                 ...) ROCKSDB_PRINTF_FORMAT_ATTR(2, 3);
extern void Warn(const std::shared_ptr<Logger>& info_log, const char* format,
                 ...) ROCKSDB_PRINTF_FORMAT_ATTR(2, 3);
extern void Error(const std::shared_ptr<Logger>& info_log, const char* format,
                  ...) ROCKSDB_PRINTF_FORMAT_ATTR(2, 3);
extern void Fatal(const std::shared_ptr<Logger>& info_log, const char* format,
                  ...) ROCKSDB_PRINTF_FORMAT_ATTR(2, 3);

// Log the specified data to *info_log if info_log is non-nullptr.
// The default info log level is InfoLogLevel::INFO_LEVEL.
extern void Log(const std::shared_ptr<Logger>& info_log, const char* format,
<<<<<<< HEAD
                ...) ROCKSDB_PRINTF_FORMAT_ATTR(2, 3);
=======
                ...)
#if defined(__GNUC__) || defined(__clang__)
    __attribute__((__format__(__printf__, 2, 3)))
#endif
    ;
>>>>>>> 120bc471

extern void LogFlush(Logger* info_log);

extern void Log(const InfoLogLevel log_level, Logger* info_log,
                const char* format, ...) ROCKSDB_PRINTF_FORMAT_ATTR(3, 4);

// The default info log level is InfoLogLevel::INFO_LEVEL.
extern void Log(Logger* info_log, const char* format, ...)
<<<<<<< HEAD
    ROCKSDB_PRINTF_FORMAT_ATTR(2, 3);
=======
#if defined(__GNUC__) || defined(__clang__)
    __attribute__((__format__(__printf__, 2, 3)))
#endif
    ;
>>>>>>> 120bc471

// a set of log functions with different log levels.
extern void Header(Logger* info_log, const char* format, ...)
    ROCKSDB_PRINTF_FORMAT_ATTR(2, 3);
extern void Debug(Logger* info_log, const char* format, ...)
    ROCKSDB_PRINTF_FORMAT_ATTR(2, 3);
extern void Info(Logger* info_log, const char* format, ...)
    ROCKSDB_PRINTF_FORMAT_ATTR(2, 3);
extern void Warn(Logger* info_log, const char* format, ...)
    ROCKSDB_PRINTF_FORMAT_ATTR(2, 3);
extern void Error(Logger* info_log, const char* format, ...)
    ROCKSDB_PRINTF_FORMAT_ATTR(2, 3);
extern void Fatal(Logger* info_log, const char* format, ...)
    ROCKSDB_PRINTF_FORMAT_ATTR(2, 3);

// A utility routine: write "data" to the named file.
extern Status WriteStringToFile(Env* env, const Slice& data,
                                const std::string& fname,
                                bool should_sync = false);

// A utility routine: read contents of named file into *data
extern Status ReadFileToString(Env* env, const std::string& fname,
                               std::string* data);

// An implementation of Env that forwards all calls to another Env.
// May be useful to clients who wish to override just part of the
// functionality of another Env.
class EnvWrapper : public Env {
 public:
  // Initialize an EnvWrapper that delegates all calls to *t
  explicit EnvWrapper(Env* t) : target_(t) {}
  ~EnvWrapper() override;

  // Return the target to which this Env forwards all calls
  Env* target() const { return target_; }

  // The following text is boilerplate that forwards all methods to target()
  Status NewSequentialFile(const std::string& f,
                           std::unique_ptr<SequentialFile>* r,
                           const EnvOptions& options) override {
    return target_->NewSequentialFile(f, r, options);
  }
  Status NewRandomAccessFile(const std::string& f,
                             std::unique_ptr<RandomAccessFile>* r,
                             const EnvOptions& options) override {
    return target_->NewRandomAccessFile(f, r, options);
  }
  Status NewWritableFile(const std::string& f, std::unique_ptr<WritableFile>* r,
                         const EnvOptions& options) override {
    return target_->NewWritableFile(f, r, options);
  }
  Status ReopenWritableFile(const std::string& fname,
                            std::unique_ptr<WritableFile>* result,
                            const EnvOptions& options) override {
    return target_->ReopenWritableFile(fname, result, options);
  }
  Status ReuseWritableFile(const std::string& fname,
                           const std::string& old_fname,
                           std::unique_ptr<WritableFile>* r,
                           const EnvOptions& options) override {
    return target_->ReuseWritableFile(fname, old_fname, r, options);
  }
  Status NewRandomRWFile(const std::string& fname,
                         std::unique_ptr<RandomRWFile>* result,
                         const EnvOptions& options) override {
    return target_->NewRandomRWFile(fname, result, options);
  }
  Status NewDirectory(const std::string& name,
                      std::unique_ptr<Directory>* result) override {
    return target_->NewDirectory(name, result);
  }
  Status FileExists(const std::string& f) override {
    return target_->FileExists(f);
  }
  Status GetChildren(const std::string& dir,
                     std::vector<std::string>* r) override {
    return target_->GetChildren(dir, r);
  }
  Status GetChildrenFileAttributes(
      const std::string& dir, std::vector<FileAttributes>* result) override {
    return target_->GetChildrenFileAttributes(dir, result);
  }
  Status DeleteFile(const std::string& f) override {
    return target_->DeleteFile(f);
  }
  Status CreateDir(const std::string& d) override {
    return target_->CreateDir(d);
  }
  Status CreateDirIfMissing(const std::string& d) override {
    return target_->CreateDirIfMissing(d);
  }
  Status DeleteDir(const std::string& d) override {
    return target_->DeleteDir(d);
  }
  Status GetFileSize(const std::string& f, uint64_t* s) override {
    return target_->GetFileSize(f, s);
  }

  Status GetFileModificationTime(const std::string& fname,
                                 uint64_t* file_mtime) override {
    return target_->GetFileModificationTime(fname, file_mtime);
  }

  Status RenameFile(const std::string& s, const std::string& t) override {
    return target_->RenameFile(s, t);
  }

  Status LinkFile(const std::string& s, const std::string& t) override {
    return target_->LinkFile(s, t);
  }

  Status NumFileLinks(const std::string& fname, uint64_t* count) override {
    return target_->NumFileLinks(fname, count);
  }

  Status AreFilesSame(const std::string& first, const std::string& second,
                      bool* res) override {
    return target_->AreFilesSame(first, second, res);
  }

  Status LockFile(const std::string& f, FileLock** l) override {
    return target_->LockFile(f, l);
  }

  Status UnlockFile(FileLock* l) override { return target_->UnlockFile(l); }

  void Schedule(void (*f)(void* arg), void* a, Priority pri,
                void* tag = nullptr, void (*u)(void* arg) = nullptr) override {
    return target_->Schedule(f, a, pri, tag, u);
  }

  int UnSchedule(void* tag, Priority pri) override {
    return target_->UnSchedule(tag, pri);
  }

  void StartThread(void (*f)(void*), void* a) override {
    return target_->StartThread(f, a);
  }
  void WaitForJoin() override { return target_->WaitForJoin(); }
  unsigned int GetThreadPoolQueueLen(Priority pri = LOW) const override {
    return target_->GetThreadPoolQueueLen(pri);
  }
  Status GetTestDirectory(std::string* path) override {
    return target_->GetTestDirectory(path);
  }
  Status NewLogger(const std::string& fname,
                   std::shared_ptr<Logger>* result) override {
    return target_->NewLogger(fname, result);
  }
  uint64_t NowMicros() override { return target_->NowMicros(); }
  uint64_t NowNanos() override { return target_->NowNanos(); }

  void SleepForMicroseconds(int micros) override {
    target_->SleepForMicroseconds(micros);
  }
  Status GetHostName(char* name, uint64_t len) override {
    return target_->GetHostName(name, len);
  }
  Status GetCurrentTime(int64_t* unix_time) override {
    return target_->GetCurrentTime(unix_time);
  }
  Status GetAbsolutePath(const std::string& db_path,
                         std::string* output_path) override {
    return target_->GetAbsolutePath(db_path, output_path);
  }
  void SetBackgroundThreads(int num, Priority pri) override {
    return target_->SetBackgroundThreads(num, pri);
  }
  int GetBackgroundThreads(Priority pri) override {
    return target_->GetBackgroundThreads(pri);
  }

  Status SetAllowNonOwnerAccess(bool allow_non_owner_access) override {
    return target_->SetAllowNonOwnerAccess(allow_non_owner_access);
  }

  void IncBackgroundThreadsIfNeeded(int num, Priority pri) override {
    return target_->IncBackgroundThreadsIfNeeded(num, pri);
  }

  void LowerThreadPoolIOPriority(Priority pool = LOW) override {
    target_->LowerThreadPoolIOPriority(pool);
  }

  void LowerThreadPoolCPUPriority(Priority pool = LOW) override {
    target_->LowerThreadPoolCPUPriority(pool);
  }

  std::string TimeToString(uint64_t time) override {
    return target_->TimeToString(time);
  }

  Status GetThreadList(std::vector<ThreadStatus>* thread_list) override {
    return target_->GetThreadList(thread_list);
  }

  ThreadStatusUpdater* GetThreadStatusUpdater() const override {
    return target_->GetThreadStatusUpdater();
  }

  uint64_t GetThreadID() const override { return target_->GetThreadID(); }

  std::string GenerateUniqueId() override {
    return target_->GenerateUniqueId();
  }

  EnvOptions OptimizeForLogRead(const EnvOptions& env_options) const override {
    return target_->OptimizeForLogRead(env_options);
  }
  EnvOptions OptimizeForManifestRead(
      const EnvOptions& env_options) const override {
    return target_->OptimizeForManifestRead(env_options);
  }
  EnvOptions OptimizeForLogWrite(const EnvOptions& env_options,
                                 const DBOptions& db_options) const override {
    return target_->OptimizeForLogWrite(env_options, db_options);
  }
  EnvOptions OptimizeForManifestWrite(
      const EnvOptions& env_options) const override {
    return target_->OptimizeForManifestWrite(env_options);
  }
  EnvOptions OptimizeForCompactionTableWrite(
      const EnvOptions& env_options,
      const ImmutableDBOptions& immutable_ops) const override {
    return target_->OptimizeForCompactionTableWrite(env_options, immutable_ops);
  }
  EnvOptions OptimizeForCompactionTableRead(
      const EnvOptions& env_options,
      const ImmutableDBOptions& db_options) const override {
    return target_->OptimizeForCompactionTableRead(env_options, db_options);
  }

 private:
  Env* target_;
};

// An implementation of WritableFile that forwards all calls to another
// WritableFile. May be useful to clients who wish to override just part of the
// functionality of another WritableFile.
// It's declared as friend of WritableFile to allow forwarding calls to
// protected virtual methods.
class WritableFileWrapper : public WritableFile {
 public:
  explicit WritableFileWrapper(WritableFile* t) : target_(t) {}

  Status Append(const Slice& data) override { return target_->Append(data); }
  Status PositionedAppend(const Slice& data, uint64_t offset) override {
    return target_->PositionedAppend(data, offset);
  }
  Status Truncate(uint64_t size) override { return target_->Truncate(size); }
  Status Close() override { return target_->Close(); }
  Status Flush() override { return target_->Flush(); }
  Status Sync() override { return target_->Sync(); }
  Status Fsync() override { return target_->Fsync(); }
  bool IsSyncThreadSafe() const override { return target_->IsSyncThreadSafe(); }

  bool use_direct_io() const override { return target_->use_direct_io(); }

  size_t GetRequiredBufferAlignment() const override {
    return target_->GetRequiredBufferAlignment();
  }

  void SetIOPriority(Env::IOPriority pri) override {
    target_->SetIOPriority(pri);
  }

  Env::IOPriority GetIOPriority() override { return target_->GetIOPriority(); }

  void SetWriteLifeTimeHint(Env::WriteLifeTimeHint hint) override {
    target_->SetWriteLifeTimeHint(hint);
  }

  Env::WriteLifeTimeHint GetWriteLifeTimeHint() override {
    return target_->GetWriteLifeTimeHint();
  }

  uint64_t GetFileSize() override { return target_->GetFileSize(); }

  void SetPreallocationBlockSize(size_t size) override {
    target_->SetPreallocationBlockSize(size);
  }

  void GetPreallocationStatus(size_t* block_size,
                              size_t* last_allocated_block) override {
    target_->GetPreallocationStatus(block_size, last_allocated_block);
  }

  size_t GetUniqueId(char* id, size_t max_size) const override {
    return target_->GetUniqueId(id, max_size);
  }

  Status InvalidateCache(size_t offset, size_t length) override {
    return target_->InvalidateCache(offset, length);
  }

  Status RangeSync(uint64_t offset, uint64_t nbytes) override {
    return target_->RangeSync(offset, nbytes);
  }

  void PrepareWrite(size_t offset, size_t len) override {
    target_->PrepareWrite(offset, len);
  }

  Status Allocate(uint64_t offset, uint64_t len) override {
    return target_->Allocate(offset, len);
  }

 private:
  WritableFile* target_;
};

// Returns a new environment that stores its data in memory and delegates
// all non-file-storage tasks to base_env. The caller must delete the result
// when it is no longer needed.
// *base_env must remain live while the result is in use.
Env* NewMemEnv(Env* base_env);

// Returns a new environment that is used for HDFS environment.
// This is a factory method for HdfsEnv declared in hdfs/env_hdfs.h
Status NewHdfsEnv(Env** hdfs_env, const std::string& fsname);

// Returns a new environment that measures function call times for filesystem
// operations, reporting results to variables in PerfContext.
// This is a factory method for TimedEnv defined in utilities/env_timed.cc.
Env* NewTimedEnv(Env* base_env);

}  // namespace rocksdb<|MERGE_RESOLUTION|>--- conflicted
+++ resolved
@@ -955,15 +955,7 @@
 // Log the specified data to *info_log if info_log is non-nullptr.
 // The default info log level is InfoLogLevel::INFO_LEVEL.
 extern void Log(const std::shared_ptr<Logger>& info_log, const char* format,
-<<<<<<< HEAD
                 ...) ROCKSDB_PRINTF_FORMAT_ATTR(2, 3);
-=======
-                ...)
-#if defined(__GNUC__) || defined(__clang__)
-    __attribute__((__format__(__printf__, 2, 3)))
-#endif
-    ;
->>>>>>> 120bc471
 
 extern void LogFlush(Logger* info_log);
 
@@ -972,14 +964,7 @@
 
 // The default info log level is InfoLogLevel::INFO_LEVEL.
 extern void Log(Logger* info_log, const char* format, ...)
-<<<<<<< HEAD
     ROCKSDB_PRINTF_FORMAT_ATTR(2, 3);
-=======
-#if defined(__GNUC__) || defined(__clang__)
-    __attribute__((__format__(__printf__, 2, 3)))
-#endif
-    ;
->>>>>>> 120bc471
 
 // a set of log functions with different log levels.
 extern void Header(Logger* info_log, const char* format, ...)
