// Copyright (c) 2011-present, Facebook, Inc.  All rights reserved.
//  This source code is licensed under both the GPLv2 (found in the
//  COPYING file in the root directory) and Apache 2.0 License
//  (found in the LICENSE.Apache file in the root directory).
// Copyright (c) 2011 The LevelDB Authors. All rights reserved.
// Use of this source code is governed by a BSD-style license that can be
// found in the LICENSE file. See the AUTHORS file for names of contributors.
//
// An Env is an interface used by the rocksdb implementation to access
// operating system functionality like the filesystem etc.  Callers
// may wish to provide a custom Env object when opening a database to
// get fine gain control; e.g., to rate limit file system operations.
//
// All Env implementations are safe for concurrent access from
// multiple threads without any external synchronization.

#pragma once

#include <stdint.h>
#include <cstdarg>
#include <functional>
#include <limits>
#include <memory>
#include <string>
#include <vector>
#include "rocksdb/status.h"
#include "rocksdb/thread_status.h"

#ifdef _WIN32
// Windows API macro interference
#undef DeleteFile
#undef GetCurrentTime
#endif

#if defined(__GNUC__) || defined(__clang__)
#define ROCKSDB_PRINTF_FORMAT_ATTR(format_param, dots_param) \
    __attribute__((__format__(__printf__, format_param, dots_param)))
#else
#define ROCKSDB_PRINTF_FORMAT_ATTR(format_param, dots_param)
#endif

namespace rocksdb {

class DynamicLibrary;
class FileLock;
class Logger;
class RandomAccessFile;
class SequentialFile;
class Slice;
class WritableFile;
class RandomRWFile;
class MemoryMappedFileBuffer;
class Directory;
struct DBOptions;
struct ImmutableDBOptions;
struct MutableDBOptions;
class RateLimiter;
class ThreadStatusUpdater;
struct ThreadStatus;

const size_t kDefaultPageSize = 4 * 1024;

// Options while opening a file to read/write
struct EnvOptions {
  // Construct with default Options
  EnvOptions();

  // Construct from Options
  explicit EnvOptions(const DBOptions& options);

  // If true, then use mmap to read data
  bool use_mmap_reads = false;

  // If true, then use mmap to write data
  bool use_mmap_writes = true;

  // If true, then use O_DIRECT for reading data
  bool use_direct_reads = false;

  // If true, then use O_DIRECT for writing data
  bool use_direct_writes = false;

  // If false, fallocate() calls are bypassed
  bool allow_fallocate = true;

  // If true, set the FD_CLOEXEC on open fd.
  bool set_fd_cloexec = true;

  // Allows OS to incrementally sync files to disk while they are being
  // written, in the background. Issue one request for every bytes_per_sync
  // written. 0 turns it off.
  // Default: 0
  uint64_t bytes_per_sync = 0;

  // When true, guarantees the file has at most `bytes_per_sync` bytes submitted
  // for writeback at any given time.
  //
  //  - If `sync_file_range` is supported it achieves this by waiting for any
  //    prior `sync_file_range`s to finish before proceeding. In this way,
  //    processing (compression, etc.) can proceed uninhibited in the gap
  //    between `sync_file_range`s, and we block only when I/O falls behind.
  //  - Otherwise the `WritableFile::Sync` method is used. Note this mechanism
  //    always blocks, thus preventing the interleaving of I/O and processing.
  //
  // Note: Enabling this option does not provide any additional persistence
  // guarantees, as it may use `sync_file_range`, which does not write out
  // metadata.
  //
  // Default: false
  bool strict_bytes_per_sync = false;

  // If true, we will preallocate the file with FALLOC_FL_KEEP_SIZE flag, which
  // means that file size won't change as part of preallocation.
  // If false, preallocation will also change the file size. This option will
  // improve the performance in workloads where you sync the data on every
  // write. By default, we set it to true for MANIFEST writes and false for
  // WAL writes
  bool fallocate_with_keep_size = true;

  // See DBOptions doc
  size_t compaction_readahead_size = 0;

  // See DBOptions doc
  size_t random_access_max_buffer_size = 0;

  // See DBOptions doc
  size_t writable_file_max_buffer_size = 1024 * 1024;

  // If not nullptr, write rate limiting is enabled for flush and compaction
  RateLimiter* rate_limiter = nullptr;
};

class Env {
 public:
  struct FileAttributes {
    // File name
    std::string name;

    // Size of file in bytes
    uint64_t size_bytes;
  };

  Env() : thread_status_updater_(nullptr) {}
  // No copying allowed
  Env(const Env&) = delete;
  void operator=(const Env&) = delete;

  virtual ~Env();

  static const char* Type() { return "Environment"; }

  // Loads the environment specified by the input value into the result
  static Status LoadEnv(const std::string& value, Env** result);

  // Return a default environment suitable for the current operating
  // system.  Sophisticated users may wish to provide their own Env
  // implementation instead of relying on this default environment.
  //
  // The result of Default() belongs to rocksdb and must never be deleted.
  static Env* Default();

  // Create a brand new sequentially-readable file with the specified name.
  // On success, stores a pointer to the new file in *result and returns OK.
  // On failure stores nullptr in *result and returns non-OK.  If the file does
  // not exist, returns a non-OK status.
  //
  // The returned file will only be accessed by one thread at a time.
  virtual Status NewSequentialFile(const std::string& fname,
                                   std::unique_ptr<SequentialFile>* result,
                                   const EnvOptions& options) = 0;

  // Create a brand new random access read-only file with the
  // specified name.  On success, stores a pointer to the new file in
  // *result and returns OK.  On failure stores nullptr in *result and
  // returns non-OK.  If the file does not exist, returns a non-OK
  // status.
  //
  // The returned file may be concurrently accessed by multiple threads.
  virtual Status NewRandomAccessFile(const std::string& fname,
                                     std::unique_ptr<RandomAccessFile>* result,
                                     const EnvOptions& options) = 0;
  // These values match Linux definition
  // https://git.kernel.org/pub/scm/linux/kernel/git/torvalds/linux.git/tree/include/uapi/linux/fcntl.h#n56
  enum WriteLifeTimeHint {
    WLTH_NOT_SET = 0,  // No hint information set
    WLTH_NONE,         // No hints about write life time
    WLTH_SHORT,        // Data written has a short life time
    WLTH_MEDIUM,       // Data written has a medium life time
    WLTH_LONG,         // Data written has a long life time
    WLTH_EXTREME,      // Data written has an extremely long life time
  };

  // Create an object that writes to a new file with the specified
  // name.  Deletes any existing file with the same name and creates a
  // new file.  On success, stores a pointer to the new file in
  // *result and returns OK.  On failure stores nullptr in *result and
  // returns non-OK.
  //
  // The returned file will only be accessed by one thread at a time.
  virtual Status NewWritableFile(const std::string& fname,
                                 std::unique_ptr<WritableFile>* result,
                                 const EnvOptions& options) = 0;

  // Create an object that writes to a new file with the specified
  // name.  Deletes any existing file with the same name and creates a
  // new file.  On success, stores a pointer to the new file in
  // *result and returns OK.  On failure stores nullptr in *result and
  // returns non-OK.
  //
  // The returned file will only be accessed by one thread at a time.
  virtual Status ReopenWritableFile(const std::string& /*fname*/,
                                    std::unique_ptr<WritableFile>* /*result*/,
                                    const EnvOptions& /*options*/) {
    return Status::NotSupported();
  }

  // Reuse an existing file by renaming it and opening it as writable.
  virtual Status ReuseWritableFile(const std::string& fname,
                                   const std::string& old_fname,
                                   std::unique_ptr<WritableFile>* result,
                                   const EnvOptions& options);

  // Open `fname` for random read and write, if file doesn't exist the file
  // will be created.  On success, stores a pointer to the new file in
  // *result and returns OK.  On failure returns non-OK.
  //
  // The returned file will only be accessed by one thread at a time.
  virtual Status NewRandomRWFile(const std::string& /*fname*/,
                                 std::unique_ptr<RandomRWFile>* /*result*/,
                                 const EnvOptions& /*options*/) {
    return Status::NotSupported("RandomRWFile is not implemented in this Env");
  }

  // Opens `fname` as a memory-mapped file for read and write (in-place updates
  // only, i.e., no appends). On success, stores a raw buffer covering the whole
  // file in `*result`. The file must exist prior to this call.
  virtual Status NewMemoryMappedFileBuffer(
      const std::string& /*fname*/,
      std::unique_ptr<MemoryMappedFileBuffer>* /*result*/) {
    return Status::NotSupported(
        "MemoryMappedFileBuffer is not implemented in this Env");
  }

  // Create an object that represents a directory. Will fail if directory
  // doesn't exist. If the directory exists, it will open the directory
  // and create a new Directory object.
  //
  // On success, stores a pointer to the new Directory in
  // *result and returns OK. On failure stores nullptr in *result and
  // returns non-OK.
  virtual Status NewDirectory(const std::string& name,
                              std::unique_ptr<Directory>* result) = 0;

  // Returns OK if the named file exists.
  //         NotFound if the named file does not exist,
  //                  the calling process does not have permission to determine
  //                  whether this file exists, or if the path is invalid.
  //         IOError if an IO Error was encountered
  virtual Status FileExists(const std::string& fname) = 0;

  // Store in *result the names of the children of the specified directory.
  // The names are relative to "dir".
  // Original contents of *results are dropped.
  // Returns OK if "dir" exists and "*result" contains its children.
  //         NotFound if "dir" does not exist, the calling process does not have
  //                  permission to access "dir", or if "dir" is invalid.
  //         IOError if an IO Error was encountered
  virtual Status GetChildren(const std::string& dir,
                             std::vector<std::string>* result) = 0;

  // Store in *result the attributes of the children of the specified directory.
  // In case the implementation lists the directory prior to iterating the files
  // and files are concurrently deleted, the deleted files will be omitted from
  // result.
  // The name attributes are relative to "dir".
  // Original contents of *results are dropped.
  // Returns OK if "dir" exists and "*result" contains its children.
  //         NotFound if "dir" does not exist, the calling process does not have
  //                  permission to access "dir", or if "dir" is invalid.
  //         IOError if an IO Error was encountered
  virtual Status GetChildrenFileAttributes(const std::string& dir,
                                           std::vector<FileAttributes>* result);

  // Delete the named file.
  virtual Status DeleteFile(const std::string& fname) = 0;

  // Truncate the named file to the specified size.
  virtual Status Truncate(const std::string& /*fname*/, size_t /*size*/) {
    return Status::NotSupported("Truncate is not supported for this Env");
  }

  // Create the specified directory. Returns error if directory exists.
  virtual Status CreateDir(const std::string& dirname) = 0;

  // Creates directory if missing. Return Ok if it exists, or successful in
  // Creating.
  virtual Status CreateDirIfMissing(const std::string& dirname) = 0;

  // Delete the specified directory.
  virtual Status DeleteDir(const std::string& dirname) = 0;

  // Store the size of fname in *file_size.
  virtual Status GetFileSize(const std::string& fname, uint64_t* file_size) = 0;

  // Store the last modification time of fname in *file_mtime.
  virtual Status GetFileModificationTime(const std::string& fname,
                                         uint64_t* file_mtime) = 0;
  // Rename file src to target.
  virtual Status RenameFile(const std::string& src,
                            const std::string& target) = 0;

  // Hard Link file src to target.
  virtual Status LinkFile(const std::string& /*src*/,
                          const std::string& /*target*/) {
    return Status::NotSupported("LinkFile is not supported for this Env");
  }

  virtual Status NumFileLinks(const std::string& /*fname*/,
                              uint64_t* /*count*/) {
    return Status::NotSupported(
        "Getting number of file links is not supported for this Env");
  }

  virtual Status AreFilesSame(const std::string& /*first*/,
                              const std::string& /*second*/, bool* /*res*/) {
    return Status::NotSupported("AreFilesSame is not supported for this Env");
  }

  // Lock the specified file.  Used to prevent concurrent access to
  // the same db by multiple processes.  On failure, stores nullptr in
  // *lock and returns non-OK.
  //
  // On success, stores a pointer to the object that represents the
  // acquired lock in *lock and returns OK.  The caller should call
  // UnlockFile(*lock) to release the lock.  If the process exits,
  // the lock will be automatically released.
  //
  // If somebody else already holds the lock, finishes immediately
  // with a failure.  I.e., this call does not wait for existing locks
  // to go away.
  //
  // May create the named file if it does not already exist.
  virtual Status LockFile(const std::string& fname, FileLock** lock) = 0;

  // Release the lock acquired by a previous successful call to LockFile.
  // REQUIRES: lock was returned by a successful LockFile() call
  // REQUIRES: lock has not already been unlocked.
  virtual Status UnlockFile(FileLock* lock) = 0;

  // Opens `lib_name` as a dynamic library.
  // If the 'search_path' is specified, breaks the path into its components
  // based on the appropriate platform separator (";" or ";") and looks for the
  // library in those directories.  If 'search path is not specified, uses the
  // default library path search mechanism (such as LD_LIBRARY_PATH). On
  // success, stores a dynamic library in `*result`.
  virtual Status LoadLibrary(const std::string& /*lib_name*/,
                             const std::string& /*search_path */,
                             std::shared_ptr<DynamicLibrary>* /*result*/) {
    return Status::NotSupported("LoadLibrary is not implemented in this Env");
  }

  // Priority for scheduling job in thread pool
  enum Priority { BOTTOM, LOW, HIGH, USER, TOTAL };

  static std::string PriorityToString(Priority priority);

  // Priority for requesting bytes in rate limiter scheduler
  enum IOPriority { IO_LOW = 0, IO_HIGH = 1, IO_TOTAL = 2 };

  // Arrange to run "(*function)(arg)" once in a background thread, in
  // the thread pool specified by pri. By default, jobs go to the 'LOW'
  // priority thread pool.

  // "function" may run in an unspecified thread.  Multiple functions
  // added to the same Env may run concurrently in different threads.
  // I.e., the caller may not assume that background work items are
  // serialized.
  // When the UnSchedule function is called, the unschedFunction
  // registered at the time of Schedule is invoked with arg as a parameter.
  virtual void Schedule(void (*function)(void* arg), void* arg,
                        Priority pri = LOW, void* tag = nullptr,
                        void (*unschedFunction)(void* arg) = nullptr) = 0;

  // Arrange to remove jobs for given arg from the queue_ if they are not
  // already scheduled. Caller is expected to have exclusive lock on arg.
  virtual int UnSchedule(void* /*arg*/, Priority /*pri*/) { return 0; }

  // Start a new thread, invoking "function(arg)" within the new thread.
  // When "function(arg)" returns, the thread will be destroyed.
  virtual void StartThread(void (*function)(void* arg), void* arg) = 0;

  // Wait for all threads started by StartThread to terminate.
  virtual void WaitForJoin() {}

  // Get thread pool queue length for specific thread pool.
  virtual unsigned int GetThreadPoolQueueLen(Priority /*pri*/ = LOW) const {
    return 0;
  }

  // *path is set to a temporary directory that can be used for testing. It may
  // or many not have just been created. The directory may or may not differ
  // between runs of the same process, but subsequent calls will return the
  // same directory.
  virtual Status GetTestDirectory(std::string* path) = 0;

  // Create and returns a default logger (an instance of EnvLogger) for storing
  // informational messages. Derived classes can overide to provide custom
  // logger.
  virtual Status NewLogger(const std::string& fname,
                           std::shared_ptr<Logger>* result);

  // Returns the number of micro-seconds since some fixed point in time.
  // It is often used as system time such as in GenericRateLimiter
  // and other places so a port needs to return system time in order to work.
  virtual uint64_t NowMicros() = 0;

  // Returns the number of nano-seconds since some fixed point in time. Only
  // useful for computing deltas of time in one run.
  // Default implementation simply relies on NowMicros.
  // In platform-specific implementations, NowNanos() should return time points
  // that are MONOTONIC.
  virtual uint64_t NowNanos() { return NowMicros() * 1000; }

  // 0 indicates not supported.
  virtual uint64_t NowCPUNanos() { return 0; }

  // Sleep/delay the thread for the prescribed number of micro-seconds.
  virtual void SleepForMicroseconds(int micros) = 0;

  // Get the current host name.
  virtual Status GetHostName(char* name, uint64_t len) = 0;

  // Get the number of seconds since the Epoch, 1970-01-01 00:00:00 (UTC).
  // Only overwrites *unix_time on success.
  virtual Status GetCurrentTime(int64_t* unix_time) = 0;

  // Get full directory name for this db.
  virtual Status GetAbsolutePath(const std::string& db_path,
                                 std::string* output_path) = 0;

  // The number of background worker threads of a specific thread pool
  // for this environment. 'LOW' is the default pool.
  // default number: 1
  virtual void SetBackgroundThreads(int number, Priority pri = LOW) = 0;
  virtual int GetBackgroundThreads(Priority pri = LOW) = 0;

  virtual Status SetAllowNonOwnerAccess(bool /*allow_non_owner_access*/) {
    return Status::NotSupported("Not supported.");
  }

  // Enlarge number of background worker threads of a specific thread pool
  // for this environment if it is smaller than specified. 'LOW' is the default
  // pool.
  virtual void IncBackgroundThreadsIfNeeded(int number, Priority pri) = 0;

  // Lower IO priority for threads from the specified pool.
  virtual void LowerThreadPoolIOPriority(Priority /*pool*/ = LOW) {}

  // Lower CPU priority for threads from the specified pool.
  virtual void LowerThreadPoolCPUPriority(Priority /*pool*/ = LOW) {}

  // Converts seconds-since-Jan-01-1970 to a printable string
  virtual std::string TimeToString(uint64_t time) = 0;

  // Generates a unique id that can be used to identify a db
  virtual std::string GenerateUniqueId();

  // OptimizeForLogWrite will create a new EnvOptions object that is a copy of
  // the EnvOptions in the parameters, but is optimized for reading log files.
  virtual EnvOptions OptimizeForLogRead(const EnvOptions& env_options) const;

  // OptimizeForManifestRead will create a new EnvOptions object that is a copy
  // of the EnvOptions in the parameters, but is optimized for reading manifest
  // files.
  virtual EnvOptions OptimizeForManifestRead(
      const EnvOptions& env_options) const;

  // OptimizeForLogWrite will create a new EnvOptions object that is a copy of
  // the EnvOptions in the parameters, but is optimized for writing log files.
  // Default implementation returns the copy of the same object.
  virtual EnvOptions OptimizeForLogWrite(const EnvOptions& env_options,
                                         const DBOptions& db_options) const;
  // OptimizeForManifestWrite will create a new EnvOptions object that is a copy
  // of the EnvOptions in the parameters, but is optimized for writing manifest
  // files. Default implementation returns the copy of the same object.
  virtual EnvOptions OptimizeForManifestWrite(
      const EnvOptions& env_options) const;

  // OptimizeForCompactionTableWrite will create a new EnvOptions object that is
  // a copy of the EnvOptions in the parameters, but is optimized for writing
  // table files.
  virtual EnvOptions OptimizeForCompactionTableWrite(
      const EnvOptions& env_options,
      const ImmutableDBOptions& immutable_ops) const;

  // OptimizeForCompactionTableWrite will create a new EnvOptions object that
  // is a copy of the EnvOptions in the parameters, but is optimized for reading
  // table files.
  virtual EnvOptions OptimizeForCompactionTableRead(
      const EnvOptions& env_options,
      const ImmutableDBOptions& db_options) const;

  // Returns the status of all threads that belong to the current Env.
  virtual Status GetThreadList(std::vector<ThreadStatus>* /*thread_list*/) {
    return Status::NotSupported("Not supported.");
  }

  // Returns the pointer to ThreadStatusUpdater.  This function will be
  // used in RocksDB internally to update thread status and supports
  // GetThreadList().
  virtual ThreadStatusUpdater* GetThreadStatusUpdater() const {
    return thread_status_updater_;
  }

  // Returns the ID of the current thread.
  virtual uint64_t GetThreadID() const;

// This seems to clash with a macro on Windows, so #undef it here
#undef GetFreeSpace

  // Get the amount of free disk space
  virtual Status GetFreeSpace(const std::string& /*path*/,
                              uint64_t* /*diskfree*/) {
    return Status::NotSupported();
  }

  // If you're adding methods here, remember to add them to EnvWrapper too.

 protected:
  // The pointer to an internal structure that will update the
  // status of each thread.
  ThreadStatusUpdater* thread_status_updater_;
};

// The factory function to construct a ThreadStatusUpdater.  Any Env
// that supports GetThreadList() feature should call this function in its
// constructor to initialize thread_status_updater_.
ThreadStatusUpdater* CreateThreadStatusUpdater();

// A file abstraction for reading sequentially through a file
class SequentialFile {
 public:
  SequentialFile() {}
  virtual ~SequentialFile();

  // Read up to "n" bytes from the file.  "scratch[0..n-1]" may be
  // written by this routine.  Sets "*result" to the data that was
  // read (including if fewer than "n" bytes were successfully read).
  // May set "*result" to point at data in "scratch[0..n-1]", so
  // "scratch[0..n-1]" must be live when "*result" is used.
  // If an error was encountered, returns a non-OK status.
  //
  // REQUIRES: External synchronization
  virtual Status Read(size_t n, Slice* result, char* scratch) = 0;

  // Skip "n" bytes from the file. This is guaranteed to be no
  // slower that reading the same data, but may be faster.
  //
  // If end of file is reached, skipping will stop at the end of the
  // file, and Skip will return OK.
  //
  // REQUIRES: External synchronization
  virtual Status Skip(uint64_t n) = 0;

  // Indicates the upper layers if the current SequentialFile implementation
  // uses direct IO.
  virtual bool use_direct_io() const { return false; }

  // Use the returned alignment value to allocate
  // aligned buffer for Direct I/O
  virtual size_t GetRequiredBufferAlignment() const { return kDefaultPageSize; }

  // Remove any kind of caching of data from the offset to offset+length
  // of this file. If the length is 0, then it refers to the end of file.
  // If the system is not caching the file contents, then this is a noop.
  virtual Status InvalidateCache(size_t /*offset*/, size_t /*length*/) {
    return Status::NotSupported("InvalidateCache not supported.");
  }

  // Positioned Read for direct I/O
  // If Direct I/O enabled, offset, n, and scratch should be properly aligned
  virtual Status PositionedRead(uint64_t /*offset*/, size_t /*n*/,
                                Slice* /*result*/, char* /*scratch*/) {
    return Status::NotSupported();
  }

  // If you're adding methods here, remember to add them to
  // SequentialFileWrapper too.
};

// A read IO request structure for use in MultiRead
struct ReadRequest {
  // File offset in bytes
  uint64_t offset;

  // Length to read in bytes
  size_t len;

  // A buffer that MultiRead()  can optionally place data in. It can
  // ignore this and allocate its own buffer
  char* scratch;

  // Output parameter set by MultiRead() to point to the data buffer, and
  // the number of valid bytes
  Slice result;

  // Status of read
  Status status;
};

// A file abstraction for randomly reading the contents of a file.
class RandomAccessFile {
 public:
  RandomAccessFile() {}
  virtual ~RandomAccessFile();

  // Read up to "n" bytes from the file starting at "offset".
  // "scratch[0..n-1]" may be written by this routine.  Sets "*result"
  // to the data that was read (including if fewer than "n" bytes were
  // successfully read).  May set "*result" to point at data in
  // "scratch[0..n-1]", so "scratch[0..n-1]" must be live when
  // "*result" is used.  If an error was encountered, returns a non-OK
  // status.
  //
  // Safe for concurrent use by multiple threads.
  // If Direct I/O enabled, offset, n, and scratch should be aligned properly.
  virtual Status Read(uint64_t offset, size_t n, Slice* result,
                      char* scratch) const = 0;

  // Readahead the file starting from offset by n bytes for caching.
  virtual Status Prefetch(uint64_t /*offset*/, size_t /*n*/) {
    return Status::OK();
  }

  // Read a bunch of blocks as described by reqs. The blocks can
  // optionally be read in parallel. This is a synchronous call, i.e it
  // should return after all reads have completed. The reads will be
  // non-overlapping. If the function return Status is not ok, status of
  // individual requests will be ignored and return status will be assumed
  // for all read requests. The function return status is only meant for any
  // any errors that occur before even processing specific read requests
  virtual Status MultiRead(ReadRequest* reqs, size_t num_reqs) {
    assert(reqs != nullptr);
    for (size_t i = 0; i < num_reqs; ++i) {
      ReadRequest& req = reqs[i];
      req.status = Read(req.offset, req.len, &req.result, req.scratch);
    }
    return Status::OK();
  }

  // Tries to get an unique ID for this file that will be the same each time
  // the file is opened (and will stay the same while the file is open).
  // Furthermore, it tries to make this ID at most "max_size" bytes. If such an
  // ID can be created this function returns the length of the ID and places it
  // in "id"; otherwise, this function returns 0, in which case "id"
  // may not have been modified.
  //
  // This function guarantees, for IDs from a given environment, two unique ids
  // cannot be made equal to each other by adding arbitrary bytes to one of
  // them. That is, no unique ID is the prefix of another.
  //
  // This function guarantees that the returned ID will not be interpretable as
  // a single varint.
  //
  // Note: these IDs are only valid for the duration of the process.
  virtual size_t GetUniqueId(char* /*id*/, size_t /*max_size*/) const {
    return 0;  // Default implementation to prevent issues with backwards
               // compatibility.
  };

  enum AccessPattern { NORMAL, RANDOM, SEQUENTIAL, WILLNEED, DONTNEED };

  virtual void Hint(AccessPattern /*pattern*/) {}

  // Indicates the upper layers if the current RandomAccessFile implementation
  // uses direct IO.
  virtual bool use_direct_io() const { return false; }

  // Use the returned alignment value to allocate
  // aligned buffer for Direct I/O
  virtual size_t GetRequiredBufferAlignment() const { return kDefaultPageSize; }

  // Remove any kind of caching of data from the offset to offset+length
  // of this file. If the length is 0, then it refers to the end of file.
  // If the system is not caching the file contents, then this is a noop.
  virtual Status InvalidateCache(size_t /*offset*/, size_t /*length*/) {
    return Status::NotSupported("InvalidateCache not supported.");
  }

  // If you're adding methods here, remember to add them to
  // RandomAccessFileWrapper too.
};

// A file abstraction for sequential writing.  The implementation
// must provide buffering since callers may append small fragments
// at a time to the file.
class WritableFile {
 public:
  WritableFile()
<<<<<<< HEAD
    : last_preallocated_block_(0),
      preallocation_block_size_(0),
      io_priority_(Env::IO_TOTAL),
      write_hint_(Env::WLTH_NOT_SET) {
  }
  // No copying allowed
  WritableFile(const WritableFile&) = delete;
  void operator=(const WritableFile&) = delete;
=======
      : last_preallocated_block_(0),
        preallocation_block_size_(0),
        io_priority_(Env::IO_TOTAL),
        write_hint_(Env::WLTH_NOT_SET),
        strict_bytes_per_sync_(false) {}

  explicit WritableFile(const EnvOptions& options)
      : last_preallocated_block_(0),
        preallocation_block_size_(0),
        io_priority_(Env::IO_TOTAL),
        write_hint_(Env::WLTH_NOT_SET),
        strict_bytes_per_sync_(options.strict_bytes_per_sync) {}
>>>>>>> 699e1b5e

  virtual ~WritableFile();

  // Append data to the end of the file
  // Note: A WriteabelFile object must support either Append or
  // PositionedAppend, so the users cannot mix the two.
  virtual Status Append(const Slice& data) = 0;

  // PositionedAppend data to the specified offset. The new EOF after append
  // must be larger than the previous EOF. This is to be used when writes are
  // not backed by OS buffers and hence has to always start from the start of
  // the sector. The implementation thus needs to also rewrite the last
  // partial sector.
  // Note: PositionAppend does not guarantee moving the file offset after the
  // write. A WritableFile object must support either Append or
  // PositionedAppend, so the users cannot mix the two.
  //
  // PositionedAppend() can only happen on the page/sector boundaries. For that
  // reason, if the last write was an incomplete sector we still need to rewind
  // back to the nearest sector/page and rewrite the portion of it with whatever
  // we need to add. We need to keep where we stop writing.
  //
  // PositionedAppend() can only write whole sectors. For that reason we have to
  // pad with zeros for the last write and trim the file when closing according
  // to the position we keep in the previous step.
  //
  // PositionedAppend() requires aligned buffer to be passed in. The alignment
  // required is queried via GetRequiredBufferAlignment()
  virtual Status PositionedAppend(const Slice& /* data */,
                                  uint64_t /* offset */) {
    return Status::NotSupported();
  }

  // Truncate is necessary to trim the file to the correct size
  // before closing. It is not always possible to keep track of the file
  // size due to whole pages writes. The behavior is undefined if called
  // with other writes to follow.
  virtual Status Truncate(uint64_t /*size*/) { return Status::OK(); }
  virtual Status Close() = 0;
  virtual Status Flush() = 0;
  virtual Status Sync() = 0;  // sync data

  /*
   * Sync data and/or metadata as well.
   * By default, sync only data.
   * Override this method for environments where we need to sync
   * metadata as well.
   */
  virtual Status Fsync() { return Sync(); }

  // true if Sync() and Fsync() are safe to call concurrently with Append()
  // and Flush().
  virtual bool IsSyncThreadSafe() const { return false; }

  // Indicates the upper layers if the current WritableFile implementation
  // uses direct IO.
  virtual bool use_direct_io() const { return false; }

  // Use the returned alignment value to allocate
  // aligned buffer for Direct I/O
  virtual size_t GetRequiredBufferAlignment() const { return kDefaultPageSize; }
  /*
   * Change the priority in rate limiter if rate limiting is enabled.
   * If rate limiting is not enabled, this call has no effect.
   */
  virtual void SetIOPriority(Env::IOPriority pri) { io_priority_ = pri; }

  virtual Env::IOPriority GetIOPriority() { return io_priority_; }

  virtual void SetWriteLifeTimeHint(Env::WriteLifeTimeHint hint) {
    write_hint_ = hint;
  }

  virtual Env::WriteLifeTimeHint GetWriteLifeTimeHint() { return write_hint_; }
  /*
   * Get the size of valid data in the file.
   */
  virtual uint64_t GetFileSize() { return 0; }

  /*
   * Get and set the default pre-allocation block size for writes to
   * this file.  If non-zero, then Allocate will be used to extend the
   * underlying storage of a file (generally via fallocate) if the Env
   * instance supports it.
   */
  virtual void SetPreallocationBlockSize(size_t size) {
    preallocation_block_size_ = size;
  }

  virtual void GetPreallocationStatus(size_t* block_size,
                                      size_t* last_allocated_block) {
    *last_allocated_block = last_preallocated_block_;
    *block_size = preallocation_block_size_;
  }

  // For documentation, refer to RandomAccessFile::GetUniqueId()
  virtual size_t GetUniqueId(char* /*id*/, size_t /*max_size*/) const {
    return 0;  // Default implementation to prevent issues with backwards
  }

  // Remove any kind of caching of data from the offset to offset+length
  // of this file. If the length is 0, then it refers to the end of file.
  // If the system is not caching the file contents, then this is a noop.
  // This call has no effect on dirty pages in the cache.
  virtual Status InvalidateCache(size_t /*offset*/, size_t /*length*/) {
    return Status::NotSupported("InvalidateCache not supported.");
  }

  // Sync a file range with disk.
  // offset is the starting byte of the file range to be synchronized.
  // nbytes specifies the length of the range to be synchronized.
  // This asks the OS to initiate flushing the cached data to disk,
  // without waiting for completion.
  // Default implementation does nothing.
  virtual Status RangeSync(uint64_t /*offset*/, uint64_t /*nbytes*/) {
    if (strict_bytes_per_sync_) {
      return Sync();
    }
    return Status::OK();
  }

  // PrepareWrite performs any necessary preparation for a write
  // before the write actually occurs.  This allows for pre-allocation
  // of space on devices where it can result in less file
  // fragmentation and/or less waste from over-zealous filesystem
  // pre-allocation.
  virtual void PrepareWrite(size_t offset, size_t len) {
    if (preallocation_block_size_ == 0) {
      return;
    }
    // If this write would cross one or more preallocation blocks,
    // determine what the last preallocation block necessary to
    // cover this write would be and Allocate to that point.
    const auto block_size = preallocation_block_size_;
    size_t new_last_preallocated_block =
        (offset + len + block_size - 1) / block_size;
    if (new_last_preallocated_block > last_preallocated_block_) {
      size_t num_spanned_blocks =
          new_last_preallocated_block - last_preallocated_block_;
      Allocate(block_size * last_preallocated_block_,
               block_size * num_spanned_blocks);
      last_preallocated_block_ = new_last_preallocated_block;
    }
  }

  // Pre-allocates space for a file.
  virtual Status Allocate(uint64_t /*offset*/, uint64_t /*len*/) {
    return Status::OK();
  }

  // If you're adding methods here, remember to add them to
  // WritableFileWrapper too.

 protected:
  size_t preallocation_block_size() { return preallocation_block_size_; }

 private:
  size_t last_preallocated_block_;
  size_t preallocation_block_size_;

 protected:
  Env::IOPriority io_priority_;
  Env::WriteLifeTimeHint write_hint_;
  const bool strict_bytes_per_sync_;
};

// A file abstraction for random reading and writing.
class RandomRWFile {
 public:
  RandomRWFile() {}
  // No copying allowed
  RandomRWFile(const RandomRWFile&) = delete;
  RandomRWFile& operator=(const RandomRWFile&) = delete;

  virtual ~RandomRWFile() {}

  // Indicates if the class makes use of direct I/O
  // If false you must pass aligned buffer to Write()
  virtual bool use_direct_io() const { return false; }

  // Use the returned alignment value to allocate
  // aligned buffer for Direct I/O
  virtual size_t GetRequiredBufferAlignment() const { return kDefaultPageSize; }

  // Write bytes in `data` at  offset `offset`, Returns Status::OK() on success.
  // Pass aligned buffer when use_direct_io() returns true.
  virtual Status Write(uint64_t offset, const Slice& data) = 0;

  // Read up to `n` bytes starting from offset `offset` and store them in
  // result, provided `scratch` size should be at least `n`.
  // Returns Status::OK() on success.
  virtual Status Read(uint64_t offset, size_t n, Slice* result,
                      char* scratch) const = 0;

  virtual Status Flush() = 0;

  virtual Status Sync() = 0;

  virtual Status Fsync() { return Sync(); }

  virtual Status Close() = 0;
<<<<<<< HEAD
=======

  // If you're adding methods here, remember to add them to
  // RandomRWFileWrapper too.

  // No copying allowed
  RandomRWFile(const RandomRWFile&) = delete;
  RandomRWFile& operator=(const RandomRWFile&) = delete;
>>>>>>> 699e1b5e
};

// MemoryMappedFileBuffer object represents a memory-mapped file's raw buffer.
// Subclasses should release the mapping upon destruction.
class MemoryMappedFileBuffer {
 public:
  MemoryMappedFileBuffer(void* _base, size_t _length)
      : base_(_base), length_(_length) {}

  virtual ~MemoryMappedFileBuffer() = 0;

  // We do not want to unmap this twice. We can make this class
  // movable if desired, however, since
  MemoryMappedFileBuffer(const MemoryMappedFileBuffer&) = delete;
  MemoryMappedFileBuffer& operator=(const MemoryMappedFileBuffer&) = delete;

  void* GetBase() const { return base_; }
  size_t GetLen() const { return length_; }

 protected:
  void* base_;
  const size_t length_;
};

// Directory object represents collection of files and implements
// filesystem operations that can be executed on directories.
class Directory {
 public:
  virtual ~Directory() {}
  // Fsync directory. Can be called concurrently from multiple threads.
  virtual Status Fsync() = 0;

  virtual size_t GetUniqueId(char* /*id*/, size_t /*max_size*/) const {
    return 0;
  }

  // If you're adding methods here, remember to add them to
  // DirectoryWrapper too.
};

enum InfoLogLevel : unsigned char {
  DEBUG_LEVEL = 0,
  INFO_LEVEL,
  WARN_LEVEL,
  ERROR_LEVEL,
  FATAL_LEVEL,
  HEADER_LEVEL,
  NUM_INFO_LOG_LEVELS,
};

// An interface for writing log messages.
class Logger {
 public:
  size_t kDoNotSupportGetLogFileSize = (std::numeric_limits<size_t>::max)();

  explicit Logger(const InfoLogLevel log_level = InfoLogLevel::INFO_LEVEL)
      : closed_(false), log_level_(log_level) {}
  // No copying allowed
  Logger(const Logger&) = delete;
  void operator=(const Logger&) = delete;

  virtual ~Logger();

  // Close the log file. Must be called before destructor. If the return
  // status is NotSupported(), it means the implementation does cleanup in
  // the destructor
  virtual Status Close();

  // Write a header to the log file with the specified format
  // It is recommended that you log all header information at the start of the
  // application. But it is not enforced.
  virtual void LogHeader(const char* format, va_list ap) {
    // Default implementation does a simple INFO level log write.
    // Please override as per the logger class requirement.
    Logv(format, ap);
  }

  // Write an entry to the log file with the specified format.
  virtual void Logv(const char* format, va_list ap) = 0;

  // Write an entry to the log file with the specified log level
  // and format.  Any log with level under the internal log level
  // of *this (see @SetInfoLogLevel and @GetInfoLogLevel) will not be
  // printed.
  virtual void Logv(const InfoLogLevel log_level, const char* format,
                    va_list ap);

  virtual size_t GetLogFileSize() const { return kDoNotSupportGetLogFileSize; }
  // Flush to the OS buffers
  virtual void Flush() {}
  virtual InfoLogLevel GetInfoLogLevel() const { return log_level_; }
  virtual void SetInfoLogLevel(const InfoLogLevel log_level) {
    log_level_ = log_level;
  }

  // If you're adding methods here, remember to add them to LoggerWrapper too.

 protected:
  virtual Status CloseImpl();
  bool closed_;

 private:
  InfoLogLevel log_level_;
};

// Identifies a locked file.
class FileLock {
 public:
<<<<<<< HEAD
  FileLock() { }
=======
  FileLock() {}
  virtual ~FileLock();

 private:
>>>>>>> 699e1b5e
  // No copying allowed
  FileLock(const FileLock&) = delete;
  void operator=(const FileLock&) = delete;

  virtual ~FileLock();
};

class DynamicLibrary {
 public:
  virtual ~DynamicLibrary() {}

  // Returns the name of the dynamic library.
  virtual const char* Name() const = 0;

  // Loads the symbol for sym_name from the library and updates the input
  // function. Returns the loaded symbol.
  template <typename T>
  Status LoadFunction(const std::string& sym_name, std::function<T>* function) {
    assert(nullptr != function);
    void* ptr = nullptr;
    Status s = LoadSymbol(sym_name, &ptr);
    *function = reinterpret_cast<T*>(ptr);
    return s;
  }
  // Loads and returns the symbol for sym_name from the library.
  virtual Status LoadSymbol(const std::string& sym_name, void** func) = 0;
};

extern void LogFlush(const std::shared_ptr<Logger>& info_log);

extern void Log(const InfoLogLevel log_level,
                const std::shared_ptr<Logger>& info_log, const char* format,
                ...) ROCKSDB_PRINTF_FORMAT_ATTR(3, 4);

// a set of log functions with different log levels.
extern void Header(const std::shared_ptr<Logger>& info_log, const char* format,
                   ...) ROCKSDB_PRINTF_FORMAT_ATTR(2, 3);
extern void Debug(const std::shared_ptr<Logger>& info_log, const char* format,
                  ...) ROCKSDB_PRINTF_FORMAT_ATTR(2, 3);
extern void Info(const std::shared_ptr<Logger>& info_log, const char* format,
                 ...) ROCKSDB_PRINTF_FORMAT_ATTR(2, 3);
extern void Warn(const std::shared_ptr<Logger>& info_log, const char* format,
                 ...) ROCKSDB_PRINTF_FORMAT_ATTR(2, 3);
extern void Error(const std::shared_ptr<Logger>& info_log, const char* format,
                  ...) ROCKSDB_PRINTF_FORMAT_ATTR(2, 3);
extern void Fatal(const std::shared_ptr<Logger>& info_log, const char* format,
                  ...) ROCKSDB_PRINTF_FORMAT_ATTR(2, 3);

// Log the specified data to *info_log if info_log is non-nullptr.
// The default info log level is InfoLogLevel::INFO_LEVEL.
extern void Log(const std::shared_ptr<Logger>& info_log, const char* format,
                ...) ROCKSDB_PRINTF_FORMAT_ATTR(2, 3);

extern void LogFlush(Logger* info_log);

extern void Log(const InfoLogLevel log_level, Logger* info_log,
                const char* format, ...) ROCKSDB_PRINTF_FORMAT_ATTR(3, 4);

// The default info log level is InfoLogLevel::INFO_LEVEL.
extern void Log(Logger* info_log, const char* format, ...)
    ROCKSDB_PRINTF_FORMAT_ATTR(2, 3);

// a set of log functions with different log levels.
extern void Header(Logger* info_log, const char* format, ...)
    ROCKSDB_PRINTF_FORMAT_ATTR(2, 3);
extern void Debug(Logger* info_log, const char* format, ...)
    ROCKSDB_PRINTF_FORMAT_ATTR(2, 3);
extern void Info(Logger* info_log, const char* format, ...)
    ROCKSDB_PRINTF_FORMAT_ATTR(2, 3);
extern void Warn(Logger* info_log, const char* format, ...)
    ROCKSDB_PRINTF_FORMAT_ATTR(2, 3);
extern void Error(Logger* info_log, const char* format, ...)
    ROCKSDB_PRINTF_FORMAT_ATTR(2, 3);
extern void Fatal(Logger* info_log, const char* format, ...)
    ROCKSDB_PRINTF_FORMAT_ATTR(2, 3);

// A utility routine: write "data" to the named file.
extern Status WriteStringToFile(Env* env, const Slice& data,
                                const std::string& fname,
                                bool should_sync = false);

// A utility routine: read contents of named file into *data
extern Status ReadFileToString(Env* env, const std::string& fname,
                               std::string* data);

// Below are helpers for wrapping most of the classes in this file.
// They forward all calls to another instance of the class.
// Useful when wrapping the default implementations.
// Typical usage is to inherit your wrapper from *Wrapper, e.g.:
//
// class MySequentialFileWrapper : public rocksdb::SequentialFileWrapper {
//  public:
//   MySequentialFileWrapper(rocksdb::SequentialFile* target):
//     rocksdb::SequentialFileWrapper(target) {}
//   Status Read(size_t n, Slice* result, char* scratch) override {
//     cout << "Doing a read of size " << n << "!" << endl;
//     return rocksdb::SequentialFileWrapper::Read(n, result, scratch);
//   }
//   // All other methods are forwarded to target_ automatically.
// };
//
// This is often more convenient than inheriting the class directly because
// (a) Don't have to override and forward all methods - the Wrapper will
//     forward everything you're not explicitly overriding.
// (b) Don't need to update the wrapper when more methods are added to the
//     rocksdb class. Unless you actually want to override the behavior.
//     (And unless rocksdb people forgot to update the *Wrapper class.)

// An implementation of Env that forwards all calls to another Env.
// May be useful to clients who wish to override just part of the
// functionality of another Env.
class EnvWrapper : public Env {
 public:
  // Initialize an EnvWrapper that delegates all calls to *t
  explicit EnvWrapper(Env* t) : target_(t) {}
  ~EnvWrapper() override;

  // Return the target to which this Env forwards all calls
  Env* target() const { return target_; }

  // The following text is boilerplate that forwards all methods to target()
  Status NewSequentialFile(const std::string& f,
                           std::unique_ptr<SequentialFile>* r,
                           const EnvOptions& options) override {
    return target_->NewSequentialFile(f, r, options);
  }
  Status NewRandomAccessFile(const std::string& f,
                             std::unique_ptr<RandomAccessFile>* r,
                             const EnvOptions& options) override {
    return target_->NewRandomAccessFile(f, r, options);
  }
  Status NewWritableFile(const std::string& f, std::unique_ptr<WritableFile>* r,
                         const EnvOptions& options) override {
    return target_->NewWritableFile(f, r, options);
  }
  Status ReopenWritableFile(const std::string& fname,
                            std::unique_ptr<WritableFile>* result,
                            const EnvOptions& options) override {
    return target_->ReopenWritableFile(fname, result, options);
  }
  Status ReuseWritableFile(const std::string& fname,
                           const std::string& old_fname,
                           std::unique_ptr<WritableFile>* r,
                           const EnvOptions& options) override {
    return target_->ReuseWritableFile(fname, old_fname, r, options);
  }
  Status NewRandomRWFile(const std::string& fname,
                         std::unique_ptr<RandomRWFile>* result,
                         const EnvOptions& options) override {
    return target_->NewRandomRWFile(fname, result, options);
  }
  Status NewMemoryMappedFileBuffer(
      const std::string& fname,
      std::unique_ptr<MemoryMappedFileBuffer>* result) override {
    return target_->NewMemoryMappedFileBuffer(fname, result);
  }
  Status NewDirectory(const std::string& name,
                      std::unique_ptr<Directory>* result) override {
    return target_->NewDirectory(name, result);
  }
  Status FileExists(const std::string& f) override {
    return target_->FileExists(f);
  }
  Status GetChildren(const std::string& dir,
                     std::vector<std::string>* r) override {
    return target_->GetChildren(dir, r);
  }
  Status GetChildrenFileAttributes(
      const std::string& dir, std::vector<FileAttributes>* result) override {
    return target_->GetChildrenFileAttributes(dir, result);
  }
  Status DeleteFile(const std::string& f) override {
    return target_->DeleteFile(f);
  }
  Status Truncate(const std::string& fname, size_t size) override {
    return target_->Truncate(fname, size);
  }
  Status CreateDir(const std::string& d) override {
    return target_->CreateDir(d);
  }
  Status CreateDirIfMissing(const std::string& d) override {
    return target_->CreateDirIfMissing(d);
  }
  Status DeleteDir(const std::string& d) override {
    return target_->DeleteDir(d);
  }
  Status GetFileSize(const std::string& f, uint64_t* s) override {
    return target_->GetFileSize(f, s);
  }

  Status GetFileModificationTime(const std::string& fname,
                                 uint64_t* file_mtime) override {
    return target_->GetFileModificationTime(fname, file_mtime);
  }

  Status RenameFile(const std::string& s, const std::string& t) override {
    return target_->RenameFile(s, t);
  }

  Status LinkFile(const std::string& s, const std::string& t) override {
    return target_->LinkFile(s, t);
  }

  Status NumFileLinks(const std::string& fname, uint64_t* count) override {
    return target_->NumFileLinks(fname, count);
  }

  Status AreFilesSame(const std::string& first, const std::string& second,
                      bool* res) override {
    return target_->AreFilesSame(first, second, res);
  }

  Status LockFile(const std::string& f, FileLock** l) override {
    return target_->LockFile(f, l);
  }

  Status UnlockFile(FileLock* l) override { return target_->UnlockFile(l); }

  Status LoadLibrary(const std::string& lib_name,
                     const std::string& search_path,
                     std::shared_ptr<DynamicLibrary>* result) override {
    return target_->LoadLibrary(lib_name, search_path, result);
  }

  void Schedule(void (*f)(void* arg), void* a, Priority pri,
                void* tag = nullptr, void (*u)(void* arg) = nullptr) override {
    return target_->Schedule(f, a, pri, tag, u);
  }

  int UnSchedule(void* tag, Priority pri) override {
    return target_->UnSchedule(tag, pri);
  }

  void StartThread(void (*f)(void*), void* a) override {
    return target_->StartThread(f, a);
  }
  void WaitForJoin() override { return target_->WaitForJoin(); }
  unsigned int GetThreadPoolQueueLen(Priority pri = LOW) const override {
    return target_->GetThreadPoolQueueLen(pri);
  }
  Status GetTestDirectory(std::string* path) override {
    return target_->GetTestDirectory(path);
  }
  Status NewLogger(const std::string& fname,
                   std::shared_ptr<Logger>* result) override {
    return target_->NewLogger(fname, result);
  }
  uint64_t NowMicros() override { return target_->NowMicros(); }
  uint64_t NowNanos() override { return target_->NowNanos(); }
  uint64_t NowCPUNanos() override { return target_->NowCPUNanos(); }

  void SleepForMicroseconds(int micros) override {
    target_->SleepForMicroseconds(micros);
  }
  Status GetHostName(char* name, uint64_t len) override {
    return target_->GetHostName(name, len);
  }
  Status GetCurrentTime(int64_t* unix_time) override {
    return target_->GetCurrentTime(unix_time);
  }
  Status GetAbsolutePath(const std::string& db_path,
                         std::string* output_path) override {
    return target_->GetAbsolutePath(db_path, output_path);
  }
  void SetBackgroundThreads(int num, Priority pri) override {
    return target_->SetBackgroundThreads(num, pri);
  }
  int GetBackgroundThreads(Priority pri) override {
    return target_->GetBackgroundThreads(pri);
  }

  Status SetAllowNonOwnerAccess(bool allow_non_owner_access) override {
    return target_->SetAllowNonOwnerAccess(allow_non_owner_access);
  }

  void IncBackgroundThreadsIfNeeded(int num, Priority pri) override {
    return target_->IncBackgroundThreadsIfNeeded(num, pri);
  }

  void LowerThreadPoolIOPriority(Priority pool = LOW) override {
    target_->LowerThreadPoolIOPriority(pool);
  }

  void LowerThreadPoolCPUPriority(Priority pool = LOW) override {
    target_->LowerThreadPoolCPUPriority(pool);
  }

  std::string TimeToString(uint64_t time) override {
    return target_->TimeToString(time);
  }

  Status GetThreadList(std::vector<ThreadStatus>* thread_list) override {
    return target_->GetThreadList(thread_list);
  }

  ThreadStatusUpdater* GetThreadStatusUpdater() const override {
    return target_->GetThreadStatusUpdater();
  }

  uint64_t GetThreadID() const override { return target_->GetThreadID(); }

  std::string GenerateUniqueId() override {
    return target_->GenerateUniqueId();
  }

  EnvOptions OptimizeForLogRead(const EnvOptions& env_options) const override {
    return target_->OptimizeForLogRead(env_options);
  }
  EnvOptions OptimizeForManifestRead(
      const EnvOptions& env_options) const override {
    return target_->OptimizeForManifestRead(env_options);
  }
  EnvOptions OptimizeForLogWrite(const EnvOptions& env_options,
                                 const DBOptions& db_options) const override {
    return target_->OptimizeForLogWrite(env_options, db_options);
  }
  EnvOptions OptimizeForManifestWrite(
      const EnvOptions& env_options) const override {
    return target_->OptimizeForManifestWrite(env_options);
  }
  EnvOptions OptimizeForCompactionTableWrite(
      const EnvOptions& env_options,
      const ImmutableDBOptions& immutable_ops) const override {
    return target_->OptimizeForCompactionTableWrite(env_options, immutable_ops);
  }
  EnvOptions OptimizeForCompactionTableRead(
      const EnvOptions& env_options,
      const ImmutableDBOptions& db_options) const override {
    return target_->OptimizeForCompactionTableRead(env_options, db_options);
  }
  Status GetFreeSpace(const std::string& path, uint64_t* diskfree) override {
    return target_->GetFreeSpace(path, diskfree);
  }

 private:
  Env* target_;
};

class SequentialFileWrapper : public SequentialFile {
 public:
  explicit SequentialFileWrapper(SequentialFile* target) : target_(target) {}

  Status Read(size_t n, Slice* result, char* scratch) override {
    return target_->Read(n, result, scratch);
  }
  Status Skip(uint64_t n) override { return target_->Skip(n); }
  bool use_direct_io() const override { return target_->use_direct_io(); }
  size_t GetRequiredBufferAlignment() const override {
    return target_->GetRequiredBufferAlignment();
  }
  Status InvalidateCache(size_t offset, size_t length) override {
    return target_->InvalidateCache(offset, length);
  }
  Status PositionedRead(uint64_t offset, size_t n, Slice* result,
                        char* scratch) override {
    return target_->PositionedRead(offset, n, result, scratch);
  }

 private:
  SequentialFile* target_;
};

class RandomAccessFileWrapper : public RandomAccessFile {
 public:
  explicit RandomAccessFileWrapper(RandomAccessFile* target)
      : target_(target) {}

  Status Read(uint64_t offset, size_t n, Slice* result,
              char* scratch) const override {
    return target_->Read(offset, n, result, scratch);
  }
  Status MultiRead(ReadRequest* reqs, size_t num_reqs) override {
    return target_->MultiRead(reqs, num_reqs);
  }
  Status Prefetch(uint64_t offset, size_t n) override {
    return target_->Prefetch(offset, n);
  }
  size_t GetUniqueId(char* id, size_t max_size) const override {
    return target_->GetUniqueId(id, max_size);
  };
  void Hint(AccessPattern pattern) override { target_->Hint(pattern); }
  bool use_direct_io() const override { return target_->use_direct_io(); }
  size_t GetRequiredBufferAlignment() const override {
    return target_->GetRequiredBufferAlignment();
  }
  Status InvalidateCache(size_t offset, size_t length) override {
    return target_->InvalidateCache(offset, length);
  }

 private:
  RandomAccessFile* target_;
};

class WritableFileWrapper : public WritableFile {
 public:
  explicit WritableFileWrapper(WritableFile* t) : target_(t) {}

  Status Append(const Slice& data) override { return target_->Append(data); }
  Status PositionedAppend(const Slice& data, uint64_t offset) override {
    return target_->PositionedAppend(data, offset);
  }
  Status Truncate(uint64_t size) override { return target_->Truncate(size); }
  Status Close() override { return target_->Close(); }
  Status Flush() override { return target_->Flush(); }
  Status Sync() override { return target_->Sync(); }
  Status Fsync() override { return target_->Fsync(); }
  bool IsSyncThreadSafe() const override { return target_->IsSyncThreadSafe(); }

  bool use_direct_io() const override { return target_->use_direct_io(); }

  size_t GetRequiredBufferAlignment() const override {
    return target_->GetRequiredBufferAlignment();
  }

  void SetIOPriority(Env::IOPriority pri) override {
    target_->SetIOPriority(pri);
  }

  Env::IOPriority GetIOPriority() override { return target_->GetIOPriority(); }

  void SetWriteLifeTimeHint(Env::WriteLifeTimeHint hint) override {
    target_->SetWriteLifeTimeHint(hint);
  }

  Env::WriteLifeTimeHint GetWriteLifeTimeHint() override {
    return target_->GetWriteLifeTimeHint();
  }

  uint64_t GetFileSize() override { return target_->GetFileSize(); }

  void SetPreallocationBlockSize(size_t size) override {
    target_->SetPreallocationBlockSize(size);
  }

  void GetPreallocationStatus(size_t* block_size,
                              size_t* last_allocated_block) override {
    target_->GetPreallocationStatus(block_size, last_allocated_block);
  }

  size_t GetUniqueId(char* id, size_t max_size) const override {
    return target_->GetUniqueId(id, max_size);
  }

  Status InvalidateCache(size_t offset, size_t length) override {
    return target_->InvalidateCache(offset, length);
  }

  Status RangeSync(uint64_t offset, uint64_t nbytes) override {
    return target_->RangeSync(offset, nbytes);
  }

  void PrepareWrite(size_t offset, size_t len) override {
    target_->PrepareWrite(offset, len);
  }

  Status Allocate(uint64_t offset, uint64_t len) override {
    return target_->Allocate(offset, len);
  }

 private:
  WritableFile* target_;
};

class RandomRWFileWrapper : public RandomRWFile {
 public:
  explicit RandomRWFileWrapper(RandomRWFile* target) : target_(target) {}

  bool use_direct_io() const override { return target_->use_direct_io(); }
  size_t GetRequiredBufferAlignment() const override {
    return target_->GetRequiredBufferAlignment();
  }
  Status Write(uint64_t offset, const Slice& data) override {
    return target_->Write(offset, data);
  }
  Status Read(uint64_t offset, size_t n, Slice* result,
              char* scratch) const override {
    return target_->Read(offset, n, result, scratch);
  }
  Status Flush() override { return target_->Flush(); }
  Status Sync() override { return target_->Sync(); }
  Status Fsync() override { return target_->Fsync(); }
  Status Close() override { return target_->Close(); }

 private:
  RandomRWFile* target_;
};

class DirectoryWrapper : public Directory {
 public:
  explicit DirectoryWrapper(Directory* target) : target_(target) {}

  Status Fsync() override { return target_->Fsync(); }
  size_t GetUniqueId(char* id, size_t max_size) const override {
    return target_->GetUniqueId(id, max_size);
  }

 private:
  Directory* target_;
};

class LoggerWrapper : public Logger {
 public:
  explicit LoggerWrapper(Logger* target) : target_(target) {}

  Status Close() override { return target_->Close(); }
  void LogHeader(const char* format, va_list ap) override {
    return target_->LogHeader(format, ap);
  }
  void Logv(const char* format, va_list ap) override {
    return target_->Logv(format, ap);
  }
  void Logv(const InfoLogLevel log_level, const char* format,
            va_list ap) override {
    return target_->Logv(log_level, format, ap);
  }
  size_t GetLogFileSize() const override { return target_->GetLogFileSize(); }
  void Flush() override { return target_->Flush(); }
  InfoLogLevel GetInfoLogLevel() const override {
    return target_->GetInfoLogLevel();
  }
  void SetInfoLogLevel(const InfoLogLevel log_level) override {
    return target_->SetInfoLogLevel(log_level);
  }

 private:
  Logger* target_;
};

// Returns a new environment that stores its data in memory and delegates
// all non-file-storage tasks to base_env. The caller must delete the result
// when it is no longer needed.
// *base_env must remain live while the result is in use.
Env* NewMemEnv(Env* base_env);

// Returns a new environment that is used for HDFS environment.
// This is a factory method for HdfsEnv declared in hdfs/env_hdfs.h
Status NewHdfsEnv(Env** hdfs_env, const std::string& fsname);

// Returns a new environment that measures function call times for filesystem
// operations, reporting results to variables in PerfContext.
// This is a factory method for TimedEnv defined in utilities/env_timed.cc.
Env* NewTimedEnv(Env* base_env);

// Returns an instance of logger that can be used for storing informational
// messages.
// This is a factory method for EnvLogger declared in logging/env_logging.h
Status NewEnvLogger(const std::string& fname, Env* env,
                    std::shared_ptr<Logger>* result);

}  // namespace rocksdb<|MERGE_RESOLUTION|>--- conflicted
+++ resolved
@@ -697,16 +697,6 @@
 class WritableFile {
  public:
   WritableFile()
-<<<<<<< HEAD
-    : last_preallocated_block_(0),
-      preallocation_block_size_(0),
-      io_priority_(Env::IO_TOTAL),
-      write_hint_(Env::WLTH_NOT_SET) {
-  }
-  // No copying allowed
-  WritableFile(const WritableFile&) = delete;
-  void operator=(const WritableFile&) = delete;
-=======
       : last_preallocated_block_(0),
         preallocation_block_size_(0),
         io_priority_(Env::IO_TOTAL),
@@ -719,7 +709,9 @@
         io_priority_(Env::IO_TOTAL),
         write_hint_(Env::WLTH_NOT_SET),
         strict_bytes_per_sync_(options.strict_bytes_per_sync) {}
->>>>>>> 699e1b5e
+  // No copying allowed
+  WritableFile(const WritableFile&) = delete;
+  void operator=(const WritableFile&) = delete;
 
   virtual ~WritableFile();
 
@@ -921,16 +913,9 @@
   virtual Status Fsync() { return Sync(); }
 
   virtual Status Close() = 0;
-<<<<<<< HEAD
-=======
 
   // If you're adding methods here, remember to add them to
   // RandomRWFileWrapper too.
-
-  // No copying allowed
-  RandomRWFile(const RandomRWFile&) = delete;
-  RandomRWFile& operator=(const RandomRWFile&) = delete;
->>>>>>> 699e1b5e
 };
 
 // MemoryMappedFileBuffer object represents a memory-mapped file's raw buffer.
@@ -1039,19 +1024,13 @@
 // Identifies a locked file.
 class FileLock {
  public:
-<<<<<<< HEAD
-  FileLock() { }
-=======
   FileLock() {}
   virtual ~FileLock();
 
  private:
->>>>>>> 699e1b5e
   // No copying allowed
   FileLock(const FileLock&) = delete;
   void operator=(const FileLock&) = delete;
-
-  virtual ~FileLock();
 };
 
 class DynamicLibrary {
