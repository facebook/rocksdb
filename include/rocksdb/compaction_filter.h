--- conflicted
+++ resolved
@@ -231,47 +231,6 @@
   //
   // The default implementation uses Filter() and FilterMergeOperand().
   // If you're overriding this method, no need to override the other two.
-<<<<<<< HEAD
-  // `value_type` indicates whether this key-value corresponds to a normal
-  // value (e.g. written with Put())  or a merge operand (written with Merge()).
-  //
-  // Possible return values:
-  //  * kKeep - keep the key-value pair.
-  //  * kRemove - remove the key-value pair or merge operand.
-  //  * kChangeValue - keep the key and change the value/operand to *new_value.
-  //  * kRemoveAndSkipUntil - remove this key-value pair, and also remove
-  //      all key-value pairs with key in [key, *skip_until). This range
-  //      of keys will be skipped without reading, potentially saving some
-  //      IO operations compared to removing the keys one by one.
-  //
-  //      *skip_until <= key is treated the same as Decision::kKeep
-  //      (since the range [key, *skip_until) is empty).
-  //
-  //      Caveats:
-  //       - The keys are skipped even if there are snapshots containing them,
-  //         i.e. values removed by kRemoveAndSkipUntil can disappear from a
-  //         snapshot - beware if you're using TransactionDB or
-  //         DB::GetSnapshot().
-  //       - If value for a key was overwritten or merged into (multiple Put()s
-  //         or Merge()s), and `CompactionFilter` skips this key with
-  //         kRemoveAndSkipUntil, it's possible that it will remove only
-  //         the new value, exposing the old value that was supposed to be
-  //         overwritten.
-  //       - Doesn't work with PlainTableFactory in prefix mode.
-  //       - If you use kRemoveAndSkipUntil for table files created by
-  //         compaction, consider also reducing compaction_readahead_size
-  //         option.
-  //
-  // Should never return kUndetermined.
-  // Note: If you are using a TransactionDB, it is not recommended to filter
-  // out or modify merge operands (ValueType::kMergeOperand).
-  // If a merge operation is filtered out, TransactionDB may not realize there
-  // is a write conflict and may allow a Transaction to Commit that should have
-  // failed. Instead, it is better to implement any Merge filtering inside the
-  // MergeOperator.
-  // key includes timestamp if user-defined timestamp is enabled.
-=======
->>>>>>> 49ce8a10
   virtual Decision FilterV2(int level, const Slice& key, ValueType value_type,
                             const Slice& existing_value, std::string* new_value,
                             std::string* /*skip_until*/) const {
