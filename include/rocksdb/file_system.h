// Copyright (c) 2019-present, Facebook, Inc.  All rights reserved.
//  This source code is licensed under both the GPLv2 (found in the
//  COPYING file in the root directory) and Apache 2.0 License
//  (found in the LICENSE.Apache file in the root directory).
//
// A FileSystem is an interface used by the rocksdb implementation to access
// storage functionality like the filesystem etc.  Callers
// may wish to provide a custom FileSystem object when opening a database to
// get fine gain control; e.g., to rate limit file system operations.
//
// All FileSystem implementations are safe for concurrent access from
// multiple threads without any external synchronization.
//
// WARNING: Since this is a new interface, it is expected that there will be
// some changes as storage systems are ported over.

#pragma once

#include <stdint.h>

#include <chrono>
#include <cstdarg>
#include <functional>
#include <limits>
#include <memory>
#include <sstream>
#include <string>
#include <vector>

#include "rocksdb/customizable.h"
#include "rocksdb/env.h"
#include "rocksdb/io_status.h"
#include "rocksdb/options.h"
#include "rocksdb/table.h"
#include "rocksdb/thread_status.h"

namespace ROCKSDB_NAMESPACE {

class FileLock;
class FSDirectory;
class FSRandomAccessFile;
class FSRandomRWFile;
class FSSequentialFile;
class FSWritableFile;
class Logger;
class Slice;
struct ImmutableDBOptions;
struct MutableDBOptions;
class RateLimiter;
struct ConfigOptions;

using AccessPattern = RandomAccessFile::AccessPattern;
using FileAttributes = Env::FileAttributes;

// Priority of an IO request. This is a hint and does not guarantee any
// particular QoS.
// IO_LOW - Typically background reads/writes such as compaction/flush
// IO_HIGH - Typically user reads/synchronous WAL writes
enum class IOPriority : uint8_t {
  kIOLow,
  kIOHigh,
  kIOTotal,
};

// Type of the data begin read/written. It can be passed down as a flag
// for the FileSystem implementation to optionally handle different types in
// different ways
enum class IOType : uint8_t {
  kData,
  kFilter,
  kIndex,
  kMetadata,
  kWAL,
  kManifest,
  kLog,
  kUnknown,
  kInvalid,
};

// Per-request options that can be passed down to the FileSystem
// implementation. These are hints and are not necessarily guaranteed to be
// honored. More hints can be added here in the future to indicate things like
// storage media (HDD/SSD) to be used, replication level etc.
struct IOOptions {
  // Timeout for the operation in microseconds
  std::chrono::microseconds timeout;

  // Priority - high or low
  IOPriority prio;

  // Type of data being read/written
  IOType type;

  IOOptions() : timeout(0), prio(IOPriority::kIOLow), type(IOType::kUnknown) {}
};

// File scope options that control how a file is opened/created and accessed
// while its open. We may add more options here in the future such as
// redundancy level, media to use etc.
struct FileOptions : EnvOptions {
  // Embedded IOOptions to control the parameters for any IOs that need
  // to be issued for the file open/creation
  IOOptions io_options;

  // EXPERIMENTAL
  // The feature is in development and is subject to change.
  // When creating a new file, set the temperature of the file so that
  // underlying file systems can put it with appropriate storage media and/or
  // coding.
  Temperature temperature = Temperature::kUnknown;

  // The checksum type that is used to calculate the checksum value for
  // handoff during file writes.
  ChecksumType handoff_checksum_type;

  FileOptions() : EnvOptions(), handoff_checksum_type(ChecksumType::kCRC32c) {}

  FileOptions(const DBOptions& opts)
      : EnvOptions(opts), handoff_checksum_type(ChecksumType::kCRC32c) {}

  FileOptions(const EnvOptions& opts)
      : EnvOptions(opts), handoff_checksum_type(ChecksumType::kCRC32c) {}

  FileOptions(const FileOptions& opts)
      : EnvOptions(opts),
        io_options(opts.io_options),
        temperature(opts.temperature),
        handoff_checksum_type(opts.handoff_checksum_type) {}

  FileOptions& operator=(const FileOptions& opts) = default;
};

// A structure to pass back some debugging information from the FileSystem
// implementation to RocksDB in case of an IO error
struct IODebugContext {
  // file_path to be filled in by RocksDB in case of an error
  std::string file_path;

  // A map of counter names to values - set by the FileSystem implementation
  std::map<std::string, uint64_t> counters;

  // To be set by the FileSystem implementation
  std::string msg;

  // To be set by the underlying FileSystem implementation.
  std::string request_id;

  // In order to log required information in IO tracing for different
  // operations, Each bit in trace_data stores which corresponding info from
  // IODebugContext will be added in the trace. Foreg, if trace_data = 1, it
  // means bit at position 0 is set so TraceData::kRequestID (request_id) will
  // be logged in the trace record.
  //
  enum TraceData : char {
    // The value of each enum represents the bitwise position for
    // that information in trace_data which will be used by IOTracer for
    // tracing. Make sure to add them sequentially.
    kRequestID = 0,
  };
  uint64_t trace_data = 0;

  IODebugContext() {}

  void AddCounter(std::string& name, uint64_t value) {
    counters.emplace(name, value);
  }

  // Called by underlying file system to set request_id and log request_id in
  // IOTracing.
  void SetRequestId(const std::string& _request_id) {
    request_id = _request_id;
    trace_data |= (1 << TraceData::kRequestID);
  }

  std::string ToString() {
    std::ostringstream ss;
    ss << file_path << ", ";
    for (auto counter : counters) {
      ss << counter.first << " = " << counter.second << ",";
    }
    ss << msg;
    return ss.str();
  }
};

// The FileSystem, FSSequentialFile, FSRandomAccessFile, FSWritableFile,
// FSRandomRWFileclass, and FSDIrectory classes define the interface between
// RocksDB and storage systems, such as Posix filesystems,
// remote filesystems etc.
// The interface allows for fine grained control of individual IO operations,
// such as setting a timeout, prioritization, hints on data placement,
// different handling based on type of IO etc.
// This is accomplished by passing an instance of IOOptions to every
// API call that can potentially perform IO. Additionally, each such API is
// passed a pointer to a IODebugContext structure that can be used by the
// storage system to include troubleshooting information. The return values
// of the APIs is of type IOStatus, which can indicate an error code/sub-code,
// as well as metadata about the error such as its scope and whether its
// retryable.
<<<<<<< HEAD
class FileSystem : public Customizable {
=======
// NewCompositeEnv can be used to create an Env with a custom FileSystem for
// DBOptions::env.
class FileSystem {
>>>>>>> 78722983
 public:
  FileSystem();

  // No copying allowed
  FileSystem(const FileSystem&) = delete;

  virtual ~FileSystem();

  virtual const char* Name() const = 0;

  static const char* Type() { return "FileSystem"; }
  static const char* kDefaultName() { return "DefaultFileSystem"; }

  // Loads the FileSystem specified by the input value into the result
  // The CreateFromString alternative should be used; this method may be
  // deprecated in a future release.
  static Status Load(const std::string& value,
                     std::shared_ptr<FileSystem>* result);

  // Loads the FileSystem specified by the input value into the result
  // @see Customizable for a more detailed description of the parameters and
  // return codes
  // @param config_options Controls how the FileSystem is loaded
  // @param value The name and optional properties describing the file system
  //      to load.
  // @param result On success, returns the loaded FileSystem
  // @return OK if the FileSystem was successfully loaded.
  // @return not-OK if the load failed.
  static Status CreateFromString(const ConfigOptions& options,
                                 const std::string& value,
                                 std::shared_ptr<FileSystem>* result);

  // Return a default FileSystem suitable for the current operating
  // system.
  static std::shared_ptr<FileSystem> Default();

  // Handles the event when a new DB or a new ColumnFamily starts using the
  // specified data paths.
  //
  // The data paths might be shared by different DBs or ColumnFamilies,
  // so RegisterDbPaths might be called with the same data paths.
  // For example, when CreateColumnFamily is called multiple times with the same
  // data path, RegisterDbPaths will also be called with the same data path.
  //
  // If the return status is ok, then the paths must be correspondingly
  // called in UnregisterDbPaths;
  // otherwise this method should have no side effect, and UnregisterDbPaths
  // do not need to be called for the paths.
  //
  // Different implementations may take different actions.
  // By default, it's a no-op and returns Status::OK.
  virtual Status RegisterDbPaths(const std::vector<std::string>& /*paths*/) {
    return Status::OK();
  }
  // Handles the event a DB or a ColumnFamily stops using the specified data
  // paths.
  //
  // It should be called corresponding to each successful RegisterDbPaths.
  //
  // Different implementations may take different actions.
  // By default, it's a no-op and returns Status::OK.
  virtual Status UnregisterDbPaths(const std::vector<std::string>& /*paths*/) {
    return Status::OK();
  }

  // Create a brand new sequentially-readable file with the specified name.
  // On success, stores a pointer to the new file in *result and returns OK.
  // On failure stores nullptr in *result and returns non-OK.  If the file does
  // not exist, returns a non-OK status.
  //
  // The returned file will only be accessed by one thread at a time.
  virtual IOStatus NewSequentialFile(const std::string& fname,
                                     const FileOptions& file_opts,
                                     std::unique_ptr<FSSequentialFile>* result,
                                     IODebugContext* dbg) = 0;

  // Create a brand new random access read-only file with the
  // specified name.  On success, stores a pointer to the new file in
  // *result and returns OK.  On failure stores nullptr in *result and
  // returns non-OK.  If the file does not exist, returns a non-OK
  // status.
  //
  // The returned file may be concurrently accessed by multiple threads.
  virtual IOStatus NewRandomAccessFile(
      const std::string& fname, const FileOptions& file_opts,
      std::unique_ptr<FSRandomAccessFile>* result,
      IODebugContext* dbg) = 0;
  // These values match Linux definition
  // https://git.kernel.org/pub/scm/linux/kernel/git/torvalds/linux.git/tree/include/uapi/linux/fcntl.h#n56
  enum WriteLifeTimeHint {
    kWLTHNotSet = 0,  // No hint information set
    kWLTHNone,        // No hints about write life time
    kWLTHShort,       // Data written has a short life time
    kWLTHMedium,      // Data written has a medium life time
    kWLTHLong,        // Data written has a long life time
    kWLTHExtreme,     // Data written has an extremely long life time
  };

  // Create an object that writes to a new file with the specified
  // name.  Deletes any existing file with the same name and creates a
  // new file.  On success, stores a pointer to the new file in
  // *result and returns OK.  On failure stores nullptr in *result and
  // returns non-OK.
  //
  // The returned file will only be accessed by one thread at a time.
  virtual IOStatus NewWritableFile(const std::string& fname,
                                   const FileOptions& file_opts,
                                   std::unique_ptr<FSWritableFile>* result,
                                   IODebugContext* dbg) = 0;

  // Create an object that writes to a new file with the specified
  // name.  Deletes any existing file with the same name and creates a
  // new file.  On success, stores a pointer to the new file in
  // *result and returns OK.  On failure stores nullptr in *result and
  // returns non-OK.
  //
  // The returned file will only be accessed by one thread at a time.
  virtual IOStatus ReopenWritableFile(
      const std::string& /*fname*/, const FileOptions& /*options*/,
      std::unique_ptr<FSWritableFile>* /*result*/, IODebugContext* /*dbg*/) {
    return IOStatus::NotSupported("ReopenWritableFile");
  }

  // Reuse an existing file by renaming it and opening it as writable.
  virtual IOStatus ReuseWritableFile(const std::string& fname,
                                     const std::string& old_fname,
                                     const FileOptions& file_opts,
                                     std::unique_ptr<FSWritableFile>* result,
                                     IODebugContext* dbg);

  // Open `fname` for random read and write, if file doesn't exist the file
  // will be created.  On success, stores a pointer to the new file in
  // *result and returns OK.  On failure returns non-OK.
  //
  // The returned file will only be accessed by one thread at a time.
  virtual IOStatus NewRandomRWFile(const std::string& /*fname*/,
                                   const FileOptions& /*options*/,
                                   std::unique_ptr<FSRandomRWFile>* /*result*/,
                                   IODebugContext* /*dbg*/) {
    return IOStatus::NotSupported(
        "RandomRWFile is not implemented in this FileSystem");
  }

  // Opens `fname` as a memory-mapped file for read and write (in-place updates
  // only, i.e., no appends). On success, stores a raw buffer covering the whole
  // file in `*result`. The file must exist prior to this call.
  virtual IOStatus NewMemoryMappedFileBuffer(
      const std::string& /*fname*/,
      std::unique_ptr<MemoryMappedFileBuffer>* /*result*/) {
    return IOStatus::NotSupported(
        "MemoryMappedFileBuffer is not implemented in this FileSystem");
  }

  // Create an object that represents a directory. Will fail if directory
  // doesn't exist. If the directory exists, it will open the directory
  // and create a new Directory object.
  //
  // On success, stores a pointer to the new Directory in
  // *result and returns OK. On failure stores nullptr in *result and
  // returns non-OK.
  virtual IOStatus NewDirectory(const std::string& name,
                                const IOOptions& io_opts,
                                std::unique_ptr<FSDirectory>* result,
                                IODebugContext* dbg) = 0;

  // Returns OK if the named file exists.
  //         NotFound if the named file does not exist,
  //                  the calling process does not have permission to determine
  //                  whether this file exists, or if the path is invalid.
  //         IOError if an IO Error was encountered
  virtual IOStatus FileExists(const std::string& fname,
                              const IOOptions& options,
                              IODebugContext* dbg) = 0;

  // Store in *result the names of the children of the specified directory.
  // The names are relative to "dir".
  // Original contents of *results are dropped.
  // Returns OK if "dir" exists and "*result" contains its children.
  //         NotFound if "dir" does not exist, the calling process does not have
  //                  permission to access "dir", or if "dir" is invalid.
  //         IOError if an IO Error was encountered
  virtual IOStatus GetChildren(const std::string& dir, const IOOptions& options,
                               std::vector<std::string>* result,
                               IODebugContext* dbg) = 0;

  // Store in *result the attributes of the children of the specified directory.
  // In case the implementation lists the directory prior to iterating the files
  // and files are concurrently deleted, the deleted files will be omitted from
  // result.
  // The name attributes are relative to "dir".
  // Original contents of *results are dropped.
  // Returns OK if "dir" exists and "*result" contains its children.
  //         NotFound if "dir" does not exist, the calling process does not have
  //                  permission to access "dir", or if "dir" is invalid.
  //         IOError if an IO Error was encountered
  virtual IOStatus GetChildrenFileAttributes(
      const std::string& dir, const IOOptions& options,
      std::vector<FileAttributes>* result, IODebugContext* dbg) {
    assert(result != nullptr);
    std::vector<std::string> child_fnames;
    IOStatus s = GetChildren(dir, options, &child_fnames, dbg);
    if (!s.ok()) {
      return s;
    }
    result->resize(child_fnames.size());
    size_t result_size = 0;
    for (size_t i = 0; i < child_fnames.size(); ++i) {
      const std::string path = dir + "/" + child_fnames[i];
      if (!(s = GetFileSize(path, options, &(*result)[result_size].size_bytes,
                            dbg))
               .ok()) {
        if (FileExists(path, options, dbg).IsNotFound()) {
          // The file may have been deleted since we listed the directory
          continue;
        }
        return s;
      }
      (*result)[result_size].name = std::move(child_fnames[i]);
      result_size++;
    }
    result->resize(result_size);
    return IOStatus::OK();
  }

// This seems to clash with a macro on Windows, so #undef it here
#ifdef DeleteFile
#undef DeleteFile
#endif
  // Delete the named file.
  virtual IOStatus DeleteFile(const std::string& fname,
                              const IOOptions& options,
                              IODebugContext* dbg) = 0;

  // Truncate the named file to the specified size.
  virtual IOStatus Truncate(const std::string& /*fname*/, size_t /*size*/,
                            const IOOptions& /*options*/,
                            IODebugContext* /*dbg*/) {
    return IOStatus::NotSupported("Truncate is not supported for this FileSystem");
  }

  // Create the specified directory. Returns error if directory exists.
  virtual IOStatus CreateDir(const std::string& dirname,
                             const IOOptions& options, IODebugContext* dbg) = 0;

  // Creates directory if missing. Return Ok if it exists, or successful in
  // Creating.
  virtual IOStatus CreateDirIfMissing(const std::string& dirname,
                                      const IOOptions& options,
                                      IODebugContext* dbg) = 0;

  // Delete the specified directory.
  virtual IOStatus DeleteDir(const std::string& dirname,
                             const IOOptions& options, IODebugContext* dbg) = 0;

  // Store the size of fname in *file_size.
  virtual IOStatus GetFileSize(const std::string& fname,
                               const IOOptions& options, uint64_t* file_size,
                               IODebugContext* dbg) = 0;

  // Store the last modification time of fname in *file_mtime.
  virtual IOStatus GetFileModificationTime(const std::string& fname,
                                           const IOOptions& options,
                                           uint64_t* file_mtime,
                                           IODebugContext* dbg) = 0;
  // Rename file src to target.
  virtual IOStatus RenameFile(const std::string& src, const std::string& target,
                              const IOOptions& options,
                              IODebugContext* dbg) = 0;

  // Hard Link file src to target.
  virtual IOStatus LinkFile(const std::string& /*src*/,
                            const std::string& /*target*/,
                            const IOOptions& /*options*/,
                            IODebugContext* /*dbg*/) {
    return IOStatus::NotSupported("LinkFile is not supported for this FileSystem");
  }

  virtual IOStatus NumFileLinks(const std::string& /*fname*/,
                                const IOOptions& /*options*/,
                                uint64_t* /*count*/, IODebugContext* /*dbg*/) {
    return IOStatus::NotSupported(
        "Getting number of file links is not supported for this FileSystem");
  }

  virtual IOStatus AreFilesSame(const std::string& /*first*/,
                                const std::string& /*second*/,
                                const IOOptions& /*options*/, bool* /*res*/,
                                IODebugContext* /*dbg*/) {
    return IOStatus::NotSupported("AreFilesSame is not supported for this FileSystem");
  }

  // Lock the specified file.  Used to prevent concurrent access to
  // the same db by multiple processes.  On failure, stores nullptr in
  // *lock and returns non-OK.
  //
  // On success, stores a pointer to the object that represents the
  // acquired lock in *lock and returns OK.  The caller should call
  // UnlockFile(*lock) to release the lock.  If the process exits,
  // the lock will be automatically released.
  //
  // If somebody else already holds the lock, finishes immediately
  // with a failure.  I.e., this call does not wait for existing locks
  // to go away.
  //
  // May create the named file if it does not already exist.
  virtual IOStatus LockFile(const std::string& fname, const IOOptions& options,
                            FileLock** lock, IODebugContext* dbg) = 0;

  // Release the lock acquired by a previous successful call to LockFile.
  // REQUIRES: lock was returned by a successful LockFile() call
  // REQUIRES: lock has not already been unlocked.
  virtual IOStatus UnlockFile(FileLock* lock, const IOOptions& options,
                              IODebugContext* dbg) = 0;

  // *path is set to a temporary directory that can be used for testing. It may
  // or many not have just been created. The directory may or may not differ
  // between runs of the same process, but subsequent calls will return the
  // same directory.
  virtual IOStatus GetTestDirectory(const IOOptions& options, std::string* path,
                                    IODebugContext* dbg) = 0;

  // Create and returns a default logger (an instance of EnvLogger) for storing
  // informational messages. Derived classes can override to provide custom
  // logger.
  virtual IOStatus NewLogger(const std::string& fname, const IOOptions& io_opts,
                             std::shared_ptr<Logger>* result,
                             IODebugContext* dbg) = 0;

  // Get full directory name for this db.
  virtual IOStatus GetAbsolutePath(const std::string& db_path,
                                   const IOOptions& options,
                                   std::string* output_path,
                                   IODebugContext* dbg) = 0;

  // Sanitize the FileOptions. Typically called by a FileOptions/EnvOptions
  // copy constructor
  virtual void SanitizeFileOptions(FileOptions* /*opts*/) const {}

  // OptimizeForLogRead will create a new FileOptions object that is a copy of
  // the FileOptions in the parameters, but is optimized for reading log files.
  virtual FileOptions OptimizeForLogRead(const FileOptions& file_options) const;

  // OptimizeForManifestRead will create a new FileOptions object that is a copy
  // of the FileOptions in the parameters, but is optimized for reading manifest
  // files.
  virtual FileOptions OptimizeForManifestRead(
      const FileOptions& file_options) const;

  // OptimizeForLogWrite will create a new FileOptions object that is a copy of
  // the FileOptions in the parameters, but is optimized for writing log files.
  // Default implementation returns the copy of the same object.
  virtual FileOptions OptimizeForLogWrite(const FileOptions& file_options,
                                         const DBOptions& db_options) const;

  // OptimizeForManifestWrite will create a new FileOptions object that is a
  // copy of the FileOptions in the parameters, but is optimized for writing
  // manifest files. Default implementation returns the copy of the same
  // object.
  virtual FileOptions OptimizeForManifestWrite(
      const FileOptions& file_options) const;

  // OptimizeForCompactionTableWrite will create a new FileOptions object that
  // is a copy of the FileOptions in the parameters, but is optimized for
  // writing table files.
  virtual FileOptions OptimizeForCompactionTableWrite(
      const FileOptions& file_options,
      const ImmutableDBOptions& immutable_ops) const;

  // OptimizeForCompactionTableRead will create a new FileOptions object that
  // is a copy of the FileOptions in the parameters, but is optimized for
  // reading table files.
  virtual FileOptions OptimizeForCompactionTableRead(
      const FileOptions& file_options,
      const ImmutableDBOptions& db_options) const;

  // OptimizeForBlobFileRead will create a new FileOptions object that
  // is a copy of the FileOptions in the parameters, but is optimized for
  // reading blob files.
  virtual FileOptions OptimizeForBlobFileRead(
      const FileOptions& file_options,
      const ImmutableDBOptions& db_options) const;

// This seems to clash with a macro on Windows, so #undef it here
#ifdef GetFreeSpace
#undef GetFreeSpace
#endif

  // Get the amount of free disk space
  virtual IOStatus GetFreeSpace(const std::string& /*path*/,
                                const IOOptions& /*options*/,
                                uint64_t* /*diskfree*/,
                                IODebugContext* /*dbg*/) {
    return IOStatus::NotSupported("GetFreeSpace");
  }

  virtual IOStatus IsDirectory(const std::string& /*path*/,
                               const IOOptions& options, bool* is_dir,
                               IODebugContext* /*dgb*/) = 0;

  // If you're adding methods here, remember to add them to EnvWrapper too.

 private:
  void operator=(const FileSystem&);
};

// A file abstraction for reading sequentially through a file
class FSSequentialFile {
 public:
  FSSequentialFile() {}

  virtual ~FSSequentialFile() {}

  // Read up to "n" bytes from the file.  "scratch[0..n-1]" may be
  // written by this routine.  Sets "*result" to the data that was
  // read (including if fewer than "n" bytes were successfully read).
  // May set "*result" to point at data in "scratch[0..n-1]", so
  // "scratch[0..n-1]" must be live when "*result" is used.
  // If an error was encountered, returns a non-OK status.
  //
  // After call, result->size() < n only if end of file has been
  // reached (or non-OK status). Read might fail if called again after
  // first result->size() < n.
  //
  // REQUIRES: External synchronization
  virtual IOStatus Read(size_t n, const IOOptions& options, Slice* result,
                        char* scratch, IODebugContext* dbg) = 0;

  // Skip "n" bytes from the file. This is guaranteed to be no
  // slower that reading the same data, but may be faster.
  //
  // If end of file is reached, skipping will stop at the end of the
  // file, and Skip will return OK.
  //
  // REQUIRES: External synchronization
  virtual IOStatus Skip(uint64_t n) = 0;

  // Indicates the upper layers if the current SequentialFile implementation
  // uses direct IO.
  virtual bool use_direct_io() const { return false; }

  // Use the returned alignment value to allocate
  // aligned buffer for Direct I/O
  virtual size_t GetRequiredBufferAlignment() const { return kDefaultPageSize; }

  // Remove any kind of caching of data from the offset to offset+length
  // of this file. If the length is 0, then it refers to the end of file.
  // If the system is not caching the file contents, then this is a noop.
  virtual IOStatus InvalidateCache(size_t /*offset*/, size_t /*length*/) {
    return IOStatus::NotSupported("InvalidateCache not supported.");
  }

  // Positioned Read for direct I/O
  // If Direct I/O enabled, offset, n, and scratch should be properly aligned
  virtual IOStatus PositionedRead(uint64_t /*offset*/, size_t /*n*/,
                                  const IOOptions& /*options*/,
                                  Slice* /*result*/, char* /*scratch*/,
                                  IODebugContext* /*dbg*/) {
    return IOStatus::NotSupported("PositionedRead");
  }

  // If you're adding methods here, remember to add them to
  // SequentialFileWrapper too.
};

// A read IO request structure for use in MultiRead
struct FSReadRequest {
  // File offset in bytes
  uint64_t offset;

  // Length to read in bytes. `result` only returns fewer bytes if end of file
  // is hit (or `status` is not OK).
  size_t len;

  // A buffer that MultiRead()  can optionally place data in. It can
  // ignore this and allocate its own buffer
  char* scratch;

  // Output parameter set by MultiRead() to point to the data buffer, and
  // the number of valid bytes
  Slice result;

  // Status of read
  IOStatus status;
};

// A file abstraction for randomly reading the contents of a file.
class FSRandomAccessFile {
 public:
  FSRandomAccessFile() {}

  virtual ~FSRandomAccessFile() {}

  // Read up to "n" bytes from the file starting at "offset".
  // "scratch[0..n-1]" may be written by this routine.  Sets "*result"
  // to the data that was read (including if fewer than "n" bytes were
  // successfully read).  May set "*result" to point at data in
  // "scratch[0..n-1]", so "scratch[0..n-1]" must be live when
  // "*result" is used.  If an error was encountered, returns a non-OK
  // status.
  //
  // After call, result->size() < n only if end of file has been
  // reached (or non-OK status). Read might fail if called again after
  // first result->size() < n.
  //
  // Safe for concurrent use by multiple threads.
  // If Direct I/O enabled, offset, n, and scratch should be aligned properly.
  virtual IOStatus Read(uint64_t offset, size_t n, const IOOptions& options,
                        Slice* result, char* scratch,
                        IODebugContext* dbg) const = 0;

  // Readahead the file starting from offset by n bytes for caching.
  // If it's not implemented (default: `NotSupported`), RocksDB will create
  // internal prefetch buffer to improve read performance.
  virtual IOStatus Prefetch(uint64_t /*offset*/, size_t /*n*/,
                            const IOOptions& /*options*/,
                            IODebugContext* /*dbg*/) {
    return IOStatus::NotSupported("Prefetch");
  }

  // Read a bunch of blocks as described by reqs. The blocks can
  // optionally be read in parallel. This is a synchronous call, i.e it
  // should return after all reads have completed. The reads will be
  // non-overlapping. If the function return Status is not ok, status of
  // individual requests will be ignored and return status will be assumed
  // for all read requests. The function return status is only meant for any
  // any errors that occur before even processing specific read requests
  virtual IOStatus MultiRead(FSReadRequest* reqs, size_t num_reqs,
                             const IOOptions& options, IODebugContext* dbg) {
    assert(reqs != nullptr);
    for (size_t i = 0; i < num_reqs; ++i) {
      FSReadRequest& req = reqs[i];
      req.status =
          Read(req.offset, req.len, options, &req.result, req.scratch, dbg);
    }
    return IOStatus::OK();
  }

  // Tries to get an unique ID for this file that will be the same each time
  // the file is opened (and will stay the same while the file is open).
  // Furthermore, it tries to make this ID at most "max_size" bytes. If such an
  // ID can be created this function returns the length of the ID and places it
  // in "id"; otherwise, this function returns 0, in which case "id"
  // may not have been modified.
  //
  // This function guarantees, for IDs from a given environment, two unique ids
  // cannot be made equal to each other by adding arbitrary bytes to one of
  // them. That is, no unique ID is the prefix of another.
  //
  // This function guarantees that the returned ID will not be interpretable as
  // a single varint.
  //
  // Note: these IDs are only valid for the duration of the process.
  virtual size_t GetUniqueId(char* /*id*/, size_t /*max_size*/) const {
    return 0;  // Default implementation to prevent issues with backwards
               // compatibility.
  };

  enum AccessPattern { kNormal, kRandom, kSequential, kWillNeed, kWontNeed };

  virtual void Hint(AccessPattern /*pattern*/) {}

  // Indicates the upper layers if the current RandomAccessFile implementation
  // uses direct IO.
  virtual bool use_direct_io() const { return false; }

  // Use the returned alignment value to allocate
  // aligned buffer for Direct I/O
  virtual size_t GetRequiredBufferAlignment() const { return kDefaultPageSize; }

  // Remove any kind of caching of data from the offset to offset+length
  // of this file. If the length is 0, then it refers to the end of file.
  // If the system is not caching the file contents, then this is a noop.
  virtual IOStatus InvalidateCache(size_t /*offset*/, size_t /*length*/) {
    return IOStatus::NotSupported("InvalidateCache not supported.");
  }

  // If you're adding methods here, remember to add them to
  // RandomAccessFileWrapper too.
};

// A data structure brings the data verification information, which is
// used together with data being written to a file.
struct DataVerificationInfo {
  // checksum of the data being written.
  Slice checksum;
};

// A file abstraction for sequential writing.  The implementation
// must provide buffering since callers may append small fragments
// at a time to the file.
class FSWritableFile {
 public:
  FSWritableFile()
      : last_preallocated_block_(0),
        preallocation_block_size_(0),
        io_priority_(Env::IO_TOTAL),
        write_hint_(Env::WLTH_NOT_SET),
        strict_bytes_per_sync_(false) {}

  explicit FSWritableFile(const FileOptions& options)
      : last_preallocated_block_(0),
        preallocation_block_size_(0),
        io_priority_(Env::IO_TOTAL),
        write_hint_(Env::WLTH_NOT_SET),
        strict_bytes_per_sync_(options.strict_bytes_per_sync) {}

  virtual ~FSWritableFile() {}

  // Append data to the end of the file
  // Note: A WriteableFile object must support either Append or
  // PositionedAppend, so the users cannot mix the two.
  virtual IOStatus Append(const Slice& data, const IOOptions& options,
                          IODebugContext* dbg) = 0;

  // Append data with verification information.
  // Note that this API change is experimental and it might be changed in
  // the future. Currently, RocksDB only generates crc32c based checksum for
  // the file writes when the checksum handoff option is set.
  // Expected behavior: if the handoff_checksum_type in FileOptions (currently,
  // ChecksumType::kCRC32C is set as default) is not supported by this
  // FSWritableFile, the information in DataVerificationInfo can be ignored
  // (i.e. does not perform checksum verification).
  virtual IOStatus Append(const Slice& data, const IOOptions& options,
                          const DataVerificationInfo& /* verification_info */,
                          IODebugContext* dbg) {
    return Append(data, options, dbg);
  }

  // PositionedAppend data to the specified offset. The new EOF after append
  // must be larger than the previous EOF. This is to be used when writes are
  // not backed by OS buffers and hence has to always start from the start of
  // the sector. The implementation thus needs to also rewrite the last
  // partial sector.
  // Note: PositionAppend does not guarantee moving the file offset after the
  // write. A WritableFile object must support either Append or
  // PositionedAppend, so the users cannot mix the two.
  //
  // PositionedAppend() can only happen on the page/sector boundaries. For that
  // reason, if the last write was an incomplete sector we still need to rewind
  // back to the nearest sector/page and rewrite the portion of it with whatever
  // we need to add. We need to keep where we stop writing.
  //
  // PositionedAppend() can only write whole sectors. For that reason we have to
  // pad with zeros for the last write and trim the file when closing according
  // to the position we keep in the previous step.
  //
  // PositionedAppend() requires aligned buffer to be passed in. The alignment
  // required is queried via GetRequiredBufferAlignment()
  virtual IOStatus PositionedAppend(const Slice& /* data */,
                                    uint64_t /* offset */,
                                    const IOOptions& /*options*/,
                                    IODebugContext* /*dbg*/) {
    return IOStatus::NotSupported("PositionedAppend");
  }

  // PositionedAppend data with verification information.
  // Note that this API change is experimental and it might be changed in
  // the future. Currently, RocksDB only generates crc32c based checksum for
  // the file writes when the checksum handoff option is set.
  // Expected behavior: if the handoff_checksum_type in FileOptions (currently,
  // ChecksumType::kCRC32C is set as default) is not supported by this
  // FSWritableFile, the information in DataVerificationInfo can be ignored
  // (i.e. does not perform checksum verification).
  virtual IOStatus PositionedAppend(
      const Slice& /* data */, uint64_t /* offset */,
      const IOOptions& /*options*/,
      const DataVerificationInfo& /* verification_info */,
      IODebugContext* /*dbg*/) {
    return IOStatus::NotSupported("PositionedAppend");
  }

  // Truncate is necessary to trim the file to the correct size
  // before closing. It is not always possible to keep track of the file
  // size due to whole pages writes. The behavior is undefined if called
  // with other writes to follow.
  virtual IOStatus Truncate(uint64_t /*size*/, const IOOptions& /*options*/,
                            IODebugContext* /*dbg*/) {
    return IOStatus::OK();
  }
  virtual IOStatus Close(const IOOptions& options, IODebugContext* dbg) = 0;
  virtual IOStatus Flush(const IOOptions& options, IODebugContext* dbg) = 0;
  virtual IOStatus Sync(const IOOptions& options,
                        IODebugContext* dbg) = 0;  // sync data

  /*
   * Sync data and/or metadata as well.
   * By default, sync only data.
   * Override this method for environments where we need to sync
   * metadata as well.
   */
  virtual IOStatus Fsync(const IOOptions& options, IODebugContext* dbg) {
    return Sync(options, dbg);
  }

  // true if Sync() and Fsync() are safe to call concurrently with Append()
  // and Flush().
  virtual bool IsSyncThreadSafe() const { return false; }

  // Indicates the upper layers if the current WritableFile implementation
  // uses direct IO.
  virtual bool use_direct_io() const { return false; }

  // Use the returned alignment value to allocate
  // aligned buffer for Direct I/O
  virtual size_t GetRequiredBufferAlignment() const { return kDefaultPageSize; }

  virtual void SetWriteLifeTimeHint(Env::WriteLifeTimeHint hint) {
    write_hint_ = hint;
  }

  virtual void SetIOPriority(Env::IOPriority pri) { io_priority_ = pri; }

  virtual Env::IOPriority GetIOPriority() { return io_priority_; }

  virtual Env::WriteLifeTimeHint GetWriteLifeTimeHint() { return write_hint_; }
  /*
   * Get the size of valid data in the file.
   */
  virtual uint64_t GetFileSize(const IOOptions& /*options*/,
                               IODebugContext* /*dbg*/) {
    return 0;
  }

  /*
   * Get and set the default pre-allocation block size for writes to
   * this file.  If non-zero, then Allocate will be used to extend the
   * underlying storage of a file (generally via fallocate) if the Env
   * instance supports it.
   */
  virtual void SetPreallocationBlockSize(size_t size) {
    preallocation_block_size_ = size;
  }

  virtual void GetPreallocationStatus(size_t* block_size,
                                      size_t* last_allocated_block) {
    *last_allocated_block = last_preallocated_block_;
    *block_size = preallocation_block_size_;
  }

  // For documentation, refer to RandomAccessFile::GetUniqueId()
  virtual size_t GetUniqueId(char* /*id*/, size_t /*max_size*/) const {
    return 0;  // Default implementation to prevent issues with backwards
  }

  // Remove any kind of caching of data from the offset to offset+length
  // of this file. If the length is 0, then it refers to the end of file.
  // If the system is not caching the file contents, then this is a noop.
  // This call has no effect on dirty pages in the cache.
  virtual IOStatus InvalidateCache(size_t /*offset*/, size_t /*length*/) {
    return IOStatus::NotSupported("InvalidateCache not supported.");
  }

  // Sync a file range with disk.
  // offset is the starting byte of the file range to be synchronized.
  // nbytes specifies the length of the range to be synchronized.
  // This asks the OS to initiate flushing the cached data to disk,
  // without waiting for completion.
  // Default implementation does nothing.
  virtual IOStatus RangeSync(uint64_t /*offset*/, uint64_t /*nbytes*/,
                             const IOOptions& options, IODebugContext* dbg) {
    if (strict_bytes_per_sync_) {
      return Sync(options, dbg);
    }
    return IOStatus::OK();
  }

  // PrepareWrite performs any necessary preparation for a write
  // before the write actually occurs.  This allows for pre-allocation
  // of space on devices where it can result in less file
  // fragmentation and/or less waste from over-zealous filesystem
  // pre-allocation.
  virtual void PrepareWrite(size_t offset, size_t len, const IOOptions& options,
                            IODebugContext* dbg) {
    if (preallocation_block_size_ == 0) {
      return;
    }
    // If this write would cross one or more preallocation blocks,
    // determine what the last preallocation block necessary to
    // cover this write would be and Allocate to that point.
    const auto block_size = preallocation_block_size_;
    size_t new_last_preallocated_block =
        (offset + len + block_size - 1) / block_size;
    if (new_last_preallocated_block > last_preallocated_block_) {
      size_t num_spanned_blocks =
          new_last_preallocated_block - last_preallocated_block_;
      Allocate(block_size * last_preallocated_block_,
               block_size * num_spanned_blocks, options, dbg)
          .PermitUncheckedError();
      last_preallocated_block_ = new_last_preallocated_block;
    }
  }

  // Pre-allocates space for a file.
  virtual IOStatus Allocate(uint64_t /*offset*/, uint64_t /*len*/,
                            const IOOptions& /*options*/,
                            IODebugContext* /*dbg*/) {
    return IOStatus::OK();
  }

  // If you're adding methods here, remember to add them to
  // WritableFileWrapper too.

 protected:
  size_t preallocation_block_size() { return preallocation_block_size_; }

 private:
  size_t last_preallocated_block_;
  size_t preallocation_block_size_;
  // No copying allowed
  FSWritableFile(const FSWritableFile&);
  void operator=(const FSWritableFile&);

 protected:
  Env::IOPriority io_priority_;
  Env::WriteLifeTimeHint write_hint_;
  const bool strict_bytes_per_sync_;
};

// A file abstraction for random reading and writing.
class FSRandomRWFile {
 public:
  FSRandomRWFile() {}

  virtual ~FSRandomRWFile() {}

  // Indicates if the class makes use of direct I/O
  // If false you must pass aligned buffer to Write()
  virtual bool use_direct_io() const { return false; }

  // Use the returned alignment value to allocate
  // aligned buffer for Direct I/O
  virtual size_t GetRequiredBufferAlignment() const { return kDefaultPageSize; }

  // Write bytes in `data` at  offset `offset`, Returns Status::OK() on success.
  // Pass aligned buffer when use_direct_io() returns true.
  virtual IOStatus Write(uint64_t offset, const Slice& data,
                         const IOOptions& options, IODebugContext* dbg) = 0;

  // Read up to `n` bytes starting from offset `offset` and store them in
  // result, provided `scratch` size should be at least `n`.
  //
  // After call, result->size() < n only if end of file has been
  // reached (or non-OK status). Read might fail if called again after
  // first result->size() < n.
  //
  // Returns Status::OK() on success.
  virtual IOStatus Read(uint64_t offset, size_t n, const IOOptions& options,
                        Slice* result, char* scratch,
                        IODebugContext* dbg) const = 0;

  virtual IOStatus Flush(const IOOptions& options, IODebugContext* dbg) = 0;

  virtual IOStatus Sync(const IOOptions& options, IODebugContext* dbg) = 0;

  virtual IOStatus Fsync(const IOOptions& options, IODebugContext* dbg) {
    return Sync(options, dbg);
  }

  virtual IOStatus Close(const IOOptions& options, IODebugContext* dbg) = 0;

  // If you're adding methods here, remember to add them to
  // RandomRWFileWrapper too.

  // No copying allowed
  FSRandomRWFile(const RandomRWFile&) = delete;
  FSRandomRWFile& operator=(const RandomRWFile&) = delete;
};

// MemoryMappedFileBuffer object represents a memory-mapped file's raw buffer.
// Subclasses should release the mapping upon destruction.
class FSMemoryMappedFileBuffer {
 public:
  FSMemoryMappedFileBuffer(void* _base, size_t _length)
      : base_(_base), length_(_length) {}

  virtual ~FSMemoryMappedFileBuffer() = 0;

  // We do not want to unmap this twice. We can make this class
  // movable if desired, however, since
  FSMemoryMappedFileBuffer(const FSMemoryMappedFileBuffer&) = delete;
  FSMemoryMappedFileBuffer& operator=(const FSMemoryMappedFileBuffer&) = delete;

  void* GetBase() const { return base_; }
  size_t GetLen() const { return length_; }

 protected:
  void* base_;
  const size_t length_;
};

// Directory object represents collection of files and implements
// filesystem operations that can be executed on directories.
class FSDirectory {
 public:
  virtual ~FSDirectory() {}
  // Fsync directory. Can be called concurrently from multiple threads.
  virtual IOStatus Fsync(const IOOptions& options, IODebugContext* dbg) = 0;

  virtual size_t GetUniqueId(char* /*id*/, size_t /*max_size*/) const {
    return 0;
  }

  // If you're adding methods here, remember to add them to
  // DirectoryWrapper too.
};

// Below are helpers for wrapping most of the classes in this file.
// They forward all calls to another instance of the class.
// Useful when wrapping the default implementations.
// Typical usage is to inherit your wrapper from *Wrapper, e.g.:
//
// class MySequentialFileWrapper : public
// ROCKSDB_NAMESPACE::FSSequentialFileWrapper {
//  public:
//   MySequentialFileWrapper(ROCKSDB_NAMESPACE::FSSequentialFile* target):
//     ROCKSDB_NAMESPACE::FSSequentialFileWrapper(target) {}
//   Status Read(size_t n, FileSystem::IOOptions& options, Slice* result,
//               char* scratch, FileSystem::IODebugContext* dbg) override {
//     cout << "Doing a read of size " << n << "!" << endl;
//     return ROCKSDB_NAMESPACE::FSSequentialFileWrapper::Read(n, options,
//     result,
//                                                 scratch, dbg);
//   }
//   // All other methods are forwarded to target_ automatically.
// };
//
// This is often more convenient than inheriting the class directly because
// (a) Don't have to override and forward all methods - the Wrapper will
//     forward everything you're not explicitly overriding.
// (b) Don't need to update the wrapper when more methods are added to the
//     rocksdb class. Unless you actually want to override the behavior.
//     (And unless rocksdb people forgot to update the *Wrapper class.)

// An implementation of Env that forwards all calls to another Env.
// May be useful to clients who wish to override just part of the
// functionality of another Env.
class FileSystemWrapper : public FileSystem {
 public:
  // Initialize an EnvWrapper that delegates all calls to *t
  explicit FileSystemWrapper(const std::shared_ptr<FileSystem>& t);
  ~FileSystemWrapper() override {}

  // Return the target to which this Env forwards all calls
  FileSystem* target() const { return target_.get(); }

  // The following text is boilerplate that forwards all methods to target()
  IOStatus NewSequentialFile(const std::string& f,
                             const FileOptions& file_opts,
                             std::unique_ptr<FSSequentialFile>* r,
                             IODebugContext* dbg) override {
    return target_->NewSequentialFile(f, file_opts, r, dbg);
  }
  IOStatus NewRandomAccessFile(const std::string& f,
                               const FileOptions& file_opts,
                               std::unique_ptr<FSRandomAccessFile>* r,
                               IODebugContext* dbg) override {
    return target_->NewRandomAccessFile(f, file_opts, r, dbg);
  }
  IOStatus NewWritableFile(const std::string& f, const FileOptions& file_opts,
                           std::unique_ptr<FSWritableFile>* r,
                           IODebugContext* dbg) override {
    return target_->NewWritableFile(f, file_opts, r, dbg);
  }
  IOStatus ReopenWritableFile(const std::string& fname,
                              const FileOptions& file_opts,
                              std::unique_ptr<FSWritableFile>* result,
                              IODebugContext* dbg) override {
    return target_->ReopenWritableFile(fname, file_opts, result, dbg);
  }
  IOStatus ReuseWritableFile(const std::string& fname,
                             const std::string& old_fname,
                             const FileOptions& file_opts,
                             std::unique_ptr<FSWritableFile>* r,
                             IODebugContext* dbg) override {
    return target_->ReuseWritableFile(fname, old_fname, file_opts, r,
                                      dbg);
  }
  IOStatus NewRandomRWFile(const std::string& fname,
                           const FileOptions& file_opts,
                           std::unique_ptr<FSRandomRWFile>* result,
                           IODebugContext* dbg) override {
    return target_->NewRandomRWFile(fname, file_opts, result, dbg);
  }
  IOStatus NewMemoryMappedFileBuffer(
      const std::string& fname,
      std::unique_ptr<MemoryMappedFileBuffer>* result) override {
    return target_->NewMemoryMappedFileBuffer(fname, result);
  }
  IOStatus NewDirectory(const std::string& name, const IOOptions& io_opts,
                        std::unique_ptr<FSDirectory>* result,
                        IODebugContext* dbg) override {
    return target_->NewDirectory(name, io_opts, result, dbg);
  }
  IOStatus FileExists(const std::string& f, const IOOptions& io_opts,
                      IODebugContext* dbg) override {
    return target_->FileExists(f, io_opts, dbg);
  }
  IOStatus GetChildren(const std::string& dir, const IOOptions& io_opts,
                       std::vector<std::string>* r,
                       IODebugContext* dbg) override {
    return target_->GetChildren(dir, io_opts, r, dbg);
  }
  IOStatus GetChildrenFileAttributes(const std::string& dir,
                                     const IOOptions& options,
                                     std::vector<FileAttributes>* result,
                                     IODebugContext* dbg) override {
    return target_->GetChildrenFileAttributes(dir, options, result, dbg);
  }
  IOStatus DeleteFile(const std::string& f, const IOOptions& options,
                      IODebugContext* dbg) override {
    return target_->DeleteFile(f, options, dbg);
  }
  IOStatus Truncate(const std::string& fname, size_t size,
                    const IOOptions& options, IODebugContext* dbg) override {
    return target_->Truncate(fname, size, options, dbg);
  }
  IOStatus CreateDir(const std::string& d, const IOOptions& options,
                     IODebugContext* dbg) override {
    return target_->CreateDir(d, options, dbg);
  }
  IOStatus CreateDirIfMissing(const std::string& d, const IOOptions& options,
                              IODebugContext* dbg) override {
    return target_->CreateDirIfMissing(d, options, dbg);
  }
  IOStatus DeleteDir(const std::string& d, const IOOptions& options,
                     IODebugContext* dbg) override {
    return target_->DeleteDir(d, options, dbg);
  }
  IOStatus GetFileSize(const std::string& f, const IOOptions& options,
                       uint64_t* s, IODebugContext* dbg) override {
    return target_->GetFileSize(f, options, s, dbg);
  }

  IOStatus GetFileModificationTime(const std::string& fname,
                                   const IOOptions& options,
                                   uint64_t* file_mtime,
                                   IODebugContext* dbg) override {
    return target_->GetFileModificationTime(fname, options, file_mtime, dbg);
  }

  IOStatus GetAbsolutePath(const std::string& db_path, const IOOptions& options,
                           std::string* output_path,
                           IODebugContext* dbg) override {
    return target_->GetAbsolutePath(db_path, options, output_path, dbg);
  }

  IOStatus RenameFile(const std::string& s, const std::string& t,
                      const IOOptions& options, IODebugContext* dbg) override {
    return target_->RenameFile(s, t, options, dbg);
  }

  IOStatus LinkFile(const std::string& s, const std::string& t,
                    const IOOptions& options, IODebugContext* dbg) override {
    return target_->LinkFile(s, t, options, dbg);
  }

  IOStatus NumFileLinks(const std::string& fname, const IOOptions& options,
                        uint64_t* count, IODebugContext* dbg) override {
    return target_->NumFileLinks(fname, options, count, dbg);
  }

  IOStatus AreFilesSame(const std::string& first, const std::string& second,
                        const IOOptions& options, bool* res,
                        IODebugContext* dbg) override {
    return target_->AreFilesSame(first, second, options, res, dbg);
  }

  IOStatus LockFile(const std::string& f, const IOOptions& options,
                    FileLock** l, IODebugContext* dbg) override {
    return target_->LockFile(f, options, l, dbg);
  }

  IOStatus UnlockFile(FileLock* l, const IOOptions& options,
                      IODebugContext* dbg) override {
    return target_->UnlockFile(l, options, dbg);
  }

  IOStatus GetTestDirectory(const IOOptions& options, std::string* path,
                            IODebugContext* dbg) override {
    return target_->GetTestDirectory(options, path, dbg);
  }
  IOStatus NewLogger(const std::string& fname, const IOOptions& options,
                     std::shared_ptr<Logger>* result,
                     IODebugContext* dbg) override {
    return target_->NewLogger(fname, options, result, dbg);
  }

  void SanitizeFileOptions(FileOptions* opts) const override {
    target_->SanitizeFileOptions(opts);
  }

  FileOptions OptimizeForLogRead(
                  const FileOptions& file_options) const override {
    return target_->OptimizeForLogRead(file_options);
  }
  FileOptions OptimizeForManifestRead(
      const FileOptions& file_options) const override {
    return target_->OptimizeForManifestRead(file_options);
  }
  FileOptions OptimizeForLogWrite(const FileOptions& file_options,
                                 const DBOptions& db_options) const override {
    return target_->OptimizeForLogWrite(file_options, db_options);
  }
  FileOptions OptimizeForManifestWrite(
      const FileOptions& file_options) const override {
    return target_->OptimizeForManifestWrite(file_options);
  }
  FileOptions OptimizeForCompactionTableWrite(
      const FileOptions& file_options,
      const ImmutableDBOptions& immutable_ops) const override {
    return target_->OptimizeForCompactionTableWrite(file_options,
                                                    immutable_ops);
  }
  FileOptions OptimizeForCompactionTableRead(
      const FileOptions& file_options,
      const ImmutableDBOptions& db_options) const override {
    return target_->OptimizeForCompactionTableRead(file_options, db_options);
  }
  FileOptions OptimizeForBlobFileRead(
      const FileOptions& file_options,
      const ImmutableDBOptions& db_options) const override {
    return target_->OptimizeForBlobFileRead(file_options, db_options);
  }
  IOStatus GetFreeSpace(const std::string& path, const IOOptions& options,
                        uint64_t* diskfree, IODebugContext* dbg) override {
    return target_->GetFreeSpace(path, options, diskfree, dbg);
  }
  IOStatus IsDirectory(const std::string& path, const IOOptions& options,
                       bool* is_dir, IODebugContext* dbg) override {
    return target_->IsDirectory(path, options, is_dir, dbg);
  }

  const Customizable* Inner() const override { return target_.get(); }
  Status PrepareOptions(const ConfigOptions& options) override;
#ifndef ROCKSDB_LITE
  std::string SerializeOptions(const ConfigOptions& config_options,
                               const std::string& header) const override;
#endif  // ROCKSDB_LITE
 protected:
  std::shared_ptr<FileSystem> target_;
};

class FSSequentialFileWrapper : public FSSequentialFile {
 public:
  // Creates a FileWrapper around the input File object and without
  // taking ownership of the object
  explicit FSSequentialFileWrapper(FSSequentialFile* t) : target_(t) {}

  FSSequentialFile* target() const { return target_; }

  IOStatus Read(size_t n, const IOOptions& options, Slice* result,
                char* scratch, IODebugContext* dbg) override {
    return target_->Read(n, options, result, scratch, dbg);
  }
  IOStatus Skip(uint64_t n) override { return target_->Skip(n); }
  bool use_direct_io() const override { return target_->use_direct_io(); }
  size_t GetRequiredBufferAlignment() const override {
    return target_->GetRequiredBufferAlignment();
  }
  IOStatus InvalidateCache(size_t offset, size_t length) override {
    return target_->InvalidateCache(offset, length);
  }
  IOStatus PositionedRead(uint64_t offset, size_t n, const IOOptions& options,
                          Slice* result, char* scratch,
                          IODebugContext* dbg) override {
    return target_->PositionedRead(offset, n, options, result, scratch, dbg);
  }

 private:
  FSSequentialFile* target_;
};

class FSSequentialFileOwnerWrapper : public FSSequentialFileWrapper {
 public:
  // Creates a FileWrapper around the input File object and takes
  // ownership of the object
  explicit FSSequentialFileOwnerWrapper(std::unique_ptr<FSSequentialFile>&& t)
      : FSSequentialFileWrapper(t.get()), guard_(std::move(t)) {}

 private:
  std::unique_ptr<FSSequentialFile> guard_;
};

class FSRandomAccessFileWrapper : public FSRandomAccessFile {
 public:
  // Creates a FileWrapper around the input File object and without
  // taking ownership of the object
  explicit FSRandomAccessFileWrapper(FSRandomAccessFile* t) : target_(t) {}

  FSRandomAccessFile* target() const { return target_; }

  IOStatus Read(uint64_t offset, size_t n, const IOOptions& options,
                Slice* result, char* scratch,
                IODebugContext* dbg) const override {
    return target_->Read(offset, n, options, result, scratch, dbg);
  }
  IOStatus MultiRead(FSReadRequest* reqs, size_t num_reqs,
                     const IOOptions& options, IODebugContext* dbg) override {
    return target_->MultiRead(reqs, num_reqs, options, dbg);
  }
  IOStatus Prefetch(uint64_t offset, size_t n, const IOOptions& options,
                    IODebugContext* dbg) override {
    return target_->Prefetch(offset, n, options, dbg);
  }
  size_t GetUniqueId(char* id, size_t max_size) const override {
    return target_->GetUniqueId(id, max_size);
  };
  void Hint(AccessPattern pattern) override { target_->Hint(pattern); }
  bool use_direct_io() const override { return target_->use_direct_io(); }
  size_t GetRequiredBufferAlignment() const override {
    return target_->GetRequiredBufferAlignment();
  }
  IOStatus InvalidateCache(size_t offset, size_t length) override {
    return target_->InvalidateCache(offset, length);
  }

 private:
  std::unique_ptr<FSRandomAccessFile> guard_;
  FSRandomAccessFile* target_;
};

class FSRandomAccessFileOwnerWrapper : public FSRandomAccessFileWrapper {
 public:
  // Creates a FileWrapper around the input File object and takes
  // ownership of the object
  explicit FSRandomAccessFileOwnerWrapper(
      std::unique_ptr<FSRandomAccessFile>&& t)
      : FSRandomAccessFileWrapper(t.get()), guard_(std::move(t)) {}

 private:
  std::unique_ptr<FSRandomAccessFile> guard_;
};

class FSWritableFileWrapper : public FSWritableFile {
 public:
  // Creates a FileWrapper around the input File object and without
  // taking ownership of the object
  explicit FSWritableFileWrapper(FSWritableFile* t) : target_(t) {}

  FSWritableFile* target() const { return target_; }

  IOStatus Append(const Slice& data, const IOOptions& options,
                  IODebugContext* dbg) override {
    return target_->Append(data, options, dbg);
  }
  IOStatus Append(const Slice& data, const IOOptions& options,
                  const DataVerificationInfo& verification_info,
                  IODebugContext* dbg) override {
    return target_->Append(data, options, verification_info, dbg);
  }
  IOStatus PositionedAppend(const Slice& data, uint64_t offset,
                            const IOOptions& options,
                            IODebugContext* dbg) override {
    return target_->PositionedAppend(data, offset, options, dbg);
  }
  IOStatus PositionedAppend(const Slice& data, uint64_t offset,
                            const IOOptions& options,
                            const DataVerificationInfo& verification_info,
                            IODebugContext* dbg) override {
    return target_->PositionedAppend(data, offset, options, verification_info,
                                     dbg);
  }
  IOStatus Truncate(uint64_t size, const IOOptions& options,
                    IODebugContext* dbg) override {
    return target_->Truncate(size, options, dbg);
  }
  IOStatus Close(const IOOptions& options, IODebugContext* dbg) override {
    return target_->Close(options, dbg);
  }
  IOStatus Flush(const IOOptions& options, IODebugContext* dbg) override {
    return target_->Flush(options, dbg);
  }
  IOStatus Sync(const IOOptions& options, IODebugContext* dbg) override {
    return target_->Sync(options, dbg);
  }
  IOStatus Fsync(const IOOptions& options, IODebugContext* dbg) override {
    return target_->Fsync(options, dbg);
  }
  bool IsSyncThreadSafe() const override { return target_->IsSyncThreadSafe(); }

  bool use_direct_io() const override { return target_->use_direct_io(); }

  size_t GetRequiredBufferAlignment() const override {
    return target_->GetRequiredBufferAlignment();
  }

  void SetWriteLifeTimeHint(Env::WriteLifeTimeHint hint) override {
    target_->SetWriteLifeTimeHint(hint);
  }

  Env::WriteLifeTimeHint GetWriteLifeTimeHint() override {
    return target_->GetWriteLifeTimeHint();
  }

  uint64_t GetFileSize(const IOOptions& options, IODebugContext* dbg) override {
    return target_->GetFileSize(options, dbg);
  }

  void SetPreallocationBlockSize(size_t size) override {
    target_->SetPreallocationBlockSize(size);
  }

  void GetPreallocationStatus(size_t* block_size,
                              size_t* last_allocated_block) override {
    target_->GetPreallocationStatus(block_size, last_allocated_block);
  }

  size_t GetUniqueId(char* id, size_t max_size) const override {
    return target_->GetUniqueId(id, max_size);
  }

  IOStatus InvalidateCache(size_t offset, size_t length) override {
    return target_->InvalidateCache(offset, length);
  }

  IOStatus RangeSync(uint64_t offset, uint64_t nbytes, const IOOptions& options,
                     IODebugContext* dbg) override {
    return target_->RangeSync(offset, nbytes, options, dbg);
  }

  void PrepareWrite(size_t offset, size_t len, const IOOptions& options,
                    IODebugContext* dbg) override {
    target_->PrepareWrite(offset, len, options, dbg);
  }

  IOStatus Allocate(uint64_t offset, uint64_t len, const IOOptions& options,
                    IODebugContext* dbg) override {
    return target_->Allocate(offset, len, options, dbg);
  }

 private:
  FSWritableFile* target_;
};

class FSWritableFileOwnerWrapper : public FSWritableFileWrapper {
 public:
  // Creates a FileWrapper around the input File object and takes
  // ownership of the object
  explicit FSWritableFileOwnerWrapper(std::unique_ptr<FSWritableFile>&& t)
      : FSWritableFileWrapper(t.get()), guard_(std::move(t)) {}

 private:
  std::unique_ptr<FSWritableFile> guard_;
};

class FSRandomRWFileWrapper : public FSRandomRWFile {
 public:
  // Creates a FileWrapper around the input File object and without
  // taking ownership of the object
  explicit FSRandomRWFileWrapper(FSRandomRWFile* t) : target_(t) {}

  FSRandomRWFile* target() const { return target_; }

  bool use_direct_io() const override { return target_->use_direct_io(); }
  size_t GetRequiredBufferAlignment() const override {
    return target_->GetRequiredBufferAlignment();
  }
  IOStatus Write(uint64_t offset, const Slice& data, const IOOptions& options,
                 IODebugContext* dbg) override {
    return target_->Write(offset, data, options, dbg);
  }
  IOStatus Read(uint64_t offset, size_t n, const IOOptions& options,
                Slice* result, char* scratch,
                IODebugContext* dbg) const override {
    return target_->Read(offset, n, options, result, scratch, dbg);
  }
  IOStatus Flush(const IOOptions& options, IODebugContext* dbg) override {
    return target_->Flush(options, dbg);
  }
  IOStatus Sync(const IOOptions& options, IODebugContext* dbg) override {
    return target_->Sync(options, dbg);
  }
  IOStatus Fsync(const IOOptions& options, IODebugContext* dbg) override {
    return target_->Fsync(options, dbg);
  }
  IOStatus Close(const IOOptions& options, IODebugContext* dbg) override {
    return target_->Close(options, dbg);
  }

 private:
  FSRandomRWFile* target_;
};

class FSRandomRWFileOwnerWrapper : public FSRandomRWFileWrapper {
 public:
  // Creates a FileWrapper around the input File object and takes
  // ownership of the object
  explicit FSRandomRWFileOwnerWrapper(std::unique_ptr<FSRandomRWFile>&& t)
      : FSRandomRWFileWrapper(t.get()), guard_(std::move(t)) {}

 private:
  std::unique_ptr<FSRandomRWFile> guard_;
};

class FSDirectoryWrapper : public FSDirectory {
 public:
  // Creates a FileWrapper around the input File object and takes
  // ownership of the object
  explicit FSDirectoryWrapper(std::unique_ptr<FSDirectory>&& t)
      : guard_(std::move(t)) {
    target_ = guard_.get();
  }

  // Creates a FileWrapper around the input File object and without
  // taking ownership of the object
  explicit FSDirectoryWrapper(FSDirectory* t) : target_(t) {}

  IOStatus Fsync(const IOOptions& options, IODebugContext* dbg) override {
    return target_->Fsync(options, dbg);
  }
  size_t GetUniqueId(char* id, size_t max_size) const override {
    return target_->GetUniqueId(id, max_size);
  }

 private:
  std::unique_ptr<FSDirectory> guard_;
  FSDirectory* target_;
};

// A utility routine: write "data" to the named file.
extern IOStatus WriteStringToFile(FileSystem* fs, const Slice& data,
                                  const std::string& fname,
                                  bool should_sync = false);

// A utility routine: read contents of named file into *data
extern IOStatus ReadFileToString(FileSystem* fs, const std::string& fname,
                                 std::string* data);

}  // namespace ROCKSDB_NAMESPACE<|MERGE_RESOLUTION|>--- conflicted
+++ resolved
@@ -197,13 +197,10 @@
 // of the APIs is of type IOStatus, which can indicate an error code/sub-code,
 // as well as metadata about the error such as its scope and whether its
 // retryable.
-<<<<<<< HEAD
-class FileSystem : public Customizable {
-=======
 // NewCompositeEnv can be used to create an Env with a custom FileSystem for
 // DBOptions::env.
-class FileSystem {
->>>>>>> 78722983
+
+class FileSystem : public Customizable {
  public:
   FileSystem();
 
