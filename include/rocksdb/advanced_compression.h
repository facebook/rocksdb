--- conflicted
+++ resolved
@@ -641,13 +641,4 @@
     std::shared_ptr<IOGoal> io_goal, std::shared_ptr<CPUBudget> cpu_budget,
     const Options& opt);
 
-<<<<<<< HEAD
-std::shared_ptr<IOGoalCPUBudgetFactory> makeDefaultBudgetFactory(
-    double cpu_budget, double io_goal, double cpu_minbudget, double io_mingoal,
-    Options opt);
-std::shared_ptr<IOGoalCPUBudgetFactory> makeDefaultDynamicBudgetFactory(
-    double cpu_budget, double io_goal, double cpu_minbudget, double io_mingoal,
-    Options opt);
-=======
->>>>>>> 61ec6949
 }  // namespace ROCKSDB_NAMESPACE