//  Copyright (c) 2011-present, Facebook, Inc.  All rights reserved.
//  This source code is licensed under both the GPLv2 (found in the
//  COPYING file in the root directory) and Apache 2.0 License
//  (found in the LICENSE.Apache file in the root directory).
//
// Copyright (c) 2011 The LevelDB Authors. All rights reserved.
// Use of this source code is governed by a BSD-style license that can be
// found in the LICENSE file. See the AUTHORS file for names of contributors.

#pragma once

#include "rocksdb/customizable.h"
#include "rocksdb/env.h"
#include "rocksdb/statistics.h"
#include "rocksdb/status.h"

namespace ROCKSDB_NAMESPACE {

<<<<<<< HEAD
class RateLimiter : public Customizable {
=======
// Exceptions MUST NOT propagate out of overridden functions into RocksDB,
// because RocksDB is not exception-safe. This could cause undefined behavior
// including data loss, unreported corruption, deadlocks, and more.
class RateLimiter {
>>>>>>> 8ef5b9dd
 public:
  enum class OpType {
    // Limitation: we currently only invoke Request() with OpType::kRead for
    // compactions when DBOptions::new_table_reader_for_compaction_inputs is set
    kRead,
    kWrite,
  };
  enum class Mode {
    kReadsOnly,
    kWritesOnly,
    kAllIo,
  };

  static const char* Type() { return "RateLimiter"; }
  static Status CreateFromString(const ConfigOptions& options,
                                 const std::string& value,
                                 std::shared_ptr<RateLimiter>* result);

  // For API compatibility, default to rate-limiting writes only.
  explicit RateLimiter(Mode mode = Mode::kWritesOnly);

  virtual ~RateLimiter() {}

  // This API allows user to dynamically change rate limiter's bytes per second.
  // REQUIRED: bytes_per_second > 0
  virtual void SetBytesPerSecond(int64_t bytes_per_second) = 0;

  // Deprecated. New RateLimiter derived classes should override
  // Request(const int64_t, const Env::IOPriority, Statistics*) or
  // Request(const int64_t, const Env::IOPriority, Statistics*, OpType)
  // instead.
  //
  // Request for token for bytes. If this request can not be satisfied, the call
  // is blocked. Caller is responsible to make sure
  // bytes <= GetSingleBurstBytes()
  virtual void Request(const int64_t /*bytes*/, const Env::IOPriority /*pri*/) {
    assert(false);
  }

  // Request for token for bytes and potentially update statistics. If this
  // request can not be satisfied, the call is blocked. Caller is responsible to
  // make sure bytes <= GetSingleBurstBytes().
  virtual void Request(const int64_t bytes, const Env::IOPriority pri,
                       Statistics* /* stats */) {
    // For API compatibility, default implementation calls the older API in
    // which statistics are unsupported.
    Request(bytes, pri);
  }

  // Requests token to read or write bytes and potentially updates statistics.
  //
  // If this request can not be satisfied, the call is blocked. Caller is
  // responsible to make sure bytes <= GetSingleBurstBytes()
  // and bytes >= 0.
  virtual void Request(const int64_t bytes, const Env::IOPriority pri,
                       Statistics* stats, OpType op_type) {
    if (IsRateLimited(op_type)) {
      Request(bytes, pri, stats);
    }
  }

  // Requests token to read or write bytes and potentially updates statistics.
  // Takes into account GetSingleBurstBytes() and alignment (e.g., in case of
  // direct I/O) to allocate an appropriate number of bytes, which may be less
  // than the number of bytes requested.
  virtual size_t RequestToken(size_t bytes, size_t alignment,
                              Env::IOPriority io_priority, Statistics* stats,
                              RateLimiter::OpType op_type);

  // Max bytes can be granted in a single burst
  virtual int64_t GetSingleBurstBytes() const = 0;

  // Total bytes that go through rate limiter
  virtual int64_t GetTotalBytesThrough(
      const Env::IOPriority pri = Env::IO_TOTAL) const = 0;

  // Total # of requests that go through rate limiter
  virtual int64_t GetTotalRequests(
      const Env::IOPriority pri = Env::IO_TOTAL) const = 0;

  // Total # of requests that are pending for bytes in rate limiter
  // For convenience, this function is supported by the RateLimiter returned
  // by NewGenericRateLimiter but is not required by RocksDB.
  //
  // REQUIRED: total_pending_request != nullptr
  virtual Status GetTotalPendingRequests(
      int64_t* total_pending_requests,
      const Env::IOPriority pri = Env::IO_TOTAL) const {
    assert(total_pending_requests != nullptr);
    (void)total_pending_requests;
    (void)pri;
    return Status::NotSupported();
  }

  virtual int64_t GetBytesPerSecond() const = 0;

  virtual bool IsRateLimited(OpType op_type) {
    if ((mode_ == RateLimiter::Mode::kWritesOnly &&
         op_type == RateLimiter::OpType::kRead) ||
        (mode_ == RateLimiter::Mode::kReadsOnly &&
         op_type == RateLimiter::OpType::kWrite)) {
      return false;
    }
    return true;
  }

 protected:
  Mode GetMode() { return mode_; }

 private:
  Mode mode_;
};

// Create a RateLimiter object, which can be shared among RocksDB instances to
// control write rate of flush and compaction.
// @rate_bytes_per_sec: this is the only parameter you want to set most of the
// time. It controls the total write rate of compaction and flush in bytes per
// second. Currently, RocksDB does not enforce rate limit for anything other
// than flush and compaction, e.g. write to WAL.
// @refill_period_us: this controls how often tokens are refilled. For example,
// when rate_bytes_per_sec is set to 10MB/s and refill_period_us is set to
// 100ms, then 1MB is refilled every 100ms internally. Larger value can lead to
// burstier writes while smaller value introduces more CPU overhead.
// The default should work for most cases.
// @fairness: RateLimiter accepts high-pri requests and low-pri requests.
// A low-pri request is usually blocked in favor of hi-pri request. Currently,
// RocksDB assigns low-pri to request from compaction and high-pri to request
// from flush. Low-pri requests can get blocked if flush requests come in
// continuously. This fairness parameter grants low-pri requests permission by
// 1/fairness chance even though high-pri requests exist to avoid starvation.
// You should be good by leaving it at default 10.
// @mode: Mode indicates which types of operations count against the limit.
// @auto_tuned: Enables dynamic adjustment of rate limit within the range
//              `[rate_bytes_per_sec / 20, rate_bytes_per_sec]`, according to
//              the recent demand for background I/O.
extern RateLimiter* NewGenericRateLimiter(
    int64_t rate_bytes_per_sec, int64_t refill_period_us = 100 * 1000,
    int32_t fairness = 10,
    RateLimiter::Mode mode = RateLimiter::Mode::kWritesOnly,
    bool auto_tuned = false);

}  // namespace ROCKSDB_NAMESPACE<|MERGE_RESOLUTION|>--- conflicted
+++ resolved
@@ -16,14 +16,10 @@
 
 namespace ROCKSDB_NAMESPACE {
 
-<<<<<<< HEAD
-class RateLimiter : public Customizable {
-=======
 // Exceptions MUST NOT propagate out of overridden functions into RocksDB,
 // because RocksDB is not exception-safe. This could cause undefined behavior
 // including data loss, unreported corruption, deadlocks, and more.
-class RateLimiter {
->>>>>>> 8ef5b9dd
+class RateLimiter : public Customizable {
  public:
   enum class OpType {
     // Limitation: we currently only invoke Request() with OpType::kRead for
