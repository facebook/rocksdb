// Copyright (c) 2011-present, Facebook, Inc.  All rights reserved.
//  This source code is licensed under both the GPLv2 (found in the
//  COPYING file in the root directory) and Apache 2.0 License
//  (found in the LICENSE.Apache file in the root directory).

#pragma once

#include <cstdint>
#include <limits>
#include <memory>
#include <string>
#include <vector>

#include "rocksdb/options.h"
#include "rocksdb/types.h"

namespace ROCKSDB_NAMESPACE {

// Basic identifiers and metadata for a file in a DB. This only includes
// information considered relevant for taking backups, checkpoints, or other
// services relating to DB file storage.
// This is only appropriate for immutable files, such as SST files or all
// files in a backup. See also LiveFileStorageInfo.
struct FileStorageInfo {
  // The name of the file within its directory (e.g. "123456.sst")
  std::string relative_filename;
  // The directory containing the file, without a trailing '/'. This could be
  // a DB path, wal_dir, etc.
  std::string directory;

  // The id of the file within a single DB. Set to 0 if the file does not have
  // a number (e.g. CURRENT)
  uint64_t file_number = 0;
  // The type of the file as part of a DB.
  FileType file_type = kTempFile;

  // File size in bytes. See also `trim_to_size`.
  uint64_t size = 0;

  // This feature is experimental and subject to change.
  Temperature temperature = Temperature::kUnknown;

  // The checksum of a SST file, the value is decided by the file content and
  // the checksum algorithm used for this SST file. The checksum function is
  // identified by the file_checksum_func_name. If the checksum function is
  // not specified, file_checksum is "0" by default.
  std::string file_checksum;

  // The name of the checksum function used to generate the file checksum
  // value. If file checksum is not enabled (e.g., sst_file_checksum_func is
  // null), file_checksum_func_name is UnknownFileChecksumFuncName, which is
  // "Unknown".
  std::string file_checksum_func_name;
};

// Adds to FileStorageInfo the ability to capture the state of files that
// might change in a running DB.
struct LiveFileStorageInfo : public FileStorageInfo {
  // If non-empty, this string represents the "saved" contents of the file
  // for the current context. (This field is used for checkpointing CURRENT
  // file.) In that case, size == replacement_contents.size() and file on disk
  // should be ignored. If empty string, the file on disk should still have
  // "saved" contents. (See trim_to_size.)
  std::string replacement_contents;

  // If true, the file on disk is allowed to be larger than `size` but only
  // the first `size` bytes should be used for the current context. If false,
  // the file is corrupt if size on disk does not equal `size`.
  bool trim_to_size = false;
};

// The metadata that describes an SST file. (Does not need to extend
// LiveFileStorageInfo because SST files are always immutable.)
struct SstFileMetaData : public FileStorageInfo {
  SstFileMetaData() { file_type = kTableFile; }

  SstFileMetaData(const std::string& _file_name, uint64_t _file_number,
                  const std::string& _directory, uint64_t _size,
                  SequenceNumber _smallest_seqno, SequenceNumber _largest_seqno,
                  const std::string& _smallestkey,
                  const std::string& _largestkey, uint64_t _num_reads_sampled,
                  bool _being_compacted, Temperature _temperature,
                  uint64_t _oldest_blob_file_number,
                  uint64_t _oldest_ancester_time, uint64_t _file_creation_time,
                  uint64_t _epoch_number, std::string& _file_checksum,
                  std::string& _file_checksum_func_name)
      : smallest_seqno(_smallest_seqno),
        largest_seqno(_largest_seqno),
        smallestkey(_smallestkey),
        largestkey(_largestkey),
        num_reads_sampled(_num_reads_sampled),
        being_compacted(_being_compacted),
        num_entries(0),
        num_deletions(0),
        oldest_blob_file_number(_oldest_blob_file_number),
        oldest_ancester_time(_oldest_ancester_time),
        file_creation_time(_file_creation_time),
        epoch_number(_epoch_number) {
    if (!_file_name.empty()) {
      if (_file_name[0] == '/') {
        relative_filename = _file_name.substr(1);
        name = _file_name;  // Deprecated field
      } else {
        relative_filename = _file_name;
        name = std::string("/") + _file_name;  // Deprecated field
      }
      assert(relative_filename.size() + 1 == name.size());
      assert(relative_filename[0] != '/');
      assert(name[0] == '/');
    }
    directory = _directory;
    db_path = _directory;  // Deprecated field
    file_number = _file_number;
    file_type = kTableFile;
    size = _size;
    temperature = _temperature;
    file_checksum = _file_checksum;
    file_checksum_func_name = _file_checksum_func_name;
  }

  SequenceNumber smallest_seqno = 0;  // Smallest sequence number in file.
  SequenceNumber largest_seqno = 0;   // Largest sequence number in file.
  std::string smallestkey;            // Smallest user defined key in the file.
  std::string largestkey;             // Largest user defined key in the file.
  uint64_t num_reads_sampled = 0;     // How many times the file is read.
  bool being_compacted =
      false;  // true if the file is currently being compacted.

  uint64_t num_entries = 0;
  uint64_t num_deletions = 0;

  uint64_t oldest_blob_file_number = 0;  // The id of the oldest blob file
                                         // referenced by the file.
  // An SST file may be generated by compactions whose input files may
  // in turn be generated by earlier compactions. The creation time of the
  // oldest SST file that is the compaction ancestor of this file.
  // The timestamp is provided SystemClock::GetCurrentTime().
  // 0 if the information is not available.
  //
  // Note: for TTL blob files, it contains the start of the expiration range.
  uint64_t oldest_ancester_time = 0;
  // Timestamp when the SST file is created, provided by
  // SystemClock::GetCurrentTime(). 0 if the information is not available.
  uint64_t file_creation_time = 0;
  // The order of a file being flushed or ingested/imported.
  // Compaction output file will be assigned with the minimum `epoch_number`
  // among input files'.
  // For L0, larger `epoch_number` indicates newer L0 file.
  // 0 if the information is not available.
  uint64_t epoch_number = 0;
<<<<<<< HEAD
=======

  // These bounds define the effective key range for range tombstones
  // in this file.
  // Currently only used by CreateColumnFamilyWithImport().
  std::string smallest{};  // Smallest internal key served by table
  std::string largest{};   // Largest internal key served by table

>>>>>>> 49ce8a10
  // DEPRECATED: The name of the file within its directory with a
  // leading slash (e.g. "/123456.sst"). Use relative_filename from base struct
  // instead.
  std::string name;

  // DEPRECATED: replaced by `directory` in base struct
  std::string db_path;
};

// The full set of metadata associated with each SST file.
struct LiveFileMetaData : SstFileMetaData {
  std::string column_family_name;  // Name of the column family
  int level;                       // Level at which this file resides.
  LiveFileMetaData() : column_family_name(), level(0) {}
};

// The MetaData that describes a Blob file
struct BlobMetaData {
  BlobMetaData()
      : blob_file_number(0),
        blob_file_size(0),
        total_blob_count(0),
        total_blob_bytes(0),
        garbage_blob_count(0),
        garbage_blob_bytes(0) {}

  BlobMetaData(uint64_t _file_number, const std::string& _file_name,
               const std::string& _file_path, uint64_t _file_size,
               uint64_t _total_blob_count, uint64_t _total_blob_bytes,
               uint64_t _garbage_blob_count, uint64_t _garbage_blob_bytes,
               const std::string& _file_checksum,
               const std::string& _file_checksum_func_name)
      : blob_file_number(_file_number),
        blob_file_name(_file_name),
        blob_file_path(_file_path),
        blob_file_size(_file_size),
        total_blob_count(_total_blob_count),
        total_blob_bytes(_total_blob_bytes),
        garbage_blob_count(_garbage_blob_count),
        garbage_blob_bytes(_garbage_blob_bytes),
        checksum_method(_file_checksum),
        checksum_value(_file_checksum_func_name) {}
  uint64_t blob_file_number;
  std::string blob_file_name;
  std::string blob_file_path;
  uint64_t blob_file_size;
  uint64_t total_blob_count;
  uint64_t total_blob_bytes;
  uint64_t garbage_blob_count;
  uint64_t garbage_blob_bytes;
  std::string checksum_method;
  std::string checksum_value;
};

// The metadata that describes a level.
struct LevelMetaData {
  LevelMetaData(int _level, uint64_t _size,
                const std::vector<SstFileMetaData>&& _files)
      : level(_level), size(_size), files(_files) {}

  // The level which this meta data describes.
  const int level;
  // The size of this level in bytes, which is equal to the sum of
  // the file size of its "files".
  const uint64_t size;
  // The metadata of all sst files in this level.
  const std::vector<SstFileMetaData> files;
};

// The metadata that describes a column family.
struct ColumnFamilyMetaData {
  ColumnFamilyMetaData() : size(0), file_count(0), name("") {}
  ColumnFamilyMetaData(const std::string& _name, uint64_t _size,
                       const std::vector<LevelMetaData>&& _levels)
      : size(_size), name(_name), levels(_levels) {}

  // The size of this column family in bytes, which is equal to the sum of
  // the file size of its "levels".
  uint64_t size;
  // The number of files in this column family.
  size_t file_count;
  // The name of the column family.
  std::string name;
  // The metadata of all levels in this column family.
  std::vector<LevelMetaData> levels;

  // The total size of all blob files
  uint64_t blob_file_size = 0;
  // The number of blob files in this column family.
  size_t blob_file_count = 0;
  // The metadata of the blobs in this column family.
  std::vector<BlobMetaData> blob_files;
};

// Metadata returned as output from ExportColumnFamily() and used as input to
// CreateColumnFamiliesWithImport().
struct ExportImportFilesMetaData {
  std::string db_comparator_name;       // Used to safety check at import.
  std::vector<LiveFileMetaData> files;  // Vector of file metadata.
};
}  // namespace ROCKSDB_NAMESPACE<|MERGE_RESOLUTION|>--- conflicted
+++ resolved
@@ -148,8 +148,6 @@
   // For L0, larger `epoch_number` indicates newer L0 file.
   // 0 if the information is not available.
   uint64_t epoch_number = 0;
-<<<<<<< HEAD
-=======
 
   // These bounds define the effective key range for range tombstones
   // in this file.
@@ -157,7 +155,6 @@
   std::string smallest{};  // Smallest internal key served by table
   std::string largest{};   // Largest internal key served by table
 
->>>>>>> 49ce8a10
   // DEPRECATED: The name of the file within its directory with a
   // leading slash (e.g. "/123456.sst"). Use relative_filename from base struct
   // instead.
