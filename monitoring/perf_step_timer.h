--- conflicted
+++ resolved
@@ -69,12 +69,8 @@
 
   const bool perf_counter_enabled_;
   const bool use_cpu_time_;
-<<<<<<< HEAD
   uint32_t ticker_type_;
-  std::shared_ptr<SystemClock> clock_;
-=======
   SystemClock* const clock_;
->>>>>>> ef392fb0
   uint64_t start_;
   uint64_t* metric_;
   Statistics* statistics_;
