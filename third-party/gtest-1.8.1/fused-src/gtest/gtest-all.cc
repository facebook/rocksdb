// Copyright 2008, Google Inc.
// All rights reserved.
//
// Redistribution and use in source and binary forms, with or without
// modification, are permitted provided that the following conditions are
// met:
//
//     * Redistributions of source code must retain the above copyright
// notice, this list of conditions and the following disclaimer.
//     * Redistributions in binary form must reproduce the above
// copyright notice, this list of conditions and the following disclaimer
// in the documentation and/or other materials provided with the
// distribution.
//     * Neither the name of Google Inc. nor the names of its
// contributors may be used to endorse or promote products derived from
// this software without specific prior written permission.
//
// THIS SOFTWARE IS PROVIDED BY THE COPYRIGHT HOLDERS AND CONTRIBUTORS
// "AS IS" AND ANY EXPRESS OR IMPLIED WARRANTIES, INCLUDING, BUT NOT
// LIMITED TO, THE IMPLIED WARRANTIES OF MERCHANTABILITY AND FITNESS FOR
// A PARTICULAR PURPOSE ARE DISCLAIMED. IN NO EVENT SHALL THE COPYRIGHT
// OWNER OR CONTRIBUTORS BE LIABLE FOR ANY DIRECT, INDIRECT, INCIDENTAL,
// SPECIAL, EXEMPLARY, OR CONSEQUENTIAL DAMAGES (INCLUDING, BUT NOT
// LIMITED TO, PROCUREMENT OF SUBSTITUTE GOODS OR SERVICES; LOSS OF USE,
// DATA, OR PROFITS; OR BUSINESS INTERRUPTION) HOWEVER CAUSED AND ON ANY
// THEORY OF LIABILITY, WHETHER IN CONTRACT, STRICT LIABILITY, OR TORT
// (INCLUDING NEGLIGENCE OR OTHERWISE) ARISING IN ANY WAY OUT OF THE USE
// OF THIS SOFTWARE, EVEN IF ADVISED OF THE POSSIBILITY OF SUCH DAMAGE.

//
// Google C++ Testing and Mocking Framework (Google Test)
//
// Sometimes it's desirable to build Google Test by compiling a single file.
// This file serves this purpose.

// This line ensures that gtest.h can be compiled on its own, even
// when it's fused.
#include "gtest/gtest.h"

// The following lines pull in the real gtest *.cc files.
// Copyright 2005, Google Inc.
// All rights reserved.
//
// Redistribution and use in source and binary forms, with or without
// modification, are permitted provided that the following conditions are
// met:
//
//     * Redistributions of source code must retain the above copyright
// notice, this list of conditions and the following disclaimer.
//     * Redistributions in binary form must reproduce the above
// copyright notice, this list of conditions and the following disclaimer
// in the documentation and/or other materials provided with the
// distribution.
//     * Neither the name of Google Inc. nor the names of its
// contributors may be used to endorse or promote products derived from
// this software without specific prior written permission.
//
// THIS SOFTWARE IS PROVIDED BY THE COPYRIGHT HOLDERS AND CONTRIBUTORS
// "AS IS" AND ANY EXPRESS OR IMPLIED WARRANTIES, INCLUDING, BUT NOT
// LIMITED TO, THE IMPLIED WARRANTIES OF MERCHANTABILITY AND FITNESS FOR
// A PARTICULAR PURPOSE ARE DISCLAIMED. IN NO EVENT SHALL THE COPYRIGHT
// OWNER OR CONTRIBUTORS BE LIABLE FOR ANY DIRECT, INDIRECT, INCIDENTAL,
// SPECIAL, EXEMPLARY, OR CONSEQUENTIAL DAMAGES (INCLUDING, BUT NOT
// LIMITED TO, PROCUREMENT OF SUBSTITUTE GOODS OR SERVICES; LOSS OF USE,
// DATA, OR PROFITS; OR BUSINESS INTERRUPTION) HOWEVER CAUSED AND ON ANY
// THEORY OF LIABILITY, WHETHER IN CONTRACT, STRICT LIABILITY, OR TORT
// (INCLUDING NEGLIGENCE OR OTHERWISE) ARISING IN ANY WAY OUT OF THE USE
// OF THIS SOFTWARE, EVEN IF ADVISED OF THE POSSIBILITY OF SUCH DAMAGE.

//
// The Google C++ Testing and Mocking Framework (Google Test)

// Copyright 2007, Google Inc.
// All rights reserved.
//
// Redistribution and use in source and binary forms, with or without
// modification, are permitted provided that the following conditions are
// met:
//
//     * Redistributions of source code must retain the above copyright
// notice, this list of conditions and the following disclaimer.
//     * Redistributions in binary form must reproduce the above
// copyright notice, this list of conditions and the following disclaimer
// in the documentation and/or other materials provided with the
// distribution.
//     * Neither the name of Google Inc. nor the names of its
// contributors may be used to endorse or promote products derived from
// this software without specific prior written permission.
//
// THIS SOFTWARE IS PROVIDED BY THE COPYRIGHT HOLDERS AND CONTRIBUTORS
// "AS IS" AND ANY EXPRESS OR IMPLIED WARRANTIES, INCLUDING, BUT NOT
// LIMITED TO, THE IMPLIED WARRANTIES OF MERCHANTABILITY AND FITNESS FOR
// A PARTICULAR PURPOSE ARE DISCLAIMED. IN NO EVENT SHALL THE COPYRIGHT
// OWNER OR CONTRIBUTORS BE LIABLE FOR ANY DIRECT, INDIRECT, INCIDENTAL,
// SPECIAL, EXEMPLARY, OR CONSEQUENTIAL DAMAGES (INCLUDING, BUT NOT
// LIMITED TO, PROCUREMENT OF SUBSTITUTE GOODS OR SERVICES; LOSS OF USE,
// DATA, OR PROFITS; OR BUSINESS INTERRUPTION) HOWEVER CAUSED AND ON ANY
// THEORY OF LIABILITY, WHETHER IN CONTRACT, STRICT LIABILITY, OR TORT
// (INCLUDING NEGLIGENCE OR OTHERWISE) ARISING IN ANY WAY OUT OF THE USE
// OF THIS SOFTWARE, EVEN IF ADVISED OF THE POSSIBILITY OF SUCH DAMAGE.

//
// Utilities for testing Google Test itself and code that uses Google Test
// (e.g. frameworks built on top of Google Test).

// GOOGLETEST_CM0004 DO NOT DELETE

#ifndef GTEST_INCLUDE_GTEST_GTEST_SPI_H_
#define GTEST_INCLUDE_GTEST_GTEST_SPI_H_


GTEST_DISABLE_MSC_WARNINGS_PUSH_(4251 \
/* class A needs to have dll-interface to be used by clients of class B */)

namespace testing {

// This helper class can be used to mock out Google Test failure reporting
// so that we can test Google Test or code that builds on Google Test.
//
// An object of this class appends a TestPartResult object to the
// TestPartResultArray object given in the constructor whenever a Google Test
// failure is reported. It can either intercept only failures that are
// generated in the same thread that created this object or it can intercept
// all generated failures. The scope of this mock object can be controlled with
// the second argument to the two arguments constructor.
class GTEST_API_ ScopedFakeTestPartResultReporter
    : public TestPartResultReporterInterface {
 public:
  // The two possible mocking modes of this object.
  enum InterceptMode {
    INTERCEPT_ONLY_CURRENT_THREAD,  // Intercepts only thread local failures.
    INTERCEPT_ALL_THREADS           // Intercepts all failures.
  };

  // The c'tor sets this object as the test part result reporter used
  // by Google Test.  The 'result' parameter specifies where to report the
  // results. This reporter will only catch failures generated in the current
  // thread. DEPRECATED
  explicit ScopedFakeTestPartResultReporter(TestPartResultArray* result);

  // Same as above, but you can choose the interception scope of this object.
  ScopedFakeTestPartResultReporter(InterceptMode intercept_mode,
                                   TestPartResultArray* result);

  // The d'tor restores the previous test part result reporter.
  virtual ~ScopedFakeTestPartResultReporter();

  // Appends the TestPartResult object to the TestPartResultArray
  // received in the constructor.
  //
  // This method is from the TestPartResultReporterInterface
  // interface.
  virtual void ReportTestPartResult(const TestPartResult& result);
 private:
  void Init();

  const InterceptMode intercept_mode_;
  TestPartResultReporterInterface* old_reporter_;
  TestPartResultArray* const result_;

  GTEST_DISALLOW_COPY_AND_ASSIGN_(ScopedFakeTestPartResultReporter);
};

namespace internal {

// A helper class for implementing EXPECT_FATAL_FAILURE() and
// EXPECT_NONFATAL_FAILURE().  Its destructor verifies that the given
// TestPartResultArray contains exactly one failure that has the given
// type and contains the given substring.  If that's not the case, a
// non-fatal failure will be generated.
class GTEST_API_ SingleFailureChecker {
 public:
  // The constructor remembers the arguments.
  SingleFailureChecker(const TestPartResultArray* results,
                       TestPartResult::Type type, const std::string& substr);
  ~SingleFailureChecker();
 private:
  const TestPartResultArray* const results_;
  const TestPartResult::Type type_;
  const std::string substr_;

  GTEST_DISALLOW_COPY_AND_ASSIGN_(SingleFailureChecker);
};

}  // namespace internal

}  // namespace testing

GTEST_DISABLE_MSC_WARNINGS_POP_()  //  4251

// A set of macros for testing Google Test assertions or code that's expected
// to generate Google Test fatal failures.  It verifies that the given
// statement will cause exactly one fatal Google Test failure with 'substr'
// being part of the failure message.
//
// There are two different versions of this macro. EXPECT_FATAL_FAILURE only
// affects and considers failures generated in the current thread and
// EXPECT_FATAL_FAILURE_ON_ALL_THREADS does the same but for all threads.
//
// The verification of the assertion is done correctly even when the statement
// throws an exception or aborts the current function.
//
// Known restrictions:
//   - 'statement' cannot reference local non-static variables or
//     non-static members of the current object.
//   - 'statement' cannot return a value.
//   - You cannot stream a failure message to this macro.
//
// Note that even though the implementations of the following two
// macros are much alike, we cannot refactor them to use a common
// helper macro, due to some peculiarity in how the preprocessor
// works.  The AcceptsMacroThatExpandsToUnprotectedComma test in
// gtest_unittest.cc will fail to compile if we do that.
#define EXPECT_FATAL_FAILURE(statement, substr) \
  do { \
    class GTestExpectFatalFailureHelper {\
     public:\
      static void Execute() { statement; }\
    };\
    ::testing::TestPartResultArray gtest_failures;\
    ::testing::internal::SingleFailureChecker gtest_checker(\
        &gtest_failures, ::testing::TestPartResult::kFatalFailure, (substr));\
    {\
      ::testing::ScopedFakeTestPartResultReporter gtest_reporter(\
          ::testing::ScopedFakeTestPartResultReporter:: \
          INTERCEPT_ONLY_CURRENT_THREAD, &gtest_failures);\
      GTestExpectFatalFailureHelper::Execute();\
    }\
  } while (::testing::internal::AlwaysFalse())

#define EXPECT_FATAL_FAILURE_ON_ALL_THREADS(statement, substr) \
  do { \
    class GTestExpectFatalFailureHelper {\
     public:\
      static void Execute() { statement; }\
    };\
    ::testing::TestPartResultArray gtest_failures;\
    ::testing::internal::SingleFailureChecker gtest_checker(\
        &gtest_failures, ::testing::TestPartResult::kFatalFailure, (substr));\
    {\
      ::testing::ScopedFakeTestPartResultReporter gtest_reporter(\
          ::testing::ScopedFakeTestPartResultReporter:: \
          INTERCEPT_ALL_THREADS, &gtest_failures);\
      GTestExpectFatalFailureHelper::Execute();\
    }\
  } while (::testing::internal::AlwaysFalse())

// A macro for testing Google Test assertions or code that's expected to
// generate Google Test non-fatal failures.  It asserts that the given
// statement will cause exactly one non-fatal Google Test failure with 'substr'
// being part of the failure message.
//
// There are two different versions of this macro. EXPECT_NONFATAL_FAILURE only
// affects and considers failures generated in the current thread and
// EXPECT_NONFATAL_FAILURE_ON_ALL_THREADS does the same but for all threads.
//
// 'statement' is allowed to reference local variables and members of
// the current object.
//
// The verification of the assertion is done correctly even when the statement
// throws an exception or aborts the current function.
//
// Known restrictions:
//   - You cannot stream a failure message to this macro.
//
// Note that even though the implementations of the following two
// macros are much alike, we cannot refactor them to use a common
// helper macro, due to some peculiarity in how the preprocessor
// works.  If we do that, the code won't compile when the user gives
// EXPECT_NONFATAL_FAILURE() a statement that contains a macro that
// expands to code containing an unprotected comma.  The
// AcceptsMacroThatExpandsToUnprotectedComma test in gtest_unittest.cc
// catches that.
//
// For the same reason, we have to write
//   if (::testing::internal::AlwaysTrue()) { statement; }
// instead of
//   GTEST_SUPPRESS_UNREACHABLE_CODE_WARNING_BELOW_(statement)
// to avoid an MSVC warning on unreachable code.
#define EXPECT_NONFATAL_FAILURE(statement, substr) \
  do {\
    ::testing::TestPartResultArray gtest_failures;\
    ::testing::internal::SingleFailureChecker gtest_checker(\
        &gtest_failures, ::testing::TestPartResult::kNonFatalFailure, \
        (substr));\
    {\
      ::testing::ScopedFakeTestPartResultReporter gtest_reporter(\
          ::testing::ScopedFakeTestPartResultReporter:: \
          INTERCEPT_ONLY_CURRENT_THREAD, &gtest_failures);\
      if (::testing::internal::AlwaysTrue()) { statement; }\
    }\
  } while (::testing::internal::AlwaysFalse())

#define EXPECT_NONFATAL_FAILURE_ON_ALL_THREADS(statement, substr) \
  do {\
    ::testing::TestPartResultArray gtest_failures;\
    ::testing::internal::SingleFailureChecker gtest_checker(\
        &gtest_failures, ::testing::TestPartResult::kNonFatalFailure, \
        (substr));\
    {\
      ::testing::ScopedFakeTestPartResultReporter gtest_reporter(\
          ::testing::ScopedFakeTestPartResultReporter::INTERCEPT_ALL_THREADS, \
          &gtest_failures);\
      if (::testing::internal::AlwaysTrue()) { statement; }\
    }\
  } while (::testing::internal::AlwaysFalse())

#endif  // GTEST_INCLUDE_GTEST_GTEST_SPI_H_

#include <ctype.h>
#include <math.h>
#include <stdarg.h>
#include <stdio.h>
#include <stdlib.h>
#include <time.h>
#include <wchar.h>
#include <wctype.h>

#include <algorithm>
#include <iomanip>
#include <limits>
#include <list>
#include <map>
#include <ostream>  // NOLINT
#include <sstream>
#include <vector>

#if GTEST_OS_LINUX

// FIXME: Use autoconf to detect availability of
// gettimeofday().
# define GTEST_HAS_GETTIMEOFDAY_ 1

# include <fcntl.h>  // NOLINT
# include <limits.h>  // NOLINT
# include <sched.h>  // NOLINT
// Declares vsnprintf().  This header is not available on Windows.
# include <strings.h>  // NOLINT
# include <sys/mman.h>  // NOLINT
# include <sys/time.h>  // NOLINT
# include <unistd.h>  // NOLINT
# include <string>

#elif GTEST_OS_SYMBIAN
# define GTEST_HAS_GETTIMEOFDAY_ 1
# include <sys/time.h>  // NOLINT

#elif GTEST_OS_ZOS
# define GTEST_HAS_GETTIMEOFDAY_ 1
# include <sys/time.h>  // NOLINT

// On z/OS we additionally need strings.h for strcasecmp.
# include <strings.h>  // NOLINT

#elif GTEST_OS_WINDOWS_MOBILE  // We are on Windows CE.

# include <windows.h>  // NOLINT
# undef min

#elif GTEST_OS_WINDOWS  // We are on Windows proper.

# include <io.h>  // NOLINT
# include <sys/timeb.h>  // NOLINT
# include <sys/types.h>  // NOLINT
# include <sys/stat.h>  // NOLINT

# if GTEST_OS_WINDOWS_MINGW
// MinGW has gettimeofday() but not _ftime64().
// FIXME: Use autoconf to detect availability of
//   gettimeofday().
// FIXME: There are other ways to get the time on
//   Windows, like GetTickCount() or GetSystemTimeAsFileTime().  MinGW
//   supports these.  consider using them instead.
#  define GTEST_HAS_GETTIMEOFDAY_ 1
#  include <sys/time.h>  // NOLINT
# endif  // GTEST_OS_WINDOWS_MINGW

// cpplint thinks that the header is already included, so we want to
// silence it.
# include <windows.h>  // NOLINT
# undef min

#else

// Assume other platforms have gettimeofday().
// FIXME: Use autoconf to detect availability of
//   gettimeofday().
# define GTEST_HAS_GETTIMEOFDAY_ 1

// cpplint thinks that the header is already included, so we want to
// silence it.
# include <sys/time.h>  // NOLINT
# include <unistd.h>  // NOLINT

#endif  // GTEST_OS_LINUX

#if GTEST_HAS_EXCEPTIONS
# include <stdexcept>
#endif

#if GTEST_CAN_STREAM_RESULTS_
# include <arpa/inet.h>  // NOLINT
# include <netdb.h>  // NOLINT
# include <sys/socket.h>  // NOLINT
# include <sys/types.h>  // NOLINT
#endif

// Copyright 2005, Google Inc.
// All rights reserved.
//
// Redistribution and use in source and binary forms, with or without
// modification, are permitted provided that the following conditions are
// met:
//
//     * Redistributions of source code must retain the above copyright
// notice, this list of conditions and the following disclaimer.
//     * Redistributions in binary form must reproduce the above
// copyright notice, this list of conditions and the following disclaimer
// in the documentation and/or other materials provided with the
// distribution.
//     * Neither the name of Google Inc. nor the names of its
// contributors may be used to endorse or promote products derived from
// this software without specific prior written permission.
//
// THIS SOFTWARE IS PROVIDED BY THE COPYRIGHT HOLDERS AND CONTRIBUTORS
// "AS IS" AND ANY EXPRESS OR IMPLIED WARRANTIES, INCLUDING, BUT NOT
// LIMITED TO, THE IMPLIED WARRANTIES OF MERCHANTABILITY AND FITNESS FOR
// A PARTICULAR PURPOSE ARE DISCLAIMED. IN NO EVENT SHALL THE COPYRIGHT
// OWNER OR CONTRIBUTORS BE LIABLE FOR ANY DIRECT, INDIRECT, INCIDENTAL,
// SPECIAL, EXEMPLARY, OR CONSEQUENTIAL DAMAGES (INCLUDING, BUT NOT
// LIMITED TO, PROCUREMENT OF SUBSTITUTE GOODS OR SERVICES; LOSS OF USE,
// DATA, OR PROFITS; OR BUSINESS INTERRUPTION) HOWEVER CAUSED AND ON ANY
// THEORY OF LIABILITY, WHETHER IN CONTRACT, STRICT LIABILITY, OR TORT
// (INCLUDING NEGLIGENCE OR OTHERWISE) ARISING IN ANY WAY OUT OF THE USE
// OF THIS SOFTWARE, EVEN IF ADVISED OF THE POSSIBILITY OF SUCH DAMAGE.

// Utility functions and classes used by the Google C++ testing framework.//
// This file contains purely Google Test's internal implementation.  Please
// DO NOT #INCLUDE IT IN A USER PROGRAM.

#ifndef GTEST_SRC_GTEST_INTERNAL_INL_H_
#define GTEST_SRC_GTEST_INTERNAL_INL_H_

#ifndef _WIN32_WCE
# include <errno.h>
#endif  // !_WIN32_WCE
#include <stddef.h>
#include <stdlib.h>  // For strtoll/_strtoul64/malloc/free.
#include <string.h>  // For memmove.

#include <algorithm>
#include <string>
#include <vector>


#if GTEST_CAN_STREAM_RESULTS_
# include <arpa/inet.h>  // NOLINT
# include <netdb.h>  // NOLINT
#endif

#if GTEST_OS_WINDOWS
# include <windows.h>  // NOLINT
#endif  // GTEST_OS_WINDOWS


GTEST_DISABLE_MSC_WARNINGS_PUSH_(4251 \
/* class A needs to have dll-interface to be used by clients of class B */)

namespace testing {

// Declares the flags.
//
// We don't want the users to modify this flag in the code, but want
// Google Test's own unit tests to be able to access it. Therefore we
// declare it here as opposed to in gtest.h.
GTEST_DECLARE_bool_(death_test_use_fork);

namespace internal {

// The value of GetTestTypeId() as seen from within the Google Test
// library.  This is solely for testing GetTestTypeId().
GTEST_API_ extern const TypeId kTestTypeIdInGoogleTest;

// Names of the flags (needed for parsing Google Test flags).
const char kAlsoRunDisabledTestsFlag[] = "also_run_disabled_tests";
const char kBreakOnFailureFlag[] = "break_on_failure";
const char kCatchExceptionsFlag[] = "catch_exceptions";
const char kColorFlag[] = "color";
const char kFilterFlag[] = "filter";
const char kListTestsFlag[] = "list_tests";
const char kOutputFlag[] = "output";
const char kPrintTimeFlag[] = "print_time";
const char kPrintUTF8Flag[] = "print_utf8";
const char kRandomSeedFlag[] = "random_seed";
const char kRepeatFlag[] = "repeat";
const char kShuffleFlag[] = "shuffle";
const char kStackTraceDepthFlag[] = "stack_trace_depth";
const char kStreamResultToFlag[] = "stream_result_to";
const char kThrowOnFailureFlag[] = "throw_on_failure";
const char kFlagfileFlag[] = "flagfile";

// A valid random seed must be in [1, kMaxRandomSeed].
const int kMaxRandomSeed = 99999;

// g_help_flag is true iff the --help flag or an equivalent form is
// specified on the command line.
GTEST_API_ extern bool g_help_flag;

// Returns the current time in milliseconds.
GTEST_API_ TimeInMillis GetTimeInMillis();

// Returns true iff Google Test should use colors in the output.
GTEST_API_ bool ShouldUseColor(bool stdout_is_tty);

// Formats the given time in milliseconds as seconds.
GTEST_API_ std::string FormatTimeInMillisAsSeconds(TimeInMillis ms);

// Converts the given time in milliseconds to a date string in the ISO 8601
// format, without the timezone information.  N.B.: due to the use the
// non-reentrant localtime() function, this function is not thread safe.  Do
// not use it in any code that can be called from multiple threads.
GTEST_API_ std::string FormatEpochTimeInMillisAsIso8601(TimeInMillis ms);

// Parses a string for an Int32 flag, in the form of "--flag=value".
//
// On success, stores the value of the flag in *value, and returns
// true.  On failure, returns false without changing *value.
GTEST_API_ bool ParseInt32Flag(
    const char* str, const char* flag, Int32* value);

// Returns a random seed in range [1, kMaxRandomSeed] based on the
// given --gtest_random_seed flag value.
inline int GetRandomSeedFromFlag(Int32 random_seed_flag) {
  const unsigned int raw_seed = (random_seed_flag == 0) ?
      static_cast<unsigned int>(GetTimeInMillis()) :
      static_cast<unsigned int>(random_seed_flag);

  // Normalizes the actual seed to range [1, kMaxRandomSeed] such that
  // it's easy to type.
  const int normalized_seed =
      static_cast<int>((raw_seed - 1U) %
                       static_cast<unsigned int>(kMaxRandomSeed)) + 1;
  return normalized_seed;
}

// Returns the first valid random seed after 'seed'.  The behavior is
// undefined if 'seed' is invalid.  The seed after kMaxRandomSeed is
// considered to be 1.
inline int GetNextRandomSeed(int seed) {
  GTEST_CHECK_(1 <= seed && seed <= kMaxRandomSeed)
      << "Invalid random seed " << seed << " - must be in [1, "
      << kMaxRandomSeed << "].";
  const int next_seed = seed + 1;
  return (next_seed > kMaxRandomSeed) ? 1 : next_seed;
}

// This class saves the values of all Google Test flags in its c'tor, and
// restores them in its d'tor.
class GTestFlagSaver {
 public:
  // The c'tor.
  GTestFlagSaver() {
    also_run_disabled_tests_ = GTEST_FLAG(also_run_disabled_tests);
    break_on_failure_ = GTEST_FLAG(break_on_failure);
    catch_exceptions_ = GTEST_FLAG(catch_exceptions);
    color_ = GTEST_FLAG(color);
    death_test_style_ = GTEST_FLAG(death_test_style);
    death_test_use_fork_ = GTEST_FLAG(death_test_use_fork);
    filter_ = GTEST_FLAG(filter);
    internal_run_death_test_ = GTEST_FLAG(internal_run_death_test);
    list_tests_ = GTEST_FLAG(list_tests);
    output_ = GTEST_FLAG(output);
    print_time_ = GTEST_FLAG(print_time);
    print_utf8_ = GTEST_FLAG(print_utf8);
    random_seed_ = GTEST_FLAG(random_seed);
    repeat_ = GTEST_FLAG(repeat);
    shuffle_ = GTEST_FLAG(shuffle);
    stack_trace_depth_ = GTEST_FLAG(stack_trace_depth);
    stream_result_to_ = GTEST_FLAG(stream_result_to);
    throw_on_failure_ = GTEST_FLAG(throw_on_failure);
  }

  // The d'tor is not virtual.  DO NOT INHERIT FROM THIS CLASS.
  ~GTestFlagSaver() {
    GTEST_FLAG(also_run_disabled_tests) = also_run_disabled_tests_;
    GTEST_FLAG(break_on_failure) = break_on_failure_;
    GTEST_FLAG(catch_exceptions) = catch_exceptions_;
    GTEST_FLAG(color) = color_;
    GTEST_FLAG(death_test_style) = death_test_style_;
    GTEST_FLAG(death_test_use_fork) = death_test_use_fork_;
    GTEST_FLAG(filter) = filter_;
    GTEST_FLAG(internal_run_death_test) = internal_run_death_test_;
    GTEST_FLAG(list_tests) = list_tests_;
    GTEST_FLAG(output) = output_;
    GTEST_FLAG(print_time) = print_time_;
    GTEST_FLAG(print_utf8) = print_utf8_;
    GTEST_FLAG(random_seed) = random_seed_;
    GTEST_FLAG(repeat) = repeat_;
    GTEST_FLAG(shuffle) = shuffle_;
    GTEST_FLAG(stack_trace_depth) = stack_trace_depth_;
    GTEST_FLAG(stream_result_to) = stream_result_to_;
    GTEST_FLAG(throw_on_failure) = throw_on_failure_;
  }

 private:
  // Fields for saving the original values of flags.
  bool also_run_disabled_tests_;
  bool break_on_failure_;
  bool catch_exceptions_;
  std::string color_;
  std::string death_test_style_;
  bool death_test_use_fork_;
  std::string filter_;
  std::string internal_run_death_test_;
  bool list_tests_;
  std::string output_;
  bool print_time_;
  bool print_utf8_;
  internal::Int32 random_seed_;
  internal::Int32 repeat_;
  bool shuffle_;
  internal::Int32 stack_trace_depth_;
  std::string stream_result_to_;
  bool throw_on_failure_;
} GTEST_ATTRIBUTE_UNUSED_;

// Converts a Unicode code point to a narrow string in UTF-8 encoding.
// code_point parameter is of type UInt32 because wchar_t may not be
// wide enough to contain a code point.
// If the code_point is not a valid Unicode code point
// (i.e. outside of Unicode range U+0 to U+10FFFF) it will be converted
// to "(Invalid Unicode 0xXXXXXXXX)".
GTEST_API_ std::string CodePointToUtf8(UInt32 code_point);

// Converts a wide string to a narrow string in UTF-8 encoding.
// The wide string is assumed to have the following encoding:
//   UTF-16 if sizeof(wchar_t) == 2 (on Windows, Cygwin, Symbian OS)
//   UTF-32 if sizeof(wchar_t) == 4 (on Linux)
// Parameter str points to a null-terminated wide string.
// Parameter num_chars may additionally limit the number
// of wchar_t characters processed. -1 is used when the entire string
// should be processed.
// If the string contains code points that are not valid Unicode code points
// (i.e. outside of Unicode range U+0 to U+10FFFF) they will be output
// as '(Invalid Unicode 0xXXXXXXXX)'. If the string is in UTF16 encoding
// and contains invalid UTF-16 surrogate pairs, values in those pairs
// will be encoded as individual Unicode characters from Basic Normal Plane.
GTEST_API_ std::string WideStringToUtf8(const wchar_t* str, int num_chars);

// Reads the GTEST_SHARD_STATUS_FILE environment variable, and creates the file
// if the variable is present. If a file already exists at this location, this
// function will write over it. If the variable is present, but the file cannot
// be created, prints an error and exits.
void WriteToShardStatusFileIfNeeded();

// Checks whether sharding is enabled by examining the relevant
// environment variable values. If the variables are present,
// but inconsistent (e.g., shard_index >= total_shards), prints
// an error and exits. If in_subprocess_for_death_test, sharding is
// disabled because it must only be applied to the original test
// process. Otherwise, we could filter out death tests we intended to execute.
GTEST_API_ bool ShouldShard(const char* total_shards_str,
                            const char* shard_index_str,
                            bool in_subprocess_for_death_test);

// Parses the environment variable var as an Int32. If it is unset,
// returns default_val. If it is not an Int32, prints an error and
// and aborts.
GTEST_API_ Int32 Int32FromEnvOrDie(const char* env_var, Int32 default_val);

// Given the total number of shards, the shard index, and the test id,
// returns true iff the test should be run on this shard. The test id is
// some arbitrary but unique non-negative integer assigned to each test
// method. Assumes that 0 <= shard_index < total_shards.
GTEST_API_ bool ShouldRunTestOnShard(
    int total_shards, int shard_index, int test_id);

// STL container utilities.

// Returns the number of elements in the given container that satisfy
// the given predicate.
template <class Container, typename Predicate>
inline int CountIf(const Container& c, Predicate predicate) {
  // Implemented as an explicit loop since std::count_if() in libCstd on
  // Solaris has a non-standard signature.
  int count = 0;
  for (typename Container::const_iterator it = c.begin(); it != c.end(); ++it) {
    if (predicate(*it))
      ++count;
  }
  return count;
}

// Applies a function/functor to each element in the container.
template <class Container, typename Functor>
void ForEach(const Container& c, Functor functor) {
  std::for_each(c.begin(), c.end(), functor);
}

// Returns the i-th element of the vector, or default_value if i is not
// in range [0, v.size()).
template <typename E>
inline E GetElementOr(const std::vector<E>& v, int i, E default_value) {
  return (i < 0 || i >= static_cast<int>(v.size())) ? default_value : v[i];
}

// Performs an in-place shuffle of a range of the vector's elements.
// 'begin' and 'end' are element indices as an STL-style range;
// i.e. [begin, end) are shuffled, where 'end' == size() means to
// shuffle to the end of the vector.
template <typename E>
void ShuffleRange(internal::Random* random, int begin, int end,
                  std::vector<E>* v) {
  const int size = static_cast<int>(v->size());
  GTEST_CHECK_(0 <= begin && begin <= size)
      << "Invalid shuffle range start " << begin << ": must be in range [0, "
      << size << "].";
  GTEST_CHECK_(begin <= end && end <= size)
      << "Invalid shuffle range finish " << end << ": must be in range ["
      << begin << ", " << size << "].";

  // Fisher-Yates shuffle, from
  // http://en.wikipedia.org/wiki/Fisher-Yates_shuffle
  for (int range_width = end - begin; range_width >= 2; range_width--) {
    const int last_in_range = begin + range_width - 1;
    const int selected = begin + random->Generate(range_width);
    std::swap((*v)[selected], (*v)[last_in_range]);
  }
}

// Performs an in-place shuffle of the vector's elements.
template <typename E>
inline void Shuffle(internal::Random* random, std::vector<E>* v) {
  ShuffleRange(random, 0, static_cast<int>(v->size()), v);
}

// A function for deleting an object.  Handy for being used as a
// functor.
template <typename T>
static void Delete(T* x) {
  delete x;
}

// A predicate that checks the key of a TestProperty against a known key.
//
// TestPropertyKeyIs is copyable.
class TestPropertyKeyIs {
 public:
  // Constructor.
  //
  // TestPropertyKeyIs has NO default constructor.
  explicit TestPropertyKeyIs(const std::string& key) : key_(key) {}

  // Returns true iff the test name of test property matches on key_.
  bool operator()(const TestProperty& test_property) const {
    return test_property.key() == key_;
  }

 private:
  std::string key_;
};

// Class UnitTestOptions.
//
// This class contains functions for processing options the user
// specifies when running the tests.  It has only static members.
//
// In most cases, the user can specify an option using either an
// environment variable or a command line flag.  E.g. you can set the
// test filter using either GTEST_FILTER or --gtest_filter.  If both
// the variable and the flag are present, the latter overrides the
// former.
class GTEST_API_ UnitTestOptions {
 public:
  // Functions for processing the gtest_output flag.

  // Returns the output format, or "" for normal printed output.
  static std::string GetOutputFormat();

  // Returns the absolute path of the requested output file, or the
  // default (test_detail.xml in the original working directory) if
  // none was explicitly specified.
  static std::string GetAbsolutePathToOutputFile();

  // Functions for processing the gtest_filter flag.

  // Returns true iff the wildcard pattern matches the string.  The
  // first ':' or '\0' character in pattern marks the end of it.
  //
  // This recursive algorithm isn't very efficient, but is clear and
  // works well enough for matching test names, which are short.
  static bool PatternMatchesString(const char *pattern, const char *str);

  // Returns true iff the user-specified filter matches the test case
  // name and the test name.
  static bool FilterMatchesTest(const std::string &test_case_name,
                                const std::string &test_name);

#if GTEST_OS_WINDOWS
  // Function for supporting the gtest_catch_exception flag.

  // Returns EXCEPTION_EXECUTE_HANDLER if Google Test should handle the
  // given SEH exception, or EXCEPTION_CONTINUE_SEARCH otherwise.
  // This function is useful as an __except condition.
  static int GTestShouldProcessSEH(DWORD exception_code);
#endif  // GTEST_OS_WINDOWS

  // Returns true if "name" matches the ':' separated list of glob-style
  // filters in "filter".
  static bool MatchesFilter(const std::string& name, const char* filter);
};

// Returns the current application's name, removing directory path if that
// is present.  Used by UnitTestOptions::GetOutputFile.
GTEST_API_ FilePath GetCurrentExecutableName();

// The role interface for getting the OS stack trace as a string.
class OsStackTraceGetterInterface {
 public:
  OsStackTraceGetterInterface() {}
  virtual ~OsStackTraceGetterInterface() {}

  // Returns the current OS stack trace as an std::string.  Parameters:
  //
  //   max_depth  - the maximum number of stack frames to be included
  //                in the trace.
  //   skip_count - the number of top frames to be skipped; doesn't count
  //                against max_depth.
  virtual std::string CurrentStackTrace(int max_depth, int skip_count) = 0;

  // UponLeavingGTest() should be called immediately before Google Test calls
  // user code. It saves some information about the current stack that
  // CurrentStackTrace() will use to find and hide Google Test stack frames.
  virtual void UponLeavingGTest() = 0;

  // This string is inserted in place of stack frames that are part of
  // Google Test's implementation.
  static const char* const kElidedFramesMarker;

 private:
  GTEST_DISALLOW_COPY_AND_ASSIGN_(OsStackTraceGetterInterface);
};

// A working implementation of the OsStackTraceGetterInterface interface.
class OsStackTraceGetter : public OsStackTraceGetterInterface {
 public:
  OsStackTraceGetter() {}

  virtual std::string CurrentStackTrace(int max_depth, int skip_count);
  virtual void UponLeavingGTest();

 private:
#if GTEST_HAS_ABSL
  Mutex mutex_;  // Protects all internal state.

  // We save the stack frame below the frame that calls user code.
  // We do this because the address of the frame immediately below
  // the user code changes between the call to UponLeavingGTest()
  // and any calls to the stack trace code from within the user code.
  void* caller_frame_ = nullptr;
#endif  // GTEST_HAS_ABSL

  GTEST_DISALLOW_COPY_AND_ASSIGN_(OsStackTraceGetter);
};

// Information about a Google Test trace point.
struct TraceInfo {
  const char* file;
  int line;
  std::string message;
};

// This is the default global test part result reporter used in UnitTestImpl.
// This class should only be used by UnitTestImpl.
class DefaultGlobalTestPartResultReporter
  : public TestPartResultReporterInterface {
 public:
  explicit DefaultGlobalTestPartResultReporter(UnitTestImpl* unit_test);
  // Implements the TestPartResultReporterInterface. Reports the test part
  // result in the current test.
  virtual void ReportTestPartResult(const TestPartResult& result);

 private:
  UnitTestImpl* const unit_test_;

  GTEST_DISALLOW_COPY_AND_ASSIGN_(DefaultGlobalTestPartResultReporter);
};

// This is the default per thread test part result reporter used in
// UnitTestImpl. This class should only be used by UnitTestImpl.
class DefaultPerThreadTestPartResultReporter
    : public TestPartResultReporterInterface {
 public:
  explicit DefaultPerThreadTestPartResultReporter(UnitTestImpl* unit_test);
  // Implements the TestPartResultReporterInterface. The implementation just
  // delegates to the current global test part result reporter of *unit_test_.
  virtual void ReportTestPartResult(const TestPartResult& result);

 private:
  UnitTestImpl* const unit_test_;

  GTEST_DISALLOW_COPY_AND_ASSIGN_(DefaultPerThreadTestPartResultReporter);
};

// The private implementation of the UnitTest class.  We don't protect
// the methods under a mutex, as this class is not accessible by a
// user and the UnitTest class that delegates work to this class does
// proper locking.
class GTEST_API_ UnitTestImpl {
 public:
  explicit UnitTestImpl(UnitTest* parent);
  virtual ~UnitTestImpl();

  // There are two different ways to register your own TestPartResultReporter.
  // You can register your own repoter to listen either only for test results
  // from the current thread or for results from all threads.
  // By default, each per-thread test result repoter just passes a new
  // TestPartResult to the global test result reporter, which registers the
  // test part result for the currently running test.

  // Returns the global test part result reporter.
  TestPartResultReporterInterface* GetGlobalTestPartResultReporter();

  // Sets the global test part result reporter.
  void SetGlobalTestPartResultReporter(
      TestPartResultReporterInterface* reporter);

  // Returns the test part result reporter for the current thread.
  TestPartResultReporterInterface* GetTestPartResultReporterForCurrentThread();

  // Sets the test part result reporter for the current thread.
  void SetTestPartResultReporterForCurrentThread(
      TestPartResultReporterInterface* reporter);

  // Gets the number of successful test cases.
  int successful_test_case_count() const;

  // Gets the number of failed test cases.
  int failed_test_case_count() const;

  // Gets the number of all test cases.
  int total_test_case_count() const;

  // Gets the number of all test cases that contain at least one test
  // that should run.
  int test_case_to_run_count() const;

  // Gets the number of successful tests.
  int successful_test_count() const;

  // Gets the number of failed tests.
  int failed_test_count() const;

  // Gets the number of disabled tests that will be reported in the XML report.
  int reportable_disabled_test_count() const;

  // Gets the number of disabled tests.
  int disabled_test_count() const;

  // Gets the number of tests to be printed in the XML report.
  int reportable_test_count() const;

  // Gets the number of all tests.
  int total_test_count() const;

  // Gets the number of tests that should run.
  int test_to_run_count() const;

  // Gets the time of the test program start, in ms from the start of the
  // UNIX epoch.
  TimeInMillis start_timestamp() const { return start_timestamp_; }

  // Gets the elapsed time, in milliseconds.
  TimeInMillis elapsed_time() const { return elapsed_time_; }

  // Returns true iff the unit test passed (i.e. all test cases passed).
  bool Passed() const { return !Failed(); }

  // Returns true iff the unit test failed (i.e. some test case failed
  // or something outside of all tests failed).
  bool Failed() const {
    return failed_test_case_count() > 0 || ad_hoc_test_result()->Failed();
  }

  // Gets the i-th test case among all the test cases. i can range from 0 to
  // total_test_case_count() - 1. If i is not in that range, returns NULL.
  const TestCase* GetTestCase(int i) const {
    const int index = GetElementOr(test_case_indices_, i, -1);
    return index < 0 ? NULL : test_cases_[i];
  }

  // Gets the i-th test case among all the test cases. i can range from 0 to
  // total_test_case_count() - 1. If i is not in that range, returns NULL.
  TestCase* GetMutableTestCase(int i) {
    const int index = GetElementOr(test_case_indices_, i, -1);
    return index < 0 ? NULL : test_cases_[index];
  }

  // Provides access to the event listener list.
  TestEventListeners* listeners() { return &listeners_; }

  // Returns the TestResult for the test that's currently running, or
  // the TestResult for the ad hoc test if no test is running.
  TestResult* current_test_result();

  // Returns the TestResult for the ad hoc test.
  const TestResult* ad_hoc_test_result() const { return &ad_hoc_test_result_; }

  // Sets the OS stack trace getter.
  //
  // Does nothing if the input and the current OS stack trace getter
  // are the same; otherwise, deletes the old getter and makes the
  // input the current getter.
  void set_os_stack_trace_getter(OsStackTraceGetterInterface* getter);

  // Returns the current OS stack trace getter if it is not NULL;
  // otherwise, creates an OsStackTraceGetter, makes it the current
  // getter, and returns it.
  OsStackTraceGetterInterface* os_stack_trace_getter();

  // Returns the current OS stack trace as an std::string.
  //
  // The maximum number of stack frames to be included is specified by
  // the gtest_stack_trace_depth flag.  The skip_count parameter
  // specifies the number of top frames to be skipped, which doesn't
  // count against the number of frames to be included.
  //
  // For example, if Foo() calls Bar(), which in turn calls
  // CurrentOsStackTraceExceptTop(1), Foo() will be included in the
  // trace but Bar() and CurrentOsStackTraceExceptTop() won't.
  std::string CurrentOsStackTraceExceptTop(int skip_count) GTEST_NO_INLINE_;

  // Finds and returns a TestCase with the given name.  If one doesn't
  // exist, creates one and returns it.
  //
  // Arguments:
  //
  //   test_case_name: name of the test case
  //   type_param:     the name of the test's type parameter, or NULL if
  //                   this is not a typed or a type-parameterized test.
  //   set_up_tc:      pointer to the function that sets up the test case
  //   tear_down_tc:   pointer to the function that tears down the test case
  TestCase* GetTestCase(const char* test_case_name,
                        const char* type_param,
                        Test::SetUpTestCaseFunc set_up_tc,
                        Test::TearDownTestCaseFunc tear_down_tc);

  // Adds a TestInfo to the unit test.
  //
  // Arguments:
  //
  //   set_up_tc:    pointer to the function that sets up the test case
  //   tear_down_tc: pointer to the function that tears down the test case
  //   test_info:    the TestInfo object
  void AddTestInfo(Test::SetUpTestCaseFunc set_up_tc,
                   Test::TearDownTestCaseFunc tear_down_tc,
                   TestInfo* test_info) {
    // In order to support thread-safe death tests, we need to
    // remember the original working directory when the test program
    // was first invoked.  We cannot do this in RUN_ALL_TESTS(), as
    // the user may have changed the current directory before calling
    // RUN_ALL_TESTS().  Therefore we capture the current directory in
    // AddTestInfo(), which is called to register a TEST or TEST_F
    // before main() is reached.
    if (original_working_dir_.IsEmpty()) {
      original_working_dir_.Set(FilePath::GetCurrentDir());
      GTEST_CHECK_(!original_working_dir_.IsEmpty())
          << "Failed to get the current working directory.";
    }

    GetTestCase(test_info->test_case_name(),
                test_info->type_param(),
                set_up_tc,
                tear_down_tc)->AddTestInfo(test_info);
  }

  // Returns ParameterizedTestCaseRegistry object used to keep track of
  // value-parameterized tests and instantiate and register them.
  internal::ParameterizedTestCaseRegistry& parameterized_test_registry() {
    return parameterized_test_registry_;
  }

  // Sets the TestCase object for the test that's currently running.
  void set_current_test_case(TestCase* a_current_test_case) {
    current_test_case_ = a_current_test_case;
  }

  // Sets the TestInfo object for the test that's currently running.  If
  // current_test_info is NULL, the assertion results will be stored in
  // ad_hoc_test_result_.
  void set_current_test_info(TestInfo* a_current_test_info) {
    current_test_info_ = a_current_test_info;
  }

  // Registers all parameterized tests defined using TEST_P and
  // INSTANTIATE_TEST_CASE_P, creating regular tests for each test/parameter
  // combination. This method can be called more then once; it has guards
  // protecting from registering the tests more then once.  If
  // value-parameterized tests are disabled, RegisterParameterizedTests is
  // present but does nothing.
  void RegisterParameterizedTests();

  // Runs all tests in this UnitTest object, prints the result, and
  // returns true if all tests are successful.  If any exception is
  // thrown during a test, this test is considered to be failed, but
  // the rest of the tests will still be run.
  bool RunAllTests();

  // Clears the results of all tests, except the ad hoc tests.
  void ClearNonAdHocTestResult() {
    ForEach(test_cases_, TestCase::ClearTestCaseResult);
  }

  // Clears the results of ad-hoc test assertions.
  void ClearAdHocTestResult() {
    ad_hoc_test_result_.Clear();
  }

  // Adds a TestProperty to the current TestResult object when invoked in a
  // context of a test or a test case, or to the global property set. If the
  // result already contains a property with the same key, the value will be
  // updated.
  void RecordProperty(const TestProperty& test_property);

  enum ReactionToSharding {
    HONOR_SHARDING_PROTOCOL,
    IGNORE_SHARDING_PROTOCOL
  };

  // Matches the full name of each test against the user-specified
  // filter to decide whether the test should run, then records the
  // result in each TestCase and TestInfo object.
  // If shard_tests == HONOR_SHARDING_PROTOCOL, further filters tests
  // based on sharding variables in the environment.
  // Returns the number of tests that should run.
  int FilterTests(ReactionToSharding shard_tests);

  // Prints the names of the tests matching the user-specified filter flag.
  void ListTestsMatchingFilter();

  const TestCase* current_test_case() const { return current_test_case_; }
  TestInfo* current_test_info() { return current_test_info_; }
  const TestInfo* current_test_info() const { return current_test_info_; }

  // Returns the vector of environments that need to be set-up/torn-down
  // before/after the tests are run.
  std::vector<Environment*>& environments() { return environments_; }

  // Getters for the per-thread Google Test trace stack.
  std::vector<TraceInfo>& gtest_trace_stack() {
    return *(gtest_trace_stack_.pointer());
  }
  const std::vector<TraceInfo>& gtest_trace_stack() const {
    return gtest_trace_stack_.get();
  }

#if GTEST_HAS_DEATH_TEST
  void InitDeathTestSubprocessControlInfo() {
    internal_run_death_test_flag_.reset(ParseInternalRunDeathTestFlag());
  }
  // Returns a pointer to the parsed --gtest_internal_run_death_test
  // flag, or NULL if that flag was not specified.
  // This information is useful only in a death test child process.
  // Must not be called before a call to InitGoogleTest.
  const InternalRunDeathTestFlag* internal_run_death_test_flag() const {
    return internal_run_death_test_flag_.get();
  }

  // Returns a pointer to the current death test factory.
  internal::DeathTestFactory* death_test_factory() {
    return death_test_factory_.get();
  }

  void SuppressTestEventsIfInSubprocess();

  friend class ReplaceDeathTestFactory;
#endif  // GTEST_HAS_DEATH_TEST

  // Initializes the event listener performing XML output as specified by
  // UnitTestOptions. Must not be called before InitGoogleTest.
  void ConfigureXmlOutput();

#if GTEST_CAN_STREAM_RESULTS_
  // Initializes the event listener for streaming test results to a socket.
  // Must not be called before InitGoogleTest.
  void ConfigureStreamingOutput();
#endif

  // Performs initialization dependent upon flag values obtained in
  // ParseGoogleTestFlagsOnly.  Is called from InitGoogleTest after the call to
  // ParseGoogleTestFlagsOnly.  In case a user neglects to call InitGoogleTest
  // this function is also called from RunAllTests.  Since this function can be
  // called more than once, it has to be idempotent.
  void PostFlagParsingInit();

  // Gets the random seed used at the start of the current test iteration.
  int random_seed() const { return random_seed_; }

  // Gets the random number generator.
  internal::Random* random() { return &random_; }

  // Shuffles all test cases, and the tests within each test case,
  // making sure that death tests are still run first.
  void ShuffleTests();

  // Restores the test cases and tests to their order before the first shuffle.
  void UnshuffleTests();

  // Returns the value of GTEST_FLAG(catch_exceptions) at the moment
  // UnitTest::Run() starts.
  bool catch_exceptions() const { return catch_exceptions_; }

 private:
  friend class ::testing::UnitTest;

  // Used by UnitTest::Run() to capture the state of
  // GTEST_FLAG(catch_exceptions) at the moment it starts.
  void set_catch_exceptions(bool value) { catch_exceptions_ = value; }

  // The UnitTest object that owns this implementation object.
  UnitTest* const parent_;

  // The working directory when the first TEST() or TEST_F() was
  // executed.
  internal::FilePath original_working_dir_;

  // The default test part result reporters.
  DefaultGlobalTestPartResultReporter default_global_test_part_result_reporter_;
  DefaultPerThreadTestPartResultReporter
      default_per_thread_test_part_result_reporter_;

  // Points to (but doesn't own) the global test part result reporter.
  TestPartResultReporterInterface* global_test_part_result_repoter_;

  // Protects read and write access to global_test_part_result_reporter_.
  internal::Mutex global_test_part_result_reporter_mutex_;

  // Points to (but doesn't own) the per-thread test part result reporter.
  internal::ThreadLocal<TestPartResultReporterInterface*>
      per_thread_test_part_result_reporter_;

  // The vector of environments that need to be set-up/torn-down
  // before/after the tests are run.
  std::vector<Environment*> environments_;

  // The vector of TestCases in their original order.  It owns the
  // elements in the vector.
  std::vector<TestCase*> test_cases_;

  // Provides a level of indirection for the test case list to allow
  // easy shuffling and restoring the test case order.  The i-th
  // element of this vector is the index of the i-th test case in the
  // shuffled order.
  std::vector<int> test_case_indices_;

  // ParameterizedTestRegistry object used to register value-parameterized
  // tests.
  internal::ParameterizedTestCaseRegistry parameterized_test_registry_;

  // Indicates whether RegisterParameterizedTests() has been called already.
  bool parameterized_tests_registered_;

  // Index of the last death test case registered.  Initially -1.
  int last_death_test_case_;

  // This points to the TestCase for the currently running test.  It
  // changes as Google Test goes through one test case after another.
  // When no test is running, this is set to NULL and Google Test
  // stores assertion results in ad_hoc_test_result_.  Initially NULL.
  TestCase* current_test_case_;

  // This points to the TestInfo for the currently running test.  It
  // changes as Google Test goes through one test after another.  When
  // no test is running, this is set to NULL and Google Test stores
  // assertion results in ad_hoc_test_result_.  Initially NULL.
  TestInfo* current_test_info_;

  // Normally, a user only writes assertions inside a TEST or TEST_F,
  // or inside a function called by a TEST or TEST_F.  Since Google
  // Test keeps track of which test is current running, it can
  // associate such an assertion with the test it belongs to.
  //
  // If an assertion is encountered when no TEST or TEST_F is running,
  // Google Test attributes the assertion result to an imaginary "ad hoc"
  // test, and records the result in ad_hoc_test_result_.
  TestResult ad_hoc_test_result_;

  // The list of event listeners that can be used to track events inside
  // Google Test.
  TestEventListeners listeners_;

  // The OS stack trace getter.  Will be deleted when the UnitTest
  // object is destructed.  By default, an OsStackTraceGetter is used,
  // but the user can set this field to use a custom getter if that is
  // desired.
  OsStackTraceGetterInterface* os_stack_trace_getter_;

  // True iff PostFlagParsingInit() has been called.
  bool post_flag_parse_init_performed_;

  // The random number seed used at the beginning of the test run.
  int random_seed_;

  // Our random number generator.
  internal::Random random_;

  // The time of the test program start, in ms from the start of the
  // UNIX epoch.
  TimeInMillis start_timestamp_;

  // How long the test took to run, in milliseconds.
  TimeInMillis elapsed_time_;

#if GTEST_HAS_DEATH_TEST
  // The decomposed components of the gtest_internal_run_death_test flag,
  // parsed when RUN_ALL_TESTS is called.
  internal::scoped_ptr<InternalRunDeathTestFlag> internal_run_death_test_flag_;
  internal::scoped_ptr<internal::DeathTestFactory> death_test_factory_;
#endif  // GTEST_HAS_DEATH_TEST

  // A per-thread stack of traces created by the SCOPED_TRACE() macro.
  internal::ThreadLocal<std::vector<TraceInfo> > gtest_trace_stack_;

  // The value of GTEST_FLAG(catch_exceptions) at the moment RunAllTests()
  // starts.
  bool catch_exceptions_;

  GTEST_DISALLOW_COPY_AND_ASSIGN_(UnitTestImpl);
};  // class UnitTestImpl

// Convenience function for accessing the global UnitTest
// implementation object.
inline UnitTestImpl* GetUnitTestImpl() {
  return UnitTest::GetInstance()->impl();
}

#if GTEST_USES_SIMPLE_RE

// Internal helper functions for implementing the simple regular
// expression matcher.
GTEST_API_ bool IsInSet(char ch, const char* str);
GTEST_API_ bool IsAsciiDigit(char ch);
GTEST_API_ bool IsAsciiPunct(char ch);
GTEST_API_ bool IsRepeat(char ch);
GTEST_API_ bool IsAsciiWhiteSpace(char ch);
GTEST_API_ bool IsAsciiWordChar(char ch);
GTEST_API_ bool IsValidEscape(char ch);
GTEST_API_ bool AtomMatchesChar(bool escaped, char pattern, char ch);
GTEST_API_ bool ValidateRegex(const char* regex);
GTEST_API_ bool MatchRegexAtHead(const char* regex, const char* str);
GTEST_API_ bool MatchRepetitionAndRegexAtHead(
    bool escaped, char ch, char repeat, const char* regex, const char* str);
GTEST_API_ bool MatchRegexAnywhere(const char* regex, const char* str);

#endif  // GTEST_USES_SIMPLE_RE

// Parses the command line for Google Test flags, without initializing
// other parts of Google Test.
GTEST_API_ void ParseGoogleTestFlagsOnly(int* argc, char** argv);
GTEST_API_ void ParseGoogleTestFlagsOnly(int* argc, wchar_t** argv);

#if GTEST_HAS_DEATH_TEST

// Returns the message describing the last system error, regardless of the
// platform.
GTEST_API_ std::string GetLastErrnoDescription();

// Attempts to parse a string into a positive integer pointed to by the
// number parameter.  Returns true if that is possible.
// GTEST_HAS_DEATH_TEST implies that we have ::std::string, so we can use
// it here.
template <typename Integer>
bool ParseNaturalNumber(const ::std::string& str, Integer* number) {
  // Fail fast if the given string does not begin with a digit;
  // this bypasses strtoXXX's "optional leading whitespace and plus
  // or minus sign" semantics, which are undesirable here.
  if (str.empty() || !IsDigit(str[0])) {
    return false;
  }
  errno = 0;

  char* end;
  // BiggestConvertible is the largest integer type that system-provided
  // string-to-number conversion routines can return.

# if GTEST_OS_WINDOWS && !defined(__GNUC__)

  // MSVC and C++ Builder define __int64 instead of the standard long long.
  typedef unsigned __int64 BiggestConvertible;
  const BiggestConvertible parsed = _strtoui64(str.c_str(), &end, 10);

# else

  typedef unsigned long long BiggestConvertible;  // NOLINT
  const BiggestConvertible parsed = strtoull(str.c_str(), &end, 10);

# endif  // GTEST_OS_WINDOWS && !defined(__GNUC__)

  const bool parse_success = *end == '\0' && errno == 0;

  // FIXME: Convert this to compile time assertion when it is
  // available.
  GTEST_CHECK_(sizeof(Integer) <= sizeof(parsed));

  const Integer result = static_cast<Integer>(parsed);
  if (parse_success && static_cast<BiggestConvertible>(result) == parsed) {
    *number = result;
    return true;
  }
  return false;
}
#endif  // GTEST_HAS_DEATH_TEST

// TestResult contains some private methods that should be hidden from
// Google Test user but are required for testing. This class allow our tests
// to access them.
//
// This class is supplied only for the purpose of testing Google Test's own
// constructs. Do not use it in user tests, either directly or indirectly.
class TestResultAccessor {
 public:
  static void RecordProperty(TestResult* test_result,
                             const std::string& xml_element,
                             const TestProperty& property) {
    test_result->RecordProperty(xml_element, property);
  }

  static void ClearTestPartResults(TestResult* test_result) {
    test_result->ClearTestPartResults();
  }

  static const std::vector<testing::TestPartResult>& test_part_results(
      const TestResult& test_result) {
    return test_result.test_part_results();
  }
};

#if GTEST_CAN_STREAM_RESULTS_

// Streams test results to the given port on the given host machine.
class StreamingListener : public EmptyTestEventListener {
 public:
  // Abstract base class for writing strings to a socket.
  class AbstractSocketWriter {
   public:
    virtual ~AbstractSocketWriter() {}

    // Sends a string to the socket.
    virtual void Send(const std::string& message) = 0;

    // Closes the socket.
    virtual void CloseConnection() {}

    // Sends a string and a newline to the socket.
    void SendLn(const std::string& message) { Send(message + "\n"); }
  };

  // Concrete class for actually writing strings to a socket.
  class SocketWriter : public AbstractSocketWriter {
   public:
    SocketWriter(const std::string& host, const std::string& port)
        : sockfd_(-1), host_name_(host), port_num_(port) {
      MakeConnection();
    }

    virtual ~SocketWriter() {
      if (sockfd_ != -1)
        CloseConnection();
    }

    // Sends a string to the socket.
    virtual void Send(const std::string& message) {
      GTEST_CHECK_(sockfd_ != -1)
          << "Send() can be called only when there is a connection.";

      const int len = static_cast<int>(message.length());
      if (write(sockfd_, message.c_str(), len) != len) {
        GTEST_LOG_(WARNING)
            << "stream_result_to: failed to stream to "
            << host_name_ << ":" << port_num_;
      }
    }

   private:
    // Creates a client socket and connects to the server.
    void MakeConnection();

    // Closes the socket.
    void CloseConnection() {
      GTEST_CHECK_(sockfd_ != -1)
          << "CloseConnection() can be called only when there is a connection.";

      close(sockfd_);
      sockfd_ = -1;
    }

    int sockfd_;  // socket file descriptor
    const std::string host_name_;
    const std::string port_num_;

    GTEST_DISALLOW_COPY_AND_ASSIGN_(SocketWriter);
  };  // class SocketWriter

  // Escapes '=', '&', '%', and '\n' characters in str as "%xx".
  static std::string UrlEncode(const char* str);

  StreamingListener(const std::string& host, const std::string& port)
      : socket_writer_(new SocketWriter(host, port)) {
    Start();
  }

  explicit StreamingListener(AbstractSocketWriter* socket_writer)
      : socket_writer_(socket_writer) { Start(); }

  void OnTestProgramStart(const UnitTest& /* unit_test */) {
    SendLn("event=TestProgramStart");
  }

  void OnTestProgramEnd(const UnitTest& unit_test) {
    // Note that Google Test current only report elapsed time for each
    // test iteration, not for the entire test program.
    SendLn("event=TestProgramEnd&passed=" + FormatBool(unit_test.Passed()));

    // Notify the streaming server to stop.
    socket_writer_->CloseConnection();
  }

  void OnTestIterationStart(const UnitTest& /* unit_test */, int iteration) {
    SendLn("event=TestIterationStart&iteration=" +
           StreamableToString(iteration));
  }

  void OnTestIterationEnd(const UnitTest& unit_test, int /* iteration */) {
    SendLn("event=TestIterationEnd&passed=" +
           FormatBool(unit_test.Passed()) + "&elapsed_time=" +
           StreamableToString(unit_test.elapsed_time()) + "ms");
  }

  void OnTestCaseStart(const TestCase& test_case) {
    SendLn(std::string("event=TestCaseStart&name=") + test_case.name());
  }

  void OnTestCaseEnd(const TestCase& test_case) {
    SendLn("event=TestCaseEnd&passed=" + FormatBool(test_case.Passed())
           + "&elapsed_time=" + StreamableToString(test_case.elapsed_time())
           + "ms");
  }

  void OnTestStart(const TestInfo& test_info) {
    SendLn(std::string("event=TestStart&name=") + test_info.name());
  }

  void OnTestEnd(const TestInfo& test_info) {
    SendLn("event=TestEnd&passed=" +
           FormatBool((test_info.result())->Passed()) +
           "&elapsed_time=" +
           StreamableToString((test_info.result())->elapsed_time()) + "ms");
  }

  void OnTestPartResult(const TestPartResult& test_part_result) {
    const char* file_name = test_part_result.file_name();
    if (file_name == NULL)
      file_name = "";
    SendLn("event=TestPartResult&file=" + UrlEncode(file_name) +
           "&line=" + StreamableToString(test_part_result.line_number()) +
           "&message=" + UrlEncode(test_part_result.message()));
  }

 private:
  // Sends the given message and a newline to the socket.
  void SendLn(const std::string& message) { socket_writer_->SendLn(message); }

  // Called at the start of streaming to notify the receiver what
  // protocol we are using.
  void Start() { SendLn("gtest_streaming_protocol_version=1.0"); }

  std::string FormatBool(bool value) { return value ? "1" : "0"; }

  const scoped_ptr<AbstractSocketWriter> socket_writer_;

  GTEST_DISALLOW_COPY_AND_ASSIGN_(StreamingListener);
};  // class StreamingListener

#endif  // GTEST_CAN_STREAM_RESULTS_

}  // namespace internal
}  // namespace testing

GTEST_DISABLE_MSC_WARNINGS_POP_()  //  4251

#endif  // GTEST_SRC_GTEST_INTERNAL_INL_H_

#if GTEST_OS_WINDOWS
# define vsnprintf _vsnprintf
#endif  // GTEST_OS_WINDOWS

#if GTEST_OS_MAC
#ifndef GTEST_OS_IOS
#include <crt_externs.h>
#endif
#endif

#if GTEST_HAS_ABSL
#include "absl/debugging/failure_signal_handler.h"
#include "absl/debugging/stacktrace.h"
#include "absl/debugging/symbolize.h"
#include "absl/strings/str_cat.h"
#endif  // GTEST_HAS_ABSL

namespace testing {

using internal::CountIf;
using internal::ForEach;
using internal::GetElementOr;
using internal::Shuffle;

// Constants.

// A test whose test case name or test name matches this filter is
// disabled and not run.
static const char kDisableTestFilter[] = "DISABLED_*:*/DISABLED_*";

// A test case whose name matches this filter is considered a death
// test case and will be run before test cases whose name doesn't
// match this filter.
static const char kDeathTestCaseFilter[] = "*DeathTest:*DeathTest/*";

// A test filter that matches everything.
static const char kUniversalFilter[] = "*";

// The default output format.
static const char kDefaultOutputFormat[] = "xml";
// The default output file.
static const char kDefaultOutputFile[] = "test_detail";

// The environment variable name for the test shard index.
static const char kTestShardIndex[] = "GTEST_SHARD_INDEX";
// The environment variable name for the total number of test shards.
static const char kTestTotalShards[] = "GTEST_TOTAL_SHARDS";
// The environment variable name for the test shard status file.
static const char kTestShardStatusFile[] = "GTEST_SHARD_STATUS_FILE";

namespace internal {

// The text used in failure messages to indicate the start of the
// stack trace.
const char kStackTraceMarker[] = "\nStack trace:\n";

// g_help_flag is true iff the --help flag or an equivalent form is
// specified on the command line.
bool g_help_flag = false;

// Utilty function to Open File for Writing
static FILE* OpenFileForWriting(const std::string& output_file) {
  FILE* fileout = NULL;
  FilePath output_file_path(output_file);
  FilePath output_dir(output_file_path.RemoveFileName());

  if (output_dir.CreateDirectoriesRecursively()) {
    fileout = posix::FOpen(output_file.c_str(), "w");
  }
  if (fileout == NULL) {
    GTEST_LOG_(FATAL) << "Unable to open file \"" << output_file << "\"";
  }
  return fileout;
}

}  // namespace internal

// Bazel passes in the argument to '--test_filter' via the TESTBRIDGE_TEST_ONLY
// environment variable.
static const char* GetDefaultFilter() {
  const char* const testbridge_test_only =
      internal::posix::GetEnv("TESTBRIDGE_TEST_ONLY");
  if (testbridge_test_only != NULL) {
    return testbridge_test_only;
  }
  return kUniversalFilter;
}

GTEST_DEFINE_bool_(
    also_run_disabled_tests,
    internal::BoolFromGTestEnv("also_run_disabled_tests", false),
    "Run disabled tests too, in addition to the tests normally being run.");

GTEST_DEFINE_bool_(
    break_on_failure,
    internal::BoolFromGTestEnv("break_on_failure", false),
    "True iff a failed assertion should be a debugger break-point.");

GTEST_DEFINE_bool_(
    catch_exceptions,
    internal::BoolFromGTestEnv("catch_exceptions", true),
    "True iff " GTEST_NAME_
    " should catch exceptions and treat them as test failures.");

GTEST_DEFINE_string_(
    color,
    internal::StringFromGTestEnv("color", "auto"),
    "Whether to use colors in the output.  Valid values: yes, no, "
    "and auto.  'auto' means to use colors if the output is "
    "being sent to a terminal and the TERM environment variable "
    "is set to a terminal type that supports colors.");

GTEST_DEFINE_string_(
    filter,
    internal::StringFromGTestEnv("filter", GetDefaultFilter()),
    "A colon-separated list of glob (not regex) patterns "
    "for filtering the tests to run, optionally followed by a "
    "'-' and a : separated list of negative patterns (tests to "
    "exclude).  A test is run if it matches one of the positive "
    "patterns and does not match any of the negative patterns.");

GTEST_DEFINE_bool_(
    install_failure_signal_handler,
    internal::BoolFromGTestEnv("install_failure_signal_handler", false),
    "If true and supported on the current platform, " GTEST_NAME_ " should "
    "install a signal handler that dumps debugging information when fatal "
    "signals are raised.");

GTEST_DEFINE_bool_(list_tests, false,
                   "List all tests without running them.");

// The net priority order after flag processing is thus:
//   --gtest_output command line flag
//   GTEST_OUTPUT environment variable
//   XML_OUTPUT_FILE environment variable
//   ''
GTEST_DEFINE_string_(
    output,
    internal::StringFromGTestEnv("output",
      internal::OutputFlagAlsoCheckEnvVar().c_str()),
    "A format (defaults to \"xml\" but can be specified to be \"json\"), "
    "optionally followed by a colon and an output file name or directory. "
    "A directory is indicated by a trailing pathname separator. "
    "Examples: \"xml:filename.xml\", \"xml::directoryname/\". "
    "If a directory is specified, output files will be created "
    "within that directory, with file-names based on the test "
    "executable's name and, if necessary, made unique by adding "
    "digits.");

GTEST_DEFINE_bool_(
    print_time,
    internal::BoolFromGTestEnv("print_time", true),
    "True iff " GTEST_NAME_
    " should display elapsed time in text output.");

GTEST_DEFINE_bool_(
    print_utf8,
    internal::BoolFromGTestEnv("print_utf8", true),
    "True iff " GTEST_NAME_
    " prints UTF8 characters as text.");

GTEST_DEFINE_int32_(
    random_seed,
    internal::Int32FromGTestEnv("random_seed", 0),
    "Random number seed to use when shuffling test orders.  Must be in range "
    "[1, 99999], or 0 to use a seed based on the current time.");

GTEST_DEFINE_int32_(
    repeat,
    internal::Int32FromGTestEnv("repeat", 1),
    "How many times to repeat each test.  Specify a negative number "
    "for repeating forever.  Useful for shaking out flaky tests.");

GTEST_DEFINE_bool_(
    show_internal_stack_frames, false,
    "True iff " GTEST_NAME_ " should include internal stack frames when "
    "printing test failure stack traces.");

GTEST_DEFINE_bool_(
    shuffle,
    internal::BoolFromGTestEnv("shuffle", false),
    "True iff " GTEST_NAME_
    " should randomize tests' order on every run.");

GTEST_DEFINE_int32_(
    stack_trace_depth,
    internal::Int32FromGTestEnv("stack_trace_depth", kMaxStackTraceDepth),
    "The maximum number of stack frames to print when an "
    "assertion fails.  The valid range is 0 through 100, inclusive.");

GTEST_DEFINE_string_(
    stream_result_to,
    internal::StringFromGTestEnv("stream_result_to", ""),
    "This flag specifies the host name and the port number on which to stream "
    "test results. Example: \"localhost:555\". The flag is effective only on "
    "Linux.");

GTEST_DEFINE_bool_(
    throw_on_failure,
    internal::BoolFromGTestEnv("throw_on_failure", false),
    "When this flag is specified, a failed assertion will throw an exception "
    "if exceptions are enabled or exit the program with a non-zero code "
    "otherwise. For use with an external test framework.");

#if GTEST_USE_OWN_FLAGFILE_FLAG_
GTEST_DEFINE_string_(
    flagfile,
    internal::StringFromGTestEnv("flagfile", ""),
    "This flag specifies the flagfile to read command-line flags from.");
#endif  // GTEST_USE_OWN_FLAGFILE_FLAG_

namespace internal {

// Generates a random number from [0, range), using a Linear
// Congruential Generator (LCG).  Crashes if 'range' is 0 or greater
// than kMaxRange.
UInt32 Random::Generate(UInt32 range) {
  // These constants are the same as are used in glibc's rand(3).
  // Use wider types than necessary to prevent unsigned overflow diagnostics.
  state_ = static_cast<UInt32>(1103515245ULL*state_ + 12345U) % kMaxRange;

  GTEST_CHECK_(range > 0)
      << "Cannot generate a number in the range [0, 0).";
  GTEST_CHECK_(range <= kMaxRange)
      << "Generation of a number in [0, " << range << ") was requested, "
      << "but this can only generate numbers in [0, " << kMaxRange << ").";

  // Converting via modulus introduces a bit of downward bias, but
  // it's simple, and a linear congruential generator isn't too good
  // to begin with.
  return state_ % range;
}

// GTestIsInitialized() returns true iff the user has initialized
// Google Test.  Useful for catching the user mistake of not initializing
// Google Test before calling RUN_ALL_TESTS().
static bool GTestIsInitialized() { return GetArgvs().size() > 0; }

// Iterates over a vector of TestCases, keeping a running sum of the
// results of calling a given int-returning method on each.
// Returns the sum.
static int SumOverTestCaseList(const std::vector<TestCase*>& case_list,
                               int (TestCase::*method)() const) {
  int sum = 0;
  for (size_t i = 0; i < case_list.size(); i++) {
    sum += (case_list[i]->*method)();
  }
  return sum;
}

// Returns true iff the test case passed.
static bool TestCasePassed(const TestCase* test_case) {
  return test_case->should_run() && test_case->Passed();
}

// Returns true iff the test case failed.
static bool TestCaseFailed(const TestCase* test_case) {
  return test_case->should_run() && test_case->Failed();
}

// Returns true iff test_case contains at least one test that should
// run.
static bool ShouldRunTestCase(const TestCase* test_case) {
  return test_case->should_run();
}

// AssertHelper constructor.
AssertHelper::AssertHelper(TestPartResult::Type type,
                           const char* file,
                           int line,
                           const char* message)
    : data_(new AssertHelperData(type, file, line, message)) {
}

AssertHelper::~AssertHelper() {
  delete data_;
}

// Message assignment, for assertion streaming support.
void AssertHelper::operator=(const Message& message) const {
  UnitTest::GetInstance()->
    AddTestPartResult(data_->type, data_->file, data_->line,
                      AppendUserMessage(data_->message, message),
                      UnitTest::GetInstance()->impl()
                      ->CurrentOsStackTraceExceptTop(1)
                      // Skips the stack frame for this function itself.
                      );  // NOLINT
}

// Mutex for linked pointers.
GTEST_API_ GTEST_DEFINE_STATIC_MUTEX_(g_linked_ptr_mutex);

// A copy of all command line arguments.  Set by InitGoogleTest().
static ::std::vector<std::string> g_argvs;

::std::vector<std::string> GetArgvs() {
#if defined(GTEST_CUSTOM_GET_ARGVS_)
  // GTEST_CUSTOM_GET_ARGVS_() may return a container of std::string or
  // ::string. This code converts it to the appropriate type.
  const auto& custom = GTEST_CUSTOM_GET_ARGVS_();
  return ::std::vector<std::string>(custom.begin(), custom.end());
#else   // defined(GTEST_CUSTOM_GET_ARGVS_)
  return g_argvs;
#endif  // defined(GTEST_CUSTOM_GET_ARGVS_)
}

// Returns the current application's name, removing directory path if that
// is present.
FilePath GetCurrentExecutableName() {
  FilePath result;

#if GTEST_OS_WINDOWS
  result.Set(FilePath(GetArgvs()[0]).RemoveExtension("exe"));
#else
  result.Set(FilePath(GetArgvs()[0]));
#endif  // GTEST_OS_WINDOWS

  return result.RemoveDirectoryName();
}

// Functions for processing the gtest_output flag.

// Returns the output format, or "" for normal printed output.
std::string UnitTestOptions::GetOutputFormat() {
  const char* const gtest_output_flag = GTEST_FLAG(output).c_str();
  const char* const colon = strchr(gtest_output_flag, ':');
  return (colon == NULL) ?
      std::string(gtest_output_flag) :
      std::string(gtest_output_flag, colon - gtest_output_flag);
}

// Returns the name of the requested output file, or the default if none
// was explicitly specified.
std::string UnitTestOptions::GetAbsolutePathToOutputFile() {
  const char* const gtest_output_flag = GTEST_FLAG(output).c_str();

  std::string format = GetOutputFormat();
  if (format.empty())
    format = std::string(kDefaultOutputFormat);

  const char* const colon = strchr(gtest_output_flag, ':');
  if (colon == NULL)
    return internal::FilePath::MakeFileName(
        internal::FilePath(
            UnitTest::GetInstance()->original_working_dir()),
        internal::FilePath(kDefaultOutputFile), 0,
        format.c_str()).string();

  internal::FilePath output_name(colon + 1);
  if (!output_name.IsAbsolutePath())
    // FIXME: on Windows \some\path is not an absolute
    // path (as its meaning depends on the current drive), yet the
    // following logic for turning it into an absolute path is wrong.
    // Fix it.
    output_name = internal::FilePath::ConcatPaths(
        internal::FilePath(UnitTest::GetInstance()->original_working_dir()),
        internal::FilePath(colon + 1));

  if (!output_name.IsDirectory())
    return output_name.string();

  internal::FilePath result(internal::FilePath::GenerateUniqueFileName(
      output_name, internal::GetCurrentExecutableName(),
      GetOutputFormat().c_str()));
  return result.string();
}

// Returns true iff the wildcard pattern matches the string.  The
// first ':' or '\0' character in pattern marks the end of it.
//
// This recursive algorithm isn't very efficient, but is clear and
// works well enough for matching test names, which are short.
bool UnitTestOptions::PatternMatchesString(const char *pattern,
                                           const char *str) {
  switch (*pattern) {
    case '\0':
    case ':':  // Either ':' or '\0' marks the end of the pattern.
      return *str == '\0';
    case '?':  // Matches any single character.
      return *str != '\0' && PatternMatchesString(pattern + 1, str + 1);
    case '*':  // Matches any string (possibly empty) of characters.
      return (*str != '\0' && PatternMatchesString(pattern, str + 1)) ||
          PatternMatchesString(pattern + 1, str);
    default:  // Non-special character.  Matches itself.
      return *pattern == *str &&
          PatternMatchesString(pattern + 1, str + 1);
  }
}

bool UnitTestOptions::MatchesFilter(
    const std::string& name, const char* filter) {
  const char *cur_pattern = filter;
  for (;;) {
    if (PatternMatchesString(cur_pattern, name.c_str())) {
      return true;
    }

    // Finds the next pattern in the filter.
    cur_pattern = strchr(cur_pattern, ':');

    // Returns if no more pattern can be found.
    if (cur_pattern == NULL) {
      return false;
    }

    // Skips the pattern separater (the ':' character).
    cur_pattern++;
  }
}

// Returns true iff the user-specified filter matches the test case
// name and the test name.
bool UnitTestOptions::FilterMatchesTest(const std::string &test_case_name,
                                        const std::string &test_name) {
  const std::string& full_name = test_case_name + "." + test_name.c_str();

  // Split --gtest_filter at '-', if there is one, to separate into
  // positive filter and negative filter portions
  const char* const p = GTEST_FLAG(filter).c_str();
  const char* const dash = strchr(p, '-');
  std::string positive;
  std::string negative;
  if (dash == NULL) {
    positive = GTEST_FLAG(filter).c_str();  // Whole string is a positive filter
    negative = "";
  } else {
    positive = std::string(p, dash);   // Everything up to the dash
    negative = std::string(dash + 1);  // Everything after the dash
    if (positive.empty()) {
      // Treat '-test1' as the same as '*-test1'
      positive = kUniversalFilter;
    }
  }

  // A filter is a colon-separated list of patterns.  It matches a
  // test if any pattern in it matches the test.
  return (MatchesFilter(full_name, positive.c_str()) &&
          !MatchesFilter(full_name, negative.c_str()));
}

#if GTEST_HAS_SEH
// Returns EXCEPTION_EXECUTE_HANDLER if Google Test should handle the
// given SEH exception, or EXCEPTION_CONTINUE_SEARCH otherwise.
// This function is useful as an __except condition.
int UnitTestOptions::GTestShouldProcessSEH(DWORD exception_code) {
  // Google Test should handle a SEH exception if:
  //   1. the user wants it to, AND
  //   2. this is not a breakpoint exception, AND
  //   3. this is not a C++ exception (VC++ implements them via SEH,
  //      apparently).
  //
  // SEH exception code for C++ exceptions.
  // (see http://support.microsoft.com/kb/185294 for more information).
  const DWORD kCxxExceptionCode = 0xe06d7363;

  bool should_handle = true;

  if (!GTEST_FLAG(catch_exceptions))
    should_handle = false;
  else if (exception_code == EXCEPTION_BREAKPOINT)
    should_handle = false;
  else if (exception_code == kCxxExceptionCode)
    should_handle = false;

  return should_handle ? EXCEPTION_EXECUTE_HANDLER : EXCEPTION_CONTINUE_SEARCH;
}
#endif  // GTEST_HAS_SEH

}  // namespace internal

// The c'tor sets this object as the test part result reporter used by
// Google Test.  The 'result' parameter specifies where to report the
// results. Intercepts only failures from the current thread.
ScopedFakeTestPartResultReporter::ScopedFakeTestPartResultReporter(
    TestPartResultArray* result)
    : intercept_mode_(INTERCEPT_ONLY_CURRENT_THREAD),
      result_(result) {
  Init();
}

// The c'tor sets this object as the test part result reporter used by
// Google Test.  The 'result' parameter specifies where to report the
// results.
ScopedFakeTestPartResultReporter::ScopedFakeTestPartResultReporter(
    InterceptMode intercept_mode, TestPartResultArray* result)
    : intercept_mode_(intercept_mode),
      result_(result) {
  Init();
}

void ScopedFakeTestPartResultReporter::Init() {
  internal::UnitTestImpl* const impl = internal::GetUnitTestImpl();
  if (intercept_mode_ == INTERCEPT_ALL_THREADS) {
    old_reporter_ = impl->GetGlobalTestPartResultReporter();
    impl->SetGlobalTestPartResultReporter(this);
  } else {
    old_reporter_ = impl->GetTestPartResultReporterForCurrentThread();
    impl->SetTestPartResultReporterForCurrentThread(this);
  }
}

// The d'tor restores the test part result reporter used by Google Test
// before.
ScopedFakeTestPartResultReporter::~ScopedFakeTestPartResultReporter() {
  internal::UnitTestImpl* const impl = internal::GetUnitTestImpl();
  if (intercept_mode_ == INTERCEPT_ALL_THREADS) {
    impl->SetGlobalTestPartResultReporter(old_reporter_);
  } else {
    impl->SetTestPartResultReporterForCurrentThread(old_reporter_);
  }
}

// Increments the test part result count and remembers the result.
// This method is from the TestPartResultReporterInterface interface.
void ScopedFakeTestPartResultReporter::ReportTestPartResult(
    const TestPartResult& result) {
  result_->Append(result);
}

namespace internal {

// Returns the type ID of ::testing::Test.  We should always call this
// instead of GetTypeId< ::testing::Test>() to get the type ID of
// testing::Test.  This is to work around a suspected linker bug when
// using Google Test as a framework on Mac OS X.  The bug causes
// GetTypeId< ::testing::Test>() to return different values depending
// on whether the call is from the Google Test framework itself or
// from user test code.  GetTestTypeId() is guaranteed to always
// return the same value, as it always calls GetTypeId<>() from the
// gtest.cc, which is within the Google Test framework.
TypeId GetTestTypeId() {
  return GetTypeId<Test>();
}

// The value of GetTestTypeId() as seen from within the Google Test
// library.  This is solely for testing GetTestTypeId().
extern const TypeId kTestTypeIdInGoogleTest = GetTestTypeId();

// This predicate-formatter checks that 'results' contains a test part
// failure of the given type and that the failure message contains the
// given substring.
static AssertionResult HasOneFailure(const char* /* results_expr */,
                                     const char* /* type_expr */,
                                     const char* /* substr_expr */,
                                     const TestPartResultArray& results,
                                     TestPartResult::Type type,
                                     const std::string& substr) {
  const std::string expected(type == TestPartResult::kFatalFailure ?
                        "1 fatal failure" :
                        "1 non-fatal failure");
  Message msg;
  if (results.size() != 1) {
    msg << "Expected: " << expected << "\n"
        << "  Actual: " << results.size() << " failures";
    for (int i = 0; i < results.size(); i++) {
      msg << "\n" << results.GetTestPartResult(i);
    }
    return AssertionFailure() << msg;
  }

  const TestPartResult& r = results.GetTestPartResult(0);
  if (r.type() != type) {
    return AssertionFailure() << "Expected: " << expected << "\n"
                              << "  Actual:\n"
                              << r;
  }

  if (strstr(r.message(), substr.c_str()) == NULL) {
    return AssertionFailure() << "Expected: " << expected << " containing \""
                              << substr << "\"\n"
                              << "  Actual:\n"
                              << r;
  }

  return AssertionSuccess();
}

// The constructor of SingleFailureChecker remembers where to look up
// test part results, what type of failure we expect, and what
// substring the failure message should contain.
SingleFailureChecker::SingleFailureChecker(const TestPartResultArray* results,
                                           TestPartResult::Type type,
                                           const std::string& substr)
    : results_(results), type_(type), substr_(substr) {}

// The destructor of SingleFailureChecker verifies that the given
// TestPartResultArray contains exactly one failure that has the given
// type and contains the given substring.  If that's not the case, a
// non-fatal failure will be generated.
SingleFailureChecker::~SingleFailureChecker() {
  EXPECT_PRED_FORMAT3(HasOneFailure, *results_, type_, substr_);
}

DefaultGlobalTestPartResultReporter::DefaultGlobalTestPartResultReporter(
    UnitTestImpl* unit_test) : unit_test_(unit_test) {}

void DefaultGlobalTestPartResultReporter::ReportTestPartResult(
    const TestPartResult& result) {
  unit_test_->current_test_result()->AddTestPartResult(result);
  unit_test_->listeners()->repeater()->OnTestPartResult(result);
}

DefaultPerThreadTestPartResultReporter::DefaultPerThreadTestPartResultReporter(
    UnitTestImpl* unit_test) : unit_test_(unit_test) {}

void DefaultPerThreadTestPartResultReporter::ReportTestPartResult(
    const TestPartResult& result) {
  unit_test_->GetGlobalTestPartResultReporter()->ReportTestPartResult(result);
}

// Returns the global test part result reporter.
TestPartResultReporterInterface*
UnitTestImpl::GetGlobalTestPartResultReporter() {
  internal::MutexLock lock(&global_test_part_result_reporter_mutex_);
  return global_test_part_result_repoter_;
}

// Sets the global test part result reporter.
void UnitTestImpl::SetGlobalTestPartResultReporter(
    TestPartResultReporterInterface* reporter) {
  internal::MutexLock lock(&global_test_part_result_reporter_mutex_);
  global_test_part_result_repoter_ = reporter;
}

// Returns the test part result reporter for the current thread.
TestPartResultReporterInterface*
UnitTestImpl::GetTestPartResultReporterForCurrentThread() {
  return per_thread_test_part_result_reporter_.get();
}

// Sets the test part result reporter for the current thread.
void UnitTestImpl::SetTestPartResultReporterForCurrentThread(
    TestPartResultReporterInterface* reporter) {
  per_thread_test_part_result_reporter_.set(reporter);
}

// Gets the number of successful test cases.
int UnitTestImpl::successful_test_case_count() const {
  return CountIf(test_cases_, TestCasePassed);
}

// Gets the number of failed test cases.
int UnitTestImpl::failed_test_case_count() const {
  return CountIf(test_cases_, TestCaseFailed);
}

// Gets the number of all test cases.
int UnitTestImpl::total_test_case_count() const {
  return static_cast<int>(test_cases_.size());
}

// Gets the number of all test cases that contain at least one test
// that should run.
int UnitTestImpl::test_case_to_run_count() const {
  return CountIf(test_cases_, ShouldRunTestCase);
}

// Gets the number of successful tests.
int UnitTestImpl::successful_test_count() const {
  return SumOverTestCaseList(test_cases_, &TestCase::successful_test_count);
}

// Gets the number of failed tests.
int UnitTestImpl::failed_test_count() const {
  return SumOverTestCaseList(test_cases_, &TestCase::failed_test_count);
}

// Gets the number of disabled tests that will be reported in the XML report.
int UnitTestImpl::reportable_disabled_test_count() const {
  return SumOverTestCaseList(test_cases_,
                             &TestCase::reportable_disabled_test_count);
}

// Gets the number of disabled tests.
int UnitTestImpl::disabled_test_count() const {
  return SumOverTestCaseList(test_cases_, &TestCase::disabled_test_count);
}

// Gets the number of tests to be printed in the XML report.
int UnitTestImpl::reportable_test_count() const {
  return SumOverTestCaseList(test_cases_, &TestCase::reportable_test_count);
}

// Gets the number of all tests.
int UnitTestImpl::total_test_count() const {
  return SumOverTestCaseList(test_cases_, &TestCase::total_test_count);
}

// Gets the number of tests that should run.
int UnitTestImpl::test_to_run_count() const {
  return SumOverTestCaseList(test_cases_, &TestCase::test_to_run_count);
}

// Returns the current OS stack trace as an std::string.
//
// The maximum number of stack frames to be included is specified by
// the gtest_stack_trace_depth flag.  The skip_count parameter
// specifies the number of top frames to be skipped, which doesn't
// count against the number of frames to be included.
//
// For example, if Foo() calls Bar(), which in turn calls
// CurrentOsStackTraceExceptTop(1), Foo() will be included in the
// trace but Bar() and CurrentOsStackTraceExceptTop() won't.
std::string UnitTestImpl::CurrentOsStackTraceExceptTop(int skip_count) {
  return os_stack_trace_getter()->CurrentStackTrace(
      static_cast<int>(GTEST_FLAG(stack_trace_depth)),
      skip_count + 1
      // Skips the user-specified number of frames plus this function
      // itself.
      );  // NOLINT
}

// Returns the current time in milliseconds.
TimeInMillis GetTimeInMillis() {
#if GTEST_OS_WINDOWS_MOBILE || defined(__BORLANDC__)
  // Difference between 1970-01-01 and 1601-01-01 in milliseconds.
  // http://analogous.blogspot.com/2005/04/epoch.html
  const TimeInMillis kJavaEpochToWinFileTimeDelta =
    static_cast<TimeInMillis>(116444736UL) * 100000UL;
  const DWORD kTenthMicrosInMilliSecond = 10000;

  SYSTEMTIME now_systime;
  FILETIME now_filetime;
  ULARGE_INTEGER now_int64;
  // FIXME: Shouldn't this just use
  //   GetSystemTimeAsFileTime()?
  GetSystemTime(&now_systime);
  if (SystemTimeToFileTime(&now_systime, &now_filetime)) {
    now_int64.LowPart = now_filetime.dwLowDateTime;
    now_int64.HighPart = now_filetime.dwHighDateTime;
    now_int64.QuadPart = (now_int64.QuadPart / kTenthMicrosInMilliSecond) -
      kJavaEpochToWinFileTimeDelta;
    return now_int64.QuadPart;
  }
  return 0;
#elif GTEST_OS_WINDOWS && !GTEST_HAS_GETTIMEOFDAY_
  __timeb64 now;

  // MSVC 8 deprecates _ftime64(), so we want to suppress warning 4996
  // (deprecated function) there.
  // FIXME: Use GetTickCount()?  Or use
  //   SystemTimeToFileTime()
  GTEST_DISABLE_MSC_DEPRECATED_PUSH_()
  _ftime64(&now);
  GTEST_DISABLE_MSC_DEPRECATED_POP_()

  return static_cast<TimeInMillis>(now.time) * 1000 + now.millitm;
#elif GTEST_HAS_GETTIMEOFDAY_
  struct timeval now;
  gettimeofday(&now, NULL);
  return static_cast<TimeInMillis>(now.tv_sec) * 1000 + now.tv_usec / 1000;
#else
# error "Don't know how to get the current time on your system."
#endif
}

// Utilities

// class String.

#if GTEST_OS_WINDOWS_MOBILE
// Creates a UTF-16 wide string from the given ANSI string, allocating
// memory using new. The caller is responsible for deleting the return
// value using delete[]. Returns the wide string, or NULL if the
// input is NULL.
LPCWSTR String::AnsiToUtf16(const char* ansi) {
  if (!ansi) return NULL;
  const int length = strlen(ansi);
  const int unicode_length =
      MultiByteToWideChar(CP_ACP, 0, ansi, length,
                          NULL, 0);
  WCHAR* unicode = new WCHAR[unicode_length + 1];
  MultiByteToWideChar(CP_ACP, 0, ansi, length,
                      unicode, unicode_length);
  unicode[unicode_length] = 0;
  return unicode;
}

// Creates an ANSI string from the given wide string, allocating
// memory using new. The caller is responsible for deleting the return
// value using delete[]. Returns the ANSI string, or NULL if the
// input is NULL.
const char* String::Utf16ToAnsi(LPCWSTR utf16_str)  {
  if (!utf16_str) return NULL;
  const int ansi_length =
      WideCharToMultiByte(CP_ACP, 0, utf16_str, -1,
                          NULL, 0, NULL, NULL);
  char* ansi = new char[ansi_length + 1];
  WideCharToMultiByte(CP_ACP, 0, utf16_str, -1,
                      ansi, ansi_length, NULL, NULL);
  ansi[ansi_length] = 0;
  return ansi;
}

#endif  // GTEST_OS_WINDOWS_MOBILE

// Compares two C strings.  Returns true iff they have the same content.
//
// Unlike strcmp(), this function can handle NULL argument(s).  A NULL
// C string is considered different to any non-NULL C string,
// including the empty string.
bool String::CStringEquals(const char * lhs, const char * rhs) {
  if ( lhs == NULL ) return rhs == NULL;

  if ( rhs == NULL ) return false;

  return strcmp(lhs, rhs) == 0;
}

#if GTEST_HAS_STD_WSTRING || GTEST_HAS_GLOBAL_WSTRING

// Converts an array of wide chars to a narrow string using the UTF-8
// encoding, and streams the result to the given Message object.
static void StreamWideCharsToMessage(const wchar_t* wstr, size_t length,
                                     Message* msg) {
  for (size_t i = 0; i != length; ) {  // NOLINT
    if (wstr[i] != L'\0') {
      *msg << WideStringToUtf8(wstr + i, static_cast<int>(length - i));
      while (i != length && wstr[i] != L'\0')
        i++;
    } else {
      *msg << '\0';
      i++;
    }
  }
}

#endif  // GTEST_HAS_STD_WSTRING || GTEST_HAS_GLOBAL_WSTRING

void SplitString(const ::std::string& str, char delimiter,
                 ::std::vector< ::std::string>* dest) {
  ::std::vector< ::std::string> parsed;
  ::std::string::size_type pos = 0;
  while (::testing::internal::AlwaysTrue()) {
    const ::std::string::size_type colon = str.find(delimiter, pos);
    if (colon == ::std::string::npos) {
      parsed.push_back(str.substr(pos));
      break;
    } else {
      parsed.push_back(str.substr(pos, colon - pos));
      pos = colon + 1;
    }
  }
  dest->swap(parsed);
}

}  // namespace internal

// Constructs an empty Message.
// We allocate the stringstream separately because otherwise each use of
// ASSERT/EXPECT in a procedure adds over 200 bytes to the procedure's
// stack frame leading to huge stack frames in some cases; gcc does not reuse
// the stack space.
Message::Message() : ss_(new ::std::stringstream) {
  // By default, we want there to be enough precision when printing
  // a double to a Message.
  *ss_ << std::setprecision(std::numeric_limits<double>::digits10 + 2);
}

// These two overloads allow streaming a wide C string to a Message
// using the UTF-8 encoding.
Message& Message::operator <<(const wchar_t* wide_c_str) {
  return *this << internal::String::ShowWideCString(wide_c_str);
}
Message& Message::operator <<(wchar_t* wide_c_str) {
  return *this << internal::String::ShowWideCString(wide_c_str);
}

#if GTEST_HAS_STD_WSTRING
// Converts the given wide string to a narrow string using the UTF-8
// encoding, and streams the result to this Message object.
Message& Message::operator <<(const ::std::wstring& wstr) {
  internal::StreamWideCharsToMessage(wstr.c_str(), wstr.length(), this);
  return *this;
}
#endif  // GTEST_HAS_STD_WSTRING

#if GTEST_HAS_GLOBAL_WSTRING
// Converts the given wide string to a narrow string using the UTF-8
// encoding, and streams the result to this Message object.
Message& Message::operator <<(const ::wstring& wstr) {
  internal::StreamWideCharsToMessage(wstr.c_str(), wstr.length(), this);
  return *this;
}
#endif  // GTEST_HAS_GLOBAL_WSTRING

// Gets the text streamed to this object so far as an std::string.
// Each '\0' character in the buffer is replaced with "\\0".
std::string Message::GetString() const {
  return internal::StringStreamToString(ss_.get());
}

// AssertionResult constructors.
// Used in EXPECT_TRUE/FALSE(assertion_result).
AssertionResult::AssertionResult(const AssertionResult& other)
    : success_(other.success_),
      message_(other.message_.get() != NULL ?
               new ::std::string(*other.message_) :
               static_cast< ::std::string*>(NULL)) {
}

// Swaps two AssertionResults.
void AssertionResult::swap(AssertionResult& other) {
  using std::swap;
  swap(success_, other.success_);
  swap(message_, other.message_);
}

// Returns the assertion's negation. Used with EXPECT/ASSERT_FALSE.
AssertionResult AssertionResult::operator!() const {
  AssertionResult negation(!success_);
  if (message_.get() != NULL)
    negation << *message_;
  return negation;
}

// Makes a successful assertion result.
AssertionResult AssertionSuccess() {
  return AssertionResult(true);
}

// Makes a failed assertion result.
AssertionResult AssertionFailure() {
  return AssertionResult(false);
}

// Makes a failed assertion result with the given failure message.
// Deprecated; use AssertionFailure() << message.
AssertionResult AssertionFailure(const Message& message) {
  return AssertionFailure() << message;
}

namespace internal {

namespace edit_distance {
std::vector<EditType> CalculateOptimalEdits(const std::vector<size_t>& left,
                                            const std::vector<size_t>& right) {
  std::vector<std::vector<double> > costs(
      left.size() + 1, std::vector<double>(right.size() + 1));
  std::vector<std::vector<EditType> > best_move(
      left.size() + 1, std::vector<EditType>(right.size() + 1));

  // Populate for empty right.
  for (size_t l_i = 0; l_i < costs.size(); ++l_i) {
    costs[l_i][0] = static_cast<double>(l_i);
    best_move[l_i][0] = kRemove;
  }
  // Populate for empty left.
  for (size_t r_i = 1; r_i < costs[0].size(); ++r_i) {
    costs[0][r_i] = static_cast<double>(r_i);
    best_move[0][r_i] = kAdd;
  }

  for (size_t l_i = 0; l_i < left.size(); ++l_i) {
    for (size_t r_i = 0; r_i < right.size(); ++r_i) {
      if (left[l_i] == right[r_i]) {
        // Found a match. Consume it.
        costs[l_i + 1][r_i + 1] = costs[l_i][r_i];
        best_move[l_i + 1][r_i + 1] = kMatch;
        continue;
      }

      const double add = costs[l_i + 1][r_i];
      const double remove = costs[l_i][r_i + 1];
      const double replace = costs[l_i][r_i];
      if (add < remove && add < replace) {
        costs[l_i + 1][r_i + 1] = add + 1;
        best_move[l_i + 1][r_i + 1] = kAdd;
      } else if (remove < add && remove < replace) {
        costs[l_i + 1][r_i + 1] = remove + 1;
        best_move[l_i + 1][r_i + 1] = kRemove;
      } else {
        // We make replace a little more expensive than add/remove to lower
        // their priority.
        costs[l_i + 1][r_i + 1] = replace + 1.00001;
        best_move[l_i + 1][r_i + 1] = kReplace;
      }
    }
  }

  // Reconstruct the best path. We do it in reverse order.
  std::vector<EditType> best_path;
  for (size_t l_i = left.size(), r_i = right.size(); l_i > 0 || r_i > 0;) {
    EditType move = best_move[l_i][r_i];
    best_path.push_back(move);
    l_i -= move != kAdd;
    r_i -= move != kRemove;
  }
  std::reverse(best_path.begin(), best_path.end());
  return best_path;
}

namespace {

// Helper class to convert string into ids with deduplication.
class InternalStrings {
 public:
  size_t GetId(const std::string& str) {
    IdMap::iterator it = ids_.find(str);
    if (it != ids_.end()) return it->second;
    size_t id = ids_.size();
    return ids_[str] = id;
  }

 private:
  typedef std::map<std::string, size_t> IdMap;
  IdMap ids_;
};

}  // namespace

std::vector<EditType> CalculateOptimalEdits(
    const std::vector<std::string>& left,
    const std::vector<std::string>& right) {
  std::vector<size_t> left_ids, right_ids;
  {
    InternalStrings intern_table;
    for (size_t i = 0; i < left.size(); ++i) {
      left_ids.push_back(intern_table.GetId(left[i]));
    }
    for (size_t i = 0; i < right.size(); ++i) {
      right_ids.push_back(intern_table.GetId(right[i]));
    }
  }
  return CalculateOptimalEdits(left_ids, right_ids);
}

namespace {

// Helper class that holds the state for one hunk and prints it out to the
// stream.
// It reorders adds/removes when possible to group all removes before all
// adds. It also adds the hunk header before printint into the stream.
class Hunk {
 public:
  Hunk(size_t left_start, size_t right_start)
      : left_start_(left_start),
        right_start_(right_start),
        adds_(),
        removes_(),
        common_() {}

  void PushLine(char edit, const char* line) {
    switch (edit) {
      case ' ':
        ++common_;
        FlushEdits();
        hunk_.push_back(std::make_pair(' ', line));
        break;
      case '-':
        ++removes_;
        hunk_removes_.push_back(std::make_pair('-', line));
        break;
      case '+':
        ++adds_;
        hunk_adds_.push_back(std::make_pair('+', line));
        break;
    }
  }

  void PrintTo(std::ostream* os) {
    PrintHeader(os);
    FlushEdits();
    for (std::list<std::pair<char, const char*> >::const_iterator it =
             hunk_.begin();
         it != hunk_.end(); ++it) {
      *os << it->first << it->second << "\n";
    }
  }

  bool has_edits() const { return adds_ || removes_; }

 private:
  void FlushEdits() {
    hunk_.splice(hunk_.end(), hunk_removes_);
    hunk_.splice(hunk_.end(), hunk_adds_);
  }

  // Print a unified diff header for one hunk.
  // The format is
  //   "@@ -<left_start>,<left_length> +<right_start>,<right_length> @@"
  // where the left/right parts are omitted if unnecessary.
  void PrintHeader(std::ostream* ss) const {
    *ss << "@@ ";
    if (removes_) {
      *ss << "-" << left_start_ << "," << (removes_ + common_);
    }
    if (removes_ && adds_) {
      *ss << " ";
    }
    if (adds_) {
      *ss << "+" << right_start_ << "," << (adds_ + common_);
    }
    *ss << " @@\n";
  }

  size_t left_start_, right_start_;
  size_t adds_, removes_, common_;
  std::list<std::pair<char, const char*> > hunk_, hunk_adds_, hunk_removes_;
};

}  // namespace

// Create a list of diff hunks in Unified diff format.
// Each hunk has a header generated by PrintHeader above plus a body with
// lines prefixed with ' ' for no change, '-' for deletion and '+' for
// addition.
// 'context' represents the desired unchanged prefix/suffix around the diff.
// If two hunks are close enough that their contexts overlap, then they are
// joined into one hunk.
std::string CreateUnifiedDiff(const std::vector<std::string>& left,
                              const std::vector<std::string>& right,
                              size_t context) {
  const std::vector<EditType> edits = CalculateOptimalEdits(left, right);

  size_t l_i = 0, r_i = 0, edit_i = 0;
  std::stringstream ss;
  while (edit_i < edits.size()) {
    // Find first edit.
    while (edit_i < edits.size() && edits[edit_i] == kMatch) {
      ++l_i;
      ++r_i;
      ++edit_i;
    }

    // Find the first line to include in the hunk.
    const size_t prefix_context = std::min(l_i, context);
    Hunk hunk(l_i - prefix_context + 1, r_i - prefix_context + 1);
    for (size_t i = prefix_context; i > 0; --i) {
      hunk.PushLine(' ', left[l_i - i].c_str());
    }

    // Iterate the edits until we found enough suffix for the hunk or the input
    // is over.
    size_t n_suffix = 0;
    for (; edit_i < edits.size(); ++edit_i) {
      if (n_suffix >= context) {
        // Continue only if the next hunk is very close.
        std::vector<EditType>::const_iterator it = edits.begin() + edit_i;
        while (it != edits.end() && *it == kMatch) ++it;
        if (it == edits.end() || (it - edits.begin()) - edit_i >= context) {
          // There is no next edit or it is too far away.
          break;
        }
      }

      EditType edit = edits[edit_i];
      // Reset count when a non match is found.
      n_suffix = edit == kMatch ? n_suffix + 1 : 0;

      if (edit == kMatch || edit == kRemove || edit == kReplace) {
        hunk.PushLine(edit == kMatch ? ' ' : '-', left[l_i].c_str());
      }
      if (edit == kAdd || edit == kReplace) {
        hunk.PushLine('+', right[r_i].c_str());
      }

      // Advance indices, depending on edit type.
      l_i += edit != kAdd;
      r_i += edit != kRemove;
    }

    if (!hunk.has_edits()) {
      // We are done. We don't want this hunk.
      break;
    }

    hunk.PrintTo(&ss);
  }
  return ss.str();
}

}  // namespace edit_distance

namespace {

// The string representation of the values received in EqFailure() are already
// escaped. Split them on escaped '\n' boundaries. Leave all other escaped
// characters the same.
std::vector<std::string> SplitEscapedString(const std::string& str) {
  std::vector<std::string> lines;
  size_t start = 0, end = str.size();
  if (end > 2 && str[0] == '"' && str[end - 1] == '"') {
    ++start;
    --end;
  }
  bool escaped = false;
  for (size_t i = start; i + 1 < end; ++i) {
    if (escaped) {
      escaped = false;
      if (str[i] == 'n') {
        lines.push_back(str.substr(start, i - start - 1));
        start = i + 1;
      }
    } else {
      escaped = str[i] == '\\';
    }
  }
  lines.push_back(str.substr(start, end - start));
  return lines;
}

}  // namespace

// Constructs and returns the message for an equality assertion
// (e.g. ASSERT_EQ, EXPECT_STREQ, etc) failure.
//
// The first four parameters are the expressions used in the assertion
// and their values, as strings.  For example, for ASSERT_EQ(foo, bar)
// where foo is 5 and bar is 6, we have:
//
//   lhs_expression: "foo"
//   rhs_expression: "bar"
//   lhs_value:      "5"
//   rhs_value:      "6"
//
// The ignoring_case parameter is true iff the assertion is a
// *_STRCASEEQ*.  When it's true, the string "Ignoring case" will
// be inserted into the message.
AssertionResult EqFailure(const char* lhs_expression,
                          const char* rhs_expression,
                          const std::string& lhs_value,
                          const std::string& rhs_value,
                          bool ignoring_case) {
  Message msg;
  msg << "Expected equality of these values:";
  msg << "\n  " << lhs_expression;
  if (lhs_value != lhs_expression) {
    msg << "\n    Which is: " << lhs_value;
  }
  msg << "\n  " << rhs_expression;
  if (rhs_value != rhs_expression) {
    msg << "\n    Which is: " << rhs_value;
  }

  if (ignoring_case) {
    msg << "\nIgnoring case";
  }

  if (!lhs_value.empty() && !rhs_value.empty()) {
    const std::vector<std::string> lhs_lines =
        SplitEscapedString(lhs_value);
    const std::vector<std::string> rhs_lines =
        SplitEscapedString(rhs_value);
    if (lhs_lines.size() > 1 || rhs_lines.size() > 1) {
      msg << "\nWith diff:\n"
          << edit_distance::CreateUnifiedDiff(lhs_lines, rhs_lines);
    }
  }

  return AssertionFailure() << msg;
}

// Constructs a failure message for Boolean assertions such as EXPECT_TRUE.
std::string GetBoolAssertionFailureMessage(
    const AssertionResult& assertion_result,
    const char* expression_text,
    const char* actual_predicate_value,
    const char* expected_predicate_value) {
  const char* actual_message = assertion_result.message();
  Message msg;
  msg << "Value of: " << expression_text
      << "\n  Actual: " << actual_predicate_value;
  if (actual_message[0] != '\0')
    msg << " (" << actual_message << ")";
  msg << "\nExpected: " << expected_predicate_value;
  return msg.GetString();
}

// Helper function for implementing ASSERT_NEAR.
AssertionResult DoubleNearPredFormat(const char* expr1,
                                     const char* expr2,
                                     const char* abs_error_expr,
                                     double val1,
                                     double val2,
                                     double abs_error) {
  const double diff = fabs(val1 - val2);
  if (diff <= abs_error) return AssertionSuccess();

  // FIXME: do not print the value of an expression if it's
  // already a literal.
  return AssertionFailure()
      << "The difference between " << expr1 << " and " << expr2
      << " is " << diff << ", which exceeds " << abs_error_expr << ", where\n"
      << expr1 << " evaluates to " << val1 << ",\n"
      << expr2 << " evaluates to " << val2 << ", and\n"
      << abs_error_expr << " evaluates to " << abs_error << ".";
}


// Helper template for implementing FloatLE() and DoubleLE().
template <typename RawType>
AssertionResult FloatingPointLE(const char* expr1,
                                const char* expr2,
                                RawType val1,
                                RawType val2) {
  // Returns success if val1 is less than val2,
  if (val1 < val2) {
    return AssertionSuccess();
  }

  // or if val1 is almost equal to val2.
  const FloatingPoint<RawType> lhs(val1), rhs(val2);
  if (lhs.AlmostEquals(rhs)) {
    return AssertionSuccess();
  }

  // Note that the above two checks will both fail if either val1 or
  // val2 is NaN, as the IEEE floating-point standard requires that
  // any predicate involving a NaN must return false.

  ::std::stringstream val1_ss;
  val1_ss << std::setprecision(std::numeric_limits<RawType>::digits10 + 2)
          << val1;

  ::std::stringstream val2_ss;
  val2_ss << std::setprecision(std::numeric_limits<RawType>::digits10 + 2)
          << val2;

  return AssertionFailure()
      << "Expected: (" << expr1 << ") <= (" << expr2 << ")\n"
      << "  Actual: " << StringStreamToString(&val1_ss) << " vs "
      << StringStreamToString(&val2_ss);
}

}  // namespace internal

// Asserts that val1 is less than, or almost equal to, val2.  Fails
// otherwise.  In particular, it fails if either val1 or val2 is NaN.
AssertionResult FloatLE(const char* expr1, const char* expr2,
                        float val1, float val2) {
  return internal::FloatingPointLE<float>(expr1, expr2, val1, val2);
}

// Asserts that val1 is less than, or almost equal to, val2.  Fails
// otherwise.  In particular, it fails if either val1 or val2 is NaN.
AssertionResult DoubleLE(const char* expr1, const char* expr2,
                         double val1, double val2) {
  return internal::FloatingPointLE<double>(expr1, expr2, val1, val2);
}

namespace internal {

// The helper function for {ASSERT|EXPECT}_EQ with int or enum
// arguments.
AssertionResult CmpHelperEQ(const char* lhs_expression,
                            const char* rhs_expression,
                            BiggestInt lhs,
                            BiggestInt rhs) {
  if (lhs == rhs) {
    return AssertionSuccess();
  }

  return EqFailure(lhs_expression,
                   rhs_expression,
                   FormatForComparisonFailureMessage(lhs, rhs),
                   FormatForComparisonFailureMessage(rhs, lhs),
                   false);
}

// A macro for implementing the helper functions needed to implement
// ASSERT_?? and EXPECT_?? with integer or enum arguments.  It is here
// just to avoid copy-and-paste of similar code.
#define GTEST_IMPL_CMP_HELPER_(op_name, op)\
AssertionResult CmpHelper##op_name(const char* expr1, const char* expr2, \
                                   BiggestInt val1, BiggestInt val2) {\
  if (val1 op val2) {\
    return AssertionSuccess();\
  } else {\
    return AssertionFailure() \
        << "Expected: (" << expr1 << ") " #op " (" << expr2\
        << "), actual: " << FormatForComparisonFailureMessage(val1, val2)\
        << " vs " << FormatForComparisonFailureMessage(val2, val1);\
  }\
}

// Implements the helper function for {ASSERT|EXPECT}_NE with int or
// enum arguments.
GTEST_IMPL_CMP_HELPER_(NE, !=)
// Implements the helper function for {ASSERT|EXPECT}_LE with int or
// enum arguments.
GTEST_IMPL_CMP_HELPER_(LE, <=)
// Implements the helper function for {ASSERT|EXPECT}_LT with int or
// enum arguments.
GTEST_IMPL_CMP_HELPER_(LT, < )
// Implements the helper function for {ASSERT|EXPECT}_GE with int or
// enum arguments.
GTEST_IMPL_CMP_HELPER_(GE, >=)
// Implements the helper function for {ASSERT|EXPECT}_GT with int or
// enum arguments.
GTEST_IMPL_CMP_HELPER_(GT, > )

#undef GTEST_IMPL_CMP_HELPER_

// The helper function for {ASSERT|EXPECT}_STREQ.
AssertionResult CmpHelperSTREQ(const char* lhs_expression,
                               const char* rhs_expression,
                               const char* lhs,
                               const char* rhs) {
  if (String::CStringEquals(lhs, rhs)) {
    return AssertionSuccess();
  }

  return EqFailure(lhs_expression,
                   rhs_expression,
                   PrintToString(lhs),
                   PrintToString(rhs),
                   false);
}

// The helper function for {ASSERT|EXPECT}_STRCASEEQ.
AssertionResult CmpHelperSTRCASEEQ(const char* lhs_expression,
                                   const char* rhs_expression,
                                   const char* lhs,
                                   const char* rhs) {
  if (String::CaseInsensitiveCStringEquals(lhs, rhs)) {
    return AssertionSuccess();
  }

  return EqFailure(lhs_expression,
                   rhs_expression,
                   PrintToString(lhs),
                   PrintToString(rhs),
                   true);
}

// The helper function for {ASSERT|EXPECT}_STRNE.
AssertionResult CmpHelperSTRNE(const char* s1_expression,
                               const char* s2_expression,
                               const char* s1,
                               const char* s2) {
  if (!String::CStringEquals(s1, s2)) {
    return AssertionSuccess();
  } else {
    return AssertionFailure() << "Expected: (" << s1_expression << ") != ("
                              << s2_expression << "), actual: \""
                              << s1 << "\" vs \"" << s2 << "\"";
  }
}

// The helper function for {ASSERT|EXPECT}_STRCASENE.
AssertionResult CmpHelperSTRCASENE(const char* s1_expression,
                                   const char* s2_expression,
                                   const char* s1,
                                   const char* s2) {
  if (!String::CaseInsensitiveCStringEquals(s1, s2)) {
    return AssertionSuccess();
  } else {
    return AssertionFailure()
        << "Expected: (" << s1_expression << ") != ("
        << s2_expression << ") (ignoring case), actual: \""
        << s1 << "\" vs \"" << s2 << "\"";
  }
}

}  // namespace internal

namespace {

// Helper functions for implementing IsSubString() and IsNotSubstring().

// This group of overloaded functions return true iff needle is a
// substring of haystack.  NULL is considered a substring of itself
// only.

bool IsSubstringPred(const char* needle, const char* haystack) {
  if (needle == NULL || haystack == NULL)
    return needle == haystack;

  return strstr(haystack, needle) != NULL;
}

bool IsSubstringPred(const wchar_t* needle, const wchar_t* haystack) {
  if (needle == NULL || haystack == NULL)
    return needle == haystack;

  return wcsstr(haystack, needle) != NULL;
}

// StringType here can be either ::std::string or ::std::wstring.
template <typename StringType>
bool IsSubstringPred(const StringType& needle,
                     const StringType& haystack) {
  return haystack.find(needle) != StringType::npos;
}

// This function implements either IsSubstring() or IsNotSubstring(),
// depending on the value of the expected_to_be_substring parameter.
// StringType here can be const char*, const wchar_t*, ::std::string,
// or ::std::wstring.
template <typename StringType>
AssertionResult IsSubstringImpl(
    bool expected_to_be_substring,
    const char* needle_expr, const char* haystack_expr,
    const StringType& needle, const StringType& haystack) {
  if (IsSubstringPred(needle, haystack) == expected_to_be_substring)
    return AssertionSuccess();

  const bool is_wide_string = sizeof(needle[0]) > 1;
  const char* const begin_string_quote = is_wide_string ? "L\"" : "\"";
  return AssertionFailure()
      << "Value of: " << needle_expr << "\n"
      << "  Actual: " << begin_string_quote << needle << "\"\n"
      << "Expected: " << (expected_to_be_substring ? "" : "not ")
      << "a substring of " << haystack_expr << "\n"
      << "Which is: " << begin_string_quote << haystack << "\"";
}

}  // namespace

// IsSubstring() and IsNotSubstring() check whether needle is a
// substring of haystack (NULL is considered a substring of itself
// only), and return an appropriate error message when they fail.

AssertionResult IsSubstring(
    const char* needle_expr, const char* haystack_expr,
    const char* needle, const char* haystack) {
  return IsSubstringImpl(true, needle_expr, haystack_expr, needle, haystack);
}

AssertionResult IsSubstring(
    const char* needle_expr, const char* haystack_expr,
    const wchar_t* needle, const wchar_t* haystack) {
  return IsSubstringImpl(true, needle_expr, haystack_expr, needle, haystack);
}

AssertionResult IsNotSubstring(
    const char* needle_expr, const char* haystack_expr,
    const char* needle, const char* haystack) {
  return IsSubstringImpl(false, needle_expr, haystack_expr, needle, haystack);
}

AssertionResult IsNotSubstring(
    const char* needle_expr, const char* haystack_expr,
    const wchar_t* needle, const wchar_t* haystack) {
  return IsSubstringImpl(false, needle_expr, haystack_expr, needle, haystack);
}

AssertionResult IsSubstring(
    const char* needle_expr, const char* haystack_expr,
    const ::std::string& needle, const ::std::string& haystack) {
  return IsSubstringImpl(true, needle_expr, haystack_expr, needle, haystack);
}

AssertionResult IsNotSubstring(
    const char* needle_expr, const char* haystack_expr,
    const ::std::string& needle, const ::std::string& haystack) {
  return IsSubstringImpl(false, needle_expr, haystack_expr, needle, haystack);
}

#if GTEST_HAS_STD_WSTRING
AssertionResult IsSubstring(
    const char* needle_expr, const char* haystack_expr,
    const ::std::wstring& needle, const ::std::wstring& haystack) {
  return IsSubstringImpl(true, needle_expr, haystack_expr, needle, haystack);
}

AssertionResult IsNotSubstring(
    const char* needle_expr, const char* haystack_expr,
    const ::std::wstring& needle, const ::std::wstring& haystack) {
  return IsSubstringImpl(false, needle_expr, haystack_expr, needle, haystack);
}
#endif  // GTEST_HAS_STD_WSTRING

namespace internal {

#if GTEST_OS_WINDOWS

namespace {

// Helper function for IsHRESULT{SuccessFailure} predicates
AssertionResult HRESULTFailureHelper(const char* expr,
                                     const char* expected,
                                     long hr) {  // NOLINT
# if GTEST_OS_WINDOWS_MOBILE || GTEST_OS_WINDOWS_TV_TITLE

  // Windows CE doesn't support FormatMessage.
  const char error_text[] = "";

# else

  // Looks up the human-readable system message for the HRESULT code
  // and since we're not passing any params to FormatMessage, we don't
  // want inserts expanded.
  const DWORD kFlags = FORMAT_MESSAGE_FROM_SYSTEM |
                       FORMAT_MESSAGE_IGNORE_INSERTS;
  const DWORD kBufSize = 4096;
  // Gets the system's human readable message string for this HRESULT.
  char error_text[kBufSize] = { '\0' };
  DWORD message_length = ::FormatMessageA(kFlags,
                                          0,  // no source, we're asking system
                                          hr,  // the error
                                          0,  // no line width restrictions
                                          error_text,  // output buffer
                                          kBufSize,  // buf size
                                          NULL);  // no arguments for inserts
  // Trims tailing white space (FormatMessage leaves a trailing CR-LF)
  for (; message_length && IsSpace(error_text[message_length - 1]);
          --message_length) {
    error_text[message_length - 1] = '\0';
  }

# endif  // GTEST_OS_WINDOWS_MOBILE

  const std::string error_hex("0x" + String::FormatHexInt(hr));
  return ::testing::AssertionFailure()
      << "Expected: " << expr << " " << expected << ".\n"
      << "  Actual: " << error_hex << " " << error_text << "\n";
}

}  // namespace

AssertionResult IsHRESULTSuccess(const char* expr, long hr) {  // NOLINT
  if (SUCCEEDED(hr)) {
    return AssertionSuccess();
  }
  return HRESULTFailureHelper(expr, "succeeds", hr);
}

AssertionResult IsHRESULTFailure(const char* expr, long hr) {  // NOLINT
  if (FAILED(hr)) {
    return AssertionSuccess();
  }
  return HRESULTFailureHelper(expr, "fails", hr);
}

#endif  // GTEST_OS_WINDOWS

// Utility functions for encoding Unicode text (wide strings) in
// UTF-8.

// A Unicode code-point can have up to 21 bits, and is encoded in UTF-8
// like this:
//
// Code-point length   Encoding
//   0 -  7 bits       0xxxxxxx
//   8 - 11 bits       110xxxxx 10xxxxxx
//  12 - 16 bits       1110xxxx 10xxxxxx 10xxxxxx
//  17 - 21 bits       11110xxx 10xxxxxx 10xxxxxx 10xxxxxx

// The maximum code-point a one-byte UTF-8 sequence can represent.
const UInt32 kMaxCodePoint1 = (static_cast<UInt32>(1) <<  7) - 1;

// The maximum code-point a two-byte UTF-8 sequence can represent.
const UInt32 kMaxCodePoint2 = (static_cast<UInt32>(1) << (5 + 6)) - 1;

// The maximum code-point a three-byte UTF-8 sequence can represent.
const UInt32 kMaxCodePoint3 = (static_cast<UInt32>(1) << (4 + 2*6)) - 1;

// The maximum code-point a four-byte UTF-8 sequence can represent.
const UInt32 kMaxCodePoint4 = (static_cast<UInt32>(1) << (3 + 3*6)) - 1;

// Chops off the n lowest bits from a bit pattern.  Returns the n
// lowest bits.  As a side effect, the original bit pattern will be
// shifted to the right by n bits.
inline UInt32 ChopLowBits(UInt32* bits, int n) {
  const UInt32 low_bits = *bits & ((static_cast<UInt32>(1) << n) - 1);
  *bits >>= n;
  return low_bits;
}

// Converts a Unicode code point to a narrow string in UTF-8 encoding.
// code_point parameter is of type UInt32 because wchar_t may not be
// wide enough to contain a code point.
// If the code_point is not a valid Unicode code point
// (i.e. outside of Unicode range U+0 to U+10FFFF) it will be converted
// to "(Invalid Unicode 0xXXXXXXXX)".
std::string CodePointToUtf8(UInt32 code_point) {
  if (code_point > kMaxCodePoint4) {
    return "(Invalid Unicode 0x" + String::FormatHexInt(code_point) + ")";
  }

  char str[5];  // Big enough for the largest valid code point.
  if (code_point <= kMaxCodePoint1) {
    str[1] = '\0';
    str[0] = static_cast<char>(code_point);                          // 0xxxxxxx
  } else if (code_point <= kMaxCodePoint2) {
    str[2] = '\0';
    str[1] = static_cast<char>(0x80 | ChopLowBits(&code_point, 6));  // 10xxxxxx
    str[0] = static_cast<char>(0xC0 | code_point);                   // 110xxxxx
  } else if (code_point <= kMaxCodePoint3) {
    str[3] = '\0';
    str[2] = static_cast<char>(0x80 | ChopLowBits(&code_point, 6));  // 10xxxxxx
    str[1] = static_cast<char>(0x80 | ChopLowBits(&code_point, 6));  // 10xxxxxx
    str[0] = static_cast<char>(0xE0 | code_point);                   // 1110xxxx
  } else {  // code_point <= kMaxCodePoint4
    str[4] = '\0';
    str[3] = static_cast<char>(0x80 | ChopLowBits(&code_point, 6));  // 10xxxxxx
    str[2] = static_cast<char>(0x80 | ChopLowBits(&code_point, 6));  // 10xxxxxx
    str[1] = static_cast<char>(0x80 | ChopLowBits(&code_point, 6));  // 10xxxxxx
    str[0] = static_cast<char>(0xF0 | code_point);                   // 11110xxx
  }
  return str;
}

// The following two functions only make sense if the system
// uses UTF-16 for wide string encoding. All supported systems
// with 16 bit wchar_t (Windows, Cygwin, Symbian OS) do use UTF-16.

// Determines if the arguments constitute UTF-16 surrogate pair
// and thus should be combined into a single Unicode code point
// using CreateCodePointFromUtf16SurrogatePair.
inline bool IsUtf16SurrogatePair(wchar_t first, wchar_t second) {
  return sizeof(wchar_t) == 2 &&
      (first & 0xFC00) == 0xD800 && (second & 0xFC00) == 0xDC00;
}

// Creates a Unicode code point from UTF16 surrogate pair.
inline UInt32 CreateCodePointFromUtf16SurrogatePair(wchar_t first,
                                                    wchar_t second) {
  const UInt32 mask = (1 << 10) - 1;
  return (sizeof(wchar_t) == 2) ?
      (((first & mask) << 10) | (second & mask)) + 0x10000 :
      // This function should not be called when the condition is
      // false, but we provide a sensible default in case it is.
      static_cast<UInt32>(first);
}

// Converts a wide string to a narrow string in UTF-8 encoding.
// The wide string is assumed to have the following encoding:
//   UTF-16 if sizeof(wchar_t) == 2 (on Windows, Cygwin, Symbian OS)
//   UTF-32 if sizeof(wchar_t) == 4 (on Linux)
// Parameter str points to a null-terminated wide string.
// Parameter num_chars may additionally limit the number
// of wchar_t characters processed. -1 is used when the entire string
// should be processed.
// If the string contains code points that are not valid Unicode code points
// (i.e. outside of Unicode range U+0 to U+10FFFF) they will be output
// as '(Invalid Unicode 0xXXXXXXXX)'. If the string is in UTF16 encoding
// and contains invalid UTF-16 surrogate pairs, values in those pairs
// will be encoded as individual Unicode characters from Basic Normal Plane.
std::string WideStringToUtf8(const wchar_t* str, int num_chars) {
  if (num_chars == -1)
    num_chars = static_cast<int>(wcslen(str));

  ::std::stringstream stream;
  for (int i = 0; i < num_chars; ++i) {
    UInt32 unicode_code_point;

    if (str[i] == L'\0') {
      break;
    } else if (i + 1 < num_chars && IsUtf16SurrogatePair(str[i], str[i + 1])) {
      unicode_code_point = CreateCodePointFromUtf16SurrogatePair(str[i],
                                                                 str[i + 1]);
      i++;
    } else {
      unicode_code_point = static_cast<UInt32>(str[i]);
    }

    stream << CodePointToUtf8(unicode_code_point);
  }
  return StringStreamToString(&stream);
}

// Converts a wide C string to an std::string using the UTF-8 encoding.
// NULL will be converted to "(null)".
std::string String::ShowWideCString(const wchar_t * wide_c_str) {
  if (wide_c_str == NULL)  return "(null)";

  return internal::WideStringToUtf8(wide_c_str, -1);
}

// Compares two wide C strings.  Returns true iff they have the same
// content.
//
// Unlike wcscmp(), this function can handle NULL argument(s).  A NULL
// C string is considered different to any non-NULL C string,
// including the empty string.
bool String::WideCStringEquals(const wchar_t * lhs, const wchar_t * rhs) {
  if (lhs == NULL) return rhs == NULL;

  if (rhs == NULL) return false;

  return wcscmp(lhs, rhs) == 0;
}

// Helper function for *_STREQ on wide strings.
AssertionResult CmpHelperSTREQ(const char* lhs_expression,
                               const char* rhs_expression,
                               const wchar_t* lhs,
                               const wchar_t* rhs) {
  if (String::WideCStringEquals(lhs, rhs)) {
    return AssertionSuccess();
  }

  return EqFailure(lhs_expression,
                   rhs_expression,
                   PrintToString(lhs),
                   PrintToString(rhs),
                   false);
}

// Helper function for *_STRNE on wide strings.
AssertionResult CmpHelperSTRNE(const char* s1_expression,
                               const char* s2_expression,
                               const wchar_t* s1,
                               const wchar_t* s2) {
  if (!String::WideCStringEquals(s1, s2)) {
    return AssertionSuccess();
  }

  return AssertionFailure() << "Expected: (" << s1_expression << ") != ("
                            << s2_expression << "), actual: "
                            << PrintToString(s1)
                            << " vs " << PrintToString(s2);
}

// Compares two C strings, ignoring case.  Returns true iff they have
// the same content.
//
// Unlike strcasecmp(), this function can handle NULL argument(s).  A
// NULL C string is considered different to any non-NULL C string,
// including the empty string.
bool String::CaseInsensitiveCStringEquals(const char * lhs, const char * rhs) {
  if (lhs == NULL)
    return rhs == NULL;
  if (rhs == NULL)
    return false;
  return posix::StrCaseCmp(lhs, rhs) == 0;
}

  // Compares two wide C strings, ignoring case.  Returns true iff they
  // have the same content.
  //
  // Unlike wcscasecmp(), this function can handle NULL argument(s).
  // A NULL C string is considered different to any non-NULL wide C string,
  // including the empty string.
  // NB: The implementations on different platforms slightly differ.
  // On windows, this method uses _wcsicmp which compares according to LC_CTYPE
  // environment variable. On GNU platform this method uses wcscasecmp
  // which compares according to LC_CTYPE category of the current locale.
  // On MacOS X, it uses towlower, which also uses LC_CTYPE category of the
  // current locale.
bool String::CaseInsensitiveWideCStringEquals(const wchar_t* lhs,
                                              const wchar_t* rhs) {
  if (lhs == NULL) return rhs == NULL;

  if (rhs == NULL) return false;

#if GTEST_OS_WINDOWS
  return _wcsicmp(lhs, rhs) == 0;
#elif GTEST_OS_LINUX && !GTEST_OS_LINUX_ANDROID
  return wcscasecmp(lhs, rhs) == 0;
#else
  // Android, Mac OS X and Cygwin don't define wcscasecmp.
  // Other unknown OSes may not define it either.
  wint_t left, right;
  do {
    left = towlower(*lhs++);
    right = towlower(*rhs++);
  } while (left && left == right);
  return left == right;
#endif  // OS selector
}

// Returns true iff str ends with the given suffix, ignoring case.
// Any string is considered to end with an empty suffix.
bool String::EndsWithCaseInsensitive(
    const std::string& str, const std::string& suffix) {
  const size_t str_len = str.length();
  const size_t suffix_len = suffix.length();
  return (str_len >= suffix_len) &&
         CaseInsensitiveCStringEquals(str.c_str() + str_len - suffix_len,
                                      suffix.c_str());
}

// Formats an int value as "%02d".
std::string String::FormatIntWidth2(int value) {
  std::stringstream ss;
  ss << std::setfill('0') << std::setw(2) << value;
  return ss.str();
}

// Formats an int value as "%X".
std::string String::FormatHexInt(int value) {
  std::stringstream ss;
  ss << std::hex << std::uppercase << value;
  return ss.str();
}

// Formats a byte as "%02X".
std::string String::FormatByte(unsigned char value) {
  std::stringstream ss;
  ss << std::setfill('0') << std::setw(2) << std::hex << std::uppercase
     << static_cast<unsigned int>(value);
  return ss.str();
}

// Converts the buffer in a stringstream to an std::string, converting NUL
// bytes to "\\0" along the way.
std::string StringStreamToString(::std::stringstream* ss) {
  const ::std::string& str = ss->str();
  const char* const start = str.c_str();
  const char* const end = start + str.length();

  std::string result;
  result.reserve(2 * (end - start));
  for (const char* ch = start; ch != end; ++ch) {
    if (*ch == '\0') {
      result += "\\0";  // Replaces NUL with "\\0";
    } else {
      result += *ch;
    }
  }

  return result;
}

// Appends the user-supplied message to the Google-Test-generated message.
std::string AppendUserMessage(const std::string& gtest_msg,
                              const Message& user_msg) {
  // Appends the user message if it's non-empty.
  const std::string user_msg_string = user_msg.GetString();
  if (user_msg_string.empty()) {
    return gtest_msg;
  }

  return gtest_msg + "\n" + user_msg_string;
}

}  // namespace internal

// class TestResult

// Creates an empty TestResult.
TestResult::TestResult()
    : death_test_count_(0),
      elapsed_time_(0) {
}

// D'tor.
TestResult::~TestResult() {
}

// Returns the i-th test part result among all the results. i can
// range from 0 to total_part_count() - 1. If i is not in that range,
// aborts the program.
const TestPartResult& TestResult::GetTestPartResult(int i) const {
  if (i < 0 || i >= total_part_count())
    internal::posix::Abort();
  return test_part_results_.at(i);
}

// Returns the i-th test property. i can range from 0 to
// test_property_count() - 1. If i is not in that range, aborts the
// program.
const TestProperty& TestResult::GetTestProperty(int i) const {
  if (i < 0 || i >= test_property_count())
    internal::posix::Abort();
  return test_properties_.at(i);
}

// Clears the test part results.
void TestResult::ClearTestPartResults() {
  test_part_results_.clear();
}

// Adds a test part result to the list.
void TestResult::AddTestPartResult(const TestPartResult& test_part_result) {
  test_part_results_.push_back(test_part_result);
}

// Adds a test property to the list. If a property with the same key as the
// supplied property is already represented, the value of this test_property
// replaces the old value for that key.
void TestResult::RecordProperty(const std::string& xml_element,
                                const TestProperty& test_property) {
  if (!ValidateTestProperty(xml_element, test_property)) {
    return;
  }
  internal::MutexLock lock(&test_properites_mutex_);
  const std::vector<TestProperty>::iterator property_with_matching_key =
      std::find_if(test_properties_.begin(), test_properties_.end(),
                   internal::TestPropertyKeyIs(test_property.key()));
  if (property_with_matching_key == test_properties_.end()) {
    test_properties_.push_back(test_property);
    return;
  }
  property_with_matching_key->SetValue(test_property.value());
}

// The list of reserved attributes used in the <testsuites> element of XML
// output.
static const char* const kReservedTestSuitesAttributes[] = {
  "disabled",
  "errors",
  "failures",
  "name",
  "random_seed",
  "tests",
  "time",
  "timestamp"
};

// The list of reserved attributes used in the <testsuite> element of XML
// output.
static const char* const kReservedTestSuiteAttributes[] = {
  "disabled",
  "errors",
  "failures",
  "name",
  "tests",
  "time"
};

// The list of reserved attributes used in the <testcase> element of XML output.
static const char* const kReservedTestCaseAttributes[] = {
    "classname",  "name",        "status", "time",
    "type_param", "value_param", "file",   "line"};

template <int kSize>
std::vector<std::string> ArrayAsVector(const char* const (&array)[kSize]) {
  return std::vector<std::string>(array, array + kSize);
}

static std::vector<std::string> GetReservedAttributesForElement(
    const std::string& xml_element) {
  if (xml_element == "testsuites") {
    return ArrayAsVector(kReservedTestSuitesAttributes);
  } else if (xml_element == "testsuite") {
    return ArrayAsVector(kReservedTestSuiteAttributes);
  } else if (xml_element == "testcase") {
    return ArrayAsVector(kReservedTestCaseAttributes);
  } else {
    GTEST_CHECK_(false) << "Unrecognized xml_element provided: " << xml_element;
  }
  // This code is unreachable but some compilers may not realizes that.
  return std::vector<std::string>();
}

static std::string FormatWordList(const std::vector<std::string>& words) {
  Message word_list;
  for (size_t i = 0; i < words.size(); ++i) {
    if (i > 0 && words.size() > 2) {
      word_list << ", ";
    }
    if (i == words.size() - 1) {
      word_list << "and ";
    }
    word_list << "'" << words[i] << "'";
  }
  return word_list.GetString();
}

static bool ValidateTestPropertyName(
    const std::string& property_name,
    const std::vector<std::string>& reserved_names) {
  if (std::find(reserved_names.begin(), reserved_names.end(), property_name) !=
          reserved_names.end()) {
    ADD_FAILURE() << "Reserved key used in RecordProperty(): " << property_name
                  << " (" << FormatWordList(reserved_names)
                  << " are reserved by " << GTEST_NAME_ << ")";
    return false;
  }
  return true;
}

// Adds a failure if the key is a reserved attribute of the element named
// xml_element.  Returns true if the property is valid.
bool TestResult::ValidateTestProperty(const std::string& xml_element,
                                      const TestProperty& test_property) {
  return ValidateTestPropertyName(test_property.key(),
                                  GetReservedAttributesForElement(xml_element));
}

// Clears the object.
void TestResult::Clear() {
  test_part_results_.clear();
  test_properties_.clear();
  death_test_count_ = 0;
  elapsed_time_ = 0;
}

// Returns true iff the test failed.
bool TestResult::Failed() const {
  for (int i = 0; i < total_part_count(); ++i) {
    if (GetTestPartResult(i).failed())
      return true;
  }
  return false;
}

// Returns true iff the test part fatally failed.
static bool TestPartFatallyFailed(const TestPartResult& result) {
  return result.fatally_failed();
}

// Returns true iff the test fatally failed.
bool TestResult::HasFatalFailure() const {
  return CountIf(test_part_results_, TestPartFatallyFailed) > 0;
}

// Returns true iff the test part non-fatally failed.
static bool TestPartNonfatallyFailed(const TestPartResult& result) {
  return result.nonfatally_failed();
}

// Returns true iff the test has a non-fatal failure.
bool TestResult::HasNonfatalFailure() const {
  return CountIf(test_part_results_, TestPartNonfatallyFailed) > 0;
}

// Gets the number of all test parts.  This is the sum of the number
// of successful test parts and the number of failed test parts.
int TestResult::total_part_count() const {
  return static_cast<int>(test_part_results_.size());
}

// Returns the number of the test properties.
int TestResult::test_property_count() const {
  return static_cast<int>(test_properties_.size());
}

// class Test

// Creates a Test object.

// The c'tor saves the states of all flags.
Test::Test()
    : gtest_flag_saver_(new GTEST_FLAG_SAVER_) {
}

// The d'tor restores the states of all flags.  The actual work is
// done by the d'tor of the gtest_flag_saver_ field, and thus not
// visible here.
Test::~Test() {
}

// Sets up the test fixture.
//
// A sub-class may override this.
void Test::SetUp() {
}

// Tears down the test fixture.
//
// A sub-class may override this.
void Test::TearDown() {
}

// Allows user supplied key value pairs to be recorded for later output.
void Test::RecordProperty(const std::string& key, const std::string& value) {
  UnitTest::GetInstance()->RecordProperty(key, value);
}

// Allows user supplied key value pairs to be recorded for later output.
void Test::RecordProperty(const std::string& key, int value) {
  Message value_message;
  value_message << value;
  RecordProperty(key, value_message.GetString().c_str());
}

namespace internal {

void ReportFailureInUnknownLocation(TestPartResult::Type result_type,
                                    const std::string& message) {
  // This function is a friend of UnitTest and as such has access to
  // AddTestPartResult.
  UnitTest::GetInstance()->AddTestPartResult(
      result_type,
      NULL,  // No info about the source file where the exception occurred.
      -1,    // We have no info on which line caused the exception.
      message,
      "");   // No stack trace, either.
}

}  // namespace internal

// Google Test requires all tests in the same test case to use the same test
// fixture class.  This function checks if the current test has the
// same fixture class as the first test in the current test case.  If
// yes, it returns true; otherwise it generates a Google Test failure and
// returns false.
bool Test::HasSameFixtureClass() {
  internal::UnitTestImpl* const impl = internal::GetUnitTestImpl();
  const TestCase* const test_case = impl->current_test_case();

  // Info about the first test in the current test case.
  const TestInfo* const first_test_info = test_case->test_info_list()[0];
  const internal::TypeId first_fixture_id = first_test_info->fixture_class_id_;
  const char* const first_test_name = first_test_info->name();

  // Info about the current test.
  const TestInfo* const this_test_info = impl->current_test_info();
  const internal::TypeId this_fixture_id = this_test_info->fixture_class_id_;
  const char* const this_test_name = this_test_info->name();

  if (this_fixture_id != first_fixture_id) {
    // Is the first test defined using TEST?
    const bool first_is_TEST = first_fixture_id == internal::GetTestTypeId();
    // Is this test defined using TEST?
    const bool this_is_TEST = this_fixture_id == internal::GetTestTypeId();

    if (first_is_TEST || this_is_TEST) {
      // Both TEST and TEST_F appear in same test case, which is incorrect.
      // Tell the user how to fix this.

      // Gets the name of the TEST and the name of the TEST_F.  Note
      // that first_is_TEST and this_is_TEST cannot both be true, as
      // the fixture IDs are different for the two tests.
      const char* const TEST_name =
          first_is_TEST ? first_test_name : this_test_name;
      const char* const TEST_F_name =
          first_is_TEST ? this_test_name : first_test_name;

      ADD_FAILURE()
          << "All tests in the same test case must use the same test fixture\n"
          << "class, so mixing TEST_F and TEST in the same test case is\n"
          << "illegal.  In test case " << this_test_info->test_case_name()
          << ",\n"
          << "test " << TEST_F_name << " is defined using TEST_F but\n"
          << "test " << TEST_name << " is defined using TEST.  You probably\n"
          << "want to change the TEST to TEST_F or move it to another test\n"
          << "case.";
    } else {
      // Two fixture classes with the same name appear in two different
      // namespaces, which is not allowed. Tell the user how to fix this.
      ADD_FAILURE()
          << "All tests in the same test case must use the same test fixture\n"
          << "class.  However, in test case "
          << this_test_info->test_case_name() << ",\n"
          << "you defined test " << first_test_name
          << " and test " << this_test_name << "\n"
          << "using two different test fixture classes.  This can happen if\n"
          << "the two classes are from different namespaces or translation\n"
          << "units and have the same name.  You should probably rename one\n"
          << "of the classes to put the tests into different test cases.";
    }
    return false;
  }

  return true;
}

#if GTEST_HAS_SEH

// Adds an "exception thrown" fatal failure to the current test.  This
// function returns its result via an output parameter pointer because VC++
// prohibits creation of objects with destructors on stack in functions
// using __try (see error C2712).
static std::string* FormatSehExceptionMessage(DWORD exception_code,
                                              const char* location) {
  Message message;
  message << "SEH exception with code 0x" << std::setbase(16) <<
    exception_code << std::setbase(10) << " thrown in " << location << ".";

  return new std::string(message.GetString());
}

#endif  // GTEST_HAS_SEH

namespace internal {

#if GTEST_HAS_EXCEPTIONS

// Adds an "exception thrown" fatal failure to the current test.
static std::string FormatCxxExceptionMessage(const char* description,
                                             const char* location) {
  Message message;
  if (description != NULL) {
    message << "C++ exception with description \"" << description << "\"";
  } else {
    message << "Unknown C++ exception";
  }
  message << " thrown in " << location << ".";

  return message.GetString();
}

static std::string PrintTestPartResultToString(
    const TestPartResult& test_part_result);

GoogleTestFailureException::GoogleTestFailureException(
    const TestPartResult& failure)
    : ::std::runtime_error(PrintTestPartResultToString(failure).c_str()) {}

#endif  // GTEST_HAS_EXCEPTIONS

// We put these helper functions in the internal namespace as IBM's xlC
// compiler rejects the code if they were declared static.

// Runs the given method and handles SEH exceptions it throws, when
// SEH is supported; returns the 0-value for type Result in case of an
// SEH exception.  (Microsoft compilers cannot handle SEH and C++
// exceptions in the same function.  Therefore, we provide a separate
// wrapper function for handling SEH exceptions.)
template <class T, typename Result>
Result HandleSehExceptionsInMethodIfSupported(
    T* object, Result (T::*method)(), const char* location) {
#if GTEST_HAS_SEH
  __try {
    return (object->*method)();
  } __except (internal::UnitTestOptions::GTestShouldProcessSEH(  // NOLINT
      GetExceptionCode())) {
    // We create the exception message on the heap because VC++ prohibits
    // creation of objects with destructors on stack in functions using __try
    // (see error C2712).
    std::string* exception_message = FormatSehExceptionMessage(
        GetExceptionCode(), location);
    internal::ReportFailureInUnknownLocation(TestPartResult::kFatalFailure,
                                             *exception_message);
    delete exception_message;
    return static_cast<Result>(0);
  }
#else
  (void)location;
  return (object->*method)();
#endif  // GTEST_HAS_SEH
}

// Runs the given method and catches and reports C++ and/or SEH-style
// exceptions, if they are supported; returns the 0-value for type
// Result in case of an SEH exception.
template <class T, typename Result>
Result HandleExceptionsInMethodIfSupported(
    T* object, Result (T::*method)(), const char* location) {
  // NOTE: The user code can affect the way in which Google Test handles
  // exceptions by setting GTEST_FLAG(catch_exceptions), but only before
  // RUN_ALL_TESTS() starts. It is technically possible to check the flag
  // after the exception is caught and either report or re-throw the
  // exception based on the flag's value:
  //
  // try {
  //   // Perform the test method.
  // } catch (...) {
  //   if (GTEST_FLAG(catch_exceptions))
  //     // Report the exception as failure.
  //   else
  //     throw;  // Re-throws the original exception.
  // }
  //
  // However, the purpose of this flag is to allow the program to drop into
  // the debugger when the exception is thrown. On most platforms, once the
  // control enters the catch block, the exception origin information is
  // lost and the debugger will stop the program at the point of the
  // re-throw in this function -- instead of at the point of the original
  // throw statement in the code under test.  For this reason, we perform
  // the check early, sacrificing the ability to affect Google Test's
  // exception handling in the method where the exception is thrown.
  if (internal::GetUnitTestImpl()->catch_exceptions()) {
#if GTEST_HAS_EXCEPTIONS
    try {
      return HandleSehExceptionsInMethodIfSupported(object, method, location);
    } catch (const AssertionException&) {  // NOLINT
      // This failure was reported already.
    } catch (const internal::GoogleTestFailureException&) {  // NOLINT
      // This exception type can only be thrown by a failed Google
      // Test assertion with the intention of letting another testing
      // framework catch it.  Therefore we just re-throw it.
      throw;
    } catch (const std::exception& e) {  // NOLINT
      internal::ReportFailureInUnknownLocation(
          TestPartResult::kFatalFailure,
          FormatCxxExceptionMessage(e.what(), location));
    } catch (...) {  // NOLINT
      internal::ReportFailureInUnknownLocation(
          TestPartResult::kFatalFailure,
          FormatCxxExceptionMessage(NULL, location));
    }
    return static_cast<Result>(0);
#else
    return HandleSehExceptionsInMethodIfSupported(object, method, location);
#endif  // GTEST_HAS_EXCEPTIONS
  } else {
    return (object->*method)();
  }
}

}  // namespace internal

// Runs the test and updates the test result.
void Test::Run() {
  if (!HasSameFixtureClass()) return;

  internal::UnitTestImpl* const impl = internal::GetUnitTestImpl();
  impl->os_stack_trace_getter()->UponLeavingGTest();
  internal::HandleExceptionsInMethodIfSupported(this, &Test::SetUp, "SetUp()");
  // We will run the test only if SetUp() was successful.
  if (!HasFatalFailure()) {
    impl->os_stack_trace_getter()->UponLeavingGTest();
    internal::HandleExceptionsInMethodIfSupported(
        this, &Test::TestBody, "the test body");
  }

  // However, we want to clean up as much as possible.  Hence we will
  // always call TearDown(), even if SetUp() or the test body has
  // failed.
  impl->os_stack_trace_getter()->UponLeavingGTest();
  internal::HandleExceptionsInMethodIfSupported(
      this, &Test::TearDown, "TearDown()");
}

// Returns true iff the current test has a fatal failure.
bool Test::HasFatalFailure() {
  return internal::GetUnitTestImpl()->current_test_result()->HasFatalFailure();
}

// Returns true iff the current test has a non-fatal failure.
bool Test::HasNonfatalFailure() {
  return internal::GetUnitTestImpl()->current_test_result()->
      HasNonfatalFailure();
}

// class TestInfo

// Constructs a TestInfo object. It assumes ownership of the test factory
// object.
TestInfo::TestInfo(const std::string& a_test_case_name,
                   const std::string& a_name,
                   const char* a_type_param,
                   const char* a_value_param,
                   internal::CodeLocation a_code_location,
                   internal::TypeId fixture_class_id,
                   internal::TestFactoryBase* factory)
    : test_case_name_(a_test_case_name),
      name_(a_name),
      type_param_(a_type_param ? new std::string(a_type_param) : NULL),
      value_param_(a_value_param ? new std::string(a_value_param) : NULL),
      location_(a_code_location),
      fixture_class_id_(fixture_class_id),
      should_run_(false),
      is_disabled_(false),
      matches_filter_(false),
      factory_(factory),
      result_() {}

// Destructs a TestInfo object.
TestInfo::~TestInfo() { delete factory_; }

namespace internal {

// Creates a new TestInfo object and registers it with Google Test;
// returns the created object.
//
// Arguments:
//
//   test_case_name:   name of the test case
//   name:             name of the test
//   type_param:       the name of the test's type parameter, or NULL if
//                     this is not a typed or a type-parameterized test.
//   value_param:      text representation of the test's value parameter,
//                     or NULL if this is not a value-parameterized test.
//   code_location:    code location where the test is defined
//   fixture_class_id: ID of the test fixture class
//   set_up_tc:        pointer to the function that sets up the test case
//   tear_down_tc:     pointer to the function that tears down the test case
//   factory:          pointer to the factory that creates a test object.
//                     The newly created TestInfo instance will assume
//                     ownership of the factory object.
TestInfo* MakeAndRegisterTestInfo(
    const char* test_case_name,
    const char* name,
    const char* type_param,
    const char* value_param,
    CodeLocation code_location,
    TypeId fixture_class_id,
    SetUpTestCaseFunc set_up_tc,
    TearDownTestCaseFunc tear_down_tc,
    TestFactoryBase* factory) {
  TestInfo* const test_info =
      new TestInfo(test_case_name, name, type_param, value_param,
                   code_location, fixture_class_id, factory);
  GetUnitTestImpl()->AddTestInfo(set_up_tc, tear_down_tc, test_info);
  return test_info;
}

void ReportInvalidTestCaseType(const char* test_case_name,
                               CodeLocation code_location) {
  Message errors;
  errors
      << "Attempted redefinition of test case " << test_case_name << ".\n"
      << "All tests in the same test case must use the same test fixture\n"
      << "class.  However, in test case " << test_case_name << ", you tried\n"
      << "to define a test using a fixture class different from the one\n"
      << "used earlier. This can happen if the two fixture classes are\n"
      << "from different namespaces and have the same name. You should\n"
      << "probably rename one of the classes to put the tests into different\n"
      << "test cases.";

  GTEST_LOG_(ERROR) << FormatFileLocation(code_location.file.c_str(),
                                          code_location.line)
                    << " " << errors.GetString();
}
}  // namespace internal

namespace {

// A predicate that checks the test name of a TestInfo against a known
// value.
//
// This is used for implementation of the TestCase class only.  We put
// it in the anonymous namespace to prevent polluting the outer
// namespace.
//
// TestNameIs is copyable.
class TestNameIs {
 public:
  // Constructor.
  //
  // TestNameIs has NO default constructor.
  explicit TestNameIs(const char* name)
      : name_(name) {}

  // Returns true iff the test name of test_info matches name_.
  bool operator()(const TestInfo * test_info) const {
    return test_info && test_info->name() == name_;
  }

 private:
  std::string name_;
};

}  // namespace

namespace internal {

// This method expands all parameterized tests registered with macros TEST_P
// and INSTANTIATE_TEST_CASE_P into regular tests and registers those.
// This will be done just once during the program runtime.
void UnitTestImpl::RegisterParameterizedTests() {
  if (!parameterized_tests_registered_) {
    parameterized_test_registry_.RegisterTests();
    parameterized_tests_registered_ = true;
  }
}

}  // namespace internal

// Creates the test object, runs it, records its result, and then
// deletes it.
void TestInfo::Run() {
  if (!should_run_) return;

  // Tells UnitTest where to store test result.
  internal::UnitTestImpl* const impl = internal::GetUnitTestImpl();
  impl->set_current_test_info(this);

  TestEventListener* repeater = UnitTest::GetInstance()->listeners().repeater();

  // Notifies the unit test event listeners that a test is about to start.
  repeater->OnTestStart(*this);

  const TimeInMillis start = internal::GetTimeInMillis();

  impl->os_stack_trace_getter()->UponLeavingGTest();

  // Creates the test object.
  Test* const test = internal::HandleExceptionsInMethodIfSupported(
      factory_, &internal::TestFactoryBase::CreateTest,
      "the test fixture's constructor");

  // Runs the test if the constructor didn't generate a fatal failure.
  // Note that the object will not be null
  if (!Test::HasFatalFailure()) {
    // This doesn't throw as all user code that can throw are wrapped into
    // exception handling code.
    test->Run();
  }

    // Deletes the test object.
    impl->os_stack_trace_getter()->UponLeavingGTest();
    internal::HandleExceptionsInMethodIfSupported(
        test, &Test::DeleteSelf_, "the test fixture's destructor");

  result_.set_elapsed_time(internal::GetTimeInMillis() - start);

  // Notifies the unit test event listener that a test has just finished.
  repeater->OnTestEnd(*this);

  // Tells UnitTest to stop associating assertion results to this
  // test.
  impl->set_current_test_info(NULL);
}

// class TestCase

// Gets the number of successful tests in this test case.
int TestCase::successful_test_count() const {
  return CountIf(test_info_list_, TestPassed);
}

// Gets the number of failed tests in this test case.
int TestCase::failed_test_count() const {
  return CountIf(test_info_list_, TestFailed);
}

// Gets the number of disabled tests that will be reported in the XML report.
int TestCase::reportable_disabled_test_count() const {
  return CountIf(test_info_list_, TestReportableDisabled);
}

// Gets the number of disabled tests in this test case.
int TestCase::disabled_test_count() const {
  return CountIf(test_info_list_, TestDisabled);
}

// Gets the number of tests to be printed in the XML report.
int TestCase::reportable_test_count() const {
  return CountIf(test_info_list_, TestReportable);
}

// Get the number of tests in this test case that should run.
int TestCase::test_to_run_count() const {
  return CountIf(test_info_list_, ShouldRunTest);
}

// Gets the number of all tests.
int TestCase::total_test_count() const {
  return static_cast<int>(test_info_list_.size());
}

// Creates a TestCase with the given name.
//
// Arguments:
//
//   name:         name of the test case
//   a_type_param: the name of the test case's type parameter, or NULL if
//                 this is not a typed or a type-parameterized test case.
//   set_up_tc:    pointer to the function that sets up the test case
//   tear_down_tc: pointer to the function that tears down the test case
TestCase::TestCase(const char* a_name, const char* a_type_param,
                   Test::SetUpTestCaseFunc set_up_tc,
                   Test::TearDownTestCaseFunc tear_down_tc)
    : name_(a_name),
      type_param_(a_type_param ? new std::string(a_type_param) : NULL),
      set_up_tc_(set_up_tc),
      tear_down_tc_(tear_down_tc),
      should_run_(false),
      elapsed_time_(0) {
}

// Destructor of TestCase.
TestCase::~TestCase() {
  // Deletes every Test in the collection.
  ForEach(test_info_list_, internal::Delete<TestInfo>);
}

// Returns the i-th test among all the tests. i can range from 0 to
// total_test_count() - 1. If i is not in that range, returns NULL.
const TestInfo* TestCase::GetTestInfo(int i) const {
  const int index = GetElementOr(test_indices_, i, -1);
  return index < 0 ? NULL : test_info_list_[index];
}

// Returns the i-th test among all the tests. i can range from 0 to
// total_test_count() - 1. If i is not in that range, returns NULL.
TestInfo* TestCase::GetMutableTestInfo(int i) {
  const int index = GetElementOr(test_indices_, i, -1);
  return index < 0 ? NULL : test_info_list_[index];
}

// Adds a test to this test case.  Will delete the test upon
// destruction of the TestCase object.
void TestCase::AddTestInfo(TestInfo * test_info) {
  test_info_list_.push_back(test_info);
  test_indices_.push_back(static_cast<int>(test_indices_.size()));
}

// Runs every test in this TestCase.
void TestCase::Run() {
  if (!should_run_) return;

  internal::UnitTestImpl* const impl = internal::GetUnitTestImpl();
  impl->set_current_test_case(this);

  TestEventListener* repeater = UnitTest::GetInstance()->listeners().repeater();

  repeater->OnTestCaseStart(*this);
  impl->os_stack_trace_getter()->UponLeavingGTest();
  internal::HandleExceptionsInMethodIfSupported(
      this, &TestCase::RunSetUpTestCase, "SetUpTestCase()");

  const internal::TimeInMillis start = internal::GetTimeInMillis();
  for (int i = 0; i < total_test_count(); i++) {
    GetMutableTestInfo(i)->Run();
  }
  elapsed_time_ = internal::GetTimeInMillis() - start;

  impl->os_stack_trace_getter()->UponLeavingGTest();
  internal::HandleExceptionsInMethodIfSupported(
      this, &TestCase::RunTearDownTestCase, "TearDownTestCase()");

  repeater->OnTestCaseEnd(*this);
  impl->set_current_test_case(NULL);
}

// Clears the results of all tests in this test case.
void TestCase::ClearResult() {
  ad_hoc_test_result_.Clear();
  ForEach(test_info_list_, TestInfo::ClearTestResult);
}

// Shuffles the tests in this test case.
void TestCase::ShuffleTests(internal::Random* random) {
  Shuffle(random, &test_indices_);
}

// Restores the test order to before the first shuffle.
void TestCase::UnshuffleTests() {
  for (size_t i = 0; i < test_indices_.size(); i++) {
    test_indices_[i] = static_cast<int>(i);
  }
}

// Formats a countable noun.  Depending on its quantity, either the
// singular form or the plural form is used. e.g.
//
// FormatCountableNoun(1, "formula", "formuli") returns "1 formula".
// FormatCountableNoun(5, "book", "books") returns "5 books".
static std::string FormatCountableNoun(int count,
                                       const char * singular_form,
                                       const char * plural_form) {
  return internal::StreamableToString(count) + " " +
      (count == 1 ? singular_form : plural_form);
}

// Formats the count of tests.
static std::string FormatTestCount(int test_count) {
  return FormatCountableNoun(test_count, "test", "tests");
}

// Formats the count of test cases.
static std::string FormatTestCaseCount(int test_case_count) {
  return FormatCountableNoun(test_case_count, "test case", "test cases");
}

// Converts a TestPartResult::Type enum to human-friendly string
// representation.  Both kNonFatalFailure and kFatalFailure are translated
// to "Failure", as the user usually doesn't care about the difference
// between the two when viewing the test result.
static const char * TestPartResultTypeToString(TestPartResult::Type type) {
  switch (type) {
    case TestPartResult::kSuccess:
      return "Success";

    case TestPartResult::kNonFatalFailure:
    case TestPartResult::kFatalFailure:
#ifdef _MSC_VER
      return "error: ";
#else
      return "Failure\n";
#endif
    default:
      return "Unknown result type";
  }
}

namespace internal {

// Prints a TestPartResult to an std::string.
static std::string PrintTestPartResultToString(
    const TestPartResult& test_part_result) {
  return (Message()
          << internal::FormatFileLocation(test_part_result.file_name(),
                                          test_part_result.line_number())
          << " " << TestPartResultTypeToString(test_part_result.type())
          << test_part_result.message()).GetString();
}

// Prints a TestPartResult.
static void PrintTestPartResult(const TestPartResult& test_part_result) {
  const std::string& result =
      PrintTestPartResultToString(test_part_result);
  printf("%s\n", result.c_str());
  fflush(stdout);
  // If the test program runs in Visual Studio or a debugger, the
  // following statements add the test part result message to the Output
  // window such that the user can double-click on it to jump to the
  // corresponding source code location; otherwise they do nothing.
#if GTEST_OS_WINDOWS && !GTEST_OS_WINDOWS_MOBILE
  // We don't call OutputDebugString*() on Windows Mobile, as printing
  // to stdout is done by OutputDebugString() there already - we don't
  // want the same message printed twice.
  ::OutputDebugStringA(result.c_str());
  ::OutputDebugStringA("\n");
#endif
}

// class PrettyUnitTestResultPrinter

enum GTestColor {
  COLOR_DEFAULT,
  COLOR_RED,
  COLOR_GREEN,
  COLOR_YELLOW
};

#if GTEST_OS_WINDOWS && !GTEST_OS_WINDOWS_MOBILE && \
    !GTEST_OS_WINDOWS_PHONE && !GTEST_OS_WINDOWS_RT && !GTEST_OS_WINDOWS_MINGW

// Returns the character attribute for the given color.
static WORD GetColorAttribute(GTestColor color) {
  switch (color) {
    case COLOR_RED:    return FOREGROUND_RED;
    case COLOR_GREEN:  return FOREGROUND_GREEN;
    case COLOR_YELLOW: return FOREGROUND_RED | FOREGROUND_GREEN;
    default:           return 0;
  }
}

static int GetBitOffset(WORD color_mask) {
  if (color_mask == 0) return 0;

  int bitOffset = 0;
  while ((color_mask & 1) == 0) {
    color_mask >>= 1;
    ++bitOffset;
  }
  return bitOffset;
}

static WORD GetNewColor(GTestColor color, WORD old_color_attrs) {
  // Let's reuse the BG
  static const WORD background_mask = BACKGROUND_BLUE | BACKGROUND_GREEN |
                                      BACKGROUND_RED | BACKGROUND_INTENSITY;
  static const WORD foreground_mask = FOREGROUND_BLUE | FOREGROUND_GREEN |
                                      FOREGROUND_RED | FOREGROUND_INTENSITY;
  const WORD existing_bg = old_color_attrs & background_mask;

  WORD new_color =
      GetColorAttribute(color) | existing_bg | FOREGROUND_INTENSITY;
  static const int bg_bitOffset = GetBitOffset(background_mask);
  static const int fg_bitOffset = GetBitOffset(foreground_mask);

  if (((new_color & background_mask) >> bg_bitOffset) ==
      ((new_color & foreground_mask) >> fg_bitOffset)) {
    new_color ^= FOREGROUND_INTENSITY;  // invert intensity
  }
  return new_color;
}

#else

// Returns the ANSI color code for the given color.  COLOR_DEFAULT is
// an invalid input.
static const char* GetAnsiColorCode(GTestColor color) {
  switch (color) {
    case COLOR_RED:     return "1";
    case COLOR_GREEN:   return "2";
    case COLOR_YELLOW:  return "3";
    default:            return NULL;
  };
}

#endif  // GTEST_OS_WINDOWS && !GTEST_OS_WINDOWS_MOBILE

// Returns true iff Google Test should use colors in the output.
bool ShouldUseColor(bool stdout_is_tty) {
  const char* const gtest_color = GTEST_FLAG(color).c_str();

  if (String::CaseInsensitiveCStringEquals(gtest_color, "auto")) {
#if GTEST_OS_WINDOWS && !GTEST_OS_WINDOWS_MINGW
    // On Windows the TERM variable is usually not set, but the
    // console there does support colors.
    return stdout_is_tty;
#else
    // On non-Windows platforms, we rely on the TERM variable.
    const char* const term = posix::GetEnv("TERM");
    const bool term_supports_color =
        String::CStringEquals(term, "xterm") ||
        String::CStringEquals(term, "xterm-color") ||
        String::CStringEquals(term, "xterm-256color") ||
        String::CStringEquals(term, "screen") ||
        String::CStringEquals(term, "screen-256color") ||
        String::CStringEquals(term, "tmux") ||
        String::CStringEquals(term, "tmux-256color") ||
        String::CStringEquals(term, "rxvt-unicode") ||
        String::CStringEquals(term, "rxvt-unicode-256color") ||
        String::CStringEquals(term, "linux") ||
        String::CStringEquals(term, "cygwin");
    return stdout_is_tty && term_supports_color;
#endif  // GTEST_OS_WINDOWS
  }

  return String::CaseInsensitiveCStringEquals(gtest_color, "yes") ||
      String::CaseInsensitiveCStringEquals(gtest_color, "true") ||
      String::CaseInsensitiveCStringEquals(gtest_color, "t") ||
      String::CStringEquals(gtest_color, "1");
  // We take "yes", "true", "t", and "1" as meaning "yes".  If the
  // value is neither one of these nor "auto", we treat it as "no" to
  // be conservative.
}

// Helpers for printing colored strings to stdout. Note that on Windows, we
// cannot simply emit special characters and have the terminal change colors.
// This routine must actually emit the characters rather than return a string
// that would be colored when printed, as can be done on Linux.
static void ColoredPrintf(GTestColor color, const char* fmt, ...) {
  va_list args;
  va_start(args, fmt);

#if GTEST_OS_WINDOWS_MOBILE || GTEST_OS_SYMBIAN || GTEST_OS_ZOS || \
    GTEST_OS_IOS || GTEST_OS_WINDOWS_PHONE || GTEST_OS_WINDOWS_RT
  const bool use_color = AlwaysFalse();
#else
  static const bool in_color_mode =
      ShouldUseColor(posix::IsATTY(posix::FileNo(stdout)) != 0);
  const bool use_color = in_color_mode && (color != COLOR_DEFAULT);
#endif  // GTEST_OS_WINDOWS_MOBILE || GTEST_OS_SYMBIAN || GTEST_OS_ZOS
  // The '!= 0' comparison is necessary to satisfy MSVC 7.1.

  if (!use_color) {
    vprintf(fmt, args);
    va_end(args);
    return;
  }

#if GTEST_OS_WINDOWS && !GTEST_OS_WINDOWS_MOBILE && \
    !GTEST_OS_WINDOWS_PHONE && !GTEST_OS_WINDOWS_RT && !GTEST_OS_WINDOWS_MINGW
  const HANDLE stdout_handle = GetStdHandle(STD_OUTPUT_HANDLE);

  // Gets the current text color.
  CONSOLE_SCREEN_BUFFER_INFO buffer_info;
  GetConsoleScreenBufferInfo(stdout_handle, &buffer_info);
  const WORD old_color_attrs = buffer_info.wAttributes;
  const WORD new_color = GetNewColor(color, old_color_attrs);

  // We need to flush the stream buffers into the console before each
  // SetConsoleTextAttribute call lest it affect the text that is already
  // printed but has not yet reached the console.
  fflush(stdout);
  SetConsoleTextAttribute(stdout_handle, new_color);

  vprintf(fmt, args);

  fflush(stdout);
  // Restores the text color.
  SetConsoleTextAttribute(stdout_handle, old_color_attrs);
#else
  printf("\033[0;3%sm", GetAnsiColorCode(color));
  vprintf(fmt, args);
  printf("\033[m");  // Resets the terminal to default.
#endif  // GTEST_OS_WINDOWS && !GTEST_OS_WINDOWS_MOBILE
  va_end(args);
}

// Text printed in Google Test's text output and --gtest_list_tests
// output to label the type parameter and value parameter for a test.
static const char kTypeParamLabel[] = "TypeParam";
static const char kValueParamLabel[] = "GetParam()";

static void PrintFullTestCommentIfPresent(const TestInfo& test_info) {
  const char* const type_param = test_info.type_param();
  const char* const value_param = test_info.value_param();

  if (type_param != NULL || value_param != NULL) {
    printf(", where ");
    if (type_param != NULL) {
      printf("%s = %s", kTypeParamLabel, type_param);
      if (value_param != NULL)
        printf(" and ");
    }
    if (value_param != NULL) {
      printf("%s = %s", kValueParamLabel, value_param);
    }
  }
}

// This class implements the TestEventListener interface.
//
// Class PrettyUnitTestResultPrinter is copyable.
class PrettyUnitTestResultPrinter : public TestEventListener {
 public:
  PrettyUnitTestResultPrinter() {}
  static void PrintTestName(const char * test_case, const char * test) {
    printf("%s.%s", test_case, test);
  }

  // The following methods override what's in the TestEventListener class.
  virtual void OnTestProgramStart(const UnitTest& /*unit_test*/) {}
  virtual void OnTestIterationStart(const UnitTest& unit_test, int iteration);
  virtual void OnEnvironmentsSetUpStart(const UnitTest& unit_test);
  virtual void OnEnvironmentsSetUpEnd(const UnitTest& /*unit_test*/) {}
  virtual void OnTestCaseStart(const TestCase& test_case);
  virtual void OnTestStart(const TestInfo& test_info);
  virtual void OnTestPartResult(const TestPartResult& result);
  virtual void OnTestEnd(const TestInfo& test_info);
  virtual void OnTestCaseEnd(const TestCase& test_case);
  virtual void OnEnvironmentsTearDownStart(const UnitTest& unit_test);
  virtual void OnEnvironmentsTearDownEnd(const UnitTest& /*unit_test*/) {}
  virtual void OnTestIterationEnd(const UnitTest& unit_test, int iteration);
  virtual void OnTestProgramEnd(const UnitTest& /*unit_test*/) {}

 private:
  static void PrintFailedTests(const UnitTest& unit_test);
};

  // Fired before each iteration of tests starts.
void PrettyUnitTestResultPrinter::OnTestIterationStart(
    const UnitTest& unit_test, int iteration) {
  if (GTEST_FLAG(repeat) != 1)
    printf("\nRepeating all tests (iteration %d) . . .\n\n", iteration + 1);

  const char* const filter = GTEST_FLAG(filter).c_str();

  // Prints the filter if it's not *.  This reminds the user that some
  // tests may be skipped.
  if (!String::CStringEquals(filter, kUniversalFilter)) {
    ColoredPrintf(COLOR_YELLOW,
                  "Note: %s filter = %s\n", GTEST_NAME_, filter);
  }

  if (internal::ShouldShard(kTestTotalShards, kTestShardIndex, false)) {
    const Int32 shard_index = Int32FromEnvOrDie(kTestShardIndex, -1);
    ColoredPrintf(COLOR_YELLOW,
                  "Note: This is test shard %d of %s.\n",
                  static_cast<int>(shard_index) + 1,
                  internal::posix::GetEnv(kTestTotalShards));
  }

  if (GTEST_FLAG(shuffle)) {
    ColoredPrintf(COLOR_YELLOW,
                  "Note: Randomizing tests' orders with a seed of %d .\n",
                  unit_test.random_seed());
  }

  ColoredPrintf(COLOR_GREEN,  "[==========] ");
  printf("Running %s from %s.\n",
         FormatTestCount(unit_test.test_to_run_count()).c_str(),
         FormatTestCaseCount(unit_test.test_case_to_run_count()).c_str());
  fflush(stdout);
}

void PrettyUnitTestResultPrinter::OnEnvironmentsSetUpStart(
    const UnitTest& /*unit_test*/) {
  ColoredPrintf(COLOR_GREEN,  "[----------] ");
  printf("Global test environment set-up.\n");
  fflush(stdout);
}

void PrettyUnitTestResultPrinter::OnTestCaseStart(const TestCase& test_case) {
  const std::string counts =
      FormatCountableNoun(test_case.test_to_run_count(), "test", "tests");
  ColoredPrintf(COLOR_GREEN, "[----------] ");
  printf("%s from %s", counts.c_str(), test_case.name());
  if (test_case.type_param() == NULL) {
    printf("\n");
  } else {
    printf(", where %s = %s\n", kTypeParamLabel, test_case.type_param());
  }
  fflush(stdout);
}

void PrettyUnitTestResultPrinter::OnTestStart(const TestInfo& test_info) {
  ColoredPrintf(COLOR_GREEN,  "[ RUN      ] ");
  PrintTestName(test_info.test_case_name(), test_info.name());
  printf("\n");
  fflush(stdout);
}

// Called after an assertion failure.
void PrettyUnitTestResultPrinter::OnTestPartResult(
    const TestPartResult& result) {
  // If the test part succeeded, we don't need to do anything.
  if (result.type() == TestPartResult::kSuccess)
    return;

  // Print failure message from the assertion (e.g. expected this and got that).
  PrintTestPartResult(result);
  fflush(stdout);
}

void PrettyUnitTestResultPrinter::OnTestEnd(const TestInfo& test_info) {
  if (test_info.result()->Passed()) {
    ColoredPrintf(COLOR_GREEN, "[       OK ] ");
  } else {
    ColoredPrintf(COLOR_RED, "[  FAILED  ] ");
  }
  PrintTestName(test_info.test_case_name(), test_info.name());
  if (test_info.result()->Failed())
    PrintFullTestCommentIfPresent(test_info);

  if (GTEST_FLAG(print_time)) {
    printf(" (%s ms)\n", internal::StreamableToString(
           test_info.result()->elapsed_time()).c_str());
  } else {
    printf("\n");
  }
  fflush(stdout);
}

void PrettyUnitTestResultPrinter::OnTestCaseEnd(const TestCase& test_case) {
  if (!GTEST_FLAG(print_time)) return;

  const std::string counts =
      FormatCountableNoun(test_case.test_to_run_count(), "test", "tests");
  ColoredPrintf(COLOR_GREEN, "[----------] ");
  printf("%s from %s (%s ms total)\n\n",
         counts.c_str(), test_case.name(),
         internal::StreamableToString(test_case.elapsed_time()).c_str());
  fflush(stdout);
}

void PrettyUnitTestResultPrinter::OnEnvironmentsTearDownStart(
    const UnitTest& /*unit_test*/) {
  ColoredPrintf(COLOR_GREEN,  "[----------] ");
  printf("Global test environment tear-down\n");
  fflush(stdout);
}

// Internal helper for printing the list of failed tests.
void PrettyUnitTestResultPrinter::PrintFailedTests(const UnitTest& unit_test) {
  const int failed_test_count = unit_test.failed_test_count();
  if (failed_test_count == 0) {
    return;
  }

  for (int i = 0; i < unit_test.total_test_case_count(); ++i) {
    const TestCase& test_case = *unit_test.GetTestCase(i);
    if (!test_case.should_run() || (test_case.failed_test_count() == 0)) {
      continue;
    }
    for (int j = 0; j < test_case.total_test_count(); ++j) {
      const TestInfo& test_info = *test_case.GetTestInfo(j);
      if (!test_info.should_run() || test_info.result()->Passed()) {
        continue;
      }
      ColoredPrintf(COLOR_RED, "[  FAILED  ] ");
      printf("%s.%s", test_case.name(), test_info.name());
      PrintFullTestCommentIfPresent(test_info);
      printf("\n");
    }
  }
}

void PrettyUnitTestResultPrinter::OnTestIterationEnd(const UnitTest& unit_test,
                                                     int /*iteration*/) {
  ColoredPrintf(COLOR_GREEN,  "[==========] ");
  printf("%s from %s ran.",
         FormatTestCount(unit_test.test_to_run_count()).c_str(),
         FormatTestCaseCount(unit_test.test_case_to_run_count()).c_str());
  if (GTEST_FLAG(print_time)) {
    printf(" (%s ms total)",
           internal::StreamableToString(unit_test.elapsed_time()).c_str());
  }
  printf("\n");
  ColoredPrintf(COLOR_GREEN,  "[  PASSED  ] ");
  printf("%s.\n", FormatTestCount(unit_test.successful_test_count()).c_str());

  int num_failures = unit_test.failed_test_count();
  if (!unit_test.Passed()) {
    const int failed_test_count = unit_test.failed_test_count();
    ColoredPrintf(COLOR_RED,  "[  FAILED  ] ");
    printf("%s, listed below:\n", FormatTestCount(failed_test_count).c_str());
    PrintFailedTests(unit_test);
    printf("\n%2d FAILED %s\n", num_failures,
                        num_failures == 1 ? "TEST" : "TESTS");
  }

  int num_disabled = unit_test.reportable_disabled_test_count();
  if (num_disabled && !GTEST_FLAG(also_run_disabled_tests)) {
    if (!num_failures) {
      printf("\n");  // Add a spacer if no FAILURE banner is displayed.
    }
    ColoredPrintf(COLOR_YELLOW,
                  "  YOU HAVE %d DISABLED %s\n\n",
                  num_disabled,
                  num_disabled == 1 ? "TEST" : "TESTS");
  }
  // Ensure that Google Test output is printed before, e.g., heapchecker output.
  fflush(stdout);
}

// End PrettyUnitTestResultPrinter

// class TestEventRepeater
//
// This class forwards events to other event listeners.
class TestEventRepeater : public TestEventListener {
 public:
  TestEventRepeater() : forwarding_enabled_(true) {}
  virtual ~TestEventRepeater();
  void Append(TestEventListener *listener);
  TestEventListener* Release(TestEventListener* listener);

  // Controls whether events will be forwarded to listeners_. Set to false
  // in death test child processes.
  bool forwarding_enabled() const { return forwarding_enabled_; }
  void set_forwarding_enabled(bool enable) { forwarding_enabled_ = enable; }

  virtual void OnTestProgramStart(const UnitTest& unit_test);
  virtual void OnTestIterationStart(const UnitTest& unit_test, int iteration);
  virtual void OnEnvironmentsSetUpStart(const UnitTest& unit_test);
  virtual void OnEnvironmentsSetUpEnd(const UnitTest& unit_test);
  virtual void OnTestCaseStart(const TestCase& test_case);
  virtual void OnTestStart(const TestInfo& test_info);
  virtual void OnTestPartResult(const TestPartResult& result);
  virtual void OnTestEnd(const TestInfo& test_info);
  virtual void OnTestCaseEnd(const TestCase& test_case);
  virtual void OnEnvironmentsTearDownStart(const UnitTest& unit_test);
  virtual void OnEnvironmentsTearDownEnd(const UnitTest& unit_test);
  virtual void OnTestIterationEnd(const UnitTest& unit_test, int iteration);
  virtual void OnTestProgramEnd(const UnitTest& unit_test);

 private:
  // Controls whether events will be forwarded to listeners_. Set to false
  // in death test child processes.
  bool forwarding_enabled_;
  // The list of listeners that receive events.
  std::vector<TestEventListener*> listeners_;

  GTEST_DISALLOW_COPY_AND_ASSIGN_(TestEventRepeater);
};

TestEventRepeater::~TestEventRepeater() {
  ForEach(listeners_, Delete<TestEventListener>);
}

void TestEventRepeater::Append(TestEventListener *listener) {
  listeners_.push_back(listener);
}

// FIXME: Factor the search functionality into Vector::Find.
TestEventListener* TestEventRepeater::Release(TestEventListener *listener) {
  for (size_t i = 0; i < listeners_.size(); ++i) {
    if (listeners_[i] == listener) {
      listeners_.erase(listeners_.begin() + i);
      return listener;
    }
  }

  return NULL;
}

// Since most methods are very similar, use macros to reduce boilerplate.
// This defines a member that forwards the call to all listeners.
#define GTEST_REPEATER_METHOD_(Name, Type) \
void TestEventRepeater::Name(const Type& parameter) { \
  if (forwarding_enabled_) { \
    for (size_t i = 0; i < listeners_.size(); i++) { \
      listeners_[i]->Name(parameter); \
    } \
  } \
}
// This defines a member that forwards the call to all listeners in reverse
// order.
#define GTEST_REVERSE_REPEATER_METHOD_(Name, Type) \
void TestEventRepeater::Name(const Type& parameter) { \
  if (forwarding_enabled_) { \
    for (int i = static_cast<int>(listeners_.size()) - 1; i >= 0; i--) { \
      listeners_[i]->Name(parameter); \
    } \
  } \
}

GTEST_REPEATER_METHOD_(OnTestProgramStart, UnitTest)
GTEST_REPEATER_METHOD_(OnEnvironmentsSetUpStart, UnitTest)
GTEST_REPEATER_METHOD_(OnTestCaseStart, TestCase)
GTEST_REPEATER_METHOD_(OnTestStart, TestInfo)
GTEST_REPEATER_METHOD_(OnTestPartResult, TestPartResult)
GTEST_REPEATER_METHOD_(OnEnvironmentsTearDownStart, UnitTest)
GTEST_REVERSE_REPEATER_METHOD_(OnEnvironmentsSetUpEnd, UnitTest)
GTEST_REVERSE_REPEATER_METHOD_(OnEnvironmentsTearDownEnd, UnitTest)
GTEST_REVERSE_REPEATER_METHOD_(OnTestEnd, TestInfo)
GTEST_REVERSE_REPEATER_METHOD_(OnTestCaseEnd, TestCase)
GTEST_REVERSE_REPEATER_METHOD_(OnTestProgramEnd, UnitTest)

#undef GTEST_REPEATER_METHOD_
#undef GTEST_REVERSE_REPEATER_METHOD_

void TestEventRepeater::OnTestIterationStart(const UnitTest& unit_test,
                                             int iteration) {
  if (forwarding_enabled_) {
    for (size_t i = 0; i < listeners_.size(); i++) {
      listeners_[i]->OnTestIterationStart(unit_test, iteration);
    }
  }
}

void TestEventRepeater::OnTestIterationEnd(const UnitTest& unit_test,
                                           int iteration) {
  if (forwarding_enabled_) {
    for (int i = static_cast<int>(listeners_.size()) - 1; i >= 0; i--) {
      listeners_[i]->OnTestIterationEnd(unit_test, iteration);
    }
  }
}

// End TestEventRepeater

// This class generates an XML output file.
class XmlUnitTestResultPrinter : public EmptyTestEventListener {
 public:
  explicit XmlUnitTestResultPrinter(const char* output_file);

  virtual void OnTestIterationEnd(const UnitTest& unit_test, int iteration);
  void ListTestsMatchingFilter(const std::vector<TestCase*>& test_cases);

  // Prints an XML summary of all unit tests.
  static void PrintXmlTestsList(std::ostream* stream,
                                const std::vector<TestCase*>& test_cases);

 private:
  // Is c a whitespace character that is normalized to a space character
  // when it appears in an XML attribute value?
  static bool IsNormalizableWhitespace(char c) {
    return c == 0x9 || c == 0xA || c == 0xD;
  }

  // May c appear in a well-formed XML document?
  static bool IsValidXmlCharacter(char c) {
    return IsNormalizableWhitespace(c) || c >= 0x20;
  }

  // Returns an XML-escaped copy of the input string str.  If
  // is_attribute is true, the text is meant to appear as an attribute
  // value, and normalizable whitespace is preserved by replacing it
  // with character references.
  static std::string EscapeXml(const std::string& str, bool is_attribute);

  // Returns the given string with all characters invalid in XML removed.
  static std::string RemoveInvalidXmlCharacters(const std::string& str);

  // Convenience wrapper around EscapeXml when str is an attribute value.
  static std::string EscapeXmlAttribute(const std::string& str) {
    return EscapeXml(str, true);
  }

  // Convenience wrapper around EscapeXml when str is not an attribute value.
  static std::string EscapeXmlText(const char* str) {
    return EscapeXml(str, false);
  }

  // Verifies that the given attribute belongs to the given element and
  // streams the attribute as XML.
  static void OutputXmlAttribute(std::ostream* stream,
                                 const std::string& element_name,
                                 const std::string& name,
                                 const std::string& value);

  // Streams an XML CDATA section, escaping invalid CDATA sequences as needed.
  static void OutputXmlCDataSection(::std::ostream* stream, const char* data);

  // Streams an XML representation of a TestInfo object.
  static void OutputXmlTestInfo(::std::ostream* stream,
                                const char* test_case_name,
                                const TestInfo& test_info);

  // Prints an XML representation of a TestCase object
  static void PrintXmlTestCase(::std::ostream* stream,
                               const TestCase& test_case);

  // Prints an XML summary of unit_test to output stream out.
  static void PrintXmlUnitTest(::std::ostream* stream,
                               const UnitTest& unit_test);

  // Produces a string representing the test properties in a result as space
  // delimited XML attributes based on the property key="value" pairs.
  // When the std::string is not empty, it includes a space at the beginning,
  // to delimit this attribute from prior attributes.
  static std::string TestPropertiesAsXmlAttributes(const TestResult& result);

  // Streams an XML representation of the test properties of a TestResult
  // object.
  static void OutputXmlTestProperties(std::ostream* stream,
                                      const TestResult& result);

  // The output file.
  const std::string output_file_;

  GTEST_DISALLOW_COPY_AND_ASSIGN_(XmlUnitTestResultPrinter);
};

// Creates a new XmlUnitTestResultPrinter.
XmlUnitTestResultPrinter::XmlUnitTestResultPrinter(const char* output_file)
    : output_file_(output_file) {
  if (output_file_.empty()) {
    GTEST_LOG_(FATAL) << "XML output file may not be null";
  }
}

// Called after the unit test ends.
void XmlUnitTestResultPrinter::OnTestIterationEnd(const UnitTest& unit_test,
                                                  int /*iteration*/) {
  FILE* xmlout = OpenFileForWriting(output_file_);
  std::stringstream stream;
  PrintXmlUnitTest(&stream, unit_test);
  fprintf(xmlout, "%s", StringStreamToString(&stream).c_str());
  fclose(xmlout);
}

void XmlUnitTestResultPrinter::ListTestsMatchingFilter(
    const std::vector<TestCase*>& test_cases) {
  FILE* xmlout = OpenFileForWriting(output_file_);
  std::stringstream stream;
  PrintXmlTestsList(&stream, test_cases);
  fprintf(xmlout, "%s", StringStreamToString(&stream).c_str());
  fclose(xmlout);
}

// Returns an XML-escaped copy of the input string str.  If is_attribute
// is true, the text is meant to appear as an attribute value, and
// normalizable whitespace is preserved by replacing it with character
// references.
//
// Invalid XML characters in str, if any, are stripped from the output.
// It is expected that most, if not all, of the text processed by this
// module will consist of ordinary English text.
// If this module is ever modified to produce version 1.1 XML output,
// most invalid characters can be retained using character references.
// FIXME: It might be nice to have a minimally invasive, human-readable
// escaping scheme for invalid characters, rather than dropping them.
std::string XmlUnitTestResultPrinter::EscapeXml(
    const std::string& str, bool is_attribute) {
  Message m;

  for (size_t i = 0; i < str.size(); ++i) {
    const char ch = str[i];
    switch (ch) {
      case '<':
        m << "&lt;";
        break;
      case '>':
        m << "&gt;";
        break;
      case '&':
        m << "&amp;";
        break;
      case '\'':
        if (is_attribute)
          m << "&apos;";
        else
          m << '\'';
        break;
      case '"':
        if (is_attribute)
          m << "&quot;";
        else
          m << '"';
        break;
      default:
        if (IsValidXmlCharacter(ch)) {
          if (is_attribute && IsNormalizableWhitespace(ch))
            m << "&#x" << String::FormatByte(static_cast<unsigned char>(ch))
              << ";";
          else
            m << ch;
        }
        break;
    }
  }

  return m.GetString();
}

// Returns the given string with all characters invalid in XML removed.
// Currently invalid characters are dropped from the string. An
// alternative is to replace them with certain characters such as . or ?.
std::string XmlUnitTestResultPrinter::RemoveInvalidXmlCharacters(
    const std::string& str) {
  std::string output;
  output.reserve(str.size());
  for (std::string::const_iterator it = str.begin(); it != str.end(); ++it)
    if (IsValidXmlCharacter(*it))
      output.push_back(*it);

  return output;
}

// The following routines generate an XML representation of a UnitTest
// object.
// GOOGLETEST_CM0009 DO NOT DELETE
//
// This is how Google Test concepts map to the DTD:
//
// <testsuites name="AllTests">        <-- corresponds to a UnitTest object
//   <testsuite name="testcase-name">  <-- corresponds to a TestCase object
//     <testcase name="test-name">     <-- corresponds to a TestInfo object
//       <failure message="...">...</failure>
//       <failure message="...">...</failure>
//       <failure message="...">...</failure>
//                                     <-- individual assertion failures
//     </testcase>
//   </testsuite>
// </testsuites>

// Formats the given time in milliseconds as seconds.
std::string FormatTimeInMillisAsSeconds(TimeInMillis ms) {
  ::std::stringstream ss;
  ss << (static_cast<double>(ms) * 1e-3);
  return ss.str();
}

static bool PortableLocaltime(time_t seconds, struct tm* out) {
#if defined(_MSC_VER)
  return localtime_s(out, &seconds) == 0;
#elif defined(__MINGW32__) || defined(__MINGW64__)
  // MINGW <time.h> provides neither localtime_r nor localtime_s, but uses
  // Windows' localtime(), which has a thread-local tm buffer.
  struct tm* tm_ptr = localtime(&seconds);  // NOLINT
  if (tm_ptr == NULL)
    return false;
  *out = *tm_ptr;
  return true;
#else
  return localtime_r(&seconds, out) != NULL;
#endif
}

// Converts the given epoch time in milliseconds to a date string in the ISO
// 8601 format, without the timezone information.
std::string FormatEpochTimeInMillisAsIso8601(TimeInMillis ms) {
  struct tm time_struct;
  if (!PortableLocaltime(static_cast<time_t>(ms / 1000), &time_struct))
    return "";
  // YYYY-MM-DDThh:mm:ss
  return StreamableToString(time_struct.tm_year + 1900) + "-" +
      String::FormatIntWidth2(time_struct.tm_mon + 1) + "-" +
      String::FormatIntWidth2(time_struct.tm_mday) + "T" +
      String::FormatIntWidth2(time_struct.tm_hour) + ":" +
      String::FormatIntWidth2(time_struct.tm_min) + ":" +
      String::FormatIntWidth2(time_struct.tm_sec);
}

// Streams an XML CDATA section, escaping invalid CDATA sequences as needed.
void XmlUnitTestResultPrinter::OutputXmlCDataSection(::std::ostream* stream,
                                                     const char* data) {
  const char* segment = data;
  *stream << "<![CDATA[";
  for (;;) {
    const char* const next_segment = strstr(segment, "]]>");
    if (next_segment != NULL) {
      stream->write(
          segment, static_cast<std::streamsize>(next_segment - segment));
      *stream << "]]>]]&gt;<![CDATA[";
      segment = next_segment + strlen("]]>");
    } else {
      *stream << segment;
      break;
    }
  }
  *stream << "]]>";
}

void XmlUnitTestResultPrinter::OutputXmlAttribute(
    std::ostream* stream,
    const std::string& element_name,
    const std::string& name,
    const std::string& value) {
  const std::vector<std::string>& allowed_names =
      GetReservedAttributesForElement(element_name);

  GTEST_CHECK_(std::find(allowed_names.begin(), allowed_names.end(), name) !=
                   allowed_names.end())
      << "Attribute " << name << " is not allowed for element <" << element_name
      << ">.";

  *stream << " " << name << "=\"" << EscapeXmlAttribute(value) << "\"";
}

// Prints an XML representation of a TestInfo object.
// FIXME: There is also value in printing properties with the plain printer.
void XmlUnitTestResultPrinter::OutputXmlTestInfo(::std::ostream* stream,
                                                 const char* test_case_name,
                                                 const TestInfo& test_info) {
  const TestResult& result = *test_info.result();
  const std::string kTestcase = "testcase";

  if (test_info.is_in_another_shard()) {
    return;
  }

  *stream << "    <testcase";
  OutputXmlAttribute(stream, kTestcase, "name", test_info.name());

  if (test_info.value_param() != NULL) {
    OutputXmlAttribute(stream, kTestcase, "value_param",
                       test_info.value_param());
  }
  if (test_info.type_param() != NULL) {
    OutputXmlAttribute(stream, kTestcase, "type_param", test_info.type_param());
  }
  if (GTEST_FLAG(list_tests)) {
    OutputXmlAttribute(stream, kTestcase, "file", test_info.file());
    OutputXmlAttribute(stream, kTestcase, "line",
                       StreamableToString(test_info.line()));
    *stream << " />\n";
    return;
  }

  OutputXmlAttribute(stream, kTestcase, "status",
                     test_info.should_run() ? "run" : "notrun");
  OutputXmlAttribute(stream, kTestcase, "time",
                     FormatTimeInMillisAsSeconds(result.elapsed_time()));
  OutputXmlAttribute(stream, kTestcase, "classname", test_case_name);

  int failures = 0;
  for (int i = 0; i < result.total_part_count(); ++i) {
    const TestPartResult& part = result.GetTestPartResult(i);
    if (part.failed()) {
      if (++failures == 1) {
        *stream << ">\n";
      }
      const std::string location =
          internal::FormatCompilerIndependentFileLocation(part.file_name(),
                                                          part.line_number());
      const std::string summary = location + "\n" + part.summary();
      *stream << "      <failure message=\""
              << EscapeXmlAttribute(summary.c_str())
              << "\" type=\"\">";
      const std::string detail = location + "\n" + part.message();
      OutputXmlCDataSection(stream, RemoveInvalidXmlCharacters(detail).c_str());
      *stream << "</failure>\n";
    }
  }

  if (failures == 0 && result.test_property_count() == 0) {
    *stream << " />\n";
  } else {
    if (failures == 0) {
      *stream << ">\n";
    }
    OutputXmlTestProperties(stream, result);
    *stream << "    </testcase>\n";
  }
}

// Prints an XML representation of a TestCase object
void XmlUnitTestResultPrinter::PrintXmlTestCase(std::ostream* stream,
                                                const TestCase& test_case) {
  const std::string kTestsuite = "testsuite";
  *stream << "  <" << kTestsuite;
  OutputXmlAttribute(stream, kTestsuite, "name", test_case.name());
  OutputXmlAttribute(stream, kTestsuite, "tests",
                     StreamableToString(test_case.reportable_test_count()));
  if (!GTEST_FLAG(list_tests)) {
    OutputXmlAttribute(stream, kTestsuite, "failures",
                       StreamableToString(test_case.failed_test_count()));
    OutputXmlAttribute(
        stream, kTestsuite, "disabled",
        StreamableToString(test_case.reportable_disabled_test_count()));
    OutputXmlAttribute(stream, kTestsuite, "errors", "0");
    OutputXmlAttribute(stream, kTestsuite, "time",
                       FormatTimeInMillisAsSeconds(test_case.elapsed_time()));
    *stream << TestPropertiesAsXmlAttributes(test_case.ad_hoc_test_result());
  }
  *stream << ">\n";
  for (int i = 0; i < test_case.total_test_count(); ++i) {
    if (test_case.GetTestInfo(i)->is_reportable())
      OutputXmlTestInfo(stream, test_case.name(), *test_case.GetTestInfo(i));
  }
  *stream << "  </" << kTestsuite << ">\n";
}

// Prints an XML summary of unit_test to output stream out.
void XmlUnitTestResultPrinter::PrintXmlUnitTest(std::ostream* stream,
                                                const UnitTest& unit_test) {
  const std::string kTestsuites = "testsuites";

  *stream << "<?xml version=\"1.0\" encoding=\"UTF-8\"?>\n";
  *stream << "<" << kTestsuites;

  OutputXmlAttribute(stream, kTestsuites, "tests",
                     StreamableToString(unit_test.reportable_test_count()));
  OutputXmlAttribute(stream, kTestsuites, "failures",
                     StreamableToString(unit_test.failed_test_count()));
  OutputXmlAttribute(
      stream, kTestsuites, "disabled",
      StreamableToString(unit_test.reportable_disabled_test_count()));
  OutputXmlAttribute(stream, kTestsuites, "errors", "0");
  OutputXmlAttribute(
      stream, kTestsuites, "timestamp",
      FormatEpochTimeInMillisAsIso8601(unit_test.start_timestamp()));
  OutputXmlAttribute(stream, kTestsuites, "time",
                     FormatTimeInMillisAsSeconds(unit_test.elapsed_time()));

  if (GTEST_FLAG(shuffle)) {
    OutputXmlAttribute(stream, kTestsuites, "random_seed",
                       StreamableToString(unit_test.random_seed()));
  }
  *stream << TestPropertiesAsXmlAttributes(unit_test.ad_hoc_test_result());

  OutputXmlAttribute(stream, kTestsuites, "name", "AllTests");
  *stream << ">\n";

  for (int i = 0; i < unit_test.total_test_case_count(); ++i) {
    if (unit_test.GetTestCase(i)->reportable_test_count() > 0)
      PrintXmlTestCase(stream, *unit_test.GetTestCase(i));
  }
  *stream << "</" << kTestsuites << ">\n";
}

void XmlUnitTestResultPrinter::PrintXmlTestsList(
    std::ostream* stream, const std::vector<TestCase*>& test_cases) {
  const std::string kTestsuites = "testsuites";

  *stream << "<?xml version=\"1.0\" encoding=\"UTF-8\"?>\n";
  *stream << "<" << kTestsuites;

  int total_tests = 0;
  for (size_t i = 0; i < test_cases.size(); ++i) {
    total_tests += test_cases[i]->total_test_count();
  }
  OutputXmlAttribute(stream, kTestsuites, "tests",
                     StreamableToString(total_tests));
  OutputXmlAttribute(stream, kTestsuites, "name", "AllTests");
  *stream << ">\n";

  for (size_t i = 0; i < test_cases.size(); ++i) {
    PrintXmlTestCase(stream, *test_cases[i]);
  }
  *stream << "</" << kTestsuites << ">\n";
}

// Produces a string representing the test properties in a result as space
// delimited XML attributes based on the property key="value" pairs.
std::string XmlUnitTestResultPrinter::TestPropertiesAsXmlAttributes(
    const TestResult& result) {
  Message attributes;
  for (int i = 0; i < result.test_property_count(); ++i) {
    const TestProperty& property = result.GetTestProperty(i);
    attributes << " " << property.key() << "="
        << "\"" << EscapeXmlAttribute(property.value()) << "\"";
  }
  return attributes.GetString();
}

void XmlUnitTestResultPrinter::OutputXmlTestProperties(
    std::ostream* stream, const TestResult& result) {
  const std::string kProperties = "properties";
  const std::string kProperty = "property";

  if (result.test_property_count() <= 0) {
    return;
  }

  *stream << "<" << kProperties << ">\n";
  for (int i = 0; i < result.test_property_count(); ++i) {
    const TestProperty& property = result.GetTestProperty(i);
    *stream << "<" << kProperty;
    *stream << " name=\"" << EscapeXmlAttribute(property.key()) << "\"";
    *stream << " value=\"" << EscapeXmlAttribute(property.value()) << "\"";
    *stream << "/>\n";
  }
  *stream << "</" << kProperties << ">\n";
}

// End XmlUnitTestResultPrinter

// This class generates an JSON output file.
class JsonUnitTestResultPrinter : public EmptyTestEventListener {
 public:
  explicit JsonUnitTestResultPrinter(const char* output_file);

  virtual void OnTestIterationEnd(const UnitTest& unit_test, int iteration);

  // Prints an JSON summary of all unit tests.
  static void PrintJsonTestList(::std::ostream* stream,
                                const std::vector<TestCase*>& test_cases);

 private:
  // Returns an JSON-escaped copy of the input string str.
  static std::string EscapeJson(const std::string& str);

  //// Verifies that the given attribute belongs to the given element and
  //// streams the attribute as JSON.
  static void OutputJsonKey(std::ostream* stream,
                            const std::string& element_name,
                            const std::string& name,
                            const std::string& value,
                            const std::string& indent,
                            bool comma = true);
  static void OutputJsonKey(std::ostream* stream,
                            const std::string& element_name,
                            const std::string& name,
                            int value,
                            const std::string& indent,
                            bool comma = true);

  // Streams a JSON representation of a TestInfo object.
  static void OutputJsonTestInfo(::std::ostream* stream,
                                 const char* test_case_name,
                                 const TestInfo& test_info);

  // Prints a JSON representation of a TestCase object
  static void PrintJsonTestCase(::std::ostream* stream,
                                const TestCase& test_case);

  // Prints a JSON summary of unit_test to output stream out.
  static void PrintJsonUnitTest(::std::ostream* stream,
                                const UnitTest& unit_test);

  // Produces a string representing the test properties in a result as
  // a JSON dictionary.
  static std::string TestPropertiesAsJson(const TestResult& result,
                                          const std::string& indent);

  // The output file.
  const std::string output_file_;

  GTEST_DISALLOW_COPY_AND_ASSIGN_(JsonUnitTestResultPrinter);
};

// Creates a new JsonUnitTestResultPrinter.
JsonUnitTestResultPrinter::JsonUnitTestResultPrinter(const char* output_file)
    : output_file_(output_file) {
  if (output_file_.empty()) {
    GTEST_LOG_(FATAL) << "JSON output file may not be null";
  }
}

void JsonUnitTestResultPrinter::OnTestIterationEnd(const UnitTest& unit_test,
                                                  int /*iteration*/) {
  FILE* jsonout = OpenFileForWriting(output_file_);
  std::stringstream stream;
  PrintJsonUnitTest(&stream, unit_test);
  fprintf(jsonout, "%s", StringStreamToString(&stream).c_str());
  fclose(jsonout);
}

// Returns an JSON-escaped copy of the input string str.
std::string JsonUnitTestResultPrinter::EscapeJson(const std::string& str) {
  Message m;

  for (size_t i = 0; i < str.size(); ++i) {
    const char ch = str[i];
    switch (ch) {
      case '\\':
      case '"':
      case '/':
        m << '\\' << ch;
        break;
      case '\b':
        m << "\\b";
        break;
      case '\t':
        m << "\\t";
        break;
      case '\n':
        m << "\\n";
        break;
      case '\f':
        m << "\\f";
        break;
      case '\r':
        m << "\\r";
        break;
      default:
        if (ch < ' ') {
          m << "\\u00" << String::FormatByte(static_cast<unsigned char>(ch));
        } else {
          m << ch;
        }
        break;
    }
  }

  return m.GetString();
}

// The following routines generate an JSON representation of a UnitTest
// object.

// Formats the given time in milliseconds as seconds.
static std::string FormatTimeInMillisAsDuration(TimeInMillis ms) {
  ::std::stringstream ss;
  ss << (static_cast<double>(ms) * 1e-3) << "s";
  return ss.str();
}

// Converts the given epoch time in milliseconds to a date string in the
// RFC3339 format, without the timezone information.
static std::string FormatEpochTimeInMillisAsRFC3339(TimeInMillis ms) {
  struct tm time_struct;
  if (!PortableLocaltime(static_cast<time_t>(ms / 1000), &time_struct))
    return "";
  // YYYY-MM-DDThh:mm:ss
  return StreamableToString(time_struct.tm_year + 1900) + "-" +
      String::FormatIntWidth2(time_struct.tm_mon + 1) + "-" +
      String::FormatIntWidth2(time_struct.tm_mday) + "T" +
      String::FormatIntWidth2(time_struct.tm_hour) + ":" +
      String::FormatIntWidth2(time_struct.tm_min) + ":" +
      String::FormatIntWidth2(time_struct.tm_sec) + "Z";
}

static inline std::string Indent(int width) {
  return std::string(width, ' ');
}

void JsonUnitTestResultPrinter::OutputJsonKey(
    std::ostream* stream,
    const std::string& element_name,
    const std::string& name,
    const std::string& value,
    const std::string& indent,
    bool comma) {
  const std::vector<std::string>& allowed_names =
      GetReservedAttributesForElement(element_name);

  GTEST_CHECK_(std::find(allowed_names.begin(), allowed_names.end(), name) !=
                   allowed_names.end())
      << "Key \"" << name << "\" is not allowed for value \"" << element_name
      << "\".";

  *stream << indent << "\"" << name << "\": \"" << EscapeJson(value) << "\"";
  if (comma)
    *stream << ",\n";
}

void JsonUnitTestResultPrinter::OutputJsonKey(
    std::ostream* stream,
    const std::string& element_name,
    const std::string& name,
    int value,
    const std::string& indent,
    bool comma) {
  const std::vector<std::string>& allowed_names =
      GetReservedAttributesForElement(element_name);

  GTEST_CHECK_(std::find(allowed_names.begin(), allowed_names.end(), name) !=
                   allowed_names.end())
      << "Key \"" << name << "\" is not allowed for value \"" << element_name
      << "\".";

  *stream << indent << "\"" << name << "\": " << StreamableToString(value);
  if (comma)
    *stream << ",\n";
}

// Prints a JSON representation of a TestInfo object.
void JsonUnitTestResultPrinter::OutputJsonTestInfo(::std::ostream* stream,
                                                   const char* test_case_name,
                                                   const TestInfo& test_info) {
  const TestResult& result = *test_info.result();
  const std::string kTestcase = "testcase";
  const std::string kIndent = Indent(10);

  *stream << Indent(8) << "{\n";
  OutputJsonKey(stream, kTestcase, "name", test_info.name(), kIndent);

  if (test_info.value_param() != NULL) {
    OutputJsonKey(stream, kTestcase, "value_param",
                  test_info.value_param(), kIndent);
  }
  if (test_info.type_param() != NULL) {
    OutputJsonKey(stream, kTestcase, "type_param", test_info.type_param(),
                  kIndent);
  }
  if (GTEST_FLAG(list_tests)) {
    OutputJsonKey(stream, kTestcase, "file", test_info.file(), kIndent);
    OutputJsonKey(stream, kTestcase, "line", test_info.line(), kIndent, false);
    *stream << "\n" << Indent(8) << "}";
    return;
  }

  OutputJsonKey(stream, kTestcase, "status",
                test_info.should_run() ? "RUN" : "NOTRUN", kIndent);
  OutputJsonKey(stream, kTestcase, "time",
                FormatTimeInMillisAsDuration(result.elapsed_time()), kIndent);
  OutputJsonKey(stream, kTestcase, "classname", test_case_name, kIndent, false);
  *stream << TestPropertiesAsJson(result, kIndent);

  int failures = 0;
  for (int i = 0; i < result.total_part_count(); ++i) {
    const TestPartResult& part = result.GetTestPartResult(i);
    if (part.failed()) {
      *stream << ",\n";
      if (++failures == 1) {
        *stream << kIndent << "\"" << "failures" << "\": [\n";
      }
      const std::string location =
          internal::FormatCompilerIndependentFileLocation(part.file_name(),
                                                          part.line_number());
      const std::string message = EscapeJson(location + "\n" + part.message());
      *stream << kIndent << "  {\n"
              << kIndent << "    \"failure\": \"" << message << "\",\n"
              << kIndent << "    \"type\": \"\"\n"
              << kIndent << "  }";
    }
  }

  if (failures > 0)
    *stream << "\n" << kIndent << "]";
  *stream << "\n" << Indent(8) << "}";
}

// Prints an JSON representation of a TestCase object
void JsonUnitTestResultPrinter::PrintJsonTestCase(std::ostream* stream,
                                                  const TestCase& test_case) {
  const std::string kTestsuite = "testsuite";
  const std::string kIndent = Indent(6);

  *stream << Indent(4) << "{\n";
  OutputJsonKey(stream, kTestsuite, "name", test_case.name(), kIndent);
  OutputJsonKey(stream, kTestsuite, "tests", test_case.reportable_test_count(),
                kIndent);
  if (!GTEST_FLAG(list_tests)) {
    OutputJsonKey(stream, kTestsuite, "failures", test_case.failed_test_count(),
                  kIndent);
    OutputJsonKey(stream, kTestsuite, "disabled",
                  test_case.reportable_disabled_test_count(), kIndent);
    OutputJsonKey(stream, kTestsuite, "errors", 0, kIndent);
    OutputJsonKey(stream, kTestsuite, "time",
                  FormatTimeInMillisAsDuration(test_case.elapsed_time()),
                  kIndent, false);
    *stream << TestPropertiesAsJson(test_case.ad_hoc_test_result(), kIndent)
            << ",\n";
  }

  *stream << kIndent << "\"" << kTestsuite << "\": [\n";

  bool comma = false;
  for (int i = 0; i < test_case.total_test_count(); ++i) {
    if (test_case.GetTestInfo(i)->is_reportable()) {
      if (comma) {
        *stream << ",\n";
      } else {
        comma = true;
      }
      OutputJsonTestInfo(stream, test_case.name(), *test_case.GetTestInfo(i));
    }
  }
  *stream << "\n" << kIndent << "]\n" << Indent(4) << "}";
}

// Prints a JSON summary of unit_test to output stream out.
void JsonUnitTestResultPrinter::PrintJsonUnitTest(std::ostream* stream,
                                                  const UnitTest& unit_test) {
  const std::string kTestsuites = "testsuites";
  const std::string kIndent = Indent(2);
  *stream << "{\n";

  OutputJsonKey(stream, kTestsuites, "tests", unit_test.reportable_test_count(),
                kIndent);
  OutputJsonKey(stream, kTestsuites, "failures", unit_test.failed_test_count(),
                kIndent);
  OutputJsonKey(stream, kTestsuites, "disabled",
                unit_test.reportable_disabled_test_count(), kIndent);
  OutputJsonKey(stream, kTestsuites, "errors", 0, kIndent);
  if (GTEST_FLAG(shuffle)) {
    OutputJsonKey(stream, kTestsuites, "random_seed", unit_test.random_seed(),
                  kIndent);
  }
  OutputJsonKey(stream, kTestsuites, "timestamp",
                FormatEpochTimeInMillisAsRFC3339(unit_test.start_timestamp()),
                kIndent);
  OutputJsonKey(stream, kTestsuites, "time",
                FormatTimeInMillisAsDuration(unit_test.elapsed_time()), kIndent,
                false);

  *stream << TestPropertiesAsJson(unit_test.ad_hoc_test_result(), kIndent)
          << ",\n";

  OutputJsonKey(stream, kTestsuites, "name", "AllTests", kIndent);
  *stream << kIndent << "\"" << kTestsuites << "\": [\n";

  bool comma = false;
  for (int i = 0; i < unit_test.total_test_case_count(); ++i) {
    if (unit_test.GetTestCase(i)->reportable_test_count() > 0) {
      if (comma) {
        *stream << ",\n";
      } else {
        comma = true;
      }
      PrintJsonTestCase(stream, *unit_test.GetTestCase(i));
    }
  }

  *stream << "\n" << kIndent << "]\n" << "}\n";
}

void JsonUnitTestResultPrinter::PrintJsonTestList(
    std::ostream* stream, const std::vector<TestCase*>& test_cases) {
  const std::string kTestsuites = "testsuites";
  const std::string kIndent = Indent(2);
  *stream << "{\n";
  int total_tests = 0;
  for (size_t i = 0; i < test_cases.size(); ++i) {
    total_tests += test_cases[i]->total_test_count();
  }
  OutputJsonKey(stream, kTestsuites, "tests", total_tests, kIndent);

  OutputJsonKey(stream, kTestsuites, "name", "AllTests", kIndent);
  *stream << kIndent << "\"" << kTestsuites << "\": [\n";

  for (size_t i = 0; i < test_cases.size(); ++i) {
    if (i != 0) {
      *stream << ",\n";
    }
    PrintJsonTestCase(stream, *test_cases[i]);
  }

  *stream << "\n"
          << kIndent << "]\n"
          << "}\n";
}
// Produces a string representing the test properties in a result as
// a JSON dictionary.
std::string JsonUnitTestResultPrinter::TestPropertiesAsJson(
    const TestResult& result, const std::string& indent) {
  Message attributes;
  for (int i = 0; i < result.test_property_count(); ++i) {
    const TestProperty& property = result.GetTestProperty(i);
    attributes << ",\n" << indent << "\"" << property.key() << "\": "
               << "\"" << EscapeJson(property.value()) << "\"";
  }
  return attributes.GetString();
}

// End JsonUnitTestResultPrinter

#if GTEST_CAN_STREAM_RESULTS_

// Checks if str contains '=', '&', '%' or '\n' characters. If yes,
// replaces them by "%xx" where xx is their hexadecimal value. For
// example, replaces "=" with "%3D".  This algorithm is O(strlen(str))
// in both time and space -- important as the input str may contain an
// arbitrarily long test failure message and stack trace.
std::string StreamingListener::UrlEncode(const char* str) {
  std::string result;
  result.reserve(strlen(str) + 1);
  for (char ch = *str; ch != '\0'; ch = *++str) {
    switch (ch) {
      case '%':
      case '=':
      case '&':
      case '\n':
        result.append("%" + String::FormatByte(static_cast<unsigned char>(ch)));
        break;
      default:
        result.push_back(ch);
        break;
    }
  }
  return result;
}

void StreamingListener::SocketWriter::MakeConnection() {
  GTEST_CHECK_(sockfd_ == -1)
      << "MakeConnection() can't be called when there is already a connection.";

  addrinfo hints;
  memset(&hints, 0, sizeof(hints));
  hints.ai_family = AF_UNSPEC;    // To allow both IPv4 and IPv6 addresses.
  hints.ai_socktype = SOCK_STREAM;
  addrinfo* servinfo = NULL;

  // Use the getaddrinfo() to get a linked list of IP addresses for
  // the given host name.
  const int error_num = getaddrinfo(
      host_name_.c_str(), port_num_.c_str(), &hints, &servinfo);
  if (error_num != 0) {
    GTEST_LOG_(WARNING) << "stream_result_to: getaddrinfo() failed: "
                        << gai_strerror(error_num);
  }

  // Loop through all the results and connect to the first we can.
  for (addrinfo* cur_addr = servinfo; sockfd_ == -1 && cur_addr != NULL;
       cur_addr = cur_addr->ai_next) {
    sockfd_ = socket(
        cur_addr->ai_family, cur_addr->ai_socktype, cur_addr->ai_protocol);
    if (sockfd_ != -1) {
      // Connect the client socket to the server socket.
      if (connect(sockfd_, cur_addr->ai_addr, cur_addr->ai_addrlen) == -1) {
        close(sockfd_);
        sockfd_ = -1;
      }
    }
  }

  freeaddrinfo(servinfo);  // all done with this structure

  if (sockfd_ == -1) {
    GTEST_LOG_(WARNING) << "stream_result_to: failed to connect to "
                        << host_name_ << ":" << port_num_;
  }
}

// End of class Streaming Listener
#endif  // GTEST_CAN_STREAM_RESULTS__

// class OsStackTraceGetter

const char* const OsStackTraceGetterInterface::kElidedFramesMarker =
    "... " GTEST_NAME_ " internal frames ...";

std::string OsStackTraceGetter::CurrentStackTrace(int max_depth, int skip_count)
    GTEST_LOCK_EXCLUDED_(mutex_) {
#if GTEST_HAS_ABSL
  std::string result;

  if (max_depth <= 0) {
    return result;
  }

  max_depth = std::min(max_depth, kMaxStackTraceDepth);

  std::vector<void*> raw_stack(max_depth);
  // Skips the frames requested by the caller, plus this function.
  const int raw_stack_size =
      absl::GetStackTrace(&raw_stack[0], max_depth, skip_count + 1);

  void* caller_frame = nullptr;
  {
    MutexLock lock(&mutex_);
    caller_frame = caller_frame_;
  }

  for (int i = 0; i < raw_stack_size; ++i) {
    if (raw_stack[i] == caller_frame &&
        !GTEST_FLAG(show_internal_stack_frames)) {
      // Add a marker to the trace and stop adding frames.
      absl::StrAppend(&result, kElidedFramesMarker, "\n");
      break;
    }

    char tmp[1024];
    const char* symbol = "(unknown)";
    if (absl::Symbolize(raw_stack[i], tmp, sizeof(tmp))) {
      symbol = tmp;
    }

    char line[1024];
    snprintf(line, sizeof(line), "  %p: %s\n", raw_stack[i], symbol);
    result += line;
  }

  return result;

#else  // !GTEST_HAS_ABSL
  static_cast<void>(max_depth);
  static_cast<void>(skip_count);
  return "";
#endif  // GTEST_HAS_ABSL
}

void OsStackTraceGetter::UponLeavingGTest() GTEST_LOCK_EXCLUDED_(mutex_) {
#if GTEST_HAS_ABSL
  void* caller_frame = nullptr;
  if (absl::GetStackTrace(&caller_frame, 1, 3) <= 0) {
    caller_frame = nullptr;
  }

  MutexLock lock(&mutex_);
  caller_frame_ = caller_frame;
#endif  // GTEST_HAS_ABSL
}

// A helper class that creates the premature-exit file in its
// constructor and deletes the file in its destructor.
class ScopedPrematureExitFile {
 public:
  explicit ScopedPrematureExitFile(const char* premature_exit_filepath)
      : premature_exit_filepath_(premature_exit_filepath ?
                                 premature_exit_filepath : "") {
    // If a path to the premature-exit file is specified...
    if (!premature_exit_filepath_.empty()) {
      // create the file with a single "0" character in it.  I/O
      // errors are ignored as there's nothing better we can do and we
      // don't want to fail the test because of this.
      FILE* pfile = posix::FOpen(premature_exit_filepath, "w");
      fwrite("0", 1, 1, pfile);
      fclose(pfile);
    }
  }

  ~ScopedPrematureExitFile() {
    if (!premature_exit_filepath_.empty()) {
      int retval = remove(premature_exit_filepath_.c_str());
      if (retval) {
        GTEST_LOG_(ERROR) << "Failed to remove premature exit filepath \""
                          << premature_exit_filepath_ << "\" with error "
                          << retval;
      }
    }
  }

 private:
  const std::string premature_exit_filepath_;

  GTEST_DISALLOW_COPY_AND_ASSIGN_(ScopedPrematureExitFile);
};

}  // namespace internal

// class TestEventListeners

TestEventListeners::TestEventListeners()
    : repeater_(new internal::TestEventRepeater()),
      default_result_printer_(NULL),
      default_xml_generator_(NULL) {
}

TestEventListeners::~TestEventListeners() { delete repeater_; }

// Returns the standard listener responsible for the default console
// output.  Can be removed from the listeners list to shut down default
// console output.  Note that removing this object from the listener list
// with Release transfers its ownership to the user.
void TestEventListeners::Append(TestEventListener* listener) {
  repeater_->Append(listener);
}

// Removes the given event listener from the list and returns it.  It then
// becomes the caller's responsibility to delete the listener. Returns
// NULL if the listener is not found in the list.
TestEventListener* TestEventListeners::Release(TestEventListener* listener) {
  if (listener == default_result_printer_)
    default_result_printer_ = NULL;
  else if (listener == default_xml_generator_)
    default_xml_generator_ = NULL;
  return repeater_->Release(listener);
}

// Returns repeater that broadcasts the TestEventListener events to all
// subscribers.
TestEventListener* TestEventListeners::repeater() { return repeater_; }

// Sets the default_result_printer attribute to the provided listener.
// The listener is also added to the listener list and previous
// default_result_printer is removed from it and deleted. The listener can
// also be NULL in which case it will not be added to the list. Does
// nothing if the previous and the current listener objects are the same.
void TestEventListeners::SetDefaultResultPrinter(TestEventListener* listener) {
  if (default_result_printer_ != listener) {
    // It is an error to pass this method a listener that is already in the
    // list.
    delete Release(default_result_printer_);
    default_result_printer_ = listener;
    if (listener != NULL)
      Append(listener);
  }
}

// Sets the default_xml_generator attribute to the provided listener.  The
// listener is also added to the listener list and previous
// default_xml_generator is removed from it and deleted. The listener can
// also be NULL in which case it will not be added to the list. Does
// nothing if the previous and the current listener objects are the same.
void TestEventListeners::SetDefaultXmlGenerator(TestEventListener* listener) {
  if (default_xml_generator_ != listener) {
    // It is an error to pass this method a listener that is already in the
    // list.
    delete Release(default_xml_generator_);
    default_xml_generator_ = listener;
    if (listener != NULL)
      Append(listener);
  }
}

// Controls whether events will be forwarded by the repeater to the
// listeners in the list.
bool TestEventListeners::EventForwardingEnabled() const {
  return repeater_->forwarding_enabled();
}

void TestEventListeners::SuppressEventForwarding() {
  repeater_->set_forwarding_enabled(false);
}

// class UnitTest

// Gets the singleton UnitTest object.  The first time this method is
// called, a UnitTest object is constructed and returned.  Consecutive
// calls will return the same object.
//
// We don't protect this under mutex_ as a user is not supposed to
// call this before main() starts, from which point on the return
// value will never change.
UnitTest* UnitTest::GetInstance() {
  // When compiled with MSVC 7.1 in optimized mode, destroying the
  // UnitTest object upon exiting the program messes up the exit code,
  // causing successful tests to appear failed.  We have to use a
  // different implementation in this case to bypass the compiler bug.
  // This implementation makes the compiler happy, at the cost of
  // leaking the UnitTest object.

  // CodeGear C++Builder insists on a public destructor for the
  // default implementation.  Use this implementation to keep good OO
  // design with private destructor.

#if (_MSC_VER == 1310 && !defined(_DEBUG)) || defined(__BORLANDC__)
  static UnitTest* const instance = new UnitTest;
  return instance;
#else
  static UnitTest instance;
  return &instance;
#endif  // (_MSC_VER == 1310 && !defined(_DEBUG)) || defined(__BORLANDC__)
}

// Gets the number of successful test cases.
int UnitTest::successful_test_case_count() const {
  return impl()->successful_test_case_count();
}

// Gets the number of failed test cases.
int UnitTest::failed_test_case_count() const {
  return impl()->failed_test_case_count();
}

// Gets the number of all test cases.
int UnitTest::total_test_case_count() const {
  return impl()->total_test_case_count();
}

// Gets the number of all test cases that contain at least one test
// that should run.
int UnitTest::test_case_to_run_count() const {
  return impl()->test_case_to_run_count();
}

// Gets the number of successful tests.
int UnitTest::successful_test_count() const {
  return impl()->successful_test_count();
}

// Gets the number of failed tests.
int UnitTest::failed_test_count() const { return impl()->failed_test_count(); }

// Gets the number of disabled tests that will be reported in the XML report.
int UnitTest::reportable_disabled_test_count() const {
  return impl()->reportable_disabled_test_count();
}

// Gets the number of disabled tests.
int UnitTest::disabled_test_count() const {
  return impl()->disabled_test_count();
}

// Gets the number of tests to be printed in the XML report.
int UnitTest::reportable_test_count() const {
  return impl()->reportable_test_count();
}

// Gets the number of all tests.
int UnitTest::total_test_count() const { return impl()->total_test_count(); }

// Gets the number of tests that should run.
int UnitTest::test_to_run_count() const { return impl()->test_to_run_count(); }

// Gets the time of the test program start, in ms from the start of the
// UNIX epoch.
internal::TimeInMillis UnitTest::start_timestamp() const {
    return impl()->start_timestamp();
}

// Gets the elapsed time, in milliseconds.
internal::TimeInMillis UnitTest::elapsed_time() const {
  return impl()->elapsed_time();
}

// Returns true iff the unit test passed (i.e. all test cases passed).
bool UnitTest::Passed() const { return impl()->Passed(); }

// Returns true iff the unit test failed (i.e. some test case failed
// or something outside of all tests failed).
bool UnitTest::Failed() const { return impl()->Failed(); }

// Gets the i-th test case among all the test cases. i can range from 0 to
// total_test_case_count() - 1. If i is not in that range, returns NULL.
const TestCase* UnitTest::GetTestCase(int i) const {
  return impl()->GetTestCase(i);
}

// Returns the TestResult containing information on test failures and
// properties logged outside of individual test cases.
const TestResult& UnitTest::ad_hoc_test_result() const {
  return *impl()->ad_hoc_test_result();
}

// Gets the i-th test case among all the test cases. i can range from 0 to
// total_test_case_count() - 1. If i is not in that range, returns NULL.
TestCase* UnitTest::GetMutableTestCase(int i) {
  return impl()->GetMutableTestCase(i);
}

// Returns the list of event listeners that can be used to track events
// inside Google Test.
TestEventListeners& UnitTest::listeners() {
  return *impl()->listeners();
}

// Registers and returns a global test environment.  When a test
// program is run, all global test environments will be set-up in the
// order they were registered.  After all tests in the program have
// finished, all global test environments will be torn-down in the
// *reverse* order they were registered.
//
// The UnitTest object takes ownership of the given environment.
//
// We don't protect this under mutex_, as we only support calling it
// from the main thread.
Environment* UnitTest::AddEnvironment(Environment* env) {
  if (env == NULL) {
    return NULL;
  }

  impl_->environments().push_back(env);
  return env;
}

// Adds a TestPartResult to the current TestResult object.  All Google Test
// assertion macros (e.g. ASSERT_TRUE, EXPECT_EQ, etc) eventually call
// this to report their results.  The user code should use the
// assertion macros instead of calling this directly.
void UnitTest::AddTestPartResult(
    TestPartResult::Type result_type,
    const char* file_name,
    int line_number,
    const std::string& message,
    const std::string& os_stack_trace) GTEST_LOCK_EXCLUDED_(mutex_) {
  Message msg;
  msg << message;

  internal::MutexLock lock(&mutex_);
  if (impl_->gtest_trace_stack().size() > 0) {
    msg << "\n" << GTEST_NAME_ << " trace:";

    for (int i = static_cast<int>(impl_->gtest_trace_stack().size());
         i > 0; --i) {
      const internal::TraceInfo& trace = impl_->gtest_trace_stack()[i - 1];
      msg << "\n" << internal::FormatFileLocation(trace.file, trace.line)
          << " " << trace.message;
    }
  }

  if (os_stack_trace.c_str() != NULL && !os_stack_trace.empty()) {
    msg << internal::kStackTraceMarker << os_stack_trace;
  }

  const TestPartResult result =
    TestPartResult(result_type, file_name, line_number,
                   msg.GetString().c_str());
  impl_->GetTestPartResultReporterForCurrentThread()->
      ReportTestPartResult(result);

  if (result_type != TestPartResult::kSuccess) {
    // gtest_break_on_failure takes precedence over
    // gtest_throw_on_failure.  This allows a user to set the latter
    // in the code (perhaps in order to use Google Test assertions
    // with another testing framework) and specify the former on the
    // command line for debugging.
    if (GTEST_FLAG(break_on_failure)) {
#if GTEST_OS_WINDOWS && !GTEST_OS_WINDOWS_PHONE && !GTEST_OS_WINDOWS_RT
      // Using DebugBreak on Windows allows gtest to still break into a debugger
      // when a failure happens and both the --gtest_break_on_failure and
      // the --gtest_catch_exceptions flags are specified.
      DebugBreak();
#elif (!defined(__native_client__)) &&            \
    ((defined(__clang__) || defined(__GNUC__)) && \
     (defined(__x86_64__) || defined(__i386__)))
      // with clang/gcc we can achieve the same effect on x86 by invoking int3
      asm("int3");
#else
      // Dereference NULL through a volatile pointer to prevent the compiler
      // from removing. We use this rather than abort() or __builtin_trap() for
      // portability: Symbian doesn't implement abort() well, and some debuggers
      // don't correctly trap abort().
      *static_cast<volatile int*>(NULL) = 1;
#endif  // GTEST_OS_WINDOWS
    } else if (GTEST_FLAG(throw_on_failure)) {
#if GTEST_HAS_EXCEPTIONS
      throw internal::GoogleTestFailureException(result);
#else
      // We cannot call abort() as it generates a pop-up in debug mode
      // that cannot be suppressed in VC 7.1 or below.
      exit(1);
#endif
    }
  }
}

// Adds a TestProperty to the current TestResult object when invoked from
// inside a test, to current TestCase's ad_hoc_test_result_ when invoked
// from SetUpTestCase or TearDownTestCase, or to the global property set
// when invoked elsewhere.  If the result already contains a property with
// the same key, the value will be updated.
void UnitTest::RecordProperty(const std::string& key,
                              const std::string& value) {
  impl_->RecordProperty(TestProperty(key, value));
}

// Runs all tests in this UnitTest object and prints the result.
// Returns 0 if successful, or 1 otherwise.
//
// We don't protect this under mutex_, as we only support calling it
// from the main thread.
int UnitTest::Run() {
  const bool in_death_test_child_process =
      internal::GTEST_FLAG(internal_run_death_test).length() > 0;

  // Google Test implements this protocol for catching that a test
  // program exits before returning control to Google Test:
  //
  //   1. Upon start, Google Test creates a file whose absolute path
  //      is specified by the environment variable
  //      TEST_PREMATURE_EXIT_FILE.
  //   2. When Google Test has finished its work, it deletes the file.
  //
  // This allows a test runner to set TEST_PREMATURE_EXIT_FILE before
  // running a Google-Test-based test program and check the existence
  // of the file at the end of the test execution to see if it has
  // exited prematurely.

  // If we are in the child process of a death test, don't
  // create/delete the premature exit file, as doing so is unnecessary
  // and will confuse the parent process.  Otherwise, create/delete
  // the file upon entering/leaving this function.  If the program
  // somehow exits before this function has a chance to return, the
  // premature-exit file will be left undeleted, causing a test runner
  // that understands the premature-exit-file protocol to report the
  // test as having failed.
  const internal::ScopedPrematureExitFile premature_exit_file(
      in_death_test_child_process ?
      NULL : internal::posix::GetEnv("TEST_PREMATURE_EXIT_FILE"));

  // Captures the value of GTEST_FLAG(catch_exceptions).  This value will be
  // used for the duration of the program.
  impl()->set_catch_exceptions(GTEST_FLAG(catch_exceptions));

#if GTEST_OS_WINDOWS
  // Either the user wants Google Test to catch exceptions thrown by the
  // tests or this is executing in the context of death test child
  // process. In either case the user does not want to see pop-up dialogs
  // about crashes - they are expected.
  if (impl()->catch_exceptions() || in_death_test_child_process) {
# if !GTEST_OS_WINDOWS_MOBILE && !GTEST_OS_WINDOWS_PHONE && !GTEST_OS_WINDOWS_RT
    // SetErrorMode doesn't exist on CE.
    SetErrorMode(SEM_FAILCRITICALERRORS | SEM_NOALIGNMENTFAULTEXCEPT |
                 SEM_NOGPFAULTERRORBOX | SEM_NOOPENFILEERRORBOX);
# endif  // !GTEST_OS_WINDOWS_MOBILE

# if (defined(_MSC_VER) || GTEST_OS_WINDOWS_MINGW) && !GTEST_OS_WINDOWS_MOBILE
    // Death test children can be terminated with _abort().  On Windows,
    // _abort() can show a dialog with a warning message.  This forces the
    // abort message to go to stderr instead.
    _set_error_mode(_OUT_TO_STDERR);
# endif

# if _MSC_VER >= 1400 && !GTEST_OS_WINDOWS_MOBILE
    // In the debug version, Visual Studio pops up a separate dialog
    // offering a choice to debug the aborted program. We need to suppress
    // this dialog or it will pop up for every EXPECT/ASSERT_DEATH statement
    // executed. Google Test will notify the user of any unexpected
    // failure via stderr.
    //
    // VC++ doesn't define _set_abort_behavior() prior to the version 8.0.
    // Users of prior VC versions shall suffer the agony and pain of
    // clicking through the countless debug dialogs.
    // FIXME: find a way to suppress the abort dialog() in the
    // debug mode when compiled with VC 7.1 or lower.
    if (!GTEST_FLAG(break_on_failure))
      _set_abort_behavior(
          0x0,                                    // Clear the following flags:
          _WRITE_ABORT_MSG | _CALL_REPORTFAULT);  // pop-up window, core dump.
# endif
  }
#endif  // GTEST_OS_WINDOWS

  return internal::HandleExceptionsInMethodIfSupported(
      impl(),
      &internal::UnitTestImpl::RunAllTests,
      "auxiliary test code (environments or event listeners)") ? 0 : 1;
}

// Returns the working directory when the first TEST() or TEST_F() was
// executed.
const char* UnitTest::original_working_dir() const {
  return impl_->original_working_dir_.c_str();
}

// Returns the TestCase object for the test that's currently running,
// or NULL if no test is running.
const TestCase* UnitTest::current_test_case() const
    GTEST_LOCK_EXCLUDED_(mutex_) {
  internal::MutexLock lock(&mutex_);
  return impl_->current_test_case();
}

// Returns the TestInfo object for the test that's currently running,
// or NULL if no test is running.
const TestInfo* UnitTest::current_test_info() const
    GTEST_LOCK_EXCLUDED_(mutex_) {
  internal::MutexLock lock(&mutex_);
  return impl_->current_test_info();
}

// Returns the random seed used at the start of the current test run.
int UnitTest::random_seed() const { return impl_->random_seed(); }

// Returns ParameterizedTestCaseRegistry object used to keep track of
// value-parameterized tests and instantiate and register them.
internal::ParameterizedTestCaseRegistry&
    UnitTest::parameterized_test_registry()
        GTEST_LOCK_EXCLUDED_(mutex_) {
  return impl_->parameterized_test_registry();
}

// Creates an empty UnitTest.
UnitTest::UnitTest() {
  impl_ = new internal::UnitTestImpl(this);
}

// Destructor of UnitTest.
UnitTest::~UnitTest() {
  delete impl_;
}

// Pushes a trace defined by SCOPED_TRACE() on to the per-thread
// Google Test trace stack.
void UnitTest::PushGTestTrace(const internal::TraceInfo& trace)
    GTEST_LOCK_EXCLUDED_(mutex_) {
  internal::MutexLock lock(&mutex_);
  impl_->gtest_trace_stack().push_back(trace);
}

// Pops a trace from the per-thread Google Test trace stack.
void UnitTest::PopGTestTrace()
    GTEST_LOCK_EXCLUDED_(mutex_) {
  internal::MutexLock lock(&mutex_);
  impl_->gtest_trace_stack().pop_back();
}

namespace internal {

UnitTestImpl::UnitTestImpl(UnitTest* parent)
    : parent_(parent),
      GTEST_DISABLE_MSC_WARNINGS_PUSH_(4355 /* using this in initializer */)
      default_global_test_part_result_reporter_(this),
      default_per_thread_test_part_result_reporter_(this),
      GTEST_DISABLE_MSC_WARNINGS_POP_()
      global_test_part_result_repoter_(
          &default_global_test_part_result_reporter_),
      per_thread_test_part_result_reporter_(
          &default_per_thread_test_part_result_reporter_),
      parameterized_test_registry_(),
      parameterized_tests_registered_(false),
      last_death_test_case_(-1),
      current_test_case_(NULL),
      current_test_info_(NULL),
      ad_hoc_test_result_(),
      os_stack_trace_getter_(NULL),
      post_flag_parse_init_performed_(false),
      random_seed_(0),  // Will be overridden by the flag before first use.
      random_(0),  // Will be reseeded before first use.
      start_timestamp_(0),
      elapsed_time_(0),
#if GTEST_HAS_DEATH_TEST
      death_test_factory_(new DefaultDeathTestFactory),
#endif
      // Will be overridden by the flag before first use.
      catch_exceptions_(false) {
  listeners()->SetDefaultResultPrinter(new PrettyUnitTestResultPrinter);
}

UnitTestImpl::~UnitTestImpl() {
  // Deletes every TestCase.
  ForEach(test_cases_, internal::Delete<TestCase>);

  // Deletes every Environment.
  ForEach(environments_, internal::Delete<Environment>);

  delete os_stack_trace_getter_;
}

// Adds a TestProperty to the current TestResult object when invoked in a
// context of a test, to current test case's ad_hoc_test_result when invoke
// from SetUpTestCase/TearDownTestCase, or to the global property set
// otherwise.  If the result already contains a property with the same key,
// the value will be updated.
void UnitTestImpl::RecordProperty(const TestProperty& test_property) {
  std::string xml_element;
  TestResult* test_result;  // TestResult appropriate for property recording.

  if (current_test_info_ != NULL) {
    xml_element = "testcase";
    test_result = &(current_test_info_->result_);
  } else if (current_test_case_ != NULL) {
    xml_element = "testsuite";
    test_result = &(current_test_case_->ad_hoc_test_result_);
  } else {
    xml_element = "testsuites";
    test_result = &ad_hoc_test_result_;
  }
  test_result->RecordProperty(xml_element, test_property);
}

#if GTEST_HAS_DEATH_TEST
// Disables event forwarding if the control is currently in a death test
// subprocess. Must not be called before InitGoogleTest.
void UnitTestImpl::SuppressTestEventsIfInSubprocess() {
  if (internal_run_death_test_flag_.get() != NULL)
    listeners()->SuppressEventForwarding();
}
#endif  // GTEST_HAS_DEATH_TEST

// Initializes event listeners performing XML output as specified by
// UnitTestOptions. Must not be called before InitGoogleTest.
void UnitTestImpl::ConfigureXmlOutput() {
  const std::string& output_format = UnitTestOptions::GetOutputFormat();
  if (output_format == "xml") {
    listeners()->SetDefaultXmlGenerator(new XmlUnitTestResultPrinter(
        UnitTestOptions::GetAbsolutePathToOutputFile().c_str()));
  } else if (output_format == "json") {
    listeners()->SetDefaultXmlGenerator(new JsonUnitTestResultPrinter(
        UnitTestOptions::GetAbsolutePathToOutputFile().c_str()));
  } else if (output_format != "") {
    GTEST_LOG_(WARNING) << "WARNING: unrecognized output format \""
                        << output_format << "\" ignored.";
  }
}

#if GTEST_CAN_STREAM_RESULTS_
// Initializes event listeners for streaming test results in string form.
// Must not be called before InitGoogleTest.
void UnitTestImpl::ConfigureStreamingOutput() {
  const std::string& target = GTEST_FLAG(stream_result_to);
  if (!target.empty()) {
    const size_t pos = target.find(':');
    if (pos != std::string::npos) {
      listeners()->Append(new StreamingListener(target.substr(0, pos),
                                                target.substr(pos+1)));
    } else {
      GTEST_LOG_(WARNING) << "unrecognized streaming target \"" << target
                          << "\" ignored.";
    }
  }
}
#endif  // GTEST_CAN_STREAM_RESULTS_

// Performs initialization dependent upon flag values obtained in
// ParseGoogleTestFlagsOnly.  Is called from InitGoogleTest after the call to
// ParseGoogleTestFlagsOnly.  In case a user neglects to call InitGoogleTest
// this function is also called from RunAllTests.  Since this function can be
// called more than once, it has to be idempotent.
void UnitTestImpl::PostFlagParsingInit() {
  // Ensures that this function does not execute more than once.
  if (!post_flag_parse_init_performed_) {
    post_flag_parse_init_performed_ = true;

#if defined(GTEST_CUSTOM_TEST_EVENT_LISTENER_)
    // Register to send notifications about key process state changes.
    listeners()->Append(new GTEST_CUSTOM_TEST_EVENT_LISTENER_());
#endif  // defined(GTEST_CUSTOM_TEST_EVENT_LISTENER_)

#if GTEST_HAS_DEATH_TEST
    InitDeathTestSubprocessControlInfo();
    SuppressTestEventsIfInSubprocess();
#endif  // GTEST_HAS_DEATH_TEST

    // Registers parameterized tests. This makes parameterized tests
    // available to the UnitTest reflection API without running
    // RUN_ALL_TESTS.
    RegisterParameterizedTests();

    // Configures listeners for XML output. This makes it possible for users
    // to shut down the default XML output before invoking RUN_ALL_TESTS.
    ConfigureXmlOutput();

#if GTEST_CAN_STREAM_RESULTS_
    // Configures listeners for streaming test results to the specified server.
    ConfigureStreamingOutput();
#endif  // GTEST_CAN_STREAM_RESULTS_

#if GTEST_HAS_ABSL
    if (GTEST_FLAG(install_failure_signal_handler)) {
      absl::FailureSignalHandlerOptions options;
      absl::InstallFailureSignalHandler(options);
    }
#endif  // GTEST_HAS_ABSL
  }
}

// A predicate that checks the name of a TestCase against a known
// value.
//
// This is used for implementation of the UnitTest class only.  We put
// it in the anonymous namespace to prevent polluting the outer
// namespace.
//
// TestCaseNameIs is copyable.
class TestCaseNameIs {
 public:
  // Constructor.
  explicit TestCaseNameIs(const std::string& name)
      : name_(name) {}

  // Returns true iff the name of test_case matches name_.
  bool operator()(const TestCase* test_case) const {
    return test_case != NULL && strcmp(test_case->name(), name_.c_str()) == 0;
  }

 private:
  std::string name_;
};

// Finds and returns a TestCase with the given name.  If one doesn't
// exist, creates one and returns it.  It's the CALLER'S
// RESPONSIBILITY to ensure that this function is only called WHEN THE
// TESTS ARE NOT SHUFFLED.
//
// Arguments:
//
//   test_case_name: name of the test case
//   type_param:     the name of the test case's type parameter, or NULL if
//                   this is not a typed or a type-parameterized test case.
//   set_up_tc:      pointer to the function that sets up the test case
//   tear_down_tc:   pointer to the function that tears down the test case
TestCase* UnitTestImpl::GetTestCase(const char* test_case_name,
                                    const char* type_param,
                                    Test::SetUpTestCaseFunc set_up_tc,
                                    Test::TearDownTestCaseFunc tear_down_tc) {
  // Can we find a TestCase with the given name?
  const std::vector<TestCase*>::const_reverse_iterator test_case =
      std::find_if(test_cases_.rbegin(), test_cases_.rend(),
                   TestCaseNameIs(test_case_name));

  if (test_case != test_cases_.rend())
    return *test_case;

  // No.  Let's create one.
  TestCase* const new_test_case =
      new TestCase(test_case_name, type_param, set_up_tc, tear_down_tc);

  // Is this a death test case?
  if (internal::UnitTestOptions::MatchesFilter(test_case_name,
                                               kDeathTestCaseFilter)) {
    // Yes.  Inserts the test case after the last death test case
    // defined so far.  This only works when the test cases haven't
    // been shuffled.  Otherwise we may end up running a death test
    // after a non-death test.
    ++last_death_test_case_;
    test_cases_.insert(test_cases_.begin() + last_death_test_case_,
                       new_test_case);
  } else {
    // No.  Appends to the end of the list.
    test_cases_.push_back(new_test_case);
  }

  test_case_indices_.push_back(static_cast<int>(test_case_indices_.size()));
  return new_test_case;
}

// Helpers for setting up / tearing down the given environment.  They
// are for use in the ForEach() function.
static void SetUpEnvironment(Environment* env) { env->SetUp(); }
static void TearDownEnvironment(Environment* env) { env->TearDown(); }

// Runs all tests in this UnitTest object, prints the result, and
// returns true if all tests are successful.  If any exception is
// thrown during a test, the test is considered to be failed, but the
// rest of the tests will still be run.
//
// When parameterized tests are enabled, it expands and registers
// parameterized tests first in RegisterParameterizedTests().
// All other functions called from RunAllTests() may safely assume that
// parameterized tests are ready to be counted and run.
bool UnitTestImpl::RunAllTests() {
  // True iff Google Test is initialized before RUN_ALL_TESTS() is called.
  const bool gtest_is_initialized_before_run_all_tests = GTestIsInitialized();

  // Do not run any test if the --help flag was specified.
  if (g_help_flag)
    return true;

  // Repeats the call to the post-flag parsing initialization in case the
  // user didn't call InitGoogleTest.
  PostFlagParsingInit();

  // Even if sharding is not on, test runners may want to use the
  // GTEST_SHARD_STATUS_FILE to query whether the test supports the sharding
  // protocol.
  internal::WriteToShardStatusFileIfNeeded();

  // True iff we are in a subprocess for running a thread-safe-style
  // death test.
  bool in_subprocess_for_death_test = false;

#if GTEST_HAS_DEATH_TEST
  in_subprocess_for_death_test = (internal_run_death_test_flag_.get() != NULL);
# if defined(GTEST_EXTRA_DEATH_TEST_CHILD_SETUP_)
  if (in_subprocess_for_death_test) {
    GTEST_EXTRA_DEATH_TEST_CHILD_SETUP_();
  }
# endif  // defined(GTEST_EXTRA_DEATH_TEST_CHILD_SETUP_)
#endif  // GTEST_HAS_DEATH_TEST

  const bool should_shard = ShouldShard(kTestTotalShards, kTestShardIndex,
                                        in_subprocess_for_death_test);

  // Compares the full test names with the filter to decide which
  // tests to run.
  const bool has_tests_to_run = FilterTests(should_shard
                                              ? HONOR_SHARDING_PROTOCOL
                                              : IGNORE_SHARDING_PROTOCOL) > 0;

  // Lists the tests and exits if the --gtest_list_tests flag was specified.
  if (GTEST_FLAG(list_tests)) {
    // This must be called *after* FilterTests() has been called.
    ListTestsMatchingFilter();
    return true;
  }

  random_seed_ = GTEST_FLAG(shuffle) ?
      GetRandomSeedFromFlag(GTEST_FLAG(random_seed)) : 0;

  // True iff at least one test has failed.
  bool failed = false;

  TestEventListener* repeater = listeners()->repeater();

  start_timestamp_ = GetTimeInMillis();
  repeater->OnTestProgramStart(*parent_);

  // How many times to repeat the tests?  We don't want to repeat them
  // when we are inside the subprocess of a death test.
  const int repeat = in_subprocess_for_death_test ? 1 : GTEST_FLAG(repeat);
  // Repeats forever if the repeat count is negative.
  const bool forever = repeat < 0;
  for (int i = 0; forever || i != repeat; i++) {
    // We want to preserve failures generated by ad-hoc test
    // assertions executed before RUN_ALL_TESTS().
    ClearNonAdHocTestResult();

    const TimeInMillis start = GetTimeInMillis();

    // Shuffles test cases and tests if requested.
    if (has_tests_to_run && GTEST_FLAG(shuffle)) {
      random()->Reseed(random_seed_);
      // This should be done before calling OnTestIterationStart(),
      // such that a test event listener can see the actual test order
      // in the event.
      ShuffleTests();
    }

    // Tells the unit test event listeners that the tests are about to start.
    repeater->OnTestIterationStart(*parent_, i);

    // Runs each test case if there is at least one test to run.
    if (has_tests_to_run) {
      // Sets up all environments beforehand.
      repeater->OnEnvironmentsSetUpStart(*parent_);
      ForEach(environments_, SetUpEnvironment);
      repeater->OnEnvironmentsSetUpEnd(*parent_);

      // Runs the tests only if there was no fatal failure during global
      // set-up.
      if (!Test::HasFatalFailure()) {
        for (int test_index = 0; test_index < total_test_case_count();
             test_index++) {
          GetMutableTestCase(test_index)->Run();
        }
      }

      // Tears down all environments in reverse order afterwards.
      repeater->OnEnvironmentsTearDownStart(*parent_);
      std::for_each(environments_.rbegin(), environments_.rend(),
                    TearDownEnvironment);
      repeater->OnEnvironmentsTearDownEnd(*parent_);
    }

    elapsed_time_ = GetTimeInMillis() - start;

    // Tells the unit test event listener that the tests have just finished.
    repeater->OnTestIterationEnd(*parent_, i);

    // Gets the result and clears it.
    if (!Passed()) {
      failed = true;
    }

    // Restores the original test order after the iteration.  This
    // allows the user to quickly repro a failure that happens in the
    // N-th iteration without repeating the first (N - 1) iterations.
    // This is not enclosed in "if (GTEST_FLAG(shuffle)) { ... }", in
    // case the user somehow changes the value of the flag somewhere
    // (it's always safe to unshuffle the tests).
    UnshuffleTests();

    if (GTEST_FLAG(shuffle)) {
      // Picks a new random seed for each iteration.
      random_seed_ = GetNextRandomSeed(random_seed_);
    }
  }

  repeater->OnTestProgramEnd(*parent_);

  if (!gtest_is_initialized_before_run_all_tests) {
    ColoredPrintf(
        COLOR_RED,
        "\nIMPORTANT NOTICE - DO NOT IGNORE:\n"
        "This test program did NOT call " GTEST_INIT_GOOGLE_TEST_NAME_
        "() before calling RUN_ALL_TESTS(). This is INVALID. Soon " GTEST_NAME_
        " will start to enforce the valid usage. "
        "Please fix it ASAP, or IT WILL START TO FAIL.\n");  // NOLINT
#if GTEST_FOR_GOOGLE_
    ColoredPrintf(COLOR_RED,
                  "For more details, see http://wiki/Main/ValidGUnitMain.\n");
#endif  // GTEST_FOR_GOOGLE_
  }

  return !failed;
}

// Reads the GTEST_SHARD_STATUS_FILE environment variable, and creates the file
// if the variable is present. If a file already exists at this location, this
// function will write over it. If the variable is present, but the file cannot
// be created, prints an error and exits.
void WriteToShardStatusFileIfNeeded() {
  const char* const test_shard_file = posix::GetEnv(kTestShardStatusFile);
  if (test_shard_file != NULL) {
    FILE* const file = posix::FOpen(test_shard_file, "w");
    if (file == NULL) {
      ColoredPrintf(COLOR_RED,
                    "Could not write to the test shard status file \"%s\" "
                    "specified by the %s environment variable.\n",
                    test_shard_file, kTestShardStatusFile);
      fflush(stdout);
      exit(EXIT_FAILURE);
    }
    fclose(file);
  }
}

// Checks whether sharding is enabled by examining the relevant
// environment variable values. If the variables are present,
// but inconsistent (i.e., shard_index >= total_shards), prints
// an error and exits. If in_subprocess_for_death_test, sharding is
// disabled because it must only be applied to the original test
// process. Otherwise, we could filter out death tests we intended to execute.
bool ShouldShard(const char* total_shards_env,
                 const char* shard_index_env,
                 bool in_subprocess_for_death_test) {
  if (in_subprocess_for_death_test) {
    return false;
  }

  const Int32 total_shards = Int32FromEnvOrDie(total_shards_env, -1);
  const Int32 shard_index = Int32FromEnvOrDie(shard_index_env, -1);

  if (total_shards == -1 && shard_index == -1) {
    return false;
  } else if (total_shards == -1 && shard_index != -1) {
    const Message msg = Message()
      << "Invalid environment variables: you have "
      << kTestShardIndex << " = " << shard_index
      << ", but have left " << kTestTotalShards << " unset.\n";
    ColoredPrintf(COLOR_RED, msg.GetString().c_str());
    fflush(stdout);
    exit(EXIT_FAILURE);
  } else if (total_shards != -1 && shard_index == -1) {
    const Message msg = Message()
      << "Invalid environment variables: you have "
      << kTestTotalShards << " = " << total_shards
      << ", but have left " << kTestShardIndex << " unset.\n";
    ColoredPrintf(COLOR_RED, msg.GetString().c_str());
    fflush(stdout);
    exit(EXIT_FAILURE);
  } else if (shard_index < 0 || shard_index >= total_shards) {
    const Message msg = Message()
      << "Invalid environment variables: we require 0 <= "
      << kTestShardIndex << " < " << kTestTotalShards
      << ", but you have " << kTestShardIndex << "=" << shard_index
      << ", " << kTestTotalShards << "=" << total_shards << ".\n";
    ColoredPrintf(COLOR_RED, msg.GetString().c_str());
    fflush(stdout);
    exit(EXIT_FAILURE);
  }

  return total_shards > 1;
}

// Parses the environment variable var as an Int32. If it is unset,
// returns default_val. If it is not an Int32, prints an error
// and aborts.
Int32 Int32FromEnvOrDie(const char* var, Int32 default_val) {
  const char* str_val = posix::GetEnv(var);
  if (str_val == NULL) {
    return default_val;
  }

  Int32 result;
  if (!ParseInt32(Message() << "The value of environment variable " << var,
                  str_val, &result)) {
    exit(EXIT_FAILURE);
  }
  return result;
}

// Given the total number of shards, the shard index, and the test id,
// returns true iff the test should be run on this shard. The test id is
// some arbitrary but unique non-negative integer assigned to each test
// method. Assumes that 0 <= shard_index < total_shards.
bool ShouldRunTestOnShard(int total_shards, int shard_index, int test_id) {
  return (test_id % total_shards) == shard_index;
}

// Compares the name of each test with the user-specified filter to
// decide whether the test should be run, then records the result in
// each TestCase and TestInfo object.
// If shard_tests == true, further filters tests based on sharding
// variables in the environment - see
// https://github.com/google/googletest/blob/master/googletest/docs/advanced.md
// . Returns the number of tests that should run.
int UnitTestImpl::FilterTests(ReactionToSharding shard_tests) {
  const Int32 total_shards = shard_tests == HONOR_SHARDING_PROTOCOL ?
      Int32FromEnvOrDie(kTestTotalShards, -1) : -1;
  const Int32 shard_index = shard_tests == HONOR_SHARDING_PROTOCOL ?
      Int32FromEnvOrDie(kTestShardIndex, -1) : -1;

  // num_runnable_tests are the number of tests that will
  // run across all shards (i.e., match filter and are not disabled).
  // num_selected_tests are the number of tests to be run on
  // this shard.
  int num_runnable_tests = 0;
  int num_selected_tests = 0;
  for (size_t i = 0; i < test_cases_.size(); i++) {
    TestCase* const test_case = test_cases_[i];
    const std::string &test_case_name = test_case->name();
    test_case->set_should_run(false);

    for (size_t j = 0; j < test_case->test_info_list().size(); j++) {
      TestInfo* const test_info = test_case->test_info_list()[j];
      const std::string test_name(test_info->name());
      // A test is disabled if test case name or test name matches
      // kDisableTestFilter.
      const bool is_disabled =
          internal::UnitTestOptions::MatchesFilter(test_case_name,
                                                   kDisableTestFilter) ||
          internal::UnitTestOptions::MatchesFilter(test_name,
                                                   kDisableTestFilter);
      test_info->is_disabled_ = is_disabled;

      const bool matches_filter =
          internal::UnitTestOptions::FilterMatchesTest(test_case_name,
                                                       test_name);
      test_info->matches_filter_ = matches_filter;

      const bool is_runnable =
          (GTEST_FLAG(also_run_disabled_tests) || !is_disabled) &&
          matches_filter;

      const bool is_in_another_shard =
          shard_tests != IGNORE_SHARDING_PROTOCOL &&
          !ShouldRunTestOnShard(total_shards, shard_index, num_runnable_tests);
      test_info->is_in_another_shard_ = is_in_another_shard;
      const bool is_selected = is_runnable && !is_in_another_shard;

      num_runnable_tests += is_runnable;
      num_selected_tests += is_selected;

      test_info->should_run_ = is_selected;
      test_case->set_should_run(test_case->should_run() || is_selected);
    }
  }
  return num_selected_tests;
}

// Prints the given C-string on a single line by replacing all '\n'
// characters with string "\\n".  If the output takes more than
// max_length characters, only prints the first max_length characters
// and "...".
static void PrintOnOneLine(const char* str, int max_length) {
  if (str != NULL) {
    for (int i = 0; *str != '\0'; ++str) {
      if (i >= max_length) {
        printf("...");
        break;
      }
      if (*str == '\n') {
        printf("\\n");
        i += 2;
      } else {
        printf("%c", *str);
        ++i;
      }
    }
  }
}

// Prints the names of the tests matching the user-specified filter flag.
void UnitTestImpl::ListTestsMatchingFilter() {
  // Print at most this many characters for each type/value parameter.
  const int kMaxParamLength = 250;

  for (size_t i = 0; i < test_cases_.size(); i++) {
    const TestCase* const test_case = test_cases_[i];
    bool printed_test_case_name = false;

    for (size_t j = 0; j < test_case->test_info_list().size(); j++) {
      const TestInfo* const test_info =
          test_case->test_info_list()[j];
      if (test_info->matches_filter_) {
        if (!printed_test_case_name) {
          printed_test_case_name = true;
          printf("%s.", test_case->name());
          if (test_case->type_param() != NULL) {
            printf("  # %s = ", kTypeParamLabel);
            // We print the type parameter on a single line to make
            // the output easy to parse by a program.
            PrintOnOneLine(test_case->type_param(), kMaxParamLength);
          }
          printf("\n");
        }
        printf("  %s", test_info->name());
        if (test_info->value_param() != NULL) {
          printf("  # %s = ", kValueParamLabel);
          // We print the value parameter on a single line to make the
          // output easy to parse by a program.
          PrintOnOneLine(test_info->value_param(), kMaxParamLength);
        }
        printf("\n");
      }
    }
  }
  fflush(stdout);
  const std::string& output_format = UnitTestOptions::GetOutputFormat();
  if (output_format == "xml" || output_format == "json") {
    FILE* fileout = OpenFileForWriting(
        UnitTestOptions::GetAbsolutePathToOutputFile().c_str());
    std::stringstream stream;
    if (output_format == "xml") {
      XmlUnitTestResultPrinter(
          UnitTestOptions::GetAbsolutePathToOutputFile().c_str())
          .PrintXmlTestsList(&stream, test_cases_);
    } else if (output_format == "json") {
      JsonUnitTestResultPrinter(
          UnitTestOptions::GetAbsolutePathToOutputFile().c_str())
          .PrintJsonTestList(&stream, test_cases_);
    }
    fprintf(fileout, "%s", StringStreamToString(&stream).c_str());
    fclose(fileout);
  }
}

// Sets the OS stack trace getter.
//
// Does nothing if the input and the current OS stack trace getter are
// the same; otherwise, deletes the old getter and makes the input the
// current getter.
void UnitTestImpl::set_os_stack_trace_getter(
    OsStackTraceGetterInterface* getter) {
  if (os_stack_trace_getter_ != getter) {
    delete os_stack_trace_getter_;
    os_stack_trace_getter_ = getter;
  }
}

// Returns the current OS stack trace getter if it is not NULL;
// otherwise, creates an OsStackTraceGetter, makes it the current
// getter, and returns it.
OsStackTraceGetterInterface* UnitTestImpl::os_stack_trace_getter() {
  if (os_stack_trace_getter_ == NULL) {
#ifdef GTEST_OS_STACK_TRACE_GETTER_
    os_stack_trace_getter_ = new GTEST_OS_STACK_TRACE_GETTER_;
#else
    os_stack_trace_getter_ = new OsStackTraceGetter;
#endif  // GTEST_OS_STACK_TRACE_GETTER_
  }

  return os_stack_trace_getter_;
}

// Returns the most specific TestResult currently running.
TestResult* UnitTestImpl::current_test_result() {
  if (current_test_info_ != NULL) {
    return &current_test_info_->result_;
  }
  if (current_test_case_ != NULL) {
    return &current_test_case_->ad_hoc_test_result_;
  }
  return &ad_hoc_test_result_;
}

// Shuffles all test cases, and the tests within each test case,
// making sure that death tests are still run first.
void UnitTestImpl::ShuffleTests() {
  // Shuffles the death test cases.
  ShuffleRange(random(), 0, last_death_test_case_ + 1, &test_case_indices_);

  // Shuffles the non-death test cases.
  ShuffleRange(random(), last_death_test_case_ + 1,
               static_cast<int>(test_cases_.size()), &test_case_indices_);

  // Shuffles the tests inside each test case.
  for (size_t i = 0; i < test_cases_.size(); i++) {
    test_cases_[i]->ShuffleTests(random());
  }
}

// Restores the test cases and tests to their order before the first shuffle.
void UnitTestImpl::UnshuffleTests() {
  for (size_t i = 0; i < test_cases_.size(); i++) {
    // Unshuffles the tests in each test case.
    test_cases_[i]->UnshuffleTests();
    // Resets the index of each test case.
    test_case_indices_[i] = static_cast<int>(i);
  }
}

// Returns the current OS stack trace as an std::string.
//
// The maximum number of stack frames to be included is specified by
// the gtest_stack_trace_depth flag.  The skip_count parameter
// specifies the number of top frames to be skipped, which doesn't
// count against the number of frames to be included.
//
// For example, if Foo() calls Bar(), which in turn calls
// GetCurrentOsStackTraceExceptTop(..., 1), Foo() will be included in
// the trace but Bar() and GetCurrentOsStackTraceExceptTop() won't.
std::string GetCurrentOsStackTraceExceptTop(UnitTest* /*unit_test*/,
                                            int skip_count) {
  // We pass skip_count + 1 to skip this wrapper function in addition
  // to what the user really wants to skip.
  return GetUnitTestImpl()->CurrentOsStackTraceExceptTop(skip_count + 1);
}

// Used by the GTEST_SUPPRESS_UNREACHABLE_CODE_WARNING_BELOW_ macro to
// suppress unreachable code warnings.
namespace {
class ClassUniqueToAlwaysTrue {};
}

bool IsTrue(bool condition) { return condition; }

bool AlwaysTrue() {
#if GTEST_HAS_EXCEPTIONS
  // This condition is always false so AlwaysTrue() never actually throws,
  // but it makes the compiler think that it may throw.
  if (IsTrue(false))
    throw ClassUniqueToAlwaysTrue();
#endif  // GTEST_HAS_EXCEPTIONS
  return true;
}

// If *pstr starts with the given prefix, modifies *pstr to be right
// past the prefix and returns true; otherwise leaves *pstr unchanged
// and returns false.  None of pstr, *pstr, and prefix can be NULL.
bool SkipPrefix(const char* prefix, const char** pstr) {
  const size_t prefix_len = strlen(prefix);
  if (strncmp(*pstr, prefix, prefix_len) == 0) {
    *pstr += prefix_len;
    return true;
  }
  return false;
}

// Parses a string as a command line flag.  The string should have
// the format "--flag=value".  When def_optional is true, the "=value"
// part can be omitted.
//
// Returns the value of the flag, or NULL if the parsing failed.
static const char* ParseFlagValue(const char* str, const char* flag,
                                  bool def_optional) {
  // str and flag must not be NULL.
  if (str == NULL || flag == NULL) return NULL;

  // The flag must start with "--" followed by GTEST_FLAG_PREFIX_.
  const std::string flag_str = std::string("--") + GTEST_FLAG_PREFIX_ + flag;
  const size_t flag_len = flag_str.length();
  if (strncmp(str, flag_str.c_str(), flag_len) != 0) return NULL;

  // Skips the flag name.
  const char* flag_end = str + flag_len;

  // When def_optional is true, it's OK to not have a "=value" part.
  if (def_optional && (flag_end[0] == '\0')) {
    return flag_end;
  }

  // If def_optional is true and there are more characters after the
  // flag name, or if def_optional is false, there must be a '=' after
  // the flag name.
  if (flag_end[0] != '=') return NULL;

  // Returns the string after "=".
  return flag_end + 1;
}

// Parses a string for a bool flag, in the form of either
// "--flag=value" or "--flag".
//
// In the former case, the value is taken as true as long as it does
// not start with '0', 'f', or 'F'.
//
// In the latter case, the value is taken as true.
//
// On success, stores the value of the flag in *value, and returns
// true.  On failure, returns false without changing *value.
static bool ParseBoolFlag(const char* str, const char* flag, bool* value) {
  // Gets the value of the flag as a string.
  const char* const value_str = ParseFlagValue(str, flag, true);

  // Aborts if the parsing failed.
  if (value_str == NULL) return false;

  // Converts the string value to a bool.
  *value = !(*value_str == '0' || *value_str == 'f' || *value_str == 'F');
  return true;
}

// Parses a string for an Int32 flag, in the form of
// "--flag=value".
//
// On success, stores the value of the flag in *value, and returns
// true.  On failure, returns false without changing *value.
bool ParseInt32Flag(const char* str, const char* flag, Int32* value) {
  // Gets the value of the flag as a string.
  const char* const value_str = ParseFlagValue(str, flag, false);

  // Aborts if the parsing failed.
  if (value_str == NULL) return false;

  // Sets *value to the value of the flag.
  return ParseInt32(Message() << "The value of flag --" << flag,
                    value_str, value);
}

// Parses a string for a string flag, in the form of
// "--flag=value".
//
// On success, stores the value of the flag in *value, and returns
// true.  On failure, returns false without changing *value.
template <typename String>
static bool ParseStringFlag(const char* str, const char* flag, String* value) {
  // Gets the value of the flag as a string.
  const char* const value_str = ParseFlagValue(str, flag, false);

  // Aborts if the parsing failed.
  if (value_str == NULL) return false;

  // Sets *value to the value of the flag.
  *value = value_str;
  return true;
}

// Determines whether a string has a prefix that Google Test uses for its
// flags, i.e., starts with GTEST_FLAG_PREFIX_ or GTEST_FLAG_PREFIX_DASH_.
// If Google Test detects that a command line flag has its prefix but is not
// recognized, it will print its help message. Flags starting with
// GTEST_INTERNAL_PREFIX_ followed by "internal_" are considered Google Test
// internal flags and do not trigger the help message.
static bool HasGoogleTestFlagPrefix(const char* str) {
  return (SkipPrefix("--", &str) ||
          SkipPrefix("-", &str) ||
          SkipPrefix("/", &str)) &&
         !SkipPrefix(GTEST_FLAG_PREFIX_ "internal_", &str) &&
         (SkipPrefix(GTEST_FLAG_PREFIX_, &str) ||
          SkipPrefix(GTEST_FLAG_PREFIX_DASH_, &str));
}

// Prints a string containing code-encoded text.  The following escape
// sequences can be used in the string to control the text color:
//
//   @@    prints a single '@' character.
//   @R    changes the color to red.
//   @G    changes the color to green.
//   @Y    changes the color to yellow.
//   @D    changes to the default terminal text color.
//
// FIXME: Write tests for this once we add stdout
// capturing to Google Test.
static void PrintColorEncoded(const char* str) {
  GTestColor color = COLOR_DEFAULT;  // The current color.

  // Conceptually, we split the string into segments divided by escape
  // sequences.  Then we print one segment at a time.  At the end of
  // each iteration, the str pointer advances to the beginning of the
  // next segment.
  for (;;) {
    const char* p = strchr(str, '@');
    if (p == NULL) {
      ColoredPrintf(color, "%s", str);
      return;
    }

    ColoredPrintf(color, "%s", std::string(str, p).c_str());

    const char ch = p[1];
    str = p + 2;
    if (ch == '@') {
      ColoredPrintf(color, "@");
    } else if (ch == 'D') {
      color = COLOR_DEFAULT;
    } else if (ch == 'R') {
      color = COLOR_RED;
    } else if (ch == 'G') {
      color = COLOR_GREEN;
    } else if (ch == 'Y') {
      color = COLOR_YELLOW;
    } else {
      --str;
    }
  }
}

static const char kColorEncodedHelpMessage[] =
"This program contains tests written using " GTEST_NAME_ ". You can use the\n"
"following command line flags to control its behavior:\n"
"\n"
"Test Selection:\n"
"  @G--" GTEST_FLAG_PREFIX_ "list_tests@D\n"
"      List the names of all tests instead of running them. The name of\n"
"      TEST(Foo, Bar) is \"Foo.Bar\".\n"
"  @G--" GTEST_FLAG_PREFIX_ "filter=@YPOSTIVE_PATTERNS"
    "[@G-@YNEGATIVE_PATTERNS]@D\n"
"      Run only the tests whose name matches one of the positive patterns but\n"
"      none of the negative patterns. '?' matches any single character; '*'\n"
"      matches any substring; ':' separates two patterns.\n"
"  @G--" GTEST_FLAG_PREFIX_ "also_run_disabled_tests@D\n"
"      Run all disabled tests too.\n"
"\n"
"Test Execution:\n"
"  @G--" GTEST_FLAG_PREFIX_ "repeat=@Y[COUNT]@D\n"
"      Run the tests repeatedly; use a negative count to repeat forever.\n"
"  @G--" GTEST_FLAG_PREFIX_ "shuffle@D\n"
"      Randomize tests' orders on every iteration.\n"
"  @G--" GTEST_FLAG_PREFIX_ "random_seed=@Y[NUMBER]@D\n"
"      Random number seed to use for shuffling test orders (between 1 and\n"
"      99999, or 0 to use a seed based on the current time).\n"
"\n"
"Test Output:\n"
"  @G--" GTEST_FLAG_PREFIX_ "color=@Y(@Gyes@Y|@Gno@Y|@Gauto@Y)@D\n"
"      Enable/disable colored output. The default is @Gauto@D.\n"
"  -@G-" GTEST_FLAG_PREFIX_ "print_time=0@D\n"
"      Don't print the elapsed time of each test.\n"
"  @G--" GTEST_FLAG_PREFIX_ "output=@Y(@Gjson@Y|@Gxml@Y)[@G:@YDIRECTORY_PATH@G"
    GTEST_PATH_SEP_ "@Y|@G:@YFILE_PATH]@D\n"
"      Generate a JSON or XML report in the given directory or with the given\n"
"      file name. @YFILE_PATH@D defaults to @Gtest_details.xml@D.\n"
# if GTEST_CAN_STREAM_RESULTS_
"  @G--" GTEST_FLAG_PREFIX_ "stream_result_to=@YHOST@G:@YPORT@D\n"
"      Stream test results to the given server.\n"
# endif  // GTEST_CAN_STREAM_RESULTS_
"\n"
"Assertion Behavior:\n"
# if GTEST_HAS_DEATH_TEST && !GTEST_OS_WINDOWS
"  @G--" GTEST_FLAG_PREFIX_ "death_test_style=@Y(@Gfast@Y|@Gthreadsafe@Y)@D\n"
"      Set the default death test style.\n"
# endif  // GTEST_HAS_DEATH_TEST && !GTEST_OS_WINDOWS
"  @G--" GTEST_FLAG_PREFIX_ "break_on_failure@D\n"
"      Turn assertion failures into debugger break-points.\n"
"  @G--" GTEST_FLAG_PREFIX_ "throw_on_failure@D\n"
"      Turn assertion failures into C++ exceptions for use by an external\n"
"      test framework.\n"
"  @G--" GTEST_FLAG_PREFIX_ "catch_exceptions=0@D\n"
"      Do not report exceptions as test failures. Instead, allow them\n"
"      to crash the program or throw a pop-up (on Windows).\n"
"\n"
"Except for @G--" GTEST_FLAG_PREFIX_ "list_tests@D, you can alternatively set "
    "the corresponding\n"
"environment variable of a flag (all letters in upper-case). For example, to\n"
"disable colored text output, you can either specify @G--" GTEST_FLAG_PREFIX_
    "color=no@D or set\n"
"the @G" GTEST_FLAG_PREFIX_UPPER_ "COLOR@D environment variable to @Gno@D.\n"
"\n"
"For more information, please read the " GTEST_NAME_ " documentation at\n"
"@G" GTEST_PROJECT_URL_ "@D. If you find a bug in " GTEST_NAME_ "\n"
"(not one in your own code or tests), please report it to\n"
"@G<" GTEST_DEV_EMAIL_ ">@D.\n";

static bool ParseGoogleTestFlag(const char* const arg) {
  return ParseBoolFlag(arg, kAlsoRunDisabledTestsFlag,
                       &GTEST_FLAG(also_run_disabled_tests)) ||
      ParseBoolFlag(arg, kBreakOnFailureFlag,
                    &GTEST_FLAG(break_on_failure)) ||
      ParseBoolFlag(arg, kCatchExceptionsFlag,
                    &GTEST_FLAG(catch_exceptions)) ||
      ParseStringFlag(arg, kColorFlag, &GTEST_FLAG(color)) ||
      ParseStringFlag(arg, kDeathTestStyleFlag,
                      &GTEST_FLAG(death_test_style)) ||
      ParseBoolFlag(arg, kDeathTestUseFork,
                    &GTEST_FLAG(death_test_use_fork)) ||
      ParseStringFlag(arg, kFilterFlag, &GTEST_FLAG(filter)) ||
      ParseStringFlag(arg, kInternalRunDeathTestFlag,
                      &GTEST_FLAG(internal_run_death_test)) ||
      ParseBoolFlag(arg, kListTestsFlag, &GTEST_FLAG(list_tests)) ||
      ParseStringFlag(arg, kOutputFlag, &GTEST_FLAG(output)) ||
      ParseBoolFlag(arg, kPrintTimeFlag, &GTEST_FLAG(print_time)) ||
      ParseBoolFlag(arg, kPrintUTF8Flag, &GTEST_FLAG(print_utf8)) ||
      ParseInt32Flag(arg, kRandomSeedFlag, &GTEST_FLAG(random_seed)) ||
      ParseInt32Flag(arg, kRepeatFlag, &GTEST_FLAG(repeat)) ||
      ParseBoolFlag(arg, kShuffleFlag, &GTEST_FLAG(shuffle)) ||
      ParseInt32Flag(arg, kStackTraceDepthFlag,
                     &GTEST_FLAG(stack_trace_depth)) ||
      ParseStringFlag(arg, kStreamResultToFlag,
                      &GTEST_FLAG(stream_result_to)) ||
      ParseBoolFlag(arg, kThrowOnFailureFlag,
                    &GTEST_FLAG(throw_on_failure));
}

#if GTEST_USE_OWN_FLAGFILE_FLAG_
static void LoadFlagsFromFile(const std::string& path) {
  FILE* flagfile = posix::FOpen(path.c_str(), "r");
  if (!flagfile) {
    GTEST_LOG_(FATAL) << "Unable to open file \"" << GTEST_FLAG(flagfile)
                      << "\"";
  }
  std::string contents(ReadEntireFile(flagfile));
  posix::FClose(flagfile);
  std::vector<std::string> lines;
  SplitString(contents, '\n', &lines);
  for (size_t i = 0; i < lines.size(); ++i) {
    if (lines[i].empty())
      continue;
    if (!ParseGoogleTestFlag(lines[i].c_str()))
      g_help_flag = true;
  }
}
#endif  // GTEST_USE_OWN_FLAGFILE_FLAG_

// Parses the command line for Google Test flags, without initializing
// other parts of Google Test.  The type parameter CharType can be
// instantiated to either char or wchar_t.
template <typename CharType>
void ParseGoogleTestFlagsOnlyImpl(int* argc, CharType** argv) {
  for (int i = 1; i < *argc; i++) {
    const std::string arg_string = StreamableToString(argv[i]);
    const char* const arg = arg_string.c_str();

    using internal::ParseBoolFlag;
    using internal::ParseInt32Flag;
    using internal::ParseStringFlag;

    bool remove_flag = false;
    if (ParseGoogleTestFlag(arg)) {
      remove_flag = true;
#if GTEST_USE_OWN_FLAGFILE_FLAG_
    } else if (ParseStringFlag(arg, kFlagfileFlag, &GTEST_FLAG(flagfile))) {
      LoadFlagsFromFile(GTEST_FLAG(flagfile));
      remove_flag = true;
#endif  // GTEST_USE_OWN_FLAGFILE_FLAG_
    } else if (arg_string == "--help" || arg_string == "-h" ||
               arg_string == "-?" || arg_string == "/?" ||
               HasGoogleTestFlagPrefix(arg)) {
      // Both help flag and unrecognized Google Test flags (excluding
      // internal ones) trigger help display.
      g_help_flag = true;
    }

    if (remove_flag) {
      // Shift the remainder of the argv list left by one.  Note
      // that argv has (*argc + 1) elements, the last one always being
      // NULL.  The following loop moves the trailing NULL element as
      // well.
      for (int j = i; j != *argc; j++) {
        argv[j] = argv[j + 1];
      }

      // Decrements the argument count.
      (*argc)--;

      // We also need to decrement the iterator as we just removed
      // an element.
      i--;
    }
  }

  if (g_help_flag) {
    // We print the help here instead of in RUN_ALL_TESTS(), as the
    // latter may not be called at all if the user is using Google
    // Test with another testing framework.
    PrintColorEncoded(kColorEncodedHelpMessage);
  }
}

// Parses the command line for Google Test flags, without initializing
// other parts of Google Test.
void ParseGoogleTestFlagsOnly(int* argc, char** argv) {
  ParseGoogleTestFlagsOnlyImpl(argc, argv);

  // Fix the value of *_NSGetArgc() on macOS, but iff
  // *_NSGetArgv() == argv
  // Only applicable to char** version of argv
#if GTEST_OS_MAC
#ifndef GTEST_OS_IOS
  if (*_NSGetArgv() == argv) {
    *_NSGetArgc() = *argc;
  }
#endif
#endif
}
void ParseGoogleTestFlagsOnly(int* argc, wchar_t** argv) {
  ParseGoogleTestFlagsOnlyImpl(argc, argv);
}

// The internal implementation of InitGoogleTest().
//
// The type parameter CharType can be instantiated to either char or
// wchar_t.
template <typename CharType>
void InitGoogleTestImpl(int* argc, CharType** argv) {
  // We don't want to run the initialization code twice.
  if (GTestIsInitialized()) return;

  if (*argc <= 0) return;

  g_argvs.clear();
  for (int i = 0; i != *argc; i++) {
    g_argvs.push_back(StreamableToString(argv[i]));
  }

#if GTEST_HAS_ABSL
  absl::InitializeSymbolizer(g_argvs[0].c_str());
#endif  // GTEST_HAS_ABSL

  ParseGoogleTestFlagsOnly(argc, argv);
  GetUnitTestImpl()->PostFlagParsingInit();
}

}  // namespace internal

// Initializes Google Test.  This must be called before calling
// RUN_ALL_TESTS().  In particular, it parses a command line for the
// flags that Google Test recognizes.  Whenever a Google Test flag is
// seen, it is removed from argv, and *argc is decremented.
//
// No value is returned.  Instead, the Google Test flag variables are
// updated.
//
// Calling the function for the second time has no user-visible effect.
void InitGoogleTest(int* argc, char** argv) {
#if defined(GTEST_CUSTOM_INIT_GOOGLE_TEST_FUNCTION_)
  GTEST_CUSTOM_INIT_GOOGLE_TEST_FUNCTION_(argc, argv);
#else  // defined(GTEST_CUSTOM_INIT_GOOGLE_TEST_FUNCTION_)
  internal::InitGoogleTestImpl(argc, argv);
#endif  // defined(GTEST_CUSTOM_INIT_GOOGLE_TEST_FUNCTION_)
}

// This overloaded version can be used in Windows programs compiled in
// UNICODE mode.
void InitGoogleTest(int* argc, wchar_t** argv) {
#if defined(GTEST_CUSTOM_INIT_GOOGLE_TEST_FUNCTION_)
  GTEST_CUSTOM_INIT_GOOGLE_TEST_FUNCTION_(argc, argv);
#else  // defined(GTEST_CUSTOM_INIT_GOOGLE_TEST_FUNCTION_)
  internal::InitGoogleTestImpl(argc, argv);
#endif  // defined(GTEST_CUSTOM_INIT_GOOGLE_TEST_FUNCTION_)
}

std::string TempDir() {
#if defined(GTEST_CUSTOM_TEMPDIR_FUNCTION_)
  return GTEST_CUSTOM_TEMPDIR_FUNCTION_();
#endif

#if GTEST_OS_WINDOWS_MOBILE
  return "\\temp\\";
#elif GTEST_OS_WINDOWS
  const char* temp_dir = internal::posix::GetEnv("TEMP");
  if (temp_dir == NULL || temp_dir[0] == '\0')
    return "\\temp\\";
  else if (temp_dir[strlen(temp_dir) - 1] == '\\')
    return temp_dir;
  else
    return std::string(temp_dir) + "\\";
#elif GTEST_OS_LINUX_ANDROID
  return "/sdcard/";
#else
  return "/tmp/";
#endif  // GTEST_OS_WINDOWS_MOBILE
}

// Class ScopedTrace

// Pushes the given source file location and message onto a per-thread
// trace stack maintained by Google Test.
void ScopedTrace::PushTrace(const char* file, int line, std::string message) {
  internal::TraceInfo trace;
  trace.file = file;
  trace.line = line;
  trace.message.swap(message);

  UnitTest::GetInstance()->PushGTestTrace(trace);
}

// Pops the info pushed by the c'tor.
ScopedTrace::~ScopedTrace()
    GTEST_LOCK_EXCLUDED_(&UnitTest::mutex_) {
  UnitTest::GetInstance()->PopGTestTrace();
}

}  // namespace testing
// Copyright 2005, Google Inc.
// All rights reserved.
//
// Redistribution and use in source and binary forms, with or without
// modification, are permitted provided that the following conditions are
// met:
//
//     * Redistributions of source code must retain the above copyright
// notice, this list of conditions and the following disclaimer.
//     * Redistributions in binary form must reproduce the above
// copyright notice, this list of conditions and the following disclaimer
// in the documentation and/or other materials provided with the
// distribution.
//     * Neither the name of Google Inc. nor the names of its
// contributors may be used to endorse or promote products derived from
// this software without specific prior written permission.
//
// THIS SOFTWARE IS PROVIDED BY THE COPYRIGHT HOLDERS AND CONTRIBUTORS
// "AS IS" AND ANY EXPRESS OR IMPLIED WARRANTIES, INCLUDING, BUT NOT
// LIMITED TO, THE IMPLIED WARRANTIES OF MERCHANTABILITY AND FITNESS FOR
// A PARTICULAR PURPOSE ARE DISCLAIMED. IN NO EVENT SHALL THE COPYRIGHT
// OWNER OR CONTRIBUTORS BE LIABLE FOR ANY DIRECT, INDIRECT, INCIDENTAL,
// SPECIAL, EXEMPLARY, OR CONSEQUENTIAL DAMAGES (INCLUDING, BUT NOT
// LIMITED TO, PROCUREMENT OF SUBSTITUTE GOODS OR SERVICES; LOSS OF USE,
// DATA, OR PROFITS; OR BUSINESS INTERRUPTION) HOWEVER CAUSED AND ON ANY
// THEORY OF LIABILITY, WHETHER IN CONTRACT, STRICT LIABILITY, OR TORT
// (INCLUDING NEGLIGENCE OR OTHERWISE) ARISING IN ANY WAY OUT OF THE USE
// OF THIS SOFTWARE, EVEN IF ADVISED OF THE POSSIBILITY OF SUCH DAMAGE.

//
// This file implements death tests.


#if GTEST_HAS_DEATH_TEST

# if GTEST_OS_MAC
#  include <crt_externs.h>
# endif  // GTEST_OS_MAC

# include <errno.h>
# include <fcntl.h>
# include <limits.h>

# if GTEST_OS_LINUX
#  include <signal.h>
# endif  // GTEST_OS_LINUX

# include <stdarg.h>

# if GTEST_OS_WINDOWS
#  include <windows.h>
# else
#  include <sys/mman.h>
#  include <sys/wait.h>
# endif  // GTEST_OS_WINDOWS

# if GTEST_OS_QNX
#  include <spawn.h>
# endif  // GTEST_OS_QNX

# if GTEST_OS_FUCHSIA
#  include <lib/fdio/io.h>
#  include <lib/fdio/spawn.h>
#  include <zircon/processargs.h>
#  include <zircon/syscalls.h>
#  include <zircon/syscalls/port.h>
# endif  // GTEST_OS_FUCHSIA

#endif  // GTEST_HAS_DEATH_TEST


namespace testing {

// Constants.

// The default death test style.
//
// This is defined in internal/gtest-port.h as "fast", but can be overridden by
// a definition in internal/custom/gtest-port.h. The recommended value, which is
// used internally at Google, is "threadsafe".
static const char kDefaultDeathTestStyle[] = GTEST_DEFAULT_DEATH_TEST_STYLE;

GTEST_DEFINE_string_(
    death_test_style,
    internal::StringFromGTestEnv("death_test_style", kDefaultDeathTestStyle),
    "Indicates how to run a death test in a forked child process: "
    "\"threadsafe\" (child process re-executes the test binary "
    "from the beginning, running only the specific death test) or "
    "\"fast\" (child process runs the death test immediately "
    "after forking).");

GTEST_DEFINE_bool_(
    death_test_use_fork,
    internal::BoolFromGTestEnv("death_test_use_fork", false),
    "Instructs to use fork()/_exit() instead of clone() in death tests. "
    "Ignored and always uses fork() on POSIX systems where clone() is not "
    "implemented. Useful when running under valgrind or similar tools if "
    "those do not support clone(). Valgrind 3.3.1 will just fail if "
    "it sees an unsupported combination of clone() flags. "
    "It is not recommended to use this flag w/o valgrind though it will "
    "work in 99% of the cases. Once valgrind is fixed, this flag will "
    "most likely be removed.");

namespace internal {
GTEST_DEFINE_string_(
    internal_run_death_test, "",
    "Indicates the file, line number, temporal index of "
    "the single death test to run, and a file descriptor to "
    "which a success code may be sent, all separated by "
    "the '|' characters.  This flag is specified if and only if the current "
    "process is a sub-process launched for running a thread-safe "
    "death test.  FOR INTERNAL USE ONLY.");
}  // namespace internal

#if GTEST_HAS_DEATH_TEST

namespace internal {

// Valid only for fast death tests. Indicates the code is running in the
// child process of a fast style death test.
# if !GTEST_OS_WINDOWS && !GTEST_OS_FUCHSIA
static bool g_in_fast_death_test_child = false;
# endif

// Returns a Boolean value indicating whether the caller is currently
// executing in the context of the death test child process.  Tools such as
// Valgrind heap checkers may need this to modify their behavior in death
// tests.  IMPORTANT: This is an internal utility.  Using it may break the
// implementation of death tests.  User code MUST NOT use it.
bool InDeathTestChild() {
# if GTEST_OS_WINDOWS || GTEST_OS_FUCHSIA

  // On Windows and Fuchsia, death tests are thread-safe regardless of the value
  // of the death_test_style flag.
  return !GTEST_FLAG(internal_run_death_test).empty();

# else

  if (GTEST_FLAG(death_test_style) == "threadsafe")
    return !GTEST_FLAG(internal_run_death_test).empty();
  else
    return g_in_fast_death_test_child;
#endif
}

}  // namespace internal

// ExitedWithCode constructor.
ExitedWithCode::ExitedWithCode(int exit_code) : exit_code_(exit_code) {
}

// ExitedWithCode function-call operator.
bool ExitedWithCode::operator()(int exit_status) const {
# if GTEST_OS_WINDOWS || GTEST_OS_FUCHSIA

  return exit_status == exit_code_;

# else

  return WIFEXITED(exit_status) && WEXITSTATUS(exit_status) == exit_code_;

# endif  // GTEST_OS_WINDOWS || GTEST_OS_FUCHSIA
}

# if !GTEST_OS_WINDOWS && !GTEST_OS_FUCHSIA
// KilledBySignal constructor.
KilledBySignal::KilledBySignal(int signum) : signum_(signum) {
}

// KilledBySignal function-call operator.
bool KilledBySignal::operator()(int exit_status) const {
#  if defined(GTEST_KILLED_BY_SIGNAL_OVERRIDE_)
  {
    bool result;
    if (GTEST_KILLED_BY_SIGNAL_OVERRIDE_(signum_, exit_status, &result)) {
      return result;
    }
  }
#  endif  // defined(GTEST_KILLED_BY_SIGNAL_OVERRIDE_)
  return WIFSIGNALED(exit_status) && WTERMSIG(exit_status) == signum_;
}
# endif  // !GTEST_OS_WINDOWS && !GTEST_OS_FUCHSIA

namespace internal {

// Utilities needed for death tests.

// Generates a textual description of a given exit code, in the format
// specified by wait(2).
static std::string ExitSummary(int exit_code) {
  Message m;

# if GTEST_OS_WINDOWS || GTEST_OS_FUCHSIA

  m << "Exited with exit status " << exit_code;

# else

  if (WIFEXITED(exit_code)) {
    m << "Exited with exit status " << WEXITSTATUS(exit_code);
  } else if (WIFSIGNALED(exit_code)) {
    m << "Terminated by signal " << WTERMSIG(exit_code);
  }
#  ifdef WCOREDUMP
  if (WCOREDUMP(exit_code)) {
    m << " (core dumped)";
  }
#  endif
# endif  // GTEST_OS_WINDOWS || GTEST_OS_FUCHSIA

  return m.GetString();
}

// Returns true if exit_status describes a process that was terminated
// by a signal, or exited normally with a nonzero exit code.
bool ExitedUnsuccessfully(int exit_status) {
  return !ExitedWithCode(0)(exit_status);
}

# if !GTEST_OS_WINDOWS && !GTEST_OS_FUCHSIA
// Generates a textual failure message when a death test finds more than
// one thread running, or cannot determine the number of threads, prior
// to executing the given statement.  It is the responsibility of the
// caller not to pass a thread_count of 1.
static std::string DeathTestThreadWarning(size_t thread_count) {
  Message msg;
  msg << "Death tests use fork(), which is unsafe particularly"
      << " in a threaded context. For this test, " << GTEST_NAME_ << " ";
  if (thread_count == 0) {
    msg << "couldn't detect the number of threads.";
  } else {
    msg << "detected " << thread_count << " threads.";
  }
  msg << " See "
         "https://github.com/google/googletest/blob/master/googletest/docs/"
         "advanced.md#death-tests-and-threads"
      << " for more explanation and suggested solutions, especially if"
      << " this is the last message you see before your test times out.";
  return msg.GetString();
}
# endif  // !GTEST_OS_WINDOWS && !GTEST_OS_FUCHSIA

// Flag characters for reporting a death test that did not die.
static const char kDeathTestLived = 'L';
static const char kDeathTestReturned = 'R';
static const char kDeathTestThrew = 'T';
static const char kDeathTestInternalError = 'I';

#if GTEST_OS_FUCHSIA

// File descriptor used for the pipe in the child process.
static const int kFuchsiaReadPipeFd = 3;

#endif

// An enumeration describing all of the possible ways that a death test can
// conclude.  DIED means that the process died while executing the test
// code; LIVED means that process lived beyond the end of the test code;
// RETURNED means that the test statement attempted to execute a return
// statement, which is not allowed; THREW means that the test statement
// returned control by throwing an exception.  IN_PROGRESS means the test
// has not yet concluded.
// FIXME: Unify names and possibly values for
// AbortReason, DeathTestOutcome, and flag characters above.
enum DeathTestOutcome { IN_PROGRESS, DIED, LIVED, RETURNED, THREW };

// Routine for aborting the program which is safe to call from an
// exec-style death test child process, in which case the error
// message is propagated back to the parent process.  Otherwise, the
// message is simply printed to stderr.  In either case, the program
// then exits with status 1.
static void DeathTestAbort(const std::string& message) {
  // On a POSIX system, this function may be called from a threadsafe-style
  // death test child process, which operates on a very small stack.  Use
  // the heap for any additional non-minuscule memory requirements.
  const InternalRunDeathTestFlag* const flag =
      GetUnitTestImpl()->internal_run_death_test_flag();
  if (flag != NULL) {
    FILE* parent = posix::FDOpen(flag->write_fd(), "w");
    fputc(kDeathTestInternalError, parent);
    fprintf(parent, "%s", message.c_str());
    fflush(parent);
    _exit(1);
  } else {
    fprintf(stderr, "%s", message.c_str());
    fflush(stderr);
    posix::Abort();
  }
}

// A replacement for CHECK that calls DeathTestAbort if the assertion
// fails.
# define GTEST_DEATH_TEST_CHECK_(expression) \
  do { \
    if (!::testing::internal::IsTrue(expression)) { \
      DeathTestAbort( \
          ::std::string("CHECK failed: File ") + __FILE__ +  ", line " \
          + ::testing::internal::StreamableToString(__LINE__) + ": " \
          + #expression); \
    } \
  } while (::testing::internal::AlwaysFalse())

// This macro is similar to GTEST_DEATH_TEST_CHECK_, but it is meant for
// evaluating any system call that fulfills two conditions: it must return
// -1 on failure, and set errno to EINTR when it is interrupted and
// should be tried again.  The macro expands to a loop that repeatedly
// evaluates the expression as long as it evaluates to -1 and sets
// errno to EINTR.  If the expression evaluates to -1 but errno is
// something other than EINTR, DeathTestAbort is called.
# define GTEST_DEATH_TEST_CHECK_SYSCALL_(expression) \
  do { \
    int gtest_retval; \
    do { \
      gtest_retval = (expression); \
    } while (gtest_retval == -1 && errno == EINTR); \
    if (gtest_retval == -1) { \
      DeathTestAbort( \
          ::std::string("CHECK failed: File ") + __FILE__ + ", line " \
          + ::testing::internal::StreamableToString(__LINE__) + ": " \
          + #expression + " != -1"); \
    } \
  } while (::testing::internal::AlwaysFalse())

// Returns the message describing the last system error in errno.
std::string GetLastErrnoDescription() {
    return errno == 0 ? "" : posix::StrError(errno);
}

// This is called from a death test parent process to read a failure
// message from the death test child process and log it with the FATAL
// severity. On Windows, the message is read from a pipe handle. On other
// platforms, it is read from a file descriptor.
static void FailFromInternalError(int fd) {
  Message error;
  char buffer[256];
  int num_read;

  do {
    while ((num_read = posix::Read(fd, buffer, 255)) > 0) {
      buffer[num_read] = '\0';
      error << buffer;
    }
  } while (num_read == -1 && errno == EINTR);

  if (num_read == 0) {
    GTEST_LOG_(FATAL) << error.GetString();
  } else {
    const int last_error = errno;
    GTEST_LOG_(FATAL) << "Error while reading death test internal: "
                      << GetLastErrnoDescription() << " [" << last_error << "]";
  }
}

// Death test constructor.  Increments the running death test count
// for the current test.
DeathTest::DeathTest() {
  TestInfo* const info = GetUnitTestImpl()->current_test_info();
  if (info == NULL) {
    DeathTestAbort("Cannot run a death test outside of a TEST or "
                   "TEST_F construct");
  }
}

// Creates and returns a death test by dispatching to the current
// death test factory.
bool DeathTest::Create(const char* statement, const RE* regex,
                       const char* file, int line, DeathTest** test) {
  return GetUnitTestImpl()->death_test_factory()->Create(
      statement, regex, file, line, test);
}

const char* DeathTest::LastMessage() {
  return last_death_test_message_.c_str();
}

void DeathTest::set_last_death_test_message(const std::string& message) {
  last_death_test_message_ = message;
}

std::string DeathTest::last_death_test_message_;

// Provides cross platform implementation for some death functionality.
class DeathTestImpl : public DeathTest {
 protected:
  DeathTestImpl(const char* a_statement, const RE* a_regex)
      : statement_(a_statement),
        regex_(a_regex),
        spawned_(false),
        status_(-1),
        outcome_(IN_PROGRESS),
        read_fd_(-1),
        write_fd_(-1) {}

  // read_fd_ is expected to be closed and cleared by a derived class.
  ~DeathTestImpl() { GTEST_DEATH_TEST_CHECK_(read_fd_ == -1); }

  void Abort(AbortReason reason);
  virtual bool Passed(bool status_ok);

  const char* statement() const { return statement_; }
  const RE* regex() const { return regex_; }
  bool spawned() const { return spawned_; }
  void set_spawned(bool is_spawned) { spawned_ = is_spawned; }
  int status() const { return status_; }
  void set_status(int a_status) { status_ = a_status; }
  DeathTestOutcome outcome() const { return outcome_; }
  void set_outcome(DeathTestOutcome an_outcome) { outcome_ = an_outcome; }
  int read_fd() const { return read_fd_; }
  void set_read_fd(int fd) { read_fd_ = fd; }
  int write_fd() const { return write_fd_; }
  void set_write_fd(int fd) { write_fd_ = fd; }

  // Called in the parent process only. Reads the result code of the death
  // test child process via a pipe, interprets it to set the outcome_
  // member, and closes read_fd_.  Outputs diagnostics and terminates in
  // case of unexpected codes.
  void ReadAndInterpretStatusByte();

 private:
  // The textual content of the code this object is testing.  This class
  // doesn't own this string and should not attempt to delete it.
  const char* const statement_;
  // The regular expression which test output must match.  DeathTestImpl
  // doesn't own this object and should not attempt to delete it.
  const RE* const regex_;
  // True if the death test child process has been successfully spawned.
  bool spawned_;
  // The exit status of the child process.
  int status_;
  // How the death test concluded.
  DeathTestOutcome outcome_;
  // Descriptor to the read end of the pipe to the child process.  It is
  // always -1 in the child process.  The child keeps its write end of the
  // pipe in write_fd_.
  int read_fd_;
  // Descriptor to the child's write end of the pipe to the parent process.
  // It is always -1 in the parent process.  The parent keeps its end of the
  // pipe in read_fd_.
  int write_fd_;
};

// Called in the parent process only. Reads the result code of the death
// test child process via a pipe, interprets it to set the outcome_
// member, and closes read_fd_.  Outputs diagnostics and terminates in
// case of unexpected codes.
void DeathTestImpl::ReadAndInterpretStatusByte() {
  char flag;
  int bytes_read;

  // The read() here blocks until data is available (signifying the
  // failure of the death test) or until the pipe is closed (signifying
  // its success), so it's okay to call this in the parent before
  // the child process has exited.
  do {
    bytes_read = posix::Read(read_fd(), &flag, 1);
  } while (bytes_read == -1 && errno == EINTR);

  if (bytes_read == 0) {
    set_outcome(DIED);
  } else if (bytes_read == 1) {
    switch (flag) {
      case kDeathTestReturned:
        set_outcome(RETURNED);
        break;
      case kDeathTestThrew:
        set_outcome(THREW);
        break;
      case kDeathTestLived:
        set_outcome(LIVED);
        break;
      case kDeathTestInternalError:
        FailFromInternalError(read_fd());  // Does not return.
        break;
      default:
        GTEST_LOG_(FATAL) << "Death test child process reported "
                          << "unexpected status byte ("
                          << static_cast<unsigned int>(flag) << ")";
    }
  } else {
    GTEST_LOG_(FATAL) << "Read from death test child process failed: "
                      << GetLastErrnoDescription();
  }
  GTEST_DEATH_TEST_CHECK_SYSCALL_(posix::Close(read_fd()));
  set_read_fd(-1);
}

// Signals that the death test code which should have exited, didn't.
// Should be called only in a death test child process.
// Writes a status byte to the child's status file descriptor, then
// calls _exit(1).
void DeathTestImpl::Abort(AbortReason reason) {
  // The parent process considers the death test to be a failure if
  // it finds any data in our pipe.  So, here we write a single flag byte
  // to the pipe, then exit.
  const char status_ch =
      reason == TEST_DID_NOT_DIE ? kDeathTestLived :
      reason == TEST_THREW_EXCEPTION ? kDeathTestThrew : kDeathTestReturned;

  GTEST_DEATH_TEST_CHECK_SYSCALL_(posix::Write(write_fd(), &status_ch, 1));
  // We are leaking the descriptor here because on some platforms (i.e.,
  // when built as Windows DLL), destructors of global objects will still
  // run after calling _exit(). On such systems, write_fd_ will be
  // indirectly closed from the destructor of UnitTestImpl, causing double
  // close if it is also closed here. On debug configurations, double close
  // may assert. As there are no in-process buffers to flush here, we are
  // relying on the OS to close the descriptor after the process terminates
  // when the destructors are not run.
  _exit(1);  // Exits w/o any normal exit hooks (we were supposed to crash)
}

// Returns an indented copy of stderr output for a death test.
// This makes distinguishing death test output lines from regular log lines
// much easier.
static ::std::string FormatDeathTestOutput(const ::std::string& output) {
  ::std::string ret;
  for (size_t at = 0; ; ) {
    const size_t line_end = output.find('\n', at);
    ret += "[  DEATH   ] ";
    if (line_end == ::std::string::npos) {
      ret += output.substr(at);
      break;
    }
    ret += output.substr(at, line_end + 1 - at);
    at = line_end + 1;
  }
  return ret;
}

// Assesses the success or failure of a death test, using both private
// members which have previously been set, and one argument:
//
// Private data members:
//   outcome:  An enumeration describing how the death test
//             concluded: DIED, LIVED, THREW, or RETURNED.  The death test
//             fails in the latter three cases.
//   status:   The exit status of the child process. On *nix, it is in the
//             in the format specified by wait(2). On Windows, this is the
//             value supplied to the ExitProcess() API or a numeric code
//             of the exception that terminated the program.
//   regex:    A regular expression object to be applied to
//             the test's captured standard error output; the death test
//             fails if it does not match.
//
// Argument:
//   status_ok: true if exit_status is acceptable in the context of
//              this particular death test, which fails if it is false
//
// Returns true iff all of the above conditions are met.  Otherwise, the
// first failing condition, in the order given above, is the one that is
// reported. Also sets the last death test message string.
bool DeathTestImpl::Passed(bool status_ok) {
  if (!spawned())
    return false;

  const std::string error_message = GetCapturedStderr();

  bool success = false;
  Message buffer;

  buffer << "Death test: " << statement() << "\n";
  switch (outcome()) {
    case LIVED:
      buffer << "    Result: failed to die.\n"
             << " Error msg:\n" << FormatDeathTestOutput(error_message);
      break;
    case THREW:
      buffer << "    Result: threw an exception.\n"
             << " Error msg:\n" << FormatDeathTestOutput(error_message);
      break;
    case RETURNED:
      buffer << "    Result: illegal return in test statement.\n"
             << " Error msg:\n" << FormatDeathTestOutput(error_message);
      break;
    case DIED:
      if (status_ok) {
# if GTEST_USES_PCRE
        // PCRE regexes support embedded NULs.
        const bool matched = RE::PartialMatch(error_message, *regex());
# else
        const bool matched = RE::PartialMatch(error_message.c_str(), *regex());
# endif  // GTEST_USES_PCRE
        if (matched) {
          success = true;
        } else {
          buffer << "    Result: died but not with expected error.\n"
                 << "  Expected: " << regex()->pattern() << "\n"
                 << "Actual msg:\n" << FormatDeathTestOutput(error_message);
        }
      } else {
        buffer << "    Result: died but not with expected exit code:\n"
               << "            " << ExitSummary(status()) << "\n"
               << "Actual msg:\n" << FormatDeathTestOutput(error_message);
      }
      break;
    case IN_PROGRESS:
    default:
      GTEST_LOG_(FATAL)
          << "DeathTest::Passed somehow called before conclusion of test";
  }

  DeathTest::set_last_death_test_message(buffer.GetString());
  return success;
}

# if GTEST_OS_WINDOWS
// WindowsDeathTest implements death tests on Windows. Due to the
// specifics of starting new processes on Windows, death tests there are
// always threadsafe, and Google Test considers the
// --gtest_death_test_style=fast setting to be equivalent to
// --gtest_death_test_style=threadsafe there.
//
// A few implementation notes:  Like the Linux version, the Windows
// implementation uses pipes for child-to-parent communication. But due to
// the specifics of pipes on Windows, some extra steps are required:
//
// 1. The parent creates a communication pipe and stores handles to both
//    ends of it.
// 2. The parent starts the child and provides it with the information
//    necessary to acquire the handle to the write end of the pipe.
// 3. The child acquires the write end of the pipe and signals the parent
//    using a Windows event.
// 4. Now the parent can release the write end of the pipe on its side. If
//    this is done before step 3, the object's reference count goes down to
//    0 and it is destroyed, preventing the child from acquiring it. The
//    parent now has to release it, or read operations on the read end of
//    the pipe will not return when the child terminates.
// 5. The parent reads child's output through the pipe (outcome code and
//    any possible error messages) from the pipe, and its stderr and then
//    determines whether to fail the test.
//
// Note: to distinguish Win32 API calls from the local method and function
// calls, the former are explicitly resolved in the global namespace.
//
class WindowsDeathTest : public DeathTestImpl {
 public:
  WindowsDeathTest(const char* a_statement,
                   const RE* a_regex,
                   const char* file,
                   int line)
      : DeathTestImpl(a_statement, a_regex), file_(file), line_(line) {}

  // All of these virtual functions are inherited from DeathTest.
  virtual int Wait();
  virtual TestRole AssumeRole();

 private:
  // The name of the file in which the death test is located.
  const char* const file_;
  // The line number on which the death test is located.
  const int line_;
  // Handle to the write end of the pipe to the child process.
  AutoHandle write_handle_;
  // Child process handle.
  AutoHandle child_handle_;
  // Event the child process uses to signal the parent that it has
  // acquired the handle to the write end of the pipe. After seeing this
  // event the parent can release its own handles to make sure its
  // ReadFile() calls return when the child terminates.
  AutoHandle event_handle_;
};

// Waits for the child in a death test to exit, returning its exit
// status, or 0 if no child process exists.  As a side effect, sets the
// outcome data member.
int WindowsDeathTest::Wait() {
  if (!spawned())
    return 0;

  // Wait until the child either signals that it has acquired the write end
  // of the pipe or it dies.
  const HANDLE wait_handles[2] = { child_handle_.Get(), event_handle_.Get() };
  switch (::WaitForMultipleObjects(2,
                                   wait_handles,
                                   FALSE,  // Waits for any of the handles.
                                   INFINITE)) {
    case WAIT_OBJECT_0:
    case WAIT_OBJECT_0 + 1:
      break;
    default:
      GTEST_DEATH_TEST_CHECK_(false);  // Should not get here.
  }

  // The child has acquired the write end of the pipe or exited.
  // We release the handle on our side and continue.
  write_handle_.Reset();
  event_handle_.Reset();

  ReadAndInterpretStatusByte();

  // Waits for the child process to exit if it haven't already. This
  // returns immediately if the child has already exited, regardless of
  // whether previous calls to WaitForMultipleObjects synchronized on this
  // handle or not.
  GTEST_DEATH_TEST_CHECK_(
      WAIT_OBJECT_0 == ::WaitForSingleObject(child_handle_.Get(),
                                             INFINITE));
  DWORD status_code;
  GTEST_DEATH_TEST_CHECK_(
      ::GetExitCodeProcess(child_handle_.Get(), &status_code) != FALSE);
  child_handle_.Reset();
  set_status(static_cast<int>(status_code));
  return status();
}

// The AssumeRole process for a Windows death test.  It creates a child
// process with the same executable as the current process to run the
// death test.  The child process is given the --gtest_filter and
// --gtest_internal_run_death_test flags such that it knows to run the
// current death test only.
DeathTest::TestRole WindowsDeathTest::AssumeRole() {
  const UnitTestImpl* const impl = GetUnitTestImpl();
  const InternalRunDeathTestFlag* const flag =
      impl->internal_run_death_test_flag();
  const TestInfo* const info = impl->current_test_info();
  const int death_test_index = info->result()->death_test_count();

  if (flag != NULL) {
    // ParseInternalRunDeathTestFlag() has performed all the necessary
    // processing.
    set_write_fd(flag->write_fd());
    return EXECUTE_TEST;
  }

  // WindowsDeathTest uses an anonymous pipe to communicate results of
  // a death test.
  SECURITY_ATTRIBUTES handles_are_inheritable = {
    sizeof(SECURITY_ATTRIBUTES), NULL, TRUE };
  HANDLE read_handle, write_handle;
  GTEST_DEATH_TEST_CHECK_(
      ::CreatePipe(&read_handle, &write_handle, &handles_are_inheritable,
                   0)  // Default buffer size.
      != FALSE);
  set_read_fd(::_open_osfhandle(reinterpret_cast<intptr_t>(read_handle),
                                O_RDONLY));
  write_handle_.Reset(write_handle);
  event_handle_.Reset(::CreateEvent(
      &handles_are_inheritable,
      TRUE,    // The event will automatically reset to non-signaled state.
      FALSE,   // The initial state is non-signalled.
      NULL));  // The even is unnamed.
  GTEST_DEATH_TEST_CHECK_(event_handle_.Get() != NULL);
  const std::string filter_flag =
      std::string("--") + GTEST_FLAG_PREFIX_ + kFilterFlag + "=" +
      info->test_case_name() + "." + info->name();
  const std::string internal_flag =
      std::string("--") + GTEST_FLAG_PREFIX_ + kInternalRunDeathTestFlag +
      "=" + file_ + "|" + StreamableToString(line_) + "|" +
      StreamableToString(death_test_index) + "|" +
      StreamableToString(static_cast<unsigned int>(::GetCurrentProcessId())) +
      // size_t has the same width as pointers on both 32-bit and 64-bit
      // Windows platforms.
      // See http://msdn.microsoft.com/en-us/library/tcxf1dw6.aspx.
      "|" + StreamableToString(reinterpret_cast<size_t>(write_handle)) +
      "|" + StreamableToString(reinterpret_cast<size_t>(event_handle_.Get()));

  char executable_path[_MAX_PATH + 1];  // NOLINT
  GTEST_DEATH_TEST_CHECK_(
      _MAX_PATH + 1 != ::GetModuleFileNameA(NULL,
                                            executable_path,
                                            _MAX_PATH));

  std::string command_line =
      std::string(::GetCommandLineA()) + " " + filter_flag + " \"" +
      internal_flag + "\"";

  DeathTest::set_last_death_test_message("");

  CaptureStderr();
  // Flush the log buffers since the log streams are shared with the child.
  FlushInfoLog();

  // The child process will share the standard handles with the parent.
  STARTUPINFOA startup_info;
  memset(&startup_info, 0, sizeof(STARTUPINFO));
  startup_info.dwFlags = STARTF_USESTDHANDLES;
  startup_info.hStdInput = ::GetStdHandle(STD_INPUT_HANDLE);
  startup_info.hStdOutput = ::GetStdHandle(STD_OUTPUT_HANDLE);
  startup_info.hStdError = ::GetStdHandle(STD_ERROR_HANDLE);

  PROCESS_INFORMATION process_info;
  GTEST_DEATH_TEST_CHECK_(::CreateProcessA(
      executable_path,
      const_cast<char*>(command_line.c_str()),
      NULL,   // Retuned process handle is not inheritable.
      NULL,   // Retuned thread handle is not inheritable.
      TRUE,   // Child inherits all inheritable handles (for write_handle_).
      0x0,    // Default creation flags.
      NULL,   // Inherit the parent's environment.
      UnitTest::GetInstance()->original_working_dir(),
      &startup_info,
      &process_info) != FALSE);
  child_handle_.Reset(process_info.hProcess);
  ::CloseHandle(process_info.hThread);
  set_spawned(true);
  return OVERSEE_TEST;
}

# elif GTEST_OS_FUCHSIA

class FuchsiaDeathTest : public DeathTestImpl {
 public:
  FuchsiaDeathTest(const char* a_statement,
                   const RE* a_regex,
                   const char* file,
                   int line)
      : DeathTestImpl(a_statement, a_regex), file_(file), line_(line) {}
  virtual ~FuchsiaDeathTest() {
    zx_status_t status = zx_handle_close(child_process_);
    GTEST_DEATH_TEST_CHECK_(status == ZX_OK);
    status = zx_handle_close(port_);
    GTEST_DEATH_TEST_CHECK_(status == ZX_OK);
  }

  // All of these virtual functions are inherited from DeathTest.
  virtual int Wait();
  virtual TestRole AssumeRole();

 private:
  // The name of the file in which the death test is located.
  const char* const file_;
  // The line number on which the death test is located.
  const int line_;

  zx_handle_t child_process_ = ZX_HANDLE_INVALID;
  zx_handle_t port_ = ZX_HANDLE_INVALID;
};

// Utility class for accumulating command-line arguments.
class Arguments {
 public:
  Arguments() {
    args_.push_back(NULL);
  }

  ~Arguments() {
    for (std::vector<char*>::iterator i = args_.begin(); i != args_.end();
         ++i) {
      free(*i);
    }
  }
  void AddArgument(const char* argument) {
    args_.insert(args_.end() - 1, posix::StrDup(argument));
  }

  template <typename Str>
  void AddArguments(const ::std::vector<Str>& arguments) {
    for (typename ::std::vector<Str>::const_iterator i = arguments.begin();
         i != arguments.end();
         ++i) {
      args_.insert(args_.end() - 1, posix::StrDup(i->c_str()));
    }
  }
  char* const* Argv() {
    return &args_[0];
  }

  int size() {
    return args_.size() - 1;
  }

 private:
  std::vector<char*> args_;
};

// Waits for the child in a death test to exit, returning its exit
// status, or 0 if no child process exists.  As a side effect, sets the
// outcome data member.
int FuchsiaDeathTest::Wait() {
  if (!spawned())
    return 0;

  // Register to wait for the child process to terminate.
  zx_status_t status_zx;
  status_zx = zx_object_wait_async(child_process_,
                                   port_,
                                   0 /* key */,
                                   ZX_PROCESS_TERMINATED,
                                   ZX_WAIT_ASYNC_ONCE);
  GTEST_DEATH_TEST_CHECK_(status_zx == ZX_OK);

  // Wait for it to terminate, or an exception to be received.
  zx_port_packet_t packet;
  status_zx = zx_port_wait(port_, ZX_TIME_INFINITE, &packet);
  GTEST_DEATH_TEST_CHECK_(status_zx == ZX_OK);

  if (ZX_PKT_IS_EXCEPTION(packet.type)) {
    // Process encountered an exception. Kill it directly rather than letting
    // other handlers process the event.
    status_zx = zx_task_kill(child_process_);
    GTEST_DEATH_TEST_CHECK_(status_zx == ZX_OK);

    // Now wait for |child_process_| to terminate.
    zx_signals_t signals = 0;
    status_zx = zx_object_wait_one(
        child_process_, ZX_PROCESS_TERMINATED, ZX_TIME_INFINITE, &signals);
    GTEST_DEATH_TEST_CHECK_(status_zx == ZX_OK);
    GTEST_DEATH_TEST_CHECK_(signals & ZX_PROCESS_TERMINATED);
  } else {
    // Process terminated.
    GTEST_DEATH_TEST_CHECK_(ZX_PKT_IS_SIGNAL_ONE(packet.type));
    GTEST_DEATH_TEST_CHECK_(packet.signal.observed & ZX_PROCESS_TERMINATED);
  }

  ReadAndInterpretStatusByte();

  zx_info_process_t buffer;
  status_zx = zx_object_get_info(
      child_process_,
      ZX_INFO_PROCESS,
      &buffer,
      sizeof(buffer),
      nullptr,
      nullptr);
  GTEST_DEATH_TEST_CHECK_(status_zx == ZX_OK);

  GTEST_DEATH_TEST_CHECK_(buffer.exited);
  set_status(buffer.return_code);
  return status();
}

// The AssumeRole process for a Fuchsia death test.  It creates a child
// process with the same executable as the current process to run the
// death test.  The child process is given the --gtest_filter and
// --gtest_internal_run_death_test flags such that it knows to run the
// current death test only.
DeathTest::TestRole FuchsiaDeathTest::AssumeRole() {
  const UnitTestImpl* const impl = GetUnitTestImpl();
  const InternalRunDeathTestFlag* const flag =
      impl->internal_run_death_test_flag();
  const TestInfo* const info = impl->current_test_info();
  const int death_test_index = info->result()->death_test_count();

  if (flag != NULL) {
    // ParseInternalRunDeathTestFlag() has performed all the necessary
    // processing.
    set_write_fd(kFuchsiaReadPipeFd);
    return EXECUTE_TEST;
  }

  CaptureStderr();
  // Flush the log buffers since the log streams are shared with the child.
  FlushInfoLog();

  // Build the child process command line.
  const std::string filter_flag =
      std::string("--") + GTEST_FLAG_PREFIX_ + kFilterFlag + "="
      + info->test_case_name() + "." + info->name();
  const std::string internal_flag =
      std::string("--") + GTEST_FLAG_PREFIX_ + kInternalRunDeathTestFlag + "="
      + file_ + "|"
      + StreamableToString(line_) + "|"
      + StreamableToString(death_test_index);
  Arguments args;
  args.AddArguments(GetInjectableArgvs());
  args.AddArgument(filter_flag.c_str());
  args.AddArgument(internal_flag.c_str());

  // Build the pipe for communication with the child.
  zx_status_t status;
  zx_handle_t child_pipe_handle;
  uint32_t type;
  status = fdio_pipe_half(&child_pipe_handle, &type);
  GTEST_DEATH_TEST_CHECK_(status >= 0);
  set_read_fd(status);

  // Set the pipe handle for the child.
  fdio_spawn_action_t add_handle_action = {};
  add_handle_action.action = FDIO_SPAWN_ACTION_ADD_HANDLE;
  add_handle_action.h.id = PA_HND(type, kFuchsiaReadPipeFd);
  add_handle_action.h.handle = child_pipe_handle;

  // Spawn the child process.
  status = fdio_spawn_etc(ZX_HANDLE_INVALID, FDIO_SPAWN_CLONE_ALL,
                          args.Argv()[0], args.Argv(), nullptr, 1,
                          &add_handle_action, &child_process_, nullptr);
  GTEST_DEATH_TEST_CHECK_(status == ZX_OK);

  // Create an exception port and attach it to the |child_process_|, to allow
  // us to suppress the system default exception handler from firing.
  status = zx_port_create(0, &port_);
  GTEST_DEATH_TEST_CHECK_(status == ZX_OK);
  status = zx_task_bind_exception_port(
      child_process_, port_, 0 /* key */, 0 /*options */);
  GTEST_DEATH_TEST_CHECK_(status == ZX_OK);

  set_spawned(true);
  return OVERSEE_TEST;
}

#else  // We are neither on Windows, nor on Fuchsia.

// ForkingDeathTest provides implementations for most of the abstract
// methods of the DeathTest interface.  Only the AssumeRole method is
// left undefined.
class ForkingDeathTest : public DeathTestImpl {
 public:
  ForkingDeathTest(const char* statement, const RE* regex);

  // All of these virtual functions are inherited from DeathTest.
  virtual int Wait();

 protected:
  void set_child_pid(pid_t child_pid) { child_pid_ = child_pid; }

 private:
  // PID of child process during death test; 0 in the child process itself.
  pid_t child_pid_;
};

// Constructs a ForkingDeathTest.
ForkingDeathTest::ForkingDeathTest(const char* a_statement, const RE* a_regex)
    : DeathTestImpl(a_statement, a_regex),
      child_pid_(-1) {}

// Waits for the child in a death test to exit, returning its exit
// status, or 0 if no child process exists.  As a side effect, sets the
// outcome data member.
int ForkingDeathTest::Wait() {
  if (!spawned())
    return 0;

  ReadAndInterpretStatusByte();

  int status_value;
  GTEST_DEATH_TEST_CHECK_SYSCALL_(waitpid(child_pid_, &status_value, 0));
  set_status(status_value);
  return status_value;
}

// A concrete death test class that forks, then immediately runs the test
// in the child process.
class NoExecDeathTest : public ForkingDeathTest {
 public:
  NoExecDeathTest(const char* a_statement, const RE* a_regex) :
      ForkingDeathTest(a_statement, a_regex) { }
  virtual TestRole AssumeRole();
};

// The AssumeRole process for a fork-and-run death test.  It implements a
// straightforward fork, with a simple pipe to transmit the status byte.
DeathTest::TestRole NoExecDeathTest::AssumeRole() {
  const size_t thread_count = GetThreadCount();
  if (thread_count != 1) {
    GTEST_LOG_(WARNING) << DeathTestThreadWarning(thread_count);
  }

  int pipe_fd[2];
  GTEST_DEATH_TEST_CHECK_(pipe(pipe_fd) != -1);

  DeathTest::set_last_death_test_message("");
  CaptureStderr();
  // When we fork the process below, the log file buffers are copied, but the
  // file descriptors are shared.  We flush all log files here so that closing
  // the file descriptors in the child process doesn't throw off the
  // synchronization between descriptors and buffers in the parent process.
  // This is as close to the fork as possible to avoid a race condition in case
  // there are multiple threads running before the death test, and another
  // thread writes to the log file.
  FlushInfoLog();

  const pid_t child_pid = fork();
  GTEST_DEATH_TEST_CHECK_(child_pid != -1);
  set_child_pid(child_pid);
  if (child_pid == 0) {
    GTEST_DEATH_TEST_CHECK_SYSCALL_(close(pipe_fd[0]));
    set_write_fd(pipe_fd[1]);
    // Redirects all logging to stderr in the child process to prevent
    // concurrent writes to the log files.  We capture stderr in the parent
    // process and append the child process' output to a log.
    LogToStderr();
    // Event forwarding to the listeners of event listener API mush be shut
    // down in death test subprocesses.
    GetUnitTestImpl()->listeners()->SuppressEventForwarding();
    g_in_fast_death_test_child = true;
    return EXECUTE_TEST;
  } else {
    GTEST_DEATH_TEST_CHECK_SYSCALL_(close(pipe_fd[1]));
    set_read_fd(pipe_fd[0]);
    set_spawned(true);
    return OVERSEE_TEST;
  }
}

// A concrete death test class that forks and re-executes the main
// program from the beginning, with command-line flags set that cause
// only this specific death test to be run.
class ExecDeathTest : public ForkingDeathTest {
 public:
  ExecDeathTest(const char* a_statement, const RE* a_regex,
                const char* file, int line) :
      ForkingDeathTest(a_statement, a_regex), file_(file), line_(line) { }
  virtual TestRole AssumeRole();
 private:
  static ::std::vector<std::string> GetArgvsForDeathTestChildProcess() {
    ::std::vector<std::string> args = GetInjectableArgvs();
#  if defined(GTEST_EXTRA_DEATH_TEST_COMMAND_LINE_ARGS_)
    ::std::vector<std::string> extra_args =
        GTEST_EXTRA_DEATH_TEST_COMMAND_LINE_ARGS_();
    args.insert(args.end(), extra_args.begin(), extra_args.end());
#  endif  // defined(GTEST_EXTRA_DEATH_TEST_COMMAND_LINE_ARGS_)
    return args;
  }
  // The name of the file in which the death test is located.
  const char* const file_;
  // The line number on which the death test is located.
  const int line_;
};

// Utility class for accumulating command-line arguments.
class Arguments {
 public:
  Arguments() {
    args_.push_back(NULL);
  }

  ~Arguments() {
    for (std::vector<char*>::iterator i = args_.begin(); i != args_.end();
         ++i) {
      free(*i);
    }
  }
  void AddArgument(const char* argument) {
    args_.insert(args_.end() - 1, posix::StrDup(argument));
  }

  template <typename Str>
  void AddArguments(const ::std::vector<Str>& arguments) {
    for (typename ::std::vector<Str>::const_iterator i = arguments.begin();
         i != arguments.end();
         ++i) {
      args_.insert(args_.end() - 1, posix::StrDup(i->c_str()));
    }
  }
  char* const* Argv() {
    return &args_[0];
  }

 private:
  std::vector<char*> args_;
};

// A struct that encompasses the arguments to the child process of a
// threadsafe-style death test process.
struct ExecDeathTestArgs {
  char* const* argv;  // Command-line arguments for the child's call to exec
  int close_fd;       // File descriptor to close; the read end of a pipe
};

#  if GTEST_OS_MAC
inline char** GetEnviron() {
  // When Google Test is built as a framework on MacOS X, the environ variable
  // is unavailable. Apple's documentation (man environ) recommends using
  // _NSGetEnviron() instead.
  return *_NSGetEnviron();
}
#  else
// Some POSIX platforms expect you to declare environ. extern "C" makes
// it reside in the global namespace.
extern "C" char** environ;
inline char** GetEnviron() { return environ; }
#  endif  // GTEST_OS_MAC

#  if !GTEST_OS_QNX
// The main function for a threadsafe-style death test child process.
// This function is called in a clone()-ed process and thus must avoid
// any potentially unsafe operations like malloc or libc functions.
static int ExecDeathTestChildMain(void* child_arg) {
  ExecDeathTestArgs* const args = static_cast<ExecDeathTestArgs*>(child_arg);
  GTEST_DEATH_TEST_CHECK_SYSCALL_(close(args->close_fd));

  // We need to execute the test program in the same environment where
  // it was originally invoked.  Therefore we change to the original
  // working directory first.
  const char* const original_dir =
      UnitTest::GetInstance()->original_working_dir();
  // We can safely call chdir() as it's a direct system call.
  if (chdir(original_dir) != 0) {
    DeathTestAbort(std::string("chdir(\"") + original_dir + "\") failed: " +
                   GetLastErrnoDescription());
    return EXIT_FAILURE;
  }

  // We can safely call execve() as it's a direct system call.  We
  // cannot use execvp() as it's a libc function and thus potentially
  // unsafe.  Since execve() doesn't search the PATH, the user must
  // invoke the test program via a valid path that contains at least
  // one path separator.
  execve(args->argv[0], args->argv, GetEnviron());
  DeathTestAbort(std::string("execve(") + args->argv[0] + ", ...) in " +
                 original_dir + " failed: " +
                 GetLastErrnoDescription());
  return EXIT_FAILURE;
}
#  endif  // !GTEST_OS_QNX

#  if GTEST_HAS_CLONE
// Two utility routines that together determine the direction the stack
// grows.
// This could be accomplished more elegantly by a single recursive
// function, but we want to guard against the unlikely possibility of
// a smart compiler optimizing the recursion away.
//
// GTEST_NO_INLINE_ is required to prevent GCC 4.6 from inlining
// StackLowerThanAddress into StackGrowsDown, which then doesn't give
// correct answer.
static void StackLowerThanAddress(const void* ptr,
                                  bool* result) GTEST_NO_INLINE_;
static void StackLowerThanAddress(const void* ptr, bool* result) {
  int dummy;
  *result = (&dummy < ptr);
}

// Make sure AddressSanitizer does not tamper with the stack here.
GTEST_ATTRIBUTE_NO_SANITIZE_ADDRESS_
static bool StackGrowsDown() {
<<<<<<< HEAD
  int dummy = 1;
=======
  int dummy = 0;
>>>>>>> 49ce8a10
  bool result;
  StackLowerThanAddress(&dummy, &result);
  return result;
}
#  endif  // GTEST_HAS_CLONE

// Spawns a child process with the same executable as the current process in
// a thread-safe manner and instructs it to run the death test.  The
// implementation uses fork(2) + exec.  On systems where clone(2) is
// available, it is used instead, being slightly more thread-safe.  On QNX,
// fork supports only single-threaded environments, so this function uses
// spawn(2) there instead.  The function dies with an error message if
// anything goes wrong.
static pid_t ExecDeathTestSpawnChild(char* const* argv, int close_fd) {
  ExecDeathTestArgs args = { argv, close_fd };
  pid_t child_pid = -1;

#  if GTEST_OS_QNX
  // Obtains the current directory and sets it to be closed in the child
  // process.
  const int cwd_fd = open(".", O_RDONLY);
  GTEST_DEATH_TEST_CHECK_(cwd_fd != -1);
  GTEST_DEATH_TEST_CHECK_SYSCALL_(fcntl(cwd_fd, F_SETFD, FD_CLOEXEC));
  // We need to execute the test program in the same environment where
  // it was originally invoked.  Therefore we change to the original
  // working directory first.
  const char* const original_dir =
      UnitTest::GetInstance()->original_working_dir();
  // We can safely call chdir() as it's a direct system call.
  if (chdir(original_dir) != 0) {
    DeathTestAbort(std::string("chdir(\"") + original_dir + "\") failed: " +
                   GetLastErrnoDescription());
    return EXIT_FAILURE;
  }

  int fd_flags;
  // Set close_fd to be closed after spawn.
  GTEST_DEATH_TEST_CHECK_SYSCALL_(fd_flags = fcntl(close_fd, F_GETFD));
  GTEST_DEATH_TEST_CHECK_SYSCALL_(fcntl(close_fd, F_SETFD,
                                        fd_flags | FD_CLOEXEC));
  struct inheritance inherit = {0};
  // spawn is a system call.
  child_pid = spawn(args.argv[0], 0, NULL, &inherit, args.argv, GetEnviron());
  // Restores the current working directory.
  GTEST_DEATH_TEST_CHECK_(fchdir(cwd_fd) != -1);
  GTEST_DEATH_TEST_CHECK_SYSCALL_(close(cwd_fd));

#  else   // GTEST_OS_QNX
#   if GTEST_OS_LINUX
  // When a SIGPROF signal is received while fork() or clone() are executing,
  // the process may hang. To avoid this, we ignore SIGPROF here and re-enable
  // it after the call to fork()/clone() is complete.
  struct sigaction saved_sigprof_action;
  struct sigaction ignore_sigprof_action;
  memset(&ignore_sigprof_action, 0, sizeof(ignore_sigprof_action));
  sigemptyset(&ignore_sigprof_action.sa_mask);
  ignore_sigprof_action.sa_handler = SIG_IGN;
  GTEST_DEATH_TEST_CHECK_SYSCALL_(sigaction(
      SIGPROF, &ignore_sigprof_action, &saved_sigprof_action));
#   endif  // GTEST_OS_LINUX

#   if GTEST_HAS_CLONE
  const bool use_fork = GTEST_FLAG(death_test_use_fork);

  if (!use_fork) {
    static const bool stack_grows_down = StackGrowsDown();
    const size_t stack_size = getpagesize();
    // MMAP_ANONYMOUS is not defined on Mac, so we use MAP_ANON instead.
    void* const stack = mmap(NULL, stack_size, PROT_READ | PROT_WRITE,
                             MAP_ANON | MAP_PRIVATE, -1, 0);
    GTEST_DEATH_TEST_CHECK_(stack != MAP_FAILED);

    // Maximum stack alignment in bytes:  For a downward-growing stack, this
    // amount is subtracted from size of the stack space to get an address
    // that is within the stack space and is aligned on all systems we care
    // about.  As far as I know there is no ABI with stack alignment greater
    // than 64.  We assume stack and stack_size already have alignment of
    // kMaxStackAlignment.
    const size_t kMaxStackAlignment = 64;
    void* const stack_top =
        static_cast<char*>(stack) +
            (stack_grows_down ? stack_size - kMaxStackAlignment : 0);
    GTEST_DEATH_TEST_CHECK_(stack_size > kMaxStackAlignment &&
        reinterpret_cast<intptr_t>(stack_top) % kMaxStackAlignment == 0);

    child_pid = clone(&ExecDeathTestChildMain, stack_top, SIGCHLD, &args);

    GTEST_DEATH_TEST_CHECK_(munmap(stack, stack_size) != -1);
  }
#   else
  const bool use_fork = true;
#   endif  // GTEST_HAS_CLONE

  if (use_fork && (child_pid = fork()) == 0) {
      ExecDeathTestChildMain(&args);
      _exit(0);
  }
#  endif  // GTEST_OS_QNX
#  if GTEST_OS_LINUX
  GTEST_DEATH_TEST_CHECK_SYSCALL_(
      sigaction(SIGPROF, &saved_sigprof_action, NULL));
#  endif  // GTEST_OS_LINUX

  GTEST_DEATH_TEST_CHECK_(child_pid != -1);
  return child_pid;
}

// The AssumeRole process for a fork-and-exec death test.  It re-executes the
// main program from the beginning, setting the --gtest_filter
// and --gtest_internal_run_death_test flags to cause only the current
// death test to be re-run.
DeathTest::TestRole ExecDeathTest::AssumeRole() {
  const UnitTestImpl* const impl = GetUnitTestImpl();
  const InternalRunDeathTestFlag* const flag =
      impl->internal_run_death_test_flag();
  const TestInfo* const info = impl->current_test_info();
  const int death_test_index = info->result()->death_test_count();

  if (flag != NULL) {
    set_write_fd(flag->write_fd());
    return EXECUTE_TEST;
  }

  int pipe_fd[2];
  GTEST_DEATH_TEST_CHECK_(pipe(pipe_fd) != -1);
  // Clear the close-on-exec flag on the write end of the pipe, lest
  // it be closed when the child process does an exec:
  GTEST_DEATH_TEST_CHECK_(fcntl(pipe_fd[1], F_SETFD, 0) != -1);

  const std::string filter_flag =
      std::string("--") + GTEST_FLAG_PREFIX_ + kFilterFlag + "="
      + info->test_case_name() + "." + info->name();
  const std::string internal_flag =
      std::string("--") + GTEST_FLAG_PREFIX_ + kInternalRunDeathTestFlag + "="
      + file_ + "|" + StreamableToString(line_) + "|"
      + StreamableToString(death_test_index) + "|"
      + StreamableToString(pipe_fd[1]);
  Arguments args;
  args.AddArguments(GetArgvsForDeathTestChildProcess());
  args.AddArgument(filter_flag.c_str());
  args.AddArgument(internal_flag.c_str());

  DeathTest::set_last_death_test_message("");

  CaptureStderr();
  // See the comment in NoExecDeathTest::AssumeRole for why the next line
  // is necessary.
  FlushInfoLog();

  const pid_t child_pid = ExecDeathTestSpawnChild(args.Argv(), pipe_fd[0]);
  GTEST_DEATH_TEST_CHECK_SYSCALL_(close(pipe_fd[1]));
  set_child_pid(child_pid);
  set_read_fd(pipe_fd[0]);
  set_spawned(true);
  return OVERSEE_TEST;
}

# endif  // !GTEST_OS_WINDOWS

// Creates a concrete DeathTest-derived class that depends on the
// --gtest_death_test_style flag, and sets the pointer pointed to
// by the "test" argument to its address.  If the test should be
// skipped, sets that pointer to NULL.  Returns true, unless the
// flag is set to an invalid value.
bool DefaultDeathTestFactory::Create(const char* statement, const RE* regex,
                                     const char* file, int line,
                                     DeathTest** test) {
  UnitTestImpl* const impl = GetUnitTestImpl();
  const InternalRunDeathTestFlag* const flag =
      impl->internal_run_death_test_flag();
  const int death_test_index = impl->current_test_info()
      ->increment_death_test_count();

  if (flag != NULL) {
    if (death_test_index > flag->index()) {
      DeathTest::set_last_death_test_message(
          "Death test count (" + StreamableToString(death_test_index)
          + ") somehow exceeded expected maximum ("
          + StreamableToString(flag->index()) + ")");
      return false;
    }

    if (!(flag->file() == file && flag->line() == line &&
          flag->index() == death_test_index)) {
      *test = NULL;
      return true;
    }
  }

# if GTEST_OS_WINDOWS

  if (GTEST_FLAG(death_test_style) == "threadsafe" ||
      GTEST_FLAG(death_test_style) == "fast") {
    *test = new WindowsDeathTest(statement, regex, file, line);
  }

# elif GTEST_OS_FUCHSIA

  if (GTEST_FLAG(death_test_style) == "threadsafe" ||
      GTEST_FLAG(death_test_style) == "fast") {
    *test = new FuchsiaDeathTest(statement, regex, file, line);
  }

# else

  if (GTEST_FLAG(death_test_style) == "threadsafe") {
    *test = new ExecDeathTest(statement, regex, file, line);
  } else if (GTEST_FLAG(death_test_style) == "fast") {
    *test = new NoExecDeathTest(statement, regex);
  }

# endif  // GTEST_OS_WINDOWS

  else {  // NOLINT - this is more readable than unbalanced brackets inside #if.
    DeathTest::set_last_death_test_message(
        "Unknown death test style \"" + GTEST_FLAG(death_test_style)
        + "\" encountered");
    return false;
  }

  return true;
}

# if GTEST_OS_WINDOWS
// Recreates the pipe and event handles from the provided parameters,
// signals the event, and returns a file descriptor wrapped around the pipe
// handle. This function is called in the child process only.
static int GetStatusFileDescriptor(unsigned int parent_process_id,
                            size_t write_handle_as_size_t,
                            size_t event_handle_as_size_t) {
  AutoHandle parent_process_handle(::OpenProcess(PROCESS_DUP_HANDLE,
                                                   FALSE,  // Non-inheritable.
                                                   parent_process_id));
  if (parent_process_handle.Get() == INVALID_HANDLE_VALUE) {
    DeathTestAbort("Unable to open parent process " +
                   StreamableToString(parent_process_id));
  }

  // FIXME: Replace the following check with a
  // compile-time assertion when available.
  GTEST_CHECK_(sizeof(HANDLE) <= sizeof(size_t));

  const HANDLE write_handle =
      reinterpret_cast<HANDLE>(write_handle_as_size_t);
  HANDLE dup_write_handle;

  // The newly initialized handle is accessible only in the parent
  // process. To obtain one accessible within the child, we need to use
  // DuplicateHandle.
  if (!::DuplicateHandle(parent_process_handle.Get(), write_handle,
                         ::GetCurrentProcess(), &dup_write_handle,
                         0x0,    // Requested privileges ignored since
                                 // DUPLICATE_SAME_ACCESS is used.
                         FALSE,  // Request non-inheritable handler.
                         DUPLICATE_SAME_ACCESS)) {
    DeathTestAbort("Unable to duplicate the pipe handle " +
                   StreamableToString(write_handle_as_size_t) +
                   " from the parent process " +
                   StreamableToString(parent_process_id));
  }

  const HANDLE event_handle = reinterpret_cast<HANDLE>(event_handle_as_size_t);
  HANDLE dup_event_handle;

  if (!::DuplicateHandle(parent_process_handle.Get(), event_handle,
                         ::GetCurrentProcess(), &dup_event_handle,
                         0x0,
                         FALSE,
                         DUPLICATE_SAME_ACCESS)) {
    DeathTestAbort("Unable to duplicate the event handle " +
                   StreamableToString(event_handle_as_size_t) +
                   " from the parent process " +
                   StreamableToString(parent_process_id));
  }

  const int write_fd =
      ::_open_osfhandle(reinterpret_cast<intptr_t>(dup_write_handle), O_APPEND);
  if (write_fd == -1) {
    DeathTestAbort("Unable to convert pipe handle " +
                   StreamableToString(write_handle_as_size_t) +
                   " to a file descriptor");
  }

  // Signals the parent that the write end of the pipe has been acquired
  // so the parent can release its own write end.
  ::SetEvent(dup_event_handle);

  return write_fd;
}
# endif  // GTEST_OS_WINDOWS

// Returns a newly created InternalRunDeathTestFlag object with fields
// initialized from the GTEST_FLAG(internal_run_death_test) flag if
// the flag is specified; otherwise returns NULL.
InternalRunDeathTestFlag* ParseInternalRunDeathTestFlag() {
  if (GTEST_FLAG(internal_run_death_test) == "") return NULL;

  // GTEST_HAS_DEATH_TEST implies that we have ::std::string, so we
  // can use it here.
  int line = -1;
  int index = -1;
  ::std::vector< ::std::string> fields;
  SplitString(GTEST_FLAG(internal_run_death_test).c_str(), '|', &fields);
  int write_fd = -1;

# if GTEST_OS_WINDOWS

  unsigned int parent_process_id = 0;
  size_t write_handle_as_size_t = 0;
  size_t event_handle_as_size_t = 0;

  if (fields.size() != 6
      || !ParseNaturalNumber(fields[1], &line)
      || !ParseNaturalNumber(fields[2], &index)
      || !ParseNaturalNumber(fields[3], &parent_process_id)
      || !ParseNaturalNumber(fields[4], &write_handle_as_size_t)
      || !ParseNaturalNumber(fields[5], &event_handle_as_size_t)) {
    DeathTestAbort("Bad --gtest_internal_run_death_test flag: " +
                   GTEST_FLAG(internal_run_death_test));
  }
  write_fd = GetStatusFileDescriptor(parent_process_id,
                                     write_handle_as_size_t,
                                     event_handle_as_size_t);

# elif GTEST_OS_FUCHSIA

  if (fields.size() != 3
      || !ParseNaturalNumber(fields[1], &line)
      || !ParseNaturalNumber(fields[2], &index)) {
    DeathTestAbort("Bad --gtest_internal_run_death_test flag: "
        + GTEST_FLAG(internal_run_death_test));
  }

# else

  if (fields.size() != 4
      || !ParseNaturalNumber(fields[1], &line)
      || !ParseNaturalNumber(fields[2], &index)
      || !ParseNaturalNumber(fields[3], &write_fd)) {
    DeathTestAbort("Bad --gtest_internal_run_death_test flag: "
        + GTEST_FLAG(internal_run_death_test));
  }

# endif  // GTEST_OS_WINDOWS

  return new InternalRunDeathTestFlag(fields[0], line, index, write_fd);
}

}  // namespace internal

#endif  // GTEST_HAS_DEATH_TEST

}  // namespace testing
// Copyright 2008, Google Inc.
// All rights reserved.
//
// Redistribution and use in source and binary forms, with or without
// modification, are permitted provided that the following conditions are
// met:
//
//     * Redistributions of source code must retain the above copyright
// notice, this list of conditions and the following disclaimer.
//     * Redistributions in binary form must reproduce the above
// copyright notice, this list of conditions and the following disclaimer
// in the documentation and/or other materials provided with the
// distribution.
//     * Neither the name of Google Inc. nor the names of its
// contributors may be used to endorse or promote products derived from
// this software without specific prior written permission.
//
// THIS SOFTWARE IS PROVIDED BY THE COPYRIGHT HOLDERS AND CONTRIBUTORS
// "AS IS" AND ANY EXPRESS OR IMPLIED WARRANTIES, INCLUDING, BUT NOT
// LIMITED TO, THE IMPLIED WARRANTIES OF MERCHANTABILITY AND FITNESS FOR
// A PARTICULAR PURPOSE ARE DISCLAIMED. IN NO EVENT SHALL THE COPYRIGHT
// OWNER OR CONTRIBUTORS BE LIABLE FOR ANY DIRECT, INDIRECT, INCIDENTAL,
// SPECIAL, EXEMPLARY, OR CONSEQUENTIAL DAMAGES (INCLUDING, BUT NOT
// LIMITED TO, PROCUREMENT OF SUBSTITUTE GOODS OR SERVICES; LOSS OF USE,
// DATA, OR PROFITS; OR BUSINESS INTERRUPTION) HOWEVER CAUSED AND ON ANY
// THEORY OF LIABILITY, WHETHER IN CONTRACT, STRICT LIABILITY, OR TORT
// (INCLUDING NEGLIGENCE OR OTHERWISE) ARISING IN ANY WAY OUT OF THE USE
// OF THIS SOFTWARE, EVEN IF ADVISED OF THE POSSIBILITY OF SUCH DAMAGE.


#include <stdlib.h>

#if GTEST_OS_WINDOWS_MOBILE
# include <windows.h>
#elif GTEST_OS_WINDOWS
# include <direct.h>
# include <io.h>
#elif GTEST_OS_SYMBIAN
// Symbian OpenC has PATH_MAX in sys/syslimits.h
# include <sys/syslimits.h>
#else
# include <limits.h>
# include <climits>  // Some Linux distributions define PATH_MAX here.
#endif  // GTEST_OS_WINDOWS_MOBILE


#if GTEST_OS_WINDOWS
# define GTEST_PATH_MAX_ _MAX_PATH
#elif defined(PATH_MAX)
# define GTEST_PATH_MAX_ PATH_MAX
#elif defined(_XOPEN_PATH_MAX)
# define GTEST_PATH_MAX_ _XOPEN_PATH_MAX
#else
# define GTEST_PATH_MAX_ _POSIX_PATH_MAX
#endif  // GTEST_OS_WINDOWS

namespace testing {
namespace internal {

#if GTEST_OS_WINDOWS
// On Windows, '\\' is the standard path separator, but many tools and the
// Windows API also accept '/' as an alternate path separator. Unless otherwise
// noted, a file path can contain either kind of path separators, or a mixture
// of them.
const char kPathSeparator = '\\';
const char kAlternatePathSeparator = '/';
const char kAlternatePathSeparatorString[] = "/";
# if GTEST_OS_WINDOWS_MOBILE
// Windows CE doesn't have a current directory. You should not use
// the current directory in tests on Windows CE, but this at least
// provides a reasonable fallback.
const char kCurrentDirectoryString[] = "\\";
// Windows CE doesn't define INVALID_FILE_ATTRIBUTES
const DWORD kInvalidFileAttributes = 0xffffffff;
# else
const char kCurrentDirectoryString[] = ".\\";
# endif  // GTEST_OS_WINDOWS_MOBILE
#else
const char kPathSeparator = '/';
const char kCurrentDirectoryString[] = "./";
#endif  // GTEST_OS_WINDOWS

// Returns whether the given character is a valid path separator.
static bool IsPathSeparator(char c) {
#if GTEST_HAS_ALT_PATH_SEP_
  return (c == kPathSeparator) || (c == kAlternatePathSeparator);
#else
  return c == kPathSeparator;
#endif
}

// Returns the current working directory, or "" if unsuccessful.
FilePath FilePath::GetCurrentDir() {
#if GTEST_OS_WINDOWS_MOBILE || GTEST_OS_WINDOWS_PHONE || GTEST_OS_WINDOWS_RT
  // Windows CE doesn't have a current directory, so we just return
  // something reasonable.
  return FilePath(kCurrentDirectoryString);
#elif GTEST_OS_WINDOWS
  char cwd[GTEST_PATH_MAX_ + 1] = { '\0' };
  return FilePath(_getcwd(cwd, sizeof(cwd)) == NULL ? "" : cwd);
#else
  char cwd[GTEST_PATH_MAX_ + 1] = { '\0' };
  char* result = getcwd(cwd, sizeof(cwd));
# if GTEST_OS_NACL
  // getcwd will likely fail in NaCl due to the sandbox, so return something
  // reasonable. The user may have provided a shim implementation for getcwd,
  // however, so fallback only when failure is detected.
  return FilePath(result == NULL ? kCurrentDirectoryString : cwd);
# endif  // GTEST_OS_NACL
  return FilePath(result == NULL ? "" : cwd);
#endif  // GTEST_OS_WINDOWS_MOBILE
}

// Returns a copy of the FilePath with the case-insensitive extension removed.
// Example: FilePath("dir/file.exe").RemoveExtension("EXE") returns
// FilePath("dir/file"). If a case-insensitive extension is not
// found, returns a copy of the original FilePath.
FilePath FilePath::RemoveExtension(const char* extension) const {
  const std::string dot_extension = std::string(".") + extension;
  if (String::EndsWithCaseInsensitive(pathname_, dot_extension)) {
    return FilePath(pathname_.substr(
        0, pathname_.length() - dot_extension.length()));
  }
  return *this;
}

// Returns a pointer to the last occurrence of a valid path separator in
// the FilePath. On Windows, for example, both '/' and '\' are valid path
// separators. Returns NULL if no path separator was found.
const char* FilePath::FindLastPathSeparator() const {
  const char* const last_sep = strrchr(c_str(), kPathSeparator);
#if GTEST_HAS_ALT_PATH_SEP_
  const char* const last_alt_sep = strrchr(c_str(), kAlternatePathSeparator);
  // Comparing two pointers of which only one is NULL is undefined.
  if (last_alt_sep != NULL &&
      (last_sep == NULL || last_alt_sep > last_sep)) {
    return last_alt_sep;
  }
#endif
  return last_sep;
}

// Returns a copy of the FilePath with the directory part removed.
// Example: FilePath("path/to/file").RemoveDirectoryName() returns
// FilePath("file"). If there is no directory part ("just_a_file"), it returns
// the FilePath unmodified. If there is no file part ("just_a_dir/") it
// returns an empty FilePath ("").
// On Windows platform, '\' is the path separator, otherwise it is '/'.
FilePath FilePath::RemoveDirectoryName() const {
  const char* const last_sep = FindLastPathSeparator();
  return last_sep ? FilePath(last_sep + 1) : *this;
}

// RemoveFileName returns the directory path with the filename removed.
// Example: FilePath("path/to/file").RemoveFileName() returns "path/to/".
// If the FilePath is "a_file" or "/a_file", RemoveFileName returns
// FilePath("./") or, on Windows, FilePath(".\\"). If the filepath does
// not have a file, like "just/a/dir/", it returns the FilePath unmodified.
// On Windows platform, '\' is the path separator, otherwise it is '/'.
FilePath FilePath::RemoveFileName() const {
  const char* const last_sep = FindLastPathSeparator();
  std::string dir;
  if (last_sep) {
    dir = std::string(c_str(), last_sep + 1 - c_str());
  } else {
    dir = kCurrentDirectoryString;
  }
  return FilePath(dir);
}

// Helper functions for naming files in a directory for xml output.

// Given directory = "dir", base_name = "test", number = 0,
// extension = "xml", returns "dir/test.xml". If number is greater
// than zero (e.g., 12), returns "dir/test_12.xml".
// On Windows platform, uses \ as the separator rather than /.
FilePath FilePath::MakeFileName(const FilePath& directory,
                                const FilePath& base_name,
                                int number,
                                const char* extension) {
  std::string file;
  if (number == 0) {
    file = base_name.string() + "." + extension;
  } else {
    file = base_name.string() + "_" + StreamableToString(number)
        + "." + extension;
  }
  return ConcatPaths(directory, FilePath(file));
}

// Given directory = "dir", relative_path = "test.xml", returns "dir/test.xml".
// On Windows, uses \ as the separator rather than /.
FilePath FilePath::ConcatPaths(const FilePath& directory,
                               const FilePath& relative_path) {
  if (directory.IsEmpty())
    return relative_path;
  const FilePath dir(directory.RemoveTrailingPathSeparator());
  return FilePath(dir.string() + kPathSeparator + relative_path.string());
}

// Returns true if pathname describes something findable in the file-system,
// either a file, directory, or whatever.
bool FilePath::FileOrDirectoryExists() const {
#if GTEST_OS_WINDOWS_MOBILE
  LPCWSTR unicode = String::AnsiToUtf16(pathname_.c_str());
  const DWORD attributes = GetFileAttributes(unicode);
  delete [] unicode;
  return attributes != kInvalidFileAttributes;
#else
  posix::StatStruct file_stat;
  return posix::Stat(pathname_.c_str(), &file_stat) == 0;
#endif  // GTEST_OS_WINDOWS_MOBILE
}

// Returns true if pathname describes a directory in the file-system
// that exists.
bool FilePath::DirectoryExists() const {
  bool result = false;
#if GTEST_OS_WINDOWS
  // Don't strip off trailing separator if path is a root directory on
  // Windows (like "C:\\").
  const FilePath& path(IsRootDirectory() ? *this :
                                           RemoveTrailingPathSeparator());
#else
  const FilePath& path(*this);
#endif

#if GTEST_OS_WINDOWS_MOBILE
  LPCWSTR unicode = String::AnsiToUtf16(path.c_str());
  const DWORD attributes = GetFileAttributes(unicode);
  delete [] unicode;
  if ((attributes != kInvalidFileAttributes) &&
      (attributes & FILE_ATTRIBUTE_DIRECTORY)) {
    result = true;
  }
#else
  posix::StatStruct file_stat;
  result = posix::Stat(path.c_str(), &file_stat) == 0 &&
      posix::IsDir(file_stat);
#endif  // GTEST_OS_WINDOWS_MOBILE

  return result;
}

// Returns true if pathname describes a root directory. (Windows has one
// root directory per disk drive.)
bool FilePath::IsRootDirectory() const {
#if GTEST_OS_WINDOWS
  // FIXME: on Windows a network share like
  // \\server\share can be a root directory, although it cannot be the
  // current directory.  Handle this properly.
  return pathname_.length() == 3 && IsAbsolutePath();
#else
  return pathname_.length() == 1 && IsPathSeparator(pathname_.c_str()[0]);
#endif
}

// Returns true if pathname describes an absolute path.
bool FilePath::IsAbsolutePath() const {
  const char* const name = pathname_.c_str();
#if GTEST_OS_WINDOWS
  return pathname_.length() >= 3 &&
     ((name[0] >= 'a' && name[0] <= 'z') ||
      (name[0] >= 'A' && name[0] <= 'Z')) &&
     name[1] == ':' &&
     IsPathSeparator(name[2]);
#else
  return IsPathSeparator(name[0]);
#endif
}

// Returns a pathname for a file that does not currently exist. The pathname
// will be directory/base_name.extension or
// directory/base_name_<number>.extension if directory/base_name.extension
// already exists. The number will be incremented until a pathname is found
// that does not already exist.
// Examples: 'dir/foo_test.xml' or 'dir/foo_test_1.xml'.
// There could be a race condition if two or more processes are calling this
// function at the same time -- they could both pick the same filename.
FilePath FilePath::GenerateUniqueFileName(const FilePath& directory,
                                          const FilePath& base_name,
                                          const char* extension) {
  FilePath full_pathname;
  int number = 0;
  do {
    full_pathname.Set(MakeFileName(directory, base_name, number++, extension));
  } while (full_pathname.FileOrDirectoryExists());
  return full_pathname;
}

// Returns true if FilePath ends with a path separator, which indicates that
// it is intended to represent a directory. Returns false otherwise.
// This does NOT check that a directory (or file) actually exists.
bool FilePath::IsDirectory() const {
  return !pathname_.empty() &&
         IsPathSeparator(pathname_.c_str()[pathname_.length() - 1]);
}

// Create directories so that path exists. Returns true if successful or if
// the directories already exist; returns false if unable to create directories
// for any reason.
bool FilePath::CreateDirectoriesRecursively() const {
  if (!this->IsDirectory()) {
    return false;
  }

  if (pathname_.length() == 0 || this->DirectoryExists()) {
    return true;
  }

  const FilePath parent(this->RemoveTrailingPathSeparator().RemoveFileName());
  return parent.CreateDirectoriesRecursively() && this->CreateFolder();
}

// Create the directory so that path exists. Returns true if successful or
// if the directory already exists; returns false if unable to create the
// directory for any reason, including if the parent directory does not
// exist. Not named "CreateDirectory" because that's a macro on Windows.
bool FilePath::CreateFolder() const {
#if GTEST_OS_WINDOWS_MOBILE
  FilePath removed_sep(this->RemoveTrailingPathSeparator());
  LPCWSTR unicode = String::AnsiToUtf16(removed_sep.c_str());
  int result = CreateDirectory(unicode, NULL) ? 0 : -1;
  delete [] unicode;
#elif GTEST_OS_WINDOWS
  int result = _mkdir(pathname_.c_str());
#else
  int result = mkdir(pathname_.c_str(), 0777);
#endif  // GTEST_OS_WINDOWS_MOBILE

  if (result == -1) {
    return this->DirectoryExists();  // An error is OK if the directory exists.
  }
  return true;  // No error.
}

// If input name has a trailing separator character, remove it and return the
// name, otherwise return the name string unmodified.
// On Windows platform, uses \ as the separator, other platforms use /.
FilePath FilePath::RemoveTrailingPathSeparator() const {
  return IsDirectory()
      ? FilePath(pathname_.substr(0, pathname_.length() - 1))
      : *this;
}

// Removes any redundant separators that might be in the pathname.
// For example, "bar///foo" becomes "bar/foo". Does not eliminate other
// redundancies that might be in a pathname involving "." or "..".
// FIXME: handle Windows network shares (e.g. \\server\share).
void FilePath::Normalize() {
  if (pathname_.c_str() == NULL) {
    pathname_ = "";
    return;
  }
  const char* src = pathname_.c_str();
  char* const dest = new char[pathname_.length() + 1];
  char* dest_ptr = dest;
  memset(dest_ptr, 0, pathname_.length() + 1);

  while (*src != '\0') {
    *dest_ptr = *src;
    if (!IsPathSeparator(*src)) {
      src++;
    } else {
#if GTEST_HAS_ALT_PATH_SEP_
      if (*dest_ptr == kAlternatePathSeparator) {
        *dest_ptr = kPathSeparator;
      }
#endif
      while (IsPathSeparator(*src))
        src++;
    }
    dest_ptr++;
  }
  *dest_ptr = '\0';
  pathname_ = dest;
  delete[] dest;
}

}  // namespace internal
}  // namespace testing
// Copyright 2008, Google Inc.
// All rights reserved.
//
// Redistribution and use in source and binary forms, with or without
// modification, are permitted provided that the following conditions are
// met:
//
//     * Redistributions of source code must retain the above copyright
// notice, this list of conditions and the following disclaimer.
//     * Redistributions in binary form must reproduce the above
// copyright notice, this list of conditions and the following disclaimer
// in the documentation and/or other materials provided with the
// distribution.
//     * Neither the name of Google Inc. nor the names of its
// contributors may be used to endorse or promote products derived from
// this software without specific prior written permission.
//
// THIS SOFTWARE IS PROVIDED BY THE COPYRIGHT HOLDERS AND CONTRIBUTORS
// "AS IS" AND ANY EXPRESS OR IMPLIED WARRANTIES, INCLUDING, BUT NOT
// LIMITED TO, THE IMPLIED WARRANTIES OF MERCHANTABILITY AND FITNESS FOR
// A PARTICULAR PURPOSE ARE DISCLAIMED. IN NO EVENT SHALL THE COPYRIGHT
// OWNER OR CONTRIBUTORS BE LIABLE FOR ANY DIRECT, INDIRECT, INCIDENTAL,
// SPECIAL, EXEMPLARY, OR CONSEQUENTIAL DAMAGES (INCLUDING, BUT NOT
// LIMITED TO, PROCUREMENT OF SUBSTITUTE GOODS OR SERVICES; LOSS OF USE,
// DATA, OR PROFITS; OR BUSINESS INTERRUPTION) HOWEVER CAUSED AND ON ANY
// THEORY OF LIABILITY, WHETHER IN CONTRACT, STRICT LIABILITY, OR TORT
// (INCLUDING NEGLIGENCE OR OTHERWISE) ARISING IN ANY WAY OUT OF THE USE
// OF THIS SOFTWARE, EVEN IF ADVISED OF THE POSSIBILITY OF SUCH DAMAGE.



#include <limits.h>
#include <stdlib.h>
#include <stdio.h>
#include <string.h>
#include <fstream>

#if GTEST_OS_WINDOWS
# include <windows.h>
# include <io.h>
# include <sys/stat.h>
# include <map>  // Used in ThreadLocal.
#else
# include <unistd.h>
#endif  // GTEST_OS_WINDOWS

#if GTEST_OS_MAC
# include <mach/mach_init.h>
# include <mach/task.h>
# include <mach/vm_map.h>
#endif  // GTEST_OS_MAC

#if GTEST_OS_QNX
# include <devctl.h>
# include <fcntl.h>
# include <sys/procfs.h>
#endif  // GTEST_OS_QNX

#if GTEST_OS_AIX
# include <procinfo.h>
# include <sys/types.h>
#endif  // GTEST_OS_AIX

#if GTEST_OS_FUCHSIA
# include <zircon/process.h>
# include <zircon/syscalls.h>
#endif  // GTEST_OS_FUCHSIA


namespace testing {
namespace internal {

#if defined(_MSC_VER) || defined(__BORLANDC__)
// MSVC and C++Builder do not provide a definition of STDERR_FILENO.
const int kStdOutFileno = 1;
const int kStdErrFileno = 2;
#else
const int kStdOutFileno = STDOUT_FILENO;
const int kStdErrFileno = STDERR_FILENO;
#endif  // _MSC_VER

#if GTEST_OS_LINUX

namespace {
template <typename T>
T ReadProcFileField(const std::string& filename, int field) {
  std::string dummy;
  std::ifstream file(filename.c_str());
  while (field-- > 0) {
    file >> dummy;
  }
  T output = 0;
  file >> output;
  return output;
}
}  // namespace

// Returns the number of active threads, or 0 when there is an error.
size_t GetThreadCount() {
  const std::string filename =
      (Message() << "/proc/" << getpid() << "/stat").GetString();
  return ReadProcFileField<int>(filename, 19);
}

#elif GTEST_OS_MAC

size_t GetThreadCount() {
  const task_t task = mach_task_self();
  mach_msg_type_number_t thread_count;
  thread_act_array_t thread_list;
  const kern_return_t status = task_threads(task, &thread_list, &thread_count);
  if (status == KERN_SUCCESS) {
    // task_threads allocates resources in thread_list and we need to free them
    // to avoid leaks.
    vm_deallocate(task,
                  reinterpret_cast<vm_address_t>(thread_list),
                  sizeof(thread_t) * thread_count);
    return static_cast<size_t>(thread_count);
  } else {
    return 0;
  }
}

#elif GTEST_OS_QNX

// Returns the number of threads running in the process, or 0 to indicate that
// we cannot detect it.
size_t GetThreadCount() {
  const int fd = open("/proc/self/as", O_RDONLY);
  if (fd < 0) {
    return 0;
  }
  procfs_info process_info;
  const int status =
      devctl(fd, DCMD_PROC_INFO, &process_info, sizeof(process_info), NULL);
  close(fd);
  if (status == EOK) {
    return static_cast<size_t>(process_info.num_threads);
  } else {
    return 0;
  }
}

#elif GTEST_OS_AIX

size_t GetThreadCount() {
  struct procentry64 entry;
  pid_t pid = getpid();
  int status = getprocs64(&entry, sizeof(entry), NULL, 0, &pid, 1);
  if (status == 1) {
    return entry.pi_thcount;
  } else {
    return 0;
  }
}

#elif GTEST_OS_FUCHSIA

size_t GetThreadCount() {
  int dummy_buffer;
  size_t avail;
  zx_status_t status = zx_object_get_info(
      zx_process_self(),
      ZX_INFO_PROCESS_THREADS,
      &dummy_buffer,
      0,
      nullptr,
      &avail);
  if (status == ZX_OK) {
    return avail;
  } else {
    return 0;
  }
}

#else

size_t GetThreadCount() {
  // There's no portable way to detect the number of threads, so we just
  // return 0 to indicate that we cannot detect it.
  return 0;
}

#endif  // GTEST_OS_LINUX

#if GTEST_IS_THREADSAFE && GTEST_OS_WINDOWS

void SleepMilliseconds(int n) {
  ::Sleep(n);
}

AutoHandle::AutoHandle()
    : handle_(INVALID_HANDLE_VALUE) {}

AutoHandle::AutoHandle(Handle handle)
    : handle_(handle) {}

AutoHandle::~AutoHandle() {
  Reset();
}

AutoHandle::Handle AutoHandle::Get() const {
  return handle_;
}

void AutoHandle::Reset() {
  Reset(INVALID_HANDLE_VALUE);
}

void AutoHandle::Reset(HANDLE handle) {
  // Resetting with the same handle we already own is invalid.
  if (handle_ != handle) {
    if (IsCloseable()) {
      ::CloseHandle(handle_);
    }
    handle_ = handle;
  } else {
    GTEST_CHECK_(!IsCloseable())
        << "Resetting a valid handle to itself is likely a programmer error "
            "and thus not allowed.";
  }
}

bool AutoHandle::IsCloseable() const {
  // Different Windows APIs may use either of these values to represent an
  // invalid handle.
  return handle_ != NULL && handle_ != INVALID_HANDLE_VALUE;
}

Notification::Notification()
    : event_(::CreateEvent(NULL,   // Default security attributes.
                           TRUE,   // Do not reset automatically.
                           FALSE,  // Initially unset.
                           NULL)) {  // Anonymous event.
  GTEST_CHECK_(event_.Get() != NULL);
}

void Notification::Notify() {
  GTEST_CHECK_(::SetEvent(event_.Get()) != FALSE);
}

void Notification::WaitForNotification() {
  GTEST_CHECK_(
      ::WaitForSingleObject(event_.Get(), INFINITE) == WAIT_OBJECT_0);
}

Mutex::Mutex()
    : owner_thread_id_(0),
      type_(kDynamic),
      critical_section_init_phase_(0),
      critical_section_(new CRITICAL_SECTION) {
  ::InitializeCriticalSection(critical_section_);
}

Mutex::~Mutex() {
  // Static mutexes are leaked intentionally. It is not thread-safe to try
  // to clean them up.
  // FIXME: Switch to Slim Reader/Writer (SRW) Locks, which requires
  // nothing to clean it up but is available only on Vista and later.
  // https://docs.microsoft.com/en-us/windows/desktop/Sync/slim-reader-writer--srw--locks
  if (type_ == kDynamic) {
    ::DeleteCriticalSection(critical_section_);
    delete critical_section_;
    critical_section_ = NULL;
  }
}

void Mutex::Lock() {
  ThreadSafeLazyInit();
  ::EnterCriticalSection(critical_section_);
  owner_thread_id_ = ::GetCurrentThreadId();
}

void Mutex::Unlock() {
  ThreadSafeLazyInit();
  // We don't protect writing to owner_thread_id_ here, as it's the
  // caller's responsibility to ensure that the current thread holds the
  // mutex when this is called.
  owner_thread_id_ = 0;
  ::LeaveCriticalSection(critical_section_);
}

// Does nothing if the current thread holds the mutex. Otherwise, crashes
// with high probability.
void Mutex::AssertHeld() {
  ThreadSafeLazyInit();
  GTEST_CHECK_(owner_thread_id_ == ::GetCurrentThreadId())
      << "The current thread is not holding the mutex @" << this;
}

namespace {

// Use the RAII idiom to flag mem allocs that are intentionally never
// deallocated. The motivation is to silence the false positive mem leaks
// that are reported by the debug version of MS's CRT which can only detect
// if an alloc is missing a matching deallocation.
// Example:
//    MemoryIsNotDeallocated memory_is_not_deallocated;
//    critical_section_ = new CRITICAL_SECTION;
//
class MemoryIsNotDeallocated
{
 public:
  MemoryIsNotDeallocated() : old_crtdbg_flag_(0) {
#ifdef _MSC_VER
    old_crtdbg_flag_ = _CrtSetDbgFlag(_CRTDBG_REPORT_FLAG);
    // Set heap allocation block type to _IGNORE_BLOCK so that MS debug CRT
    // doesn't report mem leak if there's no matching deallocation.
    _CrtSetDbgFlag(old_crtdbg_flag_ & ~_CRTDBG_ALLOC_MEM_DF);
#endif  //  _MSC_VER
  }

  ~MemoryIsNotDeallocated() {
#ifdef _MSC_VER
    // Restore the original _CRTDBG_ALLOC_MEM_DF flag
    _CrtSetDbgFlag(old_crtdbg_flag_);
#endif  //  _MSC_VER
  }

 private:
  int old_crtdbg_flag_;

  GTEST_DISALLOW_COPY_AND_ASSIGN_(MemoryIsNotDeallocated);
};

}  // namespace

// Initializes owner_thread_id_ and critical_section_ in static mutexes.
void Mutex::ThreadSafeLazyInit() {
  // Dynamic mutexes are initialized in the constructor.
  if (type_ == kStatic) {
    switch (
        ::InterlockedCompareExchange(&critical_section_init_phase_, 1L, 0L)) {
      case 0:
        // If critical_section_init_phase_ was 0 before the exchange, we
        // are the first to test it and need to perform the initialization.
        owner_thread_id_ = 0;
        {
          // Use RAII to flag that following mem alloc is never deallocated.
          MemoryIsNotDeallocated memory_is_not_deallocated;
          critical_section_ = new CRITICAL_SECTION;
        }
        ::InitializeCriticalSection(critical_section_);
        // Updates the critical_section_init_phase_ to 2 to signal
        // initialization complete.
        GTEST_CHECK_(::InterlockedCompareExchange(
                          &critical_section_init_phase_, 2L, 1L) ==
                      1L);
        break;
      case 1:
        // Somebody else is already initializing the mutex; spin until they
        // are done.
        while (::InterlockedCompareExchange(&critical_section_init_phase_,
                                            2L,
                                            2L) != 2L) {
          // Possibly yields the rest of the thread's time slice to other
          // threads.
          ::Sleep(0);
        }
        break;

      case 2:
        break;  // The mutex is already initialized and ready for use.

      default:
        GTEST_CHECK_(false)
            << "Unexpected value of critical_section_init_phase_ "
            << "while initializing a static mutex.";
    }
  }
}

namespace {

class ThreadWithParamSupport : public ThreadWithParamBase {
 public:
  static HANDLE CreateThread(Runnable* runnable,
                             Notification* thread_can_start) {
    ThreadMainParam* param = new ThreadMainParam(runnable, thread_can_start);
    DWORD thread_id;
    // FIXME: Consider to use _beginthreadex instead.
    HANDLE thread_handle = ::CreateThread(
        NULL,    // Default security.
        0,       // Default stack size.
        &ThreadWithParamSupport::ThreadMain,
        param,   // Parameter to ThreadMainStatic
        0x0,     // Default creation flags.
        &thread_id);  // Need a valid pointer for the call to work under Win98.
    GTEST_CHECK_(thread_handle != NULL) << "CreateThread failed with error "
                                        << ::GetLastError() << ".";
    if (thread_handle == NULL) {
      delete param;
    }
    return thread_handle;
  }

 private:
  struct ThreadMainParam {
    ThreadMainParam(Runnable* runnable, Notification* thread_can_start)
        : runnable_(runnable),
          thread_can_start_(thread_can_start) {
    }
    scoped_ptr<Runnable> runnable_;
    // Does not own.
    Notification* thread_can_start_;
  };

  static DWORD WINAPI ThreadMain(void* ptr) {
    // Transfers ownership.
    scoped_ptr<ThreadMainParam> param(static_cast<ThreadMainParam*>(ptr));
    if (param->thread_can_start_ != NULL)
      param->thread_can_start_->WaitForNotification();
    param->runnable_->Run();
    return 0;
  }

  // Prohibit instantiation.
  ThreadWithParamSupport();

  GTEST_DISALLOW_COPY_AND_ASSIGN_(ThreadWithParamSupport);
};

}  // namespace

ThreadWithParamBase::ThreadWithParamBase(Runnable *runnable,
                                         Notification* thread_can_start)
      : thread_(ThreadWithParamSupport::CreateThread(runnable,
                                                     thread_can_start)) {
}

ThreadWithParamBase::~ThreadWithParamBase() {
  Join();
}

void ThreadWithParamBase::Join() {
  GTEST_CHECK_(::WaitForSingleObject(thread_.Get(), INFINITE) == WAIT_OBJECT_0)
      << "Failed to join the thread with error " << ::GetLastError() << ".";
}

// Maps a thread to a set of ThreadIdToThreadLocals that have values
// instantiated on that thread and notifies them when the thread exits.  A
// ThreadLocal instance is expected to persist until all threads it has
// values on have terminated.
class ThreadLocalRegistryImpl {
 public:
  // Registers thread_local_instance as having value on the current thread.
  // Returns a value that can be used to identify the thread from other threads.
  static ThreadLocalValueHolderBase* GetValueOnCurrentThread(
      const ThreadLocalBase* thread_local_instance) {
    DWORD current_thread = ::GetCurrentThreadId();
    MutexLock lock(&mutex_);
    ThreadIdToThreadLocals* const thread_to_thread_locals =
        GetThreadLocalsMapLocked();
    ThreadIdToThreadLocals::iterator thread_local_pos =
        thread_to_thread_locals->find(current_thread);
    if (thread_local_pos == thread_to_thread_locals->end()) {
      thread_local_pos = thread_to_thread_locals->insert(
          std::make_pair(current_thread, ThreadLocalValues())).first;
      StartWatcherThreadFor(current_thread);
    }
    ThreadLocalValues& thread_local_values = thread_local_pos->second;
    ThreadLocalValues::iterator value_pos =
        thread_local_values.find(thread_local_instance);
    if (value_pos == thread_local_values.end()) {
      value_pos =
          thread_local_values
              .insert(std::make_pair(
                  thread_local_instance,
                  linked_ptr<ThreadLocalValueHolderBase>(
                      thread_local_instance->NewValueForCurrentThread())))
              .first;
    }
    return value_pos->second.get();
  }

  static void OnThreadLocalDestroyed(
      const ThreadLocalBase* thread_local_instance) {
    std::vector<linked_ptr<ThreadLocalValueHolderBase> > value_holders;
    // Clean up the ThreadLocalValues data structure while holding the lock, but
    // defer the destruction of the ThreadLocalValueHolderBases.
    {
      MutexLock lock(&mutex_);
      ThreadIdToThreadLocals* const thread_to_thread_locals =
          GetThreadLocalsMapLocked();
      for (ThreadIdToThreadLocals::iterator it =
          thread_to_thread_locals->begin();
          it != thread_to_thread_locals->end();
          ++it) {
        ThreadLocalValues& thread_local_values = it->second;
        ThreadLocalValues::iterator value_pos =
            thread_local_values.find(thread_local_instance);
        if (value_pos != thread_local_values.end()) {
          value_holders.push_back(value_pos->second);
          thread_local_values.erase(value_pos);
          // This 'if' can only be successful at most once, so theoretically we
          // could break out of the loop here, but we don't bother doing so.
        }
      }
    }
    // Outside the lock, let the destructor for 'value_holders' deallocate the
    // ThreadLocalValueHolderBases.
  }

  static void OnThreadExit(DWORD thread_id) {
    GTEST_CHECK_(thread_id != 0) << ::GetLastError();
    std::vector<linked_ptr<ThreadLocalValueHolderBase> > value_holders;
    // Clean up the ThreadIdToThreadLocals data structure while holding the
    // lock, but defer the destruction of the ThreadLocalValueHolderBases.
    {
      MutexLock lock(&mutex_);
      ThreadIdToThreadLocals* const thread_to_thread_locals =
          GetThreadLocalsMapLocked();
      ThreadIdToThreadLocals::iterator thread_local_pos =
          thread_to_thread_locals->find(thread_id);
      if (thread_local_pos != thread_to_thread_locals->end()) {
        ThreadLocalValues& thread_local_values = thread_local_pos->second;
        for (ThreadLocalValues::iterator value_pos =
            thread_local_values.begin();
            value_pos != thread_local_values.end();
            ++value_pos) {
          value_holders.push_back(value_pos->second);
        }
        thread_to_thread_locals->erase(thread_local_pos);
      }
    }
    // Outside the lock, let the destructor for 'value_holders' deallocate the
    // ThreadLocalValueHolderBases.
  }

 private:
  // In a particular thread, maps a ThreadLocal object to its value.
  typedef std::map<const ThreadLocalBase*,
                   linked_ptr<ThreadLocalValueHolderBase> > ThreadLocalValues;
  // Stores all ThreadIdToThreadLocals having values in a thread, indexed by
  // thread's ID.
  typedef std::map<DWORD, ThreadLocalValues> ThreadIdToThreadLocals;

  // Holds the thread id and thread handle that we pass from
  // StartWatcherThreadFor to WatcherThreadFunc.
  typedef std::pair<DWORD, HANDLE> ThreadIdAndHandle;

  static void StartWatcherThreadFor(DWORD thread_id) {
    // The returned handle will be kept in thread_map and closed by
    // watcher_thread in WatcherThreadFunc.
    HANDLE thread = ::OpenThread(SYNCHRONIZE | THREAD_QUERY_INFORMATION,
                                 FALSE,
                                 thread_id);
    GTEST_CHECK_(thread != NULL);
    // We need to pass a valid thread ID pointer into CreateThread for it
    // to work correctly under Win98.
    DWORD watcher_thread_id;
    HANDLE watcher_thread = ::CreateThread(
        NULL,   // Default security.
        0,      // Default stack size
        &ThreadLocalRegistryImpl::WatcherThreadFunc,
        reinterpret_cast<LPVOID>(new ThreadIdAndHandle(thread_id, thread)),
        CREATE_SUSPENDED,
        &watcher_thread_id);
    GTEST_CHECK_(watcher_thread != NULL);
    // Give the watcher thread the same priority as ours to avoid being
    // blocked by it.
    ::SetThreadPriority(watcher_thread,
                        ::GetThreadPriority(::GetCurrentThread()));
    ::ResumeThread(watcher_thread);
    ::CloseHandle(watcher_thread);
  }

  // Monitors exit from a given thread and notifies those
  // ThreadIdToThreadLocals about thread termination.
  static DWORD WINAPI WatcherThreadFunc(LPVOID param) {
    const ThreadIdAndHandle* tah =
        reinterpret_cast<const ThreadIdAndHandle*>(param);
    GTEST_CHECK_(
        ::WaitForSingleObject(tah->second, INFINITE) == WAIT_OBJECT_0);
    OnThreadExit(tah->first);
    ::CloseHandle(tah->second);
    delete tah;
    return 0;
  }

  // Returns map of thread local instances.
  static ThreadIdToThreadLocals* GetThreadLocalsMapLocked() {
    mutex_.AssertHeld();
    MemoryIsNotDeallocated memory_is_not_deallocated;
    static ThreadIdToThreadLocals* map = new ThreadIdToThreadLocals();
    return map;
  }

  // Protects access to GetThreadLocalsMapLocked() and its return value.
  static Mutex mutex_;
  // Protects access to GetThreadMapLocked() and its return value.
  static Mutex thread_map_mutex_;
};

Mutex ThreadLocalRegistryImpl::mutex_(Mutex::kStaticMutex);
Mutex ThreadLocalRegistryImpl::thread_map_mutex_(Mutex::kStaticMutex);

ThreadLocalValueHolderBase* ThreadLocalRegistry::GetValueOnCurrentThread(
      const ThreadLocalBase* thread_local_instance) {
  return ThreadLocalRegistryImpl::GetValueOnCurrentThread(
      thread_local_instance);
}

void ThreadLocalRegistry::OnThreadLocalDestroyed(
      const ThreadLocalBase* thread_local_instance) {
  ThreadLocalRegistryImpl::OnThreadLocalDestroyed(thread_local_instance);
}

#endif  // GTEST_IS_THREADSAFE && GTEST_OS_WINDOWS

#if GTEST_USES_POSIX_RE

// Implements RE.  Currently only needed for death tests.

RE::~RE() {
  if (is_valid_) {
    // regfree'ing an invalid regex might crash because the content
    // of the regex is undefined. Since the regex's are essentially
    // the same, one cannot be valid (or invalid) without the other
    // being so too.
    regfree(&partial_regex_);
    regfree(&full_regex_);
  }
  free(const_cast<char*>(pattern_));
}

// Returns true iff regular expression re matches the entire str.
bool RE::FullMatch(const char* str, const RE& re) {
  if (!re.is_valid_) return false;

  regmatch_t match;
  return regexec(&re.full_regex_, str, 1, &match, 0) == 0;
}

// Returns true iff regular expression re matches a substring of str
// (including str itself).
bool RE::PartialMatch(const char* str, const RE& re) {
  if (!re.is_valid_) return false;

  regmatch_t match;
  return regexec(&re.partial_regex_, str, 1, &match, 0) == 0;
}

// Initializes an RE from its string representation.
void RE::Init(const char* regex) {
  pattern_ = posix::StrDup(regex);

  // Reserves enough bytes to hold the regular expression used for a
  // full match.
  const size_t full_regex_len = strlen(regex) + 10;
  char* const full_pattern = new char[full_regex_len];

  snprintf(full_pattern, full_regex_len, "^(%s)$", regex);
  is_valid_ = regcomp(&full_regex_, full_pattern, REG_EXTENDED) == 0;
  // We want to call regcomp(&partial_regex_, ...) even if the
  // previous expression returns false.  Otherwise partial_regex_ may
  // not be properly initialized can may cause trouble when it's
  // freed.
  //
  // Some implementation of POSIX regex (e.g. on at least some
  // versions of Cygwin) doesn't accept the empty string as a valid
  // regex.  We change it to an equivalent form "()" to be safe.
  if (is_valid_) {
    const char* const partial_regex = (*regex == '\0') ? "()" : regex;
    is_valid_ = regcomp(&partial_regex_, partial_regex, REG_EXTENDED) == 0;
  }
  EXPECT_TRUE(is_valid_)
      << "Regular expression \"" << regex
      << "\" is not a valid POSIX Extended regular expression.";

  delete[] full_pattern;
}

#elif GTEST_USES_SIMPLE_RE

// Returns true iff ch appears anywhere in str (excluding the
// terminating '\0' character).
bool IsInSet(char ch, const char* str) {
  return ch != '\0' && strchr(str, ch) != NULL;
}

// Returns true iff ch belongs to the given classification.  Unlike
// similar functions in <ctype.h>, these aren't affected by the
// current locale.
bool IsAsciiDigit(char ch) { return '0' <= ch && ch <= '9'; }
bool IsAsciiPunct(char ch) {
  return IsInSet(ch, "^-!\"#$%&'()*+,./:;<=>?@[\\]_`{|}~");
}
bool IsRepeat(char ch) { return IsInSet(ch, "?*+"); }
bool IsAsciiWhiteSpace(char ch) { return IsInSet(ch, " \f\n\r\t\v"); }
bool IsAsciiWordChar(char ch) {
  return ('a' <= ch && ch <= 'z') || ('A' <= ch && ch <= 'Z') ||
      ('0' <= ch && ch <= '9') || ch == '_';
}

// Returns true iff "\\c" is a supported escape sequence.
bool IsValidEscape(char c) {
  return (IsAsciiPunct(c) || IsInSet(c, "dDfnrsStvwW"));
}

// Returns true iff the given atom (specified by escaped and pattern)
// matches ch.  The result is undefined if the atom is invalid.
bool AtomMatchesChar(bool escaped, char pattern_char, char ch) {
  if (escaped) {  // "\\p" where p is pattern_char.
    switch (pattern_char) {
      case 'd': return IsAsciiDigit(ch);
      case 'D': return !IsAsciiDigit(ch);
      case 'f': return ch == '\f';
      case 'n': return ch == '\n';
      case 'r': return ch == '\r';
      case 's': return IsAsciiWhiteSpace(ch);
      case 'S': return !IsAsciiWhiteSpace(ch);
      case 't': return ch == '\t';
      case 'v': return ch == '\v';
      case 'w': return IsAsciiWordChar(ch);
      case 'W': return !IsAsciiWordChar(ch);
    }
    return IsAsciiPunct(pattern_char) && pattern_char == ch;
  }

  return (pattern_char == '.' && ch != '\n') || pattern_char == ch;
}

// Helper function used by ValidateRegex() to format error messages.
static std::string FormatRegexSyntaxError(const char* regex, int index) {
  return (Message() << "Syntax error at index " << index
          << " in simple regular expression \"" << regex << "\": ").GetString();
}

// Generates non-fatal failures and returns false if regex is invalid;
// otherwise returns true.
bool ValidateRegex(const char* regex) {
  if (regex == NULL) {
    // FIXME: fix the source file location in the
    // assertion failures to match where the regex is used in user
    // code.
    ADD_FAILURE() << "NULL is not a valid simple regular expression.";
    return false;
  }

  bool is_valid = true;

  // True iff ?, *, or + can follow the previous atom.
  bool prev_repeatable = false;
  for (int i = 0; regex[i]; i++) {
    if (regex[i] == '\\') {  // An escape sequence
      i++;
      if (regex[i] == '\0') {
        ADD_FAILURE() << FormatRegexSyntaxError(regex, i - 1)
                      << "'\\' cannot appear at the end.";
        return false;
      }

      if (!IsValidEscape(regex[i])) {
        ADD_FAILURE() << FormatRegexSyntaxError(regex, i - 1)
                      << "invalid escape sequence \"\\" << regex[i] << "\".";
        is_valid = false;
      }
      prev_repeatable = true;
    } else {  // Not an escape sequence.
      const char ch = regex[i];

      if (ch == '^' && i > 0) {
        ADD_FAILURE() << FormatRegexSyntaxError(regex, i)
                      << "'^' can only appear at the beginning.";
        is_valid = false;
      } else if (ch == '$' && regex[i + 1] != '\0') {
        ADD_FAILURE() << FormatRegexSyntaxError(regex, i)
                      << "'$' can only appear at the end.";
        is_valid = false;
      } else if (IsInSet(ch, "()[]{}|")) {
        ADD_FAILURE() << FormatRegexSyntaxError(regex, i)
                      << "'" << ch << "' is unsupported.";
        is_valid = false;
      } else if (IsRepeat(ch) && !prev_repeatable) {
        ADD_FAILURE() << FormatRegexSyntaxError(regex, i)
                      << "'" << ch << "' can only follow a repeatable token.";
        is_valid = false;
      }

      prev_repeatable = !IsInSet(ch, "^$?*+");
    }
  }

  return is_valid;
}

// Matches a repeated regex atom followed by a valid simple regular
// expression.  The regex atom is defined as c if escaped is false,
// or \c otherwise.  repeat is the repetition meta character (?, *,
// or +).  The behavior is undefined if str contains too many
// characters to be indexable by size_t, in which case the test will
// probably time out anyway.  We are fine with this limitation as
// std::string has it too.
bool MatchRepetitionAndRegexAtHead(
    bool escaped, char c, char repeat, const char* regex,
    const char* str) {
  const size_t min_count = (repeat == '+') ? 1 : 0;
  const size_t max_count = (repeat == '?') ? 1 :
      static_cast<size_t>(-1) - 1;
  // We cannot call numeric_limits::max() as it conflicts with the
  // max() macro on Windows.

  for (size_t i = 0; i <= max_count; ++i) {
    // We know that the atom matches each of the first i characters in str.
    if (i >= min_count && MatchRegexAtHead(regex, str + i)) {
      // We have enough matches at the head, and the tail matches too.
      // Since we only care about *whether* the pattern matches str
      // (as opposed to *how* it matches), there is no need to find a
      // greedy match.
      return true;
    }
    if (str[i] == '\0' || !AtomMatchesChar(escaped, c, str[i]))
      return false;
  }
  return false;
}

// Returns true iff regex matches a prefix of str.  regex must be a
// valid simple regular expression and not start with "^", or the
// result is undefined.
bool MatchRegexAtHead(const char* regex, const char* str) {
  if (*regex == '\0')  // An empty regex matches a prefix of anything.
    return true;

  // "$" only matches the end of a string.  Note that regex being
  // valid guarantees that there's nothing after "$" in it.
  if (*regex == '$')
    return *str == '\0';

  // Is the first thing in regex an escape sequence?
  const bool escaped = *regex == '\\';
  if (escaped)
    ++regex;
  if (IsRepeat(regex[1])) {
    // MatchRepetitionAndRegexAtHead() calls MatchRegexAtHead(), so
    // here's an indirect recursion.  It terminates as the regex gets
    // shorter in each recursion.
    return MatchRepetitionAndRegexAtHead(
        escaped, regex[0], regex[1], regex + 2, str);
  } else {
    // regex isn't empty, isn't "$", and doesn't start with a
    // repetition.  We match the first atom of regex with the first
    // character of str and recurse.
    return (*str != '\0') && AtomMatchesChar(escaped, *regex, *str) &&
        MatchRegexAtHead(regex + 1, str + 1);
  }
}

// Returns true iff regex matches any substring of str.  regex must be
// a valid simple regular expression, or the result is undefined.
//
// The algorithm is recursive, but the recursion depth doesn't exceed
// the regex length, so we won't need to worry about running out of
// stack space normally.  In rare cases the time complexity can be
// exponential with respect to the regex length + the string length,
// but usually it's must faster (often close to linear).
bool MatchRegexAnywhere(const char* regex, const char* str) {
  if (regex == NULL || str == NULL)
    return false;

  if (*regex == '^')
    return MatchRegexAtHead(regex + 1, str);

  // A successful match can be anywhere in str.
  do {
    if (MatchRegexAtHead(regex, str))
      return true;
  } while (*str++ != '\0');
  return false;
}

// Implements the RE class.

RE::~RE() {
  free(const_cast<char*>(pattern_));
  free(const_cast<char*>(full_pattern_));
}

// Returns true iff regular expression re matches the entire str.
bool RE::FullMatch(const char* str, const RE& re) {
  return re.is_valid_ && MatchRegexAnywhere(re.full_pattern_, str);
}

// Returns true iff regular expression re matches a substring of str
// (including str itself).
bool RE::PartialMatch(const char* str, const RE& re) {
  return re.is_valid_ && MatchRegexAnywhere(re.pattern_, str);
}

// Initializes an RE from its string representation.
void RE::Init(const char* regex) {
  pattern_ = full_pattern_ = NULL;
  if (regex != NULL) {
    pattern_ = posix::StrDup(regex);
  }

  is_valid_ = ValidateRegex(regex);
  if (!is_valid_) {
    // No need to calculate the full pattern when the regex is invalid.
    return;
  }

  const size_t len = strlen(regex);
  // Reserves enough bytes to hold the regular expression used for a
  // full match: we need space to prepend a '^', append a '$', and
  // terminate the string with '\0'.
  char* buffer = static_cast<char*>(malloc(len + 3));
  full_pattern_ = buffer;

  if (*regex != '^')
    *buffer++ = '^';  // Makes sure full_pattern_ starts with '^'.

  // We don't use snprintf or strncpy, as they trigger a warning when
  // compiled with VC++ 8.0.
  memcpy(buffer, regex, len);
  buffer += len;

  if (len == 0 || regex[len - 1] != '$')
    *buffer++ = '$';  // Makes sure full_pattern_ ends with '$'.

  *buffer = '\0';
}

#endif  // GTEST_USES_POSIX_RE

const char kUnknownFile[] = "unknown file";

// Formats a source file path and a line number as they would appear
// in an error message from the compiler used to compile this code.
GTEST_API_ ::std::string FormatFileLocation(const char* file, int line) {
  const std::string file_name(file == NULL ? kUnknownFile : file);

  if (line < 0) {
    return file_name + ":";
  }
#ifdef _MSC_VER
  return file_name + "(" + StreamableToString(line) + "):";
#else
  return file_name + ":" + StreamableToString(line) + ":";
#endif  // _MSC_VER
}

// Formats a file location for compiler-independent XML output.
// Although this function is not platform dependent, we put it next to
// FormatFileLocation in order to contrast the two functions.
// Note that FormatCompilerIndependentFileLocation() does NOT append colon
// to the file location it produces, unlike FormatFileLocation().
GTEST_API_ ::std::string FormatCompilerIndependentFileLocation(
    const char* file, int line) {
  const std::string file_name(file == NULL ? kUnknownFile : file);

  if (line < 0)
    return file_name;
  else
    return file_name + ":" + StreamableToString(line);
}

GTestLog::GTestLog(GTestLogSeverity severity, const char* file, int line)
    : severity_(severity) {
  const char* const marker =
      severity == GTEST_INFO ?    "[  INFO ]" :
      severity == GTEST_WARNING ? "[WARNING]" :
      severity == GTEST_ERROR ?   "[ ERROR ]" : "[ FATAL ]";
  GetStream() << ::std::endl << marker << " "
              << FormatFileLocation(file, line).c_str() << ": ";
}

// Flushes the buffers and, if severity is GTEST_FATAL, aborts the program.
GTestLog::~GTestLog() {
  GetStream() << ::std::endl;
  if (severity_ == GTEST_FATAL) {
    fflush(stderr);
    posix::Abort();
  }
}

// Disable Microsoft deprecation warnings for POSIX functions called from
// this class (creat, dup, dup2, and close)
GTEST_DISABLE_MSC_DEPRECATED_PUSH_()

#if GTEST_HAS_STREAM_REDIRECTION

// Object that captures an output stream (stdout/stderr).
class CapturedStream {
 public:
  // The ctor redirects the stream to a temporary file.
  explicit CapturedStream(int fd) : fd_(fd), uncaptured_fd_(dup(fd)) {
# if GTEST_OS_WINDOWS
    char temp_dir_path[MAX_PATH + 1] = { '\0' };  // NOLINT
    char temp_file_path[MAX_PATH + 1] = { '\0' };  // NOLINT

    ::GetTempPathA(sizeof(temp_dir_path), temp_dir_path);
    const UINT success = ::GetTempFileNameA(temp_dir_path,
                                            "gtest_redir",
                                            0,  // Generate unique file name.
                                            temp_file_path);
    GTEST_CHECK_(success != 0)
        << "Unable to create a temporary file in " << temp_dir_path;
    const int captured_fd = creat(temp_file_path, _S_IREAD | _S_IWRITE);
    GTEST_CHECK_(captured_fd != -1) << "Unable to open temporary file "
                                    << temp_file_path;
    filename_ = temp_file_path;
# else
    // There's no guarantee that a test has write access to the current
    // directory, so we create the temporary file in the /tmp directory
    // instead. We use /tmp on most systems, and /sdcard on Android.
    // That's because Android doesn't have /tmp.
#  if GTEST_OS_LINUX_ANDROID
    // Note: Android applications are expected to call the framework's
    // Context.getExternalStorageDirectory() method through JNI to get
    // the location of the world-writable SD Card directory. However,
    // this requires a Context handle, which cannot be retrieved
    // globally from native code. Doing so also precludes running the
    // code as part of a regular standalone executable, which doesn't
    // run in a Dalvik process (e.g. when running it through 'adb shell').
    //
    // The location /sdcard is directly accessible from native code
    // and is the only location (unofficially) supported by the Android
    // team. It's generally a symlink to the real SD Card mount point
    // which can be /mnt/sdcard, /mnt/sdcard0, /system/media/sdcard, or
    // other OEM-customized locations. Never rely on these, and always
    // use /sdcard.
    char name_template[] = "/sdcard/gtest_captured_stream.XXXXXX";
#  else
    char name_template[] = "/tmp/captured_stream.XXXXXX";
#  endif  // GTEST_OS_LINUX_ANDROID
    const int captured_fd = mkstemp(name_template);
    filename_ = name_template;
# endif  // GTEST_OS_WINDOWS
    fflush(NULL);
    dup2(captured_fd, fd_);
    close(captured_fd);
  }

  ~CapturedStream() {
    remove(filename_.c_str());
  }

  std::string GetCapturedString() {
    if (uncaptured_fd_ != -1) {
      // Restores the original stream.
      fflush(NULL);
      dup2(uncaptured_fd_, fd_);
      close(uncaptured_fd_);
      uncaptured_fd_ = -1;
    }

    FILE* const file = posix::FOpen(filename_.c_str(), "r");
    const std::string content = ReadEntireFile(file);
    posix::FClose(file);
    return content;
  }

 private:
  const int fd_;  // A stream to capture.
  int uncaptured_fd_;
  // Name of the temporary file holding the stderr output.
  ::std::string filename_;

  GTEST_DISALLOW_COPY_AND_ASSIGN_(CapturedStream);
};

GTEST_DISABLE_MSC_DEPRECATED_POP_()

static CapturedStream* g_captured_stderr = NULL;
static CapturedStream* g_captured_stdout = NULL;

// Starts capturing an output stream (stdout/stderr).
static void CaptureStream(int fd, const char* stream_name,
                          CapturedStream** stream) {
  if (*stream != NULL) {
    GTEST_LOG_(FATAL) << "Only one " << stream_name
                      << " capturer can exist at a time.";
  }
  *stream = new CapturedStream(fd);
}

// Stops capturing the output stream and returns the captured string.
static std::string GetCapturedStream(CapturedStream** captured_stream) {
  const std::string content = (*captured_stream)->GetCapturedString();

  delete *captured_stream;
  *captured_stream = NULL;

  return content;
}

// Starts capturing stdout.
void CaptureStdout() {
  CaptureStream(kStdOutFileno, "stdout", &g_captured_stdout);
}

// Starts capturing stderr.
void CaptureStderr() {
  CaptureStream(kStdErrFileno, "stderr", &g_captured_stderr);
}

// Stops capturing stdout and returns the captured string.
std::string GetCapturedStdout() {
  return GetCapturedStream(&g_captured_stdout);
}

// Stops capturing stderr and returns the captured string.
std::string GetCapturedStderr() {
  return GetCapturedStream(&g_captured_stderr);
}

#endif  // GTEST_HAS_STREAM_REDIRECTION





size_t GetFileSize(FILE* file) {
  fseek(file, 0, SEEK_END);
  return static_cast<size_t>(ftell(file));
}

std::string ReadEntireFile(FILE* file) {
  const size_t file_size = GetFileSize(file);
  char* const buffer = new char[file_size];

  size_t bytes_last_read = 0;  // # of bytes read in the last fread()
  size_t bytes_read = 0;       // # of bytes read so far

  fseek(file, 0, SEEK_SET);

  // Keeps reading the file until we cannot read further or the
  // pre-determined file size is reached.
  do {
    bytes_last_read = fread(buffer+bytes_read, 1, file_size-bytes_read, file);
    bytes_read += bytes_last_read;
  } while (bytes_last_read > 0 && bytes_read < file_size);

  const std::string content(buffer, bytes_read);
  delete[] buffer;

  return content;
}

#if GTEST_HAS_DEATH_TEST
static const std::vector<std::string>* g_injected_test_argvs = NULL;  // Owned.

std::vector<std::string> GetInjectableArgvs() {
  if (g_injected_test_argvs != NULL) {
    return *g_injected_test_argvs;
  }
  return GetArgvs();
}

void SetInjectableArgvs(const std::vector<std::string>* new_argvs) {
  if (g_injected_test_argvs != new_argvs) delete g_injected_test_argvs;
  g_injected_test_argvs = new_argvs;
}

void SetInjectableArgvs(const std::vector<std::string>& new_argvs) {
  SetInjectableArgvs(
      new std::vector<std::string>(new_argvs.begin(), new_argvs.end()));
}

#if GTEST_HAS_GLOBAL_STRING
void SetInjectableArgvs(const std::vector< ::string>& new_argvs) {
  SetInjectableArgvs(
      new std::vector<std::string>(new_argvs.begin(), new_argvs.end()));
}
#endif  // GTEST_HAS_GLOBAL_STRING

void ClearInjectableArgvs() {
  delete g_injected_test_argvs;
  g_injected_test_argvs = NULL;
}
#endif  // GTEST_HAS_DEATH_TEST

#if GTEST_OS_WINDOWS_MOBILE
namespace posix {
void Abort() {
  DebugBreak();
  TerminateProcess(GetCurrentProcess(), 1);
}
}  // namespace posix
#endif  // GTEST_OS_WINDOWS_MOBILE

// Returns the name of the environment variable corresponding to the
// given flag.  For example, FlagToEnvVar("foo") will return
// "GTEST_FOO" in the open-source version.
static std::string FlagToEnvVar(const char* flag) {
  const std::string full_flag =
      (Message() << GTEST_FLAG_PREFIX_ << flag).GetString();

  Message env_var;
  for (size_t i = 0; i != full_flag.length(); i++) {
    env_var << ToUpper(full_flag.c_str()[i]);
  }

  return env_var.GetString();
}

// Parses 'str' for a 32-bit signed integer.  If successful, writes
// the result to *value and returns true; otherwise leaves *value
// unchanged and returns false.
bool ParseInt32(const Message& src_text, const char* str, Int32* value) {
  // Parses the environment variable as a decimal integer.
  char* end = NULL;
  const long long_value = strtol(str, &end, 10);  // NOLINT

  // Has strtol() consumed all characters in the string?
  if (*end != '\0') {
    // No - an invalid character was encountered.
    Message msg;
    msg << "WARNING: " << src_text
        << " is expected to be a 32-bit integer, but actually"
        << " has value \"" << str << "\".\n";
    printf("%s", msg.GetString().c_str());
    fflush(stdout);
    return false;
  }

  // Is the parsed value in the range of an Int32?
  const Int32 result = static_cast<Int32>(long_value);
  if (long_value == LONG_MAX || long_value == LONG_MIN ||
      // The parsed value overflows as a long.  (strtol() returns
      // LONG_MAX or LONG_MIN when the input overflows.)
      result != long_value
      // The parsed value overflows as an Int32.
      ) {
    Message msg;
    msg << "WARNING: " << src_text
        << " is expected to be a 32-bit integer, but actually"
        << " has value " << str << ", which overflows.\n";
    printf("%s", msg.GetString().c_str());
    fflush(stdout);
    return false;
  }

  *value = result;
  return true;
}

// Reads and returns the Boolean environment variable corresponding to
// the given flag; if it's not set, returns default_value.
//
// The value is considered true iff it's not "0".
bool BoolFromGTestEnv(const char* flag, bool default_value) {
#if defined(GTEST_GET_BOOL_FROM_ENV_)
  return GTEST_GET_BOOL_FROM_ENV_(flag, default_value);
#else
  const std::string env_var = FlagToEnvVar(flag);
  const char* const string_value = posix::GetEnv(env_var.c_str());
  return string_value == NULL ?
      default_value : strcmp(string_value, "0") != 0;
#endif  // defined(GTEST_GET_BOOL_FROM_ENV_)
}

// Reads and returns a 32-bit integer stored in the environment
// variable corresponding to the given flag; if it isn't set or
// doesn't represent a valid 32-bit integer, returns default_value.
Int32 Int32FromGTestEnv(const char* flag, Int32 default_value) {
#if defined(GTEST_GET_INT32_FROM_ENV_)
  return GTEST_GET_INT32_FROM_ENV_(flag, default_value);
#else
  const std::string env_var = FlagToEnvVar(flag);
  const char* const string_value = posix::GetEnv(env_var.c_str());
  if (string_value == NULL) {
    // The environment variable is not set.
    return default_value;
  }

  Int32 result = default_value;
  if (!ParseInt32(Message() << "Environment variable " << env_var,
                  string_value, &result)) {
    printf("The default value %s is used.\n",
           (Message() << default_value).GetString().c_str());
    fflush(stdout);
    return default_value;
  }

  return result;
#endif  // defined(GTEST_GET_INT32_FROM_ENV_)
}

// As a special case for the 'output' flag, if GTEST_OUTPUT is not
// set, we look for XML_OUTPUT_FILE, which is set by the Bazel build
// system.  The value of XML_OUTPUT_FILE is a filename without the
// "xml:" prefix of GTEST_OUTPUT.
// Note that this is meant to be called at the call site so it does
// not check that the flag is 'output'
// In essence this checks an env variable called XML_OUTPUT_FILE
// and if it is set we prepend "xml:" to its value, if it not set we return ""
std::string OutputFlagAlsoCheckEnvVar(){
  std::string default_value_for_output_flag = "";
  const char* xml_output_file_env = posix::GetEnv("XML_OUTPUT_FILE");
  if (NULL != xml_output_file_env) {
    default_value_for_output_flag = std::string("xml:") + xml_output_file_env;
  }
  return default_value_for_output_flag;
}

// Reads and returns the string environment variable corresponding to
// the given flag; if it's not set, returns default_value.
const char* StringFromGTestEnv(const char* flag, const char* default_value) {
#if defined(GTEST_GET_STRING_FROM_ENV_)
  return GTEST_GET_STRING_FROM_ENV_(flag, default_value);
#else
  const std::string env_var = FlagToEnvVar(flag);
  const char* const value = posix::GetEnv(env_var.c_str());
  return value == NULL ? default_value : value;
#endif  // defined(GTEST_GET_STRING_FROM_ENV_)
}

}  // namespace internal
}  // namespace testing
// Copyright 2007, Google Inc.
// All rights reserved.
//
// Redistribution and use in source and binary forms, with or without
// modification, are permitted provided that the following conditions are
// met:
//
//     * Redistributions of source code must retain the above copyright
// notice, this list of conditions and the following disclaimer.
//     * Redistributions in binary form must reproduce the above
// copyright notice, this list of conditions and the following disclaimer
// in the documentation and/or other materials provided with the
// distribution.
//     * Neither the name of Google Inc. nor the names of its
// contributors may be used to endorse or promote products derived from
// this software without specific prior written permission.
//
// THIS SOFTWARE IS PROVIDED BY THE COPYRIGHT HOLDERS AND CONTRIBUTORS
// "AS IS" AND ANY EXPRESS OR IMPLIED WARRANTIES, INCLUDING, BUT NOT
// LIMITED TO, THE IMPLIED WARRANTIES OF MERCHANTABILITY AND FITNESS FOR
// A PARTICULAR PURPOSE ARE DISCLAIMED. IN NO EVENT SHALL THE COPYRIGHT
// OWNER OR CONTRIBUTORS BE LIABLE FOR ANY DIRECT, INDIRECT, INCIDENTAL,
// SPECIAL, EXEMPLARY, OR CONSEQUENTIAL DAMAGES (INCLUDING, BUT NOT
// LIMITED TO, PROCUREMENT OF SUBSTITUTE GOODS OR SERVICES; LOSS OF USE,
// DATA, OR PROFITS; OR BUSINESS INTERRUPTION) HOWEVER CAUSED AND ON ANY
// THEORY OF LIABILITY, WHETHER IN CONTRACT, STRICT LIABILITY, OR TORT
// (INCLUDING NEGLIGENCE OR OTHERWISE) ARISING IN ANY WAY OUT OF THE USE
// OF THIS SOFTWARE, EVEN IF ADVISED OF THE POSSIBILITY OF SUCH DAMAGE.


// Google Test - The Google C++ Testing and Mocking Framework
//
// This file implements a universal value printer that can print a
// value of any type T:
//
//   void ::testing::internal::UniversalPrinter<T>::Print(value, ostream_ptr);
//
// It uses the << operator when possible, and prints the bytes in the
// object otherwise.  A user can override its behavior for a class
// type Foo by defining either operator<<(::std::ostream&, const Foo&)
// or void PrintTo(const Foo&, ::std::ostream*) in the namespace that
// defines Foo.

#include <stdio.h>
#include <cctype>
#include <cwchar>
#include <ostream>  // NOLINT
#include <string>

namespace testing {

namespace {

using ::std::ostream;

// Prints a segment of bytes in the given object.
GTEST_ATTRIBUTE_NO_SANITIZE_MEMORY_
GTEST_ATTRIBUTE_NO_SANITIZE_ADDRESS_
GTEST_ATTRIBUTE_NO_SANITIZE_THREAD_
void PrintByteSegmentInObjectTo(const unsigned char* obj_bytes, size_t start,
                                size_t count, ostream* os) {
  char text[5] = "";
  for (size_t i = 0; i != count; i++) {
    const size_t j = start + i;
    if (i != 0) {
      // Organizes the bytes into groups of 2 for easy parsing by
      // human.
      if ((j % 2) == 0)
        *os << ' ';
      else
        *os << '-';
    }
    GTEST_SNPRINTF_(text, sizeof(text), "%02X", obj_bytes[j]);
    *os << text;
  }
}

// Prints the bytes in the given value to the given ostream.
void PrintBytesInObjectToImpl(const unsigned char* obj_bytes, size_t count,
                              ostream* os) {
  // Tells the user how big the object is.
  *os << count << "-byte object <";

  const size_t kThreshold = 132;
  const size_t kChunkSize = 64;
  // If the object size is bigger than kThreshold, we'll have to omit
  // some details by printing only the first and the last kChunkSize
  // bytes.
  // FIXME: let the user control the threshold using a flag.
  if (count < kThreshold) {
    PrintByteSegmentInObjectTo(obj_bytes, 0, count, os);
  } else {
    PrintByteSegmentInObjectTo(obj_bytes, 0, kChunkSize, os);
    *os << " ... ";
    // Rounds up to 2-byte boundary.
    const size_t resume_pos = (count - kChunkSize + 1)/2*2;
    PrintByteSegmentInObjectTo(obj_bytes, resume_pos, count - resume_pos, os);
  }
  *os << ">";
}

}  // namespace

namespace internal2 {

// Delegates to PrintBytesInObjectToImpl() to print the bytes in the
// given object.  The delegation simplifies the implementation, which
// uses the << operator and thus is easier done outside of the
// ::testing::internal namespace, which contains a << operator that
// sometimes conflicts with the one in STL.
void PrintBytesInObjectTo(const unsigned char* obj_bytes, size_t count,
                          ostream* os) {
  PrintBytesInObjectToImpl(obj_bytes, count, os);
}

}  // namespace internal2

namespace internal {

// Depending on the value of a char (or wchar_t), we print it in one
// of three formats:
//   - as is if it's a printable ASCII (e.g. 'a', '2', ' '),
//   - as a hexadecimal escape sequence (e.g. '\x7F'), or
//   - as a special escape sequence (e.g. '\r', '\n').
enum CharFormat {
  kAsIs,
  kHexEscape,
  kSpecialEscape
};

// Returns true if c is a printable ASCII character.  We test the
// value of c directly instead of calling isprint(), which is buggy on
// Windows Mobile.
inline bool IsPrintableAscii(wchar_t c) {
  return 0x20 <= c && c <= 0x7E;
}

// Prints a wide or narrow char c as a character literal without the
// quotes, escaping it when necessary; returns how c was formatted.
// The template argument UnsignedChar is the unsigned version of Char,
// which is the type of c.
template <typename UnsignedChar, typename Char>
static CharFormat PrintAsCharLiteralTo(Char c, ostream* os) {
  switch (static_cast<wchar_t>(c)) {
    case L'\0':
      *os << "\\0";
      break;
    case L'\'':
      *os << "\\'";
      break;
    case L'\\':
      *os << "\\\\";
      break;
    case L'\a':
      *os << "\\a";
      break;
    case L'\b':
      *os << "\\b";
      break;
    case L'\f':
      *os << "\\f";
      break;
    case L'\n':
      *os << "\\n";
      break;
    case L'\r':
      *os << "\\r";
      break;
    case L'\t':
      *os << "\\t";
      break;
    case L'\v':
      *os << "\\v";
      break;
    default:
      if (IsPrintableAscii(c)) {
        *os << static_cast<char>(c);
        return kAsIs;
      } else {
        ostream::fmtflags flags = os->flags();
        *os << "\\x" << std::hex << std::uppercase
            << static_cast<int>(static_cast<UnsignedChar>(c));
        os->flags(flags);
        return kHexEscape;
      }
  }
  return kSpecialEscape;
}

// Prints a wchar_t c as if it's part of a string literal, escaping it when
// necessary; returns how c was formatted.
static CharFormat PrintAsStringLiteralTo(wchar_t c, ostream* os) {
  switch (c) {
    case L'\'':
      *os << "'";
      return kAsIs;
    case L'"':
      *os << "\\\"";
      return kSpecialEscape;
    default:
      return PrintAsCharLiteralTo<wchar_t>(c, os);
  }
}

// Prints a char c as if it's part of a string literal, escaping it when
// necessary; returns how c was formatted.
static CharFormat PrintAsStringLiteralTo(char c, ostream* os) {
  return PrintAsStringLiteralTo(
      static_cast<wchar_t>(static_cast<unsigned char>(c)), os);
}

// Prints a wide or narrow character c and its code.  '\0' is printed
// as "'\\0'", other unprintable characters are also properly escaped
// using the standard C++ escape sequence.  The template argument
// UnsignedChar is the unsigned version of Char, which is the type of c.
template <typename UnsignedChar, typename Char>
void PrintCharAndCodeTo(Char c, ostream* os) {
  // First, print c as a literal in the most readable form we can find.
  *os << ((sizeof(c) > 1) ? "L'" : "'");
  const CharFormat format = PrintAsCharLiteralTo<UnsignedChar>(c, os);
  *os << "'";

  // To aid user debugging, we also print c's code in decimal, unless
  // it's 0 (in which case c was printed as '\\0', making the code
  // obvious).
  if (c == 0)
    return;
  *os << " (" << static_cast<int>(c);

  // For more convenience, we print c's code again in hexadecimal,
  // unless c was already printed in the form '\x##' or the code is in
  // [1, 9].
  if (format == kHexEscape || (1 <= c && c <= 9)) {
    // Do nothing.
  } else {
    *os << ", 0x" << String::FormatHexInt(static_cast<UnsignedChar>(c));
  }
  *os << ")";
}

void PrintTo(unsigned char c, ::std::ostream* os) {
  PrintCharAndCodeTo<unsigned char>(c, os);
}
void PrintTo(signed char c, ::std::ostream* os) {
  PrintCharAndCodeTo<unsigned char>(c, os);
}

// Prints a wchar_t as a symbol if it is printable or as its internal
// code otherwise and also as its code.  L'\0' is printed as "L'\\0'".
void PrintTo(wchar_t wc, ostream* os) {
  PrintCharAndCodeTo<wchar_t>(wc, os);
}

// Prints the given array of characters to the ostream.  CharType must be either
// char or wchar_t.
// The array starts at begin, the length is len, it may include '\0' characters
// and may not be NUL-terminated.
template <typename CharType>
GTEST_ATTRIBUTE_NO_SANITIZE_MEMORY_
GTEST_ATTRIBUTE_NO_SANITIZE_ADDRESS_
GTEST_ATTRIBUTE_NO_SANITIZE_THREAD_
static CharFormat PrintCharsAsStringTo(
    const CharType* begin, size_t len, ostream* os) {
  const char* const kQuoteBegin = sizeof(CharType) == 1 ? "\"" : "L\"";
  *os << kQuoteBegin;
  bool is_previous_hex = false;
  CharFormat print_format = kAsIs;
  for (size_t index = 0; index < len; ++index) {
    const CharType cur = begin[index];
    if (is_previous_hex && IsXDigit(cur)) {
      // Previous character is of '\x..' form and this character can be
      // interpreted as another hexadecimal digit in its number. Break string to
      // disambiguate.
      *os << "\" " << kQuoteBegin;
    }
    is_previous_hex = PrintAsStringLiteralTo(cur, os) == kHexEscape;
    // Remember if any characters required hex escaping.
    if (is_previous_hex) {
      print_format = kHexEscape;
    }
  }
  *os << "\"";
  return print_format;
}

// Prints a (const) char/wchar_t array of 'len' elements, starting at address
// 'begin'.  CharType must be either char or wchar_t.
template <typename CharType>
GTEST_ATTRIBUTE_NO_SANITIZE_MEMORY_
GTEST_ATTRIBUTE_NO_SANITIZE_ADDRESS_
GTEST_ATTRIBUTE_NO_SANITIZE_THREAD_
static void UniversalPrintCharArray(
    const CharType* begin, size_t len, ostream* os) {
  // The code
  //   const char kFoo[] = "foo";
  // generates an array of 4, not 3, elements, with the last one being '\0'.
  //
  // Therefore when printing a char array, we don't print the last element if
  // it's '\0', such that the output matches the string literal as it's
  // written in the source code.
  if (len > 0 && begin[len - 1] == '\0') {
    PrintCharsAsStringTo(begin, len - 1, os);
    return;
  }

  // If, however, the last element in the array is not '\0', e.g.
  //    const char kFoo[] = { 'f', 'o', 'o' };
  // we must print the entire array.  We also print a message to indicate
  // that the array is not NUL-terminated.
  PrintCharsAsStringTo(begin, len, os);
  *os << " (no terminating NUL)";
}

// Prints a (const) char array of 'len' elements, starting at address 'begin'.
void UniversalPrintArray(const char* begin, size_t len, ostream* os) {
  UniversalPrintCharArray(begin, len, os);
}

// Prints a (const) wchar_t array of 'len' elements, starting at address
// 'begin'.
void UniversalPrintArray(const wchar_t* begin, size_t len, ostream* os) {
  UniversalPrintCharArray(begin, len, os);
}

// Prints the given C string to the ostream.
void PrintTo(const char* s, ostream* os) {
  if (s == NULL) {
    *os << "NULL";
  } else {
    *os << ImplicitCast_<const void*>(s) << " pointing to ";
    PrintCharsAsStringTo(s, strlen(s), os);
  }
}

// MSVC compiler can be configured to define whar_t as a typedef
// of unsigned short. Defining an overload for const wchar_t* in that case
// would cause pointers to unsigned shorts be printed as wide strings,
// possibly accessing more memory than intended and causing invalid
// memory accesses. MSVC defines _NATIVE_WCHAR_T_DEFINED symbol when
// wchar_t is implemented as a native type.
#if !defined(_MSC_VER) || defined(_NATIVE_WCHAR_T_DEFINED)
// Prints the given wide C string to the ostream.
void PrintTo(const wchar_t* s, ostream* os) {
  if (s == NULL) {
    *os << "NULL";
  } else {
    *os << ImplicitCast_<const void*>(s) << " pointing to ";
    PrintCharsAsStringTo(s, std::wcslen(s), os);
  }
}
#endif  // wchar_t is native

namespace {

bool ContainsUnprintableControlCodes(const char* str, size_t length) {
  const unsigned char *s = reinterpret_cast<const unsigned char *>(str);

  for (size_t i = 0; i < length; i++) {
    unsigned char ch = *s++;
    if (std::iscntrl(ch)) {
        switch (ch) {
        case '\t':
        case '\n':
        case '\r':
          break;
        default:
          return true;
        }
      }
  }
  return false;
}

bool IsUTF8TrailByte(unsigned char t) { return 0x80 <= t && t<= 0xbf; }

bool IsValidUTF8(const char* str, size_t length) {
  const unsigned char *s = reinterpret_cast<const unsigned char *>(str);

  for (size_t i = 0; i < length;) {
    unsigned char lead = s[i++];

    if (lead <= 0x7f) {
      continue;  // single-byte character (ASCII) 0..7F
    }
    if (lead < 0xc2) {
      return false;  // trail byte or non-shortest form
    } else if (lead <= 0xdf && (i + 1) <= length && IsUTF8TrailByte(s[i])) {
      ++i;  // 2-byte character
    } else if (0xe0 <= lead && lead <= 0xef && (i + 2) <= length &&
               IsUTF8TrailByte(s[i]) &&
               IsUTF8TrailByte(s[i + 1]) &&
               // check for non-shortest form and surrogate
               (lead != 0xe0 || s[i] >= 0xa0) &&
               (lead != 0xed || s[i] < 0xa0)) {
      i += 2;  // 3-byte character
    } else if (0xf0 <= lead && lead <= 0xf4 && (i + 3) <= length &&
               IsUTF8TrailByte(s[i]) &&
               IsUTF8TrailByte(s[i + 1]) &&
               IsUTF8TrailByte(s[i + 2]) &&
               // check for non-shortest form
               (lead != 0xf0 || s[i] >= 0x90) &&
               (lead != 0xf4 || s[i] < 0x90)) {
      i += 3;  // 4-byte character
    } else {
      return false;
    }
  }
  return true;
}

void ConditionalPrintAsText(const char* str, size_t length, ostream* os) {
  if (!ContainsUnprintableControlCodes(str, length) &&
      IsValidUTF8(str, length)) {
    *os << "\n    As Text: \"" << str << "\"";
  }
}

}  // anonymous namespace

// Prints a ::string object.
#if GTEST_HAS_GLOBAL_STRING
void PrintStringTo(const ::string& s, ostream* os) {
  if (PrintCharsAsStringTo(s.data(), s.size(), os) == kHexEscape) {
    if (GTEST_FLAG(print_utf8)) {
      ConditionalPrintAsText(s.data(), s.size(), os);
    }
  }
}
#endif  // GTEST_HAS_GLOBAL_STRING

void PrintStringTo(const ::std::string& s, ostream* os) {
  if (PrintCharsAsStringTo(s.data(), s.size(), os) == kHexEscape) {
    if (GTEST_FLAG(print_utf8)) {
      ConditionalPrintAsText(s.data(), s.size(), os);
    }
  }
}

// Prints a ::wstring object.
#if GTEST_HAS_GLOBAL_WSTRING
void PrintWideStringTo(const ::wstring& s, ostream* os) {
  PrintCharsAsStringTo(s.data(), s.size(), os);
}
#endif  // GTEST_HAS_GLOBAL_WSTRING

#if GTEST_HAS_STD_WSTRING
void PrintWideStringTo(const ::std::wstring& s, ostream* os) {
  PrintCharsAsStringTo(s.data(), s.size(), os);
}
#endif  // GTEST_HAS_STD_WSTRING

}  // namespace internal

}  // namespace testing
// Copyright 2008, Google Inc.
// All rights reserved.
//
// Redistribution and use in source and binary forms, with or without
// modification, are permitted provided that the following conditions are
// met:
//
//     * Redistributions of source code must retain the above copyright
// notice, this list of conditions and the following disclaimer.
//     * Redistributions in binary form must reproduce the above
// copyright notice, this list of conditions and the following disclaimer
// in the documentation and/or other materials provided with the
// distribution.
//     * Neither the name of Google Inc. nor the names of its
// contributors may be used to endorse or promote products derived from
// this software without specific prior written permission.
//
// THIS SOFTWARE IS PROVIDED BY THE COPYRIGHT HOLDERS AND CONTRIBUTORS
// "AS IS" AND ANY EXPRESS OR IMPLIED WARRANTIES, INCLUDING, BUT NOT
// LIMITED TO, THE IMPLIED WARRANTIES OF MERCHANTABILITY AND FITNESS FOR
// A PARTICULAR PURPOSE ARE DISCLAIMED. IN NO EVENT SHALL THE COPYRIGHT
// OWNER OR CONTRIBUTORS BE LIABLE FOR ANY DIRECT, INDIRECT, INCIDENTAL,
// SPECIAL, EXEMPLARY, OR CONSEQUENTIAL DAMAGES (INCLUDING, BUT NOT
// LIMITED TO, PROCUREMENT OF SUBSTITUTE GOODS OR SERVICES; LOSS OF USE,
// DATA, OR PROFITS; OR BUSINESS INTERRUPTION) HOWEVER CAUSED AND ON ANY
// THEORY OF LIABILITY, WHETHER IN CONTRACT, STRICT LIABILITY, OR TORT
// (INCLUDING NEGLIGENCE OR OTHERWISE) ARISING IN ANY WAY OUT OF THE USE
// OF THIS SOFTWARE, EVEN IF ADVISED OF THE POSSIBILITY OF SUCH DAMAGE.

//
// The Google C++ Testing and Mocking Framework (Google Test)


namespace testing {

using internal::GetUnitTestImpl;

// Gets the summary of the failure message by omitting the stack trace
// in it.
std::string TestPartResult::ExtractSummary(const char* message) {
  const char* const stack_trace = strstr(message, internal::kStackTraceMarker);
  return stack_trace == NULL ? message :
      std::string(message, stack_trace);
}

// Prints a TestPartResult object.
std::ostream& operator<<(std::ostream& os, const TestPartResult& result) {
  return os
      << result.file_name() << ":" << result.line_number() << ": "
      << (result.type() == TestPartResult::kSuccess ? "Success" :
          result.type() == TestPartResult::kFatalFailure ? "Fatal failure" :
          "Non-fatal failure") << ":\n"
      << result.message() << std::endl;
}

// Appends a TestPartResult to the array.
void TestPartResultArray::Append(const TestPartResult& result) {
  array_.push_back(result);
}

// Returns the TestPartResult at the given index (0-based).
const TestPartResult& TestPartResultArray::GetTestPartResult(int index) const {
  if (index < 0 || index >= size()) {
    printf("\nInvalid index (%d) into TestPartResultArray.\n", index);
    internal::posix::Abort();
  }

  return array_[index];
}

// Returns the number of TestPartResult objects in the array.
int TestPartResultArray::size() const {
  return static_cast<int>(array_.size());
}

namespace internal {

HasNewFatalFailureHelper::HasNewFatalFailureHelper()
    : has_new_fatal_failure_(false),
      original_reporter_(GetUnitTestImpl()->
                         GetTestPartResultReporterForCurrentThread()) {
  GetUnitTestImpl()->SetTestPartResultReporterForCurrentThread(this);
}

HasNewFatalFailureHelper::~HasNewFatalFailureHelper() {
  GetUnitTestImpl()->SetTestPartResultReporterForCurrentThread(
      original_reporter_);
}

void HasNewFatalFailureHelper::ReportTestPartResult(
    const TestPartResult& result) {
  if (result.fatally_failed())
    has_new_fatal_failure_ = true;
  original_reporter_->ReportTestPartResult(result);
}

}  // namespace internal

}  // namespace testing
// Copyright 2008 Google Inc.
// All Rights Reserved.
//
// Redistribution and use in source and binary forms, with or without
// modification, are permitted provided that the following conditions are
// met:
//
//     * Redistributions of source code must retain the above copyright
// notice, this list of conditions and the following disclaimer.
//     * Redistributions in binary form must reproduce the above
// copyright notice, this list of conditions and the following disclaimer
// in the documentation and/or other materials provided with the
// distribution.
//     * Neither the name of Google Inc. nor the names of its
// contributors may be used to endorse or promote products derived from
// this software without specific prior written permission.
//
// THIS SOFTWARE IS PROVIDED BY THE COPYRIGHT HOLDERS AND CONTRIBUTORS
// "AS IS" AND ANY EXPRESS OR IMPLIED WARRANTIES, INCLUDING, BUT NOT
// LIMITED TO, THE IMPLIED WARRANTIES OF MERCHANTABILITY AND FITNESS FOR
// A PARTICULAR PURPOSE ARE DISCLAIMED. IN NO EVENT SHALL THE COPYRIGHT
// OWNER OR CONTRIBUTORS BE LIABLE FOR ANY DIRECT, INDIRECT, INCIDENTAL,
// SPECIAL, EXEMPLARY, OR CONSEQUENTIAL DAMAGES (INCLUDING, BUT NOT
// LIMITED TO, PROCUREMENT OF SUBSTITUTE GOODS OR SERVICES; LOSS OF USE,
// DATA, OR PROFITS; OR BUSINESS INTERRUPTION) HOWEVER CAUSED AND ON ANY
// THEORY OF LIABILITY, WHETHER IN CONTRACT, STRICT LIABILITY, OR TORT
// (INCLUDING NEGLIGENCE OR OTHERWISE) ARISING IN ANY WAY OUT OF THE USE
// OF THIS SOFTWARE, EVEN IF ADVISED OF THE POSSIBILITY OF SUCH DAMAGE.




namespace testing {
namespace internal {

#if GTEST_HAS_TYPED_TEST_P

// Skips to the first non-space char in str. Returns an empty string if str
// contains only whitespace characters.
static const char* SkipSpaces(const char* str) {
  while (IsSpace(*str))
    str++;
  return str;
}

static std::vector<std::string> SplitIntoTestNames(const char* src) {
  std::vector<std::string> name_vec;
  src = SkipSpaces(src);
  for (; src != NULL; src = SkipComma(src)) {
    name_vec.push_back(StripTrailingSpaces(GetPrefixUntilComma(src)));
  }
  return name_vec;
}

// Verifies that registered_tests match the test names in
// registered_tests_; returns registered_tests if successful, or
// aborts the program otherwise.
const char* TypedTestCasePState::VerifyRegisteredTestNames(
    const char* file, int line, const char* registered_tests) {
  typedef RegisteredTestsMap::const_iterator RegisteredTestIter;
  registered_ = true;

  std::vector<std::string> name_vec = SplitIntoTestNames(registered_tests);

  Message errors;

  std::set<std::string> tests;
  for (std::vector<std::string>::const_iterator name_it = name_vec.begin();
       name_it != name_vec.end(); ++name_it) {
    const std::string& name = *name_it;
    if (tests.count(name) != 0) {
      errors << "Test " << name << " is listed more than once.\n";
      continue;
    }

    bool found = false;
    for (RegisteredTestIter it = registered_tests_.begin();
         it != registered_tests_.end();
         ++it) {
      if (name == it->first) {
        found = true;
        break;
      }
    }

    if (found) {
      tests.insert(name);
    } else {
      errors << "No test named " << name
             << " can be found in this test case.\n";
    }
  }

  for (RegisteredTestIter it = registered_tests_.begin();
       it != registered_tests_.end();
       ++it) {
    if (tests.count(it->first) == 0) {
      errors << "You forgot to list test " << it->first << ".\n";
    }
  }

  const std::string& errors_str = errors.GetString();
  if (errors_str != "") {
    fprintf(stderr, "%s %s", FormatFileLocation(file, line).c_str(),
            errors_str.c_str());
    fflush(stderr);
    posix::Abort();
  }

  return registered_tests;
}

#endif  // GTEST_HAS_TYPED_TEST_P

}  // namespace internal
}  // namespace testing<|MERGE_RESOLUTION|>--- conflicted
+++ resolved
@@ -8676,11 +8676,7 @@
 // Make sure AddressSanitizer does not tamper with the stack here.
 GTEST_ATTRIBUTE_NO_SANITIZE_ADDRESS_
 static bool StackGrowsDown() {
-<<<<<<< HEAD
-  int dummy = 1;
-=======
   int dummy = 0;
->>>>>>> 49ce8a10
   bool result;
   StackLowerThanAddress(&dummy, &result);
   return result;
