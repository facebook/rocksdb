--- conflicted
+++ resolved
@@ -567,18 +567,11 @@
 };
 }  // namespace
 
-<<<<<<< HEAD
-MockFileSystem::MockFileSystem(Env* env, bool supports_direct_io)
-    : env_(env), supports_direct_io_(supports_direct_io) {}
-=======
-class MockFileSystem : public FileSystem {
- public:
-  explicit MockFileSystem(const std::shared_ptr<SystemClock>& clock,
-                          bool supports_direct_io = true)
-      : system_clock_(clock), supports_direct_io_(supports_direct_io) {
-    clock_ = system_clock_.get();
-  }
->>>>>>> 69248698
+MockFileSystem::MockFileSystem(const std::shared_ptr<SystemClock>& clock,
+                               bool supports_direct_io)
+    : system_clock_(clock), supports_direct_io_(supports_direct_io) {
+  clock_ = system_clock_.get();
+}
 
 MockFileSystem::~MockFileSystem() {
   for (auto i = file_map_.begin(); i != file_map_.end(); ++i) {
@@ -605,19 +598,6 @@
   return p;
 }
 
-<<<<<<< HEAD
-=======
- private:
-  // Map from filenames to MemFile objects, representing a simple file system.
-  port::Mutex mutex_;
-  std::map<std::string, MemFile*> file_map_;  // Protected by mutex_.
-  std::shared_ptr<SystemClock> system_clock_;
-  SystemClock* clock_;
-  bool supports_direct_io_;
-};
-
-}  // Anonymous namespace
->>>>>>> 69248698
 // Partial implementation of the FileSystem interface.
 IOStatus MockFileSystem::NewSequentialFile(
     const std::string& fname, const FileOptions& file_opts,
