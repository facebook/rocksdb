--- conflicted
+++ resolved
@@ -391,12 +391,7 @@
 
 namespace {
 static std::unordered_map<std::string, OptionTypeInfo> env_wrapper_type_info = {
-<<<<<<< HEAD
-#ifndef ROCKSDB_LITE
     {Customizable::kTargetPropName(),
-=======
-    {"target",
->>>>>>> bb8fcc00
      OptionTypeInfo(0, OptionType::kUnknown, OptionVerificationType::kByName,
                     OptionTypeFlags::kNone)
          .SetParseFunc([](const ConfigOptions& opts,
@@ -451,32 +446,16 @@
 };
 static std::unordered_map<std::string, OptionTypeInfo>
     composite_fs_wrapper_type_info = {
-<<<<<<< HEAD
-#ifndef ROCKSDB_LITE
         {"file_system", OptionTypeInfo::AsCustomSharedPtr<FileSystem>(
                             0, OptionVerificationType::kByName,
                             OptionTypeFlags::kDontSerialize)},
-#endif  // ROCKSDB_LITE
-=======
-        {"file_system",
-         OptionTypeInfo::AsCustomSharedPtr<FileSystem>(
-             0, OptionVerificationType::kByName, OptionTypeFlags::kNone)},
->>>>>>> bb8fcc00
 };
 
 static std::unordered_map<std::string, OptionTypeInfo>
     composite_clock_wrapper_type_info = {
-<<<<<<< HEAD
-#ifndef ROCKSDB_LITE
         {"clock", OptionTypeInfo::AsCustomSharedPtr<SystemClock>(
                       0, OptionVerificationType::kByName,
                       OptionTypeFlags::kDontSerialize)},
-#endif  // ROCKSDB_LITE
-=======
-        {"clock",
-         OptionTypeInfo::AsCustomSharedPtr<SystemClock>(
-             0, OptionVerificationType::kByName, OptionTypeFlags::kNone)},
->>>>>>> bb8fcc00
 };
 
 }  // namespace
@@ -514,8 +493,6 @@
   return Env::PrepareOptions(options);
 }
 
-<<<<<<< HEAD
-#ifndef ROCKSDB_LITE
 Status CompositeEnvWrapper::ParseOption(const ConfigOptions& config_options,
                                         const OptionTypeInfo& opt_info,
                                         const std::string& opt_name,
@@ -531,8 +508,6 @@
   return s;
 }
 
-=======
->>>>>>> bb8fcc00
 std::string CompositeEnvWrapper::SerializeOptions(
     const ConfigOptions& config_options, const std::string& header) const {
   std::string parent = CompositeEnv::SerializeOptions(config_options, header);
