//  Copyright (c) 2011-present, Facebook, Inc.  All rights reserved.
//  This source code is licensed under both the GPLv2 (found in the
//  COPYING file in the root directory) and Apache 2.0 License
//  (found in the LICENSE.Apache file in the root directory).
//
// Copyright (c) 2011 The LevelDB Authors. All rights reserved.
// Use of this source code is governed by a BSD-style license that can be
// found in the LICENSE file. See the AUTHORS file for names of contributors.

#ifndef OS_WIN
#include <sys/ioctl.h>
#endif

#if defined(ROCKSDB_IOURING_PRESENT)
#include <liburing.h>
#include <sys/uio.h>
#endif

#include <sys/types.h>

#include <atomic>
#include <list>
#include <mutex>
#include <unordered_set>

#ifdef OS_LINUX
#include <fcntl.h>
#include <linux/fs.h>
#include <stdlib.h>
#include <sys/stat.h>
#include <unistd.h>
#endif

#ifdef ROCKSDB_FALLOCATE_PRESENT
#include <errno.h>
#endif

#include "db/db_impl/db_impl.h"
#include "env/emulated_clock.h"
#include "env/env_chroot.h"
#include "env/env_encryption_ctr.h"
#include "env/fs_readonly.h"
#include "env/unique_id.h"
#include "logging/log_buffer.h"
#include "port/malloc.h"
#include "port/port.h"
#include "rocksdb/convenience.h"
#include "rocksdb/env.h"
#include "rocksdb/env_encryption.h"
#include "rocksdb/file_system.h"
#include "rocksdb/system_clock.h"
#include "rocksdb/utilities/object_registry.h"
#include "test_util/mock_time_env.h"
#include "test_util/sync_point.h"
#include "test_util/testharness.h"
#include "test_util/testutil.h"
#include "util/coding.h"
#include "util/crc32c.h"
#include "util/mutexlock.h"
#include "util/random.h"
#include "util/string_util.h"
#include "utilities/env_timed.h"
#include "utilities/fault_injection_env.h"
#include "utilities/fault_injection_fs.h"

namespace ROCKSDB_NAMESPACE {

using port::kPageSize;

static const int kDelayMicros = 100000;

struct Deleter {
  explicit Deleter(void (*fn)(void*)) : fn_(fn) {}

  void operator()(void* ptr) {
    assert(fn_);
    assert(ptr);
    (*fn_)(ptr);
  }

  void (*fn_)(void*);
};

std::unique_ptr<char, Deleter> NewAligned(const size_t size, const char ch) {
  char* ptr = nullptr;
#ifdef OS_WIN
  if (nullptr == (ptr = reinterpret_cast<char*>(_aligned_malloc(size, kPageSize)))) {
    return std::unique_ptr<char, Deleter>(nullptr, Deleter(_aligned_free));
  }
  std::unique_ptr<char, Deleter> uptr(ptr, Deleter(_aligned_free));
#else
  if (posix_memalign(reinterpret_cast<void**>(&ptr), kPageSize, size) != 0) {
    return std::unique_ptr<char, Deleter>(nullptr, Deleter(free));
  }
  std::unique_ptr<char, Deleter> uptr(ptr, Deleter(free));
#endif
  memset(uptr.get(), ch, size);
  return uptr;
}

class EnvPosixTest : public testing::Test {
 private:
  port::Mutex mu_;
  std::string events_;

 public:
  Env* env_;
  bool direct_io_;
  EnvPosixTest() : env_(Env::Default()), direct_io_(false) {}
  ~EnvPosixTest() {
    SyncPoint::GetInstance()->DisableProcessing();
    SyncPoint::GetInstance()->LoadDependency({});
    SyncPoint::GetInstance()->ClearAllCallBacks();
  }
};

class EnvPosixTestWithParam
    : public EnvPosixTest,
      public ::testing::WithParamInterface<std::pair<Env*, bool>> {
 public:
  EnvPosixTestWithParam() {
    std::pair<Env*, bool> param_pair = GetParam();
    env_ = param_pair.first;
    direct_io_ = param_pair.second;
  }

  void WaitThreadPoolsEmpty() {
    // Wait until the thread pools are empty.
    while (env_->GetThreadPoolQueueLen(Env::Priority::LOW) != 0) {
      Env::Default()->SleepForMicroseconds(kDelayMicros);
    }
    while (env_->GetThreadPoolQueueLen(Env::Priority::HIGH) != 0) {
      Env::Default()->SleepForMicroseconds(kDelayMicros);
    }
  }

  ~EnvPosixTestWithParam() override { WaitThreadPoolsEmpty(); }
};

static void SetBool(void* ptr) {
  reinterpret_cast<std::atomic<bool>*>(ptr)->store(true);
}

TEST_F(EnvPosixTest, DISABLED_RunImmediately) {
  for (int pri = Env::BOTTOM; pri < Env::TOTAL; ++pri) {
    std::atomic<bool> called(false);
    env_->SetBackgroundThreads(1, static_cast<Env::Priority>(pri));
    env_->Schedule(&SetBool, &called, static_cast<Env::Priority>(pri));
    Env::Default()->SleepForMicroseconds(kDelayMicros);
    ASSERT_TRUE(called.load());
  }
}

TEST_F(EnvPosixTest, RunEventually) {
  std::atomic<bool> called(false);
  env_->StartThread(&SetBool, &called);
  env_->WaitForJoin();
  ASSERT_TRUE(called.load());
}

#ifdef OS_WIN
TEST_F(EnvPosixTest, AreFilesSame) {
  {
    bool tmp;
    if (env_->AreFilesSame("", "", &tmp).IsNotSupported()) {
      fprintf(stderr,
              "skipping EnvBasicTestWithParam.AreFilesSame due to "
              "unsupported Env::AreFilesSame\n");
      return;
    }
  }

  const EnvOptions soptions;
  auto* env = Env::Default();
  std::string same_file_name = test::PerThreadDBPath(env, "same_file");
  std::string same_file_link_name = same_file_name + "_link";

  std::unique_ptr<WritableFile> same_file;
  ASSERT_OK(env->NewWritableFile(same_file_name,
    &same_file, soptions));
  same_file->Append("random_data");
  ASSERT_OK(same_file->Flush());
  same_file.reset();

  ASSERT_OK(env->LinkFile(same_file_name, same_file_link_name));
  bool result = false;
  ASSERT_OK(env->AreFilesSame(same_file_name, same_file_link_name, &result));
  ASSERT_TRUE(result);
}
#endif

#ifdef OS_LINUX
TEST_F(EnvPosixTest, DISABLED_FilePermission) {
  // Only works for Linux environment
  if (env_ == Env::Default()) {
    EnvOptions soptions;
    std::vector<std::string> fileNames{
        test::PerThreadDBPath(env_, "testfile"),
        test::PerThreadDBPath(env_, "testfile1")};
    std::unique_ptr<WritableFile> wfile;
    ASSERT_OK(env_->NewWritableFile(fileNames[0], &wfile, soptions));
    ASSERT_OK(env_->NewWritableFile(fileNames[1], &wfile, soptions));
    wfile.reset();
    std::unique_ptr<RandomRWFile> rwfile;
    ASSERT_OK(env_->NewRandomRWFile(fileNames[1], &rwfile, soptions));

    struct stat sb;
    for (const auto& filename : fileNames) {
      if (::stat(filename.c_str(), &sb) == 0) {
        ASSERT_EQ(sb.st_mode & 0777, 0644);
      }
      ASSERT_OK(env_->DeleteFile(filename));
    }

    env_->SetAllowNonOwnerAccess(false);
    ASSERT_OK(env_->NewWritableFile(fileNames[0], &wfile, soptions));
    ASSERT_OK(env_->NewWritableFile(fileNames[1], &wfile, soptions));
    wfile.reset();
    ASSERT_OK(env_->NewRandomRWFile(fileNames[1], &rwfile, soptions));

    for (const auto& filename : fileNames) {
      if (::stat(filename.c_str(), &sb) == 0) {
        ASSERT_EQ(sb.st_mode & 0777, 0600);
      }
      ASSERT_OK(env_->DeleteFile(filename));
    }
  }
}

TEST_F(EnvPosixTest, LowerThreadPoolCpuPriority) {
  std::atomic<CpuPriority> from_priority(CpuPriority::kNormal);
  std::atomic<CpuPriority> to_priority(CpuPriority::kNormal);
  ROCKSDB_NAMESPACE::SyncPoint::GetInstance()->SetCallBack(
      "ThreadPoolImpl::BGThread::BeforeSetCpuPriority", [&](void* pri) {
        from_priority.store(*reinterpret_cast<CpuPriority*>(pri));
      });
  ROCKSDB_NAMESPACE::SyncPoint::GetInstance()->SetCallBack(
      "ThreadPoolImpl::BGThread::AfterSetCpuPriority", [&](void* pri) {
        to_priority.store(*reinterpret_cast<CpuPriority*>(pri));
      });
  ROCKSDB_NAMESPACE::SyncPoint::GetInstance()->EnableProcessing();

  env_->SetBackgroundThreads(1, Env::BOTTOM);
  env_->SetBackgroundThreads(1, Env::HIGH);

  auto RunTask = [&](Env::Priority pool) {
    std::atomic<bool> called(false);
    env_->Schedule(&SetBool, &called, pool);
    for (int i = 0; i < kDelayMicros; i++) {
      if (called.load()) {
        break;
      }
      Env::Default()->SleepForMicroseconds(1);
    }
    ASSERT_TRUE(called.load());
  };

  {
    // Same priority, no-op.
    env_->LowerThreadPoolCPUPriority(Env::Priority::BOTTOM,
                                     CpuPriority::kNormal)
        .PermitUncheckedError();
    RunTask(Env::Priority::BOTTOM);
    ASSERT_EQ(from_priority, CpuPriority::kNormal);
    ASSERT_EQ(to_priority, CpuPriority::kNormal);
  }

  {
    // Higher priority, no-op.
    env_->LowerThreadPoolCPUPriority(Env::Priority::BOTTOM, CpuPriority::kHigh)
        .PermitUncheckedError();
    RunTask(Env::Priority::BOTTOM);
    ASSERT_EQ(from_priority, CpuPriority::kNormal);
    ASSERT_EQ(to_priority, CpuPriority::kNormal);
  }

  {
    // Lower priority from kNormal -> kLow.
    env_->LowerThreadPoolCPUPriority(Env::Priority::BOTTOM, CpuPriority::kLow)
        .PermitUncheckedError();
    RunTask(Env::Priority::BOTTOM);
    ASSERT_EQ(from_priority, CpuPriority::kNormal);
    ASSERT_EQ(to_priority, CpuPriority::kLow);
  }

  {
    // Lower priority from kLow -> kIdle.
    env_->LowerThreadPoolCPUPriority(Env::Priority::BOTTOM, CpuPriority::kIdle)
        .PermitUncheckedError();
    RunTask(Env::Priority::BOTTOM);
    ASSERT_EQ(from_priority, CpuPriority::kLow);
    ASSERT_EQ(to_priority, CpuPriority::kIdle);
  }

  {
    // Lower priority from kNormal -> kIdle for another pool.
    env_->LowerThreadPoolCPUPriority(Env::Priority::HIGH, CpuPriority::kIdle)
        .PermitUncheckedError();
    RunTask(Env::Priority::HIGH);
    ASSERT_EQ(from_priority, CpuPriority::kNormal);
    ASSERT_EQ(to_priority, CpuPriority::kIdle);
  }

  ROCKSDB_NAMESPACE::SyncPoint::GetInstance()->DisableProcessing();
  ROCKSDB_NAMESPACE::SyncPoint::GetInstance()->ClearAllCallBacks();
}
#endif

TEST_F(EnvPosixTest, MemoryMappedFileBuffer) {
  const int kFileBytes = 1 << 15;  // 32 KB
  std::string expected_data;
  std::string fname = test::PerThreadDBPath(env_, "testfile");
  {
    std::unique_ptr<WritableFile> wfile;
    const EnvOptions soptions;
    ASSERT_OK(env_->NewWritableFile(fname, &wfile, soptions));

    Random rnd(301);
    expected_data = rnd.RandomString(kFileBytes);
    ASSERT_OK(wfile->Append(expected_data));
  }

  std::unique_ptr<MemoryMappedFileBuffer> mmap_buffer;
  Status status = env_->NewMemoryMappedFileBuffer(fname, &mmap_buffer);
  // it should be supported at least on linux
#if !defined(OS_LINUX)
  if (status.IsNotSupported()) {
    fprintf(stderr,
            "skipping EnvPosixTest.MemoryMappedFileBuffer due to "
            "unsupported Env::NewMemoryMappedFileBuffer\n");
    return;
  }
#endif  // !defined(OS_LINUX)

  ASSERT_OK(status);
  ASSERT_NE(nullptr, mmap_buffer.get());
  ASSERT_NE(nullptr, mmap_buffer->GetBase());
  ASSERT_EQ(kFileBytes, mmap_buffer->GetLen());
  std::string actual_data(reinterpret_cast<const char*>(mmap_buffer->GetBase()),
                          mmap_buffer->GetLen());
  ASSERT_EQ(expected_data, actual_data);
}

#ifndef ROCKSDB_NO_DYNAMIC_EXTENSION
TEST_F(EnvPosixTest, LoadRocksDBLibrary) {
  std::shared_ptr<DynamicLibrary> library;
  std::function<void*(void*, const char*)> function;
  Status status = env_->LoadLibrary("no-such-library", "", &library);
  ASSERT_NOK(status);
  ASSERT_EQ(nullptr, library.get());
  status = env_->LoadLibrary("rocksdb", "", &library);
  if (status.ok()) {  // If we have can find a rocksdb shared library
    ASSERT_NE(nullptr, library.get());
    ASSERT_OK(library->LoadFunction("rocksdb_create_default_env",
                                    &function));  // from C definition
    ASSERT_NE(nullptr, function);
    ASSERT_NOK(library->LoadFunction("no-such-method", &function));
    ASSERT_EQ(nullptr, function);
    ASSERT_OK(env_->LoadLibrary(library->Name(), "", &library));
  } else {
    ASSERT_EQ(nullptr, library.get());
  }
}
#endif  // !ROCKSDB_NO_DYNAMIC_EXTENSION

#if !defined(OS_WIN) && !defined(ROCKSDB_NO_DYNAMIC_EXTENSION)
TEST_F(EnvPosixTest, LoadRocksDBLibraryWithSearchPath) {
  std::shared_ptr<DynamicLibrary> library;
  std::function<void*(void*, const char*)> function;
  ASSERT_NOK(env_->LoadLibrary("no-such-library", "/tmp", &library));
  ASSERT_EQ(nullptr, library.get());
  ASSERT_NOK(env_->LoadLibrary("dl", "/tmp", &library));
  ASSERT_EQ(nullptr, library.get());
  Status status = env_->LoadLibrary("rocksdb", "/tmp:./", &library);
  if (status.ok()) {
    ASSERT_NE(nullptr, library.get());
    ASSERT_OK(env_->LoadLibrary(library->Name(), "", &library));
  }
  char buff[1024];
  std::string cwd = getcwd(buff, sizeof(buff));

  status = env_->LoadLibrary("rocksdb", "/tmp:" + cwd, &library);
  if (status.ok()) {
    ASSERT_NE(nullptr, library.get());
    ASSERT_OK(env_->LoadLibrary(library->Name(), "", &library));
  }
}
#endif  // !OS_WIN && !ROCKSDB_NO_DYNAMIC_EXTENSION

TEST_P(EnvPosixTestWithParam, UnSchedule) {
  std::atomic<bool> called(false);
  env_->SetBackgroundThreads(1, Env::LOW);

  /* Block the low priority queue */
  test::SleepingBackgroundTask sleeping_task, sleeping_task1;
  env_->Schedule(&test::SleepingBackgroundTask::DoSleepTask, &sleeping_task,
                 Env::Priority::LOW);

  /* Schedule another task */
  env_->Schedule(&test::SleepingBackgroundTask::DoSleepTask, &sleeping_task1,
                 Env::Priority::LOW, &sleeping_task1);

  /* Remove it with a different tag  */
  ASSERT_EQ(0, env_->UnSchedule(&called, Env::Priority::LOW));

  /* Remove it from the queue with the right tag */
  ASSERT_EQ(1, env_->UnSchedule(&sleeping_task1, Env::Priority::LOW));

  // Unblock background thread
  sleeping_task.WakeUp();

  /* Schedule another task */
  env_->Schedule(&SetBool, &called);
  for (int i = 0; i < kDelayMicros; i++) {
    if (called.load()) {
      break;
    }
    Env::Default()->SleepForMicroseconds(1);
  }
  ASSERT_TRUE(called.load());

  ASSERT_TRUE(!sleeping_task.IsSleeping() && !sleeping_task1.IsSleeping());
  WaitThreadPoolsEmpty();
}

// This tests assumes that the last scheduled
// task will run last. In fact, in the allotted
// sleeping time nothing may actually run or they may
// run in any order. The purpose of the test is unclear.
#ifndef OS_WIN
TEST_P(EnvPosixTestWithParam, RunMany) {
  env_->SetBackgroundThreads(1, Env::LOW);
  std::atomic<int> last_id(0);

  struct CB {
    std::atomic<int>* last_id_ptr;  // Pointer to shared slot
    int id;                         // Order# for the execution of this callback

    CB(std::atomic<int>* p, int i) : last_id_ptr(p), id(i) {}

    static void Run(void* v) {
      CB* cb = reinterpret_cast<CB*>(v);
      int cur = cb->last_id_ptr->load();
      ASSERT_EQ(cb->id - 1, cur);
      cb->last_id_ptr->store(cb->id);
    }
  };

  // Schedule in different order than start time
  CB cb1(&last_id, 1);
  CB cb2(&last_id, 2);
  CB cb3(&last_id, 3);
  CB cb4(&last_id, 4);
  env_->Schedule(&CB::Run, &cb1);
  env_->Schedule(&CB::Run, &cb2);
  env_->Schedule(&CB::Run, &cb3);
  env_->Schedule(&CB::Run, &cb4);

  Env::Default()->SleepForMicroseconds(kDelayMicros);
  int cur = last_id.load(std::memory_order_acquire);
  ASSERT_EQ(4, cur);
  WaitThreadPoolsEmpty();
}
#endif

struct State {
  port::Mutex mu;
  int val;
  int num_running;
};

static void ThreadBody(void* arg) {
  State* s = reinterpret_cast<State*>(arg);
  s->mu.Lock();
  s->val += 1;
  s->num_running -= 1;
  s->mu.Unlock();
}

TEST_P(EnvPosixTestWithParam, StartThread) {
  State state;
  state.val = 0;
  state.num_running = 3;
  for (int i = 0; i < 3; i++) {
    env_->StartThread(&ThreadBody, &state);
  }
  while (true) {
    state.mu.Lock();
    int num = state.num_running;
    state.mu.Unlock();
    if (num == 0) {
      break;
    }
    Env::Default()->SleepForMicroseconds(kDelayMicros);
  }
  ASSERT_EQ(state.val, 3);
  WaitThreadPoolsEmpty();
}

TEST_P(EnvPosixTestWithParam, TwoPools) {
  // Data structures to signal tasks to run.
  port::Mutex mutex;
  port::CondVar cv(&mutex);
  bool should_start = false;

  class CB {
   public:
    CB(const std::string& pool_name, int pool_size, port::Mutex* trigger_mu,
       port::CondVar* trigger_cv, bool* _should_start)
        : mu_(),
          num_running_(0),
          num_finished_(0),
          pool_size_(pool_size),
          pool_name_(pool_name),
          trigger_mu_(trigger_mu),
          trigger_cv_(trigger_cv),
          should_start_(_should_start) {}

    static void Run(void* v) {
      CB* cb = reinterpret_cast<CB*>(v);
      cb->Run();
    }

    void Run() {
      {
        MutexLock l(&mu_);
        num_running_++;
        // make sure we don't have more than pool_size_ jobs running.
        ASSERT_LE(num_running_, pool_size_.load());
      }

      {
        MutexLock l(trigger_mu_);
        while (!(*should_start_)) {
          trigger_cv_->Wait();
        }
      }

      {
        MutexLock l(&mu_);
        num_running_--;
        num_finished_++;
      }
    }

    int NumFinished() {
      MutexLock l(&mu_);
      return num_finished_;
    }

    void Reset(int pool_size) {
      pool_size_.store(pool_size);
      num_finished_ = 0;
    }

   private:
    port::Mutex mu_;
    int num_running_;
    int num_finished_;
    std::atomic<int> pool_size_;
    std::string pool_name_;
    port::Mutex* trigger_mu_;
    port::CondVar* trigger_cv_;
    bool* should_start_;
  };

  const int kLowPoolSize = 2;
  const int kHighPoolSize = 4;
  const int kJobs = 8;

  CB low_pool_job("low", kLowPoolSize, &mutex, &cv, &should_start);
  CB high_pool_job("high", kHighPoolSize, &mutex, &cv, &should_start);

  env_->SetBackgroundThreads(kLowPoolSize);
  env_->SetBackgroundThreads(kHighPoolSize, Env::Priority::HIGH);

  ASSERT_EQ(0U, env_->GetThreadPoolQueueLen(Env::Priority::LOW));
  ASSERT_EQ(0U, env_->GetThreadPoolQueueLen(Env::Priority::HIGH));

  // schedule same number of jobs in each pool
  for (int i = 0; i < kJobs; i++) {
    env_->Schedule(&CB::Run, &low_pool_job);
    env_->Schedule(&CB::Run, &high_pool_job, Env::Priority::HIGH);
  }
  // Wait a short while for the jobs to be dispatched.
  int sleep_count = 0;
  while ((unsigned int)(kJobs - kLowPoolSize) !=
             env_->GetThreadPoolQueueLen(Env::Priority::LOW) ||
         (unsigned int)(kJobs - kHighPoolSize) !=
             env_->GetThreadPoolQueueLen(Env::Priority::HIGH)) {
    env_->SleepForMicroseconds(kDelayMicros);
    if (++sleep_count > 100) {
      break;
    }
  }

  ASSERT_EQ((unsigned int)(kJobs - kLowPoolSize),
            env_->GetThreadPoolQueueLen());
  ASSERT_EQ((unsigned int)(kJobs - kLowPoolSize),
            env_->GetThreadPoolQueueLen(Env::Priority::LOW));
  ASSERT_EQ((unsigned int)(kJobs - kHighPoolSize),
            env_->GetThreadPoolQueueLen(Env::Priority::HIGH));

  // Trigger jobs to run.
  {
    MutexLock l(&mutex);
    should_start = true;
    cv.SignalAll();
  }

  // wait for all jobs to finish
  while (low_pool_job.NumFinished() < kJobs ||
         high_pool_job.NumFinished() < kJobs) {
    env_->SleepForMicroseconds(kDelayMicros);
  }

  ASSERT_EQ(0U, env_->GetThreadPoolQueueLen(Env::Priority::LOW));
  ASSERT_EQ(0U, env_->GetThreadPoolQueueLen(Env::Priority::HIGH));

  // Hold jobs to schedule;
  should_start = false;

  // call IncBackgroundThreadsIfNeeded to two pools. One increasing and
  // the other decreasing
  env_->IncBackgroundThreadsIfNeeded(kLowPoolSize - 1, Env::Priority::LOW);
  env_->IncBackgroundThreadsIfNeeded(kHighPoolSize + 1, Env::Priority::HIGH);
  high_pool_job.Reset(kHighPoolSize + 1);
  low_pool_job.Reset(kLowPoolSize);

  // schedule same number of jobs in each pool
  for (int i = 0; i < kJobs; i++) {
    env_->Schedule(&CB::Run, &low_pool_job);
    env_->Schedule(&CB::Run, &high_pool_job, Env::Priority::HIGH);
  }
  // Wait a short while for the jobs to be dispatched.
  sleep_count = 0;
  while ((unsigned int)(kJobs - kLowPoolSize) !=
             env_->GetThreadPoolQueueLen(Env::Priority::LOW) ||
         (unsigned int)(kJobs - (kHighPoolSize + 1)) !=
             env_->GetThreadPoolQueueLen(Env::Priority::HIGH)) {
    env_->SleepForMicroseconds(kDelayMicros);
    if (++sleep_count > 100) {
      break;
    }
  }
  ASSERT_EQ((unsigned int)(kJobs - kLowPoolSize),
            env_->GetThreadPoolQueueLen());
  ASSERT_EQ((unsigned int)(kJobs - kLowPoolSize),
            env_->GetThreadPoolQueueLen(Env::Priority::LOW));
  ASSERT_EQ((unsigned int)(kJobs - (kHighPoolSize + 1)),
            env_->GetThreadPoolQueueLen(Env::Priority::HIGH));

  // Trigger jobs to run.
  {
    MutexLock l(&mutex);
    should_start = true;
    cv.SignalAll();
  }

  // wait for all jobs to finish
  while (low_pool_job.NumFinished() < kJobs ||
         high_pool_job.NumFinished() < kJobs) {
    env_->SleepForMicroseconds(kDelayMicros);
  }

  env_->SetBackgroundThreads(kHighPoolSize, Env::Priority::HIGH);
  WaitThreadPoolsEmpty();
}

TEST_P(EnvPosixTestWithParam, DecreaseNumBgThreads) {
  constexpr int kWaitMicros = 60000000; // 1min

  std::vector<test::SleepingBackgroundTask> tasks(10);

  // Set number of thread to 1 first.
  env_->SetBackgroundThreads(1, Env::Priority::HIGH);

  // Schedule 3 tasks. 0 running; Task 1, 2 waiting.
  for (size_t i = 0; i < 3; i++) {
    env_->Schedule(&test::SleepingBackgroundTask::DoSleepTask, &tasks[i],
                   Env::Priority::HIGH);
  }
  ASSERT_FALSE(tasks[0].TimedWaitUntilSleeping(kWaitMicros));
  ASSERT_EQ(2U, env_->GetThreadPoolQueueLen(Env::Priority::HIGH));
  ASSERT_TRUE(tasks[0].IsSleeping());
  ASSERT_TRUE(!tasks[1].IsSleeping());
  ASSERT_TRUE(!tasks[2].IsSleeping());

  // Increase to 2 threads. Task 0, 1 running; 2 waiting
  env_->SetBackgroundThreads(2, Env::Priority::HIGH);
  ASSERT_FALSE(tasks[1].TimedWaitUntilSleeping(kWaitMicros));
  ASSERT_EQ(1U, env_->GetThreadPoolQueueLen(Env::Priority::HIGH));
  ASSERT_TRUE(tasks[0].IsSleeping());
  ASSERT_TRUE(tasks[1].IsSleeping());
  ASSERT_TRUE(!tasks[2].IsSleeping());

  // Shrink back to 1 thread. Still task 0, 1 running, 2 waiting
  env_->SetBackgroundThreads(1, Env::Priority::HIGH);
  Env::Default()->SleepForMicroseconds(kDelayMicros);
  ASSERT_EQ(1U, env_->GetThreadPoolQueueLen(Env::Priority::HIGH));
  ASSERT_TRUE(tasks[0].IsSleeping());
  ASSERT_TRUE(tasks[1].IsSleeping());
  ASSERT_TRUE(!tasks[2].IsSleeping());

  // The last task finishes. Task 0 running, 2 waiting.
  tasks[1].WakeUp();
  ASSERT_FALSE(tasks[1].TimedWaitUntilDone(kWaitMicros));
  ASSERT_EQ(1U, env_->GetThreadPoolQueueLen(Env::Priority::HIGH));
  ASSERT_TRUE(tasks[0].IsSleeping());
  ASSERT_TRUE(!tasks[1].IsSleeping());
  ASSERT_TRUE(!tasks[2].IsSleeping());

  // Increase to 5 threads. Task 0 and 2 running.
  env_->SetBackgroundThreads(5, Env::Priority::HIGH);
  ASSERT_FALSE(tasks[2].TimedWaitUntilSleeping(kWaitMicros));
  ASSERT_EQ(0U, env_->GetThreadPoolQueueLen(Env::Priority::HIGH));
  ASSERT_TRUE(tasks[0].IsSleeping());
  ASSERT_TRUE(!tasks[1].IsSleeping());
  ASSERT_TRUE(tasks[2].IsSleeping());

  // Change number of threads a couple of times while there is no sufficient
  // tasks.
  env_->SetBackgroundThreads(7, Env::Priority::HIGH);
  tasks[2].WakeUp();
  ASSERT_FALSE(tasks[2].TimedWaitUntilDone(kWaitMicros));
  ASSERT_EQ(0U, env_->GetThreadPoolQueueLen(Env::Priority::HIGH));
  env_->SetBackgroundThreads(3, Env::Priority::HIGH);
  Env::Default()->SleepForMicroseconds(kDelayMicros);
  ASSERT_EQ(0U, env_->GetThreadPoolQueueLen(Env::Priority::HIGH));
  env_->SetBackgroundThreads(4, Env::Priority::HIGH);
  Env::Default()->SleepForMicroseconds(kDelayMicros);
  ASSERT_EQ(0U, env_->GetThreadPoolQueueLen(Env::Priority::HIGH));
  env_->SetBackgroundThreads(5, Env::Priority::HIGH);
  Env::Default()->SleepForMicroseconds(kDelayMicros);
  ASSERT_EQ(0U, env_->GetThreadPoolQueueLen(Env::Priority::HIGH));
  env_->SetBackgroundThreads(4, Env::Priority::HIGH);
  Env::Default()->SleepForMicroseconds(kDelayMicros);
  ASSERT_EQ(0U, env_->GetThreadPoolQueueLen(Env::Priority::HIGH));

  Env::Default()->SleepForMicroseconds(kDelayMicros * 50);

  // Enqueue 5 more tasks. Thread pool size now is 4.
  // Task 0, 3, 4, 5 running;6, 7 waiting.
  for (size_t i = 3; i < 8; i++) {
    env_->Schedule(&test::SleepingBackgroundTask::DoSleepTask, &tasks[i],
                   Env::Priority::HIGH);
  }
  for (size_t i = 3; i <= 5; i++) {
    ASSERT_FALSE(tasks[i].TimedWaitUntilSleeping(kWaitMicros));
  }
  ASSERT_EQ(2U, env_->GetThreadPoolQueueLen(Env::Priority::HIGH));
  ASSERT_TRUE(tasks[0].IsSleeping());
  ASSERT_TRUE(!tasks[1].IsSleeping());
  ASSERT_TRUE(!tasks[2].IsSleeping());
  ASSERT_TRUE(tasks[3].IsSleeping());
  ASSERT_TRUE(tasks[4].IsSleeping());
  ASSERT_TRUE(tasks[5].IsSleeping());
  ASSERT_TRUE(!tasks[6].IsSleeping());
  ASSERT_TRUE(!tasks[7].IsSleeping());

  // Wake up task 0, 3 and 4. Task 5, 6, 7 running.
  tasks[0].WakeUp();
  tasks[3].WakeUp();
  tasks[4].WakeUp();

  for (size_t i = 5; i < 8; i++) {
    ASSERT_FALSE(tasks[i].TimedWaitUntilSleeping(kWaitMicros));
  }
  ASSERT_EQ(0U, env_->GetThreadPoolQueueLen(Env::Priority::HIGH));
  for (size_t i = 5; i < 8; i++) {
    ASSERT_TRUE(tasks[i].IsSleeping());
  }

  // Shrink back to 1 thread. Still task 5, 6, 7 running
  env_->SetBackgroundThreads(1, Env::Priority::HIGH);
  Env::Default()->SleepForMicroseconds(kDelayMicros);
  ASSERT_TRUE(tasks[5].IsSleeping());
  ASSERT_TRUE(tasks[6].IsSleeping());
  ASSERT_TRUE(tasks[7].IsSleeping());

  // Wake up task  6. Task 5, 7 running
  tasks[6].WakeUp();
  ASSERT_FALSE(tasks[6].TimedWaitUntilDone(kWaitMicros));
  ASSERT_TRUE(tasks[5].IsSleeping());
  ASSERT_TRUE(!tasks[6].IsSleeping());
  ASSERT_TRUE(tasks[7].IsSleeping());

  // Wake up threads 7. Task 5 running
  tasks[7].WakeUp();
  ASSERT_FALSE(tasks[7].TimedWaitUntilDone(kWaitMicros));
  ASSERT_TRUE(!tasks[7].IsSleeping());

  // Enqueue thread 8 and 9. Task 5 running; one of 8, 9 might be running.
  env_->Schedule(&test::SleepingBackgroundTask::DoSleepTask, &tasks[8],
                 Env::Priority::HIGH);
  env_->Schedule(&test::SleepingBackgroundTask::DoSleepTask, &tasks[9],
                 Env::Priority::HIGH);
  Env::Default()->SleepForMicroseconds(kDelayMicros);
  ASSERT_GT(env_->GetThreadPoolQueueLen(Env::Priority::HIGH), (unsigned int)0);
  ASSERT_TRUE(!tasks[8].IsSleeping() || !tasks[9].IsSleeping());

  // Increase to 4 threads. Task 5, 8, 9 running.
  env_->SetBackgroundThreads(4, Env::Priority::HIGH);
  Env::Default()->SleepForMicroseconds(kDelayMicros);
  ASSERT_EQ((unsigned int)0, env_->GetThreadPoolQueueLen(Env::Priority::HIGH));
  ASSERT_TRUE(tasks[8].IsSleeping());
  ASSERT_TRUE(tasks[9].IsSleeping());

  // Shrink to 1 thread
  env_->SetBackgroundThreads(1, Env::Priority::HIGH);

  // Wake up thread 9.
  tasks[9].WakeUp();
  ASSERT_FALSE(tasks[9].TimedWaitUntilDone(kWaitMicros));
  ASSERT_TRUE(!tasks[9].IsSleeping());
  ASSERT_TRUE(tasks[8].IsSleeping());

  // Wake up thread 8
  tasks[8].WakeUp();
  ASSERT_FALSE(tasks[8].TimedWaitUntilDone(kWaitMicros));
  ASSERT_TRUE(!tasks[8].IsSleeping());

  // Wake up the last thread
  tasks[5].WakeUp();
  ASSERT_FALSE(tasks[5].TimedWaitUntilDone(kWaitMicros));
  WaitThreadPoolsEmpty();
}

#if (defined OS_LINUX || defined OS_WIN)
// Travis doesn't support fallocate or getting unique ID from files for whatever
// reason.
#ifndef TRAVIS

namespace {
bool IsSingleVarint(const std::string& s) {
  Slice slice(s);

  uint64_t v;
  if (!GetVarint64(&slice, &v)) {
    return false;
  }

  return slice.size() == 0;
}

bool IsUniqueIDValid(const std::string& s) {
  return !s.empty() && !IsSingleVarint(s);
}

const size_t MAX_ID_SIZE = 100;
char temp_id[MAX_ID_SIZE];


}  // namespace

// Determine whether we can use the FS_IOC_GETVERSION ioctl
// on a file in directory DIR.  Create a temporary file therein,
// try to apply the ioctl (save that result), cleanup and
// return the result.  Return true if it is supported, and
// false if anything fails.
// Note that this function "knows" that dir has just been created
// and is empty, so we create a simply-named test file: "f".
bool ioctl_support__FS_IOC_GETVERSION(const std::string& dir) {
#ifdef OS_WIN
  return true;
#else
  const std::string file = dir + "/f";
  int fd;
  do {
    fd = open(file.c_str(), O_CREAT | O_RDWR | O_TRUNC, 0644);
  } while (fd < 0 && errno == EINTR);
  long int version;
  bool ok = (fd >= 0 && ioctl(fd, FS_IOC_GETVERSION, &version) >= 0);

  close(fd);
  unlink(file.c_str());

  return ok;
#endif
}

// To ensure that Env::GetUniqueId-related tests work correctly, the files
// should be stored in regular storage like "hard disk" or "flash device",
// and not on a tmpfs file system (like /dev/shm and /tmp on some systems).
// Otherwise we cannot get the correct id.
//
// This function serves as the replacement for test::TmpDir(), which may be
// customized to be on a file system that doesn't work with GetUniqueId().

class IoctlFriendlyTmpdir {
 public:
  explicit IoctlFriendlyTmpdir() {
    char dir_buf[100];

    const char *fmt = "%s/rocksdb.XXXXXX";
    const char *tmp = getenv("TEST_IOCTL_FRIENDLY_TMPDIR");

#ifdef OS_WIN
#define rmdir _rmdir
    if(tmp == nullptr) {
      tmp = getenv("TMP");
    }

    snprintf(dir_buf, sizeof dir_buf, fmt, tmp);
    auto result = _mktemp(dir_buf);
    assert(result != nullptr);
    BOOL ret = CreateDirectory(dir_buf, NULL);
    assert(ret == TRUE);
    dir_ = dir_buf;
#else
    std::list<std::string> candidate_dir_list = {"/var/tmp", "/tmp"};

    // If $TEST_IOCTL_FRIENDLY_TMPDIR/rocksdb.XXXXXX fits, use
    // $TEST_IOCTL_FRIENDLY_TMPDIR; subtract 2 for the "%s", and
    // add 1 for the trailing NUL byte.
    if (tmp && strlen(tmp) + strlen(fmt) - 2 + 1 <= sizeof dir_buf) {
      // use $TEST_IOCTL_FRIENDLY_TMPDIR value
      candidate_dir_list.push_front(tmp);
    }

    for (const std::string& d : candidate_dir_list) {
      snprintf(dir_buf, sizeof dir_buf, fmt, d.c_str());
      if (mkdtemp(dir_buf)) {
        if (ioctl_support__FS_IOC_GETVERSION(dir_buf)) {
          dir_ = dir_buf;
          return;
        } else {
          // Diagnose ioctl-related failure only if this is the
          // directory specified via that envvar.
          if (tmp && tmp == d) {
            fprintf(stderr, "TEST_IOCTL_FRIENDLY_TMPDIR-specified directory is "
                    "not suitable: %s\n", d.c_str());
          }
          rmdir(dir_buf);  // ignore failure
        }
      } else {
        // mkdtemp failed: diagnose it, but don't give up.
        fprintf(stderr, "mkdtemp(%s/...) failed: %s\n", d.c_str(),
                errnoStr(errno).c_str());
      }
    }

    fprintf(stderr, "failed to find an ioctl-friendly temporary directory;"
            " specify one via the TEST_IOCTL_FRIENDLY_TMPDIR envvar\n");
    std::abort();
#endif
}

  ~IoctlFriendlyTmpdir() {
    rmdir(dir_.c_str());
  }

  const std::string& name() const {
    return dir_;
  }

 private:
  std::string dir_;
};

#ifndef ROCKSDB_LITE
TEST_F(EnvPosixTest, PositionedAppend) {
  std::unique_ptr<WritableFile> writable_file;
  EnvOptions options;
  options.use_direct_writes = true;
  options.use_mmap_writes = false;
  IoctlFriendlyTmpdir ift;
  ASSERT_OK(env_->NewWritableFile(ift.name() + "/f", &writable_file, options));
  const size_t kBlockSize = 4096;
  const size_t kDataSize = kPageSize;
  // Write a page worth of 'a'
  auto data_ptr = NewAligned(kDataSize, 'a');
  Slice data_a(data_ptr.get(), kDataSize);
  ASSERT_OK(writable_file->PositionedAppend(data_a, 0U));
  // Write a page worth of 'b' right after the first sector
  data_ptr = NewAligned(kDataSize, 'b');
  Slice data_b(data_ptr.get(), kDataSize);
  ASSERT_OK(writable_file->PositionedAppend(data_b, kBlockSize));
  ASSERT_OK(writable_file->Close());
  // The file now has 1 sector worth of a followed by a page worth of b

  // Verify the above
  std::unique_ptr<SequentialFile> seq_file;
  ASSERT_OK(env_->NewSequentialFile(ift.name() + "/f", &seq_file, options));
  size_t scratch_len = kPageSize * 2;
  std::unique_ptr<char[]> scratch(new char[scratch_len]);
  Slice result;
  ASSERT_OK(seq_file->Read(scratch_len, &result, scratch.get()));
  ASSERT_EQ(kPageSize + kBlockSize, result.size());
  ASSERT_EQ('a', result[kBlockSize - 1]);
  ASSERT_EQ('b', result[kBlockSize]);
}
#endif  // !ROCKSDB_LITE

// `GetUniqueId()` temporarily returns zero on Windows. `BlockBasedTable` can
// handle a return value of zero but this test case cannot.
#ifndef OS_WIN
TEST_P(EnvPosixTestWithParam, RandomAccessUniqueID) {
  // Create file.
  if (env_ == Env::Default()) {
    EnvOptions soptions;
    soptions.use_direct_reads = soptions.use_direct_writes = direct_io_;
    IoctlFriendlyTmpdir ift;
    std::string fname = ift.name() + "/testfile";
    std::unique_ptr<WritableFile> wfile;
    ASSERT_OK(env_->NewWritableFile(fname, &wfile, soptions));

    std::unique_ptr<RandomAccessFile> file;

    // Get Unique ID
    ASSERT_OK(env_->NewRandomAccessFile(fname, &file, soptions));
    size_t id_size = file->GetUniqueId(temp_id, MAX_ID_SIZE);
    ASSERT_TRUE(id_size > 0);
    std::string unique_id1(temp_id, id_size);
    ASSERT_TRUE(IsUniqueIDValid(unique_id1));

    // Get Unique ID again
    ASSERT_OK(env_->NewRandomAccessFile(fname, &file, soptions));
    id_size = file->GetUniqueId(temp_id, MAX_ID_SIZE);
    ASSERT_TRUE(id_size > 0);
    std::string unique_id2(temp_id, id_size);
    ASSERT_TRUE(IsUniqueIDValid(unique_id2));

    // Get Unique ID again after waiting some time.
    env_->SleepForMicroseconds(1000000);
    ASSERT_OK(env_->NewRandomAccessFile(fname, &file, soptions));
    id_size = file->GetUniqueId(temp_id, MAX_ID_SIZE);
    ASSERT_TRUE(id_size > 0);
    std::string unique_id3(temp_id, id_size);
    ASSERT_TRUE(IsUniqueIDValid(unique_id3));

    // Check IDs are the same.
    ASSERT_EQ(unique_id1, unique_id2);
    ASSERT_EQ(unique_id2, unique_id3);

    // Delete the file
    ASSERT_OK(env_->DeleteFile(fname));
  }
}
#endif  // !defined(OS_WIN)

// only works in linux platforms
#ifdef ROCKSDB_FALLOCATE_PRESENT
TEST_P(EnvPosixTestWithParam, AllocateTest) {
  if (env_ == Env::Default()) {
    IoctlFriendlyTmpdir ift;
    std::string fname = ift.name() + "/preallocate_testfile";

    // Try fallocate in a file to see whether the target file system supports
    // it.
    // Skip the test if fallocate is not supported.
    std::string fname_test_fallocate = ift.name() + "/preallocate_testfile_2";
    int fd = -1;
    do {
      fd = open(fname_test_fallocate.c_str(), O_CREAT | O_RDWR | O_TRUNC, 0644);
    } while (fd < 0 && errno == EINTR);
    ASSERT_GT(fd, 0);

    int alloc_status = fallocate(fd, 0, 0, 1);

    int err_number = 0;
    if (alloc_status != 0) {
      err_number = errno;
      fprintf(stderr, "Warning: fallocate() fails, %s\n",
              errnoStr(err_number).c_str());
    }
    close(fd);
    ASSERT_OK(env_->DeleteFile(fname_test_fallocate));
    if (alloc_status != 0 && err_number == EOPNOTSUPP) {
      // The filesystem containing the file does not support fallocate
      return;
    }

    EnvOptions soptions;
    soptions.use_mmap_writes = false;
    soptions.use_direct_reads = soptions.use_direct_writes = direct_io_;
    std::unique_ptr<WritableFile> wfile;
    ASSERT_OK(env_->NewWritableFile(fname, &wfile, soptions));

    // allocate 100 MB
    size_t kPreallocateSize = 100 * 1024 * 1024;
    size_t kBlockSize = 512;
    size_t kDataSize = 1024 * 1024;
    auto data_ptr = NewAligned(kDataSize, 'A');
    Slice data(data_ptr.get(), kDataSize);
    wfile->SetPreallocationBlockSize(kPreallocateSize);
    wfile->PrepareWrite(wfile->GetFileSize(), kDataSize);
    ASSERT_OK(wfile->Append(data));
    ASSERT_OK(wfile->Flush());

    struct stat f_stat;
    ASSERT_EQ(stat(fname.c_str(), &f_stat), 0);
    ASSERT_EQ((unsigned int)kDataSize, f_stat.st_size);
    // verify that blocks are preallocated
    // Note here that we don't check the exact number of blocks preallocated --
    // we only require that number of allocated blocks is at least what we
    // expect.
    // It looks like some FS give us more blocks that we asked for. That's fine.
    // It might be worth investigating further.
    ASSERT_LE((unsigned int)(kPreallocateSize / kBlockSize), f_stat.st_blocks);

    // close the file, should deallocate the blocks
    wfile.reset();

    stat(fname.c_str(), &f_stat);
    ASSERT_EQ((unsigned int)kDataSize, f_stat.st_size);
    // verify that preallocated blocks were deallocated on file close
    // Because the FS might give us more blocks, we add a full page to the size
    // and expect the number of blocks to be less or equal to that.
    ASSERT_GE((f_stat.st_size + kPageSize + kBlockSize - 1) / kBlockSize,
              (unsigned int)f_stat.st_blocks);
  }
}
#endif  // ROCKSDB_FALLOCATE_PRESENT

// Returns true if any of the strings in ss are the prefix of another string.
bool HasPrefix(const std::unordered_set<std::string>& ss) {
  for (const std::string& s: ss) {
    if (s.empty()) {
      return true;
    }
    for (size_t i = 1; i < s.size(); ++i) {
      if (ss.count(s.substr(0, i)) != 0) {
        return true;
      }
    }
  }
  return false;
}

// `GetUniqueId()` temporarily returns zero on Windows. `BlockBasedTable` can
// handle a return value of zero but this test case cannot.
#ifndef OS_WIN
TEST_P(EnvPosixTestWithParam, RandomAccessUniqueIDConcurrent) {
  if (env_ == Env::Default()) {
    // Check whether a bunch of concurrently existing files have unique IDs.
    EnvOptions soptions;
    soptions.use_direct_reads = soptions.use_direct_writes = direct_io_;

    // Create the files
    IoctlFriendlyTmpdir ift;
    std::vector<std::string> fnames;
    for (int i = 0; i < 1000; ++i) {
      fnames.push_back(ift.name() + "/" + "testfile" + ToString(i));

      // Create file.
      std::unique_ptr<WritableFile> wfile;
      ASSERT_OK(env_->NewWritableFile(fnames[i], &wfile, soptions));
    }

    // Collect and check whether the IDs are unique.
    std::unordered_set<std::string> ids;
    for (const std::string& fname : fnames) {
      std::unique_ptr<RandomAccessFile> file;
      std::string unique_id;
      ASSERT_OK(env_->NewRandomAccessFile(fname, &file, soptions));
      size_t id_size = file->GetUniqueId(temp_id, MAX_ID_SIZE);
      ASSERT_TRUE(id_size > 0);
      unique_id = std::string(temp_id, id_size);
      ASSERT_TRUE(IsUniqueIDValid(unique_id));

      ASSERT_TRUE(ids.count(unique_id) == 0);
      ids.insert(unique_id);
    }

    // Delete the files
    for (const std::string& fname : fnames) {
      ASSERT_OK(env_->DeleteFile(fname));
    }

    ASSERT_TRUE(!HasPrefix(ids));
  }
}

// TODO: Disable the flaky test, it's a known issue that ext4 may return same
// key after file deletion. The issue is tracked in #7405, #7470.
TEST_P(EnvPosixTestWithParam, DISABLED_RandomAccessUniqueIDDeletes) {
  if (env_ == Env::Default()) {
    EnvOptions soptions;
    soptions.use_direct_reads = soptions.use_direct_writes = direct_io_;

    IoctlFriendlyTmpdir ift;
    std::string fname = ift.name() + "/" + "testfile";

    // Check that after file is deleted we don't get same ID again in a new
    // file.
    std::unordered_set<std::string> ids;
    for (int i = 0; i < 1000; ++i) {
      // Create file.
      {
        std::unique_ptr<WritableFile> wfile;
        ASSERT_OK(env_->NewWritableFile(fname, &wfile, soptions));
      }

      // Get Unique ID
      std::string unique_id;
      {
        std::unique_ptr<RandomAccessFile> file;
        ASSERT_OK(env_->NewRandomAccessFile(fname, &file, soptions));
        size_t id_size = file->GetUniqueId(temp_id, MAX_ID_SIZE);
        ASSERT_TRUE(id_size > 0);
        unique_id = std::string(temp_id, id_size);
      }

      ASSERT_TRUE(IsUniqueIDValid(unique_id));
      ASSERT_TRUE(ids.count(unique_id) == 0);
      ids.insert(unique_id);

      // Delete the file
      ASSERT_OK(env_->DeleteFile(fname));
    }

    ASSERT_TRUE(!HasPrefix(ids));
  }
}
#endif  // !defined(OS_WIN)

TEST_P(EnvPosixTestWithParam, MultiRead) {
  EnvOptions soptions;
  soptions.use_direct_reads = soptions.use_direct_writes = direct_io_;
  std::string fname = test::PerThreadDBPath(env_, "testfile");

  const size_t kSectorSize = 4096;
  const size_t kNumSectors = 8;

  // Create file.
  {
    std::unique_ptr<WritableFile> wfile;
#if !defined(OS_MACOSX) && !defined(OS_WIN) && !defined(OS_SOLARIS) && \
    !defined(OS_AIX)
    if (soptions.use_direct_writes) {
      soptions.use_direct_writes = false;
    }
#endif
    ASSERT_OK(env_->NewWritableFile(fname, &wfile, soptions));
    for (size_t i = 0; i < kNumSectors; ++i) {
      auto data = NewAligned(kSectorSize * 8, static_cast<char>(i + 1));
      Slice slice(data.get(), kSectorSize);
      ASSERT_OK(wfile->Append(slice));
    }
    ASSERT_OK(wfile->Close());
  }

  // More attempts to simulate more partial result sequences.
  for (uint32_t attempt = 0; attempt < 20; attempt++) {
    // Random Read
    Random rnd(301 + attempt);
    ROCKSDB_NAMESPACE::SyncPoint::GetInstance()->SetCallBack(
        "PosixRandomAccessFile::MultiRead:io_uring_result", [&](void* arg) {
          if (attempt > 0) {
            // No failure in the first attempt.
            size_t& bytes_read = *static_cast<size_t*>(arg);
            if (rnd.OneIn(4)) {
              bytes_read = 0;
            } else if (rnd.OneIn(3)) {
              bytes_read = static_cast<size_t>(
                  rnd.Uniform(static_cast<int>(bytes_read)));
            }
          }
        });
    ROCKSDB_NAMESPACE::SyncPoint::GetInstance()->EnableProcessing();

    std::unique_ptr<RandomAccessFile> file;
    std::vector<ReadRequest> reqs(3);
    std::vector<std::unique_ptr<char, Deleter>> data;
    uint64_t offset = 0;
    for (size_t i = 0; i < reqs.size(); ++i) {
      reqs[i].offset = offset;
      offset += 2 * kSectorSize;
      reqs[i].len = kSectorSize;
      data.emplace_back(NewAligned(kSectorSize, 0));
      reqs[i].scratch = data.back().get();
    }
#if !defined(OS_MACOSX) && !defined(OS_WIN) && !defined(OS_SOLARIS) && \
    !defined(OS_AIX)
    if (soptions.use_direct_reads) {
      soptions.use_direct_reads = false;
    }
#endif
    ASSERT_OK(env_->NewRandomAccessFile(fname, &file, soptions));
    ASSERT_OK(file->MultiRead(reqs.data(), reqs.size()));
    for (size_t i = 0; i < reqs.size(); ++i) {
      auto buf = NewAligned(kSectorSize * 8, static_cast<char>(i * 2 + 1));
      ASSERT_OK(reqs[i].status);
      ASSERT_EQ(memcmp(reqs[i].scratch, buf.get(), kSectorSize), 0);
    }
    ROCKSDB_NAMESPACE::SyncPoint::GetInstance()->DisableProcessing();
  }
}

TEST_F(EnvPosixTest, MultiReadNonAlignedLargeNum) {
  // In this test we don't do aligned read, so it doesn't work for
  // direct I/O case.
  EnvOptions soptions;
  soptions.use_direct_reads = soptions.use_direct_writes = false;
  std::string fname = test::PerThreadDBPath(env_, "testfile");

  const size_t kTotalSize = 81920;
  Random rnd(301);
  std::string expected_data = rnd.RandomString(kTotalSize);

  // Create file.
  {
    std::unique_ptr<WritableFile> wfile;
    ASSERT_OK(env_->NewWritableFile(fname, &wfile, soptions));
    ASSERT_OK(wfile->Append(expected_data));
    ASSERT_OK(wfile->Close());
  }

  // More attempts to simulate more partial result sequences.
  for (uint32_t attempt = 0; attempt < 25; attempt++) {
    // Right now kIoUringDepth is hard coded as 256, so we need very large
    // number of keys to cover the case of multiple rounds of submissions.
    // Right now the test latency is still acceptable. If it ends up with
    // too long, we can modify the io uring depth with SyncPoint here.
    const int num_reads = rnd.Uniform(512) + 1;

    ROCKSDB_NAMESPACE::SyncPoint::GetInstance()->SetCallBack(
        "PosixRandomAccessFile::MultiRead:io_uring_result", [&](void* arg) {
          if (attempt > 5) {
            // Improve partial result rates in second half of the run to
            // cover the case of repeated partial results.
            int odd = (attempt < 15) ? num_reads / 2 : 4;
            // No failure in first several attempts.
            size_t& bytes_read = *static_cast<size_t*>(arg);
            if (rnd.OneIn(odd)) {
              bytes_read = 0;
            } else if (rnd.OneIn(odd / 2)) {
              bytes_read = static_cast<size_t>(
                  rnd.Uniform(static_cast<int>(bytes_read)));
            }
          }
        });
    ROCKSDB_NAMESPACE::SyncPoint::GetInstance()->EnableProcessing();

    // Generate (offset, len) pairs
    std::set<int> start_offsets;
    for (int i = 0; i < num_reads; i++) {
      int rnd_off;
      // No repeat offsets.
      while (start_offsets.find(rnd_off = rnd.Uniform(81920)) != start_offsets.end()) {}
      start_offsets.insert(rnd_off);
    }
    std::vector<size_t> offsets;
    std::vector<size_t> lens;
    // std::set already sorted the offsets.
    for (int so: start_offsets) {
      offsets.push_back(so);
    }
    for (size_t i = 0; i + 1 < offsets.size(); i++) {
      lens.push_back(static_cast<size_t>(rnd.Uniform(static_cast<int>(offsets[i + 1] - offsets[i])) + 1));
    }
    lens.push_back(static_cast<size_t>(rnd.Uniform(static_cast<int>(kTotalSize - offsets.back())) + 1));
    ASSERT_EQ(num_reads, lens.size());

    // Create requests
    std::vector<std::string> scratches;
    scratches.reserve(num_reads);
    std::vector<ReadRequest> reqs(num_reads);
    for (size_t i = 0; i < reqs.size(); ++i) {
      reqs[i].offset = offsets[i];
      reqs[i].len = lens[i];
      scratches.emplace_back(reqs[i].len, ' ');
      reqs[i].scratch = const_cast<char*>(scratches.back().data());
    }

    // Query the data
    std::unique_ptr<RandomAccessFile> file;
    ASSERT_OK(env_->NewRandomAccessFile(fname, &file, soptions));
    ASSERT_OK(file->MultiRead(reqs.data(), reqs.size()));

    // Validate results
    for (int i = 0; i < num_reads; ++i) {
      ASSERT_OK(reqs[i].status);
      ASSERT_EQ(Slice(expected_data.data() + offsets[i], lens[i]).ToString(true),
                reqs[i].result.ToString(true));
    }

    ROCKSDB_NAMESPACE::SyncPoint::GetInstance()->DisableProcessing();
  }
}

#if defined(ROCKSDB_IOURING_PRESENT)
void GenerateFilesAndRequest(Env* env, const std::string& fname,
                             std::vector<ReadRequest>* ret_reqs,
                             std::vector<std::string>* scratches) {
  const size_t kTotalSize = 81920;
  Random rnd(301);
  std::string expected_data = rnd.RandomString(kTotalSize);

  // Create file.
  {
    std::unique_ptr<WritableFile> wfile;
    ASSERT_OK(env->NewWritableFile(fname, &wfile, EnvOptions()));
    ASSERT_OK(wfile->Append(expected_data));
    ASSERT_OK(wfile->Close());
  }

  // Right now kIoUringDepth is hard coded as 256, so we need very large
  // number of keys to cover the case of multiple rounds of submissions.
  // Right now the test latency is still acceptable. If it ends up with
  // too long, we can modify the io uring depth with SyncPoint here.
  const int num_reads = 3;
  std::vector<size_t> offsets = {10000, 20000, 30000};
  std::vector<size_t> lens = {3000, 200, 100};

  // Create requests
  scratches->reserve(num_reads);
  std::vector<ReadRequest>& reqs = *ret_reqs;
  reqs.resize(num_reads);
  for (int i = 0; i < num_reads; ++i) {
    reqs[i].offset = offsets[i];
    reqs[i].len = lens[i];
    scratches->emplace_back(reqs[i].len, ' ');
    reqs[i].scratch = const_cast<char*>(scratches->back().data());
  }
}

TEST_F(EnvPosixTest, MultiReadIOUringError) {
  // In this test we don't do aligned read, so we can't do direct I/O.
  EnvOptions soptions;
  soptions.use_direct_reads = soptions.use_direct_writes = false;
  std::string fname = test::PerThreadDBPath(env_, "testfile");

  std::vector<std::string> scratches;
  std::vector<ReadRequest> reqs;
  GenerateFilesAndRequest(env_, fname, &reqs, &scratches);
  // Query the data
  std::unique_ptr<RandomAccessFile> file;
  ASSERT_OK(env_->NewRandomAccessFile(fname, &file, soptions));

  bool io_uring_wait_cqe_called = false;
  SyncPoint::GetInstance()->SetCallBack(
      "PosixRandomAccessFile::MultiRead:io_uring_wait_cqe:return",
      [&](void* arg) {
        if (!io_uring_wait_cqe_called) {
          io_uring_wait_cqe_called = true;
          ssize_t& ret = *(static_cast<ssize_t*>(arg));
          ret = 1;
        }
      });
  SyncPoint::GetInstance()->EnableProcessing();

  Status s = file->MultiRead(reqs.data(), reqs.size());
  if (io_uring_wait_cqe_called) {
    ASSERT_NOK(s);
  } else {
    s.PermitUncheckedError();
  }

  SyncPoint::GetInstance()->DisableProcessing();
  SyncPoint::GetInstance()->ClearAllCallBacks();
}

TEST_F(EnvPosixTest, MultiReadIOUringError2) {
  // In this test we don't do aligned read, so we can't do direct I/O.
  EnvOptions soptions;
  soptions.use_direct_reads = soptions.use_direct_writes = false;
  std::string fname = test::PerThreadDBPath(env_, "testfile");

  std::vector<std::string> scratches;
  std::vector<ReadRequest> reqs;
  GenerateFilesAndRequest(env_, fname, &reqs, &scratches);
  // Query the data
  std::unique_ptr<RandomAccessFile> file;
  ASSERT_OK(env_->NewRandomAccessFile(fname, &file, soptions));

  bool io_uring_submit_and_wait_called = false;
  SyncPoint::GetInstance()->SetCallBack(
      "PosixRandomAccessFile::MultiRead:io_uring_submit_and_wait:return1",
      [&](void* arg) {
        io_uring_submit_and_wait_called = true;
        ssize_t* ret = static_cast<ssize_t*>(arg);
        (*ret)--;
      });
  SyncPoint::GetInstance()->SetCallBack(
      "PosixRandomAccessFile::MultiRead:io_uring_submit_and_wait:return2",
      [&](void* arg) {
        struct io_uring* iu = static_cast<struct io_uring*>(arg);
        struct io_uring_cqe* cqe;
        assert(io_uring_wait_cqe(iu, &cqe) == 0);
        io_uring_cqe_seen(iu, cqe);
      });
  SyncPoint::GetInstance()->EnableProcessing();

  Status s = file->MultiRead(reqs.data(), reqs.size());
  if (io_uring_submit_and_wait_called) {
    ASSERT_NOK(s);
  } else {
    s.PermitUncheckedError();
  }

  SyncPoint::GetInstance()->DisableProcessing();
  SyncPoint::GetInstance()->ClearAllCallBacks();
}
#endif  // ROCKSDB_IOURING_PRESENT

// Only works in linux platforms
#ifdef OS_WIN
TEST_P(EnvPosixTestWithParam, DISABLED_InvalidateCache) {
#else
TEST_P(EnvPosixTestWithParam, InvalidateCache) {
#endif
  ROCKSDB_NAMESPACE::SyncPoint::GetInstance()->EnableProcessing();
  EnvOptions soptions;
  soptions.use_direct_reads = soptions.use_direct_writes = direct_io_;
  std::string fname = test::PerThreadDBPath(env_, "testfile");

  const size_t kSectorSize = 512;
  auto data = NewAligned(kSectorSize, 0);
  Slice slice(data.get(), kSectorSize);

  // Create file.
  {
    std::unique_ptr<WritableFile> wfile;
#if !defined(OS_MACOSX) && !defined(OS_WIN) && !defined(OS_SOLARIS) && !defined(OS_AIX)
      if (soptions.use_direct_writes) {
        soptions.use_direct_writes = false;
      }
#endif
      ASSERT_OK(env_->NewWritableFile(fname, &wfile, soptions));
      ASSERT_OK(wfile->Append(slice));
      ASSERT_OK(wfile->InvalidateCache(0, 0));
      ASSERT_OK(wfile->Close());
  }

    // Random Read
    {
      std::unique_ptr<RandomAccessFile> file;
      auto scratch = NewAligned(kSectorSize, 0);
      Slice result;
#if !defined(OS_MACOSX) && !defined(OS_WIN) && !defined(OS_SOLARIS) && !defined(OS_AIX)
      if (soptions.use_direct_reads) {
        soptions.use_direct_reads = false;
      }
#endif
      ASSERT_OK(env_->NewRandomAccessFile(fname, &file, soptions));
      ASSERT_OK(file->Read(0, kSectorSize, &result, scratch.get()));
      ASSERT_EQ(memcmp(scratch.get(), data.get(), kSectorSize), 0);
      ASSERT_OK(file->InvalidateCache(0, 11));
      ASSERT_OK(file->InvalidateCache(0, 0));
    }

    // Sequential Read
    {
      std::unique_ptr<SequentialFile> file;
      auto scratch = NewAligned(kSectorSize, 0);
      Slice result;
#if !defined(OS_MACOSX) && !defined(OS_WIN) && !defined(OS_SOLARIS) && !defined(OS_AIX)
      if (soptions.use_direct_reads) {
        soptions.use_direct_reads = false;
      }
#endif
      ASSERT_OK(env_->NewSequentialFile(fname, &file, soptions));
      if (file->use_direct_io()) {
        ASSERT_OK(file->PositionedRead(0, kSectorSize, &result, scratch.get()));
      } else {
        ASSERT_OK(file->Read(kSectorSize, &result, scratch.get()));
      }
      ASSERT_EQ(memcmp(scratch.get(), data.get(), kSectorSize), 0);
      ASSERT_OK(file->InvalidateCache(0, 11));
      ASSERT_OK(file->InvalidateCache(0, 0));
    }
    // Delete the file
    ASSERT_OK(env_->DeleteFile(fname));
    ROCKSDB_NAMESPACE::SyncPoint::GetInstance()->ClearTrace();
}
#endif  // not TRAVIS
#endif  // OS_LINUX || OS_WIN

class TestLogger : public Logger {
 public:
  using Logger::Logv;
  void Logv(const char* format, va_list ap) override {
    log_count++;

    char new_format[550];
    std::fill_n(new_format, sizeof(new_format), '2');
    {
      va_list backup_ap;
      va_copy(backup_ap, ap);
      int n = vsnprintf(new_format, sizeof(new_format) - 1, format, backup_ap);
      // 48 bytes for extra information + bytes allocated

// When we have n == -1 there is not a terminating zero expected
#ifdef OS_WIN
      if (n < 0) {
        char_0_count++;
      }
#endif

      if (new_format[0] == '[') {
        // "[DEBUG] "
        ASSERT_TRUE(n <= 56 + (512 - static_cast<int>(sizeof(struct timeval))));
      } else {
        ASSERT_TRUE(n <= 48 + (512 - static_cast<int>(sizeof(struct timeval))));
      }
      va_end(backup_ap);
    }

    for (size_t i = 0; i < sizeof(new_format); i++) {
      if (new_format[i] == 'x') {
        char_x_count++;
      } else if (new_format[i] == '\0') {
        char_0_count++;
      }
    }
  }
  int log_count;
  int char_x_count;
  int char_0_count;
};

TEST_P(EnvPosixTestWithParam, LogBufferTest) {
  TestLogger test_logger;
  test_logger.SetInfoLogLevel(InfoLogLevel::INFO_LEVEL);
  test_logger.log_count = 0;
  test_logger.char_x_count = 0;
  test_logger.char_0_count = 0;
  LogBuffer log_buffer(InfoLogLevel::INFO_LEVEL, &test_logger);
  LogBuffer log_buffer_debug(DEBUG_LEVEL, &test_logger);

  char bytes200[200];
  std::fill_n(bytes200, sizeof(bytes200), '1');
  bytes200[sizeof(bytes200) - 1] = '\0';
  char bytes600[600];
  std::fill_n(bytes600, sizeof(bytes600), '1');
  bytes600[sizeof(bytes600) - 1] = '\0';
  char bytes9000[9000];
  std::fill_n(bytes9000, sizeof(bytes9000), '1');
  bytes9000[sizeof(bytes9000) - 1] = '\0';

  ROCKS_LOG_BUFFER(&log_buffer, "x%sx", bytes200);
  ROCKS_LOG_BUFFER(&log_buffer, "x%sx", bytes600);
  ROCKS_LOG_BUFFER(&log_buffer, "x%sx%sx%sx", bytes200, bytes200, bytes200);
  ROCKS_LOG_BUFFER(&log_buffer, "x%sx%sx", bytes200, bytes600);
  ROCKS_LOG_BUFFER(&log_buffer, "x%sx%sx", bytes600, bytes9000);

  ROCKS_LOG_BUFFER(&log_buffer_debug, "x%sx", bytes200);
  test_logger.SetInfoLogLevel(DEBUG_LEVEL);
  ROCKS_LOG_BUFFER(&log_buffer_debug, "x%sx%sx%sx", bytes600, bytes9000,
                   bytes200);

  ASSERT_EQ(0, test_logger.log_count);
  log_buffer.FlushBufferToLog();
  log_buffer_debug.FlushBufferToLog();
  ASSERT_EQ(6, test_logger.log_count);
  ASSERT_EQ(6, test_logger.char_0_count);
  ASSERT_EQ(10, test_logger.char_x_count);
}

class TestLogger2 : public Logger {
 public:
  explicit TestLogger2(size_t max_log_size) : max_log_size_(max_log_size) {}
  using Logger::Logv;
  void Logv(const char* format, va_list ap) override {
    char new_format[2000];
    std::fill_n(new_format, sizeof(new_format), '2');
    {
      va_list backup_ap;
      va_copy(backup_ap, ap);
      int n = vsnprintf(new_format, sizeof(new_format) - 1, format, backup_ap);
      // 48 bytes for extra information + bytes allocated
      ASSERT_TRUE(
          n <= 48 + static_cast<int>(max_log_size_ - sizeof(struct timeval)));
      ASSERT_TRUE(n > static_cast<int>(max_log_size_ - sizeof(struct timeval)));
      va_end(backup_ap);
    }
  }
  size_t max_log_size_;
};

TEST_P(EnvPosixTestWithParam, LogBufferMaxSizeTest) {
  char bytes9000[9000];
  std::fill_n(bytes9000, sizeof(bytes9000), '1');
  bytes9000[sizeof(bytes9000) - 1] = '\0';

  for (size_t max_log_size = 256; max_log_size <= 1024;
       max_log_size += 1024 - 256) {
    TestLogger2 test_logger(max_log_size);
    test_logger.SetInfoLogLevel(InfoLogLevel::INFO_LEVEL);
    LogBuffer log_buffer(InfoLogLevel::INFO_LEVEL, &test_logger);
    ROCKS_LOG_BUFFER_MAX_SZ(&log_buffer, max_log_size, "%s", bytes9000);
    log_buffer.FlushBufferToLog();
  }
}

TEST_P(EnvPosixTestWithParam, Preallocation) {
  ROCKSDB_NAMESPACE::SyncPoint::GetInstance()->EnableProcessing();
  const std::string src = test::PerThreadDBPath(env_, "testfile");
  std::unique_ptr<WritableFile> srcfile;
  EnvOptions soptions;
  soptions.use_direct_reads = soptions.use_direct_writes = direct_io_;
#if !defined(OS_MACOSX) && !defined(OS_WIN) && !defined(OS_SOLARIS) && !defined(OS_AIX) && !defined(OS_OPENBSD) && !defined(OS_FREEBSD)
    if (soptions.use_direct_writes) {
      ROCKSDB_NAMESPACE::SyncPoint::GetInstance()->SetCallBack(
          "NewWritableFile:O_DIRECT", [&](void* arg) {
            int* val = static_cast<int*>(arg);
            *val &= ~O_DIRECT;
          });
    }
#endif
    ASSERT_OK(env_->NewWritableFile(src, &srcfile, soptions));
    srcfile->SetPreallocationBlockSize(1024 * 1024);

    // No writes should mean no preallocation
    size_t block_size, last_allocated_block;
    srcfile->GetPreallocationStatus(&block_size, &last_allocated_block);
    ASSERT_EQ(last_allocated_block, 0UL);

    // Small write should preallocate one block
    size_t kStrSize = 4096;
    auto data = NewAligned(kStrSize, 'A');
    Slice str(data.get(), kStrSize);
    srcfile->PrepareWrite(srcfile->GetFileSize(), kStrSize);
    ASSERT_OK(srcfile->Append(str));
    srcfile->GetPreallocationStatus(&block_size, &last_allocated_block);
    ASSERT_EQ(last_allocated_block, 1UL);

    // Write an entire preallocation block, make sure we increased by two.
    {
      auto buf_ptr = NewAligned(block_size, ' ');
      Slice buf(buf_ptr.get(), block_size);
      srcfile->PrepareWrite(srcfile->GetFileSize(), block_size);
      ASSERT_OK(srcfile->Append(buf));
      srcfile->GetPreallocationStatus(&block_size, &last_allocated_block);
      ASSERT_EQ(last_allocated_block, 2UL);
    }

    // Write five more blocks at once, ensure we're where we need to be.
    {
      auto buf_ptr = NewAligned(block_size * 5, ' ');
      Slice buf = Slice(buf_ptr.get(), block_size * 5);
      srcfile->PrepareWrite(srcfile->GetFileSize(), buf.size());
      ASSERT_OK(srcfile->Append(buf));
      srcfile->GetPreallocationStatus(&block_size, &last_allocated_block);
      ASSERT_EQ(last_allocated_block, 7UL);
    }
    ROCKSDB_NAMESPACE::SyncPoint::GetInstance()->ClearTrace();
}

// Test that the two ways to get children file attributes (in bulk or
// individually) behave consistently.
TEST_P(EnvPosixTestWithParam, ConsistentChildrenAttributes) {
  ROCKSDB_NAMESPACE::SyncPoint::GetInstance()->EnableProcessing();
  EnvOptions soptions;
  soptions.use_direct_reads = soptions.use_direct_writes = direct_io_;
  const int kNumChildren = 10;

  std::string data;
  std::string test_base_dir = test::PerThreadDBPath(env_, "env_test_chr_attr");
  env_->CreateDir(test_base_dir).PermitUncheckedError();
  for (int i = 0; i < kNumChildren; ++i) {
    const std::string path = test_base_dir + "/testfile_" + std::to_string(i);
    std::unique_ptr<WritableFile> file;
#if !defined(OS_MACOSX) && !defined(OS_WIN) && !defined(OS_SOLARIS) && !defined(OS_AIX) && !defined(OS_OPENBSD) && !defined(OS_FREEBSD)
      if (soptions.use_direct_writes) {
        ROCKSDB_NAMESPACE::SyncPoint::GetInstance()->SetCallBack(
            "NewWritableFile:O_DIRECT", [&](void* arg) {
              int* val = static_cast<int*>(arg);
              *val &= ~O_DIRECT;
            });
      }
#endif
      ASSERT_OK(env_->NewWritableFile(path, &file, soptions));
      auto buf_ptr = NewAligned(data.size(), 'T');
      Slice buf(buf_ptr.get(), data.size());
      ASSERT_OK(file->Append(buf));
      data.append(std::string(4096, 'T'));
  }

    std::vector<Env::FileAttributes> file_attrs;
    ASSERT_OK(env_->GetChildrenFileAttributes(test_base_dir, &file_attrs));
    for (int i = 0; i < kNumChildren; ++i) {
      const std::string name = "testfile_" + std::to_string(i);
      const std::string path = test_base_dir + "/" + name;

      auto file_attrs_iter = std::find_if(
          file_attrs.begin(), file_attrs.end(),
          [&name](const Env::FileAttributes& fm) { return fm.name == name; });
      ASSERT_TRUE(file_attrs_iter != file_attrs.end());
      uint64_t size;
      ASSERT_OK(env_->GetFileSize(path, &size));
      ASSERT_EQ(size, 4096 * i);
      ASSERT_EQ(size, file_attrs_iter->size_bytes);
    }
    ROCKSDB_NAMESPACE::SyncPoint::GetInstance()->ClearTrace();
}

// Test that all WritableFileWrapper forwards all calls to WritableFile.
TEST_P(EnvPosixTestWithParam, WritableFileWrapper) {
  class Base : public WritableFile {
   public:
    mutable int *step_;

    void inc(int x) const {
      EXPECT_EQ(x, (*step_)++);
    }

    explicit Base(int* step) : step_(step) {
      inc(0);
    }

    Status Append(const Slice& /*data*/) override {
      inc(1);
      return Status::OK();
    }

    Status Append(
        const Slice& /*data*/,
        const DataVerificationInfo& /* verification_info */) override {
      inc(1);
      return Status::OK();
    }

    Status PositionedAppend(const Slice& /*data*/,
                            uint64_t /*offset*/) override {
      inc(2);
      return Status::OK();
    }

    Status PositionedAppend(
        const Slice& /*data*/, uint64_t /*offset*/,
        const DataVerificationInfo& /* verification_info */) override {
      inc(2);
      return Status::OK();
    }

    Status Truncate(uint64_t /*size*/) override {
      inc(3);
      return Status::OK();
    }

    Status Close() override {
      inc(4);
      return Status::OK();
    }

    Status Flush() override {
      inc(5);
      return Status::OK();
    }

    Status Sync() override {
      inc(6);
      return Status::OK();
    }

    Status Fsync() override {
      inc(7);
      return Status::OK();
    }

    bool IsSyncThreadSafe() const override {
      inc(8);
      return true;
    }

    bool use_direct_io() const override {
      inc(9);
      return true;
    }

    size_t GetRequiredBufferAlignment() const override {
      inc(10);
      return 0;
    }

    void SetIOPriority(Env::IOPriority /*pri*/) override { inc(11); }

    Env::IOPriority GetIOPriority() override {
      inc(12);
      return Env::IOPriority::IO_LOW;
    }

    void SetWriteLifeTimeHint(Env::WriteLifeTimeHint /*hint*/) override {
      inc(13);
    }

    Env::WriteLifeTimeHint GetWriteLifeTimeHint() override {
      inc(14);
      return Env::WriteLifeTimeHint::WLTH_NOT_SET;
    }

    uint64_t GetFileSize() override {
      inc(15);
      return 0;
    }

    void SetPreallocationBlockSize(size_t /*size*/) override { inc(16); }

    void GetPreallocationStatus(size_t* /*block_size*/,
                                size_t* /*last_allocated_block*/) override {
      inc(17);
    }

    size_t GetUniqueId(char* /*id*/, size_t /*max_size*/) const override {
      inc(18);
      return 0;
    }

    Status InvalidateCache(size_t /*offset*/, size_t /*length*/) override {
      inc(19);
      return Status::OK();
    }

    Status RangeSync(uint64_t /*offset*/, uint64_t /*nbytes*/) override {
      inc(20);
      return Status::OK();
    }

    void PrepareWrite(size_t /*offset*/, size_t /*len*/) override { inc(21); }

    Status Allocate(uint64_t /*offset*/, uint64_t /*len*/) override {
      inc(22);
      return Status::OK();
    }

   public:
    ~Base() override { inc(23); }
  };

  class Wrapper : public WritableFileWrapper {
   public:
    explicit Wrapper(WritableFile* target) : WritableFileWrapper(target) {}
  };

  int step = 0;

  {
    Base b(&step);
    Wrapper w(&b);
    ASSERT_OK(w.Append(Slice()));
    ASSERT_OK(w.PositionedAppend(Slice(), 0));
    ASSERT_OK(w.Truncate(0));
    ASSERT_OK(w.Close());
    ASSERT_OK(w.Flush());
    ASSERT_OK(w.Sync());
    ASSERT_OK(w.Fsync());
    w.IsSyncThreadSafe();
    w.use_direct_io();
    w.GetRequiredBufferAlignment();
    w.SetIOPriority(Env::IOPriority::IO_HIGH);
    w.GetIOPriority();
    w.SetWriteLifeTimeHint(Env::WriteLifeTimeHint::WLTH_NOT_SET);
    w.GetWriteLifeTimeHint();
    w.GetFileSize();
    w.SetPreallocationBlockSize(0);
    w.GetPreallocationStatus(nullptr, nullptr);
    w.GetUniqueId(nullptr, 0);
    ASSERT_OK(w.InvalidateCache(0, 0));
    ASSERT_OK(w.RangeSync(0, 0));
    w.PrepareWrite(0, 0);
    ASSERT_OK(w.Allocate(0, 0));
  }

  EXPECT_EQ(24, step);
}

TEST_P(EnvPosixTestWithParam, PosixRandomRWFile) {
  const std::string path = test::PerThreadDBPath(env_, "random_rw_file");

  env_->DeleteFile(path).PermitUncheckedError();

  std::unique_ptr<RandomRWFile> file;

  // Cannot open non-existing file.
  ASSERT_NOK(env_->NewRandomRWFile(path, &file, EnvOptions()));

  // Create the file using WriteableFile
  {
    std::unique_ptr<WritableFile> wf;
    ASSERT_OK(env_->NewWritableFile(path, &wf, EnvOptions()));
  }

  ASSERT_OK(env_->NewRandomRWFile(path, &file, EnvOptions()));

  char buf[10000];
  Slice read_res;

  ASSERT_OK(file->Write(0, "ABCD"));
  ASSERT_OK(file->Read(0, 10, &read_res, buf));
  ASSERT_EQ(read_res.ToString(), "ABCD");

  ASSERT_OK(file->Write(2, "XXXX"));
  ASSERT_OK(file->Read(0, 10, &read_res, buf));
  ASSERT_EQ(read_res.ToString(), "ABXXXX");

  ASSERT_OK(file->Write(10, "ZZZ"));
  ASSERT_OK(file->Read(10, 10, &read_res, buf));
  ASSERT_EQ(read_res.ToString(), "ZZZ");

  ASSERT_OK(file->Write(11, "Y"));
  ASSERT_OK(file->Read(10, 10, &read_res, buf));
  ASSERT_EQ(read_res.ToString(), "ZYZ");

  ASSERT_OK(file->Write(200, "FFFFF"));
  ASSERT_OK(file->Read(200, 10, &read_res, buf));
  ASSERT_EQ(read_res.ToString(), "FFFFF");

  ASSERT_OK(file->Write(205, "XXXX"));
  ASSERT_OK(file->Read(200, 10, &read_res, buf));
  ASSERT_EQ(read_res.ToString(), "FFFFFXXXX");

  ASSERT_OK(file->Write(5, "QQQQ"));
  ASSERT_OK(file->Read(0, 9, &read_res, buf));
  ASSERT_EQ(read_res.ToString(), "ABXXXQQQQ");

  ASSERT_OK(file->Read(2, 4, &read_res, buf));
  ASSERT_EQ(read_res.ToString(), "XXXQ");

  // Close file and reopen it
  ASSERT_OK(file->Close());
  ASSERT_OK(env_->NewRandomRWFile(path, &file, EnvOptions()));

  ASSERT_OK(file->Read(0, 9, &read_res, buf));
  ASSERT_EQ(read_res.ToString(), "ABXXXQQQQ");

  ASSERT_OK(file->Read(10, 3, &read_res, buf));
  ASSERT_EQ(read_res.ToString(), "ZYZ");

  ASSERT_OK(file->Read(200, 9, &read_res, buf));
  ASSERT_EQ(read_res.ToString(), "FFFFFXXXX");

  ASSERT_OK(file->Write(4, "TTTTTTTTTTTTTTTT"));
  ASSERT_OK(file->Read(0, 10, &read_res, buf));
  ASSERT_EQ(read_res.ToString(), "ABXXTTTTTT");

  // Clean up
  ASSERT_OK(env_->DeleteFile(path));
}

class RandomRWFileWithMirrorString {
 public:
  explicit RandomRWFileWithMirrorString(RandomRWFile* _file) : file_(_file) {}

  void Write(size_t offset, const std::string& data) {
    // Write to mirror string
    StringWrite(offset, data);

    // Write to file
    Status s = file_->Write(offset, data);
    ASSERT_OK(s) << s.ToString();
  }

  void Read(size_t offset = 0, size_t n = 1000000) {
    Slice str_res(nullptr, 0);
    if (offset < file_mirror_.size()) {
      size_t str_res_sz = std::min(file_mirror_.size() - offset, n);
      str_res = Slice(file_mirror_.data() + offset, str_res_sz);
      StopSliceAtNull(&str_res);
    }

    Slice file_res;
    Status s = file_->Read(offset, n, &file_res, buf_);
    ASSERT_OK(s) << s.ToString();
    StopSliceAtNull(&file_res);

    ASSERT_EQ(str_res.ToString(), file_res.ToString()) << offset << " " << n;
  }

  void SetFile(RandomRWFile* _file) { file_ = _file; }

 private:
  void StringWrite(size_t offset, const std::string& src) {
    if (offset + src.size() > file_mirror_.size()) {
      file_mirror_.resize(offset + src.size(), '\0');
    }

    char* pos = const_cast<char*>(file_mirror_.data() + offset);
    memcpy(pos, src.data(), src.size());
  }

  void StopSliceAtNull(Slice* slc) {
    for (size_t i = 0; i < slc->size(); i++) {
      if ((*slc)[i] == '\0') {
        *slc = Slice(slc->data(), i);
        break;
      }
    }
  }

  char buf_[10000];
  RandomRWFile* file_;
  std::string file_mirror_;
};

TEST_P(EnvPosixTestWithParam, PosixRandomRWFileRandomized) {
  const std::string path = test::PerThreadDBPath(env_, "random_rw_file_rand");
  env_->DeleteFile(path).PermitUncheckedError();

  std::unique_ptr<RandomRWFile> file;

#ifdef OS_LINUX
  // Cannot open non-existing file.
  ASSERT_NOK(env_->NewRandomRWFile(path, &file, EnvOptions()));
#endif

  // Create the file using WriteableFile
  {
    std::unique_ptr<WritableFile> wf;
    ASSERT_OK(env_->NewWritableFile(path, &wf, EnvOptions()));
  }

  ASSERT_OK(env_->NewRandomRWFile(path, &file, EnvOptions()));
  RandomRWFileWithMirrorString file_with_mirror(file.get());

  Random rnd(301);
  std::string buf;
  for (int i = 0; i < 10000; i++) {
    // Genrate random data
    buf = rnd.RandomString(10);

    // Pick random offset for write
    size_t write_off = rnd.Next() % 1000;
    file_with_mirror.Write(write_off, buf);

    // Pick random offset for read
    size_t read_off = rnd.Next() % 1000;
    size_t read_sz = rnd.Next() % 20;
    file_with_mirror.Read(read_off, read_sz);

    if (i % 500 == 0) {
      // Reopen the file every 500 iters
      ASSERT_OK(env_->NewRandomRWFile(path, &file, EnvOptions()));
      file_with_mirror.SetFile(file.get());
    }
  }

  // clean up
  ASSERT_OK(env_->DeleteFile(path));
}

class TestEnv : public EnvWrapper {
  public:
    explicit TestEnv() : EnvWrapper(Env::Default()),
                close_count(0) { }

  class TestLogger : public Logger {
   public:
    using Logger::Logv;
    TestLogger(TestEnv* env_ptr) : Logger() { env = env_ptr; }
    ~TestLogger() override {
      if (!closed_) {
        Status s = CloseHelper();
        s.PermitUncheckedError();
      }
    }
    void Logv(const char* /*format*/, va_list /*ap*/) override{};

   protected:
    Status CloseImpl() override { return CloseHelper(); }

   private:
    Status CloseHelper() {
      env->CloseCountInc();;
      return Status::OK();
    }
    TestEnv* env;
  };

  void CloseCountInc() { close_count++; }

  int GetCloseCount() { return close_count; }

  Status NewLogger(const std::string& /*fname*/,
                   std::shared_ptr<Logger>* result) override {
    result->reset(new TestLogger(this));
    return Status::OK();
  }

 private:
  int close_count;
};

class EnvTest : public testing::Test {
 public:
  EnvTest() : test_directory_(test::PerThreadDBPath("env_test")) {}

 protected:
  const std::string test_directory_;
};

TEST_F(EnvTest, Close) {
  TestEnv* env = new TestEnv();
  std::shared_ptr<Logger> logger;
  Status s;

  s = env->NewLogger("", &logger);
  ASSERT_OK(s);
  ASSERT_OK(logger.get()->Close());
  ASSERT_EQ(env->GetCloseCount(), 1);
  // Call Close() again. CloseHelper() should not be called again
  ASSERT_OK(logger.get()->Close());
  ASSERT_EQ(env->GetCloseCount(), 1);
  logger.reset();
  ASSERT_EQ(env->GetCloseCount(), 1);

  s = env->NewLogger("", &logger);
  ASSERT_OK(s);
  logger.reset();
  ASSERT_EQ(env->GetCloseCount(), 2);

  delete env;
}

class LogvWithInfoLogLevelLogger : public Logger {
 public:
  using Logger::Logv;
  void Logv(const InfoLogLevel /* log_level */, const char* /* format */,
            va_list /* ap */) override {}
};

TEST_F(EnvTest, LogvWithInfoLogLevel) {
  // Verifies the log functions work on a `Logger` that only overrides the
  // `Logv()` overload including `InfoLogLevel`.
  const std::string kSampleMessage("sample log message");
  LogvWithInfoLogLevelLogger logger;
  ROCKS_LOG_HEADER(&logger, "%s", kSampleMessage.c_str());
  ROCKS_LOG_DEBUG(&logger, "%s", kSampleMessage.c_str());
  ROCKS_LOG_INFO(&logger, "%s", kSampleMessage.c_str());
  ROCKS_LOG_WARN(&logger, "%s", kSampleMessage.c_str());
  ROCKS_LOG_ERROR(&logger, "%s", kSampleMessage.c_str());
  ROCKS_LOG_FATAL(&logger, "%s", kSampleMessage.c_str());
}

INSTANTIATE_TEST_CASE_P(DefaultEnvWithoutDirectIO, EnvPosixTestWithParam,
                        ::testing::Values(std::pair<Env*, bool>(Env::Default(),
                                                                false)));
#if !defined(ROCKSDB_LITE)
INSTANTIATE_TEST_CASE_P(DefaultEnvWithDirectIO, EnvPosixTestWithParam,
                        ::testing::Values(std::pair<Env*, bool>(Env::Default(),
                                                                true)));
#endif  // !defined(ROCKSDB_LITE)

#if !defined(ROCKSDB_LITE) && !defined(OS_WIN)
static std::unique_ptr<Env> chroot_env(
    NewChrootEnv(Env::Default(), test::TmpDir(Env::Default())));
INSTANTIATE_TEST_CASE_P(
    ChrootEnvWithoutDirectIO, EnvPosixTestWithParam,
    ::testing::Values(std::pair<Env*, bool>(chroot_env.get(), false)));
INSTANTIATE_TEST_CASE_P(
    ChrootEnvWithDirectIO, EnvPosixTestWithParam,
    ::testing::Values(std::pair<Env*, bool>(chroot_env.get(), true)));
#endif  // !defined(ROCKSDB_LITE) && !defined(OS_WIN)

class EnvFSTestWithParam
    : public ::testing::Test,
      public ::testing::WithParamInterface<std::tuple<bool, bool, bool>> {
 public:
  EnvFSTestWithParam() {
    bool env_non_null = std::get<0>(GetParam());
    bool env_default = std::get<1>(GetParam());
    bool fs_default = std::get<2>(GetParam());

    env_ = env_non_null ? (env_default ? Env::Default() : nullptr) : nullptr;
    fs_ = fs_default
              ? FileSystem::Default()
              : std::make_shared<FaultInjectionTestFS>(FileSystem::Default());
    if (env_non_null && env_default && !fs_default) {
      env_ptr_ = NewCompositeEnv(fs_);
    }
    if (env_non_null && !env_default && fs_default) {
      env_ptr_ = std::unique_ptr<Env>(new FaultInjectionTestEnv(Env::Default()));
      fs_.reset();
    }
    if (env_non_null && !env_default && !fs_default) {
      env_ptr_.reset(new FaultInjectionTestEnv(Env::Default()));
      composite_env_ptr_.reset(new CompositeEnvWrapper(env_ptr_.get(), fs_));
      env_ = composite_env_ptr_.get();
    } else {
      env_ = env_ptr_.get();
    }

    dbname1_ = test::PerThreadDBPath("env_fs_test1");
    dbname2_ = test::PerThreadDBPath("env_fs_test2");
  }

  ~EnvFSTestWithParam() = default;

  Env* env_;
  std::unique_ptr<Env> env_ptr_;
  std::unique_ptr<Env> composite_env_ptr_;
  std::shared_ptr<FileSystem> fs_;
  std::string dbname1_;
  std::string dbname2_;
};

TEST_P(EnvFSTestWithParam, OptionsTest) {
  Options opts;
  opts.env = env_;
  opts.create_if_missing = true;
  std::string dbname = dbname1_;

  if (env_) {
    if (fs_) {
      ASSERT_EQ(fs_.get(), env_->GetFileSystem().get());
    } else {
      ASSERT_NE(FileSystem::Default().get(), env_->GetFileSystem().get());
    }
  }
  for (int i = 0; i < 2; ++i) {
    DB* db;
    Status s = DB::Open(opts, dbname, &db);
    ASSERT_OK(s);

    WriteOptions wo;
    ASSERT_OK(db->Put(wo, "a", "a"));
    ASSERT_OK(db->Flush(FlushOptions()));
    ASSERT_OK(db->Put(wo, "b", "b"));
    ASSERT_OK(db->Flush(FlushOptions()));
    ASSERT_OK(db->CompactRange(CompactRangeOptions(), nullptr, nullptr));

    std::string val;
    ASSERT_OK(db->Get(ReadOptions(), "a", &val));
    ASSERT_EQ("a", val);
    ASSERT_OK(db->Get(ReadOptions(), "b", &val));
    ASSERT_EQ("b", val);

    ASSERT_OK(db->Close());
    delete db;
    ASSERT_OK(DestroyDB(dbname, opts));

    dbname = dbname2_;
  }
}

// The parameters are as follows -
// 1. True means Options::env is non-null, false means null
// 2. True means use Env::Default, false means custom
// 3. True means use FileSystem::Default, false means custom
INSTANTIATE_TEST_CASE_P(
    EnvFSTest, EnvFSTestWithParam,
    ::testing::Combine(::testing::Bool(), ::testing::Bool(),
                       ::testing::Bool()));
// This test ensures that default Env and those allocated by
// NewCompositeEnv() all share the same threadpool
TEST_F(EnvTest, MultipleCompositeEnv) {
  std::shared_ptr<FaultInjectionTestFS> fs1 =
    std::make_shared<FaultInjectionTestFS>(FileSystem::Default());
  std::shared_ptr<FaultInjectionTestFS> fs2 =
    std::make_shared<FaultInjectionTestFS>(FileSystem::Default());
  std::unique_ptr<Env> env1 = NewCompositeEnv(fs1);
  std::unique_ptr<Env> env2 = NewCompositeEnv(fs2);
  Env::Default()->SetBackgroundThreads(8, Env::HIGH);
  Env::Default()->SetBackgroundThreads(16, Env::LOW);
  ASSERT_EQ(env1->GetBackgroundThreads(Env::LOW), 16);
  ASSERT_EQ(env1->GetBackgroundThreads(Env::HIGH), 8);
  ASSERT_EQ(env2->GetBackgroundThreads(Env::LOW), 16);
  ASSERT_EQ(env2->GetBackgroundThreads(Env::HIGH), 8);
}

TEST_F(EnvTest, IsDirectory) {
  Status s = Env::Default()->CreateDirIfMissing(test_directory_);
  ASSERT_OK(s);
  const std::string test_sub_dir = test_directory_ + "sub1";
  const std::string test_file_path = test_directory_ + "file1";
  ASSERT_OK(Env::Default()->CreateDirIfMissing(test_sub_dir));
  bool is_dir = false;
  ASSERT_OK(Env::Default()->IsDirectory(test_sub_dir, &is_dir));
  ASSERT_TRUE(is_dir);
  {
    std::unique_ptr<FSWritableFile> wfile;
    s = Env::Default()->GetFileSystem()->NewWritableFile(
        test_file_path, FileOptions(), &wfile, /*dbg=*/nullptr);
    ASSERT_OK(s);
    std::unique_ptr<WritableFileWriter> fwriter;
    fwriter.reset(new WritableFileWriter(std::move(wfile), test_file_path,
                                         FileOptions(),
                                         SystemClock::Default().get()));
    constexpr char buf[] = "test";
    s = fwriter->Append(buf);
    ASSERT_OK(s);
  }
  ASSERT_OK(Env::Default()->IsDirectory(test_file_path, &is_dir));
  ASSERT_FALSE(is_dir);
}

TEST_F(EnvTest, EnvWriteVerificationTest) {
  Status s = Env::Default()->CreateDirIfMissing(test_directory_);
  const std::string test_file_path = test_directory_ + "file1";
  ASSERT_OK(s);
  std::shared_ptr<FaultInjectionTestFS> fault_fs(
      new FaultInjectionTestFS(FileSystem::Default()));
  fault_fs->SetChecksumHandoffFuncType(ChecksumType::kCRC32c);
  std::unique_ptr<Env> fault_fs_env(NewCompositeEnv(fault_fs));
  std::unique_ptr<WritableFile> file;
  s = fault_fs_env->NewWritableFile(test_file_path, &file, EnvOptions());
  ASSERT_OK(s);

  DataVerificationInfo v_info;
  std::string test_data = "test";
  std::string checksum;
  uint32_t v_crc32c = crc32c::Extend(0, test_data.c_str(), test_data.size());
  PutFixed32(&checksum, v_crc32c);
  v_info.checksum = Slice(checksum);
  s = file->Append(Slice(test_data), v_info);
  ASSERT_OK(s);
}

<<<<<<< HEAD
#ifndef ROCKSDB_LITE
=======
>>>>>>> 69248698
class CreateEnvTest : public testing::Test {
 public:
  CreateEnvTest() {
    config_options_.ignore_unknown_options = false;
    config_options_.ignore_unsupported_options = false;
  }
  ConfigOptions config_options_;
};

<<<<<<< HEAD
=======
#ifndef ROCKSDB_LITE
>>>>>>> 69248698
TEST_F(CreateEnvTest, LoadCTRProvider) {
  config_options_.invoke_prepare_options = false;
  std::string CTR = CTREncryptionProvider::kClassName();
  std::shared_ptr<EncryptionProvider> provider;
  // Test a provider with no cipher
  ASSERT_OK(
      EncryptionProvider::CreateFromString(config_options_, CTR, &provider));
  ASSERT_NE(provider, nullptr);
  ASSERT_EQ(provider->Name(), CTR);
  ASSERT_NOK(provider->PrepareOptions(config_options_));
  ASSERT_NOK(provider->ValidateOptions(DBOptions(), ColumnFamilyOptions()));
  auto cipher = provider->GetOptions<std::shared_ptr<BlockCipher>>("Cipher");
  ASSERT_NE(cipher, nullptr);
  ASSERT_EQ(cipher->get(), nullptr);
  provider.reset();

  ASSERT_OK(EncryptionProvider::CreateFromString(config_options_,
                                                 CTR + "://test", &provider));
  ASSERT_NE(provider, nullptr);
  ASSERT_EQ(provider->Name(), CTR);
  ASSERT_OK(provider->PrepareOptions(config_options_));
  ASSERT_OK(provider->ValidateOptions(DBOptions(), ColumnFamilyOptions()));
  cipher = provider->GetOptions<std::shared_ptr<BlockCipher>>("Cipher");
  ASSERT_NE(cipher, nullptr);
  ASSERT_NE(cipher->get(), nullptr);
  ASSERT_STREQ(cipher->get()->Name(), "ROT13");
  provider.reset();

  ASSERT_OK(EncryptionProvider::CreateFromString(config_options_, "1://test",
                                                 &provider));
  ASSERT_NE(provider, nullptr);
  ASSERT_EQ(provider->Name(), CTR);
  ASSERT_OK(provider->PrepareOptions(config_options_));
  ASSERT_OK(provider->ValidateOptions(DBOptions(), ColumnFamilyOptions()));
  cipher = provider->GetOptions<std::shared_ptr<BlockCipher>>("Cipher");
  ASSERT_NE(cipher, nullptr);
  ASSERT_NE(cipher->get(), nullptr);
  ASSERT_STREQ(cipher->get()->Name(), "ROT13");
  provider.reset();

  ASSERT_OK(EncryptionProvider::CreateFromString(
      config_options_, "id=" + CTR + "; cipher=ROT13", &provider));
  ASSERT_NE(provider, nullptr);
  ASSERT_EQ(provider->Name(), CTR);
  cipher = provider->GetOptions<std::shared_ptr<BlockCipher>>("Cipher");
  ASSERT_NE(cipher, nullptr);
  ASSERT_NE(cipher->get(), nullptr);
  ASSERT_STREQ(cipher->get()->Name(), "ROT13");
  provider.reset();
}

TEST_F(CreateEnvTest, LoadROT13Cipher) {
  std::shared_ptr<BlockCipher> cipher;
  // Test a provider with no cipher
  ASSERT_OK(BlockCipher::CreateFromString(config_options_, "ROT13", &cipher));
  ASSERT_NE(cipher, nullptr);
  ASSERT_STREQ(cipher->Name(), "ROT13");
}
#endif  // ROCKSDB_LITE

TEST_F(CreateEnvTest, CreateDefaultSystemClock) {
  std::shared_ptr<SystemClock> clock, copy;
  ASSERT_OK(SystemClock::CreateFromString(config_options_,
                                          SystemClock::kDefaultName(), &clock));
  ASSERT_NE(clock, nullptr);
  ASSERT_EQ(clock, SystemClock::Default());
#ifndef ROCKSDB_LITE
  std::string opts_str = clock->ToString(config_options_);
  std::string mismatch;
  ASSERT_OK(SystemClock::CreateFromString(config_options_, opts_str, &copy));
  ASSERT_TRUE(clock->AreEquivalent(config_options_, copy.get(), &mismatch));
#endif  // ROCKSDB_LITE
}

#ifndef ROCKSDB_LITE
TEST_F(CreateEnvTest, CreateMockSystemClock) {
  std::shared_ptr<SystemClock> mock, copy;

  config_options_.registry->AddLibrary("test")->Register<SystemClock>(
      MockSystemClock::kClassName(),
      [](const std::string& /*uri*/, std::unique_ptr<SystemClock>* guard,
         std::string* /* errmsg */) {
        guard->reset(new MockSystemClock(nullptr));
        return guard->get();
      });

<<<<<<< HEAD
TEST_F(CreateEnvTest, CreateReadOnlyFileSystem) {
  std::shared_ptr<FileSystem> fs, copy;

  ASSERT_OK(FileSystem::CreateFromString(
      config_options_, ReadOnlyFileSystem::kClassName(), &fs));
  ASSERT_NE(fs, nullptr);
  ASSERT_STREQ(fs->Name(), ReadOnlyFileSystem::kClassName());
  ASSERT_EQ(fs->Inner(), FileSystem::Default().get());

  std::string opts_str = fs->ToString(config_options_);
  std::string mismatch;

  ASSERT_OK(FileSystem::CreateFromString(config_options_, opts_str, &copy));
  ASSERT_TRUE(fs->AreEquivalent(config_options_, copy.get(), &mismatch));

  ASSERT_OK(FileSystem::CreateFromString(
      config_options_,
      std::string("id=") + ReadOnlyFileSystem::kClassName() +
          "; target=" + TimedFileSystem::kClassName(),
      &fs));
  ASSERT_NE(fs, nullptr);
  opts_str = fs->ToString(config_options_);
  ASSERT_STREQ(fs->Name(), ReadOnlyFileSystem::kClassName());
  ASSERT_NE(fs->Inner(), nullptr);
  ASSERT_STREQ(fs->Inner()->Name(), TimedFileSystem::kClassName());
  ASSERT_EQ(fs->Inner()->Inner(), FileSystem::Default().get());
  ASSERT_OK(FileSystem::CreateFromString(config_options_, opts_str, &copy));
  ASSERT_TRUE(fs->AreEquivalent(config_options_, copy.get(), &mismatch));
}

TEST_F(CreateEnvTest, CreateTimedFileSystem) {
  std::shared_ptr<FileSystem> fs, copy;

  ASSERT_OK(FileSystem::CreateFromString(config_options_,
                                         TimedFileSystem::kClassName(), &fs));
  ASSERT_NE(fs, nullptr);
  ASSERT_STREQ(fs->Name(), TimedFileSystem::kClassName());
  ASSERT_EQ(fs->Inner(), FileSystem::Default().get());

  std::string opts_str = fs->ToString(config_options_);
  std::string mismatch;

  ASSERT_OK(FileSystem::CreateFromString(config_options_, opts_str, &copy));
  ASSERT_TRUE(fs->AreEquivalent(config_options_, copy.get(), &mismatch));

  ASSERT_OK(FileSystem::CreateFromString(
      config_options_,
      std::string("id=") + TimedFileSystem::kClassName() +
          "; target=" + ReadOnlyFileSystem::kClassName(),
      &fs));
  ASSERT_NE(fs, nullptr);
  opts_str = fs->ToString(config_options_);
  ASSERT_STREQ(fs->Name(), TimedFileSystem::kClassName());
  ASSERT_NE(fs->Inner(), nullptr);
  ASSERT_STREQ(fs->Inner()->Name(), ReadOnlyFileSystem::kClassName());
  ASSERT_EQ(fs->Inner()->Inner(), FileSystem::Default().get());
  ASSERT_OK(FileSystem::CreateFromString(config_options_, opts_str, &copy));
  ASSERT_TRUE(fs->AreEquivalent(config_options_, copy.get(), &mismatch));
}
#ifndef OS_WIN
TEST_F(CreateEnvTest, CreateChrootFileSystem) {
  std::shared_ptr<FileSystem> fs, copy;
  auto tmp_dir = test::TmpDir(Env::Default());
  // The Chroot FileSystem has a required "chroot_dir" option.
  ASSERT_NOK(FileSystem::CreateFromString(config_options_,
                                          ChrootFileSystem::kClassName(), &fs));

  // ChrootFileSystem fails with an invalid directory
  ASSERT_NOK(FileSystem::CreateFromString(
      config_options_,
      std::string("chroot_dir=/No/Such/Directory; id=") +
          ChrootFileSystem::kClassName(),
      &fs));
  std::string chroot_opts = std::string("chroot_dir=") + tmp_dir +
                            std::string("; id=") +
                            ChrootFileSystem::kClassName();

  // Create a valid ChrootFileSystem with an inner Default
  ASSERT_OK(FileSystem::CreateFromString(config_options_, chroot_opts, &fs));
  ASSERT_NE(fs, nullptr);
  ASSERT_STREQ(fs->Name(), ChrootFileSystem::kClassName());
  ASSERT_EQ(fs->Inner(), FileSystem::Default().get());
  std::string opts_str = fs->ToString(config_options_);
  std::string mismatch;
  ASSERT_OK(FileSystem::CreateFromString(config_options_, opts_str, &copy));
  ASSERT_TRUE(fs->AreEquivalent(config_options_, copy.get(), &mismatch));

  // Create a valid ChrootFileSystem with an inner TimedFileSystem
  ASSERT_OK(FileSystem::CreateFromString(
      config_options_,
      chroot_opts + "; target=" + TimedFileSystem::kClassName(), &fs));
  ASSERT_NE(fs, nullptr);
  ASSERT_STREQ(fs->Name(), ChrootFileSystem::kClassName());
  ASSERT_NE(fs->Inner(), nullptr);
  ASSERT_STREQ(fs->Inner()->Name(), TimedFileSystem::kClassName());
  ASSERT_EQ(fs->Inner()->Inner(), FileSystem::Default().get());
  opts_str = fs->ToString(config_options_);
  ASSERT_OK(FileSystem::CreateFromString(config_options_, opts_str, &copy));
  ASSERT_TRUE(fs->AreEquivalent(config_options_, copy.get(), &mismatch));

  // Create a TimedFileSystem with an inner ChrootFileSystem
  ASSERT_OK(FileSystem::CreateFromString(
      config_options_,
      "target={" + chroot_opts + "}; id=" + TimedFileSystem::kClassName(),
      &fs));
  ASSERT_NE(fs, nullptr);
  ASSERT_STREQ(fs->Name(), TimedFileSystem::kClassName());
  ASSERT_NE(fs->Inner(), nullptr);
  ASSERT_STREQ(fs->Inner()->Name(), ChrootFileSystem::kClassName());
  ASSERT_EQ(fs->Inner()->Inner(), FileSystem::Default().get());
  opts_str = fs->ToString(config_options_);
  ASSERT_OK(FileSystem::CreateFromString(config_options_, opts_str, &copy));
  ASSERT_TRUE(fs->AreEquivalent(config_options_, copy.get(), &mismatch));
}
#endif  // OS_WIN

TEST_F(CreateEnvTest, CreateEncryptedFileSystem) {
  std::shared_ptr<FileSystem> fs, copy;

  std::string base_opts =
      std::string("provider=1://test; id=") + EncryptedFileSystem::kClassName();
  // The EncryptedFileSystem requires a "provider" option.
  ASSERT_NOK(FileSystem::CreateFromString(
      config_options_, EncryptedFileSystem::kClassName(), &fs));

  ASSERT_OK(FileSystem::CreateFromString(config_options_, base_opts, &fs));

  ASSERT_NE(fs, nullptr);
  ASSERT_STREQ(fs->Name(), EncryptedFileSystem::kClassName());
  ASSERT_EQ(fs->Inner(), FileSystem::Default().get());
  std::string opts_str = fs->ToString(config_options_);
  std::string mismatch;
  ASSERT_OK(FileSystem::CreateFromString(config_options_, opts_str, &copy));
  ASSERT_TRUE(fs->AreEquivalent(config_options_, copy.get(), &mismatch));
  ASSERT_OK(FileSystem::CreateFromString(
      config_options_, base_opts + "; target=" + TimedFileSystem::kClassName(),
      &fs));
  ASSERT_NE(fs, nullptr);
  ASSERT_STREQ(fs->Name(), EncryptedFileSystem::kClassName());
  ASSERT_NE(fs->Inner(), nullptr);
  ASSERT_STREQ(fs->Inner()->Name(), TimedFileSystem::kClassName());
  ASSERT_EQ(fs->Inner()->Inner(), FileSystem::Default().get());
  opts_str = fs->ToString(config_options_);
  ASSERT_OK(FileSystem::CreateFromString(config_options_, opts_str, &copy));
  ASSERT_TRUE(fs->AreEquivalent(config_options_, copy.get(), &mismatch));
}

=======
  ASSERT_OK(SystemClock::CreateFromString(
      config_options_, EmulatedSystemClock::kClassName(), &mock));
  ASSERT_NE(mock, nullptr);
  ASSERT_STREQ(mock->Name(), EmulatedSystemClock::kClassName());
  ASSERT_EQ(mock->Inner(), SystemClock::Default().get());
  std::string opts_str = mock->ToString(config_options_);
  std::string mismatch;
  ASSERT_OK(SystemClock::CreateFromString(config_options_, opts_str, &copy));
  ASSERT_TRUE(mock->AreEquivalent(config_options_, copy.get(), &mismatch));

  std::string id = std::string("id=") + EmulatedSystemClock::kClassName() +
                   ";target=" + MockSystemClock::kClassName();

  ASSERT_OK(SystemClock::CreateFromString(config_options_, id, &mock));
  ASSERT_NE(mock, nullptr);
  ASSERT_STREQ(mock->Name(), EmulatedSystemClock::kClassName());
  ASSERT_NE(mock->Inner(), nullptr);
  ASSERT_STREQ(mock->Inner()->Name(), MockSystemClock::kClassName());
  ASSERT_EQ(mock->Inner()->Inner(), SystemClock::Default().get());
  opts_str = mock->ToString(config_options_);
  ASSERT_OK(SystemClock::CreateFromString(config_options_, opts_str, &copy));
  ASSERT_TRUE(mock->AreEquivalent(config_options_, copy.get(), &mismatch));
  ASSERT_OK(SystemClock::CreateFromString(
      config_options_, EmulatedSystemClock::kClassName(), &mock));
}
>>>>>>> 69248698
#endif  // ROCKSDB_LITE

namespace {

constexpr size_t kThreads = 8;
constexpr size_t kIdsPerThread = 1000;

// This is a mini-stress test to check for duplicates in functions like
// GenerateUniqueId()
template <typename IdType, class Hash = std::hash<IdType>>
struct NoDuplicateMiniStressTest {
  std::unordered_set<IdType, Hash> ids;
  std::mutex mutex;
  Env* env;

  NoDuplicateMiniStressTest() { env = Env::Default(); }

  virtual ~NoDuplicateMiniStressTest() {}

  void Run() {
    std::array<std::thread, kThreads> threads;
    for (size_t i = 0; i < kThreads; ++i) {
      threads[i] = std::thread([&]() { ThreadFn(); });
    }
    for (auto& thread : threads) {
      thread.join();
    }
    // All must be unique
    ASSERT_EQ(ids.size(), kThreads * kIdsPerThread);
  }

  void ThreadFn() {
    std::array<IdType, kIdsPerThread> my_ids;
    // Generate in parallel threads as fast as possible
    for (size_t i = 0; i < kIdsPerThread; ++i) {
      my_ids[i] = Generate();
    }
    // Now collate
    std::lock_guard<std::mutex> lock(mutex);
    for (auto& id : my_ids) {
      ids.insert(id);
    }
  }

  virtual IdType Generate() = 0;
};

void VerifyRfcUuids(const std::unordered_set<std::string>& uuids) {
  if (uuids.empty()) {
    return;
  }
}

using uint64_pair_t = std::pair<uint64_t, uint64_t>;
struct HashUint64Pair {
  std::size_t operator()(
      std::pair<uint64_t, uint64_t> const& u) const noexcept {
    // Assume suitable distribution already
    return static_cast<size_t>(u.first ^ u.second);
  }
};

}  // namespace

TEST_F(EnvTest, GenerateUniqueId) {
  struct MyStressTest : public NoDuplicateMiniStressTest<std::string> {
    std::string Generate() override { return env->GenerateUniqueId(); }
  };

  MyStressTest t;
  t.Run();

  // Basically verify RFC-4122 format
  for (auto& uuid : t.ids) {
    ASSERT_EQ(36U, uuid.size());
    ASSERT_EQ('-', uuid[8]);
    ASSERT_EQ('-', uuid[13]);
    ASSERT_EQ('-', uuid[18]);
    ASSERT_EQ('-', uuid[23]);
  }
}

TEST_F(EnvTest, GenerateDbSessionId) {
  struct MyStressTest : public NoDuplicateMiniStressTest<std::string> {
    std::string Generate() override { return DBImpl::GenerateDbSessionId(env); }
  };

  MyStressTest t;
  t.Run();

  // Basically verify session ID
  for (auto& id : t.ids) {
    ASSERT_EQ(20U, id.size());
  }
}

constexpr bool kRequirePortGenerateRfcUuid =
#if defined(OS_LINUX) || defined(OS_ANDROID) || defined(OS_WIN)
    true;
#else
    false;
#endif

TEST_F(EnvTest, PortGenerateRfcUuid) {
  if (!kRequirePortGenerateRfcUuid) {
    ROCKSDB_GTEST_SKIP("Not supported/expected on this platform");
    return;
  }
  struct MyStressTest : public NoDuplicateMiniStressTest<std::string> {
    std::string Generate() override {
      std::string u;
      assert(port::GenerateRfcUuid(&u));
      return u;
    }
  };

  MyStressTest t;
  t.Run();

  // Extra verification on versions and variants
  VerifyRfcUuids(t.ids);
}

// Test the atomic, linear generation of GenerateRawUuid
TEST_F(EnvTest, GenerateRawUniqueId) {
  struct MyStressTest
      : public NoDuplicateMiniStressTest<uint64_pair_t, HashUint64Pair> {
    uint64_pair_t Generate() override {
      uint64_pair_t p;
      GenerateRawUniqueId(&p.first, &p.second);
      return p;
    }
  };

  MyStressTest t;
  t.Run();
}

// Test that each entropy source ("track") is at least adequate
TEST_F(EnvTest, GenerateRawUniqueIdTrackPortUuidOnly) {
  if (!kRequirePortGenerateRfcUuid) {
    ROCKSDB_GTEST_SKIP("Not supported/expected on this platform");
    return;
  }

  struct MyStressTest
      : public NoDuplicateMiniStressTest<uint64_pair_t, HashUint64Pair> {
    uint64_pair_t Generate() override {
      uint64_pair_t p;
      TEST_GenerateRawUniqueId(&p.first, &p.second, false, true, true);
      return p;
    }
  };

  MyStressTest t;
  t.Run();
}

TEST_F(EnvTest, GenerateRawUniqueIdTrackEnvDetailsOnly) {
  struct MyStressTest
      : public NoDuplicateMiniStressTest<uint64_pair_t, HashUint64Pair> {
    uint64_pair_t Generate() override {
      uint64_pair_t p;
      TEST_GenerateRawUniqueId(&p.first, &p.second, true, false, true);
      return p;
    }
  };

  MyStressTest t;
  t.Run();
}

TEST_F(EnvTest, GenerateRawUniqueIdTrackRandomDeviceOnly) {
  struct MyStressTest
      : public NoDuplicateMiniStressTest<uint64_pair_t, HashUint64Pair> {
    uint64_pair_t Generate() override {
      uint64_pair_t p;
      TEST_GenerateRawUniqueId(&p.first, &p.second, true, true, false);
      return p;
    }
  };

  MyStressTest t;
  t.Run();
}

TEST_F(EnvTest, FailureToCreateLockFile) {
  auto env = Env::Default();
  auto fs = env->GetFileSystem();
  std::string dir = test::PerThreadDBPath(env, "lockdir");
  std::string file = dir + "/lockfile";

  // Ensure directory doesn't exist
  ASSERT_OK(DestroyDir(env, dir));

  // Make sure that we can acquire a file lock after the first attempt fails
  FileLock* lock = nullptr;
  ASSERT_NOK(fs->LockFile(file, IOOptions(), &lock, /*dbg*/ nullptr));
  ASSERT_FALSE(lock);

  ASSERT_OK(fs->CreateDir(dir, IOOptions(), /*dbg*/ nullptr));
  ASSERT_OK(fs->LockFile(file, IOOptions(), &lock, /*dbg*/ nullptr));
  ASSERT_OK(fs->UnlockFile(lock, IOOptions(), /*dbg*/ nullptr));

  // Clean up
  ASSERT_OK(DestroyDir(env, dir));
}
}  // namespace ROCKSDB_NAMESPACE

int main(int argc, char** argv) {
  ::testing::InitGoogleTest(&argc, argv);
  return RUN_ALL_TESTS();
}<|MERGE_RESOLUTION|>--- conflicted
+++ resolved
@@ -2398,10 +2398,6 @@
   ASSERT_OK(s);
 }
 
-<<<<<<< HEAD
-#ifndef ROCKSDB_LITE
-=======
->>>>>>> 69248698
 class CreateEnvTest : public testing::Test {
  public:
   CreateEnvTest() {
@@ -2411,10 +2407,7 @@
   ConfigOptions config_options_;
 };
 
-<<<<<<< HEAD
-=======
 #ifndef ROCKSDB_LITE
->>>>>>> 69248698
 TEST_F(CreateEnvTest, LoadCTRProvider) {
   config_options_.invoke_prepare_options = false;
   std::string CTR = CTREncryptionProvider::kClassName();
@@ -2500,8 +2493,32 @@
         guard->reset(new MockSystemClock(nullptr));
         return guard->get();
       });
-
-<<<<<<< HEAD
+  ASSERT_OK(SystemClock::CreateFromString(
+      config_options_, EmulatedSystemClock::kClassName(), &mock));
+  ASSERT_NE(mock, nullptr);
+  ASSERT_STREQ(mock->Name(), EmulatedSystemClock::kClassName());
+  ASSERT_EQ(mock->Inner(), SystemClock::Default().get());
+  std::string opts_str = mock->ToString(config_options_);
+  std::string mismatch;
+  ASSERT_OK(SystemClock::CreateFromString(config_options_, opts_str, &copy));
+  ASSERT_TRUE(mock->AreEquivalent(config_options_, copy.get(), &mismatch));
+
+  std::string id = std::string("id=") + EmulatedSystemClock::kClassName() +
+                   ";target=" + MockSystemClock::kClassName();
+
+  ASSERT_OK(SystemClock::CreateFromString(config_options_, id, &mock));
+  ASSERT_NE(mock, nullptr);
+  ASSERT_STREQ(mock->Name(), EmulatedSystemClock::kClassName());
+  ASSERT_NE(mock->Inner(), nullptr);
+  ASSERT_STREQ(mock->Inner()->Name(), MockSystemClock::kClassName());
+  ASSERT_EQ(mock->Inner()->Inner(), SystemClock::Default().get());
+  opts_str = mock->ToString(config_options_);
+  ASSERT_OK(SystemClock::CreateFromString(config_options_, opts_str, &copy));
+  ASSERT_TRUE(mock->AreEquivalent(config_options_, copy.get(), &mismatch));
+  ASSERT_OK(SystemClock::CreateFromString(
+      config_options_, EmulatedSystemClock::kClassName(), &mock));
+}
+
 TEST_F(CreateEnvTest, CreateReadOnlyFileSystem) {
   std::shared_ptr<FileSystem> fs, copy;
 
@@ -2649,33 +2666,6 @@
   ASSERT_TRUE(fs->AreEquivalent(config_options_, copy.get(), &mismatch));
 }
 
-=======
-  ASSERT_OK(SystemClock::CreateFromString(
-      config_options_, EmulatedSystemClock::kClassName(), &mock));
-  ASSERT_NE(mock, nullptr);
-  ASSERT_STREQ(mock->Name(), EmulatedSystemClock::kClassName());
-  ASSERT_EQ(mock->Inner(), SystemClock::Default().get());
-  std::string opts_str = mock->ToString(config_options_);
-  std::string mismatch;
-  ASSERT_OK(SystemClock::CreateFromString(config_options_, opts_str, &copy));
-  ASSERT_TRUE(mock->AreEquivalent(config_options_, copy.get(), &mismatch));
-
-  std::string id = std::string("id=") + EmulatedSystemClock::kClassName() +
-                   ";target=" + MockSystemClock::kClassName();
-
-  ASSERT_OK(SystemClock::CreateFromString(config_options_, id, &mock));
-  ASSERT_NE(mock, nullptr);
-  ASSERT_STREQ(mock->Name(), EmulatedSystemClock::kClassName());
-  ASSERT_NE(mock->Inner(), nullptr);
-  ASSERT_STREQ(mock->Inner()->Name(), MockSystemClock::kClassName());
-  ASSERT_EQ(mock->Inner()->Inner(), SystemClock::Default().get());
-  opts_str = mock->ToString(config_options_);
-  ASSERT_OK(SystemClock::CreateFromString(config_options_, opts_str, &copy));
-  ASSERT_TRUE(mock->AreEquivalent(config_options_, copy.get(), &mismatch));
-  ASSERT_OK(SystemClock::CreateFromString(
-      config_options_, EmulatedSystemClock::kClassName(), &mock));
-}
->>>>>>> 69248698
 #endif  // ROCKSDB_LITE
 
 namespace {
