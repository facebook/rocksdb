// Copyright (c) 2019-present, Facebook, Inc.  All rights reserved.
//  This source code is licensed under both the GPLv2 (found in the
//  COPYING file in the root directory) and Apache 2.0 License
//  (found in the LICENSE.Apache file in the root directory).
//
#include "rocksdb/file_system.h"

#include "env/composite_env_wrapper.h"
#include "env/env_chroot.h"
#include "env/env_encryption_ctr.h"
#include "env/fs_readonly.h"
#include "env/mock_env.h"
#include "options/db_options.h"
#include "rocksdb/convenience.h"
#include "rocksdb/utilities/customizable_util.h"
#include "rocksdb/utilities/object_registry.h"
#include "rocksdb/utilities/options_type.h"
#include "util/string_util.h"
#include "utilities/counted_fs.h"
#include "utilities/env_timed.h"

namespace ROCKSDB_NAMESPACE {

FileSystem::FileSystem() {}

FileSystem::~FileSystem() {}

Status FileSystem::Load(const std::string& value,
                        std::shared_ptr<FileSystem>* result) {
  return CreateFromString(ConfigOptions(), value, result);
}

#ifndef ROCKSDB_LITE
static int RegisterBuiltinFileSystems(ObjectLibrary& library,
                                      const std::string& /*arg*/) {
  library.Register<FileSystem>(
      TimedFileSystem::kClassName(),
      [](const std::string& /*uri*/, std::unique_ptr<FileSystem>* guard,
         std::string* /* errmsg */) {
        guard->reset(new TimedFileSystem(nullptr));
        return guard->get();
      });
  library.Register<FileSystem>(
      ReadOnlyFileSystem::kClassName(),
      [](const std::string& /*uri*/, std::unique_ptr<FileSystem>* guard,
         std::string* /* errmsg */) {
        guard->reset(new ReadOnlyFileSystem(nullptr));
        return guard->get();
      });
  library.Register<FileSystem>(
      EncryptedFileSystem::kClassName(),
      [](const std::string& /*uri*/, std::unique_ptr<FileSystem>* guard,
         std::string* errmsg) {
        Status s = NewEncryptedFileSystemImpl(nullptr, nullptr, guard);
        if (!s.ok()) {
          *errmsg = s.ToString();
        }
        return guard->get();
      });
  library.Register<FileSystem>(
<<<<<<< HEAD
      CountedFileSystem::kClassName(),
      [](const std::string& /*uri*/, std::unique_ptr<FileSystem>* guard,
         std::string* /*errmsg*/) {
        guard->reset(new CountedFileSystem(FileSystem::Default()));
=======
      MockFileSystem::kClassName(),
      [](const std::string& /*uri*/, std::unique_ptr<FileSystem>* guard,
         std::string* /*errmsg*/) {
        guard->reset(new MockFileSystem(SystemClock::Default()));
>>>>>>> 6bab2782
        return guard->get();
      });
#ifndef OS_WIN
  library.Register<FileSystem>(
      ChrootFileSystem::kClassName(),
      [](const std::string& /*uri*/, std::unique_ptr<FileSystem>* guard,
         std::string* /* errmsg */) {
        guard->reset(new ChrootFileSystem(nullptr, ""));
        return guard->get();
      });
#endif  // OS_WIN
  size_t num_types;
  return static_cast<int>(library.GetFactoryCount(&num_types));
}
#endif  // ROCKSDB_LITE

Status FileSystem::CreateFromString(const ConfigOptions& config_options,
                                    const std::string& value,
                                    std::shared_ptr<FileSystem>* result) {
  auto default_fs = FileSystem::Default();
  if (default_fs->IsInstanceOf(value)) {
    *result = default_fs;
    return Status::OK();
  } else {
#ifndef ROCKSDB_LITE
    static std::once_flag once;
    std::call_once(once, [&]() {
      RegisterBuiltinFileSystems(*(ObjectLibrary::Default().get()), "");
    });
#endif  // ROCKSDB_LITE
    return LoadSharedObject<FileSystem>(config_options, value, nullptr, result);
  }
}

IOStatus FileSystem::ReuseWritableFile(const std::string& fname,
                                       const std::string& old_fname,
                                       const FileOptions& opts,
                                       std::unique_ptr<FSWritableFile>* result,
                                       IODebugContext* dbg) {
  IOStatus s = RenameFile(old_fname, fname, opts.io_options, dbg);
  if (!s.ok()) {
    return s;
  }
  return NewWritableFile(fname, opts, result, dbg);
}

FileOptions FileSystem::OptimizeForLogRead(
              const FileOptions& file_options) const {
  FileOptions optimized_file_options(file_options);
  optimized_file_options.use_direct_reads = false;
  return optimized_file_options;
}

FileOptions FileSystem::OptimizeForManifestRead(
    const FileOptions& file_options) const {
  FileOptions optimized_file_options(file_options);
  optimized_file_options.use_direct_reads = false;
  return optimized_file_options;
}

FileOptions FileSystem::OptimizeForLogWrite(const FileOptions& file_options,
                                           const DBOptions& db_options) const {
  FileOptions optimized_file_options(file_options);
  optimized_file_options.bytes_per_sync = db_options.wal_bytes_per_sync;
  optimized_file_options.writable_file_max_buffer_size =
      db_options.writable_file_max_buffer_size;
  return optimized_file_options;
}

FileOptions FileSystem::OptimizeForManifestWrite(
    const FileOptions& file_options) const {
  return file_options;
}

FileOptions FileSystem::OptimizeForCompactionTableWrite(
    const FileOptions& file_options,
    const ImmutableDBOptions& db_options) const {
  FileOptions optimized_file_options(file_options);
  optimized_file_options.use_direct_writes =
      db_options.use_direct_io_for_flush_and_compaction;
  return optimized_file_options;
}

FileOptions FileSystem::OptimizeForCompactionTableRead(
    const FileOptions& file_options,
    const ImmutableDBOptions& db_options) const {
  FileOptions optimized_file_options(file_options);
  optimized_file_options.use_direct_reads = db_options.use_direct_reads;
  return optimized_file_options;
}

FileOptions FileSystem::OptimizeForBlobFileRead(
    const FileOptions& file_options,
    const ImmutableDBOptions& db_options) const {
  FileOptions optimized_file_options(file_options);
  optimized_file_options.use_direct_reads = db_options.use_direct_reads;
  return optimized_file_options;
}

IOStatus WriteStringToFile(FileSystem* fs, const Slice& data,
                           const std::string& fname, bool should_sync) {
  std::unique_ptr<FSWritableFile> file;
  EnvOptions soptions;
  IOStatus s = fs->NewWritableFile(fname, soptions, &file, nullptr);
  if (!s.ok()) {
    return s;
  }
  s = file->Append(data, IOOptions(), nullptr);
  if (s.ok() && should_sync) {
    s = file->Sync(IOOptions(), nullptr);
  }
  if (!s.ok()) {
    fs->DeleteFile(fname, IOOptions(), nullptr);
  }
  return s;
}

IOStatus ReadFileToString(FileSystem* fs, const std::string& fname,
                          std::string* data) {
  FileOptions soptions;
  data->clear();
  std::unique_ptr<FSSequentialFile> file;
  IOStatus s = status_to_io_status(
      fs->NewSequentialFile(fname, soptions, &file, nullptr));
  if (!s.ok()) {
    return s;
  }
  static const int kBufferSize = 8192;
  char* space = new char[kBufferSize];
  while (true) {
    Slice fragment;
    s = file->Read(kBufferSize, IOOptions(), &fragment, space,
                   nullptr);
    if (!s.ok()) {
      break;
    }
    data->append(fragment.data(), fragment.size());
    if (fragment.empty()) {
      break;
    }
  }
  delete[] space;
  return s;
}

namespace {
static std::unordered_map<std::string, OptionTypeInfo> fs_wrapper_type_info = {
#ifndef ROCKSDB_LITE
    {"target",
     OptionTypeInfo::AsCustomSharedPtr<FileSystem>(
         0, OptionVerificationType::kByName, OptionTypeFlags::kDontSerialize)},
#endif  // ROCKSDB_LITE
};
}  // namespace
FileSystemWrapper::FileSystemWrapper(const std::shared_ptr<FileSystem>& t)
    : target_(t) {
  RegisterOptions("", &target_, &fs_wrapper_type_info);
}

Status FileSystemWrapper::PrepareOptions(const ConfigOptions& options) {
  if (target_ == nullptr) {
    target_ = FileSystem::Default();
  }
  return FileSystem::PrepareOptions(options);
}

#ifndef ROCKSDB_LITE
std::string FileSystemWrapper::SerializeOptions(
    const ConfigOptions& config_options, const std::string& header) const {
  auto parent = FileSystem::SerializeOptions(config_options, "");
  if (config_options.IsShallow() || target_ == nullptr ||
      target_->IsInstanceOf(FileSystem::kDefaultName())) {
    return parent;
  } else {
    std::string result = header;
    if (!StartsWith(parent, OptionTypeInfo::kIdPropName())) {
      result.append(OptionTypeInfo::kIdPropName()).append("=");
    }
    result.append(parent);
    if (!EndsWith(result, config_options.delimiter)) {
      result.append(config_options.delimiter);
    }
    result.append("target=").append(target_->ToString(config_options));
    return result;
  }
}
#endif  // ROCKSDB_LITE

DirFsyncOptions::DirFsyncOptions() { reason = kDefault; }

DirFsyncOptions::DirFsyncOptions(std::string file_renamed_new_name) {
  reason = kFileRenamed;
  renamed_new_name = file_renamed_new_name;
}

DirFsyncOptions::DirFsyncOptions(FsyncReason fsync_reason) {
  assert(fsync_reason != kFileRenamed);
  reason = fsync_reason;
}
}  // namespace ROCKSDB_NAMESPACE<|MERGE_RESOLUTION|>--- conflicted
+++ resolved
@@ -58,17 +58,17 @@
         return guard->get();
       });
   library.Register<FileSystem>(
-<<<<<<< HEAD
       CountedFileSystem::kClassName(),
       [](const std::string& /*uri*/, std::unique_ptr<FileSystem>* guard,
          std::string* /*errmsg*/) {
         guard->reset(new CountedFileSystem(FileSystem::Default()));
-=======
+        return guard->get();
+      });
+  library.Register<FileSystem>(
       MockFileSystem::kClassName(),
       [](const std::string& /*uri*/, std::unique_ptr<FileSystem>* guard,
          std::string* /*errmsg*/) {
         guard->reset(new MockFileSystem(SystemClock::Default()));
->>>>>>> 6bab2782
         return guard->get();
       });
 #ifndef OS_WIN
