--- conflicted
+++ resolved
@@ -226,12 +226,7 @@
 
 namespace {
 static std::unordered_map<std::string, OptionTypeInfo> fs_wrapper_type_info = {
-<<<<<<< HEAD
-#ifndef ROCKSDB_LITE
     {Customizable::kTargetPropName(),
-=======
-    {"target",
->>>>>>> bb8fcc00
      OptionTypeInfo::AsCustomSharedPtr<FileSystem>(
          0, OptionVerificationType::kByName, OptionTypeFlags::kDontSerialize)},
 };
