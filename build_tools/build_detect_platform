--- conflicted
+++ resolved
@@ -469,11 +469,7 @@
 
     if ! test $ROCKSDB_DISABLE_MEMKIND; then
         # Test whether memkind library is installed
-<<<<<<< HEAD
-        $CXX $PLATFORM_CXXFLAGS $LDFLAGS -x c++ - -o /dev/null -lmemkind 2>/dev/null  <<EOF
-=======
-        $CXX $PLATFORM_CXXFLAGS $COMMON_FLAGS -lmemkind -x c++ - -o test.o 2>/dev/null  <<EOF
->>>>>>> 9381436b
+        $CXX $PLATFORM_CXXFLAGS $LDFLAGS -x c++ - -o test.o -lmemkind 2>/dev/null  <<EOF
           #include <memkind.h>
           int main() {
             memkind_malloc(MEMKIND_DAX_KMEM, 1024);
