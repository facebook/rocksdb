#!/bin/sh
if [ "$#" = "0" ]; then
  echo "Usage: $0 major|minor|patch|full"
  exit 1
fi

if [ "$1" = "major" ]; then
  awk '/MAJOR/ {print $3; exit}' include/rocksdb/version.h
fi
if [ "$1" = "minor" ]; then
  awk '/MINOR/ {print $3; exit}' include/rocksdb/version.h
fi
if [ "$1" = "patch" ]; then
<<<<<<< HEAD
  cat include/rocksdb/version.h  | grep PATCH | head -n1 | awk '{print $3}'
fi
if [ "$1" = "full" ]; then
  awk '/#define ROCKSDB/ { env[$2] = $3 }
       END { printf "%s.%s.%s\n", env["ROCKSDB_MAJOR"],
                                  env["ROCKSDB_MINOR"],
                                  env["ROCKSDB_PATCH"] }'  \
      include/rocksdb/version.h
=======
  awk '/PATCH/ {print $3; exit}' include/rocksdb/version.h
>>>>>>> 715dbf1c
fi<|MERGE_RESOLUTION|>--- conflicted
+++ resolved
@@ -11,8 +11,7 @@
   awk '/MINOR/ {print $3; exit}' include/rocksdb/version.h
 fi
 if [ "$1" = "patch" ]; then
-<<<<<<< HEAD
-  cat include/rocksdb/version.h  | grep PATCH | head -n1 | awk '{print $3}'
+  awk '/PATCH/ {print $3; exit}' include/rocksdb/version.h
 fi
 if [ "$1" = "full" ]; then
   awk '/#define ROCKSDB/ { env[$2] = $3 }
@@ -20,7 +19,4 @@
                                   env["ROCKSDB_MINOR"],
                                   env["ROCKSDB_PATCH"] }'  \
       include/rocksdb/version.h
-=======
-  awk '/PATCH/ {print $3; exit}' include/rocksdb/version.h
->>>>>>> 715dbf1c
 fi