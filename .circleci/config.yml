--- conflicted
+++ resolved
@@ -325,11 +325,7 @@
       - pre-steps
       - install-gflags
       - install-benchmark
-<<<<<<< HEAD
-      - run: (mkdir build && cd build && cmake -DWITH_GFLAGS=1 -DWITH_BENCHMARK=1 .. && make V=1 -j20 && ctest -j20 && make microbench)
-=======
-      - run: (mkdir build && cd build && cmake -DWITH_GFLAGS=1 -DWITH_BENCHMARK=1 .. && make V=1 -j20 && ctest -j20) 2>&1 | .circleci/cat_ignore_eagain
->>>>>>> 980b9ff3
+      - run: (mkdir build && cd build && cmake -DWITH_GFLAGS=1 -DWITH_BENCHMARK=1 .. && make V=1 -j20 && ctest -j20)
       - post-steps
 
   build-linux-unity-and-headers:
