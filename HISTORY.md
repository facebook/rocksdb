--- conflicted
+++ resolved
@@ -1,12 +1,10 @@
 # Rocksdb Change Log
 ## Unreleased
-<<<<<<< HEAD
 ### Behavior Changes
 * `ColumnFamilyOptions::sample_for_compression` now takes effect for creation of all block-based tables. Previously it only took effect for block-based tables created by flush.
-=======
+
 ### Bug Fixes
 * Use thread-safe `strerror_r()` to get error messages.
->>>>>>> 45c65d6d
 
 ## 6.19.0 (03/21/2021)
 ### Bug Fixes
