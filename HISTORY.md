--- conflicted
+++ resolved
@@ -1,15 +1,5 @@
 # Rocksdb Change Log
 ## Unreleased
-<<<<<<< HEAD
-=======
-### New Features
-* Introduced `Memoryllocator`, which lets the user specify custom allocator for memory in block cache.
-### Public API Change
-* `NO_ITERATORS` is divided into two counters `NO_ITERATOR_CREATED` and `NO_ITERATOR_DELETE`. Both of them are only increasing now, just as other counters.
-### Bug Fixes
-* Fixed Get correctness bug in the presence of range tombstones where merge operands covered by a range tombstone always result in NotFound.
-* Start populating `NO_FILE_CLOSES` ticker statistic, which was always zero previously.
->>>>>>> a21cb22e
 
 ## 5.18.0 (11/12/2018)
 ### New Features
@@ -34,6 +24,7 @@
 * Fix the bug where user comparator was sometimes fed with InternalKey instead of the user key. The bug manifests when during GenerateBottommostFiles.
 * Fix a bug in WritePrepared txns where if the number of old snapshots goes beyond the snapshot cache size (128 default) the rest will not be checked when evicting a commit entry from the commit cache.
 * Fixed Get correctness bug in the presence of range tombstones where merge operands covered by a range tombstone always result in NotFound.
+* Start populating `NO_FILE_CLOSES` ticker statistic, which was always zero previously.
 
 ## 5.17.0 (10/05/2018)
 ### Public API Change
