--- conflicted
+++ resolved
@@ -23,14 +23,11 @@
 * Removed unused structure `CompactionFilterContext`.
 * The `skip_filters` parameter to SstFileWriter is now considered deprecated. Use `BlockBasedTableOptions::filter_policy` to control generation of filters.
 * ClockCache is known to have bugs that could lead to crash or corruption, so should not be used until fixed. Use NewLRUCache instead.
-<<<<<<< HEAD
 * Added a new pure virtual function `ApplyToAllEntries` to `Cache`, to replace `ApplyToAllCacheEntries`. Custom `Cache` implementations must add an implementation. Because this function is for gathering statistics, an empty implementation could be acceptable for some applications.
-=======
 * Deprecated backupable_db.h and BackupableDBOptions in favor of new versions with appropriate names: backup_engine.h and BackupEngineOptions. Old API compatibility is preserved.
 
 ### Default Option Change
 * When options.arena_block_size <= 0 (default value 0), still use writer_buffer_size / 8 but cap to 1MB. Too large alloation size might not be friendly to allocator and might cause performance issues in extreme cases.
->>>>>>> ff463742
 
 ## 6.20.0 (2021-04-16)
 ### Behavior Changes
