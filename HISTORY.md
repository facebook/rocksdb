--- conflicted
+++ resolved
@@ -7,11 +7,8 @@
 * For users of dictionary compression with ZSTD v0.7.0+, we now reuse the same digested dictionary when compressing each of an SST file's data blocks for faster compression speeds.
 * For all users of dictionary compression who set `cache_index_and_filter_blocks == true`, we now store dictionary data used for decompression in the block cache for better control over memory usage. For users of ZSTD v1.1.4+ who compile with -DZSTD_STATIC_LINKING_ONLY, this includes a digested dictionary, which is used to increase decompression speed.
 * Add support for block checksums verification for external SST files before ingestion.
-<<<<<<< HEAD
+* Add a place holder in manifest which indicate a record from future that can be safely ignored.
 * Add support for trace sampling.
-=======
-* Add a place holder in manifest which indicate a record from future that can be safely ignored.
->>>>>>> 1a761e6a
 
 ### Public API Change
 * Disallow CompactionFilter::IgnoreSnapshots() = false, because it is not very useful and the behavior is confusing. The filter will filter everything if there is no snapshot declared by the time the compaction starts. However, users can define a snapshot after the compaction starts and before it finishes and this new snapshot won't be repeatable, because after the compaction finishes, some keys may be dropped. 
