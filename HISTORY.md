# Rocksdb Change Log
## Unreleased
### Bug Fixes
* Fixed a number of data races in BlobDB.
* Fix a bug where the compaction snapshot refresh feature is not disabled as advertised when `snap_refresh_nanos` is set to 0..
* Fix bloom filter lookups by the MultiGet batching API when BlockBasedTableOptions::whole_key_filtering is false, by checking that a key is in the perfix_extractor domain and extracting the prefix before looking up.
* Fix a bug in file ingestion caused by incorrect file number allocation when the number of column families involved in the ingestion exceeds 2.
### New Features
* VerifyChecksum() by default will issue readahead. Allow ReadOptions to be passed in to those functions to override the readhead size. For checksum verifying before external SST file ingestion, a new option IngestExternalFileOptions.verify_checksums_readahead_size, is added for this readahead setting.
* When user uses options.force_consistency_check in RocksDb, instead of crashing the process, we now pass the error back to the users without killing the process.
### Public API Change
* Added max_write_buffer_size_to_maintain option to better control memory usage of immutable memtables.
<<<<<<< HEAD
* The MemTable Bloom filter, when enabled, now always uses cache locality. Options::bloom_locality now only affects the PlainTable SST format.
### Performance Improvements
* Improve the speed of the MemTable Bloom filter, reducing the write overhead of enabling it by 1/3 to 1/2, with similar benefit to read performance.
=======
* Added a lightweight API GetCurrentWalFile() to get last live WAL filename and size. Meant to be used as a helper for backup/restore tooling in a larger ecosystem such as MySQL with a MyRocks storage engine.
>>>>>>> 229e6fbe

## 6.4.0 (7/30/2019)
### Default Option Change
* LRUCacheOptions.high_pri_pool_ratio is set to 0.5 (previously 0.0) by default, which means that by default midpoint insertion is enabled. The same change is made for the default value of high_pri_pool_ratio argument in NewLRUCache(). When block cache is not explictly created, the small block cache created by BlockBasedTable will still has this option to be 0.0.
* Change BlockBasedTableOptions.cache_index_and_filter_blocks_with_high_priority's default value from false to true.

### Public API Change
* Filter and compression dictionary blocks are now handled similarly to data blocks with regards to the block cache: instead of storing objects in the cache, only the blocks themselves are cached. In addition, filter and compression dictionary blocks (as well as filter partitions) no longer get evicted from the cache when a table is closed.
* Due to the above refactoring, block cache eviction statistics for filter and compression dictionary blocks are temporarily broken. We plan to reintroduce them in a later phase.
* The semantics of the per-block-type block read counts in the performance context now match those of the generic block_read_count.
* Errors related to the retrieval of the compression dictionary are now propagated to the user.
* db_bench adds a "benchmark" stats_history, which prints out the whole stats history.
* Overload GetAllKeyVersions() to support non-default column family.
* Added new APIs ExportColumnFamily() and CreateColumnFamilyWithImport() to support export and import of a Column Family. https://github.com/facebook/rocksdb/issues/3469
* ldb sometimes uses a string-append merge operator if no merge operator is passed in. This is to allow users to print keys from a DB with a merge operator.
* Replaces old Registra with ObjectRegistry to allow user to create custom object from string, also add LoadEnv() to Env.
* Added new overload of GetApproximateSizes which gets SizeApproximationOptions object and returns a Status. The older overloads are redirecting their calls to this new method and no longer assert if the include_flags doesn't have either of INCLUDE_MEMTABLES or INCLUDE_FILES bits set. It's recommended to use the new method only, as it is more type safe and returns a meaningful status in case of errors.
* LDBCommandRunner::RunCommand() to return the status code as an integer, rather than call exit() using the code.

### New Features
* Add argument `--secondary_path` to ldb to open the database as the secondary instance. This would keep the original DB intact.
* Compression dictionary blocks are now prefetched and pinned in the cache (based on the customer's settings) the same way as index and filter blocks.
* Added DBOptions::log_readahead_size which specifies the number of bytes to prefetch when reading the log. This is mostly useful for reading a remotely located log, as it can save the number of round-trips. If 0 (default), then the prefetching is disabled.
* Added new option in SizeApproximationOptions used with DB::GetApproximateSizes. When approximating the files total size that is used to store a keys range, allow approximation with an error margin of up to total_files_size * files_size_error_margin. This allows to take some shortcuts in files size approximation, resulting in better performance, while guaranteeing the resulting error is within a reasonable margin.
* Support loading custom objects in unit tests. In the affected unit tests, RocksDB will create custom Env objects based on environment variable TEST_ENV_URI. Users need to make sure custom object types are properly registered. For example, a static library should expose a `RegisterCustomObjects` function. By linking the unit test binary with the static library, the unit test can execute this function.

### Performance Improvements
* Reduce iterator key comparision for upper/lower bound check.
* Improve performance of row_cache: make reads with newer snapshots than data in an SST file share the same cache key, except in some transaction cases.
* The compression dictionary is no longer copied to a new object upon retrieval.

### Bug Fixes
* Fix ingested file and directory not being fsync.
* Return TryAgain status in place of Corruption when new tail is not visible to TransactionLogIterator.
* Fixed a regression where the fill_cache read option also affected index blocks.
* Fixed an issue where using cache_index_and_filter_blocks==false affected partitions of partitioned indexes/filters as well.

## 6.3.2 (8/15/2019)
### Public API Change
* The semantics of the per-block-type block read counts in the performance context now match those of the generic block_read_count.

### Bug Fixes
* Fixed a regression where the fill_cache read option also affected index blocks.
* Fixed an issue where using cache_index_and_filter_blocks==false affected partitions of partitioned indexes as well.

## 6.3.1 (7/24/2019)
### Bug Fixes
* Fix auto rolling bug introduced in 6.3.0, which causes segfault if log file creation fails.

## 6.3.0 (6/18/2019)
### Public API Change
* Now DB::Close() will return Aborted() error when there is unreleased snapshot. Users can retry after all snapshots are released.
* Index blocks are now handled similarly to data blocks with regards to the block cache: instead of storing objects in the cache, only the blocks themselves are cached. In addition, index blocks no longer get evicted from the cache when a table is closed, can now use the compressed block cache (if any), and can be shared among multiple table readers.
* Partitions of partitioned indexes no longer affect the read amplification statistics.
* Due to the above refactoring, block cache eviction statistics for indexes are temporarily broken. We plan to reintroduce them in a later phase.
* options.keep_log_file_num will be enforced strictly all the time. File names of all log files will be tracked, which may take significantly amount of memory if options.keep_log_file_num is large and either of options.max_log_file_size or options.log_file_time_to_roll is set.
* Add initial support for Get/Put with user timestamps. Users can specify timestamps via ReadOptions and WriteOptions when calling DB::Get and DB::Put.
* Accessing a partition of a partitioned filter or index through a pinned reference is no longer considered a cache hit.
* Add C bindings for secondary instance, i.e. DBImplSecondary.
* Rate limited deletion of WALs is only enabled if DBOptions::wal_dir is not set, or explicitly set to db_name passed to DB::Open and DBOptions::db_paths is empty, or same as db_paths[0].path

### New Features
* Add an option `snap_refresh_nanos` (default to 0) to periodically refresh the snapshot list in compaction jobs. Assign to 0 to disable the feature.
* Add an option `unordered_write` which trades snapshot guarantees with higher write throughput. When used with WRITE_PREPARED transactions with two_write_queues=true, it offers higher throughput with however no compromise on guarantees.
* Allow DBImplSecondary to remove memtables with obsolete data after replaying MANIFEST and WAL.
* Add an option `failed_move_fall_back_to_copy` (default is true) for external SST ingestion. When `move_files` is true and hard link fails, ingestion falls back to copy if `failed_move_fall_back_to_copy` is true. Otherwise, ingestion reports an error.
* Add command `list_file_range_deletes` in ldb, which prints out tombstones in SST files.

### Performance Improvements
* Reduce binary search when iterator reseek into the same data block.
* DBIter::Next() can skip user key checking if previous entry's seqnum is 0.
* Merging iterator to avoid child iterator reseek for some cases
* Log Writer will flush after finishing the whole record, rather than a fragment.
* Lower MultiGet batching API latency by reading data blocks from disk in parallel

### General Improvements
* Added new status code kColumnFamilyDropped to distinguish between Column Family Dropped and DB Shutdown in progress.
* Improve ColumnFamilyOptions validation when creating a new column family.

### Bug Fixes
* Fix a bug in WAL replay of secondary instance by skipping write batches with older sequence numbers than the current last sequence number.
* Fix flush's/compaction's merge processing logic which allowed `Put`s covered by range tombstones to reappear. Note `Put`s may exist even if the user only ever called `Merge()` due to an internal conversion during compaction to the bottommost level.
* Fix/improve memtable earliest sequence assignment and WAL replay so that WAL entries of unflushed column families will not be skipped after replaying the MANIFEST and increasing db sequence due to another flushed/compacted column family.
* Fix a bug caused by secondary not skipping the beginning of new MANIFEST.
* On DB open, delete WAL trash files left behind in wal_dir


## 6.2.0 (4/30/2019)
### New Features
* Add an option `strict_bytes_per_sync` that causes a file-writing thread to block rather than exceed the limit on bytes pending writeback specified by `bytes_per_sync` or `wal_bytes_per_sync`.
* Improve range scan performance by avoiding per-key upper bound check in BlockBasedTableIterator.
* Introduce Periodic Compaction for Level style compaction. Files are re-compacted periodically and put in the same level.
* Block-based table index now contains exact highest key in the file, rather than an upper bound. This may improve Get() and iterator Seek() performance in some situations, especially when direct IO is enabled and block cache is disabled. A setting BlockBasedTableOptions::index_shortening is introduced to control this behavior. Set it to kShortenSeparatorsAndSuccessor to get the old behavior.
* When reading from option file/string/map, customized envs can be filled according to object registry.
* Improve range scan performance when using explicit user readahead by not creating new table readers for every iterator.
* Add index type BlockBasedTableOptions::IndexType::kBinarySearchWithFirstKey. It significantly reduces read amplification in some setups, especially for iterator seeks. It's not fully implemented yet: IO errors are not handled right.

### Public API Change
* Change the behavior of OptimizeForPointLookup(): move away from hash-based block-based-table index, and use whole key memtable filtering.
* Change the behavior of OptimizeForSmallDb(): use a 16MB block cache, put index and filter blocks into it, and cost the memtable size to it. DBOptions.OptimizeForSmallDb() and ColumnFamilyOptions.OptimizeForSmallDb() start to take an optional cache object.
* Added BottommostLevelCompaction::kForceOptimized to avoid double compacting newly compacted files in the bottommost level compaction of manual compaction. Note this option may prohibit the manual compaction to produce a single file in the bottommost level.

### Bug Fixes
* Adjust WriteBufferManager's dummy entry size to block cache from 1MB to 256KB.
* Fix a race condition between WritePrepared::Get and ::Put with duplicate keys.
* Fix crash when memtable prefix bloom is enabled and read/write a key out of domain of prefix extractor.
* Close a WAL file before another thread deletes it.
* Fix an assertion failure `IsFlushPending() == true` caused by one bg thread releasing the db mutex in ~ColumnFamilyData and another thread clearing `flush_requested_` flag.

## 6.1.1 (4/9/2019)
### New Features
* When reading from option file/string/map, customized comparators and/or merge operators can be filled according to object registry.

### Public API Change

### Bug Fixes
* Fix a bug in 2PC where a sequence of txn prepare, memtable flush, and crash could result in losing the prepared transaction.
* Fix a bug in Encryption Env which could cause encrypted files to be read beyond file boundaries.

## 6.1.0 (3/27/2019)
### New Features
* Introduce two more stats levels, kExceptHistogramOrTimers and kExceptTimers.
* Added a feature to perform data-block sampling for compressibility, and report stats to user.
* Add support for trace filtering.
* Add DBOptions.avoid_unnecessary_blocking_io. If true, we avoid file deletion when destorying ColumnFamilyHandle and Iterator. Instead, a job is scheduled to delete the files in background.

### Public API Change
* Remove bundled fbson library.
* statistics.stats_level_ becomes atomic. It is preferred to use statistics.set_stats_level() and statistics.get_stats_level() to access it.
* Introduce a new IOError subcode, PathNotFound, to indicate trying to open a nonexistent file or directory for read.
* Add initial support for multiple db instances sharing the same data in single-writer, multi-reader mode.
* Removed some "using std::xxx" from public headers.

### Bug Fixes
* Fix JEMALLOC_CXX_THROW macro missing from older Jemalloc versions, causing build failures on some platforms.
* Fix SstFileReader not able to open file ingested with write_glbal_seqno=true.

## 6.0.0 (2/19/2019)
### New Features
* Enabled checkpoint on readonly db (DBImplReadOnly).
* Make DB ignore dropped column families while committing results of atomic flush.
* RocksDB may choose to preopen some files even if options.max_open_files != -1. This may make DB open slightly longer.
* For users of dictionary compression with ZSTD v0.7.0+, we now reuse the same digested dictionary when compressing each of an SST file's data blocks for faster compression speeds.
* For all users of dictionary compression who set `cache_index_and_filter_blocks == true`, we now store dictionary data used for decompression in the block cache for better control over memory usage. For users of ZSTD v1.1.4+ who compile with -DZSTD_STATIC_LINKING_ONLY, this includes a digested dictionary, which is used to increase decompression speed.
* Add support for block checksums verification for external SST files before ingestion.
* Introduce stats history which periodically saves Statistics snapshots and added `GetStatsHistory` API to retrieve these snapshots.
* Add a place holder in manifest which indicate a record from future that can be safely ignored.
* Add support for trace sampling.
* Enable properties block checksum verification for block-based tables.
* For all users of dictionary compression, we now generate a separate dictionary for compressing each bottom-level SST file. Previously we reused a single dictionary for a whole compaction to bottom level. The new approach achieves better compression ratios; however, it uses more memory and CPU for buffering/sampling data blocks and training dictionaries.
* Add whole key bloom filter support in memtable.
* Files written by `SstFileWriter` will now use dictionary compression if it is configured in the file writer's `CompressionOptions`.

### Public API Change
* Disallow CompactionFilter::IgnoreSnapshots() = false, because it is not very useful and the behavior is confusing. The filter will filter everything if there is no snapshot declared by the time the compaction starts. However, users can define a snapshot after the compaction starts and before it finishes and this new snapshot won't be repeatable, because after the compaction finishes, some keys may be dropped.
* CompactionPri = kMinOverlappingRatio also uses compensated file size, which boosts file with lots of tombstones to be compacted first.
* Transaction::GetForUpdate is extended with a do_validate parameter with default value of true. If false it skips validating the snapshot before doing the read. Similarly ::Merge, ::Put, ::Delete, and ::SingleDelete are extended with assume_tracked with default value of false. If true it indicates that call is assumed to be after a ::GetForUpdate.
* `TableProperties::num_entries` and `TableProperties::num_deletions` now also account for number of range tombstones.
* Remove geodb, spatial_db, document_db, json_document, date_tiered_db, and redis_lists.
* With "ldb ----try_load_options", when wal_dir specified by the option file doesn't exist, ignore it.
* Change time resolution in FileOperationInfo.
* Deleting Blob files also go through SStFileManager.
* Remove CuckooHash memtable.
* The counter stat `number.block.not_compressed` now also counts blocks not compressed due to poor compression ratio.
* Remove ttl option from `CompactionOptionsFIFO`. The option has been deprecated and ttl in `ColumnFamilyOptions` is used instead.
* Support SST file ingestion across multiple column families via DB::IngestExternalFiles. See the function's comment about atomicity.
* Remove Lua compaction filter.

### Bug Fixes
* Fix a deadlock caused by compaction and file ingestion waiting for each other in the event of write stalls.
* Fix a memory leak when files with range tombstones are read in mmap mode and block cache is enabled
* Fix handling of corrupt range tombstone blocks such that corruptions cannot cause deleted keys to reappear
* Lock free MultiGet
* Fix incorrect `NotFound` point lookup result when querying the endpoint of a file that has been extended by a range tombstone.
* Fix with pipelined write, write leaders's callback failure lead to the whole write group fail.

### Change Default Options
* Change options.compaction_pri's default to kMinOverlappingRatio

## 5.18.0 (11/30/2018)
### New Features
* Introduced `JemallocNodumpAllocator` memory allocator. When being use, block cache will be excluded from core dump.
* Introduced `PerfContextByLevel` as part of `PerfContext` which allows storing perf context at each level. Also replaced `__thread` with `thread_local` keyword for perf_context. Added per-level perf context for bloom filter and `Get` query.
* With level_compaction_dynamic_level_bytes = true, level multiplier may be adjusted automatically when Level 0 to 1 compaction is lagged behind.
* Introduced DB option `atomic_flush`. If true, RocksDB supports flushing multiple column families and atomically committing the result to MANIFEST. Useful when WAL is disabled.
* Added `num_deletions` and `num_merge_operands` members to `TableProperties`.
* Added "rocksdb.min-obsolete-sst-number-to-keep" DB property that reports the lower bound on SST file numbers that are being kept from deletion, even if the SSTs are obsolete.
* Add xxhash64 checksum support
* Introduced `MemoryAllocator`, which lets the user specify custom memory allocator for block based table.
* Improved `DeleteRange` to prevent read performance degradation. The feature is no longer marked as experimental.

### Public API Change
* `DBOptions::use_direct_reads` now affects reads issued by `BackupEngine` on the database's SSTs.
* `NO_ITERATORS` is divided into two counters `NO_ITERATOR_CREATED` and `NO_ITERATOR_DELETE`. Both of them are only increasing now, just as other counters.

### Bug Fixes
* Fix corner case where a write group leader blocked due to write stall blocks other writers in queue with WriteOptions::no_slowdown set.
* Fix in-memory range tombstone truncation to avoid erroneously covering newer keys at a lower level, and include range tombstones in compacted files whose largest key is the range tombstone's start key.
* Properly set the stop key for a truncated manual CompactRange
* Fix slow flush/compaction when DB contains many snapshots. The problem became noticeable to us in DBs with 100,000+ snapshots, though it will affect others at different thresholds.
* Fix the bug that WriteBatchWithIndex's SeekForPrev() doesn't see the entries with the same key.
* Fix the bug where user comparator was sometimes fed with InternalKey instead of the user key. The bug manifests when during GenerateBottommostFiles.
* Fix a bug in WritePrepared txns where if the number of old snapshots goes beyond the snapshot cache size (128 default) the rest will not be checked when evicting a commit entry from the commit cache.
* Fixed Get correctness bug in the presence of range tombstones where merge operands covered by a range tombstone always result in NotFound.
* Start populating `NO_FILE_CLOSES` ticker statistic, which was always zero previously.
* The default value of NewBloomFilterPolicy()'s argument use_block_based_builder is changed to false. Note that this new default may cause large temp memory usage when building very large SST files.

## 5.17.0 (10/05/2018)
### Public API Change
* `OnTableFileCreated` will now be called for empty files generated during compaction. In that case, `TableFileCreationInfo::file_path` will be "(nil)" and `TableFileCreationInfo::file_size` will be zero.
* Add `FlushOptions::allow_write_stall`, which controls whether Flush calls start working immediately, even if it causes user writes to stall, or will wait until flush can be performed without causing write stall (similar to `CompactRangeOptions::allow_write_stall`). Note that the default value is false, meaning we add delay to Flush calls until stalling can be avoided when possible. This is behavior change compared to previous RocksDB versions, where Flush calls didn't check if they might cause stall or not.
* Application using PessimisticTransactionDB is expected to rollback/commit recovered transactions before starting new ones. This assumption is used to skip concurrency control during recovery.
* Expose column family id to `OnCompactionCompleted`.

### New Features
* TransactionOptions::skip_concurrency_control allows pessimistic transactions to skip the overhead of concurrency control. Could be used for optimizing certain transactions or during recovery.

### Bug Fixes
* Avoid creating empty SSTs and subsequently deleting them in certain cases during compaction.
* Sync CURRENT file contents during checkpoint.

## 5.16.3 (10/1/2018)
### Bug Fixes
* Fix crash caused when `CompactFiles` run with `CompactionOptions::compression == CompressionType::kDisableCompressionOption`. Now that setting causes the compression type to be chosen according to the column family-wide compression options.

## 5.16.2 (9/21/2018)
### Bug Fixes
* Fix bug in partition filters with format_version=4.

## 5.16.1 (9/17/2018)
### Bug Fixes
* Remove trace_analyzer_tool from rocksdb_lib target in TARGETS file.
* Fix RocksDB Java build and tests.
* Remove sync point in Block destructor.

## 5.16.0 (8/21/2018)
### Public API Change
* The merge operands are passed to `MergeOperator::ShouldMerge` in the reversed order relative to how they were merged (passed to FullMerge or FullMergeV2) for performance reasons
* GetAllKeyVersions() to take an extra argument of `max_num_ikeys`.
* Using ZSTD dictionary trainer (i.e., setting `CompressionOptions::zstd_max_train_bytes` to a nonzero value) now requires ZSTD version 1.1.3 or later.

### New Features
* Changes the format of index blocks by delta encoding the index values, which are the block handles. This saves the encoding of BlockHandle::offset of the non-head index entries in each restart interval. The feature is backward compatible but not forward compatible. It is disabled by default unless format_version 4 or above is used.
* Add a new tool: trace_analyzer. Trace_analyzer analyzes the trace file generated by using trace_replay API. It can convert the binary format trace file to a human readable txt file, output the statistics of the analyzed query types such as access statistics and size statistics, combining the dumped whole key space file to analyze, support query correlation analyzing, and etc. Current supported query types are: Get, Put, Delete, SingleDelete, DeleteRange, Merge, Iterator (Seek, SeekForPrev only).
* Add hash index support to data blocks, which helps reducing the cpu utilization of point-lookup operations. This feature is backward compatible with the data block created without the hash index. It is disabled by default unless BlockBasedTableOptions::data_block_index_type is set to data_block_index_type = kDataBlockBinaryAndHash.

### Bug Fixes
* Fix a bug in misreporting the estimated partition index size in properties block.

## 5.15.0 (7/17/2018)
### Public API Change
* Remove managed iterator. ReadOptions.managed is not effective anymore.
* For bottommost_compression, a compatible CompressionOptions is added via `bottommost_compression_opts`. To keep backward compatible, a new boolean `enabled` is added to CompressionOptions. For compression_opts, it will be always used no matter what value of `enabled` is. For bottommost_compression_opts, it will only be used when user set `enabled=true`, otherwise, compression_opts will be used for bottommost_compression as default.
* With LRUCache, when high_pri_pool_ratio > 0, midpoint insertion strategy will be enabled to put low-pri items to the tail of low-pri list (the midpoint) when they first inserted into the cache. This is to make cache entries never get hit age out faster, improving cache efficiency when large background scan presents.
* For users of `Statistics` objects created via `CreateDBStatistics()`, the format of the string returned by its `ToString()` method has changed.
* The "rocksdb.num.entries" table property no longer counts range deletion tombstones as entries.

### New Features
* Changes the format of index blocks by storing the key in their raw form rather than converting them to InternalKey. This saves 8 bytes per index key. The feature is backward compatible but not forward compatible. It is disabled by default unless format_version 3 or above is used.
* Avoid memcpy when reading mmap files with OpenReadOnly and max_open_files==-1.
* Support dynamically changing `ColumnFamilyOptions::ttl` via `SetOptions()`.
* Add a new table property, "rocksdb.num.range-deletions", which counts the number of range deletion tombstones in the table.
* Improve the performance of iterators doing long range scans by using readahead, when using direct IO.
* pin_top_level_index_and_filter (default true) in BlockBasedTableOptions can be used in combination with cache_index_and_filter_blocks to prefetch and pin the top-level index of partitioned index and filter blocks in cache. It has no impact when cache_index_and_filter_blocks is false.
* Write properties meta-block at the end of block-based table to save read-ahead IO.

### Bug Fixes
* Fix deadlock with enable_pipelined_write=true and max_successive_merges > 0
* Check conflict at output level in CompactFiles.
* Fix corruption in non-iterator reads when mmap is used for file reads
* Fix bug with prefix search in partition filters where a shared prefix would be ignored from the later partitions. The bug could report an eixstent key as missing. The bug could be triggered if prefix_extractor is set and partition filters is enabled.
* Change default value of `bytes_max_delete_chunk` to 0 in NewSstFileManager() as it doesn't work well with checkpoints.
* Fix a bug caused by not copying the block trailer with compressed SST file, direct IO, prefetcher and no compressed block cache.
* Fix write can stuck indefinitely if enable_pipelined_write=true. The issue exists since pipelined write was introduced in 5.5.0.

## 5.14.0 (5/16/2018)
### Public API Change
* Add a BlockBasedTableOption to align uncompressed data blocks on the smaller of block size or page size boundary, to reduce flash reads by avoiding reads spanning 4K pages.
* The background thread naming convention changed (on supporting platforms) to "rocksdb:<thread pool priority><thread number>", e.g., "rocksdb:low0".
* Add a new ticker stat rocksdb.number.multiget.keys.found to count number of keys successfully read in MultiGet calls
* Touch-up to write-related counters in PerfContext. New counters added: write_scheduling_flushes_compactions_time, write_thread_wait_nanos. Counters whose behavior was fixed or modified: write_memtable_time, write_pre_and_post_process_time, write_delay_time.
* Posix Env's NewRandomRWFile() will fail if the file doesn't exist.
* Now, `DBOptions::use_direct_io_for_flush_and_compaction` only applies to background writes, and `DBOptions::use_direct_reads` applies to both user reads and background reads. This conforms with Linux's `open(2)` manpage, which advises against simultaneously reading a file in buffered and direct modes, due to possibly undefined behavior and degraded performance.
* Iterator::Valid() always returns false if !status().ok(). So, now when doing a Seek() followed by some Next()s, there's no need to check status() after every operation.
* Iterator::Seek()/SeekForPrev()/SeekToFirst()/SeekToLast() always resets status().
* Introduced `CompressionOptions::kDefaultCompressionLevel`, which is a generic way to tell RocksDB to use the compression library's default level. It is now the default value for `CompressionOptions::level`. Previously the level defaulted to -1, which gave poor compression ratios in ZSTD.

### New Features
* Introduce TTL for level compaction so that all files older than ttl go through the compaction process to get rid of old data.
* TransactionDBOptions::write_policy can be configured to enable WritePrepared 2PC transactions. Read more about them in the wiki.
* Add DB properties "rocksdb.block-cache-capacity", "rocksdb.block-cache-usage", "rocksdb.block-cache-pinned-usage" to show block cache usage.
* Add `Env::LowerThreadPoolCPUPriority(Priority)` method, which lowers the CPU priority of background (esp. compaction) threads to minimize interference with foreground tasks.
* Fsync parent directory after deleting a file in delete scheduler.
* In level-based compaction, if bottom-pri thread pool was setup via `Env::SetBackgroundThreads()`, compactions to the bottom level will be delegated to that thread pool.
* `prefix_extractor` has been moved from ImmutableCFOptions to MutableCFOptions, meaning it can be dynamically changed without a DB restart.

### Bug Fixes
* Fsync after writing global seq number to the ingestion file in ExternalSstFileIngestionJob.
* Fix WAL corruption caused by race condition between user write thread and FlushWAL when two_write_queue is not set.
* Fix `BackupableDBOptions::max_valid_backups_to_open` to not delete backup files when refcount cannot be accurately determined.
* Fix memory leak when pin_l0_filter_and_index_blocks_in_cache is used with partitioned filters
* Disable rollback of merge operands in WritePrepared transactions to work around an issue in MyRocks. It can be enabled back by setting TransactionDBOptions::rollback_merge_operands to true.
* Fix wrong results by ReverseBytewiseComparator::FindShortSuccessor()

### Java API Changes
* Add `BlockBasedTableConfig.setBlockCache` to allow sharing a block cache across DB instances.
* Added SstFileManager to the Java API to allow managing SST files across DB instances.

## 5.13.0 (3/20/2018)
### Public API Change
* RocksDBOptionsParser::Parse()'s `ignore_unknown_options` argument will only be effective if the option file shows it is generated using a higher version of RocksDB than the current version.
* Remove CompactionEventListener.

### New Features
* SstFileManager now can cancel compactions if they will result in max space errors. SstFileManager users can also use SetCompactionBufferSize to specify how much space must be leftover during a compaction for auxiliary file functions such as logging and flushing.
* Avoid unnecessarily flushing in `CompactRange()` when the range specified by the user does not overlap unflushed memtables.
* If `ColumnFamilyOptions::max_subcompactions` is set greater than one, we now parallelize large manual level-based compactions.
* Add "rocksdb.live-sst-files-size" DB property to return total bytes of all SST files belong to the latest LSM tree.
* NewSstFileManager to add an argument bytes_max_delete_chunk with default 64MB. With this argument, a file larger than 64MB will be ftruncated multiple times based on this size.

### Bug Fixes
* Fix a leak in prepared_section_completed_ where the zeroed entries would not removed from the map.
* Fix WAL corruption caused by race condition between user write thread and backup/checkpoint thread.

## 5.12.0 (2/14/2018)
### Public API Change
* Iterator::SeekForPrev is now a pure virtual method. This is to prevent user who implement the Iterator interface fail to implement SeekForPrev by mistake.
* Add `include_end` option to make the range end exclusive when `include_end == false` in `DeleteFilesInRange()`.
* Add `CompactRangeOptions::allow_write_stall`, which makes `CompactRange` start working immediately, even if it causes user writes to stall. The default value is false, meaning we add delay to `CompactRange` calls until stalling can be avoided when possible. Note this delay is not present in previous RocksDB versions.
* Creating checkpoint with empty directory now returns `Status::InvalidArgument`; previously, it returned `Status::IOError`.
* Adds a BlockBasedTableOption to turn off index block compression.
* Close() method now returns a status when closing a db.

### New Features
* Improve the performance of iterators doing long range scans by using readahead.
* Add new function `DeleteFilesInRanges()` to delete files in multiple ranges at once for better performance.
* FreeBSD build support for RocksDB and RocksJava.
* Improved performance of long range scans with readahead.
* Updated to and now continuously tested in Visual Studio 2017.

### Bug Fixes
* Fix `DisableFileDeletions()` followed by `GetSortedWalFiles()` to not return obsolete WAL files that `PurgeObsoleteFiles()` is going to delete.
* Fix Handle error return from WriteBuffer() during WAL file close and DB close.
* Fix advance reservation of arena block addresses.
* Fix handling of empty string as checkpoint directory.

## 5.11.0 (01/08/2018)
### Public API Change
* Add `autoTune` and `getBytesPerSecond()` to RocksJava RateLimiter

### New Features
* Add a new histogram stat called rocksdb.db.flush.micros for memtable flush.
* Add "--use_txn" option to use transactional API in db_stress.
* Disable onboard cache for compaction output in Windows platform.
* Improve the performance of iterators doing long range scans by using readahead.

### Bug Fixes
* Fix a stack-use-after-scope bug in ForwardIterator.
* Fix builds on platforms including Linux, Windows, and PowerPC.
* Fix buffer overrun in backup engine for DBs with huge number of files.
* Fix a mislabel bug for bottom-pri compaction threads.
* Fix DB::Flush() keep waiting after flush finish under certain condition.

## 5.10.0 (12/11/2017)
### Public API Change
* When running `make` with environment variable `USE_SSE` set and `PORTABLE` unset, will use all machine features available locally. Previously this combination only compiled SSE-related features.

### New Features
* Provide lifetime hints when writing files on Linux. This reduces hardware write-amp on storage devices supporting multiple streams.
* Add a DB stat, `NUMBER_ITER_SKIP`, which returns how many internal keys were skipped during iterations (e.g., due to being tombstones or duplicate versions of a key).
* Add PerfContext counters, `key_lock_wait_count` and `key_lock_wait_time`, which measure the number of times transactions wait on key locks and total amount of time waiting.

### Bug Fixes
* Fix IOError on WAL write doesn't propagate to write group follower
* Make iterator invalid on merge error.
* Fix performance issue in `IngestExternalFile()` affecting databases with large number of SST files.
* Fix possible corruption to LSM structure when `DeleteFilesInRange()` deletes a subset of files spanned by a `DeleteRange()` marker.

## 5.9.0 (11/1/2017)
### Public API Change
* `BackupableDBOptions::max_valid_backups_to_open == 0` now means no backups will be opened during BackupEngine initialization. Previously this condition disabled limiting backups opened.
* `DBOptions::preserve_deletes` is a new option that allows one to specify that DB should not drop tombstones for regular deletes if they have sequence number larger than what was set by the new API call `DB::SetPreserveDeletesSequenceNumber(SequenceNumber seqnum)`. Disabled by default.
* API call `DB::SetPreserveDeletesSequenceNumber(SequenceNumber seqnum)` was added, users who wish to preserve deletes are expected to periodically call this function to advance the cutoff seqnum (all deletes made before this seqnum can be dropped by DB). It's user responsibility to figure out how to advance the seqnum in the way so the tombstones are kept for the desired period of time, yet are eventually processed in time and don't eat up too much space.
* `ReadOptions::iter_start_seqnum` was added;
if set to something > 0 user will see 2 changes in iterators behavior 1) only keys written with sequence larger than this parameter would be returned and 2) the `Slice` returned by iter->key() now points to the memory that keep User-oriented representation of the internal key, rather than user key. New struct `FullKey` was added to represent internal keys, along with a new helper function `ParseFullKey(const Slice& internal_key, FullKey* result);`.
* Deprecate trash_dir param in NewSstFileManager, right now we will rename deleted files to <name>.trash instead of moving them to trash directory
* Allow setting a custom trash/DB size ratio limit in the SstFileManager, after which files that are to be scheduled for deletion are deleted immediately, regardless of any delete ratelimit.
* Return an error on write if write_options.sync = true and write_options.disableWAL = true to warn user of inconsistent options. Previously we will not write to WAL and not respecting the sync options in this case.

### New Features
* CRC32C is now using the 3-way pipelined SSE algorithm `crc32c_3way` on supported platforms to improve performance. The system will choose to use this algorithm on supported platforms automatically whenever possible. If PCLMULQDQ is not supported it will fall back to the old Fast_CRC32 algorithm.
* `DBOptions::writable_file_max_buffer_size` can now be changed dynamically.
* `DBOptions::bytes_per_sync`, `DBOptions::compaction_readahead_size`, and `DBOptions::wal_bytes_per_sync` can now be changed dynamically, `DBOptions::wal_bytes_per_sync` will flush all memtables and switch to a new WAL file.
* Support dynamic adjustment of rate limit according to demand for background I/O. It can be enabled by passing `true` to the `auto_tuned` parameter in `NewGenericRateLimiter()`. The value passed as `rate_bytes_per_sec` will still be respected as an upper-bound.
* Support dynamically changing `ColumnFamilyOptions::compaction_options_fifo`.
* Introduce `EventListener::OnStallConditionsChanged()` callback. Users can implement it to be notified when user writes are stalled, stopped, or resumed.
* Add a new db property "rocksdb.estimate-oldest-key-time" to return oldest data timestamp. The property is available only for FIFO compaction with compaction_options_fifo.allow_compaction = false.
* Upon snapshot release, recompact bottommost files containing deleted/overwritten keys that previously could not be dropped due to the snapshot. This alleviates space-amp caused by long-held snapshots.
* Support lower bound on iterators specified via `ReadOptions::iterate_lower_bound`.
* Support for differential snapshots (via iterator emitting the sequence of key-values representing the difference between DB state at two different sequence numbers). Supports preserving and emitting puts and regular deletes, doesn't support SingleDeletes, MergeOperator, Blobs and Range Deletes.

### Bug Fixes
* Fix a potential data inconsistency issue during point-in-time recovery. `DB:Open()` will abort if column family inconsistency is found during PIT recovery.
* Fix possible metadata corruption in databases using `DeleteRange()`.

## 5.8.0 (08/30/2017)
### Public API Change
* Users of `Statistics::getHistogramString()` will see fewer histogram buckets and different bucket endpoints.
* `Slice::compare` and BytewiseComparator `Compare` no longer accept `Slice`s containing nullptr.
* `Transaction::Get` and `Transaction::GetForUpdate` variants with `PinnableSlice` added.

### New Features
* Add Iterator::Refresh(), which allows users to update the iterator state so that they can avoid some initialization costs of recreating iterators.
* Replace dynamic_cast<> (except unit test) so people can choose to build with RTTI off. With make, release mode is by default built with -fno-rtti and debug mode is built without it. Users can override it by setting USE_RTTI=0 or 1.
* Universal compactions including the bottom level can be executed in a dedicated thread pool. This alleviates head-of-line blocking in the compaction queue, which cause write stalling, particularly in multi-instance use cases. Users can enable this feature via `Env::SetBackgroundThreads(N, Env::Priority::BOTTOM)`, where `N > 0`.
* Allow merge operator to be called even with a single merge operand during compactions, by appropriately overriding `MergeOperator::AllowSingleOperand`.
* Add `DB::VerifyChecksum()`, which verifies the checksums in all SST files in a running DB.
* Block-based table support for disabling checksums by setting `BlockBasedTableOptions::checksum = kNoChecksum`.

### Bug Fixes
* Fix wrong latencies in `rocksdb.db.get.micros`, `rocksdb.db.write.micros`, and `rocksdb.sst.read.micros`.
* Fix incorrect dropping of deletions during intra-L0 compaction.
* Fix transient reappearance of keys covered by range deletions when memtable prefix bloom filter is enabled.
* Fix potentially wrong file smallest key when range deletions separated by snapshot are written together.

## 5.7.0 (07/13/2017)
### Public API Change
* DB property "rocksdb.sstables" now prints keys in hex form.

### New Features
* Measure estimated number of reads per file. The information can be accessed through DB::GetColumnFamilyMetaData or "rocksdb.sstables" DB property.
* RateLimiter support for throttling background reads, or throttling the sum of background reads and writes. This can give more predictable I/O usage when compaction reads more data than it writes, e.g., due to lots of deletions.
* [Experimental] FIFO compaction with TTL support. It can be enabled by setting CompactionOptionsFIFO.ttl > 0.
* Introduce `EventListener::OnBackgroundError()` callback. Users can implement it to be notified of errors causing the DB to enter read-only mode, and optionally override them.
* Partitioned Index/Filters exiting the experimental mode. To enable partitioned indexes set index_type to kTwoLevelIndexSearch and to further enable partitioned filters set partition_filters to true. To configure the partition size set metadata_block_size.


### Bug Fixes
* Fix discarding empty compaction output files when `DeleteRange()` is used together with subcompactions.

## 5.6.0 (06/06/2017)
### Public API Change
* Scheduling flushes and compactions in the same thread pool is no longer supported by setting `max_background_flushes=0`. Instead, users can achieve this by configuring their high-pri thread pool to have zero threads.
* Replace `Options::max_background_flushes`, `Options::max_background_compactions`, and `Options::base_background_compactions` all with `Options::max_background_jobs`, which automatically decides how many threads to allocate towards flush/compaction.
* options.delayed_write_rate by default take the value of options.rate_limiter rate.
* Replace global variable `IOStatsContext iostats_context` with `IOStatsContext* get_iostats_context()`; replace global variable `PerfContext perf_context` with `PerfContext* get_perf_context()`.

### New Features
* Change ticker/histogram statistics implementations to use core-local storage. This improves aggregation speed compared to our previous thread-local approach, particularly for applications with many threads.
* Users can pass a cache object to write buffer manager, so that they can cap memory usage for memtable and block cache using one single limit.
* Flush will be triggered when 7/8 of the limit introduced by write_buffer_manager or db_write_buffer_size is triggered, so that the hard threshold is hard to hit.
* Introduce WriteOptions.low_pri. If it is true, low priority writes will be throttled if the compaction is behind.
* `DB::IngestExternalFile()` now supports ingesting files into a database containing range deletions.

### Bug Fixes
* Shouldn't ignore return value of fsync() in flush.

## 5.5.0 (05/17/2017)
### New Features
* FIFO compaction to support Intra L0 compaction too with CompactionOptionsFIFO.allow_compaction=true.
* DB::ResetStats() to reset internal stats.
* Statistics::Reset() to reset user stats.
* ldb add option --try_load_options, which will open DB with its own option file.
* Introduce WriteBatch::PopSavePoint to pop the most recent save point explicitly.
* Support dynamically change `max_open_files` option via SetDBOptions()
* Added DB::CreateColumnFamilie() and DB::DropColumnFamilies() to bulk create/drop column families.
* Add debugging function `GetAllKeyVersions` to see internal versions of a range of keys.
* Support file ingestion with universal compaction style
* Support file ingestion behind with option `allow_ingest_behind`
* New option enable_pipelined_write which may improve write throughput in case writing from multiple threads and WAL enabled.

### Bug Fixes
* Fix the bug that Direct I/O uses direct reads for non-SST file

## 5.4.0 (04/11/2017)
### Public API Change
* random_access_max_buffer_size no longer has any effect
* Removed Env::EnableReadAhead(), Env::ShouldForwardRawRequest()
* Support dynamically change `stats_dump_period_sec` option via SetDBOptions().
* Added ReadOptions::max_skippable_internal_keys to set a threshold to fail a request as incomplete when too many keys are being skipped when using iterators.
* DB::Get in place of std::string accepts PinnableSlice, which avoids the extra memcpy of value to std::string in most of cases.
    * PinnableSlice releases the pinned resources that contain the value when it is destructed or when ::Reset() is called on it.
    * The old API that accepts std::string, although discouraged, is still supported.
* Replace Options::use_direct_writes with Options::use_direct_io_for_flush_and_compaction. Read Direct IO wiki for details.
* Added CompactionEventListener and EventListener::OnFlushBegin interfaces.

### New Features
* Memtable flush can be avoided during checkpoint creation if total log file size is smaller than a threshold specified by the user.
* Introduce level-based L0->L0 compactions to reduce file count, so write delays are incurred less often.
* (Experimental) Partitioning filters which creates an index on the partitions. The feature can be enabled by setting partition_filters when using kFullFilter. Currently the feature also requires two-level indexing to be enabled. Number of partitions is the same as the number of partitions for indexes, which is controlled by metadata_block_size.

## 5.3.0 (03/08/2017)
### Public API Change
* Remove disableDataSync option.
* Remove timeout_hint_us option from WriteOptions. The option has been deprecated and has no effect since 3.13.0.
* Remove option min_partial_merge_operands. Partial merge operands will always be merged in flush or compaction if there are more than one.
* Remove option verify_checksums_in_compaction. Compaction will always verify checksum.

### Bug Fixes
* Fix the bug that iterator may skip keys

## 5.2.0 (02/08/2017)
### Public API Change
* NewLRUCache() will determine number of shard bits automatically based on capacity, if the user doesn't pass one. This also impacts the default block cache when the user doesn't explict provide one.
* Change the default of delayed slowdown value to 16MB/s and further increase the L0 stop condition to 36 files.
* Options::use_direct_writes and Options::use_direct_reads are now ready to use.
* (Experimental) Two-level indexing that partition the index and creates a 2nd level index on the partitions. The feature can be enabled by setting kTwoLevelIndexSearch as IndexType and configuring index_per_partition.

### New Features
* Added new overloaded function GetApproximateSizes that allows to specify if memtable stats should be computed only without computing SST files' stats approximations.
* Added new function GetApproximateMemTableStats that approximates both number of records and size of memtables.
* Add Direct I/O mode for SST file I/O

### Bug Fixes
* RangeSync() should work if ROCKSDB_FALLOCATE_PRESENT is not set
* Fix wrong results in a data race case in Get()
* Some fixes related to 2PC.
* Fix bugs of data corruption in direct I/O

## 5.1.0 (01/13/2017)
* Support dynamically change `delete_obsolete_files_period_micros` option via SetDBOptions().
* Added EventListener::OnExternalFileIngested which will be called when IngestExternalFile() add a file successfully.
* BackupEngine::Open and BackupEngineReadOnly::Open now always return error statuses matching those of the backup Env.

### Bug Fixes
* Fix the bug that if 2PC is enabled, checkpoints may loss some recent transactions.
* When file copying is needed when creating checkpoints or bulk loading files, fsync the file after the file copying.

## 5.0.0 (11/17/2016)
### Public API Change
* Options::max_bytes_for_level_multiplier is now a double along with all getters and setters.
* Support dynamically change `delayed_write_rate` and `max_total_wal_size` options via SetDBOptions().
* Introduce DB::DeleteRange for optimized deletion of large ranges of contiguous keys.
* Support dynamically change `delayed_write_rate` option via SetDBOptions().
* Options::allow_concurrent_memtable_write and Options::enable_write_thread_adaptive_yield are now true by default.
* Remove Tickers::SEQUENCE_NUMBER to avoid confusion if statistics object is shared among RocksDB instance. Alternatively DB::GetLatestSequenceNumber() can be used to get the same value.
* Options.level0_stop_writes_trigger default value changes from 24 to 32.
* New compaction filter API: CompactionFilter::FilterV2(). Allows to drop ranges of keys.
* Removed flashcache support.
* DB::AddFile() is deprecated and is replaced with DB::IngestExternalFile(). DB::IngestExternalFile() remove all the restrictions that existed for DB::AddFile.

### New Features
* Add avoid_flush_during_shutdown option, which speeds up DB shutdown by not flushing unpersisted data (i.e. with disableWAL = true). Unpersisted data will be lost. The options is dynamically changeable via SetDBOptions().
* Add memtable_insert_with_hint_prefix_extractor option. The option is mean to reduce CPU usage for inserting keys into memtable, if keys can be group by prefix and insert for each prefix are sequential or almost sequential. See include/rocksdb/options.h for more details.
* Add LuaCompactionFilter in utilities.  This allows developers to write compaction filters in Lua.  To use this feature, LUA_PATH needs to be set to the root directory of Lua.
* No longer populate "LATEST_BACKUP" file in backup directory, which formerly contained the number of the latest backup. The latest backup can be determined by finding the highest numbered file in the "meta/" subdirectory.

## 4.13.0 (10/18/2016)
### Public API Change
* DB::GetOptions() reflect dynamic changed options (i.e. through DB::SetOptions()) and return copy of options instead of reference.
* Added Statistics::getAndResetTickerCount().

### New Features
* Add DB::SetDBOptions() to dynamic change base_background_compactions and max_background_compactions.
* Added Iterator::SeekForPrev(). This new API will seek to the last key that less than or equal to the target key.

## 4.12.0 (9/12/2016)
### Public API Change
* CancelAllBackgroundWork() flushes all memtables for databases containing writes that have bypassed the WAL (writes issued with WriteOptions::disableWAL=true) before shutting down background threads.
* Merge options source_compaction_factor, max_grandparent_overlap_bytes and expanded_compaction_factor into max_compaction_bytes.
* Remove ImmutableCFOptions.
* Add a compression type ZSTD, which can work with ZSTD 0.8.0 or up. Still keep ZSTDNotFinal for compatibility reasons.

### New Features
* Introduce NewClockCache, which is based on CLOCK algorithm with better concurrent performance in some cases. It can be used to replace the default LRU-based block cache and table cache. To use it, RocksDB need to be linked with TBB lib.
* Change ticker/histogram statistics implementations to accumulate data in thread-local storage, which improves CPU performance by reducing cache coherency costs. Callers of CreateDBStatistics do not need to change anything to use this feature.
* Block cache mid-point insertion, where index and filter block are inserted into LRU block cache with higher priority. The feature can be enabled by setting BlockBasedTableOptions::cache_index_and_filter_blocks_with_high_priority to true and high_pri_pool_ratio > 0 when creating NewLRUCache.

## 4.11.0 (8/1/2016)
### Public API Change
* options.memtable_prefix_bloom_huge_page_tlb_size => memtable_huge_page_size. When it is set, RocksDB will try to allocate memory from huge page for memtable too, rather than just memtable bloom filter.

### New Features
* A tool to migrate DB after options change. See include/rocksdb/utilities/option_change_migration.h.
* Add ReadOptions.background_purge_on_iterator_cleanup. If true, we avoid file deletion when destorying iterators.

## 4.10.0 (7/5/2016)
### Public API Change
* options.memtable_prefix_bloom_bits changes to options.memtable_prefix_bloom_bits_ratio and deprecate options.memtable_prefix_bloom_probes
* enum type CompressionType and PerfLevel changes from char to unsigned char. Value of all PerfLevel shift by one.
* Deprecate options.filter_deletes.

### New Features
* Add avoid_flush_during_recovery option.
* Add a read option background_purge_on_iterator_cleanup to avoid deleting files in foreground when destroying iterators. Instead, a job is scheduled in high priority queue and would be executed in a separate background thread.
* RepairDB support for column families. RepairDB now associates data with non-default column families using information embedded in the SST/WAL files (4.7 or later). For data written by 4.6 or earlier, RepairDB associates it with the default column family.
* Add options.write_buffer_manager which allows users to control total memtable sizes across multiple DB instances.

## 4.9.0 (6/9/2016)
### Public API changes
* Add bottommost_compression option, This option can be used to set a specific compression algorithm for the bottommost level (Last level containing files in the DB).
* Introduce CompactionJobInfo::compression, This field state the compression algorithm used to generate the output files of the compaction.
* Deprecate BlockBaseTableOptions.hash_index_allow_collision=false
* Deprecate options builder (GetOptions()).

### New Features
* Introduce NewSimCache() in rocksdb/utilities/sim_cache.h. This function creates a block cache that is able to give simulation results (mainly hit rate) of simulating block behavior with a configurable cache size.

## 4.8.0 (5/2/2016)
### Public API Change
* Allow preset compression dictionary for improved compression of block-based tables. This is supported for zlib, zstd, and lz4. The compression dictionary's size is configurable via CompressionOptions::max_dict_bytes.
* Delete deprecated classes for creating backups (BackupableDB) and restoring from backups (RestoreBackupableDB). Now, BackupEngine should be used for creating backups, and BackupEngineReadOnly should be used for restorations. For more details, see https://github.com/facebook/rocksdb/wiki/How-to-backup-RocksDB%3F
* Expose estimate of per-level compression ratio via DB property: "rocksdb.compression-ratio-at-levelN".
* Added EventListener::OnTableFileCreationStarted. EventListener::OnTableFileCreated will be called on failure case. User can check creation status via TableFileCreationInfo::status.

### New Features
* Add ReadOptions::readahead_size. If non-zero, NewIterator will create a new table reader which performs reads of the given size.

## 4.7.0 (4/8/2016)
### Public API Change
* rename options compaction_measure_io_stats to report_bg_io_stats and include flush too.
* Change some default options. Now default options will optimize for server-workloads. Also enable slowdown and full stop triggers for pending compaction bytes. These changes may cause sub-optimal performance or significant increase of resource usage. To avoid these risks, users can open existing RocksDB with options extracted from RocksDB option files. See https://github.com/facebook/rocksdb/wiki/RocksDB-Options-File for how to use RocksDB option files. Or you can call Options.OldDefaults() to recover old defaults. DEFAULT_OPTIONS_HISTORY.md will track change history of default options.

## 4.6.0 (3/10/2016)
### Public API Changes
* Change default of BlockBasedTableOptions.format_version to 2. It means default DB created by 4.6 or up cannot be opened by RocksDB version 3.9 or earlier.
* Added strict_capacity_limit option to NewLRUCache. If the flag is set to true, insert to cache will fail if no enough capacity can be free. Signature of Cache::Insert() is updated accordingly.
* Tickers [NUMBER_DB_NEXT, NUMBER_DB_PREV, NUMBER_DB_NEXT_FOUND, NUMBER_DB_PREV_FOUND, ITER_BYTES_READ] are not updated immediately. The are updated when the Iterator is deleted.
* Add monotonically increasing counter (DB property "rocksdb.current-super-version-number") that increments upon any change to the LSM tree.

### New Features
* Add CompactionPri::kMinOverlappingRatio, a compaction picking mode friendly to write amplification.
* Deprecate Iterator::IsKeyPinned() and replace it with Iterator::GetProperty() with prop_name="rocksdb.iterator.is.key.pinned"

## 4.5.0 (2/5/2016)
### Public API Changes
* Add a new perf context level between kEnableCount and kEnableTime. Level 2 now does not include timers for mutexes.
* Statistics of mutex operation durations will not be measured by default. If you want to have them enabled, you need to set Statistics::stats_level_ to kAll.
* DBOptions::delete_scheduler and NewDeleteScheduler() are removed, please use DBOptions::sst_file_manager and NewSstFileManager() instead

### New Features
* ldb tool now supports operations to non-default column families.
* Add kPersistedTier to ReadTier.  This option allows Get and MultiGet to read only the persited data and skip mem-tables if writes were done with disableWAL = true.
* Add DBOptions::sst_file_manager. Use NewSstFileManager() in include/rocksdb/sst_file_manager.h to create a SstFileManager that can be used to track the total size of SST files and control the SST files deletion rate.

## 4.4.0 (1/14/2016)
### Public API Changes
* Change names in CompactionPri and add a new one.
* Deprecate options.soft_rate_limit and add options.soft_pending_compaction_bytes_limit.
* If options.max_write_buffer_number > 3, writes will be slowed down when writing to the last write buffer to delay a full stop.
* Introduce CompactionJobInfo::compaction_reason, this field include the reason to trigger the compaction.
* After slow down is triggered, if estimated pending compaction bytes keep increasing, slowdown more.
* Increase default options.delayed_write_rate to 2MB/s.
* Added a new parameter --path to ldb tool. --path accepts the name of either MANIFEST, SST or a WAL file. Either --db or --path can be used when calling ldb.

## 4.3.0 (12/8/2015)
### New Features
* CompactionFilter has new member function called IgnoreSnapshots which allows CompactionFilter to be called even if there are snapshots later than the key.
* RocksDB will now persist options under the same directory as the RocksDB database on successful DB::Open, CreateColumnFamily, DropColumnFamily, and SetOptions.
* Introduce LoadLatestOptions() in rocksdb/utilities/options_util.h.  This function can construct the latest DBOptions / ColumnFamilyOptions used by the specified RocksDB intance.
* Introduce CheckOptionsCompatibility() in rocksdb/utilities/options_util.h.  This function checks whether the input set of options is able to open the specified DB successfully.

### Public API Changes
* When options.db_write_buffer_size triggers, only the column family with the largest column family size will be flushed, not all the column families.

## 4.2.0 (11/9/2015)
### New Features
* Introduce CreateLoggerFromOptions(), this function create a Logger for provided DBOptions.
* Add GetAggregatedIntProperty(), which returns the sum of the GetIntProperty of all the column families.
* Add MemoryUtil in rocksdb/utilities/memory.h.  It currently offers a way to get the memory usage by type from a list rocksdb instances.

### Public API Changes
* CompactionFilter::Context includes information of Column Family ID
* The need-compaction hint given by TablePropertiesCollector::NeedCompact() will be persistent and recoverable after DB recovery. This introduces a breaking format change. If you use this experimental feature, including NewCompactOnDeletionCollectorFactory() in the new version, you may not be able to directly downgrade the DB back to version 4.0 or lower.
* TablePropertiesCollectorFactory::CreateTablePropertiesCollector() now takes an option Context, containing the information of column family ID for the file being written.
* Remove DefaultCompactionFilterFactory.


## 4.1.0 (10/8/2015)
### New Features
* Added single delete operation as a more efficient way to delete keys that have not been overwritten.
* Added experimental AddFile() to DB interface that allow users to add files created by SstFileWriter into an empty Database, see include/rocksdb/sst_file_writer.h and DB::AddFile() for more info.
* Added support for opening SST files with .ldb suffix which enables opening LevelDB databases.
* CompactionFilter now supports filtering of merge operands and merge results.

### Public API Changes
* Added SingleDelete() to the DB interface.
* Added AddFile() to DB interface.
* Added SstFileWriter class.
* CompactionFilter has a new method FilterMergeOperand() that RocksDB applies to every merge operand during compaction to decide whether to filter the operand.
* We removed CompactionFilterV2 interfaces from include/rocksdb/compaction_filter.h. The functionality was deprecated already in version 3.13.

## 4.0.0 (9/9/2015)
### New Features
* Added support for transactions.  See include/rocksdb/utilities/transaction.h for more info.
* DB::GetProperty() now accepts "rocksdb.aggregated-table-properties" and "rocksdb.aggregated-table-properties-at-levelN", in which case it returns aggregated table properties of the target column family, or the aggregated table properties of the specified level N if the "at-level" version is used.
* Add compression option kZSTDNotFinalCompression for people to experiment ZSTD although its format is not finalized.
* We removed the need for LATEST_BACKUP file in BackupEngine. We still keep writing it when we create new backups (because of backward compatibility), but we don't read it anymore.

### Public API Changes
* Removed class Env::RandomRWFile and Env::NewRandomRWFile().
* Renamed DBOptions.num_subcompactions to DBOptions.max_subcompactions to make the name better match the actual functionality of the option.
* Added Equal() method to the Comparator interface that can optionally be overwritten in cases where equality comparisons can be done more efficiently than three-way comparisons.
* Previous 'experimental' OptimisticTransaction class has been replaced by Transaction class.

## 3.13.0 (8/6/2015)
### New Features
* RollbackToSavePoint() in WriteBatch/WriteBatchWithIndex
* Add NewCompactOnDeletionCollectorFactory() in utilities/table_properties_collectors, which allows rocksdb to mark a SST file as need-compaction when it observes at least D deletion entries in any N consecutive entries in that SST file.  Note that this feature depends on an experimental NeedCompact() API --- the result of this API will not persist after DB restart.
* Add DBOptions::delete_scheduler. Use NewDeleteScheduler() in include/rocksdb/delete_scheduler.h to create a DeleteScheduler that can be shared among multiple RocksDB instances to control the file deletion rate of SST files that exist in the first db_path.

### Public API Changes
* Deprecated WriteOptions::timeout_hint_us. We no longer support write timeout. If you really need this option, talk to us and we might consider returning it.
* Deprecated purge_redundant_kvs_while_flush option.
* Removed BackupEngine::NewBackupEngine() and NewReadOnlyBackupEngine() that were deprecated in RocksDB 3.8. Please use BackupEngine::Open() instead.
* Deprecated Compaction Filter V2. We are not aware of any existing use-cases. If you use this filter, your compile will break with RocksDB 3.13. Please let us know if you use it and we'll put it back in RocksDB 3.14.
* Env::FileExists now returns a Status instead of a boolean
* Add statistics::getHistogramString() to print detailed distribution of a histogram metric.
* Add DBOptions::skip_stats_update_on_db_open.  When it is on, DB::Open() will run faster as it skips the random reads required for loading necessary stats from SST files to optimize compaction.

## 3.12.0 (7/2/2015)
### New Features
* Added experimental support for optimistic transactions.  See include/rocksdb/utilities/optimistic_transaction.h for more info.
* Added a new way to report QPS from db_bench (check out --report_file and --report_interval_seconds)
* Added a cache for individual rows. See DBOptions::row_cache for more info.
* Several new features on EventListener (see include/rocksdb/listener.h):
 - OnCompationCompleted() now returns per-compaction job statistics, defined in include/rocksdb/compaction_job_stats.h.
 - Added OnTableFileCreated() and OnTableFileDeleted().
* Add compaction_options_universal.enable_trivial_move to true, to allow trivial move while performing universal compaction. Trivial move will happen only when all the input files are non overlapping.

### Public API changes
* EventListener::OnFlushCompleted() now passes FlushJobInfo instead of a list of parameters.
* DB::GetDbIdentity() is now a const function.  If this function is overridden in your application, be sure to also make GetDbIdentity() const to avoid compile error.
* Move listeners from ColumnFamilyOptions to DBOptions.
* Add max_write_buffer_number_to_maintain option
* DB::CompactRange()'s parameter reduce_level is changed to change_level, to allow users to move levels to lower levels if allowed. It can be used to migrate a DB from options.level_compaction_dynamic_level_bytes=false to options.level_compaction_dynamic_level_bytes.true.
* Change default value for options.compaction_filter_factory and options.compaction_filter_factory_v2 to nullptr instead of DefaultCompactionFilterFactory and DefaultCompactionFilterFactoryV2.
* If CancelAllBackgroundWork is called without doing a flush after doing loads with WAL disabled, the changes which haven't been flushed before the call to CancelAllBackgroundWork will be lost.
* WBWIIterator::Entry() now returns WriteEntry instead of `const WriteEntry&`
* options.hard_rate_limit is deprecated.
* When options.soft_rate_limit or options.level0_slowdown_writes_trigger is triggered, the way to slow down writes is changed to: write rate to DB is limited to to options.delayed_write_rate.
* DB::GetApproximateSizes() adds a parameter to allow the estimation to include data in mem table, with default to be not to include. It is now only supported in skip list mem table.
* DB::CompactRange() now accept CompactRangeOptions instead of multiple parameters. CompactRangeOptions is defined in include/rocksdb/options.h.
* CompactRange() will now skip bottommost level compaction for level based compaction if there is no compaction filter, bottommost_level_compaction is introduced in CompactRangeOptions to control when it's possible to skip bottommost level compaction. This mean that if you want the compaction to produce a single file you need to set bottommost_level_compaction to BottommostLevelCompaction::kForce.
* Add Cache.GetPinnedUsage() to get the size of memory occupied by entries that are in use by the system.
* DB:Open() will fail if the compression specified in Options is not linked with the binary. If you see this failure, recompile RocksDB with compression libraries present on your system. Also, previously our default compression was snappy. This behavior is now changed. Now, the default compression is snappy only if it's available on the system. If it isn't we change the default to kNoCompression.
* We changed how we account for memory used in block cache. Previously, we only counted the sum of block sizes currently present in block cache. Now, we count the actual memory usage of the blocks. For example, a block of size 4.5KB will use 8KB memory with jemalloc. This might decrease your memory usage and possibly decrease performance. Increase block cache size if you see this happening after an upgrade.
* Add BackupEngineImpl.options_.max_background_operations to specify the maximum number of operations that may be performed in parallel. Add support for parallelized backup and restore.
* Add DB::SyncWAL() that does a WAL sync without blocking writers.

## 3.11.0 (5/19/2015)
### New Features
* Added a new API Cache::SetCapacity(size_t capacity) to dynamically change the maximum configured capacity of the cache. If the new capacity is less than the existing cache usage, the implementation will try to lower the usage by evicting the necessary number of elements following a strict LRU policy.
* Added an experimental API for handling flashcache devices (blacklists background threads from caching their reads) -- NewFlashcacheAwareEnv
* If universal compaction is used and options.num_levels > 1, compact files are tried to be stored in none-L0 with smaller files based on options.target_file_size_base. The limitation of DB size when using universal compaction is greatly mitigated by using more levels. You can set num_levels = 1 to make universal compaction behave as before. If you set num_levels > 1 and want to roll back to a previous version, you need to compact all files to a big file in level 0 (by setting target_file_size_base to be large and CompactRange(<cf_handle>, nullptr, nullptr, true, 0) and reopen the DB with the same version to rewrite the manifest, and then you can open it using previous releases.
* More information about rocksdb background threads are available in Env::GetThreadList(), including the number of bytes read / written by a compaction job, mem-table size and current number of bytes written by a flush job and many more.  Check include/rocksdb/thread_status.h for more detail.

### Public API changes
* TablePropertiesCollector::AddUserKey() is added to replace TablePropertiesCollector::Add(). AddUserKey() exposes key type, sequence number and file size up to now to users.
* DBOptions::bytes_per_sync used to apply to both WAL and table files. As of 3.11 it applies only to table files. If you want to use this option to sync WAL in the background, please use wal_bytes_per_sync

## 3.10.0 (3/24/2015)
### New Features
* GetThreadStatus() is now able to report detailed thread status, including:
 - Thread Operation including flush and compaction.
 - The stage of the current thread operation.
 - The elapsed time in micros since the current thread operation started.
 More information can be found in include/rocksdb/thread_status.h.  In addition, when running db_bench with --thread_status_per_interval, db_bench will also report thread status periodically.
* Changed the LRU caching algorithm so that referenced blocks (by iterators) are never evicted. This change made parameter removeScanCountLimit obsolete. Because of that NewLRUCache doesn't take three arguments anymore. table_cache_remove_scan_limit option is also removed
* By default we now optimize the compilation for the compilation platform (using -march=native). If you want to build portable binary, use 'PORTABLE=1' before the make command.
* We now allow level-compaction to place files in different paths by
  specifying them in db_paths along with the target_size.
  Lower numbered levels will be placed earlier in the db_paths and higher
  numbered levels will be placed later in the db_paths vector.
* Potentially big performance improvements if you're using RocksDB with lots of column families (100-1000)
* Added BlockBasedTableOptions.format_version option, which allows user to specify which version of block based table he wants. As a general guideline, newer versions have more features, but might not be readable by older versions of RocksDB.
* Added new block based table format (version 2), which you can enable by setting BlockBasedTableOptions.format_version = 2. This format changes how we encode size information in compressed blocks and should help with memory allocations if you're using Zlib or BZip2 compressions.
* MemEnv (env that stores data in memory) is now available in default library build. You can create it by calling NewMemEnv().
* Add SliceTransform.SameResultWhenAppended() to help users determine it is safe to apply prefix bloom/hash.
* Block based table now makes use of prefix bloom filter if it is a full fulter.
* Block based table remembers whether a whole key or prefix based bloom filter is supported in SST files. Do a sanity check when reading the file with users' configuration.
* Fixed a bug in ReadOnlyBackupEngine that deleted corrupted backups in some cases, even though the engine was ReadOnly
* options.level_compaction_dynamic_level_bytes, a feature to allow RocksDB to pick dynamic base of bytes for levels. With this feature turned on, we will automatically adjust max bytes for each level. The goal of this feature is to have lower bound on size amplification. For more details, see comments in options.h.
* Added an abstract base class WriteBatchBase for write batches
* Fixed a bug where we start deleting files of a dropped column families even if there are still live references to it

### Public API changes
* Deprecated skip_log_error_on_recovery and table_cache_remove_scan_count_limit options.
* Logger method logv with log level parameter is now virtual

### RocksJava
* Added compression per level API.
* MemEnv is now available in RocksJava via RocksMemEnv class.
* lz4 compression is now included in rocksjava static library when running `make rocksdbjavastatic`.
* Overflowing a size_t when setting rocksdb options now throws an IllegalArgumentException, which removes the necessity for a developer to catch these Exceptions explicitly.

## 3.9.0 (12/8/2014)

### New Features
* Add rocksdb::GetThreadList(), which in the future will return the current status of all
  rocksdb-related threads.  We will have more code instruments in the following RocksDB
  releases.
* Change convert function in rocksdb/utilities/convenience.h to return Status instead of boolean.
  Also add support for nested options in convert function

### Public API changes
* New API to create a checkpoint added. Given a directory name, creates a new
  database which is an image of the existing database.
* New API LinkFile added to Env. If you implement your own Env class, an
  implementation of the API LinkFile will have to be provided.
* MemTableRep takes MemTableAllocator instead of Arena

### Improvements
* RocksDBLite library now becomes smaller and will be compiled with -fno-exceptions flag.

## 3.8.0 (11/14/2014)

### Public API changes
* BackupEngine::NewBackupEngine() was deprecated; please use BackupEngine::Open() from now on.
* BackupableDB/RestoreBackupableDB have new GarbageCollect() methods, which will clean up files from corrupt and obsolete backups.
* BackupableDB/RestoreBackupableDB have new GetCorruptedBackups() methods which list corrupt backups.

### Cleanup
* Bunch of code cleanup, some extra warnings turned on (-Wshadow, -Wshorten-64-to-32, -Wnon-virtual-dtor)

### New features
* CompactFiles and EventListener, although they are still in experimental state
* Full ColumnFamily support in RocksJava.

## 3.7.0 (11/6/2014)
### Public API changes
* Introduce SetOptions() API to allow adjusting a subset of options dynamically online
* Introduce 4 new convenient functions for converting Options from string: GetColumnFamilyOptionsFromMap(), GetColumnFamilyOptionsFromString(), GetDBOptionsFromMap(), GetDBOptionsFromString()
* Remove WriteBatchWithIndex.Delete() overloads using SliceParts
* When opening a DB, if options.max_background_compactions is larger than the existing low pri pool of options.env, it will enlarge it. Similarly, options.max_background_flushes is larger than the existing high pri pool of options.env, it will enlarge it.

## 3.6.0 (10/7/2014)
### Disk format changes
* If you're using RocksDB on ARM platforms and you're using default bloom filter, there is a disk format change you need to be aware of. There are three steps you need to do when you convert to new release: 1. turn off filter policy, 2. compact the whole database, 3. turn on filter policy

### Behavior changes
* We have refactored our system of stalling writes.  Any stall-related statistics' meanings are changed. Instead of per-write stall counts, we now count stalls per-epoch, where epochs are periods between flushes and compactions. You'll find more information in our Tuning Perf Guide once we release RocksDB 3.6.
* When disableDataSync=true, we no longer sync the MANIFEST file.
* Add identity_as_first_hash property to CuckooTable. SST file needs to be rebuilt to be opened by reader properly.

### Public API changes
* Change target_file_size_base type to uint64_t from int.
* Remove allow_thread_local. This feature was proved to be stable, so we are turning it always-on.

## 3.5.0 (9/3/2014)
### New Features
* Add include/utilities/write_batch_with_index.h, providing a utility class to query data out of WriteBatch when building it.
* Move BlockBasedTable related options to BlockBasedTableOptions from Options. Change corresponding JNI interface. Options affected include:
  no_block_cache, block_cache, block_cache_compressed, block_size, block_size_deviation, block_restart_interval, filter_policy, whole_key_filtering. filter_policy is changed to shared_ptr from a raw pointer.
* Remove deprecated options: disable_seek_compaction and db_stats_log_interval
* OptimizeForPointLookup() takes one parameter for block cache size. It now builds hash index, bloom filter, and block cache.

### Public API changes
* The Prefix Extractor used with V2 compaction filters is now passed user key to SliceTransform::Transform instead of unparsed RocksDB key.

## 3.4.0 (8/18/2014)
### New Features
* Support Multiple DB paths in universal style compactions
* Add feature of storing plain table index and bloom filter in SST file.
* CompactRange() will never output compacted files to level 0. This used to be the case when all the compaction input files were at level 0.
* Added iterate_upper_bound to define the extent upto which the forward iterator will return entries. This will prevent iterating over delete markers and overwritten entries for edge cases where you want to break out the iterator anyways. This may improve performance in case there are a large number of delete markers or overwritten entries.

### Public API changes
* DBOptions.db_paths now is a vector of a DBPath structure which indicates both of path and target size
* NewPlainTableFactory instead of bunch of parameters now accepts PlainTableOptions, which is defined in include/rocksdb/table.h
* Moved include/utilities/*.h to include/rocksdb/utilities/*.h
* Statistics APIs now take uint32_t as type instead of Tickers. Also make two access functions getTickerCount and histogramData const
* Add DB property rocksdb.estimate-num-keys, estimated number of live keys in DB.
* Add DB::GetIntProperty(), which returns DB properties that are integer as uint64_t.
* The Prefix Extractor used with V2 compaction filters is now passed user key to SliceTransform::Transform instead of unparsed RocksDB key.

## 3.3.0 (7/10/2014)
### New Features
* Added JSON API prototype.
* HashLinklist reduces performance outlier caused by skewed bucket by switching data in the bucket from linked list to skip list. Add parameter threshold_use_skiplist in NewHashLinkListRepFactory().
* RocksDB is now able to reclaim storage space more effectively during the compaction process.  This is done by compensating the size of each deletion entry by the 2X average value size, which makes compaction to be triggered by deletion entries more easily.
* Add TimeOut API to write.  Now WriteOptions have a variable called timeout_hint_us.  With timeout_hint_us set to non-zero, any write associated with this timeout_hint_us may be aborted when it runs longer than the specified timeout_hint_us, and it is guaranteed that any write completes earlier than the specified time-out will not be aborted due to the time-out condition.
* Add a rate_limiter option, which controls total throughput of flush and compaction. The throughput is specified in bytes/sec. Flush always has precedence over compaction when available bandwidth is constrained.

### Public API changes
* Removed NewTotalOrderPlainTableFactory because it is not used and implemented semantically incorrect.

## 3.2.0 (06/20/2014)

### Public API changes
* We removed seek compaction as a concept from RocksDB because:
1) It makes more sense for spinning disk workloads, while RocksDB is primarily designed for flash and memory,
2) It added some complexity to the important code-paths,
3) None of our internal customers were really using it.
Because of that, Options::disable_seek_compaction is now obsolete. It is still a parameter in Options, so it does not break the build, but it does not have any effect. We plan to completely remove it at some point, so we ask users to please remove this option from your code base.
* Add two parameters to NewHashLinkListRepFactory() for logging on too many entries in a hash bucket when flushing.
* Added new option BlockBasedTableOptions::hash_index_allow_collision. When enabled, prefix hash index for block-based table will not store prefix and allow hash collision, reducing memory consumption.

### New Features
* PlainTable now supports a new key encoding: for keys of the same prefix, the prefix is only written once. It can be enabled through encoding_type parameter of NewPlainTableFactory()
* Add AdaptiveTableFactory, which is used to convert from a DB of PlainTable to BlockBasedTabe, or vise versa. It can be created using NewAdaptiveTableFactory()

### Performance Improvements
* Tailing Iterator re-implemeted with ForwardIterator + Cascading Search Hint , see ~20% throughput improvement.

## 3.1.0 (05/21/2014)

### Public API changes
* Replaced ColumnFamilyOptions::table_properties_collectors with ColumnFamilyOptions::table_properties_collector_factories

### New Features
* Hash index for block-based table will be materialized and reconstructed more efficiently. Previously hash index is constructed by scanning the whole table during every table open.
* FIFO compaction style

## 3.0.0 (05/05/2014)

### Public API changes
* Added _LEVEL to all InfoLogLevel enums
* Deprecated ReadOptions.prefix and ReadOptions.prefix_seek. Seek() defaults to prefix-based seek when Options.prefix_extractor is supplied. More detail is documented in https://github.com/facebook/rocksdb/wiki/Prefix-Seek-API-Changes
* MemTableRepFactory::CreateMemTableRep() takes info logger as an extra parameter.

### New Features
* Column family support
* Added an option to use different checksum functions in BlockBasedTableOptions
* Added ApplyToAllCacheEntries() function to Cache

## 2.8.0 (04/04/2014)

* Removed arena.h from public header files.
* By default, checksums are verified on every read from database
* Change default value of several options, including: paranoid_checks=true, max_open_files=5000, level0_slowdown_writes_trigger=20, level0_stop_writes_trigger=24, disable_seek_compaction=true, max_background_flushes=1 and allow_mmap_writes=false
* Added is_manual_compaction to CompactionFilter::Context
* Added "virtual void WaitForJoin()" in class Env. Default operation is no-op.
* Removed BackupEngine::DeleteBackupsNewerThan() function
* Added new option -- verify_checksums_in_compaction
* Changed Options.prefix_extractor from raw pointer to shared_ptr (take ownership)
  Changed HashSkipListRepFactory and HashLinkListRepFactory constructor to not take SliceTransform object (use Options.prefix_extractor implicitly)
* Added Env::GetThreadPoolQueueLen(), which returns the waiting queue length of thread pools
* Added a command "checkconsistency" in ldb tool, which checks
  if file system state matches DB state (file existence and file sizes)
* Separate options related to block based table to a new struct BlockBasedTableOptions.
* WriteBatch has a new function Count() to return total size in the batch, and Data() now returns a reference instead of a copy
* Add more counters to perf context.
* Supports several more DB properties: compaction-pending, background-errors and cur-size-active-mem-table.

### New Features
* If we find one truncated record at the end of the MANIFEST or WAL files,
  we will ignore it. We assume that writers of these records were interrupted
  and that we can safely ignore it.
* A new SST format "PlainTable" is added, which is optimized for memory-only workloads. It can be created through NewPlainTableFactory() or NewTotalOrderPlainTableFactory().
* A new mem table implementation hash linked list optimizing for the case that there are only few keys for each prefix, which can be created through NewHashLinkListRepFactory().
* Merge operator supports a new function PartialMergeMulti() to allow users to do partial merges against multiple operands.
* Now compaction filter has a V2 interface. It buffers the kv-pairs sharing the same key prefix, process them in batches, and return the batched results back to DB. The new interface uses a new structure CompactionFilterContext for the same purpose as CompactionFilter::Context in V1.
* Geo-spatial support for locations and radial-search.

## 2.7.0 (01/28/2014)

### Public API changes

* Renamed `StackableDB::GetRawDB()` to `StackableDB::GetBaseDB()`.
* Renamed `WriteBatch::Data()` `const std::string& Data() const`.
* Renamed class `TableStats` to `TableProperties`.
* Deleted class `PrefixHashRepFactory`. Please use `NewHashSkipListRepFactory()` instead.
* Supported multi-threaded `EnableFileDeletions()` and `DisableFileDeletions()`.
* Added `DB::GetOptions()`.
* Added `DB::GetDbIdentity()`.

### New Features

* Added [BackupableDB](https://github.com/facebook/rocksdb/wiki/How-to-backup-RocksDB%3F)
* Implemented [TailingIterator](https://github.com/facebook/rocksdb/wiki/Tailing-Iterator), a special type of iterator that
  doesn't create a snapshot (can be used to read newly inserted data)
  and is optimized for doing sequential reads.
* Added property block for table, which allows (1) a table to store
  its metadata and (2) end user to collect and store properties they
  are interested in.
* Enabled caching index and filter block in block cache (turned off by default).
* Supported error report when doing manual compaction.
* Supported additional Linux platform flavors and Mac OS.
* Put with `SliceParts` - Variant of `Put()` that gathers output like `writev(2)`
* Bug fixes and code refactor for compatibility with upcoming Column
  Family feature.

### Performance Improvements

* Huge benchmark performance improvements by multiple efforts. For example, increase in readonly QPS from about 530k in 2.6 release to 1.1 million in 2.7 [1]
* Speeding up a way RocksDB deleted obsolete files - no longer listing the whole directory under a lock -- decrease in p99
* Use raw pointer instead of shared pointer for statistics: [5b825d](https://github.com/facebook/rocksdb/commit/5b825d6964e26ec3b4bb6faa708ebb1787f1d7bd) -- huge increase in performance -- shared pointers are slow
* Optimized locking for `Get()` -- [1fdb3f](https://github.com/facebook/rocksdb/commit/1fdb3f7dc60e96394e3e5b69a46ede5d67fb976c) -- 1.5x QPS increase for some workloads
* Cache speedup - [e8d40c3](https://github.com/facebook/rocksdb/commit/e8d40c31b3cca0c3e1ae9abe9b9003b1288026a9)
* Implemented autovector, which allocates first N elements on stack. Most of vectors in RocksDB are small. Also, we never want to allocate heap objects while holding a mutex. -- [c01676e4](https://github.com/facebook/rocksdb/commit/c01676e46d3be08c3c140361ef1f5884f47d3b3c)
* Lots of efforts to move malloc, memcpy and IO outside of locks<|MERGE_RESOLUTION|>--- conflicted
+++ resolved
@@ -10,13 +10,10 @@
 * When user uses options.force_consistency_check in RocksDb, instead of crashing the process, we now pass the error back to the users without killing the process.
 ### Public API Change
 * Added max_write_buffer_size_to_maintain option to better control memory usage of immutable memtables.
-<<<<<<< HEAD
+* Added a lightweight API GetCurrentWalFile() to get last live WAL filename and size. Meant to be used as a helper for backup/restore tooling in a larger ecosystem such as MySQL with a MyRocks storage engine.
 * The MemTable Bloom filter, when enabled, now always uses cache locality. Options::bloom_locality now only affects the PlainTable SST format.
 ### Performance Improvements
 * Improve the speed of the MemTable Bloom filter, reducing the write overhead of enabling it by 1/3 to 1/2, with similar benefit to read performance.
-=======
-* Added a lightweight API GetCurrentWalFile() to get last live WAL filename and size. Meant to be used as a helper for backup/restore tooling in a larger ecosystem such as MySQL with a MyRocks storage engine.
->>>>>>> 229e6fbe
 
 ## 6.4.0 (7/30/2019)
 ### Default Option Change
