# Rocksdb Change Log
## Unreleased
### Bug fixes
* Fix a performance regression introduced in 6.4 that makes a upper bound check for every Next() even if keys are within a data block that is within the upper bound.
* Fix a possible corruption to the LSM state (overlapping files within a level) when a `CompactRange()` for refitting levels (`CompactRangeOptions::change_level == true`) and another manual compaction are executed in parallel.
<<<<<<< HEAD
* Fix possible endless compactions scheduled when options.disable-auto-compactions = true.
=======
* Sanitize `recycle_log_file_num` to zero when the user attempts to enable it in combination with `WALRecoveryMode::kTolerateCorruptedTailRecords`. Previously the two features were allowed together, which compromised the user's configured crash-recovery guarantees.
* Fix a bug where a level refitting in CompactRange() might race with an automatic compaction that puts the data to the target level of the refitting. The bug has been there for years.
>>>>>>> e9befdeb

### New Features
* A new option `std::shared_ptr<FileChecksumGenFactory> file_checksum_gen_factory` is added to `BackupableDBOptions`. The default value for this option is `nullptr`. If this option is null, the default backup engine checksum function (crc32c) will be used for creating, verifying, or restoring backups. If it is not null and is set to the DB custom checksum factory, the custom checksum function used in DB will also be used for creating, verifying, or restoring backups, in addition to the default checksum function (crc32c). If it is not null and is set to a custom checksum factory different than the DB custom checksum factory (which may be null), BackupEngine will return `Status::InvalidArgument()`.
* A new field `std::string requested_checksum_func_name` is added to `FileChecksumGenContext`, which enables the checksum factory to create generators for a suite of different functions.

### Performance Improvements
* Reduce thread number for multiple DB instances by re-using one global thread for statistics dumping and persisting.

### Public API Change
* Expose kTypeDeleteWithTimestamp in EntryType and update GetEntryType() accordingly.

## 6.12 (2020-07-28)
### Public API Change
* Encryption file classes now exposed for inheritance in env_encryption.h
* File I/O listener is extended to cover more I/O operations. Now class `EventListener` in listener.h contains new callback functions: `OnFileFlushFinish()`, `OnFileSyncFinish()`, `OnFileRangeSyncFinish()`, `OnFileTruncateFinish()`, and ``OnFileCloseFinish()``.
* `FileOperationInfo` now reports `duration` measured by `std::chrono::steady_clock` and `start_ts` measured by `std::chrono::system_clock` instead of start and finish timestamps measured by `system_clock`. Note that `system_clock` is called before `steady_clock` in program order at operation starts.
* `DB::GetDbSessionId(std::string& session_id)` is added. `session_id` stores a unique identifier that gets reset every time the DB is opened. This DB session ID should be unique among all open DB instances on all hosts, and should be unique among re-openings of the same or other DBs. This identifier is recorded in the LOG file on the line starting with "DB Session ID:".
* `DB::OpenForReadOnly()` now returns `Status::NotFound` when the specified DB directory does not exist. Previously the error returned depended on the underlying `Env`. This change is available in all 6.11 releases as well.
* A parameter `verify_with_checksum` is added to `BackupEngine::VerifyBackup`, which is false by default. If it is ture, `BackupEngine::VerifyBackup` verifies checksums and file sizes of backup files. Pass `false` for `verify_with_checksum` to maintain the previous behavior and performance of `BackupEngine::VerifyBackup`, by only verifying sizes of backup files.


### Behavior Changes
* Best-efforts recovery ignores CURRENT file completely. If CURRENT file is missing during recovery, best-efforts recovery still proceeds with MANIFEST file(s).
* In best-efforts recovery, an error that is not Corruption or IOError::kNotFound or IOError::kPathNotFound will be overwritten silently. Fix this by checking all non-ok cases and return early.
* When `file_checksum_gen_factory` is set to `GetFileChecksumGenCrc32cFactory()`, BackupEngine will compare the crc32c checksums of table files computed when creating a backup to the expected checksums stored in the DB manifest, and will fail `CreateNewBackup()` on mismatch (corruption). If the `file_checksum_gen_factory` is not set or set to any other customized factory, there is no checksum verification to detect if SST files in a DB are corrupt when read, copied, and independently checksummed by BackupEngine.
* When a DB sets `stats_dump_period_sec > 0`, either as the initial value for DB open or as a dynamic option change, the first stats dump is staggered in the following X seconds, where X is an integer in `[0, stats_dump_period_sec)`. Subsequent stats dumps are still spaced `stats_dump_period_sec` seconds apart.
* When the paranoid_file_checks option is true, a hash is generated of all keys and values are generated when the SST file is written, and then the values are read back in to validate the file.  A corruption is signaled if the two hashes do not match.

### Bug fixes
* Compressed block cache was automatically disabled with read-only DBs by mistake. Now it is fixed: compressed block cache will be in effective with read-only DB too.
* Fix a bug of wrong iterator result if another thread finishes an update and a DB flush between two statement.
* Disable file deletion after MANIFEST write/sync failure until db re-open or Resume() so that subsequent re-open will not see MANIFEST referencing deleted SSTs.
* Fix a bug when index_type == kTwoLevelIndexSearch in PartitionedIndexBuilder to update FlushPolicy to point to internal key partitioner when it changes from user-key mode to internal-key mode in index partition.
* Make compaction report InternalKey corruption while iterating over the input.
* Fix a bug which may cause MultiGet to be slow because it may read more data than requested, but this won't affect correctness. The bug was introduced in 6.10 release.
* Fail recovery and report once hitting a physical log record checksum mismatch, while reading MANIFEST. RocksDB should not continue processing the MANIFEST any further.

### New Features
* DB identity (`db_id`) and DB session identity (`db_session_id`) are added to table properties and stored in SST files. SST files generated from SstFileWriter and Repairer have DB identity “SST Writer” and “DB Repairer”, respectively. Their DB session IDs are generated in the same way as `DB::GetDbSessionId`. The session ID for SstFileWriter (resp., Repairer) resets every time `SstFileWriter::Open` (resp., `Repairer::Run`) is called.
* Added experimental option BlockBasedTableOptions::optimize_filters_for_memory for reducing allocated memory size of Bloom filters (~10% savings with Jemalloc) while preserving the same general accuracy. To have an effect, the option requires format_version=5 and malloc_usable_size. Enabling this option is forward and backward compatible with existing format_version=5.
* `BackupTableNameOption BackupableDBOptions::share_files_with_checksum_naming` is added, where `BackupTableNameOption` is an `enum` type with two enumerators `kChecksumAndFileSize` and `kOptionalChecksumAndDbSessionId`. By default, `BackupableDBOptions::share_files_with_checksum_naming` is set to `kOptionalChecksumAndDbSessionId`. In the default case, backup table filenames generated by this version of RocksDB are of the form either `<file_number>_<crc32c>_<db_session_id>.sst` or `<file_number>_<db_session_id>.sst` as opposed to `<file_number>_<crc32c>_<file_size>.sst`. Specifically, table filenames are of the form `<file_number>_<crc32c>_<db_session_id>.sst` if `DBOptions::file_checksum_gen_factory` is set to `GetFileChecksumGenCrc32cFactory()`. Futhermore, the checksum value `<crc32c>` appeared in the filenames is hexadecimal-encoded, instead of being decimal-encoded `uint32_t` value. If `DBOptions::file_checksum_gen_factory` is `nullptr`, the table filenames are of the form `<file_number>_<db_session_id>.sst`. The new default behavior fixes the backup file name collision problem, which might be possible at large scale, but the option `kChecksumAndFileSize` is added to allow use of old naming in case it is needed. Moreover, for table files generated prior to this version of RocksDB, using `kOptionalChecksumAndDbSessionId` will fall back on `kChecksumAndFileSize`. In these cases, the checksum value `<crc32c>` in the filenames `<file_number>_<crc32c>_<file_size>.sst` is decimal-encoded `uint32_t` value as before. This default behavior change is not an upgrade issue, because previous versions of RocksDB can read, restore, and delete backups using new names, and it's OK for a backup directory to use a mixture of table file naming schemes. Note that `share_files_with_checksum_naming` comes into effect only when both `share_files_with_checksum` and `share_table_files` are true.
* Added auto resume function to automatically recover the DB from background Retryable IO Error. When retryable IOError happens during flush and WAL write, the error is mapped to Hard Error and DB will be in read mode. When retryable IO Error happens during compaction, the error will be mapped to Soft Error. DB is still in write/read mode. Autoresume function will create a thread for a DB to call DB->ResumeImpl() to try the recover for Retryable IO Error during flush and WAL write. Compaction will be rescheduled by itself if retryable IO Error happens. Auto resume may also cause other Retryable IO Error during the recovery, so the recovery will fail. Retry the auto resume may solve the issue, so we use max_bgerror_resume_count to decide how many resume cycles will be tried in total. If it is <=0, auto resume retryable IO Error is disabled. Default is INT_MAX, which will lead to a infinit auto resume. bgerror_resume_retry_interval decides the time interval between two auto resumes.
* Option `max_subcompactions` can be set dynamically using DB::SetDBOptions().
* Added experimental ColumnFamilyOptions::sst_partitioner_factory to define determine the partitioning of sst files. This helps compaction to split the files on interesting boundaries (key prefixes) to make propagation of sst files less write amplifying (covering the whole key space).

### Performance Improvements
* Eliminate key copies for internal comparisons while accessing ingested block-based tables.
* Reduce key comparisons during random access in all block-based tables.
* BackupEngine avoids unnecessary repeated checksum computation for backing up a table file to the `shared_checksum` directory when using `kOptionalChecksumAndDbSessionId`, except on SST files generated before this version of RocksDB, which fall back on using `kChecksumAndFileSize`.

## 6.11 (6/12/2020)
### Bug Fixes
* Fix consistency checking error swallowing in some cases when options.force_consistency_checks = true.
* Fix possible false NotFound status from batched MultiGet using index type kHashSearch.
* Fix corruption caused by enabling delete triggered compaction (NewCompactOnDeletionCollectorFactory) in universal compaction mode, along with parallel compactions. The bug can result in two parallel compactions picking the same input files, resulting in the DB resurrecting older and deleted versions of some keys.
* Fix a use-after-free bug in best-efforts recovery. column_family_memtables_ needs to point to valid ColumnFamilySet.
* Let best-efforts recovery ignore corrupted files during table loading.
* Fix corrupt key read from ingested file when iterator direction switches from reverse to forward at a key that is a prefix of another key in the same file. It is only possible in files with a non-zero global seqno.
* Fix abnormally large estimate from GetApproximateSizes when a range starts near the end of one SST file and near the beginning of another. Now GetApproximateSizes consistently and fairly includes the size of SST metadata in addition to data blocks, attributing metadata proportionally among the data blocks based on their size.
* Fix potential file descriptor leakage in PosixEnv's IsDirectory() and NewRandomAccessFile().
* Fix false negative from the VerifyChecksum() API when there is a checksum mismatch in an index partition block in a BlockBasedTable format table file (index_type is kTwoLevelIndexSearch).
* Fix sst_dump to return non-zero exit code if the specified file is not a recognized SST file or fails requested checks.
* Fix incorrect results from batched MultiGet for duplicate keys, when the duplicate key matches the largest key of an SST file and the value type for the key in the file is a merge value.

### Public API Change
* Flush(..., column_family) may return Status::ColumnFamilyDropped() instead of Status::InvalidArgument() if column_family is dropped while processing the flush request.
* BlobDB now explicitly disallows using the default column family's storage directories as blob directory.
* DeleteRange now returns `Status::InvalidArgument` if the range's end key comes before its start key according to the user comparator. Previously the behavior was undefined.
* ldb now uses options.force_consistency_checks = true by default and "--disable_consistency_checks" is added to disable it.
* DB::OpenForReadOnly no longer creates files or directories if the named DB does not exist, unless create_if_missing is set to true.
* The consistency checks that validate LSM state changes (table file additions/deletions during flushes and compactions) are now stricter, more efficient, and no longer optional, i.e. they are performed even if `force_consistency_checks` is `false`.
* Disable delete triggered compaction (NewCompactOnDeletionCollectorFactory) in universal compaction mode and num_levels = 1 in order to avoid a corruption bug.
* `pin_l0_filter_and_index_blocks_in_cache` no longer applies to L0 files larger than `1.5 * write_buffer_size` to give more predictable memory usage. Such L0 files may exist due to intra-L0 compaction, external file ingestion, or user dynamically changing `write_buffer_size` (note, however, that files that are already pinned will continue being pinned, even after such a dynamic change).
* In point-in-time wal recovery mode, fail database recovery in case of IOError while reading the WAL to avoid data loss.
* A new method `Env::LowerThreadPoolCPUPriority(Priority, CpuPriority)` is added to `Env` to be able to lower to a specific priority such as `CpuPriority::kIdle`.

### New Features
* sst_dump to add a new --readahead_size argument. Users can specify read size when scanning the data. Sst_dump also tries to prefetch tail part of the SST files so usually some number of I/Os are saved there too.
* Generate file checksum in SstFileWriter if Options.file_checksum_gen_factory is set. The checksum and checksum function name are stored in ExternalSstFileInfo after the sst file write is finished.
* Add a value_size_soft_limit in read options which limits the cumulative value size of keys read in batches in MultiGet. Once the cumulative value size of found keys exceeds read_options.value_size_soft_limit, all the remaining keys are returned with status Abort without further finding their values. By default the value_size_soft_limit is std::numeric_limits<uint64_t>::max().
* Enable SST file ingestion with file checksum information when calling IngestExternalFiles(const std::vector<IngestExternalFileArg>& args). Added files_checksums and files_checksum_func_names to IngestExternalFileArg such that user can ingest the sst files with their file checksum information. Added verify_file_checksum to IngestExternalFileOptions (default is True). To be backward compatible, if DB does not enable file checksum or user does not provide checksum information (vectors of files_checksums and files_checksum_func_names are both empty), verification of file checksum is always sucessful. If DB enables file checksum, DB will always generate the checksum for each ingested SST file during Prepare stage of ingestion and store the checksum in Manifest, unless verify_file_checksum is False and checksum information is provided by the application. In this case, we only verify the checksum function name and directly store the ingested checksum in Manifest. If verify_file_checksum is set to True, DB will verify the ingested checksum and function name with the genrated ones. Any mismatch will fail the ingestion. Note that, if IngestExternalFileOptions::write_global_seqno is True, the seqno will be changed in the ingested file. Therefore, the checksum of the file will be changed. In this case, a new checksum will be generated after the seqno is updated and be stored in the Manifest.

### Performance Improvements
* Eliminate redundant key comparisons during random access in block-based tables.

## 6.10 (5/2/2020)
### Bug Fixes
* Fix wrong result being read from ingested file. May happen when a key in the file happen to be prefix of another key also in the file. The issue can further cause more data corruption. The issue exists with rocksdb >= 5.0.0 since DB::IngestExternalFile() was introduced.
* Finish implementation of BlockBasedTableOptions::IndexType::kBinarySearchWithFirstKey. It's now ready for use. Significantly reduces read amplification in some setups, especially for iterator seeks.
* Fix a bug by updating CURRENT file so that it points to the correct MANIFEST file after best-efforts recovery.
* Fixed a bug where ColumnFamilyHandle objects were not cleaned up in case an error happened during BlobDB's open after the base DB had been opened.
* Fix a potential undefined behavior caused by trying to dereference nullable pointer (timestamp argument) in DB::MultiGet.
* Fix a bug caused by not including user timestamp in MultiGet LookupKey construction. This can lead to wrong query result since the trailing bytes of a user key, if not shorter than timestamp, will be mistaken for user timestamp.
* Fix a bug caused by using wrong compare function when sorting the input keys of MultiGet with timestamps.
* Upgraded version of bzip library (1.0.6 -> 1.0.8) used with RocksJava to address potential vulnerabilities if an attacker can manipulate compressed data saved and loaded by RocksDB (not normal). See issue #6703.

### Public API Change
* Add a ConfigOptions argument to the APIs dealing with converting options to and from strings and files.  The ConfigOptions is meant to replace some of the options (such as input_strings_escaped and ignore_unknown_options) and allow for more parameters to be passed in the future without changing the function signature.
* Add NewFileChecksumGenCrc32cFactory to the file checksum public API, such that the builtin Crc32c based file checksum generator factory can be used by applications.
* Add IsDirectory to Env and FS to indicate if a path is a directory.

### New Features
* Added support for pipelined & parallel compression optimization for `BlockBasedTableBuilder`. This optimization makes block building, block compression and block appending a pipeline, and uses multiple threads to accelerate block compression. Users can set `CompressionOptions::parallel_threads` greater than 1 to enable compression parallelism. This feature is experimental for now.
* Provide an allocator for memkind to be used with block cache. This is to work with memory technologies (Intel DCPMM is one such technology currently available) that require different libraries for allocation and management (such as PMDK and memkind). The high capacities available make it possible to provision large caches (up to several TBs in size) beyond what is achievable with DRAM.
* Option `max_background_flushes` can be set dynamically using DB::SetDBOptions().
* Added functionality in sst_dump tool to check the compressed file size for different compression levels and print the time spent on compressing files with each compression type. Added arguments `--compression_level_from` and `--compression_level_to` to report size of all compression levels and one compression_type must be specified with it so that it will report compressed sizes of one compression type with different levels.
* Added statistics for redundant insertions into block cache: rocksdb.block.cache.*add.redundant. (There is currently no coordination to ensure that only one thread loads a table block when many threads are trying to access that same table block.)

### Bug Fixes
* Fix a bug when making options.bottommost_compression, options.compression_opts and options.bottommost_compression_opts dynamically changeable: the modified values are not written to option files or returned back to users when being queried.
* Fix a bug where index key comparisons were unaccounted in `PerfContext::user_key_comparison_count` for lookups in files written with `format_version >= 3`.
* Fix many bloom.filter statistics not being updated in batch MultiGet.

### Performance Improvements
* Improve performance of batch MultiGet with partitioned filters, by sharing block cache lookups to applicable filter blocks.
* Reduced memory copies when fetching and uncompressing compressed blocks from sst files.

## 6.9.0 (03/29/2020)
### Behavior changes
* Since RocksDB 6.8, ttl-based FIFO compaction can drop a file whose oldest key becomes older than options.ttl while others have not. This fix reverts this and makes ttl-based FIFO compaction use the file's flush time as the criterion. This fix also requires that max_open_files = -1 and compaction_options_fifo.allow_compaction = false to function properly.

### Public API Change
* Fix spelling so that API now has correctly spelled transaction state name `COMMITTED`, while the old misspelled `COMMITED` is still available as an alias.
* Updated default format_version in BlockBasedTableOptions from 2 to 4. SST files generated with the new default can be read by RocksDB versions 5.16 and newer, and use more efficient encoding of keys in index blocks.
* A new parameter `CreateBackupOptions` is added to both `BackupEngine::CreateNewBackup` and `BackupEngine::CreateNewBackupWithMetadata`, you can decrease CPU priority of `BackupEngine`'s background threads by setting `decrease_background_thread_cpu_priority` and `background_thread_cpu_priority` in `CreateBackupOptions`.
* Updated the public API of SST file checksum. Introduce the FileChecksumGenFactory to create the FileChecksumGenerator for each SST file, such that the FileChecksumGenerator is not shared and it can be more general for checksum implementations. Changed the FileChecksumGenerator interface from Value, Extend, and GetChecksum to Update, Finalize, and GetChecksum. Finalize should be only called once after all data is processed to generate the final checksum. Temproal data should be maintained by the FileChecksumGenerator object itself and finally it can return the checksum string.

### Bug Fixes
* Fix a bug where range tombstone blocks in ingested files were cached incorrectly during ingestion. If range tombstones were read from those incorrectly cached blocks, the keys they covered would be exposed.
* Fix a data race that might cause crash when calling DB::GetCreationTimeOfOldestFile() by a small chance. The bug was introduced in 6.6 Release.
* Fix a bug where a boolean value optimize_filters_for_hits was for max threads when calling load table handles after a flush or compaction. The value is correct to 1. The bug should not cause user visible problems.
* Fix a bug which might crash the service when write buffer manager fails to insert the dummy handle to the block cache.

### Performance Improvements
* In CompactRange, for levels starting from 0, if the level does not have any file with any key falling in the specified range, the level is skipped. So instead of always compacting from level 0, the compaction starts from the first level with keys in the specified range until the last such level.
* Reduced memory copy when reading sst footer and blobdb in direct IO mode.
* When restarting a database with large numbers of sst files, large amount of CPU time is spent on getting logical block size of the sst files, which slows down the starting progress, this inefficiency is optimized away with an internal cache for the logical block sizes.

### New Features
* Basic support for user timestamp in iterator. Seek/SeekToFirst/Next and lower/upper bounds are supported. Reverse iteration is not supported. Merge is not considered.
* When file lock failure when the lock is held by the current process, return acquiring time and thread ID in the error message.
* Added a new option, best_efforts_recovery (default: false), to allow database to open in a db dir with missing table files. During best efforts recovery, missing table files are ignored, and database recovers to the most recent state without missing table file. Cross-column-family consistency is not guaranteed even if WAL is enabled.
* options.bottommost_compression, options.compression_opts and options.bottommost_compression_opts are now dynamically changeable.

## 6.8.0 (02/24/2020)
### Java API Changes
* Major breaking changes to Java comparators, toward standardizing on ByteBuffer for performant, locale-neutral operations on keys (#6252).
* Added overloads of common API methods using direct ByteBuffers for keys and values (#2283).

### Bug Fixes
* Fix incorrect results while block-based table uses kHashSearch, together with Prev()/SeekForPrev().
* Fix a bug that prevents opening a DB after two consecutive crash with TransactionDB, where the first crash recovers from a corrupted WAL with kPointInTimeRecovery but the second cannot.
* Fixed issue #6316 that can cause a corruption of the MANIFEST file in the middle when writing to it fails due to no disk space.
* Add DBOptions::skip_checking_sst_file_sizes_on_db_open. It disables potentially expensive checking of all sst file sizes in DB::Open().
* BlobDB now ignores trivially moved files when updating the mapping between blob files and SSTs. This should mitigate issue #6338 where out of order flush/compaction notifications could trigger an assertion with the earlier code.
* Batched MultiGet() ignores IO errors while reading data blocks, causing it to potentially continue looking for a key and returning stale results.
* `WriteBatchWithIndex::DeleteRange` returns `Status::NotSupported`. Previously it returned success even though reads on the batch did not account for range tombstones. The corresponding language bindings now cannot be used. In C, that includes `rocksdb_writebatch_wi_delete_range`, `rocksdb_writebatch_wi_delete_range_cf`, `rocksdb_writebatch_wi_delete_rangev`, and `rocksdb_writebatch_wi_delete_rangev_cf`. In Java, that includes `WriteBatchWithIndex::deleteRange`.
* Assign new MANIFEST file number when caller tries to create a new MANIFEST by calling LogAndApply(..., new_descriptor_log=true). This bug can cause MANIFEST being overwritten during recovery if options.write_dbid_to_manifest = true and there are WAL file(s).

### Performance Improvements
* Perfom readahead when reading from option files. Inside DB, options.log_readahead_size will be used as the readahead size. In other cases, a default 512KB is used.

### Public API Change
* The BlobDB garbage collector now emits the statistics `BLOB_DB_GC_NUM_FILES` (number of blob files obsoleted during GC), `BLOB_DB_GC_NUM_NEW_FILES` (number of new blob files generated during GC), `BLOB_DB_GC_FAILURES` (number of failed GC passes), `BLOB_DB_GC_NUM_KEYS_RELOCATED` (number of blobs relocated during GC), and `BLOB_DB_GC_BYTES_RELOCATED` (total size of blobs relocated during GC). On the other hand, the following statistics, which are not relevant for the new GC implementation, are now deprecated: `BLOB_DB_GC_NUM_KEYS_OVERWRITTEN`, `BLOB_DB_GC_NUM_KEYS_EXPIRED`, `BLOB_DB_GC_BYTES_OVERWRITTEN`, `BLOB_DB_GC_BYTES_EXPIRED`, and `BLOB_DB_GC_MICROS`.
* Disable recycle_log_file_num when an inconsistent recovery modes are requested: kPointInTimeRecovery and kAbsoluteConsistency

### New Features
* Added the checksum for each SST file generated by Flush or Compaction. Added sst_file_checksum_func to Options such that user can plugin their own SST file checksum function via override the FileChecksumFunc class. If user does not set the sst_file_checksum_func, SST file checksum calculation will not be enabled. The checksum information inlcuding uint32_t checksum value and a checksum function name (string). The checksum information is stored in FileMetadata in version store and also logged to MANIFEST. A new tool is added to LDB such that user can dump out a list of file checksum information from MANIFEST (stored in an unordered_map).
* `db_bench` now supports `value_size_distribution_type`, `value_size_min`, `value_size_max` options for generating random variable sized value. Added `blob_db_compression_type` option for BlobDB to enable blob compression.
* Replace RocksDB namespace "rocksdb" with flag "ROCKSDB_NAMESPACE" which if is not defined, defined as "rocksdb" in header file rocksdb_namespace.h.

## 6.7.0 (01/21/2020)
### Public API Change
* Added a rocksdb::FileSystem class in include/rocksdb/file_system.h to encapsulate file creation/read/write operations, and an option DBOptions::file_system to allow a user to pass in an instance of rocksdb::FileSystem. If its a non-null value, this will take precendence over DBOptions::env for file operations. A new API rocksdb::FileSystem::Default() returns a platform default object. The DBOptions::env option and Env::Default() API will continue to be used for threading and other OS related functions, and where DBOptions::file_system is not specified, for file operations. For storage developers who are accustomed to rocksdb::Env, the interface in rocksdb::FileSystem is new and will probably undergo some changes as more storage systems are ported to it from rocksdb::Env. As of now, no env other than Posix has been ported to the new interface.
* A new rocksdb::NewSstFileManager() API that allows the caller to pass in separate Env and FileSystem objects.
* Changed Java API for RocksDB.keyMayExist functions to use Holder<byte[]> instead of StringBuilder, so that retrieved values need not decode to Strings.
* A new `OptimisticTransactionDBOptions` Option that allows users to configure occ validation policy. The default policy changes from kValidateSerial to kValidateParallel to reduce mutex contention.

### Bug Fixes
* Fix a bug that can cause unnecessary bg thread to be scheduled(#6104).
* Fix crash caused by concurrent CF iterations and drops(#6147).
* Fix a race condition for cfd->log_number_ between manifest switch and memtable switch (PR 6249) when number of column families is greater than 1.
* Fix a bug on fractional cascading index when multiple files at the same level contain the same smallest user key, and those user keys are for merge operands. In this case, Get() the exact key may miss some merge operands.
* Delcare kHashSearch index type feature-incompatible with index_block_restart_interval larger than 1.
* Fixed an issue where the thread pools were not resized upon setting `max_background_jobs` dynamically through the `SetDBOptions` interface.
* Fix a bug that can cause write threads to hang when a slowdown/stall happens and there is a mix of writers with WriteOptions::no_slowdown set/unset.
* Fixed an issue where an incorrect "number of input records" value was used to compute the "records dropped" statistics for compactions.
* Fix a regression bug that causes segfault when hash is used, max_open_files != -1 and total order seek is used and switched back.

### New Features
* It is now possible to enable periodic compactions for the base DB when using BlobDB.
* BlobDB now garbage collects non-TTL blobs when `enable_garbage_collection` is set to `true` in `BlobDBOptions`. Garbage collection is performed during compaction: any valid blobs located in the oldest N files (where N is the number of non-TTL blob files multiplied by the value of `BlobDBOptions::garbage_collection_cutoff`) encountered during compaction get relocated to new blob files, and old blob files are dropped once they are no longer needed. Note: we recommend enabling periodic compactions for the base DB when using this feature to deal with the case when some old blob files are kept alive by SSTs that otherwise do not get picked for compaction.
* `db_bench` now supports the `garbage_collection_cutoff` option for BlobDB.
* Introduce ReadOptions.auto_prefix_mode. When set to true, iterator will return the same result as total order seek, but may choose to use prefix seek internally based on seek key and iterator upper bound.
* MultiGet() can use IO Uring to parallelize read from the same SST file. This featuer is by default disabled. It can be enabled with environment variable ROCKSDB_USE_IO_URING.

## 6.6.2 (01/13/2020)
### Bug Fixes
* Fixed a bug where non-L0 compaction input files were not considered to compute the `creation_time` of new compaction outputs.

## 6.6.1 (01/02/2020)
### Bug Fixes
* Fix a bug in WriteBatchWithIndex::MultiGetFromBatchAndDB, which is called by Transaction::MultiGet, that causes due to stale pointer access when the number of keys is > 32
* Fixed two performance issues related to memtable history trimming. First, a new SuperVersion is now created only if some memtables were actually trimmed. Second, trimming is only scheduled if there is at least one flushed memtable that is kept in memory for the purposes of transaction conflict checking.
* BlobDB no longer updates the SST to blob file mapping upon failed compactions.
* Fix a bug in which a snapshot read through an iterator could be affected by a DeleteRange after the snapshot (#6062).
* Fixed a bug where BlobDB was comparing the `ColumnFamilyHandle` pointers themselves instead of only the column family IDs when checking whether an API call uses the default column family or not.
* Delete superversions in BackgroundCallPurge.
* Fix use-after-free and double-deleting files in BackgroundCallPurge().

## 6.6.0 (11/25/2019)
### Bug Fixes
* Fix data corruption caused by output of intra-L0 compaction on ingested file not being placed in correct order in L0.
* Fix a data race between Version::GetColumnFamilyMetaData() and Compaction::MarkFilesBeingCompacted() for access to being_compacted (#6056). The current fix acquires the db mutex during Version::GetColumnFamilyMetaData(), which may cause regression.
* Fix a bug in DBIter that is_blob_ state isn't updated when iterating backward using seek.
* Fix a bug when format_version=3, partitioned filters, and prefix search are used in conjunction. The bug could result into Seek::(prefix) returning NotFound for an existing prefix.
* Revert the feature "Merging iterator to avoid child iterator reseek for some cases (#5286)" since it might cause strong results when reseek happens with a different iterator upper bound.
* Fix a bug causing a crash during ingest external file when background compaction cause severe error (file not found).
* Fix a bug when partitioned filters and prefix search are used in conjunction, ::SeekForPrev could return invalid for an existing prefix. ::SeekForPrev might be called by the user, or internally on ::Prev, or within ::Seek if the return value involves Delete or a Merge operand.
* Fix OnFlushCompleted fired before flush result persisted in MANIFEST when there's concurrent flush job. The bug exists since OnFlushCompleted was introduced in rocksdb 3.8.
* Fixed an sst_dump crash on some plain table SST files.
* Fixed a memory leak in some error cases of opening plain table SST files.
* Fix a bug when a crash happens while calling WriteLevel0TableForRecovery for multiple column families, leading to a column family's log number greater than the first corrutped log number when the DB is being opened in PointInTime recovery mode during next recovery attempt (#5856).

### New Features
* Universal compaction to support options.periodic_compaction_seconds. A full compaction will be triggered if any file is over the threshold.
* `GetLiveFilesMetaData` and `GetColumnFamilyMetaData` now expose the file number of SST files as well as the oldest blob file referenced by each SST.
* A batched MultiGet API (DB::MultiGet()) that supports retrieving keys from multiple column families.
* Full and partitioned filters in the block-based table use an improved Bloom filter implementation, enabled with format_version 5 (or above) because previous releases cannot read this filter. This replacement is faster and more accurate, especially for high bits per key or millions of keys in a single (full) filter. For example, the new Bloom filter has the same false positive rate at 9.55 bits per key as the old one at 10 bits per key, and a lower false positive rate at 16 bits per key than the old one at 100 bits per key.
* Added AVX2 instructions to USE_SSE builds to accelerate the new Bloom filter and XXH3-based hash function on compatible x86_64 platforms (Haswell and later, ~2014).
* Support options.ttl or options.periodic_compaction_seconds with options.max_open_files = -1. File's oldest ancester time and file creation time will be written to manifest. If it is availalbe, this information will be used instead of creation_time and file_creation_time in table properties.
* Setting options.ttl for universal compaction now has the same meaning as setting periodic_compaction_seconds.
* SstFileMetaData also returns file creation time and oldest ancester time.
* The `sst_dump` command line tool `recompress` command now displays how many blocks were compressed and how many were not, in particular how many were not compressed because the compression ratio was not met (12.5% threshold for GoodCompressionRatio), as seen in the `number.block.not_compressed` counter stat since version 6.0.0.
* The block cache usage is now takes into account the overhead of metadata per each entry. This results into more accurate management of memory. A side-effect of this feature is that less items are fit into the block cache of the same size, which would result to higher cache miss rates. This can be remedied by increasing the block cache size or passing kDontChargeCacheMetadata to its constuctor to restore the old behavior.
* When using BlobDB, a mapping is maintained and persisted in the MANIFEST between each SST file and the oldest non-TTL blob file it references.
* `db_bench` now supports and by default issues non-TTL Puts to BlobDB. TTL Puts can be enabled by specifying a non-zero value for the `blob_db_max_ttl_range` command line parameter explicitly.
* `sst_dump` now supports printing BlobDB blob indexes in a human-readable format. This can be enabled by specifying the `decode_blob_index` flag on the command line.
* A number of new information elements are now exposed through the EventListener interface. For flushes, the file numbers of the new SST file and the oldest blob file referenced by the SST are propagated. For compactions, the level, file number, and the oldest blob file referenced are passed to the client for each compaction input and output file.

### Public API Change
* RocksDB release 4.1 or older will not be able to open DB generated by the new release. 4.2 was released on Feb 23, 2016.
* TTL Compactions in Level compaction style now initiate successive cascading compactions on a key range so that it reaches the bottom level quickly on TTL expiry. `creation_time` table property for compaction output files is now set to the minimum of the creation times of all compaction inputs.
* With FIFO compaction style, options.periodic_compaction_seconds will have the same meaning as options.ttl. Whichever stricter will be used. With the default options.periodic_compaction_seconds value with options.ttl's default of 0, RocksDB will give a default of 30 days.
* Added an API GetCreationTimeOfOldestFile(uint64_t* creation_time) to get the file_creation_time of the oldest SST file in the DB.
* FilterPolicy now exposes additional API to make it possible to choose filter configurations based on context, such as table level and compaction style. See `LevelAndStyleCustomFilterPolicy` in db_bloom_filter_test.cc. While most existing custom implementations of FilterPolicy should continue to work as before, those wrapping the return of NewBloomFilterPolicy will require overriding new function `GetBuilderWithContext()`, because calling `GetFilterBitsBuilder()` on the FilterPolicy returned by NewBloomFilterPolicy is no longer supported.
* An unlikely usage of FilterPolicy is no longer supported. Calling GetFilterBitsBuilder() on the FilterPolicy returned by NewBloomFilterPolicy will now cause an assertion violation in debug builds, because RocksDB has internally migrated to a more elaborate interface that is expected to evolve further. Custom implementations of FilterPolicy should work as before, except those wrapping the return of NewBloomFilterPolicy, which will require a new override of a protected function in FilterPolicy.
* NewBloomFilterPolicy now takes bits_per_key as a double instead of an int. This permits finer control over the memory vs. accuracy trade-off in the new Bloom filter implementation and should not change source code compatibility.
* The option BackupableDBOptions::max_valid_backups_to_open is now only used when opening BackupEngineReadOnly. When opening a read/write BackupEngine, anything but the default value logs a warning and is treated as the default. This change ensures that backup deletion has proper accounting of shared files to ensure they are deleted when no longer referenced by a backup.
* Deprecate `snap_refresh_nanos` option.
* Added DisableManualCompaction/EnableManualCompaction to stop and resume manual compaction.
* Add TryCatchUpWithPrimary() to StackableDB in non-LITE mode.
* Add a new Env::LoadEnv() overloaded function to return a shared_ptr to Env.
* Flush sets file name to "(nil)" for OnTableFileCreationCompleted() if the flush does not produce any L0. This can happen if the file is empty thus delete by RocksDB.

### Default Option Changes
* Changed the default value of periodic_compaction_seconds to `UINT64_MAX - 1` which allows RocksDB to auto-tune periodic compaction scheduling. When using the default value, periodic compactions are now auto-enabled if a compaction filter is used. A value of `0` will turn off the feature completely.
* Changed the default value of ttl to `UINT64_MAX - 1` which allows RocksDB to auto-tune ttl value. When using the default value, TTL will be auto-enabled to 30 days, when the feature is supported. To revert the old behavior, you can explicitly set it to 0.

### Performance Improvements
* For 64-bit hashing, RocksDB is standardizing on a slightly modified preview version of XXH3. This function is now used for many non-persisted hashes, along with fastrange64() in place of the modulus operator, and some benchmarks show a slight improvement.
* Level iterator to invlidate the iterator more often in prefix seek and the level is filtered out by prefix bloom.

## 6.5.2 (11/15/2019)
### Bug Fixes
* Fix a assertion failure in MultiGet() when BlockBasedTableOptions::no_block_cache is true and there is no compressed block cache
* Fix a buffer overrun problem in BlockBasedTable::MultiGet() when compression is enabled and no compressed block cache is configured.
* If a call to BackupEngine::PurgeOldBackups or BackupEngine::DeleteBackup suffered a crash, power failure, or I/O error, files could be left over from old backups that could only be purged with a call to GarbageCollect. Any call to PurgeOldBackups, DeleteBackup, or GarbageCollect should now suffice to purge such files.

## 6.5.1 (10/16/2019)
### Bug Fixes
* Revert the feature "Merging iterator to avoid child iterator reseek for some cases (#5286)" since it might cause strange results when reseek happens with a different iterator upper bound.
* Fix a bug in BlockBasedTableIterator that might return incorrect results when reseek happens with a different iterator upper bound.
* Fix a bug when partitioned filters and prefix search are used in conjunction, ::SeekForPrev could return invalid for an existing prefix. ::SeekForPrev might be called by the user, or internally on ::Prev, or within ::Seek if the return value involves Delete or a Merge operand.

## 6.5.0 (9/13/2019)
### Bug Fixes
* Fixed a number of data races in BlobDB.
* Fix a bug where the compaction snapshot refresh feature is not disabled as advertised when `snap_refresh_nanos` is set to 0..
* Fix bloom filter lookups by the MultiGet batching API when BlockBasedTableOptions::whole_key_filtering is false, by checking that a key is in the perfix_extractor domain and extracting the prefix before looking up.
* Fix a bug in file ingestion caused by incorrect file number allocation when the number of column families involved in the ingestion exceeds 2.

### New Features
* Introduced DBOptions::max_write_batch_group_size_bytes to configure maximum limit on number of bytes that are written in a single batch of WAL or memtable write. It is followed when the leader write size is larger than 1/8 of this limit.
* VerifyChecksum() by default will issue readahead. Allow ReadOptions to be passed in to those functions to override the readhead size. For checksum verifying before external SST file ingestion, a new option IngestExternalFileOptions.verify_checksums_readahead_size, is added for this readahead setting.
* When user uses options.force_consistency_check in RocksDb, instead of crashing the process, we now pass the error back to the users without killing the process.
* Add an option `memtable_insert_hint_per_batch` to WriteOptions. If it is true, each WriteBatch will maintain its own insert hints for each memtable in concurrent write. See include/rocksdb/options.h for more details.

### Public API Change
* Added max_write_buffer_size_to_maintain option to better control memory usage of immutable memtables.
* Added a lightweight API GetCurrentWalFile() to get last live WAL filename and size. Meant to be used as a helper for backup/restore tooling in a larger ecosystem such as MySQL with a MyRocks storage engine.
* The MemTable Bloom filter, when enabled, now always uses cache locality. Options::bloom_locality now only affects the PlainTable SST format.

### Performance Improvements
* Improve the speed of the MemTable Bloom filter, reducing the write overhead of enabling it by 1/3 to 1/2, with similar benefit to read performance.

## 6.4.0 (7/30/2019)
### Default Option Change
* LRUCacheOptions.high_pri_pool_ratio is set to 0.5 (previously 0.0) by default, which means that by default midpoint insertion is enabled. The same change is made for the default value of high_pri_pool_ratio argument in NewLRUCache(). When block cache is not explicitly created, the small block cache created by BlockBasedTable will still has this option to be 0.0.
* Change BlockBasedTableOptions.cache_index_and_filter_blocks_with_high_priority's default value from false to true.

### Public API Change
* Filter and compression dictionary blocks are now handled similarly to data blocks with regards to the block cache: instead of storing objects in the cache, only the blocks themselves are cached. In addition, filter and compression dictionary blocks (as well as filter partitions) no longer get evicted from the cache when a table is closed.
* Due to the above refactoring, block cache eviction statistics for filter and compression dictionary blocks are temporarily broken. We plan to reintroduce them in a later phase.
* The semantics of the per-block-type block read counts in the performance context now match those of the generic block_read_count.
* Errors related to the retrieval of the compression dictionary are now propagated to the user.
* db_bench adds a "benchmark" stats_history, which prints out the whole stats history.
* Overload GetAllKeyVersions() to support non-default column family.
* Added new APIs ExportColumnFamily() and CreateColumnFamilyWithImport() to support export and import of a Column Family. https://github.com/facebook/rocksdb/issues/3469
* ldb sometimes uses a string-append merge operator if no merge operator is passed in. This is to allow users to print keys from a DB with a merge operator.
* Replaces old Registra with ObjectRegistry to allow user to create custom object from string, also add LoadEnv() to Env.
* Added new overload of GetApproximateSizes which gets SizeApproximationOptions object and returns a Status. The older overloads are redirecting their calls to this new method and no longer assert if the include_flags doesn't have either of INCLUDE_MEMTABLES or INCLUDE_FILES bits set. It's recommended to use the new method only, as it is more type safe and returns a meaningful status in case of errors.
* LDBCommandRunner::RunCommand() to return the status code as an integer, rather than call exit() using the code.

### New Features
* Add argument `--secondary_path` to ldb to open the database as the secondary instance. This would keep the original DB intact.
* Compression dictionary blocks are now prefetched and pinned in the cache (based on the customer's settings) the same way as index and filter blocks.
* Added DBOptions::log_readahead_size which specifies the number of bytes to prefetch when reading the log. This is mostly useful for reading a remotely located log, as it can save the number of round-trips. If 0 (default), then the prefetching is disabled.
* Added new option in SizeApproximationOptions used with DB::GetApproximateSizes. When approximating the files total size that is used to store a keys range, allow approximation with an error margin of up to total_files_size * files_size_error_margin. This allows to take some shortcuts in files size approximation, resulting in better performance, while guaranteeing the resulting error is within a reasonable margin.
* Support loading custom objects in unit tests. In the affected unit tests, RocksDB will create custom Env objects based on environment variable TEST_ENV_URI. Users need to make sure custom object types are properly registered. For example, a static library should expose a `RegisterCustomObjects` function. By linking the unit test binary with the static library, the unit test can execute this function.

### Performance Improvements
* Reduce iterator key comparison for upper/lower bound check.
* Improve performance of row_cache: make reads with newer snapshots than data in an SST file share the same cache key, except in some transaction cases.
* The compression dictionary is no longer copied to a new object upon retrieval.

### Bug Fixes
* Fix ingested file and directory not being fsync.
* Return TryAgain status in place of Corruption when new tail is not visible to TransactionLogIterator.
* Fixed a regression where the fill_cache read option also affected index blocks.
* Fixed an issue where using cache_index_and_filter_blocks==false affected partitions of partitioned indexes/filters as well.

## 6.3.2 (8/15/2019)
### Public API Change
* The semantics of the per-block-type block read counts in the performance context now match those of the generic block_read_count.

### Bug Fixes
* Fixed a regression where the fill_cache read option also affected index blocks.
* Fixed an issue where using cache_index_and_filter_blocks==false affected partitions of partitioned indexes as well.

## 6.3.1 (7/24/2019)
### Bug Fixes
* Fix auto rolling bug introduced in 6.3.0, which causes segfault if log file creation fails.

## 6.3.0 (6/18/2019)
### Public API Change
* Now DB::Close() will return Aborted() error when there is unreleased snapshot. Users can retry after all snapshots are released.
* Index blocks are now handled similarly to data blocks with regards to the block cache: instead of storing objects in the cache, only the blocks themselves are cached. In addition, index blocks no longer get evicted from the cache when a table is closed, can now use the compressed block cache (if any), and can be shared among multiple table readers.
* Partitions of partitioned indexes no longer affect the read amplification statistics.
* Due to the above refactoring, block cache eviction statistics for indexes are temporarily broken. We plan to reintroduce them in a later phase.
* options.keep_log_file_num will be enforced strictly all the time. File names of all log files will be tracked, which may take significantly amount of memory if options.keep_log_file_num is large and either of options.max_log_file_size or options.log_file_time_to_roll is set.
* Add initial support for Get/Put with user timestamps. Users can specify timestamps via ReadOptions and WriteOptions when calling DB::Get and DB::Put.
* Accessing a partition of a partitioned filter or index through a pinned reference is no longer considered a cache hit.
* Add C bindings for secondary instance, i.e. DBImplSecondary.
* Rate limited deletion of WALs is only enabled if DBOptions::wal_dir is not set, or explicitly set to db_name passed to DB::Open and DBOptions::db_paths is empty, or same as db_paths[0].path

### New Features
* Add an option `snap_refresh_nanos` (default to 0) to periodically refresh the snapshot list in compaction jobs. Assign to 0 to disable the feature.
* Add an option `unordered_write` which trades snapshot guarantees with higher write throughput. When used with WRITE_PREPARED transactions with two_write_queues=true, it offers higher throughput with however no compromise on guarantees.
* Allow DBImplSecondary to remove memtables with obsolete data after replaying MANIFEST and WAL.
* Add an option `failed_move_fall_back_to_copy` (default is true) for external SST ingestion. When `move_files` is true and hard link fails, ingestion falls back to copy if `failed_move_fall_back_to_copy` is true. Otherwise, ingestion reports an error.
* Add command `list_file_range_deletes` in ldb, which prints out tombstones in SST files.

### Performance Improvements
* Reduce binary search when iterator reseek into the same data block.
* DBIter::Next() can skip user key checking if previous entry's seqnum is 0.
* Merging iterator to avoid child iterator reseek for some cases
* Log Writer will flush after finishing the whole record, rather than a fragment.
* Lower MultiGet batching API latency by reading data blocks from disk in parallel

### General Improvements
* Added new status code kColumnFamilyDropped to distinguish between Column Family Dropped and DB Shutdown in progress.
* Improve ColumnFamilyOptions validation when creating a new column family.

### Bug Fixes
* Fix a bug in WAL replay of secondary instance by skipping write batches with older sequence numbers than the current last sequence number.
* Fix flush's/compaction's merge processing logic which allowed `Put`s covered by range tombstones to reappear. Note `Put`s may exist even if the user only ever called `Merge()` due to an internal conversion during compaction to the bottommost level.
* Fix/improve memtable earliest sequence assignment and WAL replay so that WAL entries of unflushed column families will not be skipped after replaying the MANIFEST and increasing db sequence due to another flushed/compacted column family.
* Fix a bug caused by secondary not skipping the beginning of new MANIFEST.
* On DB open, delete WAL trash files left behind in wal_dir

## 6.2.0 (4/30/2019)
### New Features
* Add an option `strict_bytes_per_sync` that causes a file-writing thread to block rather than exceed the limit on bytes pending writeback specified by `bytes_per_sync` or `wal_bytes_per_sync`.
* Improve range scan performance by avoiding per-key upper bound check in BlockBasedTableIterator.
* Introduce Periodic Compaction for Level style compaction. Files are re-compacted periodically and put in the same level.
* Block-based table index now contains exact highest key in the file, rather than an upper bound. This may improve Get() and iterator Seek() performance in some situations, especially when direct IO is enabled and block cache is disabled. A setting BlockBasedTableOptions::index_shortening is introduced to control this behavior. Set it to kShortenSeparatorsAndSuccessor to get the old behavior.
* When reading from option file/string/map, customized envs can be filled according to object registry.
* Improve range scan performance when using explicit user readahead by not creating new table readers for every iterator.
* Add index type BlockBasedTableOptions::IndexType::kBinarySearchWithFirstKey. It significantly reduces read amplification in some setups, especially for iterator seeks. It's not fully implemented yet: IO errors are not handled right.

### Public API Change
* Change the behavior of OptimizeForPointLookup(): move away from hash-based block-based-table index, and use whole key memtable filtering.
* Change the behavior of OptimizeForSmallDb(): use a 16MB block cache, put index and filter blocks into it, and cost the memtable size to it. DBOptions.OptimizeForSmallDb() and ColumnFamilyOptions.OptimizeForSmallDb() start to take an optional cache object.
* Added BottommostLevelCompaction::kForceOptimized to avoid double compacting newly compacted files in the bottommost level compaction of manual compaction. Note this option may prohibit the manual compaction to produce a single file in the bottommost level.

### Bug Fixes
* Adjust WriteBufferManager's dummy entry size to block cache from 1MB to 256KB.
* Fix a race condition between WritePrepared::Get and ::Put with duplicate keys.
* Fix crash when memtable prefix bloom is enabled and read/write a key out of domain of prefix extractor.
* Close a WAL file before another thread deletes it.
* Fix an assertion failure `IsFlushPending() == true` caused by one bg thread releasing the db mutex in ~ColumnFamilyData and another thread clearing `flush_requested_` flag.

## 6.1.1 (4/9/2019)
### New Features
* When reading from option file/string/map, customized comparators and/or merge operators can be filled according to object registry.

### Public API Change

### Bug Fixes
* Fix a bug in 2PC where a sequence of txn prepare, memtable flush, and crash could result in losing the prepared transaction.
* Fix a bug in Encryption Env which could cause encrypted files to be read beyond file boundaries.

## 6.1.0 (3/27/2019)
### New Features
* Introduce two more stats levels, kExceptHistogramOrTimers and kExceptTimers.
* Added a feature to perform data-block sampling for compressibility, and report stats to user.
* Add support for trace filtering.
* Add DBOptions.avoid_unnecessary_blocking_io. If true, we avoid file deletion when destroying ColumnFamilyHandle and Iterator. Instead, a job is scheduled to delete the files in background.

### Public API Change
* Remove bundled fbson library.
* statistics.stats_level_ becomes atomic. It is preferred to use statistics.set_stats_level() and statistics.get_stats_level() to access it.
* Introduce a new IOError subcode, PathNotFound, to indicate trying to open a nonexistent file or directory for read.
* Add initial support for multiple db instances sharing the same data in single-writer, multi-reader mode.
* Removed some "using std::xxx" from public headers.

### Bug Fixes
* Fix JEMALLOC_CXX_THROW macro missing from older Jemalloc versions, causing build failures on some platforms.
* Fix SstFileReader not able to open file ingested with write_glbal_seqno=true.

## 6.0.0 (2/19/2019)
### New Features
* Enabled checkpoint on readonly db (DBImplReadOnly).
* Make DB ignore dropped column families while committing results of atomic flush.
* RocksDB may choose to preopen some files even if options.max_open_files != -1. This may make DB open slightly longer.
* For users of dictionary compression with ZSTD v0.7.0+, we now reuse the same digested dictionary when compressing each of an SST file's data blocks for faster compression speeds.
* For all users of dictionary compression who set `cache_index_and_filter_blocks == true`, we now store dictionary data used for decompression in the block cache for better control over memory usage. For users of ZSTD v1.1.4+ who compile with -DZSTD_STATIC_LINKING_ONLY, this includes a digested dictionary, which is used to increase decompression speed.
* Add support for block checksums verification for external SST files before ingestion.
* Introduce stats history which periodically saves Statistics snapshots and added `GetStatsHistory` API to retrieve these snapshots.
* Add a place holder in manifest which indicate a record from future that can be safely ignored.
* Add support for trace sampling.
* Enable properties block checksum verification for block-based tables.
* For all users of dictionary compression, we now generate a separate dictionary for compressing each bottom-level SST file. Previously we reused a single dictionary for a whole compaction to bottom level. The new approach achieves better compression ratios; however, it uses more memory and CPU for buffering/sampling data blocks and training dictionaries.
* Add whole key bloom filter support in memtable.
* Files written by `SstFileWriter` will now use dictionary compression if it is configured in the file writer's `CompressionOptions`.

### Public API Change
* Disallow CompactionFilter::IgnoreSnapshots() = false, because it is not very useful and the behavior is confusing. The filter will filter everything if there is no snapshot declared by the time the compaction starts. However, users can define a snapshot after the compaction starts and before it finishes and this new snapshot won't be repeatable, because after the compaction finishes, some keys may be dropped.
* CompactionPri = kMinOverlappingRatio also uses compensated file size, which boosts file with lots of tombstones to be compacted first.
* Transaction::GetForUpdate is extended with a do_validate parameter with default value of true. If false it skips validating the snapshot before doing the read. Similarly ::Merge, ::Put, ::Delete, and ::SingleDelete are extended with assume_tracked with default value of false. If true it indicates that call is assumed to be after a ::GetForUpdate.
* `TableProperties::num_entries` and `TableProperties::num_deletions` now also account for number of range tombstones.
* Remove geodb, spatial_db, document_db, json_document, date_tiered_db, and redis_lists.
* With "ldb ----try_load_options", when wal_dir specified by the option file doesn't exist, ignore it.
* Change time resolution in FileOperationInfo.
* Deleting Blob files also go through SStFileManager.
* Remove CuckooHash memtable.
* The counter stat `number.block.not_compressed` now also counts blocks not compressed due to poor compression ratio.
* Remove ttl option from `CompactionOptionsFIFO`. The option has been deprecated and ttl in `ColumnFamilyOptions` is used instead.
* Support SST file ingestion across multiple column families via DB::IngestExternalFiles. See the function's comment about atomicity.
* Remove Lua compaction filter.

### Bug Fixes
* Fix a deadlock caused by compaction and file ingestion waiting for each other in the event of write stalls.
* Fix a memory leak when files with range tombstones are read in mmap mode and block cache is enabled
* Fix handling of corrupt range tombstone blocks such that corruptions cannot cause deleted keys to reappear
* Lock free MultiGet
* Fix incorrect `NotFound` point lookup result when querying the endpoint of a file that has been extended by a range tombstone.
* Fix with pipelined write, write leaders's callback failure lead to the whole write group fail.

### Change Default Options
* Change options.compaction_pri's default to kMinOverlappingRatio

## 5.18.0 (11/30/2018)
### New Features
* Introduced `JemallocNodumpAllocator` memory allocator. When being use, block cache will be excluded from core dump.
* Introduced `PerfContextByLevel` as part of `PerfContext` which allows storing perf context at each level. Also replaced `__thread` with `thread_local` keyword for perf_context. Added per-level perf context for bloom filter and `Get` query.
* With level_compaction_dynamic_level_bytes = true, level multiplier may be adjusted automatically when Level 0 to 1 compaction is lagged behind.
* Introduced DB option `atomic_flush`. If true, RocksDB supports flushing multiple column families and atomically committing the result to MANIFEST. Useful when WAL is disabled.
* Added `num_deletions` and `num_merge_operands` members to `TableProperties`.
* Added "rocksdb.min-obsolete-sst-number-to-keep" DB property that reports the lower bound on SST file numbers that are being kept from deletion, even if the SSTs are obsolete.
* Add xxhash64 checksum support
* Introduced `MemoryAllocator`, which lets the user specify custom memory allocator for block based table.
* Improved `DeleteRange` to prevent read performance degradation. The feature is no longer marked as experimental.

### Public API Change
* `DBOptions::use_direct_reads` now affects reads issued by `BackupEngine` on the database's SSTs.
* `NO_ITERATORS` is divided into two counters `NO_ITERATOR_CREATED` and `NO_ITERATOR_DELETE`. Both of them are only increasing now, just as other counters.

### Bug Fixes
* Fix corner case where a write group leader blocked due to write stall blocks other writers in queue with WriteOptions::no_slowdown set.
* Fix in-memory range tombstone truncation to avoid erroneously covering newer keys at a lower level, and include range tombstones in compacted files whose largest key is the range tombstone's start key.
* Properly set the stop key for a truncated manual CompactRange
* Fix slow flush/compaction when DB contains many snapshots. The problem became noticeable to us in DBs with 100,000+ snapshots, though it will affect others at different thresholds.
* Fix the bug that WriteBatchWithIndex's SeekForPrev() doesn't see the entries with the same key.
* Fix the bug where user comparator was sometimes fed with InternalKey instead of the user key. The bug manifests when during GenerateBottommostFiles.
* Fix a bug in WritePrepared txns where if the number of old snapshots goes beyond the snapshot cache size (128 default) the rest will not be checked when evicting a commit entry from the commit cache.
* Fixed Get correctness bug in the presence of range tombstones where merge operands covered by a range tombstone always result in NotFound.
* Start populating `NO_FILE_CLOSES` ticker statistic, which was always zero previously.
* The default value of NewBloomFilterPolicy()'s argument use_block_based_builder is changed to false. Note that this new default may cause large temp memory usage when building very large SST files.

## 5.17.0 (10/05/2018)
### Public API Change
* `OnTableFileCreated` will now be called for empty files generated during compaction. In that case, `TableFileCreationInfo::file_path` will be "(nil)" and `TableFileCreationInfo::file_size` will be zero.
* Add `FlushOptions::allow_write_stall`, which controls whether Flush calls start working immediately, even if it causes user writes to stall, or will wait until flush can be performed without causing write stall (similar to `CompactRangeOptions::allow_write_stall`). Note that the default value is false, meaning we add delay to Flush calls until stalling can be avoided when possible. This is behavior change compared to previous RocksDB versions, where Flush calls didn't check if they might cause stall or not.
* Application using PessimisticTransactionDB is expected to rollback/commit recovered transactions before starting new ones. This assumption is used to skip concurrency control during recovery.
* Expose column family id to `OnCompactionCompleted`.

### New Features
* TransactionOptions::skip_concurrency_control allows pessimistic transactions to skip the overhead of concurrency control. Could be used for optimizing certain transactions or during recovery.

### Bug Fixes
* Avoid creating empty SSTs and subsequently deleting them in certain cases during compaction.
* Sync CURRENT file contents during checkpoint.

## 5.16.3 (10/1/2018)
### Bug Fixes
* Fix crash caused when `CompactFiles` run with `CompactionOptions::compression == CompressionType::kDisableCompressionOption`. Now that setting causes the compression type to be chosen according to the column family-wide compression options.

## 5.16.2 (9/21/2018)
### Bug Fixes
* Fix bug in partition filters with format_version=4.

## 5.16.1 (9/17/2018)
### Bug Fixes
* Remove trace_analyzer_tool from rocksdb_lib target in TARGETS file.
* Fix RocksDB Java build and tests.
* Remove sync point in Block destructor.

## 5.16.0 (8/21/2018)
### Public API Change
* The merge operands are passed to `MergeOperator::ShouldMerge` in the reversed order relative to how they were merged (passed to FullMerge or FullMergeV2) for performance reasons
* GetAllKeyVersions() to take an extra argument of `max_num_ikeys`.
* Using ZSTD dictionary trainer (i.e., setting `CompressionOptions::zstd_max_train_bytes` to a nonzero value) now requires ZSTD version 1.1.3 or later.

### New Features
* Changes the format of index blocks by delta encoding the index values, which are the block handles. This saves the encoding of BlockHandle::offset of the non-head index entries in each restart interval. The feature is backward compatible but not forward compatible. It is disabled by default unless format_version 4 or above is used.
* Add a new tool: trace_analyzer. Trace_analyzer analyzes the trace file generated by using trace_replay API. It can convert the binary format trace file to a human readable txt file, output the statistics of the analyzed query types such as access statistics and size statistics, combining the dumped whole key space file to analyze, support query correlation analyzing, and etc. Current supported query types are: Get, Put, Delete, SingleDelete, DeleteRange, Merge, Iterator (Seek, SeekForPrev only).
* Add hash index support to data blocks, which helps reducing the cpu utilization of point-lookup operations. This feature is backward compatible with the data block created without the hash index. It is disabled by default unless BlockBasedTableOptions::data_block_index_type is set to data_block_index_type = kDataBlockBinaryAndHash.

### Bug Fixes
* Fix a bug in misreporting the estimated partition index size in properties block.

## 5.15.0 (7/17/2018)
### Public API Change
* Remove managed iterator. ReadOptions.managed is not effective anymore.
* For bottommost_compression, a compatible CompressionOptions is added via `bottommost_compression_opts`. To keep backward compatible, a new boolean `enabled` is added to CompressionOptions. For compression_opts, it will be always used no matter what value of `enabled` is. For bottommost_compression_opts, it will only be used when user set `enabled=true`, otherwise, compression_opts will be used for bottommost_compression as default.
* With LRUCache, when high_pri_pool_ratio > 0, midpoint insertion strategy will be enabled to put low-pri items to the tail of low-pri list (the midpoint) when they first inserted into the cache. This is to make cache entries never get hit age out faster, improving cache efficiency when large background scan presents.
* For users of `Statistics` objects created via `CreateDBStatistics()`, the format of the string returned by its `ToString()` method has changed.
* The "rocksdb.num.entries" table property no longer counts range deletion tombstones as entries.

### New Features
* Changes the format of index blocks by storing the key in their raw form rather than converting them to InternalKey. This saves 8 bytes per index key. The feature is backward compatible but not forward compatible. It is disabled by default unless format_version 3 or above is used.
* Avoid memcpy when reading mmap files with OpenReadOnly and max_open_files==-1.
* Support dynamically changing `ColumnFamilyOptions::ttl` via `SetOptions()`.
* Add a new table property, "rocksdb.num.range-deletions", which counts the number of range deletion tombstones in the table.
* Improve the performance of iterators doing long range scans by using readahead, when using direct IO.
* pin_top_level_index_and_filter (default true) in BlockBasedTableOptions can be used in combination with cache_index_and_filter_blocks to prefetch and pin the top-level index of partitioned index and filter blocks in cache. It has no impact when cache_index_and_filter_blocks is false.
* Write properties meta-block at the end of block-based table to save read-ahead IO.

### Bug Fixes
* Fix deadlock with enable_pipelined_write=true and max_successive_merges > 0
* Check conflict at output level in CompactFiles.
* Fix corruption in non-iterator reads when mmap is used for file reads
* Fix bug with prefix search in partition filters where a shared prefix would be ignored from the later partitions. The bug could report an eixstent key as missing. The bug could be triggered if prefix_extractor is set and partition filters is enabled.
* Change default value of `bytes_max_delete_chunk` to 0 in NewSstFileManager() as it doesn't work well with checkpoints.
* Fix a bug caused by not copying the block trailer with compressed SST file, direct IO, prefetcher and no compressed block cache.
* Fix write can stuck indefinitely if enable_pipelined_write=true. The issue exists since pipelined write was introduced in 5.5.0.

## 5.14.0 (5/16/2018)
### Public API Change
* Add a BlockBasedTableOption to align uncompressed data blocks on the smaller of block size or page size boundary, to reduce flash reads by avoiding reads spanning 4K pages.
* The background thread naming convention changed (on supporting platforms) to "rocksdb:<thread pool priority><thread number>", e.g., "rocksdb:low0".
* Add a new ticker stat rocksdb.number.multiget.keys.found to count number of keys successfully read in MultiGet calls
* Touch-up to write-related counters in PerfContext. New counters added: write_scheduling_flushes_compactions_time, write_thread_wait_nanos. Counters whose behavior was fixed or modified: write_memtable_time, write_pre_and_post_process_time, write_delay_time.
* Posix Env's NewRandomRWFile() will fail if the file doesn't exist.
* Now, `DBOptions::use_direct_io_for_flush_and_compaction` only applies to background writes, and `DBOptions::use_direct_reads` applies to both user reads and background reads. This conforms with Linux's `open(2)` manpage, which advises against simultaneously reading a file in buffered and direct modes, due to possibly undefined behavior and degraded performance.
* Iterator::Valid() always returns false if !status().ok(). So, now when doing a Seek() followed by some Next()s, there's no need to check status() after every operation.
* Iterator::Seek()/SeekForPrev()/SeekToFirst()/SeekToLast() always resets status().
* Introduced `CompressionOptions::kDefaultCompressionLevel`, which is a generic way to tell RocksDB to use the compression library's default level. It is now the default value for `CompressionOptions::level`. Previously the level defaulted to -1, which gave poor compression ratios in ZSTD.

### New Features
* Introduce TTL for level compaction so that all files older than ttl go through the compaction process to get rid of old data.
* TransactionDBOptions::write_policy can be configured to enable WritePrepared 2PC transactions. Read more about them in the wiki.
* Add DB properties "rocksdb.block-cache-capacity", "rocksdb.block-cache-usage", "rocksdb.block-cache-pinned-usage" to show block cache usage.
* Add `Env::LowerThreadPoolCPUPriority(Priority)` method, which lowers the CPU priority of background (esp. compaction) threads to minimize interference with foreground tasks.
* Fsync parent directory after deleting a file in delete scheduler.
* In level-based compaction, if bottom-pri thread pool was setup via `Env::SetBackgroundThreads()`, compactions to the bottom level will be delegated to that thread pool.
* `prefix_extractor` has been moved from ImmutableCFOptions to MutableCFOptions, meaning it can be dynamically changed without a DB restart.

### Bug Fixes
* Fsync after writing global seq number to the ingestion file in ExternalSstFileIngestionJob.
* Fix WAL corruption caused by race condition between user write thread and FlushWAL when two_write_queue is not set.
* Fix `BackupableDBOptions::max_valid_backups_to_open` to not delete backup files when refcount cannot be accurately determined.
* Fix memory leak when pin_l0_filter_and_index_blocks_in_cache is used with partitioned filters
* Disable rollback of merge operands in WritePrepared transactions to work around an issue in MyRocks. It can be enabled back by setting TransactionDBOptions::rollback_merge_operands to true.
* Fix wrong results by ReverseBytewiseComparator::FindShortSuccessor()

### Java API Changes
* Add `BlockBasedTableConfig.setBlockCache` to allow sharing a block cache across DB instances.
* Added SstFileManager to the Java API to allow managing SST files across DB instances.

## 5.13.0 (3/20/2018)
### Public API Change
* RocksDBOptionsParser::Parse()'s `ignore_unknown_options` argument will only be effective if the option file shows it is generated using a higher version of RocksDB than the current version.
* Remove CompactionEventListener.

### New Features
* SstFileManager now can cancel compactions if they will result in max space errors. SstFileManager users can also use SetCompactionBufferSize to specify how much space must be leftover during a compaction for auxiliary file functions such as logging and flushing.
* Avoid unnecessarily flushing in `CompactRange()` when the range specified by the user does not overlap unflushed memtables.
* If `ColumnFamilyOptions::max_subcompactions` is set greater than one, we now parallelize large manual level-based compactions.
* Add "rocksdb.live-sst-files-size" DB property to return total bytes of all SST files belong to the latest LSM tree.
* NewSstFileManager to add an argument bytes_max_delete_chunk with default 64MB. With this argument, a file larger than 64MB will be ftruncated multiple times based on this size.

### Bug Fixes
* Fix a leak in prepared_section_completed_ where the zeroed entries would not removed from the map.
* Fix WAL corruption caused by race condition between user write thread and backup/checkpoint thread.

## 5.12.0 (2/14/2018)
### Public API Change
* Iterator::SeekForPrev is now a pure virtual method. This is to prevent user who implement the Iterator interface fail to implement SeekForPrev by mistake.
* Add `include_end` option to make the range end exclusive when `include_end == false` in `DeleteFilesInRange()`.
* Add `CompactRangeOptions::allow_write_stall`, which makes `CompactRange` start working immediately, even if it causes user writes to stall. The default value is false, meaning we add delay to `CompactRange` calls until stalling can be avoided when possible. Note this delay is not present in previous RocksDB versions.
* Creating checkpoint with empty directory now returns `Status::InvalidArgument`; previously, it returned `Status::IOError`.
* Adds a BlockBasedTableOption to turn off index block compression.
* Close() method now returns a status when closing a db.

### New Features
* Improve the performance of iterators doing long range scans by using readahead.
* Add new function `DeleteFilesInRanges()` to delete files in multiple ranges at once for better performance.
* FreeBSD build support for RocksDB and RocksJava.
* Improved performance of long range scans with readahead.
* Updated to and now continuously tested in Visual Studio 2017.

### Bug Fixes
* Fix `DisableFileDeletions()` followed by `GetSortedWalFiles()` to not return obsolete WAL files that `PurgeObsoleteFiles()` is going to delete.
* Fix Handle error return from WriteBuffer() during WAL file close and DB close.
* Fix advance reservation of arena block addresses.
* Fix handling of empty string as checkpoint directory.

## 5.11.0 (01/08/2018)
### Public API Change
* Add `autoTune` and `getBytesPerSecond()` to RocksJava RateLimiter

### New Features
* Add a new histogram stat called rocksdb.db.flush.micros for memtable flush.
* Add "--use_txn" option to use transactional API in db_stress.
* Disable onboard cache for compaction output in Windows platform.
* Improve the performance of iterators doing long range scans by using readahead.

### Bug Fixes
* Fix a stack-use-after-scope bug in ForwardIterator.
* Fix builds on platforms including Linux, Windows, and PowerPC.
* Fix buffer overrun in backup engine for DBs with huge number of files.
* Fix a mislabel bug for bottom-pri compaction threads.
* Fix DB::Flush() keep waiting after flush finish under certain condition.

## 5.10.0 (12/11/2017)
### Public API Change
* When running `make` with environment variable `USE_SSE` set and `PORTABLE` unset, will use all machine features available locally. Previously this combination only compiled SSE-related features.

### New Features
* Provide lifetime hints when writing files on Linux. This reduces hardware write-amp on storage devices supporting multiple streams.
* Add a DB stat, `NUMBER_ITER_SKIP`, which returns how many internal keys were skipped during iterations (e.g., due to being tombstones or duplicate versions of a key).
* Add PerfContext counters, `key_lock_wait_count` and `key_lock_wait_time`, which measure the number of times transactions wait on key locks and total amount of time waiting.

### Bug Fixes
* Fix IOError on WAL write doesn't propagate to write group follower
* Make iterator invalid on merge error.
* Fix performance issue in `IngestExternalFile()` affecting databases with large number of SST files.
* Fix possible corruption to LSM structure when `DeleteFilesInRange()` deletes a subset of files spanned by a `DeleteRange()` marker.

## 5.9.0 (11/1/2017)
### Public API Change
* `BackupableDBOptions::max_valid_backups_to_open == 0` now means no backups will be opened during BackupEngine initialization. Previously this condition disabled limiting backups opened.
* `DBOptions::preserve_deletes` is a new option that allows one to specify that DB should not drop tombstones for regular deletes if they have sequence number larger than what was set by the new API call `DB::SetPreserveDeletesSequenceNumber(SequenceNumber seqnum)`. Disabled by default.
* API call `DB::SetPreserveDeletesSequenceNumber(SequenceNumber seqnum)` was added, users who wish to preserve deletes are expected to periodically call this function to advance the cutoff seqnum (all deletes made before this seqnum can be dropped by DB). It's user responsibility to figure out how to advance the seqnum in the way so the tombstones are kept for the desired period of time, yet are eventually processed in time and don't eat up too much space.
* `ReadOptions::iter_start_seqnum` was added;
if set to something > 0 user will see 2 changes in iterators behavior 1) only keys written with sequence larger than this parameter would be returned and 2) the `Slice` returned by iter->key() now points to the memory that keep User-oriented representation of the internal key, rather than user key. New struct `FullKey` was added to represent internal keys, along with a new helper function `ParseFullKey(const Slice& internal_key, FullKey* result);`.
* Deprecate trash_dir param in NewSstFileManager, right now we will rename deleted files to <name>.trash instead of moving them to trash directory
* Allow setting a custom trash/DB size ratio limit in the SstFileManager, after which files that are to be scheduled for deletion are deleted immediately, regardless of any delete ratelimit.
* Return an error on write if write_options.sync = true and write_options.disableWAL = true to warn user of inconsistent options. Previously we will not write to WAL and not respecting the sync options in this case.

### New Features
* CRC32C is now using the 3-way pipelined SSE algorithm `crc32c_3way` on supported platforms to improve performance. The system will choose to use this algorithm on supported platforms automatically whenever possible. If PCLMULQDQ is not supported it will fall back to the old Fast_CRC32 algorithm.
* `DBOptions::writable_file_max_buffer_size` can now be changed dynamically.
* `DBOptions::bytes_per_sync`, `DBOptions::compaction_readahead_size`, and `DBOptions::wal_bytes_per_sync` can now be changed dynamically, `DBOptions::wal_bytes_per_sync` will flush all memtables and switch to a new WAL file.
* Support dynamic adjustment of rate limit according to demand for background I/O. It can be enabled by passing `true` to the `auto_tuned` parameter in `NewGenericRateLimiter()`. The value passed as `rate_bytes_per_sec` will still be respected as an upper-bound.
* Support dynamically changing `ColumnFamilyOptions::compaction_options_fifo`.
* Introduce `EventListener::OnStallConditionsChanged()` callback. Users can implement it to be notified when user writes are stalled, stopped, or resumed.
* Add a new db property "rocksdb.estimate-oldest-key-time" to return oldest data timestamp. The property is available only for FIFO compaction with compaction_options_fifo.allow_compaction = false.
* Upon snapshot release, recompact bottommost files containing deleted/overwritten keys that previously could not be dropped due to the snapshot. This alleviates space-amp caused by long-held snapshots.
* Support lower bound on iterators specified via `ReadOptions::iterate_lower_bound`.
* Support for differential snapshots (via iterator emitting the sequence of key-values representing the difference between DB state at two different sequence numbers). Supports preserving and emitting puts and regular deletes, doesn't support SingleDeletes, MergeOperator, Blobs and Range Deletes.

### Bug Fixes
* Fix a potential data inconsistency issue during point-in-time recovery. `DB:Open()` will abort if column family inconsistency is found during PIT recovery.
* Fix possible metadata corruption in databases using `DeleteRange()`.

## 5.8.0 (08/30/2017)
### Public API Change
* Users of `Statistics::getHistogramString()` will see fewer histogram buckets and different bucket endpoints.
* `Slice::compare` and BytewiseComparator `Compare` no longer accept `Slice`s containing nullptr.
* `Transaction::Get` and `Transaction::GetForUpdate` variants with `PinnableSlice` added.

### New Features
* Add Iterator::Refresh(), which allows users to update the iterator state so that they can avoid some initialization costs of recreating iterators.
* Replace dynamic_cast<> (except unit test) so people can choose to build with RTTI off. With make, release mode is by default built with -fno-rtti and debug mode is built without it. Users can override it by setting USE_RTTI=0 or 1.
* Universal compactions including the bottom level can be executed in a dedicated thread pool. This alleviates head-of-line blocking in the compaction queue, which cause write stalling, particularly in multi-instance use cases. Users can enable this feature via `Env::SetBackgroundThreads(N, Env::Priority::BOTTOM)`, where `N > 0`.
* Allow merge operator to be called even with a single merge operand during compactions, by appropriately overriding `MergeOperator::AllowSingleOperand`.
* Add `DB::VerifyChecksum()`, which verifies the checksums in all SST files in a running DB.
* Block-based table support for disabling checksums by setting `BlockBasedTableOptions::checksum = kNoChecksum`.

### Bug Fixes
* Fix wrong latencies in `rocksdb.db.get.micros`, `rocksdb.db.write.micros`, and `rocksdb.sst.read.micros`.
* Fix incorrect dropping of deletions during intra-L0 compaction.
* Fix transient reappearance of keys covered by range deletions when memtable prefix bloom filter is enabled.
* Fix potentially wrong file smallest key when range deletions separated by snapshot are written together.

## 5.7.0 (07/13/2017)
### Public API Change
* DB property "rocksdb.sstables" now prints keys in hex form.

### New Features
* Measure estimated number of reads per file. The information can be accessed through DB::GetColumnFamilyMetaData or "rocksdb.sstables" DB property.
* RateLimiter support for throttling background reads, or throttling the sum of background reads and writes. This can give more predictable I/O usage when compaction reads more data than it writes, e.g., due to lots of deletions.
* [Experimental] FIFO compaction with TTL support. It can be enabled by setting CompactionOptionsFIFO.ttl > 0.
* Introduce `EventListener::OnBackgroundError()` callback. Users can implement it to be notified of errors causing the DB to enter read-only mode, and optionally override them.
* Partitioned Index/Filters exiting the experimental mode. To enable partitioned indexes set index_type to kTwoLevelIndexSearch and to further enable partitioned filters set partition_filters to true. To configure the partition size set metadata_block_size.


### Bug Fixes
* Fix discarding empty compaction output files when `DeleteRange()` is used together with subcompactions.

## 5.6.0 (06/06/2017)
### Public API Change
* Scheduling flushes and compactions in the same thread pool is no longer supported by setting `max_background_flushes=0`. Instead, users can achieve this by configuring their high-pri thread pool to have zero threads.
* Replace `Options::max_background_flushes`, `Options::max_background_compactions`, and `Options::base_background_compactions` all with `Options::max_background_jobs`, which automatically decides how many threads to allocate towards flush/compaction.
* options.delayed_write_rate by default take the value of options.rate_limiter rate.
* Replace global variable `IOStatsContext iostats_context` with `IOStatsContext* get_iostats_context()`; replace global variable `PerfContext perf_context` with `PerfContext* get_perf_context()`.

### New Features
* Change ticker/histogram statistics implementations to use core-local storage. This improves aggregation speed compared to our previous thread-local approach, particularly for applications with many threads.
* Users can pass a cache object to write buffer manager, so that they can cap memory usage for memtable and block cache using one single limit.
* Flush will be triggered when 7/8 of the limit introduced by write_buffer_manager or db_write_buffer_size is triggered, so that the hard threshold is hard to hit.
* Introduce WriteOptions.low_pri. If it is true, low priority writes will be throttled if the compaction is behind.
* `DB::IngestExternalFile()` now supports ingesting files into a database containing range deletions.

### Bug Fixes
* Shouldn't ignore return value of fsync() in flush.

## 5.5.0 (05/17/2017)
### New Features
* FIFO compaction to support Intra L0 compaction too with CompactionOptionsFIFO.allow_compaction=true.
* DB::ResetStats() to reset internal stats.
* Statistics::Reset() to reset user stats.
* ldb add option --try_load_options, which will open DB with its own option file.
* Introduce WriteBatch::PopSavePoint to pop the most recent save point explicitly.
* Support dynamically change `max_open_files` option via SetDBOptions()
* Added DB::CreateColumnFamilie() and DB::DropColumnFamilies() to bulk create/drop column families.
* Add debugging function `GetAllKeyVersions` to see internal versions of a range of keys.
* Support file ingestion with universal compaction style
* Support file ingestion behind with option `allow_ingest_behind`
* New option enable_pipelined_write which may improve write throughput in case writing from multiple threads and WAL enabled.

### Bug Fixes
* Fix the bug that Direct I/O uses direct reads for non-SST file

## 5.4.0 (04/11/2017)
### Public API Change
* random_access_max_buffer_size no longer has any effect
* Removed Env::EnableReadAhead(), Env::ShouldForwardRawRequest()
* Support dynamically change `stats_dump_period_sec` option via SetDBOptions().
* Added ReadOptions::max_skippable_internal_keys to set a threshold to fail a request as incomplete when too many keys are being skipped when using iterators.
* DB::Get in place of std::string accepts PinnableSlice, which avoids the extra memcpy of value to std::string in most of cases.
    * PinnableSlice releases the pinned resources that contain the value when it is destructed or when ::Reset() is called on it.
    * The old API that accepts std::string, although discouraged, is still supported.
* Replace Options::use_direct_writes with Options::use_direct_io_for_flush_and_compaction. Read Direct IO wiki for details.
* Added CompactionEventListener and EventListener::OnFlushBegin interfaces.

### New Features
* Memtable flush can be avoided during checkpoint creation if total log file size is smaller than a threshold specified by the user.
* Introduce level-based L0->L0 compactions to reduce file count, so write delays are incurred less often.
* (Experimental) Partitioning filters which creates an index on the partitions. The feature can be enabled by setting partition_filters when using kFullFilter. Currently the feature also requires two-level indexing to be enabled. Number of partitions is the same as the number of partitions for indexes, which is controlled by metadata_block_size.

## 5.3.0 (03/08/2017)
### Public API Change
* Remove disableDataSync option.
* Remove timeout_hint_us option from WriteOptions. The option has been deprecated and has no effect since 3.13.0.
* Remove option min_partial_merge_operands. Partial merge operands will always be merged in flush or compaction if there are more than one.
* Remove option verify_checksums_in_compaction. Compaction will always verify checksum.

### Bug Fixes
* Fix the bug that iterator may skip keys

## 5.2.0 (02/08/2017)
### Public API Change
* NewLRUCache() will determine number of shard bits automatically based on capacity, if the user doesn't pass one. This also impacts the default block cache when the user doesn't explicit provide one.
* Change the default of delayed slowdown value to 16MB/s and further increase the L0 stop condition to 36 files.
* Options::use_direct_writes and Options::use_direct_reads are now ready to use.
* (Experimental) Two-level indexing that partition the index and creates a 2nd level index on the partitions. The feature can be enabled by setting kTwoLevelIndexSearch as IndexType and configuring index_per_partition.

### New Features
* Added new overloaded function GetApproximateSizes that allows to specify if memtable stats should be computed only without computing SST files' stats approximations.
* Added new function GetApproximateMemTableStats that approximates both number of records and size of memtables.
* Add Direct I/O mode for SST file I/O

### Bug Fixes
* RangeSync() should work if ROCKSDB_FALLOCATE_PRESENT is not set
* Fix wrong results in a data race case in Get()
* Some fixes related to 2PC.
* Fix bugs of data corruption in direct I/O

## 5.1.0 (01/13/2017)
* Support dynamically change `delete_obsolete_files_period_micros` option via SetDBOptions().
* Added EventListener::OnExternalFileIngested which will be called when IngestExternalFile() add a file successfully.
* BackupEngine::Open and BackupEngineReadOnly::Open now always return error statuses matching those of the backup Env.

### Bug Fixes
* Fix the bug that if 2PC is enabled, checkpoints may loss some recent transactions.
* When file copying is needed when creating checkpoints or bulk loading files, fsync the file after the file copying.

## 5.0.0 (11/17/2016)
### Public API Change
* Options::max_bytes_for_level_multiplier is now a double along with all getters and setters.
* Support dynamically change `delayed_write_rate` and `max_total_wal_size` options via SetDBOptions().
* Introduce DB::DeleteRange for optimized deletion of large ranges of contiguous keys.
* Support dynamically change `delayed_write_rate` option via SetDBOptions().
* Options::allow_concurrent_memtable_write and Options::enable_write_thread_adaptive_yield are now true by default.
* Remove Tickers::SEQUENCE_NUMBER to avoid confusion if statistics object is shared among RocksDB instance. Alternatively DB::GetLatestSequenceNumber() can be used to get the same value.
* Options.level0_stop_writes_trigger default value changes from 24 to 32.
* New compaction filter API: CompactionFilter::FilterV2(). Allows to drop ranges of keys.
* Removed flashcache support.
* DB::AddFile() is deprecated and is replaced with DB::IngestExternalFile(). DB::IngestExternalFile() remove all the restrictions that existed for DB::AddFile.

### New Features
* Add avoid_flush_during_shutdown option, which speeds up DB shutdown by not flushing unpersisted data (i.e. with disableWAL = true). Unpersisted data will be lost. The options is dynamically changeable via SetDBOptions().
* Add memtable_insert_with_hint_prefix_extractor option. The option is mean to reduce CPU usage for inserting keys into memtable, if keys can be group by prefix and insert for each prefix are sequential or almost sequential. See include/rocksdb/options.h for more details.
* Add LuaCompactionFilter in utilities.  This allows developers to write compaction filters in Lua.  To use this feature, LUA_PATH needs to be set to the root directory of Lua.
* No longer populate "LATEST_BACKUP" file in backup directory, which formerly contained the number of the latest backup. The latest backup can be determined by finding the highest numbered file in the "meta/" subdirectory.

## 4.13.0 (10/18/2016)
### Public API Change
* DB::GetOptions() reflect dynamic changed options (i.e. through DB::SetOptions()) and return copy of options instead of reference.
* Added Statistics::getAndResetTickerCount().

### New Features
* Add DB::SetDBOptions() to dynamic change base_background_compactions and max_background_compactions.
* Added Iterator::SeekForPrev(). This new API will seek to the last key that less than or equal to the target key.

## 4.12.0 (9/12/2016)
### Public API Change
* CancelAllBackgroundWork() flushes all memtables for databases containing writes that have bypassed the WAL (writes issued with WriteOptions::disableWAL=true) before shutting down background threads.
* Merge options source_compaction_factor, max_grandparent_overlap_bytes and expanded_compaction_factor into max_compaction_bytes.
* Remove ImmutableCFOptions.
* Add a compression type ZSTD, which can work with ZSTD 0.8.0 or up. Still keep ZSTDNotFinal for compatibility reasons.

### New Features
* Introduce NewClockCache, which is based on CLOCK algorithm with better concurrent performance in some cases. It can be used to replace the default LRU-based block cache and table cache. To use it, RocksDB need to be linked with TBB lib.
* Change ticker/histogram statistics implementations to accumulate data in thread-local storage, which improves CPU performance by reducing cache coherency costs. Callers of CreateDBStatistics do not need to change anything to use this feature.
* Block cache mid-point insertion, where index and filter block are inserted into LRU block cache with higher priority. The feature can be enabled by setting BlockBasedTableOptions::cache_index_and_filter_blocks_with_high_priority to true and high_pri_pool_ratio > 0 when creating NewLRUCache.

## 4.11.0 (8/1/2016)
### Public API Change
* options.memtable_prefix_bloom_huge_page_tlb_size => memtable_huge_page_size. When it is set, RocksDB will try to allocate memory from huge page for memtable too, rather than just memtable bloom filter.

### New Features
* A tool to migrate DB after options change. See include/rocksdb/utilities/option_change_migration.h.
* Add ReadOptions.background_purge_on_iterator_cleanup. If true, we avoid file deletion when destroying iterators.

## 4.10.0 (7/5/2016)
### Public API Change
* options.memtable_prefix_bloom_bits changes to options.memtable_prefix_bloom_bits_ratio and deprecate options.memtable_prefix_bloom_probes
* enum type CompressionType and PerfLevel changes from char to unsigned char. Value of all PerfLevel shift by one.
* Deprecate options.filter_deletes.

### New Features
* Add avoid_flush_during_recovery option.
* Add a read option background_purge_on_iterator_cleanup to avoid deleting files in foreground when destroying iterators. Instead, a job is scheduled in high priority queue and would be executed in a separate background thread.
* RepairDB support for column families. RepairDB now associates data with non-default column families using information embedded in the SST/WAL files (4.7 or later). For data written by 4.6 or earlier, RepairDB associates it with the default column family.
* Add options.write_buffer_manager which allows users to control total memtable sizes across multiple DB instances.

## 4.9.0 (6/9/2016)
### Public API changes
* Add bottommost_compression option, This option can be used to set a specific compression algorithm for the bottommost level (Last level containing files in the DB).
* Introduce CompactionJobInfo::compression, This field state the compression algorithm used to generate the output files of the compaction.
* Deprecate BlockBaseTableOptions.hash_index_allow_collision=false
* Deprecate options builder (GetOptions()).

### New Features
* Introduce NewSimCache() in rocksdb/utilities/sim_cache.h. This function creates a block cache that is able to give simulation results (mainly hit rate) of simulating block behavior with a configurable cache size.

## 4.8.0 (5/2/2016)
### Public API Change
* Allow preset compression dictionary for improved compression of block-based tables. This is supported for zlib, zstd, and lz4. The compression dictionary's size is configurable via CompressionOptions::max_dict_bytes.
* Delete deprecated classes for creating backups (BackupableDB) and restoring from backups (RestoreBackupableDB). Now, BackupEngine should be used for creating backups, and BackupEngineReadOnly should be used for restorations. For more details, see https://github.com/facebook/rocksdb/wiki/How-to-backup-RocksDB%3F
* Expose estimate of per-level compression ratio via DB property: "rocksdb.compression-ratio-at-levelN".
* Added EventListener::OnTableFileCreationStarted. EventListener::OnTableFileCreated will be called on failure case. User can check creation status via TableFileCreationInfo::status.

### New Features
* Add ReadOptions::readahead_size. If non-zero, NewIterator will create a new table reader which performs reads of the given size.

## 4.7.0 (4/8/2016)
### Public API Change
* rename options compaction_measure_io_stats to report_bg_io_stats and include flush too.
* Change some default options. Now default options will optimize for server-workloads. Also enable slowdown and full stop triggers for pending compaction bytes. These changes may cause sub-optimal performance or significant increase of resource usage. To avoid these risks, users can open existing RocksDB with options extracted from RocksDB option files. See https://github.com/facebook/rocksdb/wiki/RocksDB-Options-File for how to use RocksDB option files. Or you can call Options.OldDefaults() to recover old defaults. DEFAULT_OPTIONS_HISTORY.md will track change history of default options.

## 4.6.0 (3/10/2016)
### Public API Changes
* Change default of BlockBasedTableOptions.format_version to 2. It means default DB created by 4.6 or up cannot be opened by RocksDB version 3.9 or earlier.
* Added strict_capacity_limit option to NewLRUCache. If the flag is set to true, insert to cache will fail if no enough capacity can be free. Signature of Cache::Insert() is updated accordingly.
* Tickers [NUMBER_DB_NEXT, NUMBER_DB_PREV, NUMBER_DB_NEXT_FOUND, NUMBER_DB_PREV_FOUND, ITER_BYTES_READ] are not updated immediately. The are updated when the Iterator is deleted.
* Add monotonically increasing counter (DB property "rocksdb.current-super-version-number") that increments upon any change to the LSM tree.

### New Features
* Add CompactionPri::kMinOverlappingRatio, a compaction picking mode friendly to write amplification.
* Deprecate Iterator::IsKeyPinned() and replace it with Iterator::GetProperty() with prop_name="rocksdb.iterator.is.key.pinned"

## 4.5.0 (2/5/2016)
### Public API Changes
* Add a new perf context level between kEnableCount and kEnableTime. Level 2 now does not include timers for mutexes.
* Statistics of mutex operation durations will not be measured by default. If you want to have them enabled, you need to set Statistics::stats_level_ to kAll.
* DBOptions::delete_scheduler and NewDeleteScheduler() are removed, please use DBOptions::sst_file_manager and NewSstFileManager() instead

### New Features
* ldb tool now supports operations to non-default column families.
* Add kPersistedTier to ReadTier.  This option allows Get and MultiGet to read only the persited data and skip mem-tables if writes were done with disableWAL = true.
* Add DBOptions::sst_file_manager. Use NewSstFileManager() in include/rocksdb/sst_file_manager.h to create a SstFileManager that can be used to track the total size of SST files and control the SST files deletion rate.

## 4.4.0 (1/14/2016)
### Public API Changes
* Change names in CompactionPri and add a new one.
* Deprecate options.soft_rate_limit and add options.soft_pending_compaction_bytes_limit.
* If options.max_write_buffer_number > 3, writes will be slowed down when writing to the last write buffer to delay a full stop.
* Introduce CompactionJobInfo::compaction_reason, this field include the reason to trigger the compaction.
* After slow down is triggered, if estimated pending compaction bytes keep increasing, slowdown more.
* Increase default options.delayed_write_rate to 2MB/s.
* Added a new parameter --path to ldb tool. --path accepts the name of either MANIFEST, SST or a WAL file. Either --db or --path can be used when calling ldb.

## 4.3.0 (12/8/2015)
### New Features
* CompactionFilter has new member function called IgnoreSnapshots which allows CompactionFilter to be called even if there are snapshots later than the key.
* RocksDB will now persist options under the same directory as the RocksDB database on successful DB::Open, CreateColumnFamily, DropColumnFamily, and SetOptions.
* Introduce LoadLatestOptions() in rocksdb/utilities/options_util.h.  This function can construct the latest DBOptions / ColumnFamilyOptions used by the specified RocksDB intance.
* Introduce CheckOptionsCompatibility() in rocksdb/utilities/options_util.h.  This function checks whether the input set of options is able to open the specified DB successfully.

### Public API Changes
* When options.db_write_buffer_size triggers, only the column family with the largest column family size will be flushed, not all the column families.

## 4.2.0 (11/9/2015)
### New Features
* Introduce CreateLoggerFromOptions(), this function create a Logger for provided DBOptions.
* Add GetAggregatedIntProperty(), which returns the sum of the GetIntProperty of all the column families.
* Add MemoryUtil in rocksdb/utilities/memory.h.  It currently offers a way to get the memory usage by type from a list rocksdb instances.

### Public API Changes
* CompactionFilter::Context includes information of Column Family ID
* The need-compaction hint given by TablePropertiesCollector::NeedCompact() will be persistent and recoverable after DB recovery. This introduces a breaking format change. If you use this experimental feature, including NewCompactOnDeletionCollectorFactory() in the new version, you may not be able to directly downgrade the DB back to version 4.0 or lower.
* TablePropertiesCollectorFactory::CreateTablePropertiesCollector() now takes an option Context, containing the information of column family ID for the file being written.
* Remove DefaultCompactionFilterFactory.


## 4.1.0 (10/8/2015)
### New Features
* Added single delete operation as a more efficient way to delete keys that have not been overwritten.
* Added experimental AddFile() to DB interface that allow users to add files created by SstFileWriter into an empty Database, see include/rocksdb/sst_file_writer.h and DB::AddFile() for more info.
* Added support for opening SST files with .ldb suffix which enables opening LevelDB databases.
* CompactionFilter now supports filtering of merge operands and merge results.

### Public API Changes
* Added SingleDelete() to the DB interface.
* Added AddFile() to DB interface.
* Added SstFileWriter class.
* CompactionFilter has a new method FilterMergeOperand() that RocksDB applies to every merge operand during compaction to decide whether to filter the operand.
* We removed CompactionFilterV2 interfaces from include/rocksdb/compaction_filter.h. The functionality was deprecated already in version 3.13.

## 4.0.0 (9/9/2015)
### New Features
* Added support for transactions.  See include/rocksdb/utilities/transaction.h for more info.
* DB::GetProperty() now accepts "rocksdb.aggregated-table-properties" and "rocksdb.aggregated-table-properties-at-levelN", in which case it returns aggregated table properties of the target column family, or the aggregated table properties of the specified level N if the "at-level" version is used.
* Add compression option kZSTDNotFinalCompression for people to experiment ZSTD although its format is not finalized.
* We removed the need for LATEST_BACKUP file in BackupEngine. We still keep writing it when we create new backups (because of backward compatibility), but we don't read it anymore.

### Public API Changes
* Removed class Env::RandomRWFile and Env::NewRandomRWFile().
* Renamed DBOptions.num_subcompactions to DBOptions.max_subcompactions to make the name better match the actual functionality of the option.
* Added Equal() method to the Comparator interface that can optionally be overwritten in cases where equality comparisons can be done more efficiently than three-way comparisons.
* Previous 'experimental' OptimisticTransaction class has been replaced by Transaction class.

## 3.13.0 (8/6/2015)
### New Features
* RollbackToSavePoint() in WriteBatch/WriteBatchWithIndex
* Add NewCompactOnDeletionCollectorFactory() in utilities/table_properties_collectors, which allows rocksdb to mark a SST file as need-compaction when it observes at least D deletion entries in any N consecutive entries in that SST file.  Note that this feature depends on an experimental NeedCompact() API --- the result of this API will not persist after DB restart.
* Add DBOptions::delete_scheduler. Use NewDeleteScheduler() in include/rocksdb/delete_scheduler.h to create a DeleteScheduler that can be shared among multiple RocksDB instances to control the file deletion rate of SST files that exist in the first db_path.

### Public API Changes
* Deprecated WriteOptions::timeout_hint_us. We no longer support write timeout. If you really need this option, talk to us and we might consider returning it.
* Deprecated purge_redundant_kvs_while_flush option.
* Removed BackupEngine::NewBackupEngine() and NewReadOnlyBackupEngine() that were deprecated in RocksDB 3.8. Please use BackupEngine::Open() instead.
* Deprecated Compaction Filter V2. We are not aware of any existing use-cases. If you use this filter, your compile will break with RocksDB 3.13. Please let us know if you use it and we'll put it back in RocksDB 3.14.
* Env::FileExists now returns a Status instead of a boolean
* Add statistics::getHistogramString() to print detailed distribution of a histogram metric.
* Add DBOptions::skip_stats_update_on_db_open.  When it is on, DB::Open() will run faster as it skips the random reads required for loading necessary stats from SST files to optimize compaction.

## 3.12.0 (7/2/2015)
### New Features
* Added experimental support for optimistic transactions.  See include/rocksdb/utilities/optimistic_transaction.h for more info.
* Added a new way to report QPS from db_bench (check out --report_file and --report_interval_seconds)
* Added a cache for individual rows. See DBOptions::row_cache for more info.
* Several new features on EventListener (see include/rocksdb/listener.h):
 - OnCompationCompleted() now returns per-compaction job statistics, defined in include/rocksdb/compaction_job_stats.h.
 - Added OnTableFileCreated() and OnTableFileDeleted().
* Add compaction_options_universal.enable_trivial_move to true, to allow trivial move while performing universal compaction. Trivial move will happen only when all the input files are non overlapping.

### Public API changes
* EventListener::OnFlushCompleted() now passes FlushJobInfo instead of a list of parameters.
* DB::GetDbIdentity() is now a const function.  If this function is overridden in your application, be sure to also make GetDbIdentity() const to avoid compile error.
* Move listeners from ColumnFamilyOptions to DBOptions.
* Add max_write_buffer_number_to_maintain option
* DB::CompactRange()'s parameter reduce_level is changed to change_level, to allow users to move levels to lower levels if allowed. It can be used to migrate a DB from options.level_compaction_dynamic_level_bytes=false to options.level_compaction_dynamic_level_bytes.true.
* Change default value for options.compaction_filter_factory and options.compaction_filter_factory_v2 to nullptr instead of DefaultCompactionFilterFactory and DefaultCompactionFilterFactoryV2.
* If CancelAllBackgroundWork is called without doing a flush after doing loads with WAL disabled, the changes which haven't been flushed before the call to CancelAllBackgroundWork will be lost.
* WBWIIterator::Entry() now returns WriteEntry instead of `const WriteEntry&`
* options.hard_rate_limit is deprecated.
* When options.soft_rate_limit or options.level0_slowdown_writes_trigger is triggered, the way to slow down writes is changed to: write rate to DB is limited to to options.delayed_write_rate.
* DB::GetApproximateSizes() adds a parameter to allow the estimation to include data in mem table, with default to be not to include. It is now only supported in skip list mem table.
* DB::CompactRange() now accept CompactRangeOptions instead of multiple parameters. CompactRangeOptions is defined in include/rocksdb/options.h.
* CompactRange() will now skip bottommost level compaction for level based compaction if there is no compaction filter, bottommost_level_compaction is introduced in CompactRangeOptions to control when it's possible to skip bottommost level compaction. This mean that if you want the compaction to produce a single file you need to set bottommost_level_compaction to BottommostLevelCompaction::kForce.
* Add Cache.GetPinnedUsage() to get the size of memory occupied by entries that are in use by the system.
* DB:Open() will fail if the compression specified in Options is not linked with the binary. If you see this failure, recompile RocksDB with compression libraries present on your system. Also, previously our default compression was snappy. This behavior is now changed. Now, the default compression is snappy only if it's available on the system. If it isn't we change the default to kNoCompression.
* We changed how we account for memory used in block cache. Previously, we only counted the sum of block sizes currently present in block cache. Now, we count the actual memory usage of the blocks. For example, a block of size 4.5KB will use 8KB memory with jemalloc. This might decrease your memory usage and possibly decrease performance. Increase block cache size if you see this happening after an upgrade.
* Add BackupEngineImpl.options_.max_background_operations to specify the maximum number of operations that may be performed in parallel. Add support for parallelized backup and restore.
* Add DB::SyncWAL() that does a WAL sync without blocking writers.

## 3.11.0 (5/19/2015)
### New Features
* Added a new API Cache::SetCapacity(size_t capacity) to dynamically change the maximum configured capacity of the cache. If the new capacity is less than the existing cache usage, the implementation will try to lower the usage by evicting the necessary number of elements following a strict LRU policy.
* Added an experimental API for handling flashcache devices (blacklists background threads from caching their reads) -- NewFlashcacheAwareEnv
* If universal compaction is used and options.num_levels > 1, compact files are tried to be stored in none-L0 with smaller files based on options.target_file_size_base. The limitation of DB size when using universal compaction is greatly mitigated by using more levels. You can set num_levels = 1 to make universal compaction behave as before. If you set num_levels > 1 and want to roll back to a previous version, you need to compact all files to a big file in level 0 (by setting target_file_size_base to be large and CompactRange(<cf_handle>, nullptr, nullptr, true, 0) and reopen the DB with the same version to rewrite the manifest, and then you can open it using previous releases.
* More information about rocksdb background threads are available in Env::GetThreadList(), including the number of bytes read / written by a compaction job, mem-table size and current number of bytes written by a flush job and many more.  Check include/rocksdb/thread_status.h for more detail.

### Public API changes
* TablePropertiesCollector::AddUserKey() is added to replace TablePropertiesCollector::Add(). AddUserKey() exposes key type, sequence number and file size up to now to users.
* DBOptions::bytes_per_sync used to apply to both WAL and table files. As of 3.11 it applies only to table files. If you want to use this option to sync WAL in the background, please use wal_bytes_per_sync

## 3.10.0 (3/24/2015)
### New Features
* GetThreadStatus() is now able to report detailed thread status, including:
 - Thread Operation including flush and compaction.
 - The stage of the current thread operation.
 - The elapsed time in micros since the current thread operation started.
 More information can be found in include/rocksdb/thread_status.h.  In addition, when running db_bench with --thread_status_per_interval, db_bench will also report thread status periodically.
* Changed the LRU caching algorithm so that referenced blocks (by iterators) are never evicted. This change made parameter removeScanCountLimit obsolete. Because of that NewLRUCache doesn't take three arguments anymore. table_cache_remove_scan_limit option is also removed
* By default we now optimize the compilation for the compilation platform (using -march=native). If you want to build portable binary, use 'PORTABLE=1' before the make command.
* We now allow level-compaction to place files in different paths by
  specifying them in db_paths along with the target_size.
  Lower numbered levels will be placed earlier in the db_paths and higher
  numbered levels will be placed later in the db_paths vector.
* Potentially big performance improvements if you're using RocksDB with lots of column families (100-1000)
* Added BlockBasedTableOptions.format_version option, which allows user to specify which version of block based table he wants. As a general guideline, newer versions have more features, but might not be readable by older versions of RocksDB.
* Added new block based table format (version 2), which you can enable by setting BlockBasedTableOptions.format_version = 2. This format changes how we encode size information in compressed blocks and should help with memory allocations if you're using Zlib or BZip2 compressions.
* MemEnv (env that stores data in memory) is now available in default library build. You can create it by calling NewMemEnv().
* Add SliceTransform.SameResultWhenAppended() to help users determine it is safe to apply prefix bloom/hash.
* Block based table now makes use of prefix bloom filter if it is a full fulter.
* Block based table remembers whether a whole key or prefix based bloom filter is supported in SST files. Do a sanity check when reading the file with users' configuration.
* Fixed a bug in ReadOnlyBackupEngine that deleted corrupted backups in some cases, even though the engine was ReadOnly
* options.level_compaction_dynamic_level_bytes, a feature to allow RocksDB to pick dynamic base of bytes for levels. With this feature turned on, we will automatically adjust max bytes for each level. The goal of this feature is to have lower bound on size amplification. For more details, see comments in options.h.
* Added an abstract base class WriteBatchBase for write batches
* Fixed a bug where we start deleting files of a dropped column families even if there are still live references to it

### Public API changes
* Deprecated skip_log_error_on_recovery and table_cache_remove_scan_count_limit options.
* Logger method logv with log level parameter is now virtual

### RocksJava
* Added compression per level API.
* MemEnv is now available in RocksJava via RocksMemEnv class.
* lz4 compression is now included in rocksjava static library when running `make rocksdbjavastatic`.
* Overflowing a size_t when setting rocksdb options now throws an IllegalArgumentException, which removes the necessity for a developer to catch these Exceptions explicitly.

## 3.9.0 (12/8/2014)

### New Features
* Add rocksdb::GetThreadList(), which in the future will return the current status of all
  rocksdb-related threads.  We will have more code instruments in the following RocksDB
  releases.
* Change convert function in rocksdb/utilities/convenience.h to return Status instead of boolean.
  Also add support for nested options in convert function

### Public API changes
* New API to create a checkpoint added. Given a directory name, creates a new
  database which is an image of the existing database.
* New API LinkFile added to Env. If you implement your own Env class, an
  implementation of the API LinkFile will have to be provided.
* MemTableRep takes MemTableAllocator instead of Arena

### Improvements
* RocksDBLite library now becomes smaller and will be compiled with -fno-exceptions flag.

## 3.8.0 (11/14/2014)

### Public API changes
* BackupEngine::NewBackupEngine() was deprecated; please use BackupEngine::Open() from now on.
* BackupableDB/RestoreBackupableDB have new GarbageCollect() methods, which will clean up files from corrupt and obsolete backups.
* BackupableDB/RestoreBackupableDB have new GetCorruptedBackups() methods which list corrupt backups.

### Cleanup
* Bunch of code cleanup, some extra warnings turned on (-Wshadow, -Wshorten-64-to-32, -Wnon-virtual-dtor)

### New features
* CompactFiles and EventListener, although they are still in experimental state
* Full ColumnFamily support in RocksJava.

## 3.7.0 (11/6/2014)
### Public API changes
* Introduce SetOptions() API to allow adjusting a subset of options dynamically online
* Introduce 4 new convenient functions for converting Options from string: GetColumnFamilyOptionsFromMap(), GetColumnFamilyOptionsFromString(), GetDBOptionsFromMap(), GetDBOptionsFromString()
* Remove WriteBatchWithIndex.Delete() overloads using SliceParts
* When opening a DB, if options.max_background_compactions is larger than the existing low pri pool of options.env, it will enlarge it. Similarly, options.max_background_flushes is larger than the existing high pri pool of options.env, it will enlarge it.

## 3.6.0 (10/7/2014)
### Disk format changes
* If you're using RocksDB on ARM platforms and you're using default bloom filter, there is a disk format change you need to be aware of. There are three steps you need to do when you convert to new release: 1. turn off filter policy, 2. compact the whole database, 3. turn on filter policy

### Behavior changes
* We have refactored our system of stalling writes.  Any stall-related statistics' meanings are changed. Instead of per-write stall counts, we now count stalls per-epoch, where epochs are periods between flushes and compactions. You'll find more information in our Tuning Perf Guide once we release RocksDB 3.6.
* When disableDataSync=true, we no longer sync the MANIFEST file.
* Add identity_as_first_hash property to CuckooTable. SST file needs to be rebuilt to be opened by reader properly.

### Public API changes
* Change target_file_size_base type to uint64_t from int.
* Remove allow_thread_local. This feature was proved to be stable, so we are turning it always-on.

## 3.5.0 (9/3/2014)
### New Features
* Add include/utilities/write_batch_with_index.h, providing a utility class to query data out of WriteBatch when building it.
* Move BlockBasedTable related options to BlockBasedTableOptions from Options. Change corresponding JNI interface. Options affected include:
  no_block_cache, block_cache, block_cache_compressed, block_size, block_size_deviation, block_restart_interval, filter_policy, whole_key_filtering. filter_policy is changed to shared_ptr from a raw pointer.
* Remove deprecated options: disable_seek_compaction and db_stats_log_interval
* OptimizeForPointLookup() takes one parameter for block cache size. It now builds hash index, bloom filter, and block cache.

### Public API changes
* The Prefix Extractor used with V2 compaction filters is now passed user key to SliceTransform::Transform instead of unparsed RocksDB key.

## 3.4.0 (8/18/2014)
### New Features
* Support Multiple DB paths in universal style compactions
* Add feature of storing plain table index and bloom filter in SST file.
* CompactRange() will never output compacted files to level 0. This used to be the case when all the compaction input files were at level 0.
* Added iterate_upper_bound to define the extent upto which the forward iterator will return entries. This will prevent iterating over delete markers and overwritten entries for edge cases where you want to break out the iterator anyways. This may improve performance in case there are a large number of delete markers or overwritten entries.

### Public API changes
* DBOptions.db_paths now is a vector of a DBPath structure which indicates both of path and target size
* NewPlainTableFactory instead of bunch of parameters now accepts PlainTableOptions, which is defined in include/rocksdb/table.h
* Moved include/utilities/*.h to include/rocksdb/utilities/*.h
* Statistics APIs now take uint32_t as type instead of Tickers. Also make two access functions getTickerCount and histogramData const
* Add DB property rocksdb.estimate-num-keys, estimated number of live keys in DB.
* Add DB::GetIntProperty(), which returns DB properties that are integer as uint64_t.
* The Prefix Extractor used with V2 compaction filters is now passed user key to SliceTransform::Transform instead of unparsed RocksDB key.

## 3.3.0 (7/10/2014)
### New Features
* Added JSON API prototype.
* HashLinklist reduces performance outlier caused by skewed bucket by switching data in the bucket from linked list to skip list. Add parameter threshold_use_skiplist in NewHashLinkListRepFactory().
* RocksDB is now able to reclaim storage space more effectively during the compaction process.  This is done by compensating the size of each deletion entry by the 2X average value size, which makes compaction to be triggered by deletion entries more easily.
* Add TimeOut API to write.  Now WriteOptions have a variable called timeout_hint_us.  With timeout_hint_us set to non-zero, any write associated with this timeout_hint_us may be aborted when it runs longer than the specified timeout_hint_us, and it is guaranteed that any write completes earlier than the specified time-out will not be aborted due to the time-out condition.
* Add a rate_limiter option, which controls total throughput of flush and compaction. The throughput is specified in bytes/sec. Flush always has precedence over compaction when available bandwidth is constrained.

### Public API changes
* Removed NewTotalOrderPlainTableFactory because it is not used and implemented semantically incorrect.

## 3.2.0 (06/20/2014)

### Public API changes
* We removed seek compaction as a concept from RocksDB because:
1) It makes more sense for spinning disk workloads, while RocksDB is primarily designed for flash and memory,
2) It added some complexity to the important code-paths,
3) None of our internal customers were really using it.
Because of that, Options::disable_seek_compaction is now obsolete. It is still a parameter in Options, so it does not break the build, but it does not have any effect. We plan to completely remove it at some point, so we ask users to please remove this option from your code base.
* Add two parameters to NewHashLinkListRepFactory() for logging on too many entries in a hash bucket when flushing.
* Added new option BlockBasedTableOptions::hash_index_allow_collision. When enabled, prefix hash index for block-based table will not store prefix and allow hash collision, reducing memory consumption.

### New Features
* PlainTable now supports a new key encoding: for keys of the same prefix, the prefix is only written once. It can be enabled through encoding_type parameter of NewPlainTableFactory()
* Add AdaptiveTableFactory, which is used to convert from a DB of PlainTable to BlockBasedTabe, or vise versa. It can be created using NewAdaptiveTableFactory()

### Performance Improvements
* Tailing Iterator re-implemeted with ForwardIterator + Cascading Search Hint , see ~20% throughput improvement.

## 3.1.0 (05/21/2014)

### Public API changes
* Replaced ColumnFamilyOptions::table_properties_collectors with ColumnFamilyOptions::table_properties_collector_factories

### New Features
* Hash index for block-based table will be materialized and reconstructed more efficiently. Previously hash index is constructed by scanning the whole table during every table open.
* FIFO compaction style

## 3.0.0 (05/05/2014)

### Public API changes
* Added _LEVEL to all InfoLogLevel enums
* Deprecated ReadOptions.prefix and ReadOptions.prefix_seek. Seek() defaults to prefix-based seek when Options.prefix_extractor is supplied. More detail is documented in https://github.com/facebook/rocksdb/wiki/Prefix-Seek-API-Changes
* MemTableRepFactory::CreateMemTableRep() takes info logger as an extra parameter.

### New Features
* Column family support
* Added an option to use different checksum functions in BlockBasedTableOptions
* Added ApplyToAllCacheEntries() function to Cache

## 2.8.0 (04/04/2014)

* Removed arena.h from public header files.
* By default, checksums are verified on every read from database
* Change default value of several options, including: paranoid_checks=true, max_open_files=5000, level0_slowdown_writes_trigger=20, level0_stop_writes_trigger=24, disable_seek_compaction=true, max_background_flushes=1 and allow_mmap_writes=false
* Added is_manual_compaction to CompactionFilter::Context
* Added "virtual void WaitForJoin()" in class Env. Default operation is no-op.
* Removed BackupEngine::DeleteBackupsNewerThan() function
* Added new option -- verify_checksums_in_compaction
* Changed Options.prefix_extractor from raw pointer to shared_ptr (take ownership)
  Changed HashSkipListRepFactory and HashLinkListRepFactory constructor to not take SliceTransform object (use Options.prefix_extractor implicitly)
* Added Env::GetThreadPoolQueueLen(), which returns the waiting queue length of thread pools
* Added a command "checkconsistency" in ldb tool, which checks
  if file system state matches DB state (file existence and file sizes)
* Separate options related to block based table to a new struct BlockBasedTableOptions.
* WriteBatch has a new function Count() to return total size in the batch, and Data() now returns a reference instead of a copy
* Add more counters to perf context.
* Supports several more DB properties: compaction-pending, background-errors and cur-size-active-mem-table.

### New Features
* If we find one truncated record at the end of the MANIFEST or WAL files,
  we will ignore it. We assume that writers of these records were interrupted
  and that we can safely ignore it.
* A new SST format "PlainTable" is added, which is optimized for memory-only workloads. It can be created through NewPlainTableFactory() or NewTotalOrderPlainTableFactory().
* A new mem table implementation hash linked list optimizing for the case that there are only few keys for each prefix, which can be created through NewHashLinkListRepFactory().
* Merge operator supports a new function PartialMergeMulti() to allow users to do partial merges against multiple operands.
* Now compaction filter has a V2 interface. It buffers the kv-pairs sharing the same key prefix, process them in batches, and return the batched results back to DB. The new interface uses a new structure CompactionFilterContext for the same purpose as CompactionFilter::Context in V1.
* Geo-spatial support for locations and radial-search.

## 2.7.0 (01/28/2014)

### Public API changes

* Renamed `StackableDB::GetRawDB()` to `StackableDB::GetBaseDB()`.
* Renamed `WriteBatch::Data()` `const std::string& Data() const`.
* Renamed class `TableStats` to `TableProperties`.
* Deleted class `PrefixHashRepFactory`. Please use `NewHashSkipListRepFactory()` instead.
* Supported multi-threaded `EnableFileDeletions()` and `DisableFileDeletions()`.
* Added `DB::GetOptions()`.
* Added `DB::GetDbIdentity()`.

### New Features

* Added [BackupableDB](https://github.com/facebook/rocksdb/wiki/How-to-backup-RocksDB%3F)
* Implemented [TailingIterator](https://github.com/facebook/rocksdb/wiki/Tailing-Iterator), a special type of iterator that
  doesn't create a snapshot (can be used to read newly inserted data)
  and is optimized for doing sequential reads.
* Added property block for table, which allows (1) a table to store
  its metadata and (2) end user to collect and store properties they
  are interested in.
* Enabled caching index and filter block in block cache (turned off by default).
* Supported error report when doing manual compaction.
* Supported additional Linux platform flavors and Mac OS.
* Put with `SliceParts` - Variant of `Put()` that gathers output like `writev(2)`
* Bug fixes and code refactor for compatibility with upcoming Column
  Family feature.

### Performance Improvements

* Huge benchmark performance improvements by multiple efforts. For example, increase in readonly QPS from about 530k in 2.6 release to 1.1 million in 2.7 [1]
* Speeding up a way RocksDB deleted obsolete files - no longer listing the whole directory under a lock -- decrease in p99
* Use raw pointer instead of shared pointer for statistics: [5b825d](https://github.com/facebook/rocksdb/commit/5b825d6964e26ec3b4bb6faa708ebb1787f1d7bd) -- huge increase in performance -- shared pointers are slow
* Optimized locking for `Get()` -- [1fdb3f](https://github.com/facebook/rocksdb/commit/1fdb3f7dc60e96394e3e5b69a46ede5d67fb976c) -- 1.5x QPS increase for some workloads
* Cache speedup - [e8d40c3](https://github.com/facebook/rocksdb/commit/e8d40c31b3cca0c3e1ae9abe9b9003b1288026a9)
* Implemented autovector, which allocates first N elements on stack. Most of vectors in RocksDB are small. Also, we never want to allocate heap objects while holding a mutex. -- [c01676e4](https://github.com/facebook/rocksdb/commit/c01676e46d3be08c3c140361ef1f5884f47d3b3c)
* Lots of efforts to move malloc, memcpy and IO outside of locks<|MERGE_RESOLUTION|>--- conflicted
+++ resolved
@@ -3,12 +3,9 @@
 ### Bug fixes
 * Fix a performance regression introduced in 6.4 that makes a upper bound check for every Next() even if keys are within a data block that is within the upper bound.
 * Fix a possible corruption to the LSM state (overlapping files within a level) when a `CompactRange()` for refitting levels (`CompactRangeOptions::change_level == true`) and another manual compaction are executed in parallel.
-<<<<<<< HEAD
-* Fix possible endless compactions scheduled when options.disable-auto-compactions = true.
-=======
 * Sanitize `recycle_log_file_num` to zero when the user attempts to enable it in combination with `WALRecoveryMode::kTolerateCorruptedTailRecords`. Previously the two features were allowed together, which compromised the user's configured crash-recovery guarantees.
 * Fix a bug where a level refitting in CompactRange() might race with an automatic compaction that puts the data to the target level of the refitting. The bug has been there for years.
->>>>>>> e9befdeb
+* Fix possible endless compactions scheduled when options.disable-auto-compactions = true.
 
 ### New Features
 * A new option `std::shared_ptr<FileChecksumGenFactory> file_checksum_gen_factory` is added to `BackupableDBOptions`. The default value for this option is `nullptr`. If this option is null, the default backup engine checksum function (crc32c) will be used for creating, verifying, or restoring backups. If it is not null and is set to the DB custom checksum factory, the custom checksum function used in DB will also be used for creating, verifying, or restoring backups, in addition to the default checksum function (crc32c). If it is not null and is set to a custom checksum factory different than the DB custom checksum factory (which may be null), BackupEngine will return `Status::InvalidArgument()`.
