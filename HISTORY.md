--- conflicted
+++ resolved
@@ -12,11 +12,8 @@
 ### Bug Fixes
 * Fix a bug in 2PC where a sequence of txn prepare, memtable flush, and crash could result in losing the prepared transaction.
 * Fix a bug in Encryption Env which could cause encrypted files to be read beyond file boundaries.
-<<<<<<< HEAD
+* Fix a race condition between WritePrepared::Get and ::Put with duplicate keys.
 * Fix crash when memtable prefix bloom is enabled and read/write a key out of domain of prefix extractor.
-=======
-* Fix a race condition between WritePrepared::Get and ::Put with duplicate keys.
->>>>>>> fe642cbe
 
 ## 6.1.0 (3/27/2019)
 ### New Features
