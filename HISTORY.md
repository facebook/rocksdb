# Rocksdb Change Log
## Unreleased
### Bug Fixes
* Fixes a bug in directed IO mode when calling MultiGet() for blobs in the same blob file. The bug is caused by not sorting the blob read requests by file offsets.
* Fix the incorrect disabling of SST rate limited deletion when the WAL and DB are in different directories. Only WAL rate limited deletion should be disabled if its in a different directory.
* Fix `DisableManualCompaction()` to cancel compactions even when they are waiting on automatic compactions to drain due to `CompactRangeOptions::exclusive_manual_compactions == true`.

### New Features
* Print information about blob files when using "ldb list_live_files_metadata"
* Provided support for SingleDelete with user defined timestamp.
<<<<<<< HEAD
* Experimental new function DB::GetLiveFilesStorageInfo offers essentially a unified version of other functions like GetLiveFiles, GetLiveFilesChecksumInfo, and GetSortedWalFiles. Checkpoints and backups could show small behavioral changes as they now use this new API.
=======
* Add remote compaction read/write bytes statistics: `REMOTE_COMPACT_READ_BYTES`, `REMOTE_COMPACT_WRITE_BYTES`.
* Introduce an experimental feature to dump out the blocks from block cache and insert them to the secondary cache to reduce the cache warmup time (e.g., used while migrating DB instance). More information are in `class CacheDumper` and `CacheDumpedLoader` at `rocksdb/utilities/cache_dump_load.h` Note that, this feature is subject to the potential change in the future, it is still experimental.
>>>>>>> c0ec58ec

### Public API change
* Made SystemClock extend the Customizable class and added a CreateFromString method.  Implementations need to be registered with the ObjectRegistry and to implement a Name() method in order to be created via this method.
* Made SliceTransform extend the Customizable class and added a CreateFromString method.  Implementations need to be registered with the ObjectRegistry and to implement a Name() method in order to be created via this method.  The Capped and Prefixed transform classes return a short name (no length); use GetId for the fully qualified name.
* Made FileChecksumGenFactory, SstPartitionerFactory, TablePropertiesCollectorFactory, and WalFilter extend the Customizable class and added a CreateFromString method.
* Some fields of SstFileMetaData are deprecated for compatibility with new base class FileStorageInfo.

## 6.25.0 (2021-09-20)
### Bug Fixes
* Allow secondary instance to refresh iterator. Assign read seq after referencing SuperVersion.
* Fixed a bug of secondary instance's last_sequence going backward, and reads on the secondary fail to see recent updates from the primary.
* Fixed a bug that could lead to duplicate DB ID or DB session ID in POSIX environments without /proc/sys/kernel/random/uuid.
* Fix a race in DumpStats() with column family destruction due to not taking a Ref on each entry while iterating the ColumnFamilySet.
* Fix a race in item ref counting in LRUCache when promoting an item from the SecondaryCache.
* Fix a race in BackupEngine if RateLimiter is reconfigured during concurrent Restore operations.
* Fix a bug on POSIX in which failure to create a lock file (e.g. out of space) can prevent future LockFile attempts in the same process on the same file from succeeding.
* Fix a bug that backup_rate_limiter and restore_rate_limiter in BackupEngine could not limit read rates.
* Fix the implementation of `prepopulate_block_cache = kFlushOnly` to only apply to flushes rather than to all generated files.
* Fix WAL log data corruption when using DBOptions.manual_wal_flush(true) and WriteOptions.sync(true) together. The sync WAL should work with locked log_write_mutex_.
* Add checks for validity of the IO uring completion queue entries, and fail the BlockBasedTableReader MultiGet sub-batch if there's an invalid completion
* Add an interface RocksDbIOUringEnable() that, if defined by the user, will allow them to enable/disable the use of IO uring by RocksDB
* Fix the bug that when direct I/O is used and MultiRead() returns a short result, RandomAccessFileReader::MultiRead() still returns full size buffer, with returned short value together with some data in original buffer. This bug is unlikely cause incorrect results, because (1) since FileSystem layer is expected to retry on short result, returning short results is only possible when asking more bytes in the end of the file, which RocksDB doesn't do when using MultiRead(); (2) checksum is unlikely to match.

### New Features
* RemoteCompaction's interface now includes `db_name`, `db_id`, `session_id`, which could help the user uniquely identify compaction job between db instances and sessions.
* Added a ticker statistic, "rocksdb.verify_checksum.read.bytes", reporting how many bytes were read from file to serve `VerifyChecksum()` and `VerifyFileChecksums()` queries.
* Added ticker statistics, "rocksdb.backup.read.bytes" and "rocksdb.backup.write.bytes", reporting how many bytes were read and written during backup.
* Added properties for BlobDB: `rocksdb.num-blob-files`, `rocksdb.blob-stats`, `rocksdb.total-blob-file-size`, and `rocksdb.live-blob-file-size`. The existing property `rocksdb.estimate_live-data-size` was also extended to include live bytes residing in blob files.
* Added two new RateLimiter IOPriorities: `Env::IO_USER`,`Env::IO_MID`. `Env::IO_USER` will have superior priority over all other RateLimiter IOPriorities without being subject to fair scheduling constraint.
* `SstFileWriter` now supports `Put`s and `Delete`s with user-defined timestamps. Note that the ingestion logic itself is not timestamp-aware yet.
* Allow a single write batch to include keys from multiple column families whose timestamps' formats can differ. For example, some column families may disable timestamp, while others enable timestamp.
* Add compaction priority information in RemoteCompaction, which can be used to schedule high priority job first.
* Added new callback APIs `OnBlobFileCreationStarted`,`OnBlobFileCreated`and `OnBlobFileDeleted` in `EventListener` class of listener.h. It notifies listeners during creation/deletion of individual blob files in Integrated BlobDB. It also log blob file creation finished event and deletion event in LOG file.
* Batch blob read requests for `DB::MultiGet` using `MultiRead`.
* Add support for fallback to local compaction, the user can return `CompactionServiceJobStatus::kUseLocal` to instruct RocksDB to run the compaction locally instead of waiting for the remote compaction result.
* Add built-in rate limiter's implementation of `RateLimiter::GetTotalPendingRequest(int64_t* total_pending_requests, const Env::IOPriority pri)` for the total number of requests that are pending for bytes in the rate limiter.

### Public API change
* Remove obsolete implementation details FullKey and ParseFullKey from public API
* Change `SstFileMetaData::size` from `size_t` to `uint64_t`.
* Made Statistics extend the Customizable class and added a CreateFromString method.  Implementations of Statistics need to be registered with the ObjectRegistry and to implement a Name() method in order to be created via this method.
* Extended `FlushJobInfo` and `CompactionJobInfo` in listener.h to provide information about the blob files generated by a flush/compaction and garbage collected during compaction in Integrated BlobDB. Added struct members `blob_file_addition_infos` and `blob_file_garbage_infos` that contain this information.
* Extended parameter `output_file_names` of `CompactFiles` API to also include paths of the blob files generated by the compaction in Integrated BlobDB.
* Most `BackupEngine` functions now return `IOStatus` instead of `Status`. Most existing code should be compatible with this change but some calls might need to be updated.
* Add a new field `level_at_creation` in `TablePropertiesCollectorFactory::Context` to capture the level at creating the SST file (i.e, table), of which the properties are being collected.

### Miscellaneous
* Add a paranoid check where in case FileSystem layer doesn't fill the buffer but returns succeed, checksum is unlikely to match even if buffer contains a previous block. The byte modified is not useful anyway, so it isn't expected to change any behavior when FileSystem is satisfying its contract.

## 6.24.0 (2021-08-20)
### Bug Fixes
* If the primary's CURRENT file is missing or inaccessible, the secondary instance should not hang repeatedly trying to switch to a new MANIFEST. It should instead return the error code encountered while accessing the file.
* Restoring backups with BackupEngine is now a logically atomic operation, so that if a restore operation is interrupted, DB::Open on it will fail. Using BackupEngineOptions::sync (default) ensures atomicity even in case of power loss or OS crash.
* Fixed a race related to the destruction of `ColumnFamilyData` objects. The earlier logic unlocked the DB mutex before destroying the thread-local `SuperVersion` pointers, which could result in a process crash if another thread managed to get a reference to the `ColumnFamilyData` object.
* Removed a call to `RenameFile()` on a non-existent info log file ("LOG") when opening a new DB. Such a call was guaranteed to fail though did not impact applications since we swallowed the error. Now we also stopped swallowing errors in renaming "LOG" file.
* Fixed an issue where `OnFlushCompleted` was not called for atomic flush.
* Fixed a bug affecting the batched `MultiGet` API when used with keys spanning multiple column families and `sorted_input == false`.
* Fixed a potential incorrect result in opt mode and assertion failures caused by releasing snapshot(s) during compaction.
* Fixed passing of BlobFileCompletionCallback to Compaction job and Atomic flush job which was default paramter (nullptr). BlobFileCompletitionCallback is internal callback that manages addition of blob files to SSTFileManager.
* Fixed MultiGet not updating the block_read_count and block_read_byte PerfContext counters.

### New Features
* Made the EventListener extend the Customizable class.
* EventListeners that have a non-empty Name() and that are registered with the ObjectRegistry can now be serialized to/from the OPTIONS file.
* Insert warm blocks (data blocks, uncompressed dict blocks, index and filter blocks) in Block cache during flush under option BlockBasedTableOptions.prepopulate_block_cache. Previously it was enabled for only data blocks.
* BlockBasedTableOptions.prepopulate_block_cache can be dynamically configured using DB::SetOptions.
* Add CompactionOptionsFIFO.age_for_warm, which allows RocksDB to move old files to warm tier in FIFO compactions. Note that file temperature is still an experimental feature.
* Add a comment to suggest btrfs user to disable file preallocation by setting `options.allow_fallocate=false`.
* Fast forward option in Trace replay changed to double type to allow replaying at a lower speed, by settings the value between 0 and 1. This option can be set via `ReplayOptions` in `Replayer::Replay()`, or via `--trace_replay_fast_forward` in db_bench.
* Add property `LiveSstFilesSizeAtTemperature` to retrieve sst file size at different temperature.
* Added a stat rocksdb.secondary.cache.hits.
* Added a PerfContext counter secondary_cache_hit_count.
* The integrated BlobDB implementation now supports the tickers `BLOB_DB_BLOB_FILE_BYTES_READ`, `BLOB_DB_GC_NUM_KEYS_RELOCATED`, and `BLOB_DB_GC_BYTES_RELOCATED`, as well as the histograms `BLOB_DB_COMPRESSION_MICROS` and `BLOB_DB_DECOMPRESSION_MICROS`.
* Added hybrid configuration of Ribbon filter and Bloom filter where some LSM levels use Ribbon for memory space efficiency and some use Bloom for speed. See NewRibbonFilterPolicy. This also changes the default behavior of NewRibbonFilterPolicy to use Bloom for flushes under Leveled and Universal compaction and Ribbon otherwise. The C API function `rocksdb_filterpolicy_create_ribbon` is unchanged but adds new `rocksdb_filterpolicy_create_ribbon_hybrid`.

### Public API change
* Added APIs to decode and replay trace file via Replayer class. Added `DB::NewDefaultReplayer()` to create a default Replayer instance. Added `TraceReader::Reset()` to restart reading a trace file. Created trace_record.h, trace_record_result.h and utilities/replayer.h files to access the decoded Trace records, replay them, and query the actual operation results.
* Added Configurable::GetOptionsMap to the public API for use in creating new Customizable classes.
* Generalized bits_per_key parameters in C API from int to double for greater configurability. Although this is a compatible change for existing C source code, anything depending on C API signatures, such as foreign function interfaces, will need to be updated.

### Performance Improvements
* Try to avoid updating DBOptions if `SetDBOptions()` does not change any option value.

### Behavior Changes
* `StringAppendOperator` additionally accepts a string as the delimiter.
* BackupEngineOptions::sync (default true) now applies to restoring backups in addition to creating backups. This could slow down restores, but ensures they are fully persisted before returning OK. (Consider increasing max_background_operations to improve performance.)

## 6.23.0 (2021-07-16)
### Behavior Changes
* Obsolete keys in the bottommost level that were preserved for a snapshot will now be cleaned upon snapshot release in all cases. This form of compaction (snapshot release triggered compaction) previously had an artificial limitation that multiple tombstones needed to be present.
### Bug Fixes
* Blob file checksums are now printed in hexadecimal format when using the `manifest_dump` `ldb` command.
* `GetLiveFilesMetaData()` now populates the `temperature`, `oldest_ancester_time`, and `file_creation_time` fields of its `LiveFileMetaData` results when the information is available. Previously these fields always contained zero indicating unknown.
* Fix mismatches of OnCompaction{Begin,Completed} in case of DisableManualCompaction().
* Fix continuous logging of an existing background error on every user write
* Fix a bug that `Get()` return Status::OK() and an empty value for non-existent key when `read_options.read_tier = kBlockCacheTier`.
* Fix a bug that stat in `get_context` didn't accumulate to statistics when query is failed.
* Fixed handling of DBOptions::wal_dir with LoadLatestOptions() or ldb --try_load_options on a copied or moved DB. Previously, when the WAL directory is same as DB directory (default), a copied or moved DB would reference the old path of the DB as the WAL directory, potentially corrupting both copies. Under this change, the wal_dir from DB::GetOptions() or LoadLatestOptions() may now be empty, indicating that the current DB directory is used for WALs. This is also a subtle API change.

### New Features
* ldb has a new feature, `list_live_files_metadata`, that shows the live SST files, as well as their LSM storage level and the column family they belong to.
* The new BlobDB implementation now tracks the amount of garbage in each blob file in the MANIFEST.
* Integrated BlobDB now supports Merge with base values (Put/Delete etc.).
* RemoteCompaction supports sub-compaction, the job_id in the user interface is changed from `int` to `uint64_t` to support sub-compaction id.
* Expose statistics option in RemoteCompaction worker.

### Public API change
* Added APIs to the Customizable class to allow developers to create their own Customizable classes.  Created the utilities/customizable_util.h file to contain helper methods for developing new Customizable classes.
* Change signature of SecondaryCache::Name().  Make SecondaryCache customizable and add SecondaryCache::CreateFromString method.

## 6.22.0 (2021-06-18)
### Behavior Changes
* Added two additional tickers, MEMTABLE_PAYLOAD_BYTES_AT_FLUSH and MEMTABLE_GARBAGE_BYTES_AT_FLUSH. These stats can be used to estimate the ratio of "garbage" (outdated) bytes in the memtable that are discarded at flush time.
* Added API comments clarifying safe usage of Disable/EnableManualCompaction and EventListener callbacks for compaction.
### Bug Fixes
* fs_posix.cc GetFreeSpace() always report disk space available to root even when running as non-root.  Linux defaults often have disk mounts with 5 to 10 percent of total space reserved only for root.  Out of space could result for non-root users.
* Subcompactions are now disabled when user-defined timestamps are used, since the subcompaction boundary picking logic is currently not timestamp-aware, which could lead to incorrect results when different subcompactions process keys that only differ by timestamp.
* Fix an issue that `DeleteFilesInRange()` may cause ongoing compaction reports corruption exception, or ASSERT for debug build. There's no actual data loss or corruption that we find.
* Fixed confusingly duplicated output in LOG for periodic stats ("DUMPING STATS"), including "Compaction Stats" and "File Read Latency Histogram By Level".
* Fixed performance bugs in background gathering of block cache entry statistics, that could consume a lot of CPU when there are many column families with a shared block cache.

### New Features
* Marked the Ribbon filter and optimize_filters_for_memory features as production-ready, each enabling memory savings for Bloom-like filters. Use `NewRibbonFilterPolicy` in place of `NewBloomFilterPolicy` to use Ribbon filters instead of Bloom, or `ribbonfilter` in place of `bloomfilter` in configuration string.
* Allow `DBWithTTL` to use `DeleteRange` api just like other DBs. `DeleteRangeCF()` which executes `WriteBatchInternal::DeleteRange()` has been added to the handler in `DBWithTTLImpl::Write()` to implement it.
* Add BlockBasedTableOptions.prepopulate_block_cache.  If enabled, it prepopulate warm/hot data blocks which are already in memory into block cache at the time of flush. On a flush, the data block that is in memory (in memtables) get flushed to the device. If using Direct IO, additional IO is incurred to read this data back into memory again, which is avoided by enabling this option and it also helps with Distributed FileSystem. More details in include/rocksdb/table.h.
* Added a `cancel` field to `CompactRangeOptions`, allowing individual in-process manual range compactions to be cancelled.

### New Features
* Added BlobMetaData to the ColumnFamilyMetaData to return information about blob files

### Public API change
* Added GetAllColumnFamilyMetaData API to retrieve the ColumnFamilyMetaData about all column families.

## 6.21.0 (2021-05-21)
### Bug Fixes
* Fixed a bug in handling file rename error in distributed/network file systems when the server succeeds but client returns error. The bug can cause CURRENT file to point to non-existing MANIFEST file, thus DB cannot be opened.
* Fixed a bug where ingested files were written with incorrect boundary key metadata. In rare cases this could have led to a level's files being wrongly ordered and queries for the boundary keys returning wrong results.
* Fixed a data race between insertion into memtables and the retrieval of the DB properties `rocksdb.cur-size-active-mem-table`, `rocksdb.cur-size-all-mem-tables`, and `rocksdb.size-all-mem-tables`.
* Fixed the false-positive alert when recovering from the WAL file. Avoid reporting "SST file is ahead of WAL" on a newly created empty column family, if the previous WAL file is corrupted.
* Fixed a bug where `GetLiveFiles()` output included a non-existent file called "OPTIONS-000000". Backups and checkpoints, which use `GetLiveFiles()`, failed on DBs impacted by this bug. Read-write DBs were impacted when the latest OPTIONS file failed to write and `fail_if_options_file_error == false`. Read-only DBs were impacted when no OPTIONS files existed.
* Handle return code by io_uring_submit_and_wait() and io_uring_wait_cqe().
* In the IngestExternalFile() API, only try to sync the ingested file if the file is linked and the FileSystem/Env supports reopening a writable file.
* Fixed a bug that `AdvancedColumnFamilyOptions.max_compaction_bytes` is under-calculated for manual compaction (`CompactRange()`). Manual compaction is split to multiple compactions if the compaction size exceed the `max_compaction_bytes`. The bug creates much larger compaction which size exceed the user setting. On the other hand, larger manual compaction size can increase the subcompaction parallelism, you can tune that by setting `max_compaction_bytes`.

### Behavior Changes
* Due to the fix of false-postive alert of "SST file is ahead of WAL", all the CFs with no SST file (CF empty) will bypass the consistency check. We fixed a false-positive, but introduced a very rare true-negative which will be triggered in the following conditions: A CF with some delete operations in the last a few queries which will result in an empty CF (those are flushed to SST file and a compaction triggered which combines this file and all other SST files and generates an empty CF, or there is another reason to write a manifest entry for this CF after a flush that generates no SST file from an empty CF). The deletion entries are logged in a WAL and this WAL was corrupted, while the CF's log number points to the next WAL (due to the flush). Therefore, the DB can only recover to the point without these trailing deletions and cause the inconsistent DB status.

### New Features
* Add new option allow_stall passed during instance creation of WriteBufferManager. When allow_stall is set, WriteBufferManager will stall all writers shared across multiple DBs and columns if memory usage goes beyond specified WriteBufferManager::buffer_size (soft limit). Stall will be cleared when memory is freed after flush and memory usage goes down below buffer_size.
* Allow `CompactionFilter`s to apply in more table file creation scenarios such as flush and recovery. For compatibility, `CompactionFilter`s by default apply during compaction. Users can customize this behavior by overriding `CompactionFilterFactory::ShouldFilterTableFileCreation()`.
* Added more fields to FilterBuildingContext with LSM details, for custom filter policies that vary behavior based on where they are in the LSM-tree.
* Added DB::Properties::kBlockCacheEntryStats for querying statistics on what percentage of block cache is used by various kinds of blocks, etc. using DB::GetProperty and DB::GetMapProperty. The same information is now dumped to info LOG periodically according to `stats_dump_period_sec`.
* Add an experimental Remote Compaction feature, which allows the user to run Compaction on a different host or process. The feature is still under development, currently only works on some basic use cases. The interface will be changed without backward/forward compatibility support.
* RocksDB would validate total entries read in flush, and compare with counter inserted into it. If flush_verify_memtable_count = true (default), flush will fail. Otherwise, only log to info logs.
* Add `TableProperties::num_filter_entries`, which can be used with `TableProperties::filter_size` to calculate the effective bits per filter entry (unique user key or prefix) for a table file.

### Performance Improvements
* BlockPrefetcher is used by iterators to prefetch data if they anticipate more data to be used in future. It is enabled implicitly by rocksdb. Added change to take in account read pattern if reads are sequential. This would disable prefetching for random reads in MultiGet and iterators as readahead_size is increased exponential doing large prefetches.

### Public API change
* Removed a parameter from TableFactory::NewTableBuilder, which should not be called by user code because TableBuilder is not a public API.
* Removed unused structure `CompactionFilterContext`.
* The `skip_filters` parameter to SstFileWriter is now considered deprecated. Use `BlockBasedTableOptions::filter_policy` to control generation of filters.
* ClockCache is known to have bugs that could lead to crash or corruption, so should not be used until fixed. Use NewLRUCache instead.
* Added a new pure virtual function `ApplyToAllEntries` to `Cache`, to replace `ApplyToAllCacheEntries`. Custom `Cache` implementations must add an implementation. Because this function is for gathering statistics, an empty implementation could be acceptable for some applications.
* Added the ObjectRegistry to the ConfigOptions class.  This registry instance will be used to find any customizable loadable objects during initialization.
* Expanded the ObjectRegistry functionality to allow nested ObjectRegistry instances.  Added methods to register a set of functions with the registry/library as a group.
* Deprecated backupable_db.h and BackupableDBOptions in favor of new versions with appropriate names: backup_engine.h and BackupEngineOptions. Old API compatibility is preserved.

### Default Option Change
* When options.arena_block_size <= 0 (default value 0), still use writer_buffer_size / 8 but cap to 1MB. Too large alloation size might not be friendly to allocator and might cause performance issues in extreme cases.

### Build
* By default, try to build with liburing. For make, if ROCKSDB_USE_IO_URING is not set, treat as enable, which means RocksDB will try to build with liburing. Users can disable it with ROCKSDB_USE_IO_URING=0. For cmake, add WITH_LIBURING to control it, with default on.

## 6.20.0 (2021-04-16)
### Behavior Changes
* `ColumnFamilyOptions::sample_for_compression` now takes effect for creation of all block-based tables. Previously it only took effect for block-based tables created by flush.
* `CompactFiles()` can no longer compact files from lower level to up level, which has the risk to corrupt DB (details: #8063). The validation is also added to all compactions.
* Fixed some cases in which DB::OpenForReadOnly() could write to the filesystem. If you want a Logger with a read-only DB, you must now set DBOptions::info_log yourself, such as using CreateLoggerFromOptions().
* get_iostats_context() will never return nullptr. If thread-local support is not available, and user does not opt-out iostats context, then compilation will fail. The same applies to perf context as well.
* Added support for WriteBatchWithIndex::NewIteratorWithBase when overwrite_key=false.  Previously, this combination was not supported and would assert or return nullptr.
* Improve the behavior of WriteBatchWithIndex for Merge operations.  Now more operations may be stored in order to return the correct merged result.

### Bug Fixes
* Use thread-safe `strerror_r()` to get error messages.
* Fixed a potential hang in shutdown for a DB whose `Env` has high-pri thread pool disabled (`Env::GetBackgroundThreads(Env::Priority::HIGH) == 0`)
* Made BackupEngine thread-safe and added documentation comments to clarify what is safe for multiple BackupEngine objects accessing the same backup directory.
* Fixed crash (divide by zero) when compression dictionary is applied to a file containing only range tombstones.
* Fixed a backward iteration bug with partitioned filter enabled: not including the prefix of the last key of the previous filter partition in current filter partition can cause wrong iteration result.
* Fixed a bug that allowed `DBOptions::max_open_files` to be set with a non-negative integer with `ColumnFamilyOptions::compaction_style = kCompactionStyleFIFO`.

### Performance Improvements
* On ARM platform, use `yield` instead of `wfe` to relax cpu to gain better performance.

### Public API change
* Added `TableProperties::slow_compression_estimated_data_size` and `TableProperties::fast_compression_estimated_data_size`. When `ColumnFamilyOptions::sample_for_compression > 0`, they estimate what `TableProperties::data_size` would have been if the "fast" or "slow" (see `ColumnFamilyOptions::sample_for_compression` API doc for definitions) compression had been used instead.
* Update DB::StartIOTrace and remove Env object from the arguments as its redundant and DB already has Env object that is passed down to IOTracer::StartIOTrace
* Added `FlushReason::kWalFull`, which is reported when a memtable is flushed due to the WAL reaching its size limit; those flushes were previously reported as `FlushReason::kWriteBufferManager`. Also, changed the reason for flushes triggered by the write buffer manager to `FlushReason::kWriteBufferManager`; they were previously reported as `FlushReason::kWriteBufferFull`.
* Extend file_checksum_dump ldb command and DB::GetLiveFilesChecksumInfo API for IntegratedBlobDB and get checksum of blob files along with SST files.

### New Features
* Added the ability to open BackupEngine backups as read-only DBs, using BackupInfo::name_for_open and env_for_open provided by BackupEngine::GetBackupInfo() with include_file_details=true.
* Added BackupEngine support for integrated BlobDB, with blob files shared between backups when table files are shared. Because of current limitations, blob files always use the kLegacyCrc32cAndFileSize naming scheme, and incremental backups must read and checksum all blob files in a DB, even for files that are already backed up.
* Added an optional output parameter to BackupEngine::CreateNewBackup(WithMetadata) to return the BackupID of the new backup.
* Added BackupEngine::GetBackupInfo / GetLatestBackupInfo for querying individual backups.
* Made the Ribbon filter a long-term supported feature in terms of the SST schema(compatible with version >= 6.15.0) though the API for enabling it is expected to change.

## 6.19.0 (2021-03-21)
### Bug Fixes
* Fixed the truncation error found in APIs/tools when dumping block-based SST files in a human-readable format. After fix, the block-based table can be fully dumped as a readable file.
* When hitting a write slowdown condition, no write delay (previously 1 millisecond) is imposed until `delayed_write_rate` is actually exceeded, with an initial burst allowance of 1 millisecond worth of bytes. Also, beyond the initial burst allowance, `delayed_write_rate` is now more strictly enforced, especially with multiple column families.

### Public API change
* Changed default `BackupableDBOptions::share_files_with_checksum` to `true` and deprecated `false` because of potential for data loss. Note that accepting this change in behavior can temporarily increase backup data usage because files are not shared between backups using the two different settings. Also removed obsolete option kFlagMatchInterimNaming.
* Add a new option BlockBasedTableOptions::max_auto_readahead_size. RocksDB does auto-readahead for iterators on noticing more than two reads for a table file if user doesn't provide readahead_size. The readahead starts at 8KB and doubles on every additional read upto max_auto_readahead_size and now max_auto_readahead_size can be configured dynamically as well. Found that 256 KB readahead size provides the best performance, based on experiments, for auto readahead. Experiment data is in PR #3282. If value is set 0 then no automatic prefetching will be done by rocksdb. Also changing the value will only affect files opened after the change.
* Add suppport to extend DB::VerifyFileChecksums API to also verify blob files checksum.
* When using the new BlobDB, the amount of data written by flushes/compactions is now broken down into table files and blob files in the compaction statistics; namely, Write(GB) denotes the amount of data written to table files, while Wblob(GB) means the amount of data written to blob files.
* New default BlockBasedTableOptions::format_version=5 to enable new Bloom filter implementation by default, compatible with RocksDB versions >= 6.6.0.
* Add new SetBufferSize API to WriteBufferManager to allow dynamic management of memory allotted to all write buffers.  This allows user code to adjust memory monitoring provided by WriteBufferManager as process memory needs change datasets grow and shrink.
* Clarified the required semantics of Read() functions in FileSystem and Env APIs. Please ensure any custom implementations are compliant.
* For the new integrated BlobDB implementation, compaction statistics now include the amount of data read from blob files during compaction (due to garbage collection or compaction filters). Write amplification metrics have also been extended to account for data read from blob files.
* Add EqualWithoutTimestamp() to Comparator.
* Extend support to track blob files in SSTFileManager whenever a blob file is created/deleted. Blob files will be scheduled to delete via SSTFileManager and SStFileManager will now take blob files in account while calculating size and space limits along with SST files.
* Add new Append and PositionedAppend API with checksum handoff to legacy Env.

### New Features
* Support compaction filters for the new implementation of BlobDB. Add `FilterBlobByKey()` to `CompactionFilter`. Subclasses can override this method so that compaction filters can determine whether the actual blob value has to be read during compaction. Use a new `kUndetermined` in `CompactionFilter::Decision` to indicated that further action is necessary for compaction filter to make a decision.
* Add support to extend retrieval of checksums for blob files from the MANIFEST when checkpointing. During backup, rocksdb can detect corruption in blob files  during file copies.
* Add new options for db_bench --benchmarks: flush, waitforcompaction, compact0, compact1.
* Add an option to BackupEngine::GetBackupInfo to include the name and size of each backed-up file. Especially in the presence of file sharing among backups, this offers detailed insight into backup space usage.
* Enable backward iteration on keys with user-defined timestamps.
* Add statistics and info log for error handler: counters for bg error, bg io error, bg retryable io error, auto resume count, auto resume total retry number, and auto resume sucess; Histogram for auto resume retry count in each recovery call. Note that, each auto resume attempt will have one or multiple retries.

### Behavior Changes
* During flush, only WAL sync retryable IO error is mapped to hard error, which will stall the writes. When WAL is used but only SST file write has retryable IO error, it will be mapped to soft error and write will not be affected.

## 6.18.0 (2021-02-19)
### Behavior Changes
* When retryable IO error occurs during compaction, it is mapped to soft error and set the BG error. However, auto resume is not called to clean the soft error since compaction will reschedule by itself. In this change, When retryable IO error occurs during compaction, BG error is not set. User will be informed the error via EventHelper.
* Introduce a new trace file format for query tracing and replay and trace file version is bump up to 0.2. A payload map is added as the first portion of the payload. We will not have backward compatible issues when adding new entries to trace records. Added the iterator_upper_bound and iterator_lower_bound in Seek and SeekForPrev tracing function. Added them as the new payload member for iterator tracing.

### New Features
* Add support for key-value integrity protection in live updates from the user buffers provided to `WriteBatch` through the write to RocksDB's in-memory update buffer (memtable). This is intended to detect some cases of in-memory data corruption, due to either software or hardware errors. Users can enable protection by constructing their `WriteBatch` with `protection_bytes_per_key == 8`.
* Add support for updating `full_history_ts_low` option in manual compaction, which is for old timestamp data GC.
* Add a mechanism for using Makefile to build external plugin code into the RocksDB libraries/binaries. This intends to simplify compatibility and distribution for plugins (e.g., special-purpose `FileSystem`s) whose source code resides outside the RocksDB repo. See "plugin/README.md" for developer details, and "PLUGINS.md" for a listing of available plugins.
* Added memory pre-fetching for experimental Ribbon filter, which especially optimizes performance with batched MultiGet.
* A new, experimental version of BlobDB (key-value separation) is now available. The new implementation is integrated into the RocksDB core, i.e. it is accessible via the usual `rocksdb::DB` API, as opposed to the separate `rocksdb::blob_db::BlobDB` interface used by the earlier version, and can be configured on a per-column family basis using the configuration options `enable_blob_files`, `min_blob_size`, `blob_file_size`, `blob_compression_type`, `enable_blob_garbage_collection`, and `blob_garbage_collection_age_cutoff`. It extends RocksDB's consistency guarantees to blobs, and offers more features and better performance. Note that some features, most notably `Merge`, compaction filters, and backup/restore are not yet supported, and there is no support for migrating a database created by the old implementation.

### Bug Fixes
* Since 6.15.0, `TransactionDB` returns error `Status`es from calls to `DeleteRange()` and calls to `Write()` where the `WriteBatch` contains a range deletion. Previously such operations may have succeeded while not providing the expected transactional guarantees. There are certain cases where range deletion can still be used on such DBs; see the API doc on `TransactionDB::DeleteRange()` for details.
* `OptimisticTransactionDB` now returns error `Status`es from calls to `DeleteRange()` and calls to `Write()` where the `WriteBatch` contains a range deletion. Previously such operations may have succeeded while not providing the expected transactional guarantees.
* Fix `WRITE_PREPARED`, `WRITE_UNPREPARED` TransactionDB `MultiGet()` may return uncommitted data with snapshot.
* In DB::OpenForReadOnly, if any error happens while checking Manifest file path, it was overridden by Status::NotFound. It has been fixed and now actual error is returned.

### Public API Change
* Added a "only_mutable_options" flag to the ConfigOptions.  When this flag is "true", the Configurable functions and convenience methods (such as GetDBOptionsFromString) will only deal with options that are marked as mutable.  When this flag is true, only options marked as mutable can be configured (a Status::InvalidArgument will be returned) and options not marked as mutable will not be returned or compared.  The default is "false", meaning to compare all options.
* Add new Append and PositionedAppend APIs to FileSystem to bring the data verification information (data checksum information) from upper layer (e.g., WritableFileWriter) to the storage layer. In this way, the customized FileSystem is able to verify the correctness of data being written to the storage on time. Add checksum_handoff_file_types to DBOptions. User can use this option to control which file types (Currently supported file tyes: kWALFile, kTableFile, kDescriptorFile.) should use the new Append and PositionedAppend APIs to handoff the verification information. Currently, RocksDB only use crc32c to calculate the checksum for write handoff.
* Add an option, `CompressionOptions::max_dict_buffer_bytes`, to limit the in-memory buffering for selecting samples for generating/training a dictionary. The limit is currently loosely adhered to.


## 6.17.0 (2021-01-15)
### Behavior Changes
* When verifying full file checksum with `DB::VerifyFileChecksums()`, we now fail with `Status::InvalidArgument` if the name of the checksum generator used for verification does not match the name of the checksum generator used for protecting the file when it was created.
* Since RocksDB does not continue write the same file if a file write fails for any reason, the file scope write IO error is treated the same as retryable IO error. More information about error handling of file scope IO error is included in `ErrorHandler::SetBGError`.

### Bug Fixes
* Version older than 6.15 cannot decode VersionEdits `WalAddition` and `WalDeletion`, fixed this by changing the encoded format of them to be ignorable by older versions.
* Fix a race condition between DB startups and shutdowns in managing the periodic background worker threads. One effect of this race condition could be the process being terminated.

### Public API Change
* Add a public API WriteBufferManager::dummy_entries_in_cache_usage() which reports the size of dummy entries stored in cache (passed to WriteBufferManager). Dummy entries are used to account for DataBlocks.
* Add a SystemClock class that contains the time-related methods from Env.  The original methods in Env may be deprecated in a future release.  This class will allow easier testing, development, and expansion of time-related features.
* Add a public API GetRocksBuildProperties and GetRocksBuildInfoAsString to get properties about the current build.  These properties may include settings related to the GIT settings (branch, timestamp).  This change also sets the "build date" based on the GIT properties, rather than the actual build time, thereby enabling more reproducible builds.

## 6.16.0 (2020-12-18)
### Behavior Changes
* Attempting to write a merge operand without explicitly configuring `merge_operator` now fails immediately, causing the DB to enter read-only mode. Previously, failure was deferred until the `merge_operator` was needed by a user read or a background operation.

### Bug Fixes
* Truncated WALs ending in incomplete records can no longer produce gaps in the recovered data when `WALRecoveryMode::kPointInTimeRecovery` is used. Gaps are still possible when WALs are truncated exactly on record boundaries; for complete protection, users should enable `track_and_verify_wals_in_manifest`.
* Fix a bug where compressed blocks read by MultiGet are not inserted into the compressed block cache when use_direct_reads = true.
* Fixed the issue of full scanning on obsolete files when there are too many outstanding compactions with ConcurrentTaskLimiter enabled.
* Fixed the logic of populating native data structure for `read_amp_bytes_per_bit` during OPTIONS file parsing on big-endian architecture. Without this fix, original code introduced in PR7659, when running on big-endian machine, can mistakenly store read_amp_bytes_per_bit (an uint32) in little endian format. Future access to `read_amp_bytes_per_bit` will give wrong values. Little endian architecture is not affected.
* Fixed prefix extractor with timestamp issues.
* Fixed a bug in atomic flush: in two-phase commit mode, the minimum WAL log number to keep is incorrect.
* Fixed a bug related to checkpoint in PR7789: if there are multiple column families, and the checkpoint is not opened as read only, then in rare cases, data loss may happen in the checkpoint. Since backup engine relies on checkpoint, it may also be affected.
* When ldb --try_load_options is used with the --column_family option, the ColumnFamilyOptions for the specified column family was not loaded from the OPTIONS file. Fix it so its loaded from OPTIONS and then overridden with command line overrides.

### New Features
* User defined timestamp feature supports `CompactRange` and `GetApproximateSizes`.
* Support getting aggregated table properties (kAggregatedTableProperties and kAggregatedTablePropertiesAtLevel) with DB::GetMapProperty, for easier access to the data in a structured format.
* Experimental option BlockBasedTableOptions::optimize_filters_for_memory now works with experimental Ribbon filter (as well as Bloom filter).

### Public API Change
* Deprecated public but rarely-used FilterBitsBuilder::CalculateNumEntry, which is replaced with ApproximateNumEntries taking a size_t parameter and returning size_t.
* To improve portability the functions `Env::GetChildren` and `Env::GetChildrenFileAttributes` will no longer return entries for the special directories `.` or `..`.
* Added a new option `track_and_verify_wals_in_manifest`. If `true`, the log numbers and sizes of the synced WALs are tracked in MANIFEST, then during DB recovery, if a synced WAL is missing from disk, or the WAL's size does not match the recorded size in MANIFEST, an error will be reported and the recovery will be aborted. Note that this option does not work with secondary instance.
* `rocksdb_approximate_sizes` and `rocksdb_approximate_sizes_cf` in the C API now requires an error pointer (`char** errptr`) for receiving any error.
* All overloads of DB::GetApproximateSizes now return Status, so that any failure to obtain the sizes is indicated to the caller.

## 6.15.0 (2020-11-13)
### Bug Fixes
* Fixed a bug in the following combination of features: indexes with user keys (`format_version >= 3`), indexes are partitioned (`index_type == kTwoLevelIndexSearch`), and some index partitions are pinned in memory (`BlockBasedTableOptions::pin_l0_filter_and_index_blocks_in_cache`). The bug could cause keys to be truncated when read from the index leading to wrong read results or other unexpected behavior.
* Fixed a bug when indexes are partitioned (`index_type == kTwoLevelIndexSearch`), some index partitions are pinned in memory (`BlockBasedTableOptions::pin_l0_filter_and_index_blocks_in_cache`), and partitions reads could be mixed between block cache and directly from the file (e.g., with `enable_index_compression == 1` and `mmap_read == 1`, partitions that were stored uncompressed due to poor compression ratio would be read directly from the file via mmap, while partitions that were stored compressed would be read from block cache). The bug could cause index partitions to be mistakenly considered empty during reads leading to wrong read results.
* Since 6.12, memtable lookup should report unrecognized value_type as corruption (#7121).
* Since 6.14, fix false positive flush/compaction `Status::Corruption` failure when `paranoid_file_checks == true` and range tombstones were written to the compaction output files.
* Since 6.14, fix a bug that could cause a stalled write to crash with mixed of slowdown and no_slowdown writes (`WriteOptions.no_slowdown=true`).
* Fixed a bug which causes hang in closing DB when refit level is set in opt build. It was because ContinueBackgroundWork() was called in assert statement which is a no op. It was introduced in 6.14.
* Fixed a bug which causes Get() to return incorrect result when a key's merge operand is applied twice. This can occur if the thread performing Get() runs concurrently with a background flush thread and another thread writing to the MANIFEST file (PR6069).
* Reverted a behavior change silently introduced in 6.14.2, in which the effects of the `ignore_unknown_options` flag (used in option parsing/loading functions) changed.
* Reverted a behavior change silently introduced in 6.14, in which options parsing/loading functions began returning `NotFound` instead of `InvalidArgument` for option names not available in the present version.
* Fixed MultiGet bugs it doesn't return valid data with user defined timestamp.
* Fixed a potential bug caused by evaluating `TableBuilder::NeedCompact()` before `TableBuilder::Finish()` in compaction job. For example, the `NeedCompact()` method of `CompactOnDeletionCollector` returned by built-in `CompactOnDeletionCollectorFactory` requires `BlockBasedTable::Finish()` to return the correct result. The bug can cause a compaction-generated file not to be marked for future compaction based on deletion ratio.
* Fixed a seek issue with prefix extractor and timestamp.
* Fixed a bug of encoding and parsing BlockBasedTableOptions::read_amp_bytes_per_bit as a 64-bit integer.
* Fixed a bug of a recovery corner case, details in PR7621.

### Public API Change
* Deprecate `BlockBasedTableOptions::pin_l0_filter_and_index_blocks_in_cache` and `BlockBasedTableOptions::pin_top_level_index_and_filter`. These options still take effect until users migrate to the replacement APIs in `BlockBasedTableOptions::metadata_cache_options`. Migration guidance can be found in the API comments on the deprecated options.
* Add new API `DB::VerifyFileChecksums` to verify SST file checksum with corresponding entries in the MANIFEST if present. Current implementation requires scanning and recomputing file checksums.

### Behavior Changes
* The dictionary compression settings specified in `ColumnFamilyOptions::compression_opts` now additionally affect files generated by flush and compaction to non-bottommost level. Previously those settings at most affected files generated by compaction to bottommost level, depending on whether `ColumnFamilyOptions::bottommost_compression_opts` overrode them. Users who relied on dictionary compression settings in `ColumnFamilyOptions::compression_opts` affecting only the bottommost level can keep the behavior by moving their dictionary settings to `ColumnFamilyOptions::bottommost_compression_opts` and setting its `enabled` flag.
* When the `enabled` flag is set in `ColumnFamilyOptions::bottommost_compression_opts`, those compression options now take effect regardless of the value in `ColumnFamilyOptions::bottommost_compression`. Previously, those compression options only took effect when `ColumnFamilyOptions::bottommost_compression != kDisableCompressionOption`. Now, they additionally take effect when `ColumnFamilyOptions::bottommost_compression == kDisableCompressionOption` (such a setting causes bottommost compression type to fall back to `ColumnFamilyOptions::compression_per_level` if configured, and otherwise fall back to `ColumnFamilyOptions::compression`).

### New Features
* An EXPERIMENTAL new Bloom alternative that saves about 30% space compared to Bloom filters, with about 3-4x construction time and similar query times is available using NewExperimentalRibbonFilterPolicy.

## 6.14 (2020-10-09)
### Bug fixes
* Fixed a bug after a `CompactRange()` with `CompactRangeOptions::change_level` set fails due to a conflict in the level change step, which caused all subsequent calls to `CompactRange()` with `CompactRangeOptions::change_level` set to incorrectly fail with a `Status::NotSupported("another thread is refitting")` error.
* Fixed a bug that the bottom most level compaction could still be a trivial move even if `BottommostLevelCompaction.kForce` or `kForceOptimized` is set.

### Public API Change
* The methods to create and manage EncrypedEnv have been changed.  The EncryptionProvider is now passed to NewEncryptedEnv as a shared pointer, rather than a raw pointer.  Comparably, the CTREncryptedProvider now takes a shared pointer, rather than a reference, to a BlockCipher.  CreateFromString methods have been added to BlockCipher and EncryptionProvider to provide a single API by which different ciphers and providers can be created, respectively.
* The internal classes (CTREncryptionProvider, ROT13BlockCipher, CTRCipherStream) associated with the EncryptedEnv have been moved out of the public API.  To create a CTREncryptionProvider, one can either use EncryptionProvider::NewCTRProvider, or EncryptionProvider::CreateFromString("CTR").  To create a new ROT13BlockCipher, one can either use BlockCipher::NewROT13Cipher or BlockCipher::CreateFromString("ROT13").
* The EncryptionProvider::AddCipher method has been added to allow keys to be added to an EncryptionProvider.  This API will allow future providers to support multiple cipher keys.
* Add a new option "allow_data_in_errors". When this new option is set by users, it allows users to opt-in to get error messages containing corrupted keys/values. Corrupt keys, values will be logged in the messages, logs, status etc. that will help users with the useful information regarding affected data. By default value of this option is set false to prevent users data to be exposed in the messages so currently, data will be redacted from logs, messages, status by default.
* AdvancedColumnFamilyOptions::force_consistency_checks is now true by default, for more proactive DB corruption detection at virtually no cost (estimated two extra CPU cycles per million on a major production workload). Corruptions reported by these checks now mention "force_consistency_checks" in case a false positive corruption report is suspected and the option needs to be disabled (unlikely). Since existing column families have a saved setting for force_consistency_checks, only new column families will pick up the new default.

### General Improvements
* The settings of the DBOptions and ColumnFamilyOptions are now managed by Configurable objects (see New Features).  The same convenience methods to configure these options still exist but the backend implementation has been unified under a common implementation.

### New Features

* Methods to configure serialize, and compare -- such as TableFactory -- are exposed directly through the Configurable base class (from which these objects inherit).  This change will allow for better and more thorough configuration management and retrieval in the future.  The options for a Configurable object can be set via the ConfigureFromMap, ConfigureFromString, or ConfigureOption method.  The serialized version of the options of an object can be retrieved via the GetOptionString, ToString, or GetOption methods.  The list of options supported by an object can be obtained via the GetOptionNames method.  The "raw" object (such as the BlockBasedTableOption) for an option may be retrieved via the GetOptions method.  Configurable options can be compared via the AreEquivalent method.  The settings within a Configurable object may be validated via the ValidateOptions method.  The object may be intialized (at which point only mutable options may be updated) via the PrepareOptions method.
* Introduce options.check_flush_compaction_key_order with default value to be true. With this option, during flush and compaction, key order will be checked when writing to each SST file. If the order is violated, the flush or compaction will fail.
* Added is_full_compaction to CompactionJobStats, so that the information is available through the EventListener interface.
* Add more stats for MultiGet in Histogram to get number of data blocks, index blocks, filter blocks and sst files read from file system per level.
* SST files have a new table property called db_host_id, which is set to the hostname by default. A new option in DBOptions, db_host_id, allows the property value to be overridden with a user specified string, or disable it completely by making the option string empty.
* Methods to create customizable extensions -- such as TableFactory -- are exposed directly through the Customizable base class (from which these objects inherit).  This change will allow these Customizable classes to be loaded and configured in a standard way (via CreateFromString).  More information on how to write and use Customizable classes is in the customizable.h header file.

## 6.13 (2020-09-12)
### Bug fixes
* Fix a performance regression introduced in 6.4 that makes a upper bound check for every Next() even if keys are within a data block that is within the upper bound.
* Fix a possible corruption to the LSM state (overlapping files within a level) when a `CompactRange()` for refitting levels (`CompactRangeOptions::change_level == true`) and another manual compaction are executed in parallel.
* Sanitize `recycle_log_file_num` to zero when the user attempts to enable it in combination with `WALRecoveryMode::kTolerateCorruptedTailRecords`. Previously the two features were allowed together, which compromised the user's configured crash-recovery guarantees.
* Fix a bug where a level refitting in CompactRange() might race with an automatic compaction that puts the data to the target level of the refitting. The bug has been there for years.
* Fixed a bug in version 6.12 in which BackupEngine::CreateNewBackup could fail intermittently with non-OK status when backing up a read-write DB configured with a DBOptions::file_checksum_gen_factory.
* Fix useless no-op compactions scheduled upon snapshot release when options.disable-auto-compactions = true.
* Fix a bug when max_write_buffer_size_to_maintain is set, immutable flushed memtable destruction is delayed until the next super version is installed. A memtable is not added to delete list because of its reference hold by super version and super version doesn't switch because of empt delete list. So memory usage keeps on increasing beyond write_buffer_size + max_write_buffer_size_to_maintain.
* Avoid converting MERGES to PUTS when allow_ingest_behind is true.
* Fix compression dictionary sampling together with `SstFileWriter`. Previously, the dictionary would be trained/finalized immediately with zero samples. Now, the whole `SstFileWriter` file is buffered in memory and then sampled.
* Fix a bug with `avoid_unnecessary_blocking_io=1` and creating backups (BackupEngine::CreateNewBackup) or checkpoints (Checkpoint::Create). With this setting and WAL enabled, these operations could randomly fail with non-OK status.
* Fix a bug in which bottommost compaction continues to advance the underlying InternalIterator to skip tombstones even after shutdown.

### New Features
* A new field `std::string requested_checksum_func_name` is added to `FileChecksumGenContext`, which enables the checksum factory to create generators for a suite of different functions.
* Added a new subcommand, `ldb unsafe_remove_sst_file`, which removes a lost or corrupt SST file from a DB's metadata. This command involves data loss and must not be used on a live DB.

### Performance Improvements
* Reduce thread number for multiple DB instances by re-using one global thread for statistics dumping and persisting.
* Reduce write-amp in heavy write bursts in `kCompactionStyleLevel` compaction style with `level_compaction_dynamic_level_bytes` set.
* BackupEngine incremental backups no longer read DB table files that are already saved to a shared part of the backup directory, unless `share_files_with_checksum` is used with `kLegacyCrc32cAndFileSize` naming (discouraged).
  * For `share_files_with_checksum`, we are confident there is no regression (vs. pre-6.12) in detecting DB or backup corruption at backup creation time, mostly because the old design did not leverage this extra checksum computation for detecting inconsistencies at backup creation time.
  * For `share_table_files` without "checksum" (not recommended), there is a regression in detecting fundamentally unsafe use of the option, greatly mitigated by file size checking (under "Behavior Changes"). Almost no reason to use `share_files_with_checksum=false` should remain.
  * `DB::VerifyChecksum` and `BackupEngine::VerifyBackup` with checksum checking are still able to catch corruptions that `CreateNewBackup` does not.

### Public API Change
* Expose kTypeDeleteWithTimestamp in EntryType and update GetEntryType() accordingly.
* Added file_checksum and file_checksum_func_name to TableFileCreationInfo, which can pass the table file checksum information through the OnTableFileCreated callback during flush and compaction.
* A warning is added to `DB::DeleteFile()` API describing its known problems and deprecation plan.
* Add a new stats level, i.e. StatsLevel::kExceptTickers (PR7329) to exclude tickers even if application passes a non-null Statistics object.
* Added a new status code IOStatus::IOFenced() for the Env/FileSystem to indicate that writes from this instance are fenced off. Like any other background error, this error is returned to the user in Put/Merge/Delete/Flush calls and can be checked using Status::IsIOFenced().

### Behavior Changes
* File abstraction `FSRandomAccessFile.Prefetch()` default return status is changed from `OK` to `NotSupported`. If the user inherited file doesn't implement prefetch, RocksDB will create internal prefetch buffer to improve read performance.
* When retryabel IO error happens during Flush (manifest write error is excluded) and WAL is disabled, originally it is mapped to kHardError. Now,it is mapped to soft error. So DB will not stall the writes unless the memtable is full. At the same time, when auto resume is triggered to recover the retryable IO error during Flush, SwitchMemtable is not called to avoid generating to many small immutable memtables. If WAL is enabled, no behavior changes.
* When considering whether a table file is already backed up in a shared part of backup directory, BackupEngine would already query the sizes of source (DB) and pre-existing destination (backup) files. BackupEngine now uses these file sizes to detect corruption, as at least one of (a) old backup, (b) backup in progress, or (c) current DB is corrupt if there's a size mismatch.

### Others
* Error in prefetching partitioned index blocks will not be swallowed. It will fail the query and return the IOError users.

## 6.12 (2020-07-28)
### Public API Change
* Encryption file classes now exposed for inheritance in env_encryption.h
* File I/O listener is extended to cover more I/O operations. Now class `EventListener` in listener.h contains new callback functions: `OnFileFlushFinish()`, `OnFileSyncFinish()`, `OnFileRangeSyncFinish()`, `OnFileTruncateFinish()`, and ``OnFileCloseFinish()``.
* `FileOperationInfo` now reports `duration` measured by `std::chrono::steady_clock` and `start_ts` measured by `std::chrono::system_clock` instead of start and finish timestamps measured by `system_clock`. Note that `system_clock` is called before `steady_clock` in program order at operation starts.
* `DB::GetDbSessionId(std::string& session_id)` is added. `session_id` stores a unique identifier that gets reset every time the DB is opened. This DB session ID should be unique among all open DB instances on all hosts, and should be unique among re-openings of the same or other DBs. This identifier is recorded in the LOG file on the line starting with "DB Session ID:".
* `DB::OpenForReadOnly()` now returns `Status::NotFound` when the specified DB directory does not exist. Previously the error returned depended on the underlying `Env`. This change is available in all 6.11 releases as well.
* A parameter `verify_with_checksum` is added to `BackupEngine::VerifyBackup`, which is false by default. If it is ture, `BackupEngine::VerifyBackup` verifies checksums and file sizes of backup files. Pass `false` for `verify_with_checksum` to maintain the previous behavior and performance of `BackupEngine::VerifyBackup`, by only verifying sizes of backup files.

### Behavior Changes
* Best-efforts recovery ignores CURRENT file completely. If CURRENT file is missing during recovery, best-efforts recovery still proceeds with MANIFEST file(s).
* In best-efforts recovery, an error that is not Corruption or IOError::kNotFound or IOError::kPathNotFound will be overwritten silently. Fix this by checking all non-ok cases and return early.
* When `file_checksum_gen_factory` is set to `GetFileChecksumGenCrc32cFactory()`, BackupEngine will compare the crc32c checksums of table files computed when creating a backup to the expected checksums stored in the DB manifest, and will fail `CreateNewBackup()` on mismatch (corruption). If the `file_checksum_gen_factory` is not set or set to any other customized factory, there is no checksum verification to detect if SST files in a DB are corrupt when read, copied, and independently checksummed by BackupEngine.
* When a DB sets `stats_dump_period_sec > 0`, either as the initial value for DB open or as a dynamic option change, the first stats dump is staggered in the following X seconds, where X is an integer in `[0, stats_dump_period_sec)`. Subsequent stats dumps are still spaced `stats_dump_period_sec` seconds apart.
* When the paranoid_file_checks option is true, a hash is generated of all keys and values are generated when the SST file is written, and then the values are read back in to validate the file.  A corruption is signaled if the two hashes do not match.

### Bug fixes
* Compressed block cache was automatically disabled with read-only DBs by mistake. Now it is fixed: compressed block cache will be in effective with read-only DB too.
* Fix a bug of wrong iterator result if another thread finishes an update and a DB flush between two statement.
* Disable file deletion after MANIFEST write/sync failure until db re-open or Resume() so that subsequent re-open will not see MANIFEST referencing deleted SSTs.
* Fix a bug when index_type == kTwoLevelIndexSearch in PartitionedIndexBuilder to update FlushPolicy to point to internal key partitioner when it changes from user-key mode to internal-key mode in index partition.
* Make compaction report InternalKey corruption while iterating over the input.
* Fix a bug which may cause MultiGet to be slow because it may read more data than requested, but this won't affect correctness. The bug was introduced in 6.10 release.
* Fail recovery and report once hitting a physical log record checksum mismatch, while reading MANIFEST. RocksDB should not continue processing the MANIFEST any further.
* Fixed a bug in size-amp-triggered and periodic-triggered universal compaction, where the compression settings for the first input level were used rather than the compression settings for the output (bottom) level.

### New Features
* DB identity (`db_id`) and DB session identity (`db_session_id`) are added to table properties and stored in SST files. SST files generated from SstFileWriter and Repairer have DB identity “SST Writer” and “DB Repairer”, respectively. Their DB session IDs are generated in the same way as `DB::GetDbSessionId`. The session ID for SstFileWriter (resp., Repairer) resets every time `SstFileWriter::Open` (resp., `Repairer::Run`) is called.
* Added experimental option BlockBasedTableOptions::optimize_filters_for_memory for reducing allocated memory size of Bloom filters (~10% savings with Jemalloc) while preserving the same general accuracy. To have an effect, the option requires format_version=5 and malloc_usable_size. Enabling this option is forward and backward compatible with existing format_version=5.
* `BackupableDBOptions::share_files_with_checksum_naming` is added with new default behavior for naming backup files with `share_files_with_checksum`, to address performance and backup integrity issues. See API comments for details.
* Added auto resume function to automatically recover the DB from background Retryable IO Error. When retryable IOError happens during flush and WAL write, the error is mapped to Hard Error and DB will be in read mode. When retryable IO Error happens during compaction, the error will be mapped to Soft Error. DB is still in write/read mode. Autoresume function will create a thread for a DB to call DB->ResumeImpl() to try the recover for Retryable IO Error during flush and WAL write. Compaction will be rescheduled by itself if retryable IO Error happens. Auto resume may also cause other Retryable IO Error during the recovery, so the recovery will fail. Retry the auto resume may solve the issue, so we use max_bgerror_resume_count to decide how many resume cycles will be tried in total. If it is <=0, auto resume retryable IO Error is disabled. Default is INT_MAX, which will lead to a infinit auto resume. bgerror_resume_retry_interval decides the time interval between two auto resumes.
* Option `max_subcompactions` can be set dynamically using DB::SetDBOptions().
* Added experimental ColumnFamilyOptions::sst_partitioner_factory to define determine the partitioning of sst files. This helps compaction to split the files on interesting boundaries (key prefixes) to make propagation of sst files less write amplifying (covering the whole key space).

### Performance Improvements
* Eliminate key copies for internal comparisons while accessing ingested block-based tables.
* Reduce key comparisons during random access in all block-based tables.
* BackupEngine avoids unnecessary repeated checksum computation for backing up a table file to the `shared_checksum` directory when using `share_files_with_checksum_naming = kUseDbSessionId` (new default), except on SST files generated before this version of RocksDB, which fall back on using `kLegacyCrc32cAndFileSize`.

## 6.11 (2020-06-12)
### Bug Fixes
* Fix consistency checking error swallowing in some cases when options.force_consistency_checks = true.
* Fix possible false NotFound status from batched MultiGet using index type kHashSearch.
* Fix corruption caused by enabling delete triggered compaction (NewCompactOnDeletionCollectorFactory) in universal compaction mode, along with parallel compactions. The bug can result in two parallel compactions picking the same input files, resulting in the DB resurrecting older and deleted versions of some keys.
* Fix a use-after-free bug in best-efforts recovery. column_family_memtables_ needs to point to valid ColumnFamilySet.
* Let best-efforts recovery ignore corrupted files during table loading.
* Fix corrupt key read from ingested file when iterator direction switches from reverse to forward at a key that is a prefix of another key in the same file. It is only possible in files with a non-zero global seqno.
* Fix abnormally large estimate from GetApproximateSizes when a range starts near the end of one SST file and near the beginning of another. Now GetApproximateSizes consistently and fairly includes the size of SST metadata in addition to data blocks, attributing metadata proportionally among the data blocks based on their size.
* Fix potential file descriptor leakage in PosixEnv's IsDirectory() and NewRandomAccessFile().
* Fix false negative from the VerifyChecksum() API when there is a checksum mismatch in an index partition block in a BlockBasedTable format table file (index_type is kTwoLevelIndexSearch).
* Fix sst_dump to return non-zero exit code if the specified file is not a recognized SST file or fails requested checks.
* Fix incorrect results from batched MultiGet for duplicate keys, when the duplicate key matches the largest key of an SST file and the value type for the key in the file is a merge value.

### Public API Change
* Flush(..., column_family) may return Status::ColumnFamilyDropped() instead of Status::InvalidArgument() if column_family is dropped while processing the flush request.
* BlobDB now explicitly disallows using the default column family's storage directories as blob directory.
* DeleteRange now returns `Status::InvalidArgument` if the range's end key comes before its start key according to the user comparator. Previously the behavior was undefined.
* ldb now uses options.force_consistency_checks = true by default and "--disable_consistency_checks" is added to disable it.
* DB::OpenForReadOnly no longer creates files or directories if the named DB does not exist, unless create_if_missing is set to true.
* The consistency checks that validate LSM state changes (table file additions/deletions during flushes and compactions) are now stricter, more efficient, and no longer optional, i.e. they are performed even if `force_consistency_checks` is `false`.
* Disable delete triggered compaction (NewCompactOnDeletionCollectorFactory) in universal compaction mode and num_levels = 1 in order to avoid a corruption bug.
* `pin_l0_filter_and_index_blocks_in_cache` no longer applies to L0 files larger than `1.5 * write_buffer_size` to give more predictable memory usage. Such L0 files may exist due to intra-L0 compaction, external file ingestion, or user dynamically changing `write_buffer_size` (note, however, that files that are already pinned will continue being pinned, even after such a dynamic change).
* In point-in-time wal recovery mode, fail database recovery in case of IOError while reading the WAL to avoid data loss.
* A new method `Env::LowerThreadPoolCPUPriority(Priority, CpuPriority)` is added to `Env` to be able to lower to a specific priority such as `CpuPriority::kIdle`.

### New Features
* sst_dump to add a new --readahead_size argument. Users can specify read size when scanning the data. Sst_dump also tries to prefetch tail part of the SST files so usually some number of I/Os are saved there too.
* Generate file checksum in SstFileWriter if Options.file_checksum_gen_factory is set. The checksum and checksum function name are stored in ExternalSstFileInfo after the sst file write is finished.
* Add a value_size_soft_limit in read options which limits the cumulative value size of keys read in batches in MultiGet. Once the cumulative value size of found keys exceeds read_options.value_size_soft_limit, all the remaining keys are returned with status Abort without further finding their values. By default the value_size_soft_limit is std::numeric_limits<uint64_t>::max().
* Enable SST file ingestion with file checksum information when calling IngestExternalFiles(const std::vector<IngestExternalFileArg>& args). Added files_checksums and files_checksum_func_names to IngestExternalFileArg such that user can ingest the sst files with their file checksum information. Added verify_file_checksum to IngestExternalFileOptions (default is True). To be backward compatible, if DB does not enable file checksum or user does not provide checksum information (vectors of files_checksums and files_checksum_func_names are both empty), verification of file checksum is always sucessful. If DB enables file checksum, DB will always generate the checksum for each ingested SST file during Prepare stage of ingestion and store the checksum in Manifest, unless verify_file_checksum is False and checksum information is provided by the application. In this case, we only verify the checksum function name and directly store the ingested checksum in Manifest. If verify_file_checksum is set to True, DB will verify the ingested checksum and function name with the genrated ones. Any mismatch will fail the ingestion. Note that, if IngestExternalFileOptions::write_global_seqno is True, the seqno will be changed in the ingested file. Therefore, the checksum of the file will be changed. In this case, a new checksum will be generated after the seqno is updated and be stored in the Manifest.

### Performance Improvements
* Eliminate redundant key comparisons during random access in block-based tables.

## 6.10 (2020-05-02)
### Bug Fixes
* Fix wrong result being read from ingested file. May happen when a key in the file happen to be prefix of another key also in the file. The issue can further cause more data corruption. The issue exists with rocksdb >= 5.0.0 since DB::IngestExternalFile() was introduced.
* Finish implementation of BlockBasedTableOptions::IndexType::kBinarySearchWithFirstKey. It's now ready for use. Significantly reduces read amplification in some setups, especially for iterator seeks.
* Fix a bug by updating CURRENT file so that it points to the correct MANIFEST file after best-efforts recovery.
* Fixed a bug where ColumnFamilyHandle objects were not cleaned up in case an error happened during BlobDB's open after the base DB had been opened.
* Fix a potential undefined behavior caused by trying to dereference nullable pointer (timestamp argument) in DB::MultiGet.
* Fix a bug caused by not including user timestamp in MultiGet LookupKey construction. This can lead to wrong query result since the trailing bytes of a user key, if not shorter than timestamp, will be mistaken for user timestamp.
* Fix a bug caused by using wrong compare function when sorting the input keys of MultiGet with timestamps.
* Upgraded version of bzip library (1.0.6 -> 1.0.8) used with RocksJava to address potential vulnerabilities if an attacker can manipulate compressed data saved and loaded by RocksDB (not normal). See issue #6703.

### Public API Change
* Add a ConfigOptions argument to the APIs dealing with converting options to and from strings and files.  The ConfigOptions is meant to replace some of the options (such as input_strings_escaped and ignore_unknown_options) and allow for more parameters to be passed in the future without changing the function signature.
* Add NewFileChecksumGenCrc32cFactory to the file checksum public API, such that the builtin Crc32c based file checksum generator factory can be used by applications.
* Add IsDirectory to Env and FS to indicate if a path is a directory.

### New Features
* Added support for pipelined & parallel compression optimization for `BlockBasedTableBuilder`. This optimization makes block building, block compression and block appending a pipeline, and uses multiple threads to accelerate block compression. Users can set `CompressionOptions::parallel_threads` greater than 1 to enable compression parallelism. This feature is experimental for now.
* Provide an allocator for memkind to be used with block cache. This is to work with memory technologies (Intel DCPMM is one such technology currently available) that require different libraries for allocation and management (such as PMDK and memkind). The high capacities available make it possible to provision large caches (up to several TBs in size) beyond what is achievable with DRAM.
* Option `max_background_flushes` can be set dynamically using DB::SetDBOptions().
* Added functionality in sst_dump tool to check the compressed file size for different compression levels and print the time spent on compressing files with each compression type. Added arguments `--compression_level_from` and `--compression_level_to` to report size of all compression levels and one compression_type must be specified with it so that it will report compressed sizes of one compression type with different levels.
* Added statistics for redundant insertions into block cache: rocksdb.block.cache.*add.redundant. (There is currently no coordination to ensure that only one thread loads a table block when many threads are trying to access that same table block.)

### Bug Fixes
* Fix a bug when making options.bottommost_compression, options.compression_opts and options.bottommost_compression_opts dynamically changeable: the modified values are not written to option files or returned back to users when being queried.
* Fix a bug where index key comparisons were unaccounted in `PerfContext::user_key_comparison_count` for lookups in files written with `format_version >= 3`.
* Fix many bloom.filter statistics not being updated in batch MultiGet.

### Performance Improvements
* Improve performance of batch MultiGet with partitioned filters, by sharing block cache lookups to applicable filter blocks.
* Reduced memory copies when fetching and uncompressing compressed blocks from sst files.

## 6.9.0 (2020-03-29)
### Behavior changes
* Since RocksDB 6.8, ttl-based FIFO compaction can drop a file whose oldest key becomes older than options.ttl while others have not. This fix reverts this and makes ttl-based FIFO compaction use the file's flush time as the criterion. This fix also requires that max_open_files = -1 and compaction_options_fifo.allow_compaction = false to function properly.

### Public API Change
* Fix spelling so that API now has correctly spelled transaction state name `COMMITTED`, while the old misspelled `COMMITED` is still available as an alias.
* Updated default format_version in BlockBasedTableOptions from 2 to 4. SST files generated with the new default can be read by RocksDB versions 5.16 and newer, and use more efficient encoding of keys in index blocks.
* A new parameter `CreateBackupOptions` is added to both `BackupEngine::CreateNewBackup` and `BackupEngine::CreateNewBackupWithMetadata`, you can decrease CPU priority of `BackupEngine`'s background threads by setting `decrease_background_thread_cpu_priority` and `background_thread_cpu_priority` in `CreateBackupOptions`.
* Updated the public API of SST file checksum. Introduce the FileChecksumGenFactory to create the FileChecksumGenerator for each SST file, such that the FileChecksumGenerator is not shared and it can be more general for checksum implementations. Changed the FileChecksumGenerator interface from Value, Extend, and GetChecksum to Update, Finalize, and GetChecksum. Finalize should be only called once after all data is processed to generate the final checksum. Temproal data should be maintained by the FileChecksumGenerator object itself and finally it can return the checksum string.

### Bug Fixes
* Fix a bug where range tombstone blocks in ingested files were cached incorrectly during ingestion. If range tombstones were read from those incorrectly cached blocks, the keys they covered would be exposed.
* Fix a data race that might cause crash when calling DB::GetCreationTimeOfOldestFile() by a small chance. The bug was introduced in 6.6 Release.
* Fix a bug where a boolean value optimize_filters_for_hits was for max threads when calling load table handles after a flush or compaction. The value is correct to 1. The bug should not cause user visible problems.
* Fix a bug which might crash the service when write buffer manager fails to insert the dummy handle to the block cache.

### Performance Improvements
* In CompactRange, for levels starting from 0, if the level does not have any file with any key falling in the specified range, the level is skipped. So instead of always compacting from level 0, the compaction starts from the first level with keys in the specified range until the last such level.
* Reduced memory copy when reading sst footer and blobdb in direct IO mode.
* When restarting a database with large numbers of sst files, large amount of CPU time is spent on getting logical block size of the sst files, which slows down the starting progress, this inefficiency is optimized away with an internal cache for the logical block sizes.

### New Features
* Basic support for user timestamp in iterator. Seek/SeekToFirst/Next and lower/upper bounds are supported. Reverse iteration is not supported. Merge is not considered.
* When file lock failure when the lock is held by the current process, return acquiring time and thread ID in the error message.
* Added a new option, best_efforts_recovery (default: false), to allow database to open in a db dir with missing table files. During best efforts recovery, missing table files are ignored, and database recovers to the most recent state without missing table file. Cross-column-family consistency is not guaranteed even if WAL is enabled.
* options.bottommost_compression, options.compression_opts and options.bottommost_compression_opts are now dynamically changeable.

## 6.8.0 (2020-02-24)
### Java API Changes
* Major breaking changes to Java comparators, toward standardizing on ByteBuffer for performant, locale-neutral operations on keys (#6252).
* Added overloads of common API methods using direct ByteBuffers for keys and values (#2283).

### Bug Fixes
* Fix incorrect results while block-based table uses kHashSearch, together with Prev()/SeekForPrev().
* Fix a bug that prevents opening a DB after two consecutive crash with TransactionDB, where the first crash recovers from a corrupted WAL with kPointInTimeRecovery but the second cannot.
* Fixed issue #6316 that can cause a corruption of the MANIFEST file in the middle when writing to it fails due to no disk space.
* Add DBOptions::skip_checking_sst_file_sizes_on_db_open. It disables potentially expensive checking of all sst file sizes in DB::Open().
* BlobDB now ignores trivially moved files when updating the mapping between blob files and SSTs. This should mitigate issue #6338 where out of order flush/compaction notifications could trigger an assertion with the earlier code.
* Batched MultiGet() ignores IO errors while reading data blocks, causing it to potentially continue looking for a key and returning stale results.
* `WriteBatchWithIndex::DeleteRange` returns `Status::NotSupported`. Previously it returned success even though reads on the batch did not account for range tombstones. The corresponding language bindings now cannot be used. In C, that includes `rocksdb_writebatch_wi_delete_range`, `rocksdb_writebatch_wi_delete_range_cf`, `rocksdb_writebatch_wi_delete_rangev`, and `rocksdb_writebatch_wi_delete_rangev_cf`. In Java, that includes `WriteBatchWithIndex::deleteRange`.
* Assign new MANIFEST file number when caller tries to create a new MANIFEST by calling LogAndApply(..., new_descriptor_log=true). This bug can cause MANIFEST being overwritten during recovery if options.write_dbid_to_manifest = true and there are WAL file(s).

### Performance Improvements
* Perfom readahead when reading from option files. Inside DB, options.log_readahead_size will be used as the readahead size. In other cases, a default 512KB is used.

### Public API Change
* The BlobDB garbage collector now emits the statistics `BLOB_DB_GC_NUM_FILES` (number of blob files obsoleted during GC), `BLOB_DB_GC_NUM_NEW_FILES` (number of new blob files generated during GC), `BLOB_DB_GC_FAILURES` (number of failed GC passes), `BLOB_DB_GC_NUM_KEYS_RELOCATED` (number of blobs relocated during GC), and `BLOB_DB_GC_BYTES_RELOCATED` (total size of blobs relocated during GC). On the other hand, the following statistics, which are not relevant for the new GC implementation, are now deprecated: `BLOB_DB_GC_NUM_KEYS_OVERWRITTEN`, `BLOB_DB_GC_NUM_KEYS_EXPIRED`, `BLOB_DB_GC_BYTES_OVERWRITTEN`, `BLOB_DB_GC_BYTES_EXPIRED`, and `BLOB_DB_GC_MICROS`.
* Disable recycle_log_file_num when an inconsistent recovery modes are requested: kPointInTimeRecovery and kAbsoluteConsistency

### New Features
* Added the checksum for each SST file generated by Flush or Compaction. Added sst_file_checksum_func to Options such that user can plugin their own SST file checksum function via override the FileChecksumFunc class. If user does not set the sst_file_checksum_func, SST file checksum calculation will not be enabled. The checksum information inlcuding uint32_t checksum value and a checksum function name (string). The checksum information is stored in FileMetadata in version store and also logged to MANIFEST. A new tool is added to LDB such that user can dump out a list of file checksum information from MANIFEST (stored in an unordered_map).
* `db_bench` now supports `value_size_distribution_type`, `value_size_min`, `value_size_max` options for generating random variable sized value. Added `blob_db_compression_type` option for BlobDB to enable blob compression.
* Replace RocksDB namespace "rocksdb" with flag "ROCKSDB_NAMESPACE" which if is not defined, defined as "rocksdb" in header file rocksdb_namespace.h.

## 6.7.0 (2020-01-21)
### Public API Change
* Added a rocksdb::FileSystem class in include/rocksdb/file_system.h to encapsulate file creation/read/write operations, and an option DBOptions::file_system to allow a user to pass in an instance of rocksdb::FileSystem. If its a non-null value, this will take precendence over DBOptions::env for file operations. A new API rocksdb::FileSystem::Default() returns a platform default object. The DBOptions::env option and Env::Default() API will continue to be used for threading and other OS related functions, and where DBOptions::file_system is not specified, for file operations. For storage developers who are accustomed to rocksdb::Env, the interface in rocksdb::FileSystem is new and will probably undergo some changes as more storage systems are ported to it from rocksdb::Env. As of now, no env other than Posix has been ported to the new interface.
* A new rocksdb::NewSstFileManager() API that allows the caller to pass in separate Env and FileSystem objects.
* Changed Java API for RocksDB.keyMayExist functions to use Holder<byte[]> instead of StringBuilder, so that retrieved values need not decode to Strings.
* A new `OptimisticTransactionDBOptions` Option that allows users to configure occ validation policy. The default policy changes from kValidateSerial to kValidateParallel to reduce mutex contention.

### Bug Fixes
* Fix a bug that can cause unnecessary bg thread to be scheduled(#6104).
* Fix crash caused by concurrent CF iterations and drops(#6147).
* Fix a race condition for cfd->log_number_ between manifest switch and memtable switch (PR 6249) when number of column families is greater than 1.
* Fix a bug on fractional cascading index when multiple files at the same level contain the same smallest user key, and those user keys are for merge operands. In this case, Get() the exact key may miss some merge operands.
* Delcare kHashSearch index type feature-incompatible with index_block_restart_interval larger than 1.
* Fixed an issue where the thread pools were not resized upon setting `max_background_jobs` dynamically through the `SetDBOptions` interface.
* Fix a bug that can cause write threads to hang when a slowdown/stall happens and there is a mix of writers with WriteOptions::no_slowdown set/unset.
* Fixed an issue where an incorrect "number of input records" value was used to compute the "records dropped" statistics for compactions.
* Fix a regression bug that causes segfault when hash is used, max_open_files != -1 and total order seek is used and switched back.

### New Features
* It is now possible to enable periodic compactions for the base DB when using BlobDB.
* BlobDB now garbage collects non-TTL blobs when `enable_garbage_collection` is set to `true` in `BlobDBOptions`. Garbage collection is performed during compaction: any valid blobs located in the oldest N files (where N is the number of non-TTL blob files multiplied by the value of `BlobDBOptions::garbage_collection_cutoff`) encountered during compaction get relocated to new blob files, and old blob files are dropped once they are no longer needed. Note: we recommend enabling periodic compactions for the base DB when using this feature to deal with the case when some old blob files are kept alive by SSTs that otherwise do not get picked for compaction.
* `db_bench` now supports the `garbage_collection_cutoff` option for BlobDB.
* Introduce ReadOptions.auto_prefix_mode. When set to true, iterator will return the same result as total order seek, but may choose to use prefix seek internally based on seek key and iterator upper bound.
* MultiGet() can use IO Uring to parallelize read from the same SST file. This featuer is by default disabled. It can be enabled with environment variable ROCKSDB_USE_IO_URING.

## 6.6.2 (2020-01-13)
### Bug Fixes
* Fixed a bug where non-L0 compaction input files were not considered to compute the `creation_time` of new compaction outputs.

## 6.6.1 (2020-01-02)
### Bug Fixes
* Fix a bug in WriteBatchWithIndex::MultiGetFromBatchAndDB, which is called by Transaction::MultiGet, that causes due to stale pointer access when the number of keys is > 32
* Fixed two performance issues related to memtable history trimming. First, a new SuperVersion is now created only if some memtables were actually trimmed. Second, trimming is only scheduled if there is at least one flushed memtable that is kept in memory for the purposes of transaction conflict checking.
* BlobDB no longer updates the SST to blob file mapping upon failed compactions.
* Fix a bug in which a snapshot read through an iterator could be affected by a DeleteRange after the snapshot (#6062).
* Fixed a bug where BlobDB was comparing the `ColumnFamilyHandle` pointers themselves instead of only the column family IDs when checking whether an API call uses the default column family or not.
* Delete superversions in BackgroundCallPurge.
* Fix use-after-free and double-deleting files in BackgroundCallPurge().

## 6.6.0 (2019-11-25)
### Bug Fixes
* Fix data corruption caused by output of intra-L0 compaction on ingested file not being placed in correct order in L0.
* Fix a data race between Version::GetColumnFamilyMetaData() and Compaction::MarkFilesBeingCompacted() for access to being_compacted (#6056). The current fix acquires the db mutex during Version::GetColumnFamilyMetaData(), which may cause regression.
* Fix a bug in DBIter that is_blob_ state isn't updated when iterating backward using seek.
* Fix a bug when format_version=3, partitioned filters, and prefix search are used in conjunction. The bug could result into Seek::(prefix) returning NotFound for an existing prefix.
* Revert the feature "Merging iterator to avoid child iterator reseek for some cases (#5286)" since it might cause strong results when reseek happens with a different iterator upper bound.
* Fix a bug causing a crash during ingest external file when background compaction cause severe error (file not found).
* Fix a bug when partitioned filters and prefix search are used in conjunction, ::SeekForPrev could return invalid for an existing prefix. ::SeekForPrev might be called by the user, or internally on ::Prev, or within ::Seek if the return value involves Delete or a Merge operand.
* Fix OnFlushCompleted fired before flush result persisted in MANIFEST when there's concurrent flush job. The bug exists since OnFlushCompleted was introduced in rocksdb 3.8.
* Fixed an sst_dump crash on some plain table SST files.
* Fixed a memory leak in some error cases of opening plain table SST files.
* Fix a bug when a crash happens while calling WriteLevel0TableForRecovery for multiple column families, leading to a column family's log number greater than the first corrutped log number when the DB is being opened in PointInTime recovery mode during next recovery attempt (#5856).

### New Features
* Universal compaction to support options.periodic_compaction_seconds. A full compaction will be triggered if any file is over the threshold.
* `GetLiveFilesMetaData` and `GetColumnFamilyMetaData` now expose the file number of SST files as well as the oldest blob file referenced by each SST.
* A batched MultiGet API (DB::MultiGet()) that supports retrieving keys from multiple column families.
* Full and partitioned filters in the block-based table use an improved Bloom filter implementation, enabled with format_version 5 (or above) because previous releases cannot read this filter. This replacement is faster and more accurate, especially for high bits per key or millions of keys in a single (full) filter. For example, the new Bloom filter has the same false positive rate at 9.55 bits per key as the old one at 10 bits per key, and a lower false positive rate at 16 bits per key than the old one at 100 bits per key.
* Added AVX2 instructions to USE_SSE builds to accelerate the new Bloom filter and XXH3-based hash function on compatible x86_64 platforms (Haswell and later, ~2014).
* Support options.ttl or options.periodic_compaction_seconds with options.max_open_files = -1. File's oldest ancester time and file creation time will be written to manifest. If it is availalbe, this information will be used instead of creation_time and file_creation_time in table properties.
* Setting options.ttl for universal compaction now has the same meaning as setting periodic_compaction_seconds.
* SstFileMetaData also returns file creation time and oldest ancester time.
* The `sst_dump` command line tool `recompress` command now displays how many blocks were compressed and how many were not, in particular how many were not compressed because the compression ratio was not met (12.5% threshold for GoodCompressionRatio), as seen in the `number.block.not_compressed` counter stat since version 6.0.0.
* The block cache usage is now takes into account the overhead of metadata per each entry. This results into more accurate management of memory. A side-effect of this feature is that less items are fit into the block cache of the same size, which would result to higher cache miss rates. This can be remedied by increasing the block cache size or passing kDontChargeCacheMetadata to its constuctor to restore the old behavior.
* When using BlobDB, a mapping is maintained and persisted in the MANIFEST between each SST file and the oldest non-TTL blob file it references.
* `db_bench` now supports and by default issues non-TTL Puts to BlobDB. TTL Puts can be enabled by specifying a non-zero value for the `blob_db_max_ttl_range` command line parameter explicitly.
* `sst_dump` now supports printing BlobDB blob indexes in a human-readable format. This can be enabled by specifying the `decode_blob_index` flag on the command line.
* A number of new information elements are now exposed through the EventListener interface. For flushes, the file numbers of the new SST file and the oldest blob file referenced by the SST are propagated. For compactions, the level, file number, and the oldest blob file referenced are passed to the client for each compaction input and output file.

### Public API Change
* RocksDB release 4.1 or older will not be able to open DB generated by the new release. 4.2 was released on Feb 23, 2016.
* TTL Compactions in Level compaction style now initiate successive cascading compactions on a key range so that it reaches the bottom level quickly on TTL expiry. `creation_time` table property for compaction output files is now set to the minimum of the creation times of all compaction inputs.
* With FIFO compaction style, options.periodic_compaction_seconds will have the same meaning as options.ttl. Whichever stricter will be used. With the default options.periodic_compaction_seconds value with options.ttl's default of 0, RocksDB will give a default of 30 days.
* Added an API GetCreationTimeOfOldestFile(uint64_t* creation_time) to get the file_creation_time of the oldest SST file in the DB.
* FilterPolicy now exposes additional API to make it possible to choose filter configurations based on context, such as table level and compaction style. See `LevelAndStyleCustomFilterPolicy` in db_bloom_filter_test.cc. While most existing custom implementations of FilterPolicy should continue to work as before, those wrapping the return of NewBloomFilterPolicy will require overriding new function `GetBuilderWithContext()`, because calling `GetFilterBitsBuilder()` on the FilterPolicy returned by NewBloomFilterPolicy is no longer supported.
* An unlikely usage of FilterPolicy is no longer supported. Calling GetFilterBitsBuilder() on the FilterPolicy returned by NewBloomFilterPolicy will now cause an assertion violation in debug builds, because RocksDB has internally migrated to a more elaborate interface that is expected to evolve further. Custom implementations of FilterPolicy should work as before, except those wrapping the return of NewBloomFilterPolicy, which will require a new override of a protected function in FilterPolicy.
* NewBloomFilterPolicy now takes bits_per_key as a double instead of an int. This permits finer control over the memory vs. accuracy trade-off in the new Bloom filter implementation and should not change source code compatibility.
* The option BackupableDBOptions::max_valid_backups_to_open is now only used when opening BackupEngineReadOnly. When opening a read/write BackupEngine, anything but the default value logs a warning and is treated as the default. This change ensures that backup deletion has proper accounting of shared files to ensure they are deleted when no longer referenced by a backup.
* Deprecate `snap_refresh_nanos` option.
* Added DisableManualCompaction/EnableManualCompaction to stop and resume manual compaction.
* Add TryCatchUpWithPrimary() to StackableDB in non-LITE mode.
* Add a new Env::LoadEnv() overloaded function to return a shared_ptr to Env.
* Flush sets file name to "(nil)" for OnTableFileCreationCompleted() if the flush does not produce any L0. This can happen if the file is empty thus delete by RocksDB.

### Default Option Changes
* Changed the default value of periodic_compaction_seconds to `UINT64_MAX - 1` which allows RocksDB to auto-tune periodic compaction scheduling. When using the default value, periodic compactions are now auto-enabled if a compaction filter is used. A value of `0` will turn off the feature completely.
* Changed the default value of ttl to `UINT64_MAX - 1` which allows RocksDB to auto-tune ttl value. When using the default value, TTL will be auto-enabled to 30 days, when the feature is supported. To revert the old behavior, you can explicitly set it to 0.

### Performance Improvements
* For 64-bit hashing, RocksDB is standardizing on a slightly modified preview version of XXH3. This function is now used for many non-persisted hashes, along with fastrange64() in place of the modulus operator, and some benchmarks show a slight improvement.
* Level iterator to invlidate the iterator more often in prefix seek and the level is filtered out by prefix bloom.

## 6.5.2 (2019-11-15)
### Bug Fixes
* Fix a assertion failure in MultiGet() when BlockBasedTableOptions::no_block_cache is true and there is no compressed block cache
* Fix a buffer overrun problem in BlockBasedTable::MultiGet() when compression is enabled and no compressed block cache is configured.
* If a call to BackupEngine::PurgeOldBackups or BackupEngine::DeleteBackup suffered a crash, power failure, or I/O error, files could be left over from old backups that could only be purged with a call to GarbageCollect. Any call to PurgeOldBackups, DeleteBackup, or GarbageCollect should now suffice to purge such files.

## 6.5.1 (2019-10-16)
### Bug Fixes
* Revert the feature "Merging iterator to avoid child iterator reseek for some cases (#5286)" since it might cause strange results when reseek happens with a different iterator upper bound.
* Fix a bug in BlockBasedTableIterator that might return incorrect results when reseek happens with a different iterator upper bound.
* Fix a bug when partitioned filters and prefix search are used in conjunction, ::SeekForPrev could return invalid for an existing prefix. ::SeekForPrev might be called by the user, or internally on ::Prev, or within ::Seek if the return value involves Delete or a Merge operand.

## 6.5.0 (2019-09-13)
### Bug Fixes
* Fixed a number of data races in BlobDB.
* Fix a bug where the compaction snapshot refresh feature is not disabled as advertised when `snap_refresh_nanos` is set to 0..
* Fix bloom filter lookups by the MultiGet batching API when BlockBasedTableOptions::whole_key_filtering is false, by checking that a key is in the perfix_extractor domain and extracting the prefix before looking up.
* Fix a bug in file ingestion caused by incorrect file number allocation when the number of column families involved in the ingestion exceeds 2.

### New Features
* Introduced DBOptions::max_write_batch_group_size_bytes to configure maximum limit on number of bytes that are written in a single batch of WAL or memtable write. It is followed when the leader write size is larger than 1/8 of this limit.
* VerifyChecksum() by default will issue readahead. Allow ReadOptions to be passed in to those functions to override the readhead size. For checksum verifying before external SST file ingestion, a new option IngestExternalFileOptions.verify_checksums_readahead_size, is added for this readahead setting.
* When user uses options.force_consistency_check in RocksDb, instead of crashing the process, we now pass the error back to the users without killing the process.
* Add an option `memtable_insert_hint_per_batch` to WriteOptions. If it is true, each WriteBatch will maintain its own insert hints for each memtable in concurrent write. See include/rocksdb/options.h for more details.

### Public API Change
* Added max_write_buffer_size_to_maintain option to better control memory usage of immutable memtables.
* Added a lightweight API GetCurrentWalFile() to get last live WAL filename and size. Meant to be used as a helper for backup/restore tooling in a larger ecosystem such as MySQL with a MyRocks storage engine.
* The MemTable Bloom filter, when enabled, now always uses cache locality. Options::bloom_locality now only affects the PlainTable SST format.

### Performance Improvements
* Improve the speed of the MemTable Bloom filter, reducing the write overhead of enabling it by 1/3 to 1/2, with similar benefit to read performance.

## 6.4.0 (2019-07-30)
### Default Option Change
* LRUCacheOptions.high_pri_pool_ratio is set to 0.5 (previously 0.0) by default, which means that by default midpoint insertion is enabled. The same change is made for the default value of high_pri_pool_ratio argument in NewLRUCache(). When block cache is not explicitly created, the small block cache created by BlockBasedTable will still has this option to be 0.0.
* Change BlockBasedTableOptions.cache_index_and_filter_blocks_with_high_priority's default value from false to true.

### Public API Change
* Filter and compression dictionary blocks are now handled similarly to data blocks with regards to the block cache: instead of storing objects in the cache, only the blocks themselves are cached. In addition, filter and compression dictionary blocks (as well as filter partitions) no longer get evicted from the cache when a table is closed.
* Due to the above refactoring, block cache eviction statistics for filter and compression dictionary blocks are temporarily broken. We plan to reintroduce them in a later phase.
* The semantics of the per-block-type block read counts in the performance context now match those of the generic block_read_count.
* Errors related to the retrieval of the compression dictionary are now propagated to the user.
* db_bench adds a "benchmark" stats_history, which prints out the whole stats history.
* Overload GetAllKeyVersions() to support non-default column family.
* Added new APIs ExportColumnFamily() and CreateColumnFamilyWithImport() to support export and import of a Column Family. https://github.com/facebook/rocksdb/issues/3469
* ldb sometimes uses a string-append merge operator if no merge operator is passed in. This is to allow users to print keys from a DB with a merge operator.
* Replaces old Registra with ObjectRegistry to allow user to create custom object from string, also add LoadEnv() to Env.
* Added new overload of GetApproximateSizes which gets SizeApproximationOptions object and returns a Status. The older overloads are redirecting their calls to this new method and no longer assert if the include_flags doesn't have either of INCLUDE_MEMTABLES or INCLUDE_FILES bits set. It's recommended to use the new method only, as it is more type safe and returns a meaningful status in case of errors.
* LDBCommandRunner::RunCommand() to return the status code as an integer, rather than call exit() using the code.

### New Features
* Add argument `--secondary_path` to ldb to open the database as the secondary instance. This would keep the original DB intact.
* Compression dictionary blocks are now prefetched and pinned in the cache (based on the customer's settings) the same way as index and filter blocks.
* Added DBOptions::log_readahead_size which specifies the number of bytes to prefetch when reading the log. This is mostly useful for reading a remotely located log, as it can save the number of round-trips. If 0 (default), then the prefetching is disabled.
* Added new option in SizeApproximationOptions used with DB::GetApproximateSizes. When approximating the files total size that is used to store a keys range, allow approximation with an error margin of up to total_files_size * files_size_error_margin. This allows to take some shortcuts in files size approximation, resulting in better performance, while guaranteeing the resulting error is within a reasonable margin.
* Support loading custom objects in unit tests. In the affected unit tests, RocksDB will create custom Env objects based on environment variable TEST_ENV_URI. Users need to make sure custom object types are properly registered. For example, a static library should expose a `RegisterCustomObjects` function. By linking the unit test binary with the static library, the unit test can execute this function.

### Performance Improvements
* Reduce iterator key comparison for upper/lower bound check.
* Improve performance of row_cache: make reads with newer snapshots than data in an SST file share the same cache key, except in some transaction cases.
* The compression dictionary is no longer copied to a new object upon retrieval.

### Bug Fixes
* Fix ingested file and directory not being fsync.
* Return TryAgain status in place of Corruption when new tail is not visible to TransactionLogIterator.
* Fixed a regression where the fill_cache read option also affected index blocks.
* Fixed an issue where using cache_index_and_filter_blocks==false affected partitions of partitioned indexes/filters as well.

## 6.3.2 (2019-08-15)
### Public API Change
* The semantics of the per-block-type block read counts in the performance context now match those of the generic block_read_count.

### Bug Fixes
* Fixed a regression where the fill_cache read option also affected index blocks.
* Fixed an issue where using cache_index_and_filter_blocks==false affected partitions of partitioned indexes as well.

## 6.3.1 (2019-07-24)
### Bug Fixes
* Fix auto rolling bug introduced in 6.3.0, which causes segfault if log file creation fails.

## 6.3.0 (2019-06-18)
### Public API Change
* Now DB::Close() will return Aborted() error when there is unreleased snapshot. Users can retry after all snapshots are released.
* Index blocks are now handled similarly to data blocks with regards to the block cache: instead of storing objects in the cache, only the blocks themselves are cached. In addition, index blocks no longer get evicted from the cache when a table is closed, can now use the compressed block cache (if any), and can be shared among multiple table readers.
* Partitions of partitioned indexes no longer affect the read amplification statistics.
* Due to the above refactoring, block cache eviction statistics for indexes are temporarily broken. We plan to reintroduce them in a later phase.
* options.keep_log_file_num will be enforced strictly all the time. File names of all log files will be tracked, which may take significantly amount of memory if options.keep_log_file_num is large and either of options.max_log_file_size or options.log_file_time_to_roll is set.
* Add initial support for Get/Put with user timestamps. Users can specify timestamps via ReadOptions and WriteOptions when calling DB::Get and DB::Put.
* Accessing a partition of a partitioned filter or index through a pinned reference is no longer considered a cache hit.
* Add C bindings for secondary instance, i.e. DBImplSecondary.
* Rate limited deletion of WALs is only enabled if DBOptions::wal_dir is not set, or explicitly set to db_name passed to DB::Open and DBOptions::db_paths is empty, or same as db_paths[0].path

### New Features
* Add an option `snap_refresh_nanos` (default to 0) to periodically refresh the snapshot list in compaction jobs. Assign to 0 to disable the feature.
* Add an option `unordered_write` which trades snapshot guarantees with higher write throughput. When used with WRITE_PREPARED transactions with two_write_queues=true, it offers higher throughput with however no compromise on guarantees.
* Allow DBImplSecondary to remove memtables with obsolete data after replaying MANIFEST and WAL.
* Add an option `failed_move_fall_back_to_copy` (default is true) for external SST ingestion. When `move_files` is true and hard link fails, ingestion falls back to copy if `failed_move_fall_back_to_copy` is true. Otherwise, ingestion reports an error.
* Add command `list_file_range_deletes` in ldb, which prints out tombstones in SST files.

### Performance Improvements
* Reduce binary search when iterator reseek into the same data block.
* DBIter::Next() can skip user key checking if previous entry's seqnum is 0.
* Merging iterator to avoid child iterator reseek for some cases
* Log Writer will flush after finishing the whole record, rather than a fragment.
* Lower MultiGet batching API latency by reading data blocks from disk in parallel

### General Improvements
* Added new status code kColumnFamilyDropped to distinguish between Column Family Dropped and DB Shutdown in progress.
* Improve ColumnFamilyOptions validation when creating a new column family.

### Bug Fixes
* Fix a bug in WAL replay of secondary instance by skipping write batches with older sequence numbers than the current last sequence number.
* Fix flush's/compaction's merge processing logic which allowed `Put`s covered by range tombstones to reappear. Note `Put`s may exist even if the user only ever called `Merge()` due to an internal conversion during compaction to the bottommost level.
* Fix/improve memtable earliest sequence assignment and WAL replay so that WAL entries of unflushed column families will not be skipped after replaying the MANIFEST and increasing db sequence due to another flushed/compacted column family.
* Fix a bug caused by secondary not skipping the beginning of new MANIFEST.
* On DB open, delete WAL trash files left behind in wal_dir

## 6.2.0 (2019-04-30)
### New Features
* Add an option `strict_bytes_per_sync` that causes a file-writing thread to block rather than exceed the limit on bytes pending writeback specified by `bytes_per_sync` or `wal_bytes_per_sync`.
* Improve range scan performance by avoiding per-key upper bound check in BlockBasedTableIterator.
* Introduce Periodic Compaction for Level style compaction. Files are re-compacted periodically and put in the same level.
* Block-based table index now contains exact highest key in the file, rather than an upper bound. This may improve Get() and iterator Seek() performance in some situations, especially when direct IO is enabled and block cache is disabled. A setting BlockBasedTableOptions::index_shortening is introduced to control this behavior. Set it to kShortenSeparatorsAndSuccessor to get the old behavior.
* When reading from option file/string/map, customized envs can be filled according to object registry.
* Improve range scan performance when using explicit user readahead by not creating new table readers for every iterator.
* Add index type BlockBasedTableOptions::IndexType::kBinarySearchWithFirstKey. It significantly reduces read amplification in some setups, especially for iterator seeks. It's not fully implemented yet: IO errors are not handled right.

### Public API Change
* Change the behavior of OptimizeForPointLookup(): move away from hash-based block-based-table index, and use whole key memtable filtering.
* Change the behavior of OptimizeForSmallDb(): use a 16MB block cache, put index and filter blocks into it, and cost the memtable size to it. DBOptions.OptimizeForSmallDb() and ColumnFamilyOptions.OptimizeForSmallDb() start to take an optional cache object.
* Added BottommostLevelCompaction::kForceOptimized to avoid double compacting newly compacted files in the bottommost level compaction of manual compaction. Note this option may prohibit the manual compaction to produce a single file in the bottommost level.

### Bug Fixes
* Adjust WriteBufferManager's dummy entry size to block cache from 1MB to 256KB.
* Fix a race condition between WritePrepared::Get and ::Put with duplicate keys.
* Fix crash when memtable prefix bloom is enabled and read/write a key out of domain of prefix extractor.
* Close a WAL file before another thread deletes it.
* Fix an assertion failure `IsFlushPending() == true` caused by one bg thread releasing the db mutex in ~ColumnFamilyData and another thread clearing `flush_requested_` flag.

## 6.1.1 (2019-04-09)
### New Features
* When reading from option file/string/map, customized comparators and/or merge operators can be filled according to object registry.

### Public API Change

### Bug Fixes
* Fix a bug in 2PC where a sequence of txn prepare, memtable flush, and crash could result in losing the prepared transaction.
* Fix a bug in Encryption Env which could cause encrypted files to be read beyond file boundaries.

## 6.1.0 (2019-03-27)
### New Features
* Introduce two more stats levels, kExceptHistogramOrTimers and kExceptTimers.
* Added a feature to perform data-block sampling for compressibility, and report stats to user.
* Add support for trace filtering.
* Add DBOptions.avoid_unnecessary_blocking_io. If true, we avoid file deletion when destroying ColumnFamilyHandle and Iterator. Instead, a job is scheduled to delete the files in background.

### Public API Change
* Remove bundled fbson library.
* statistics.stats_level_ becomes atomic. It is preferred to use statistics.set_stats_level() and statistics.get_stats_level() to access it.
* Introduce a new IOError subcode, PathNotFound, to indicate trying to open a nonexistent file or directory for read.
* Add initial support for multiple db instances sharing the same data in single-writer, multi-reader mode.
* Removed some "using std::xxx" from public headers.

### Bug Fixes
* Fix JEMALLOC_CXX_THROW macro missing from older Jemalloc versions, causing build failures on some platforms.
* Fix SstFileReader not able to open file ingested with write_glbal_seqno=true.

## 6.0.0 (2019-02-19)
### New Features
* Enabled checkpoint on readonly db (DBImplReadOnly).
* Make DB ignore dropped column families while committing results of atomic flush.
* RocksDB may choose to preopen some files even if options.max_open_files != -1. This may make DB open slightly longer.
* For users of dictionary compression with ZSTD v0.7.0+, we now reuse the same digested dictionary when compressing each of an SST file's data blocks for faster compression speeds.
* For all users of dictionary compression who set `cache_index_and_filter_blocks == true`, we now store dictionary data used for decompression in the block cache for better control over memory usage. For users of ZSTD v1.1.4+ who compile with -DZSTD_STATIC_LINKING_ONLY, this includes a digested dictionary, which is used to increase decompression speed.
* Add support for block checksums verification for external SST files before ingestion.
* Introduce stats history which periodically saves Statistics snapshots and added `GetStatsHistory` API to retrieve these snapshots.
* Add a place holder in manifest which indicate a record from future that can be safely ignored.
* Add support for trace sampling.
* Enable properties block checksum verification for block-based tables.
* For all users of dictionary compression, we now generate a separate dictionary for compressing each bottom-level SST file. Previously we reused a single dictionary for a whole compaction to bottom level. The new approach achieves better compression ratios; however, it uses more memory and CPU for buffering/sampling data blocks and training dictionaries.
* Add whole key bloom filter support in memtable.
* Files written by `SstFileWriter` will now use dictionary compression if it is configured in the file writer's `CompressionOptions`.

### Public API Change
* Disallow CompactionFilter::IgnoreSnapshots() = false, because it is not very useful and the behavior is confusing. The filter will filter everything if there is no snapshot declared by the time the compaction starts. However, users can define a snapshot after the compaction starts and before it finishes and this new snapshot won't be repeatable, because after the compaction finishes, some keys may be dropped.
* CompactionPri = kMinOverlappingRatio also uses compensated file size, which boosts file with lots of tombstones to be compacted first.
* Transaction::GetForUpdate is extended with a do_validate parameter with default value of true. If false it skips validating the snapshot before doing the read. Similarly ::Merge, ::Put, ::Delete, and ::SingleDelete are extended with assume_tracked with default value of false. If true it indicates that call is assumed to be after a ::GetForUpdate.
* `TableProperties::num_entries` and `TableProperties::num_deletions` now also account for number of range tombstones.
* Remove geodb, spatial_db, document_db, json_document, date_tiered_db, and redis_lists.
* With "ldb ----try_load_options", when wal_dir specified by the option file doesn't exist, ignore it.
* Change time resolution in FileOperationInfo.
* Deleting Blob files also go through SStFileManager.
* Remove CuckooHash memtable.
* The counter stat `number.block.not_compressed` now also counts blocks not compressed due to poor compression ratio.
* Remove ttl option from `CompactionOptionsFIFO`. The option has been deprecated and ttl in `ColumnFamilyOptions` is used instead.
* Support SST file ingestion across multiple column families via DB::IngestExternalFiles. See the function's comment about atomicity.
* Remove Lua compaction filter.

### Bug Fixes
* Fix a deadlock caused by compaction and file ingestion waiting for each other in the event of write stalls.
* Fix a memory leak when files with range tombstones are read in mmap mode and block cache is enabled
* Fix handling of corrupt range tombstone blocks such that corruptions cannot cause deleted keys to reappear
* Lock free MultiGet
* Fix incorrect `NotFound` point lookup result when querying the endpoint of a file that has been extended by a range tombstone.
* Fix with pipelined write, write leaders's callback failure lead to the whole write group fail.

### Change Default Options
* Change options.compaction_pri's default to kMinOverlappingRatio

## 5.18.0 (2018-11-30)
### New Features
* Introduced `JemallocNodumpAllocator` memory allocator. When being use, block cache will be excluded from core dump.
* Introduced `PerfContextByLevel` as part of `PerfContext` which allows storing perf context at each level. Also replaced `__thread` with `thread_local` keyword for perf_context. Added per-level perf context for bloom filter and `Get` query.
* With level_compaction_dynamic_level_bytes = true, level multiplier may be adjusted automatically when Level 0 to 1 compaction is lagged behind.
* Introduced DB option `atomic_flush`. If true, RocksDB supports flushing multiple column families and atomically committing the result to MANIFEST. Useful when WAL is disabled.
* Added `num_deletions` and `num_merge_operands` members to `TableProperties`.
* Added "rocksdb.min-obsolete-sst-number-to-keep" DB property that reports the lower bound on SST file numbers that are being kept from deletion, even if the SSTs are obsolete.
* Add xxhash64 checksum support
* Introduced `MemoryAllocator`, which lets the user specify custom memory allocator for block based table.
* Improved `DeleteRange` to prevent read performance degradation. The feature is no longer marked as experimental.

### Public API Change
* `DBOptions::use_direct_reads` now affects reads issued by `BackupEngine` on the database's SSTs.
* `NO_ITERATORS` is divided into two counters `NO_ITERATOR_CREATED` and `NO_ITERATOR_DELETE`. Both of them are only increasing now, just as other counters.

### Bug Fixes
* Fix corner case where a write group leader blocked due to write stall blocks other writers in queue with WriteOptions::no_slowdown set.
* Fix in-memory range tombstone truncation to avoid erroneously covering newer keys at a lower level, and include range tombstones in compacted files whose largest key is the range tombstone's start key.
* Properly set the stop key for a truncated manual CompactRange
* Fix slow flush/compaction when DB contains many snapshots. The problem became noticeable to us in DBs with 100,000+ snapshots, though it will affect others at different thresholds.
* Fix the bug that WriteBatchWithIndex's SeekForPrev() doesn't see the entries with the same key.
* Fix the bug where user comparator was sometimes fed with InternalKey instead of the user key. The bug manifests when during GenerateBottommostFiles.
* Fix a bug in WritePrepared txns where if the number of old snapshots goes beyond the snapshot cache size (128 default) the rest will not be checked when evicting a commit entry from the commit cache.
* Fixed Get correctness bug in the presence of range tombstones where merge operands covered by a range tombstone always result in NotFound.
* Start populating `NO_FILE_CLOSES` ticker statistic, which was always zero previously.
* The default value of NewBloomFilterPolicy()'s argument use_block_based_builder is changed to false. Note that this new default may cause large temp memory usage when building very large SST files.

## 5.17.0 (2018-10-05)
### Public API Change
* `OnTableFileCreated` will now be called for empty files generated during compaction. In that case, `TableFileCreationInfo::file_path` will be "(nil)" and `TableFileCreationInfo::file_size` will be zero.
* Add `FlushOptions::allow_write_stall`, which controls whether Flush calls start working immediately, even if it causes user writes to stall, or will wait until flush can be performed without causing write stall (similar to `CompactRangeOptions::allow_write_stall`). Note that the default value is false, meaning we add delay to Flush calls until stalling can be avoided when possible. This is behavior change compared to previous RocksDB versions, where Flush calls didn't check if they might cause stall or not.
* Application using PessimisticTransactionDB is expected to rollback/commit recovered transactions before starting new ones. This assumption is used to skip concurrency control during recovery.
* Expose column family id to `OnCompactionCompleted`.

### New Features
* TransactionOptions::skip_concurrency_control allows pessimistic transactions to skip the overhead of concurrency control. Could be used for optimizing certain transactions or during recovery.

### Bug Fixes
* Avoid creating empty SSTs and subsequently deleting them in certain cases during compaction.
* Sync CURRENT file contents during checkpoint.

## 5.16.3 (2018-10-01)
### Bug Fixes
* Fix crash caused when `CompactFiles` run with `CompactionOptions::compression == CompressionType::kDisableCompressionOption`. Now that setting causes the compression type to be chosen according to the column family-wide compression options.

## 5.16.2 (2018-09-21)
### Bug Fixes
* Fix bug in partition filters with format_version=4.

## 5.16.1 (2018-09-17)
### Bug Fixes
* Remove trace_analyzer_tool from rocksdb_lib target in TARGETS file.
* Fix RocksDB Java build and tests.
* Remove sync point in Block destructor.

## 5.16.0 (2018-08-21)
### Public API Change
* The merge operands are passed to `MergeOperator::ShouldMerge` in the reversed order relative to how they were merged (passed to FullMerge or FullMergeV2) for performance reasons
* GetAllKeyVersions() to take an extra argument of `max_num_ikeys`.
* Using ZSTD dictionary trainer (i.e., setting `CompressionOptions::zstd_max_train_bytes` to a nonzero value) now requires ZSTD version 1.1.3 or later.

### New Features
* Changes the format of index blocks by delta encoding the index values, which are the block handles. This saves the encoding of BlockHandle::offset of the non-head index entries in each restart interval. The feature is backward compatible but not forward compatible. It is disabled by default unless format_version 4 or above is used.
* Add a new tool: trace_analyzer. Trace_analyzer analyzes the trace file generated by using trace_replay API. It can convert the binary format trace file to a human readable txt file, output the statistics of the analyzed query types such as access statistics and size statistics, combining the dumped whole key space file to analyze, support query correlation analyzing, and etc. Current supported query types are: Get, Put, Delete, SingleDelete, DeleteRange, Merge, Iterator (Seek, SeekForPrev only).
* Add hash index support to data blocks, which helps reducing the cpu utilization of point-lookup operations. This feature is backward compatible with the data block created without the hash index. It is disabled by default unless BlockBasedTableOptions::data_block_index_type is set to data_block_index_type = kDataBlockBinaryAndHash.

### Bug Fixes
* Fix a bug in misreporting the estimated partition index size in properties block.

## 5.15.0 (2018-07-17)
### Public API Change
* Remove managed iterator. ReadOptions.managed is not effective anymore.
* For bottommost_compression, a compatible CompressionOptions is added via `bottommost_compression_opts`. To keep backward compatible, a new boolean `enabled` is added to CompressionOptions. For compression_opts, it will be always used no matter what value of `enabled` is. For bottommost_compression_opts, it will only be used when user set `enabled=true`, otherwise, compression_opts will be used for bottommost_compression as default.
* With LRUCache, when high_pri_pool_ratio > 0, midpoint insertion strategy will be enabled to put low-pri items to the tail of low-pri list (the midpoint) when they first inserted into the cache. This is to make cache entries never get hit age out faster, improving cache efficiency when large background scan presents.
* For users of `Statistics` objects created via `CreateDBStatistics()`, the format of the string returned by its `ToString()` method has changed.
* The "rocksdb.num.entries" table property no longer counts range deletion tombstones as entries.

### New Features
* Changes the format of index blocks by storing the key in their raw form rather than converting them to InternalKey. This saves 8 bytes per index key. The feature is backward compatible but not forward compatible. It is disabled by default unless format_version 3 or above is used.
* Avoid memcpy when reading mmap files with OpenReadOnly and max_open_files==-1.
* Support dynamically changing `ColumnFamilyOptions::ttl` via `SetOptions()`.
* Add a new table property, "rocksdb.num.range-deletions", which counts the number of range deletion tombstones in the table.
* Improve the performance of iterators doing long range scans by using readahead, when using direct IO.
* pin_top_level_index_and_filter (default true) in BlockBasedTableOptions can be used in combination with cache_index_and_filter_blocks to prefetch and pin the top-level index of partitioned index and filter blocks in cache. It has no impact when cache_index_and_filter_blocks is false.
* Write properties meta-block at the end of block-based table to save read-ahead IO.

### Bug Fixes
* Fix deadlock with enable_pipelined_write=true and max_successive_merges > 0
* Check conflict at output level in CompactFiles.
* Fix corruption in non-iterator reads when mmap is used for file reads
* Fix bug with prefix search in partition filters where a shared prefix would be ignored from the later partitions. The bug could report an eixstent key as missing. The bug could be triggered if prefix_extractor is set and partition filters is enabled.
* Change default value of `bytes_max_delete_chunk` to 0 in NewSstFileManager() as it doesn't work well with checkpoints.
* Fix a bug caused by not copying the block trailer with compressed SST file, direct IO, prefetcher and no compressed block cache.
* Fix write can stuck indefinitely if enable_pipelined_write=true. The issue exists since pipelined write was introduced in 5.5.0.

## 5.14.0 (2018-05-16)
### Public API Change
* Add a BlockBasedTableOption to align uncompressed data blocks on the smaller of block size or page size boundary, to reduce flash reads by avoiding reads spanning 4K pages.
* The background thread naming convention changed (on supporting platforms) to "rocksdb:<thread pool priority><thread number>", e.g., "rocksdb:low0".
* Add a new ticker stat rocksdb.number.multiget.keys.found to count number of keys successfully read in MultiGet calls
* Touch-up to write-related counters in PerfContext. New counters added: write_scheduling_flushes_compactions_time, write_thread_wait_nanos. Counters whose behavior was fixed or modified: write_memtable_time, write_pre_and_post_process_time, write_delay_time.
* Posix Env's NewRandomRWFile() will fail if the file doesn't exist.
* Now, `DBOptions::use_direct_io_for_flush_and_compaction` only applies to background writes, and `DBOptions::use_direct_reads` applies to both user reads and background reads. This conforms with Linux's `open(2)` manpage, which advises against simultaneously reading a file in buffered and direct modes, due to possibly undefined behavior and degraded performance.
* Iterator::Valid() always returns false if !status().ok(). So, now when doing a Seek() followed by some Next()s, there's no need to check status() after every operation.
* Iterator::Seek()/SeekForPrev()/SeekToFirst()/SeekToLast() always resets status().
* Introduced `CompressionOptions::kDefaultCompressionLevel`, which is a generic way to tell RocksDB to use the compression library's default level. It is now the default value for `CompressionOptions::level`. Previously the level defaulted to -1, which gave poor compression ratios in ZSTD.

### New Features
* Introduce TTL for level compaction so that all files older than ttl go through the compaction process to get rid of old data.
* TransactionDBOptions::write_policy can be configured to enable WritePrepared 2PC transactions. Read more about them in the wiki.
* Add DB properties "rocksdb.block-cache-capacity", "rocksdb.block-cache-usage", "rocksdb.block-cache-pinned-usage" to show block cache usage.
* Add `Env::LowerThreadPoolCPUPriority(Priority)` method, which lowers the CPU priority of background (esp. compaction) threads to minimize interference with foreground tasks.
* Fsync parent directory after deleting a file in delete scheduler.
* In level-based compaction, if bottom-pri thread pool was setup via `Env::SetBackgroundThreads()`, compactions to the bottom level will be delegated to that thread pool.
* `prefix_extractor` has been moved from ImmutableCFOptions to MutableCFOptions, meaning it can be dynamically changed without a DB restart.

### Bug Fixes
* Fsync after writing global seq number to the ingestion file in ExternalSstFileIngestionJob.
* Fix WAL corruption caused by race condition between user write thread and FlushWAL when two_write_queue is not set.
* Fix `BackupableDBOptions::max_valid_backups_to_open` to not delete backup files when refcount cannot be accurately determined.
* Fix memory leak when pin_l0_filter_and_index_blocks_in_cache is used with partitioned filters
* Disable rollback of merge operands in WritePrepared transactions to work around an issue in MyRocks. It can be enabled back by setting TransactionDBOptions::rollback_merge_operands to true.
* Fix wrong results by ReverseBytewiseComparator::FindShortSuccessor()

### Java API Changes
* Add `BlockBasedTableConfig.setBlockCache` to allow sharing a block cache across DB instances.
* Added SstFileManager to the Java API to allow managing SST files across DB instances.

## 5.13.0 (2018-03-20)
### Public API Change
* RocksDBOptionsParser::Parse()'s `ignore_unknown_options` argument will only be effective if the option file shows it is generated using a higher version of RocksDB than the current version.
* Remove CompactionEventListener.

### New Features
* SstFileManager now can cancel compactions if they will result in max space errors. SstFileManager users can also use SetCompactionBufferSize to specify how much space must be leftover during a compaction for auxiliary file functions such as logging and flushing.
* Avoid unnecessarily flushing in `CompactRange()` when the range specified by the user does not overlap unflushed memtables.
* If `ColumnFamilyOptions::max_subcompactions` is set greater than one, we now parallelize large manual level-based compactions.
* Add "rocksdb.live-sst-files-size" DB property to return total bytes of all SST files belong to the latest LSM tree.
* NewSstFileManager to add an argument bytes_max_delete_chunk with default 64MB. With this argument, a file larger than 64MB will be ftruncated multiple times based on this size.

### Bug Fixes
* Fix a leak in prepared_section_completed_ where the zeroed entries would not removed from the map.
* Fix WAL corruption caused by race condition between user write thread and backup/checkpoint thread.

## 5.12.0 (2018-02-14)
### Public API Change
* Iterator::SeekForPrev is now a pure virtual method. This is to prevent user who implement the Iterator interface fail to implement SeekForPrev by mistake.
* Add `include_end` option to make the range end exclusive when `include_end == false` in `DeleteFilesInRange()`.
* Add `CompactRangeOptions::allow_write_stall`, which makes `CompactRange` start working immediately, even if it causes user writes to stall. The default value is false, meaning we add delay to `CompactRange` calls until stalling can be avoided when possible. Note this delay is not present in previous RocksDB versions.
* Creating checkpoint with empty directory now returns `Status::InvalidArgument`; previously, it returned `Status::IOError`.
* Adds a BlockBasedTableOption to turn off index block compression.
* Close() method now returns a status when closing a db.

### New Features
* Improve the performance of iterators doing long range scans by using readahead.
* Add new function `DeleteFilesInRanges()` to delete files in multiple ranges at once for better performance.
* FreeBSD build support for RocksDB and RocksJava.
* Improved performance of long range scans with readahead.
* Updated to and now continuously tested in Visual Studio 2017.

### Bug Fixes
* Fix `DisableFileDeletions()` followed by `GetSortedWalFiles()` to not return obsolete WAL files that `PurgeObsoleteFiles()` is going to delete.
* Fix Handle error return from WriteBuffer() during WAL file close and DB close.
* Fix advance reservation of arena block addresses.
* Fix handling of empty string as checkpoint directory.

## 5.11.0 (2018-01-08)
### Public API Change
* Add `autoTune` and `getBytesPerSecond()` to RocksJava RateLimiter

### New Features
* Add a new histogram stat called rocksdb.db.flush.micros for memtable flush.
* Add "--use_txn" option to use transactional API in db_stress.
* Disable onboard cache for compaction output in Windows platform.
* Improve the performance of iterators doing long range scans by using readahead.

### Bug Fixes
* Fix a stack-use-after-scope bug in ForwardIterator.
* Fix builds on platforms including Linux, Windows, and PowerPC.
* Fix buffer overrun in backup engine for DBs with huge number of files.
* Fix a mislabel bug for bottom-pri compaction threads.
* Fix DB::Flush() keep waiting after flush finish under certain condition.

## 5.10.0 (2017-12-11)
### Public API Change
* When running `make` with environment variable `USE_SSE` set and `PORTABLE` unset, will use all machine features available locally. Previously this combination only compiled SSE-related features.

### New Features
* Provide lifetime hints when writing files on Linux. This reduces hardware write-amp on storage devices supporting multiple streams.
* Add a DB stat, `NUMBER_ITER_SKIP`, which returns how many internal keys were skipped during iterations (e.g., due to being tombstones or duplicate versions of a key).
* Add PerfContext counters, `key_lock_wait_count` and `key_lock_wait_time`, which measure the number of times transactions wait on key locks and total amount of time waiting.

### Bug Fixes
* Fix IOError on WAL write doesn't propagate to write group follower
* Make iterator invalid on merge error.
* Fix performance issue in `IngestExternalFile()` affecting databases with large number of SST files.
* Fix possible corruption to LSM structure when `DeleteFilesInRange()` deletes a subset of files spanned by a `DeleteRange()` marker.

## 5.9.0 (2017-11-01)
### Public API Change
* `BackupableDBOptions::max_valid_backups_to_open == 0` now means no backups will be opened during BackupEngine initialization. Previously this condition disabled limiting backups opened.
* `DBOptions::preserve_deletes` is a new option that allows one to specify that DB should not drop tombstones for regular deletes if they have sequence number larger than what was set by the new API call `DB::SetPreserveDeletesSequenceNumber(SequenceNumber seqnum)`. Disabled by default.
* API call `DB::SetPreserveDeletesSequenceNumber(SequenceNumber seqnum)` was added, users who wish to preserve deletes are expected to periodically call this function to advance the cutoff seqnum (all deletes made before this seqnum can be dropped by DB). It's user responsibility to figure out how to advance the seqnum in the way so the tombstones are kept for the desired period of time, yet are eventually processed in time and don't eat up too much space.
* `ReadOptions::iter_start_seqnum` was added;
if set to something > 0 user will see 2 changes in iterators behavior 1) only keys written with sequence larger than this parameter would be returned and 2) the `Slice` returned by iter->key() now points to the memory that keep User-oriented representation of the internal key, rather than user key. New struct `FullKey` was added to represent internal keys, along with a new helper function `ParseFullKey(const Slice& internal_key, FullKey* result);`.
* Deprecate trash_dir param in NewSstFileManager, right now we will rename deleted files to <name>.trash instead of moving them to trash directory
* Allow setting a custom trash/DB size ratio limit in the SstFileManager, after which files that are to be scheduled for deletion are deleted immediately, regardless of any delete ratelimit.
* Return an error on write if write_options.sync = true and write_options.disableWAL = true to warn user of inconsistent options. Previously we will not write to WAL and not respecting the sync options in this case.

### New Features
* CRC32C is now using the 3-way pipelined SSE algorithm `crc32c_3way` on supported platforms to improve performance. The system will choose to use this algorithm on supported platforms automatically whenever possible. If PCLMULQDQ is not supported it will fall back to the old Fast_CRC32 algorithm.
* `DBOptions::writable_file_max_buffer_size` can now be changed dynamically.
* `DBOptions::bytes_per_sync`, `DBOptions::compaction_readahead_size`, and `DBOptions::wal_bytes_per_sync` can now be changed dynamically, `DBOptions::wal_bytes_per_sync` will flush all memtables and switch to a new WAL file.
* Support dynamic adjustment of rate limit according to demand for background I/O. It can be enabled by passing `true` to the `auto_tuned` parameter in `NewGenericRateLimiter()`. The value passed as `rate_bytes_per_sec` will still be respected as an upper-bound.
* Support dynamically changing `ColumnFamilyOptions::compaction_options_fifo`.
* Introduce `EventListener::OnStallConditionsChanged()` callback. Users can implement it to be notified when user writes are stalled, stopped, or resumed.
* Add a new db property "rocksdb.estimate-oldest-key-time" to return oldest data timestamp. The property is available only for FIFO compaction with compaction_options_fifo.allow_compaction = false.
* Upon snapshot release, recompact bottommost files containing deleted/overwritten keys that previously could not be dropped due to the snapshot. This alleviates space-amp caused by long-held snapshots.
* Support lower bound on iterators specified via `ReadOptions::iterate_lower_bound`.
* Support for differential snapshots (via iterator emitting the sequence of key-values representing the difference between DB state at two different sequence numbers). Supports preserving and emitting puts and regular deletes, doesn't support SingleDeletes, MergeOperator, Blobs and Range Deletes.

### Bug Fixes
* Fix a potential data inconsistency issue during point-in-time recovery. `DB:Open()` will abort if column family inconsistency is found during PIT recovery.
* Fix possible metadata corruption in databases using `DeleteRange()`.

## 5.8.0 (2017-08-30)
### Public API Change
* Users of `Statistics::getHistogramString()` will see fewer histogram buckets and different bucket endpoints.
* `Slice::compare` and BytewiseComparator `Compare` no longer accept `Slice`s containing nullptr.
* `Transaction::Get` and `Transaction::GetForUpdate` variants with `PinnableSlice` added.

### New Features
* Add Iterator::Refresh(), which allows users to update the iterator state so that they can avoid some initialization costs of recreating iterators.
* Replace dynamic_cast<> (except unit test) so people can choose to build with RTTI off. With make, release mode is by default built with -fno-rtti and debug mode is built without it. Users can override it by setting USE_RTTI=0 or 1.
* Universal compactions including the bottom level can be executed in a dedicated thread pool. This alleviates head-of-line blocking in the compaction queue, which cause write stalling, particularly in multi-instance use cases. Users can enable this feature via `Env::SetBackgroundThreads(N, Env::Priority::BOTTOM)`, where `N > 0`.
* Allow merge operator to be called even with a single merge operand during compactions, by appropriately overriding `MergeOperator::AllowSingleOperand`.
* Add `DB::VerifyChecksum()`, which verifies the checksums in all SST files in a running DB.
* Block-based table support for disabling checksums by setting `BlockBasedTableOptions::checksum = kNoChecksum`.

### Bug Fixes
* Fix wrong latencies in `rocksdb.db.get.micros`, `rocksdb.db.write.micros`, and `rocksdb.sst.read.micros`.
* Fix incorrect dropping of deletions during intra-L0 compaction.
* Fix transient reappearance of keys covered by range deletions when memtable prefix bloom filter is enabled.
* Fix potentially wrong file smallest key when range deletions separated by snapshot are written together.

## 5.7.0 (2017-07-13)
### Public API Change
* DB property "rocksdb.sstables" now prints keys in hex form.

### New Features
* Measure estimated number of reads per file. The information can be accessed through DB::GetColumnFamilyMetaData or "rocksdb.sstables" DB property.
* RateLimiter support for throttling background reads, or throttling the sum of background reads and writes. This can give more predictable I/O usage when compaction reads more data than it writes, e.g., due to lots of deletions.
* [Experimental] FIFO compaction with TTL support. It can be enabled by setting CompactionOptionsFIFO.ttl > 0.
* Introduce `EventListener::OnBackgroundError()` callback. Users can implement it to be notified of errors causing the DB to enter read-only mode, and optionally override them.
* Partitioned Index/Filters exiting the experimental mode. To enable partitioned indexes set index_type to kTwoLevelIndexSearch and to further enable partitioned filters set partition_filters to true. To configure the partition size set metadata_block_size.


### Bug Fixes
* Fix discarding empty compaction output files when `DeleteRange()` is used together with subcompactions.

## 5.6.0 (2017-06-06)
### Public API Change
* Scheduling flushes and compactions in the same thread pool is no longer supported by setting `max_background_flushes=0`. Instead, users can achieve this by configuring their high-pri thread pool to have zero threads.
* Replace `Options::max_background_flushes`, `Options::max_background_compactions`, and `Options::base_background_compactions` all with `Options::max_background_jobs`, which automatically decides how many threads to allocate towards flush/compaction.
* options.delayed_write_rate by default take the value of options.rate_limiter rate.
* Replace global variable `IOStatsContext iostats_context` with `IOStatsContext* get_iostats_context()`; replace global variable `PerfContext perf_context` with `PerfContext* get_perf_context()`.

### New Features
* Change ticker/histogram statistics implementations to use core-local storage. This improves aggregation speed compared to our previous thread-local approach, particularly for applications with many threads.
* Users can pass a cache object to write buffer manager, so that they can cap memory usage for memtable and block cache using one single limit.
* Flush will be triggered when 7/8 of the limit introduced by write_buffer_manager or db_write_buffer_size is triggered, so that the hard threshold is hard to hit.
* Introduce WriteOptions.low_pri. If it is true, low priority writes will be throttled if the compaction is behind.
* `DB::IngestExternalFile()` now supports ingesting files into a database containing range deletions.

### Bug Fixes
* Shouldn't ignore return value of fsync() in flush.

## 5.5.0 (2017-05-17)
### New Features
* FIFO compaction to support Intra L0 compaction too with CompactionOptionsFIFO.allow_compaction=true.
* DB::ResetStats() to reset internal stats.
* Statistics::Reset() to reset user stats.
* ldb add option --try_load_options, which will open DB with its own option file.
* Introduce WriteBatch::PopSavePoint to pop the most recent save point explicitly.
* Support dynamically change `max_open_files` option via SetDBOptions()
* Added DB::CreateColumnFamilie() and DB::DropColumnFamilies() to bulk create/drop column families.
* Add debugging function `GetAllKeyVersions` to see internal versions of a range of keys.
* Support file ingestion with universal compaction style
* Support file ingestion behind with option `allow_ingest_behind`
* New option enable_pipelined_write which may improve write throughput in case writing from multiple threads and WAL enabled.

### Bug Fixes
* Fix the bug that Direct I/O uses direct reads for non-SST file

## 5.4.0 (2017-04-11)
### Public API Change
* random_access_max_buffer_size no longer has any effect
* Removed Env::EnableReadAhead(), Env::ShouldForwardRawRequest()
* Support dynamically change `stats_dump_period_sec` option via SetDBOptions().
* Added ReadOptions::max_skippable_internal_keys to set a threshold to fail a request as incomplete when too many keys are being skipped when using iterators.
* DB::Get in place of std::string accepts PinnableSlice, which avoids the extra memcpy of value to std::string in most of cases.
    * PinnableSlice releases the pinned resources that contain the value when it is destructed or when ::Reset() is called on it.
    * The old API that accepts std::string, although discouraged, is still supported.
* Replace Options::use_direct_writes with Options::use_direct_io_for_flush_and_compaction. Read Direct IO wiki for details.
* Added CompactionEventListener and EventListener::OnFlushBegin interfaces.

### New Features
* Memtable flush can be avoided during checkpoint creation if total log file size is smaller than a threshold specified by the user.
* Introduce level-based L0->L0 compactions to reduce file count, so write delays are incurred less often.
* (Experimental) Partitioning filters which creates an index on the partitions. The feature can be enabled by setting partition_filters when using kFullFilter. Currently the feature also requires two-level indexing to be enabled. Number of partitions is the same as the number of partitions for indexes, which is controlled by metadata_block_size.

## 5.3.0 (2017-03-08)
### Public API Change
* Remove disableDataSync option.
* Remove timeout_hint_us option from WriteOptions. The option has been deprecated and has no effect since 3.13.0.
* Remove option min_partial_merge_operands. Partial merge operands will always be merged in flush or compaction if there are more than one.
* Remove option verify_checksums_in_compaction. Compaction will always verify checksum.

### Bug Fixes
* Fix the bug that iterator may skip keys

## 5.2.0 (2017-02-08)
### Public API Change
* NewLRUCache() will determine number of shard bits automatically based on capacity, if the user doesn't pass one. This also impacts the default block cache when the user doesn't explicit provide one.
* Change the default of delayed slowdown value to 16MB/s and further increase the L0 stop condition to 36 files.
* Options::use_direct_writes and Options::use_direct_reads are now ready to use.
* (Experimental) Two-level indexing that partition the index and creates a 2nd level index on the partitions. The feature can be enabled by setting kTwoLevelIndexSearch as IndexType and configuring index_per_partition.

### New Features
* Added new overloaded function GetApproximateSizes that allows to specify if memtable stats should be computed only without computing SST files' stats approximations.
* Added new function GetApproximateMemTableStats that approximates both number of records and size of memtables.
* Add Direct I/O mode for SST file I/O

### Bug Fixes
* RangeSync() should work if ROCKSDB_FALLOCATE_PRESENT is not set
* Fix wrong results in a data race case in Get()
* Some fixes related to 2PC.
* Fix bugs of data corruption in direct I/O

## 5.1.0 (2017-01-13)
* Support dynamically change `delete_obsolete_files_period_micros` option via SetDBOptions().
* Added EventListener::OnExternalFileIngested which will be called when IngestExternalFile() add a file successfully.
* BackupEngine::Open and BackupEngineReadOnly::Open now always return error statuses matching those of the backup Env.

### Bug Fixes
* Fix the bug that if 2PC is enabled, checkpoints may loss some recent transactions.
* When file copying is needed when creating checkpoints or bulk loading files, fsync the file after the file copying.

## 5.0.0 (2016-11-17)
### Public API Change
* Options::max_bytes_for_level_multiplier is now a double along with all getters and setters.
* Support dynamically change `delayed_write_rate` and `max_total_wal_size` options via SetDBOptions().
* Introduce DB::DeleteRange for optimized deletion of large ranges of contiguous keys.
* Support dynamically change `delayed_write_rate` option via SetDBOptions().
* Options::allow_concurrent_memtable_write and Options::enable_write_thread_adaptive_yield are now true by default.
* Remove Tickers::SEQUENCE_NUMBER to avoid confusion if statistics object is shared among RocksDB instance. Alternatively DB::GetLatestSequenceNumber() can be used to get the same value.
* Options.level0_stop_writes_trigger default value changes from 24 to 32.
* New compaction filter API: CompactionFilter::FilterV2(). Allows to drop ranges of keys.
* Removed flashcache support.
* DB::AddFile() is deprecated and is replaced with DB::IngestExternalFile(). DB::IngestExternalFile() remove all the restrictions that existed for DB::AddFile.

### New Features
* Add avoid_flush_during_shutdown option, which speeds up DB shutdown by not flushing unpersisted data (i.e. with disableWAL = true). Unpersisted data will be lost. The options is dynamically changeable via SetDBOptions().
* Add memtable_insert_with_hint_prefix_extractor option. The option is mean to reduce CPU usage for inserting keys into memtable, if keys can be group by prefix and insert for each prefix are sequential or almost sequential. See include/rocksdb/options.h for more details.
* Add LuaCompactionFilter in utilities.  This allows developers to write compaction filters in Lua.  To use this feature, LUA_PATH needs to be set to the root directory of Lua.
* No longer populate "LATEST_BACKUP" file in backup directory, which formerly contained the number of the latest backup. The latest backup can be determined by finding the highest numbered file in the "meta/" subdirectory.

## 4.13.0 (2016-10-18)
### Public API Change
* DB::GetOptions() reflect dynamic changed options (i.e. through DB::SetOptions()) and return copy of options instead of reference.
* Added Statistics::getAndResetTickerCount().

### New Features
* Add DB::SetDBOptions() to dynamic change base_background_compactions and max_background_compactions.
* Added Iterator::SeekForPrev(). This new API will seek to the last key that less than or equal to the target key.

## 4.12.0 (2016-09-12)
### Public API Change
* CancelAllBackgroundWork() flushes all memtables for databases containing writes that have bypassed the WAL (writes issued with WriteOptions::disableWAL=true) before shutting down background threads.
* Merge options source_compaction_factor, max_grandparent_overlap_bytes and expanded_compaction_factor into max_compaction_bytes.
* Remove ImmutableCFOptions.
* Add a compression type ZSTD, which can work with ZSTD 0.8.0 or up. Still keep ZSTDNotFinal for compatibility reasons.

### New Features
* Introduce NewClockCache, which is based on CLOCK algorithm with better concurrent performance in some cases. It can be used to replace the default LRU-based block cache and table cache. To use it, RocksDB need to be linked with TBB lib.
* Change ticker/histogram statistics implementations to accumulate data in thread-local storage, which improves CPU performance by reducing cache coherency costs. Callers of CreateDBStatistics do not need to change anything to use this feature.
* Block cache mid-point insertion, where index and filter block are inserted into LRU block cache with higher priority. The feature can be enabled by setting BlockBasedTableOptions::cache_index_and_filter_blocks_with_high_priority to true and high_pri_pool_ratio > 0 when creating NewLRUCache.

## 4.11.0 (2016-08-01)
### Public API Change
* options.memtable_prefix_bloom_huge_page_tlb_size => memtable_huge_page_size. When it is set, RocksDB will try to allocate memory from huge page for memtable too, rather than just memtable bloom filter.

### New Features
* A tool to migrate DB after options change. See include/rocksdb/utilities/option_change_migration.h.
* Add ReadOptions.background_purge_on_iterator_cleanup. If true, we avoid file deletion when destroying iterators.

## 4.10.0 (2016-07-05)
### Public API Change
* options.memtable_prefix_bloom_bits changes to options.memtable_prefix_bloom_bits_ratio and deprecate options.memtable_prefix_bloom_probes
* enum type CompressionType and PerfLevel changes from char to unsigned char. Value of all PerfLevel shift by one.
* Deprecate options.filter_deletes.

### New Features
* Add avoid_flush_during_recovery option.
* Add a read option background_purge_on_iterator_cleanup to avoid deleting files in foreground when destroying iterators. Instead, a job is scheduled in high priority queue and would be executed in a separate background thread.
* RepairDB support for column families. RepairDB now associates data with non-default column families using information embedded in the SST/WAL files (4.7 or later). For data written by 4.6 or earlier, RepairDB associates it with the default column family.
* Add options.write_buffer_manager which allows users to control total memtable sizes across multiple DB instances.

## 4.9.0 (2016-06-09)
### Public API changes
* Add bottommost_compression option, This option can be used to set a specific compression algorithm for the bottommost level (Last level containing files in the DB).
* Introduce CompactionJobInfo::compression, This field state the compression algorithm used to generate the output files of the compaction.
* Deprecate BlockBaseTableOptions.hash_index_allow_collision=false
* Deprecate options builder (GetOptions()).

### New Features
* Introduce NewSimCache() in rocksdb/utilities/sim_cache.h. This function creates a block cache that is able to give simulation results (mainly hit rate) of simulating block behavior with a configurable cache size.

## 4.8.0 (2016-05-02)
### Public API Change
* Allow preset compression dictionary for improved compression of block-based tables. This is supported for zlib, zstd, and lz4. The compression dictionary's size is configurable via CompressionOptions::max_dict_bytes.
* Delete deprecated classes for creating backups (BackupableDB) and restoring from backups (RestoreBackupableDB). Now, BackupEngine should be used for creating backups, and BackupEngineReadOnly should be used for restorations. For more details, see https://github.com/facebook/rocksdb/wiki/How-to-backup-RocksDB%3F
* Expose estimate of per-level compression ratio via DB property: "rocksdb.compression-ratio-at-levelN".
* Added EventListener::OnTableFileCreationStarted. EventListener::OnTableFileCreated will be called on failure case. User can check creation status via TableFileCreationInfo::status.

### New Features
* Add ReadOptions::readahead_size. If non-zero, NewIterator will create a new table reader which performs reads of the given size.

## 4.7.0 (2016-04-08)
### Public API Change
* rename options compaction_measure_io_stats to report_bg_io_stats and include flush too.
* Change some default options. Now default options will optimize for server-workloads. Also enable slowdown and full stop triggers for pending compaction bytes. These changes may cause sub-optimal performance or significant increase of resource usage. To avoid these risks, users can open existing RocksDB with options extracted from RocksDB option files. See https://github.com/facebook/rocksdb/wiki/RocksDB-Options-File for how to use RocksDB option files. Or you can call Options.OldDefaults() to recover old defaults. DEFAULT_OPTIONS_HISTORY.md will track change history of default options.

## 4.6.0 (2016-03-10)
### Public API Changes
* Change default of BlockBasedTableOptions.format_version to 2. It means default DB created by 4.6 or up cannot be opened by RocksDB version 3.9 or earlier.
* Added strict_capacity_limit option to NewLRUCache. If the flag is set to true, insert to cache will fail if no enough capacity can be free. Signature of Cache::Insert() is updated accordingly.
* Tickers [NUMBER_DB_NEXT, NUMBER_DB_PREV, NUMBER_DB_NEXT_FOUND, NUMBER_DB_PREV_FOUND, ITER_BYTES_READ] are not updated immediately. The are updated when the Iterator is deleted.
* Add monotonically increasing counter (DB property "rocksdb.current-super-version-number") that increments upon any change to the LSM tree.

### New Features
* Add CompactionPri::kMinOverlappingRatio, a compaction picking mode friendly to write amplification.
* Deprecate Iterator::IsKeyPinned() and replace it with Iterator::GetProperty() with prop_name="rocksdb.iterator.is.key.pinned"

## 4.5.0 (2016-02-05)
### Public API Changes
* Add a new perf context level between kEnableCount and kEnableTime. Level 2 now does not include timers for mutexes.
* Statistics of mutex operation durations will not be measured by default. If you want to have them enabled, you need to set Statistics::stats_level_ to kAll.
* DBOptions::delete_scheduler and NewDeleteScheduler() are removed, please use DBOptions::sst_file_manager and NewSstFileManager() instead

### New Features
* ldb tool now supports operations to non-default column families.
* Add kPersistedTier to ReadTier.  This option allows Get and MultiGet to read only the persited data and skip mem-tables if writes were done with disableWAL = true.
* Add DBOptions::sst_file_manager. Use NewSstFileManager() in include/rocksdb/sst_file_manager.h to create a SstFileManager that can be used to track the total size of SST files and control the SST files deletion rate.

## 4.4.0 (2016-01-14)
### Public API Changes
* Change names in CompactionPri and add a new one.
* Deprecate options.soft_rate_limit and add options.soft_pending_compaction_bytes_limit.
* If options.max_write_buffer_number > 3, writes will be slowed down when writing to the last write buffer to delay a full stop.
* Introduce CompactionJobInfo::compaction_reason, this field include the reason to trigger the compaction.
* After slow down is triggered, if estimated pending compaction bytes keep increasing, slowdown more.
* Increase default options.delayed_write_rate to 2MB/s.
* Added a new parameter --path to ldb tool. --path accepts the name of either MANIFEST, SST or a WAL file. Either --db or --path can be used when calling ldb.

## 4.3.0 (2015-12-08)
### New Features
* CompactionFilter has new member function called IgnoreSnapshots which allows CompactionFilter to be called even if there are snapshots later than the key.
* RocksDB will now persist options under the same directory as the RocksDB database on successful DB::Open, CreateColumnFamily, DropColumnFamily, and SetOptions.
* Introduce LoadLatestOptions() in rocksdb/utilities/options_util.h.  This function can construct the latest DBOptions / ColumnFamilyOptions used by the specified RocksDB intance.
* Introduce CheckOptionsCompatibility() in rocksdb/utilities/options_util.h.  This function checks whether the input set of options is able to open the specified DB successfully.

### Public API Changes
* When options.db_write_buffer_size triggers, only the column family with the largest column family size will be flushed, not all the column families.

## 4.2.0 (2015-11-09)
### New Features
* Introduce CreateLoggerFromOptions(), this function create a Logger for provided DBOptions.
* Add GetAggregatedIntProperty(), which returns the sum of the GetIntProperty of all the column families.
* Add MemoryUtil in rocksdb/utilities/memory.h.  It currently offers a way to get the memory usage by type from a list rocksdb instances.

### Public API Changes
* CompactionFilter::Context includes information of Column Family ID
* The need-compaction hint given by TablePropertiesCollector::NeedCompact() will be persistent and recoverable after DB recovery. This introduces a breaking format change. If you use this experimental feature, including NewCompactOnDeletionCollectorFactory() in the new version, you may not be able to directly downgrade the DB back to version 4.0 or lower.
* TablePropertiesCollectorFactory::CreateTablePropertiesCollector() now takes an option Context, containing the information of column family ID for the file being written.
* Remove DefaultCompactionFilterFactory.


## 4.1.0 (2015-10-08)
### New Features
* Added single delete operation as a more efficient way to delete keys that have not been overwritten.
* Added experimental AddFile() to DB interface that allow users to add files created by SstFileWriter into an empty Database, see include/rocksdb/sst_file_writer.h and DB::AddFile() for more info.
* Added support for opening SST files with .ldb suffix which enables opening LevelDB databases.
* CompactionFilter now supports filtering of merge operands and merge results.

### Public API Changes
* Added SingleDelete() to the DB interface.
* Added AddFile() to DB interface.
* Added SstFileWriter class.
* CompactionFilter has a new method FilterMergeOperand() that RocksDB applies to every merge operand during compaction to decide whether to filter the operand.
* We removed CompactionFilterV2 interfaces from include/rocksdb/compaction_filter.h. The functionality was deprecated already in version 3.13.

## 4.0.0 (2015-09-09)
### New Features
* Added support for transactions.  See include/rocksdb/utilities/transaction.h for more info.
* DB::GetProperty() now accepts "rocksdb.aggregated-table-properties" and "rocksdb.aggregated-table-properties-at-levelN", in which case it returns aggregated table properties of the target column family, or the aggregated table properties of the specified level N if the "at-level" version is used.
* Add compression option kZSTDNotFinalCompression for people to experiment ZSTD although its format is not finalized.
* We removed the need for LATEST_BACKUP file in BackupEngine. We still keep writing it when we create new backups (because of backward compatibility), but we don't read it anymore.

### Public API Changes
* Removed class Env::RandomRWFile and Env::NewRandomRWFile().
* Renamed DBOptions.num_subcompactions to DBOptions.max_subcompactions to make the name better match the actual functionality of the option.
* Added Equal() method to the Comparator interface that can optionally be overwritten in cases where equality comparisons can be done more efficiently than three-way comparisons.
* Previous 'experimental' OptimisticTransaction class has been replaced by Transaction class.

## 3.13.0 (2015-08-06)
### New Features
* RollbackToSavePoint() in WriteBatch/WriteBatchWithIndex
* Add NewCompactOnDeletionCollectorFactory() in utilities/table_properties_collectors, which allows rocksdb to mark a SST file as need-compaction when it observes at least D deletion entries in any N consecutive entries in that SST file.  Note that this feature depends on an experimental NeedCompact() API --- the result of this API will not persist after DB restart.
* Add DBOptions::delete_scheduler. Use NewDeleteScheduler() in include/rocksdb/delete_scheduler.h to create a DeleteScheduler that can be shared among multiple RocksDB instances to control the file deletion rate of SST files that exist in the first db_path.

### Public API Changes
* Deprecated WriteOptions::timeout_hint_us. We no longer support write timeout. If you really need this option, talk to us and we might consider returning it.
* Deprecated purge_redundant_kvs_while_flush option.
* Removed BackupEngine::NewBackupEngine() and NewReadOnlyBackupEngine() that were deprecated in RocksDB 3.8. Please use BackupEngine::Open() instead.
* Deprecated Compaction Filter V2. We are not aware of any existing use-cases. If you use this filter, your compile will break with RocksDB 3.13. Please let us know if you use it and we'll put it back in RocksDB 3.14.
* Env::FileExists now returns a Status instead of a boolean
* Add statistics::getHistogramString() to print detailed distribution of a histogram metric.
* Add DBOptions::skip_stats_update_on_db_open.  When it is on, DB::Open() will run faster as it skips the random reads required for loading necessary stats from SST files to optimize compaction.

## 3.12.0 (2015-07-02)
### New Features
* Added experimental support for optimistic transactions.  See include/rocksdb/utilities/optimistic_transaction.h for more info.
* Added a new way to report QPS from db_bench (check out --report_file and --report_interval_seconds)
* Added a cache for individual rows. See DBOptions::row_cache for more info.
* Several new features on EventListener (see include/rocksdb/listener.h):
 - OnCompationCompleted() now returns per-compaction job statistics, defined in include/rocksdb/compaction_job_stats.h.
 - Added OnTableFileCreated() and OnTableFileDeleted().
* Add compaction_options_universal.enable_trivial_move to true, to allow trivial move while performing universal compaction. Trivial move will happen only when all the input files are non overlapping.

### Public API changes
* EventListener::OnFlushCompleted() now passes FlushJobInfo instead of a list of parameters.
* DB::GetDbIdentity() is now a const function.  If this function is overridden in your application, be sure to also make GetDbIdentity() const to avoid compile error.
* Move listeners from ColumnFamilyOptions to DBOptions.
* Add max_write_buffer_number_to_maintain option
* DB::CompactRange()'s parameter reduce_level is changed to change_level, to allow users to move levels to lower levels if allowed. It can be used to migrate a DB from options.level_compaction_dynamic_level_bytes=false to options.level_compaction_dynamic_level_bytes.true.
* Change default value for options.compaction_filter_factory and options.compaction_filter_factory_v2 to nullptr instead of DefaultCompactionFilterFactory and DefaultCompactionFilterFactoryV2.
* If CancelAllBackgroundWork is called without doing a flush after doing loads with WAL disabled, the changes which haven't been flushed before the call to CancelAllBackgroundWork will be lost.
* WBWIIterator::Entry() now returns WriteEntry instead of `const WriteEntry&`
* options.hard_rate_limit is deprecated.
* When options.soft_rate_limit or options.level0_slowdown_writes_trigger is triggered, the way to slow down writes is changed to: write rate to DB is limited to to options.delayed_write_rate.
* DB::GetApproximateSizes() adds a parameter to allow the estimation to include data in mem table, with default to be not to include. It is now only supported in skip list mem table.
* DB::CompactRange() now accept CompactRangeOptions instead of multiple parameters. CompactRangeOptions is defined in include/rocksdb/options.h.
* CompactRange() will now skip bottommost level compaction for level based compaction if there is no compaction filter, bottommost_level_compaction is introduced in CompactRangeOptions to control when it's possible to skip bottommost level compaction. This mean that if you want the compaction to produce a single file you need to set bottommost_level_compaction to BottommostLevelCompaction::kForce.
* Add Cache.GetPinnedUsage() to get the size of memory occupied by entries that are in use by the system.
* DB:Open() will fail if the compression specified in Options is not linked with the binary. If you see this failure, recompile RocksDB with compression libraries present on your system. Also, previously our default compression was snappy. This behavior is now changed. Now, the default compression is snappy only if it's available on the system. If it isn't we change the default to kNoCompression.
* We changed how we account for memory used in block cache. Previously, we only counted the sum of block sizes currently present in block cache. Now, we count the actual memory usage of the blocks. For example, a block of size 4.5KB will use 8KB memory with jemalloc. This might decrease your memory usage and possibly decrease performance. Increase block cache size if you see this happening after an upgrade.
* Add BackupEngineImpl.options_.max_background_operations to specify the maximum number of operations that may be performed in parallel. Add support for parallelized backup and restore.
* Add DB::SyncWAL() that does a WAL sync without blocking writers.

## 3.11.0 (2015-05-19)
### New Features
* Added a new API Cache::SetCapacity(size_t capacity) to dynamically change the maximum configured capacity of the cache. If the new capacity is less than the existing cache usage, the implementation will try to lower the usage by evicting the necessary number of elements following a strict LRU policy.
* Added an experimental API for handling flashcache devices (blacklists background threads from caching their reads) -- NewFlashcacheAwareEnv
* If universal compaction is used and options.num_levels > 1, compact files are tried to be stored in none-L0 with smaller files based on options.target_file_size_base. The limitation of DB size when using universal compaction is greatly mitigated by using more levels. You can set num_levels = 1 to make universal compaction behave as before. If you set num_levels > 1 and want to roll back to a previous version, you need to compact all files to a big file in level 0 (by setting target_file_size_base to be large and CompactRange(<cf_handle>, nullptr, nullptr, true, 0) and reopen the DB with the same version to rewrite the manifest, and then you can open it using previous releases.
* More information about rocksdb background threads are available in Env::GetThreadList(), including the number of bytes read / written by a compaction job, mem-table size and current number of bytes written by a flush job and many more.  Check include/rocksdb/thread_status.h for more detail.

### Public API changes
* TablePropertiesCollector::AddUserKey() is added to replace TablePropertiesCollector::Add(). AddUserKey() exposes key type, sequence number and file size up to now to users.
* DBOptions::bytes_per_sync used to apply to both WAL and table files. As of 3.11 it applies only to table files. If you want to use this option to sync WAL in the background, please use wal_bytes_per_sync

## 3.10.0 (2015-03-24)
### New Features
* GetThreadStatus() is now able to report detailed thread status, including:
 - Thread Operation including flush and compaction.
 - The stage of the current thread operation.
 - The elapsed time in micros since the current thread operation started.
 More information can be found in include/rocksdb/thread_status.h.  In addition, when running db_bench with --thread_status_per_interval, db_bench will also report thread status periodically.
* Changed the LRU caching algorithm so that referenced blocks (by iterators) are never evicted. This change made parameter removeScanCountLimit obsolete. Because of that NewLRUCache doesn't take three arguments anymore. table_cache_remove_scan_limit option is also removed
* By default we now optimize the compilation for the compilation platform (using -march=native). If you want to build portable binary, use 'PORTABLE=1' before the make command.
* We now allow level-compaction to place files in different paths by
  specifying them in db_paths along with the target_size.
  Lower numbered levels will be placed earlier in the db_paths and higher
  numbered levels will be placed later in the db_paths vector.
* Potentially big performance improvements if you're using RocksDB with lots of column families (100-1000)
* Added BlockBasedTableOptions.format_version option, which allows user to specify which version of block based table he wants. As a general guideline, newer versions have more features, but might not be readable by older versions of RocksDB.
* Added new block based table format (version 2), which you can enable by setting BlockBasedTableOptions.format_version = 2. This format changes how we encode size information in compressed blocks and should help with memory allocations if you're using Zlib or BZip2 compressions.
* MemEnv (env that stores data in memory) is now available in default library build. You can create it by calling NewMemEnv().
* Add SliceTransform.SameResultWhenAppended() to help users determine it is safe to apply prefix bloom/hash.
* Block based table now makes use of prefix bloom filter if it is a full fulter.
* Block based table remembers whether a whole key or prefix based bloom filter is supported in SST files. Do a sanity check when reading the file with users' configuration.
* Fixed a bug in ReadOnlyBackupEngine that deleted corrupted backups in some cases, even though the engine was ReadOnly
* options.level_compaction_dynamic_level_bytes, a feature to allow RocksDB to pick dynamic base of bytes for levels. With this feature turned on, we will automatically adjust max bytes for each level. The goal of this feature is to have lower bound on size amplification. For more details, see comments in options.h.
* Added an abstract base class WriteBatchBase for write batches
* Fixed a bug where we start deleting files of a dropped column families even if there are still live references to it

### Public API changes
* Deprecated skip_log_error_on_recovery and table_cache_remove_scan_count_limit options.
* Logger method logv with log level parameter is now virtual

### RocksJava
* Added compression per level API.
* MemEnv is now available in RocksJava via RocksMemEnv class.
* lz4 compression is now included in rocksjava static library when running `make rocksdbjavastatic`.
* Overflowing a size_t when setting rocksdb options now throws an IllegalArgumentException, which removes the necessity for a developer to catch these Exceptions explicitly.

## 3.9.0 (2014-12-08)

### New Features
* Add rocksdb::GetThreadList(), which in the future will return the current status of all
  rocksdb-related threads.  We will have more code instruments in the following RocksDB
  releases.
* Change convert function in rocksdb/utilities/convenience.h to return Status instead of boolean.
  Also add support for nested options in convert function

### Public API changes
* New API to create a checkpoint added. Given a directory name, creates a new
  database which is an image of the existing database.
* New API LinkFile added to Env. If you implement your own Env class, an
  implementation of the API LinkFile will have to be provided.
* MemTableRep takes MemTableAllocator instead of Arena

### Improvements
* RocksDBLite library now becomes smaller and will be compiled with -fno-exceptions flag.

## 3.8.0 (2014-11-14)

### Public API changes
* BackupEngine::NewBackupEngine() was deprecated; please use BackupEngine::Open() from now on.
* BackupableDB/RestoreBackupableDB have new GarbageCollect() methods, which will clean up files from corrupt and obsolete backups.
* BackupableDB/RestoreBackupableDB have new GetCorruptedBackups() methods which list corrupt backups.

### Cleanup
* Bunch of code cleanup, some extra warnings turned on (-Wshadow, -Wshorten-64-to-32, -Wnon-virtual-dtor)

### New features
* CompactFiles and EventListener, although they are still in experimental state
* Full ColumnFamily support in RocksJava.

## 3.7.0 (2014-11-06)
### Public API changes
* Introduce SetOptions() API to allow adjusting a subset of options dynamically online
* Introduce 4 new convenient functions for converting Options from string: GetColumnFamilyOptionsFromMap(), GetColumnFamilyOptionsFromString(), GetDBOptionsFromMap(), GetDBOptionsFromString()
* Remove WriteBatchWithIndex.Delete() overloads using SliceParts
* When opening a DB, if options.max_background_compactions is larger than the existing low pri pool of options.env, it will enlarge it. Similarly, options.max_background_flushes is larger than the existing high pri pool of options.env, it will enlarge it.

## 3.6.0 (2014-10-07)
### Disk format changes
* If you're using RocksDB on ARM platforms and you're using default bloom filter, there is a disk format change you need to be aware of. There are three steps you need to do when you convert to new release: 1. turn off filter policy, 2. compact the whole database, 3. turn on filter policy

### Behavior changes
* We have refactored our system of stalling writes.  Any stall-related statistics' meanings are changed. Instead of per-write stall counts, we now count stalls per-epoch, where epochs are periods between flushes and compactions. You'll find more information in our Tuning Perf Guide once we release RocksDB 3.6.
* When disableDataSync=true, we no longer sync the MANIFEST file.
* Add identity_as_first_hash property to CuckooTable. SST file needs to be rebuilt to be opened by reader properly.

### Public API changes
* Change target_file_size_base type to uint64_t from int.
* Remove allow_thread_local. This feature was proved to be stable, so we are turning it always-on.

## 3.5.0 (2014-09-03)
### New Features
* Add include/utilities/write_batch_with_index.h, providing a utility class to query data out of WriteBatch when building it.
* Move BlockBasedTable related options to BlockBasedTableOptions from Options. Change corresponding JNI interface. Options affected include:
  no_block_cache, block_cache, block_cache_compressed, block_size, block_size_deviation, block_restart_interval, filter_policy, whole_key_filtering. filter_policy is changed to shared_ptr from a raw pointer.
* Remove deprecated options: disable_seek_compaction and db_stats_log_interval
* OptimizeForPointLookup() takes one parameter for block cache size. It now builds hash index, bloom filter, and block cache.

### Public API changes
* The Prefix Extractor used with V2 compaction filters is now passed user key to SliceTransform::Transform instead of unparsed RocksDB key.

## 3.4.0 (2014-08-18)
### New Features
* Support Multiple DB paths in universal style compactions
* Add feature of storing plain table index and bloom filter in SST file.
* CompactRange() will never output compacted files to level 0. This used to be the case when all the compaction input files were at level 0.
* Added iterate_upper_bound to define the extent upto which the forward iterator will return entries. This will prevent iterating over delete markers and overwritten entries for edge cases where you want to break out the iterator anyways. This may improve performance in case there are a large number of delete markers or overwritten entries.

### Public API changes
* DBOptions.db_paths now is a vector of a DBPath structure which indicates both of path and target size
* NewPlainTableFactory instead of bunch of parameters now accepts PlainTableOptions, which is defined in include/rocksdb/table.h
* Moved include/utilities/*.h to include/rocksdb/utilities/*.h
* Statistics APIs now take uint32_t as type instead of Tickers. Also make two access functions getTickerCount and histogramData const
* Add DB property rocksdb.estimate-num-keys, estimated number of live keys in DB.
* Add DB::GetIntProperty(), which returns DB properties that are integer as uint64_t.
* The Prefix Extractor used with V2 compaction filters is now passed user key to SliceTransform::Transform instead of unparsed RocksDB key.

## 3.3.0 (2014-07-10)
### New Features
* Added JSON API prototype.
* HashLinklist reduces performance outlier caused by skewed bucket by switching data in the bucket from linked list to skip list. Add parameter threshold_use_skiplist in NewHashLinkListRepFactory().
* RocksDB is now able to reclaim storage space more effectively during the compaction process.  This is done by compensating the size of each deletion entry by the 2X average value size, which makes compaction to be triggered by deletion entries more easily.
* Add TimeOut API to write.  Now WriteOptions have a variable called timeout_hint_us.  With timeout_hint_us set to non-zero, any write associated with this timeout_hint_us may be aborted when it runs longer than the specified timeout_hint_us, and it is guaranteed that any write completes earlier than the specified time-out will not be aborted due to the time-out condition.
* Add a rate_limiter option, which controls total throughput of flush and compaction. The throughput is specified in bytes/sec. Flush always has precedence over compaction when available bandwidth is constrained.

### Public API changes
* Removed NewTotalOrderPlainTableFactory because it is not used and implemented semantically incorrect.

## 3.2.0 (2014-06-20)

### Public API changes
* We removed seek compaction as a concept from RocksDB because:
1) It makes more sense for spinning disk workloads, while RocksDB is primarily designed for flash and memory,
2) It added some complexity to the important code-paths,
3) None of our internal customers were really using it.
Because of that, Options::disable_seek_compaction is now obsolete. It is still a parameter in Options, so it does not break the build, but it does not have any effect. We plan to completely remove it at some point, so we ask users to please remove this option from your code base.
* Add two parameters to NewHashLinkListRepFactory() for logging on too many entries in a hash bucket when flushing.
* Added new option BlockBasedTableOptions::hash_index_allow_collision. When enabled, prefix hash index for block-based table will not store prefix and allow hash collision, reducing memory consumption.

### New Features
* PlainTable now supports a new key encoding: for keys of the same prefix, the prefix is only written once. It can be enabled through encoding_type parameter of NewPlainTableFactory()
* Add AdaptiveTableFactory, which is used to convert from a DB of PlainTable to BlockBasedTabe, or vise versa. It can be created using NewAdaptiveTableFactory()

### Performance Improvements
* Tailing Iterator re-implemeted with ForwardIterator + Cascading Search Hint , see ~20% throughput improvement.

## 3.1.0 (2014-05-21)

### Public API changes
* Replaced ColumnFamilyOptions::table_properties_collectors with ColumnFamilyOptions::table_properties_collector_factories

### New Features
* Hash index for block-based table will be materialized and reconstructed more efficiently. Previously hash index is constructed by scanning the whole table during every table open.
* FIFO compaction style

## 3.0.0 (2014-05-05)

### Public API changes
* Added _LEVEL to all InfoLogLevel enums
* Deprecated ReadOptions.prefix and ReadOptions.prefix_seek. Seek() defaults to prefix-based seek when Options.prefix_extractor is supplied. More detail is documented in https://github.com/facebook/rocksdb/wiki/Prefix-Seek-API-Changes
* MemTableRepFactory::CreateMemTableRep() takes info logger as an extra parameter.

### New Features
* Column family support
* Added an option to use different checksum functions in BlockBasedTableOptions
* Added ApplyToAllCacheEntries() function to Cache

## 2.8.0 (2014-04-04)

* Removed arena.h from public header files.
* By default, checksums are verified on every read from database
* Change default value of several options, including: paranoid_checks=true, max_open_files=5000, level0_slowdown_writes_trigger=20, level0_stop_writes_trigger=24, disable_seek_compaction=true, max_background_flushes=1 and allow_mmap_writes=false
* Added is_manual_compaction to CompactionFilter::Context
* Added "virtual void WaitForJoin()" in class Env. Default operation is no-op.
* Removed BackupEngine::DeleteBackupsNewerThan() function
* Added new option -- verify_checksums_in_compaction
* Changed Options.prefix_extractor from raw pointer to shared_ptr (take ownership)
  Changed HashSkipListRepFactory and HashLinkListRepFactory constructor to not take SliceTransform object (use Options.prefix_extractor implicitly)
* Added Env::GetThreadPoolQueueLen(), which returns the waiting queue length of thread pools
* Added a command "checkconsistency" in ldb tool, which checks
  if file system state matches DB state (file existence and file sizes)
* Separate options related to block based table to a new struct BlockBasedTableOptions.
* WriteBatch has a new function Count() to return total size in the batch, and Data() now returns a reference instead of a copy
* Add more counters to perf context.
* Supports several more DB properties: compaction-pending, background-errors and cur-size-active-mem-table.

### New Features
* If we find one truncated record at the end of the MANIFEST or WAL files,
  we will ignore it. We assume that writers of these records were interrupted
  and that we can safely ignore it.
* A new SST format "PlainTable" is added, which is optimized for memory-only workloads. It can be created through NewPlainTableFactory() or NewTotalOrderPlainTableFactory().
* A new mem table implementation hash linked list optimizing for the case that there are only few keys for each prefix, which can be created through NewHashLinkListRepFactory().
* Merge operator supports a new function PartialMergeMulti() to allow users to do partial merges against multiple operands.
* Now compaction filter has a V2 interface. It buffers the kv-pairs sharing the same key prefix, process them in batches, and return the batched results back to DB. The new interface uses a new structure CompactionFilterContext for the same purpose as CompactionFilter::Context in V1.
* Geo-spatial support for locations and radial-search.

## 2.7.0 (2014-01-28)

### Public API changes

* Renamed `StackableDB::GetRawDB()` to `StackableDB::GetBaseDB()`.
* Renamed `WriteBatch::Data()` `const std::string& Data() const`.
* Renamed class `TableStats` to `TableProperties`.
* Deleted class `PrefixHashRepFactory`. Please use `NewHashSkipListRepFactory()` instead.
* Supported multi-threaded `EnableFileDeletions()` and `DisableFileDeletions()`.
* Added `DB::GetOptions()`.
* Added `DB::GetDbIdentity()`.

### New Features

* Added [BackupableDB](https://github.com/facebook/rocksdb/wiki/How-to-backup-RocksDB%3F)
* Implemented [TailingIterator](https://github.com/facebook/rocksdb/wiki/Tailing-Iterator), a special type of iterator that
  doesn't create a snapshot (can be used to read newly inserted data)
  and is optimized for doing sequential reads.
* Added property block for table, which allows (1) a table to store
  its metadata and (2) end user to collect and store properties they
  are interested in.
* Enabled caching index and filter block in block cache (turned off by default).
* Supported error report when doing manual compaction.
* Supported additional Linux platform flavors and Mac OS.
* Put with `SliceParts` - Variant of `Put()` that gathers output like `writev(2)`
* Bug fixes and code refactor for compatibility with upcoming Column
  Family feature.

### Performance Improvements

* Huge benchmark performance improvements by multiple efforts. For example, increase in readonly QPS from about 530k in 2.6 release to 1.1 million in 2.7 [1]
* Speeding up a way RocksDB deleted obsolete files - no longer listing the whole directory under a lock -- decrease in p99
* Use raw pointer instead of shared pointer for statistics: [5b825d](https://github.com/facebook/rocksdb/commit/5b825d6964e26ec3b4bb6faa708ebb1787f1d7bd) -- huge increase in performance -- shared pointers are slow
* Optimized locking for `Get()` -- [1fdb3f](https://github.com/facebook/rocksdb/commit/1fdb3f7dc60e96394e3e5b69a46ede5d67fb976c) -- 1.5x QPS increase for some workloads
* Cache speedup - [e8d40c3](https://github.com/facebook/rocksdb/commit/e8d40c31b3cca0c3e1ae9abe9b9003b1288026a9)
* Implemented autovector, which allocates first N elements on stack. Most of vectors in RocksDB are small. Also, we never want to allocate heap objects while holding a mutex. -- [c01676e4](https://github.com/facebook/rocksdb/commit/c01676e46d3be08c3c140361ef1f5884f47d3b3c)
* Lots of efforts to move malloc, memcpy and IO outside of locks<|MERGE_RESOLUTION|>--- conflicted
+++ resolved
@@ -8,12 +8,9 @@
 ### New Features
 * Print information about blob files when using "ldb list_live_files_metadata"
 * Provided support for SingleDelete with user defined timestamp.
-<<<<<<< HEAD
 * Experimental new function DB::GetLiveFilesStorageInfo offers essentially a unified version of other functions like GetLiveFiles, GetLiveFilesChecksumInfo, and GetSortedWalFiles. Checkpoints and backups could show small behavioral changes as they now use this new API.
-=======
 * Add remote compaction read/write bytes statistics: `REMOTE_COMPACT_READ_BYTES`, `REMOTE_COMPACT_WRITE_BYTES`.
 * Introduce an experimental feature to dump out the blocks from block cache and insert them to the secondary cache to reduce the cache warmup time (e.g., used while migrating DB instance). More information are in `class CacheDumper` and `CacheDumpedLoader` at `rocksdb/utilities/cache_dump_load.h` Note that, this feature is subject to the potential change in the future, it is still experimental.
->>>>>>> c0ec58ec
 
 ### Public API change
 * Made SystemClock extend the Customizable class and added a CreateFromString method.  Implementations need to be registered with the ObjectRegistry and to implement a Name() method in order to be created via this method.
