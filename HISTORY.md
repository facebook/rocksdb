# Rocksdb Change Log
## Unreleased
### Bug Fixes
<<<<<<< HEAD
* Fixed a hang when an operation such as `GetLiveFiles` or `CreateNewBackup` is asked to trigger and wait for memtable flush on a read-only DB. Such indirect requests for memtable flush are now ignored on a read-only DB.

### Behavior Change
* Updated `TestGet()` in `no_batched_op_stress` (default stress test) to check the result of Get() operations against expected state.
=======
* Fixed bug where `FlushWAL(true /* sync */)` (used by `GetLiveFilesStorageInfo()`, which is used by checkpoint and backup) could cause parallel writes at the tail of a WAL file to never be synced.
* Fix periodic_task unable to re-register the same task type, which may cause `SetOptions()` fail to update periodical_task time like: `stats_dump_period_sec`, `stats_persist_period_sec`.
>>>>>>> 5532b462

### Public API changes
* Add `rocksdb_column_family_handle_get_id`, `rocksdb_column_family_handle_get_name` to get name, id of column family in C API

### Java API Changes
* Add CompactionPriority.RoundRobin.
* Revert to using the default metadata charge policy when creating an LRU cache via the Java API.

## 7.6.0 (08/19/2022)
### New Features
* Added `prepopulate_blob_cache` to ColumnFamilyOptions. If enabled, prepopulate warm/hot blobs which are already in memory into blob cache at the time of flush. On a flush, the blob that is in memory (in memtables) get flushed to the device. If using Direct IO, additional IO is incurred to read this blob back into memory again, which is avoided by enabling this option. This further helps if the workload exhibits high temporal locality, where most of the reads go to recently written data. This also helps in case of the remote file system since it involves network traffic and higher latencies.
* Support using secondary cache with the blob cache. When creating a blob cache, the user can set a secondary blob cache by configuring `secondary_cache` in LRUCacheOptions.
* Charge memory usage of blob cache when the backing cache of the blob cache and the block cache are different. If an operation reserving memory for blob cache exceeds the avaible space left in the block cache at some point (i.e, causing a cache full under `LRUCacheOptions::strict_capacity_limit` = true), creation will fail with `Status::MemoryLimit()`. To opt in this feature, enable charging `CacheEntryRole::kBlobCache` in `BlockBasedTableOptions::cache_usage_options`.
* Improve subcompaction range partition so that it is likely to be more even. More evenly distribution of subcompaction will improve compaction throughput for some workloads. All input files' index blocks to sample some anchor key points from which we pick positions to partition the input range. This would introduce some CPU overhead in compaction preparation phase, if subcompaction is enabled, but it should be a small fraction of the CPU usage of the whole compaction process. This also brings a behavier change: subcompaction number is much more likely to maxed out than before.
* Add CompactionPri::kRoundRobin, a compaction picking mode that cycles through all the files with a compact cursor in a round-robin manner. This feature is available since 7.5.
* Provide support for subcompactions for user_defined_timestamp.
* Added an option `memtable_protection_bytes_per_key` that turns on memtable per key-value checksum protection. Each memtable entry will be suffixed by a checksum that is computed during writes, and verified in reads/compaction. Detected corruption will be logged and with corruption status returned to user.
* Added a blob-specific cache priority level - bottom level. Blobs are typically lower-value targets for caching than data blocks, since 1) with BlobDB, data blocks containing blob references conceptually form an index structure which has to be consulted before we can read the blob value, and 2) cached blobs represent only a single key-value, while cached data blocks generally contain multiple KVs. The user can specify the new option `low_pri_pool_ratio` in `LRUCacheOptions` to configure the ratio of capacity reserved for low priority cache entries (and therefore the remaining ratio is the space reserved for the bottom level), or configuring the new argument `low_pri_pool_ratio` in `NewLRUCache()` to achieve the same effect.

### Public API changes
* Removed Customizable support for RateLimiter and removed its CreateFromString() and Type() functions.
* `CompactRangeOptions::exclusive_manual_compaction` is now false by default. This ensures RocksDB does not introduce artificial parallelism limitations by default.
* Tiered Storage: change `bottommost_temperture` to `last_level_temperture`. The old option name is kept only for migration, please use the new option. The behavior is changed to apply temperature for the `last_level` SST files only.
* Added a new experimental ReadOption flag called optimize_multiget_for_io, which when set attempts to reduce MultiGet latency by spawning coroutines for keys in multiple levels.

### Bug Fixes
* Fix a bug starting in 7.4.0 in which some fsync operations might be skipped in a DB after any DropColumnFamily on that DB, until it is re-opened. This can lead to data loss on power loss. (For custom FileSystem implementations, this could lead to `FSDirectory::Fsync` or `FSDirectory::Close` after the first `FSDirectory::Close`; Also, valgrind could report call to `close()` with `fd=-1`.)
* Fix a bug where `GenericRateLimiter` could revert the bandwidth set dynamically using `SetBytesPerSecond()` when a user configures a structure enclosing it, e.g., using `GetOptionsFromString()` to configure an `Options` that references an existing `RateLimiter` object.
* Fix race conditions in `GenericRateLimiter`.
* Fix a bug in `FIFOCompactionPicker::PickTTLCompaction` where total_size calculating might cause underflow
* Fix data race bug in hash linked list memtable. With this bug, read request might temporarily miss an old record in the memtable in a race condition to the hash bucket.
* Fix a bug that `best_efforts_recovery` may fail to open the db with mmap read.
* Fixed a bug where blobs read during compaction would pollute the cache.
* Fixed a data race in LRUCache when used with a secondary_cache.
* Fixed a bug where blobs read by iterators would be inserted into the cache even with the `fill_cache` read option set to false.
* Fixed the segfault caused by `AllocateData()` in `CompressedSecondaryCache::SplitValueIntoChunks()` and `MergeChunksIntoValueTest`.
* Fixed a bug in BlobDB where a mix of inlined and blob values could result in an incorrect value being passed to the compaction filter (see #10391).
* Fixed a memory leak bug in stress tests caused by `FaultInjectionSecondaryCache`.

### Behavior Change
* Added checksum handshake during the copying of decompressed WAL fragment. This together with #9875, #10037, #10212, #10114 and #10319 provides end-to-end integrity protection for write batch during recovery.
* To minimize the internal fragmentation caused by the variable size of the compressed blocks in `CompressedSecondaryCache`, the original block is split according to the jemalloc bin size in `Insert()` and then merged back in `Lookup()`.
* PosixLogger is removed and by default EnvLogger will be used for info logging. The behavior of the two loggers should be very similar when using the default Posix Env.
* Remove [min|max]_timestamp from VersionEdit for now since they are not tracked in MANIFEST anyway but consume two empty std::string (up to 64 bytes) for each file. Should they be added back in the future, we should store them more compactly.
* Improve universal tiered storage compaction picker to avoid extra major compaction triggered by size amplification. If `preclude_last_level_data_seconds` is enabled, the size amplification is calculated within non last_level data only which skip the last level and use the penultimate level as the size base.
* If an error is hit when writing to a file (append, sync, etc), RocksDB is more strict with not issuing more operations to it, except closing the file, with exceptions of some WAL file operations in error recovery path.
* A `WriteBufferManager` constructed with `allow_stall == false` will no longer trigger write stall implicitly by thrashing until memtable count limit is reached. Instead, a column family can continue accumulating writes while that CF is flushing, which means memory may increase. Users who prefer stalling writes must now explicitly set `allow_stall == true`.
* Add `CompressedSecondaryCache` into the stress tests.
* Block cache keys have changed, which will cause any persistent caches to miss between versions.

### Performance Improvements
* Instead of constructing `FragmentedRangeTombstoneList` during every read operation, it is now constructed once and stored in immutable memtables. This improves speed of querying range tombstones from immutable memtables.
* When using iterators with the integrated BlobDB implementation, blob cache handles are now released immediately when the iterator's position changes.
* MultiGet can now do more IO in parallel by reading data blocks from SST files in multiple levels, if the optimize_multiget_for_io ReadOption flag is set.

## 7.5.0 (07/15/2022)
### New Features
* Mempurge option flag `experimental_mempurge_threshold` is now a ColumnFamilyOptions and can now be dynamically configured using `SetOptions()`.
* Support backward iteration when `ReadOptions::iter_start_ts` is set.
* Provide support for ReadOptions.async_io with direct_io to improve Seek latency by using async IO to parallelize child iterator seek and doing asynchronous prefetching on sequential scans.
* Added support for blob caching in order to cache frequently used blobs for BlobDB.
  * User can configure the new ColumnFamilyOptions `blob_cache` to enable/disable blob caching.
  * Either sharing the backend cache with the block cache or using a completely separate cache is supported.
  * A new abstraction interface called `BlobSource` for blob read logic gives all users access to blobs, whether they are in the blob cache, secondary cache, or (remote) storage. Blobs can be potentially read both while handling user reads (`Get`, `MultiGet`, or iterator) and during compaction (while dealing with compaction filters, Merges, or garbage collection) but eventually all blob reads go through `Version::GetBlob` or, for MultiGet, `Version::MultiGetBlob` (and then get dispatched to the interface -- `BlobSource`).
* Add experimental tiered compaction feature `AdvancedColumnFamilyOptions::preclude_last_level_data_seconds`, which makes sure the new data inserted within preclude_last_level_data_seconds won't be placed on cold tier (the feature is not complete).

### Public API changes
* Add metadata related structs and functions in C API, including
  * `rocksdb_get_column_family_metadata()` and `rocksdb_get_column_family_metadata_cf()` to obtain `rocksdb_column_family_metadata_t`.
  * `rocksdb_column_family_metadata_t` and its get functions & destroy function.
  * `rocksdb_level_metadata_t` and its and its get functions & destroy function.
  * `rocksdb_file_metadata_t` and its and get functions & destroy functions.
* Add suggest_compact_range() and suggest_compact_range_cf() to C API.
* When using block cache strict capacity limit (`LRUCache` with `strict_capacity_limit=true`), DB operations now fail with Status code `kAborted` subcode `kMemoryLimit` (`IsMemoryLimit()`) instead of `kIncomplete` (`IsIncomplete()`) when the capacity limit is reached, because Incomplete can mean other specific things for some operations. In more detail, `Cache::Insert()` now returns the updated Status code and this usually propagates through RocksDB to the user on failure.
* NewClockCache calls temporarily return an LRUCache (with similar characteristics as the desired ClockCache). This is because ClockCache is being replaced by a new version (the old one had unknown bugs) but this is still under development.
* Add two functions `int ReserveThreads(int threads_to_be_reserved)` and `int ReleaseThreads(threads_to_be_released)` into `Env` class. In the default implementation, both return 0. Newly added `xxxEnv` class that inherits `Env` should implement these two functions for thread reservation/releasing features.
* Add `rocksdb_options_get_prepopulate_blob_cache` and `rocksdb_options_set_prepopulate_blob_cache` to C API.
* Add `prepopulateBlobCache` and `setPrepopulateBlobCache` to Java API.

### Bug Fixes
* Fix a bug in which backup/checkpoint can include a WAL deleted by RocksDB.
* Fix a bug where concurrent compactions might cause unnecessary further write stalling. In some cases, this might cause write rate to drop to minimum.
* Fix a bug in Logger where if dbname and db_log_dir are on different filesystems, dbname creation would fail wrt to db_log_dir path returning an error and fails to open the DB.
* Fix a CPU and memory efficiency issue introduce by https://github.com/facebook/rocksdb/pull/8336 which made InternalKeyComparator configurable as an unintended side effect.

## Behavior Change
* In leveled compaction with dynamic levelling, level multiplier is not anymore adjusted due to oversized L0. Instead, compaction score is adjusted by increasing size level target by adding incoming bytes from upper levels. This would deprioritize compactions from upper levels if more data from L0 is coming. This is to fix some unnecessary full stalling due to drastic change of level targets, while not wasting write bandwidth for compaction while writes are overloaded.
* For track_and_verify_wals_in_manifest, revert to the original behavior before #10087: syncing of live WAL file is not tracked, and we track only the synced sizes of **closed** WALs. (PR #10330).
* WAL compression now computes/verifies checksum during compression/decompression.

### Performance Improvements
* Rather than doing total sort against all files in a level, SortFileByOverlappingRatio() to only find the top 50 files based on score. This can improve write throughput for the use cases where data is loaded in increasing key order and there are a lot of files in one LSM-tree, where applying compaction results is the bottleneck.
* In leveled compaction, L0->L1 trivial move will allow more than one file to be moved in one compaction. This would allow L0 files to be moved down faster when data is loaded in sequential order, making slowdown or stop condition harder to hit. Also seek L0->L1 trivial move when only some files qualify.
* In leveled compaction, try to trivial move more than one files if possible, up to 4 files or max_compaction_bytes. This is to allow higher write throughput for some use cases where data is loaded in sequential order, where appying compaction results is the bottleneck.

## 7.4.0 (06/19/2022)
### Bug Fixes
* Fixed a bug in calculating key-value integrity protection for users of in-place memtable updates. In particular, the affected users would be those who configure `protection_bytes_per_key > 0` on `WriteBatch` or `WriteOptions`, and configure `inplace_callback != nullptr`.
* Fixed a bug where a snapshot taken during SST file ingestion would be unstable.
* Fixed a bug for non-TransactionDB with avoid_flush_during_recovery = true and TransactionDB where in case of crash, min_log_number_to_keep may not change on recovery and persisting a new MANIFEST with advanced log_numbers for some column families, results in "column family inconsistency" error on second recovery. As a solution, RocksDB will persist the new MANIFEST after successfully syncing the new WAL. If a future recovery starts from the new MANIFEST, then it means the new WAL is successfully synced. Due to the sentinel empty write batch at the beginning, kPointInTimeRecovery of WAL is guaranteed to go after this point. If future recovery starts from the old MANIFEST, it means the writing the new MANIFEST failed. We won't have the "SST ahead of WAL" error.
* Fixed a bug where RocksDB DB::Open() may creates and writes to two new MANIFEST files even before recovery succeeds. Now writes to MANIFEST are persisted only after recovery is successful.
* Fix a race condition in WAL size tracking which is caused by an unsafe iterator access after container is changed.
* Fix unprotected concurrent accesses to `WritableFileWriter::filesize_` by `DB::SyncWAL()` and `DB::Put()` in two write queue mode.
* Fix a bug in WAL tracking. Before this PR (#10087), calling `SyncWAL()` on the only WAL file of the db will not log the event in MANIFEST, thus allowing a subsequent `DB::Open` even if the WAL file is missing or corrupted.
* Fix a bug that could return wrong results with `index_type=kHashSearch` and using `SetOptions` to change the `prefix_extractor`.
* Fixed a bug in WAL tracking with wal_compression. WAL compression writes a kSetCompressionType record which is not associated with any sequence number. As result, WalManager::GetSortedWalsOfType() will skip these WALs and not return them to caller, e.g. Checkpoint, Backup, causing the operations to fail.
* Avoid a crash if the IDENTITY file is accidentally truncated to empty. A new DB ID will be written and generated on Open.
* Fixed a possible corruption for users of `manual_wal_flush` and/or `FlushWAL(true /* sync */)`, together with `track_and_verify_wals_in_manifest == true`. For those users, losing unsynced data (e.g., due to power loss) could make future DB opens fail with a `Status::Corruption` complaining about missing WAL data.
* Fixed a bug in `WriteBatchInternal::Append()` where WAL termination point in write batch was not considered and the function appends an incorrect number of checksums.
* Fixed a crash bug introduced in 7.3.0 affecting users of MultiGet with `kDataBlockBinaryAndHash`.

### Public API changes
* Add new API GetUnixTime in Snapshot class which returns the unix time at which Snapshot is taken.
* Add transaction `get_pinned` and `multi_get` to C API.
* Add two-phase commit support to C API.
* Add `rocksdb_transaction_get_writebatch_wi` and `rocksdb_transaction_rebuild_from_writebatch` to C API.
* Add `rocksdb_options_get_blob_file_starting_level` and `rocksdb_options_set_blob_file_starting_level` to C API.
* Add `blobFileStartingLevel` and `setBlobFileStartingLevel` to Java API.
* Add SingleDelete for DB in C API
* Add User Defined Timestamp in C API.
  * `rocksdb_comparator_with_ts_create` to create timestamp aware comparator
  * Put, Get, Delete, SingleDelete, MultiGet APIs has corresponding timestamp aware APIs with suffix `with_ts`
  * And Add C API's for Transaction, SstFileWriter, Compaction as mentioned [here](https://github.com/facebook/rocksdb/wiki/User-defined-Timestamp-(Experimental))
* The contract for implementations of Comparator::IsSameLengthImmediateSuccessor has been updated to work around a design bug in `auto_prefix_mode`.
* The API documentation for `auto_prefix_mode` now notes some corner cases in which it returns different results than `total_order_seek`, due to design bugs that are not easily fixed. Users using built-in comparators and keys at least the size of a fixed prefix length are not affected.
* Obsoleted the NUM_DATA_BLOCKS_READ_PER_LEVEL stat and introduced the NUM_LEVEL_READ_PER_MULTIGET and MULTIGET_COROUTINE_COUNT stats
* Introduced `WriteOptions::protection_bytes_per_key`, which can be used to enable key-value integrity protection for live updates.

### New Features
* Add FileSystem::ReadAsync API in io_tracing
* Add blob garbage collection parameters `blob_garbage_collection_policy` and `blob_garbage_collection_age_cutoff` to both force-enable and force-disable GC, as well as selectively override age cutoff when using CompactRange.
* Add an extra sanity check in `GetSortedWalFiles()` (also used by `GetLiveFilesStorageInfo()`, `BackupEngine`, and `Checkpoint`) to reduce risk of successfully created backup or checkpoint failing to open because of missing WAL file.
* Add a new column family option `blob_file_starting_level` to enable writing blob files during flushes and compactions starting from the specified LSM tree level.
* Add support for timestamped snapshots (#9879)
* Provide support for AbortIO in posix to cancel submitted asynchronous requests using io_uring.
* Add support for rate-limiting batched `MultiGet()` APIs
* Added several new tickers, perf context statistics, and DB properties to BlobDB
  * Added new DB properties "rocksdb.blob-cache-capacity", "rocksdb.blob-cache-usage", "rocksdb.blob-cache-pinned-usage" to show blob cache usage.
  * Added new perf context statistics `blob_cache_hit_count`, `blob_read_count`, `blob_read_byte`, `blob_read_time`, `blob_checksum_time` and `blob_decompress_time`.
  * Added new tickers `BLOB_DB_CACHE_MISS`, `BLOB_DB_CACHE_HIT`, `BLOB_DB_CACHE_ADD`, `BLOB_DB_CACHE_ADD_FAILURES`, `BLOB_DB_CACHE_BYTES_READ` and `BLOB_DB_CACHE_BYTES_WRITE`.

### Behavior changes
* DB::Open(), DB::OpenAsSecondary() will fail if a Logger cannot be created (#9984)
* DB::Write does not hold global `mutex_` if this db instance does not need to switch wal and mem-table (#7516).
* Removed support for reading Bloom filters using obsolete block-based filter format. (Support for writing such filters was dropped in 7.0.) For good read performance on old DBs using these filters, a full compaction is required.
* Per KV checksum in write batch is verified before a write batch is written to WAL to detect any corruption to the write batch (#10114).

### Performance Improvements
* When compiled with folly (Meta-internal integration; experimental in open source build), improve the locking performance (CPU efficiency) of LRUCache by using folly DistributedMutex in place of standard mutex.

## 7.3.0 (05/20/2022)
### Bug Fixes
* Fixed a bug where manual flush would block forever even though flush options had wait=false.
* Fixed a bug where RocksDB could corrupt DBs with `avoid_flush_during_recovery == true` by removing valid WALs, leading to `Status::Corruption` with message like "SST file is ahead of WALs" when attempting to reopen.
* Fixed a bug in async_io path where incorrect length of data is read by FilePrefetchBuffer if data is consumed from two populated buffers and request for more data is sent.
* Fixed a CompactionFilter bug. Compaction filter used to use `Delete` to remove keys, even if the keys should be removed with `SingleDelete`. Mixing `Delete` and `SingleDelete` may cause undefined behavior.
* Fixed a bug in `WritableFileWriter::WriteDirect` and `WritableFileWriter::WriteDirectWithChecksum`. The rate_limiter_priority specified in ReadOptions was not passed to the RateLimiter when requesting a token.
* Fixed a bug which might cause process crash when I/O error happens when reading an index block in MultiGet().

### New Features
* DB::GetLiveFilesStorageInfo is ready for production use.
* Add new stats PREFETCHED_BYTES_DISCARDED which records number of prefetched bytes discarded by RocksDB FilePrefetchBuffer on destruction and POLL_WAIT_MICROS records wait time for FS::Poll API completion.
* RemoteCompaction supports table_properties_collector_factories override on compaction worker.
* Start tracking SST unique id in MANIFEST, which will be used to verify with SST properties during DB open to make sure the SST file is not overwritten or misplaced. A db option `verify_sst_unique_id_in_manifest` is introduced to enable/disable the verification, if enabled all SST files will be opened during DB-open to verify the unique id (default is false), so it's recommended to use it with `max_open_files = -1` to pre-open the files.
* Added the ability to concurrently read data blocks from multiple files in a level in batched MultiGet. This can be enabled by setting the async_io option in ReadOptions. Using this feature requires a FileSystem that supports ReadAsync (PosixFileSystem is not supported yet for this), and for RocksDB to be compiled with folly and c++20.
* Charge memory usage of file metadata. RocksDB holds one file metadata structure in-memory per on-disk table file. If an operation reserving memory for file metadata exceeds the avaible space left in the block
cache at some point (i.e, causing a cache full under `LRUCacheOptions::strict_capacity_limit` = true), creation will fail with `Status::MemoryLimit()`. To opt in this feature,  enable charging `CacheEntryRole::kFileMetadata` in `BlockBasedTableOptions::cache_usage_options`.

### Public API changes
* Add rollback_deletion_type_callback to TransactionDBOptions so that write-prepared transactions know whether to issue a Delete or SingleDelete to cancel a previous key written during prior prepare phase. The PR aims to prevent mixing SingleDeletes and Deletes for the same key that can lead to undefined behaviors for write-prepared transactions.
* EXPERIMENTAL: Add new API AbortIO in file_system to abort the read requests submitted asynchronously.
* CompactionFilter::Decision has a new value: kRemoveWithSingleDelete. If CompactionFilter returns this decision, then CompactionIterator will use `SingleDelete` to mark a key as removed.
* Renamed CompactionFilter::Decision::kRemoveWithSingleDelete to kPurge since the latter sounds more general and hides the implementation details of how compaction iterator handles keys.
* Added ability to specify functions for Prepare and Validate to OptionsTypeInfo.  Added methods to OptionTypeInfo to set the functions via an API.  These methods are intended for RocksDB plugin developers for configuration management.
* Added a new immutable db options, enforce_single_del_contracts. If set to false (default is true), compaction will NOT fail due to a single delete followed by a delete for the same key. The purpose of this temporay option is to help existing use cases migrate.
* Introduce `BlockBasedTableOptions::cache_usage_options` and use that to replace `BlockBasedTableOptions::reserve_table_builder_memory` and  `BlockBasedTableOptions::reserve_table_reader_memory`.
* Changed `GetUniqueIdFromTableProperties` to return a 128-bit unique identifier, which will be the standard size now. The old functionality (192-bit) is available from `GetExtendedUniqueIdFromTableProperties`. Both functions are no longer "experimental" and are ready for production use.
* In IOOptions, mark `prio` as deprecated for future removal.
* In `file_system.h`, mark `IOPriority` as deprecated for future removal.
* Add an option, `CompressionOptions::use_zstd_dict_trainer`, to indicate whether zstd dictionary trainer should be used for generating zstd compression dictionaries. The default value of this option is true for backward compatibility. When this option is set to false, zstd API `ZDICT_finalizeDictionary` is used to generate compression dictionaries.
* Seek API which positions itself every LevelIterator on the correct data block in the correct SST file which can be parallelized if ReadOptions.async_io option is enabled.
* Add new stat number_async_seek in PerfContext that indicates number of async calls made by seek to prefetch data.
* Add support for user-defined timestamps to read only DB.

### Bug Fixes
* RocksDB calls FileSystem::Poll API during FilePrefetchBuffer destruction which impacts performance as it waits for read requets completion which is not needed anymore. Calling FileSystem::AbortIO to abort those requests instead fixes that performance issue.
* Fixed unnecessary block cache contention when queries within a MultiGet batch and across parallel batches access the same data block, which previously could cause severely degraded performance in this unusual case. (In more typical MultiGet cases, this fix is expected to yield a small or negligible performance improvement.)

### Behavior changes
* Enforce the existing contract of SingleDelete so that SingleDelete cannot be mixed with Delete because it leads to undefined behavior. Fix a number of unit tests that violate the contract but happen to pass.
* ldb `--try_load_options` default to true if `--db` is specified and not creating a new DB, the user can still explicitly disable that by `--try_load_options=false` (or explicitly enable that by `--try_load_options`).
* During Flush write or Compaction write/read, the WriteController is used to determine whether DB writes are stalled or slowed down. The priority (Env::IOPriority) can then be determined accordingly and be passed in IOOptions to the file system.

### Performance Improvements
* Avoid calling malloc_usable_size() in LRU Cache's mutex.
* Reduce DB mutex holding time when finding obsolete files to delete. When a file is trivial moved to another level, the internal files will be referenced twice internally and sometimes opened twice too. If a deletion candidate file is not the last reference, we need to destroy the reference and close the file but not deleting the file. Right now we determine it by building a set of all live files. With the improvement, we check the file against all live LSM-tree versions instead.

## 7.2.0 (04/15/2022)
### Bug Fixes
* Fixed bug which caused rocksdb failure in the situation when rocksdb was accessible using UNC path
* Fixed a race condition when 2PC is disabled and WAL tracking in the MANIFEST is enabled. The race condition is between two background flush threads trying to install flush results, causing a WAL deletion not tracked in the MANIFEST. A future DB open may fail.
* Fixed a heap use-after-free race with DropColumnFamily.
* Fixed a bug that `rocksdb.read.block.compaction.micros` cannot track compaction stats (#9722).
* Fixed `file_type`, `relative_filename` and `directory` fields returned by `GetLiveFilesMetaData()`, which were added in inheriting from `FileStorageInfo`.
* Fixed a bug affecting `track_and_verify_wals_in_manifest`. Without the fix, application may see "open error: Corruption: Missing WAL with log number" while trying to open the db. The corruption is a false alarm but prevents DB open (#9766).
* Fix segfault in FilePrefetchBuffer with async_io as it doesn't wait for pending jobs to complete on destruction.
* Fix ERROR_HANDLER_AUTORESUME_RETRY_COUNT stat whose value was set wrong in portal.h
* Fixed a bug for non-TransactionDB with avoid_flush_during_recovery = true and TransactionDB where in case of crash, min_log_number_to_keep may not change on recovery and persisting a new MANIFEST with advanced log_numbers for some column families, results in "column family inconsistency" error on second recovery. As a solution the corrupted WALs whose numbers are larger than the corrupted wal and smaller than the new WAL will be moved to archive folder.
* Fixed a bug in RocksDB DB::Open() which may creates and writes to two new MANIFEST files even before recovery succeeds. Now writes to MANIFEST are persisted only after recovery is successful.

### New Features
* For db_bench when --seed=0 or --seed is not set then it uses the current time as the seed value. Previously it used the value 1000.
* For db_bench when --benchmark lists multiple tests and each test uses a seed for a RNG then the seeds across tests will no longer be repeated.
* Added an option to dynamically charge an updating estimated memory usage of block-based table reader to block cache if block cache available. To enable this feature, set `BlockBasedTableOptions::reserve_table_reader_memory = true`.
* Add new stat ASYNC_READ_BYTES that calculates number of bytes read during async read call and users can check if async code path is being called by RocksDB internal automatic prefetching for sequential reads.
* Enable async prefetching if ReadOptions.readahead_size is set along with ReadOptions.async_io in FilePrefetchBuffer.
* Add event listener support on remote compaction compactor side.
* Added a dedicated integer DB property `rocksdb.live-blob-file-garbage-size` that exposes the total amount of garbage in the blob files in the current version.
* RocksDB does internal auto prefetching if it notices sequential reads. It starts with readahead size `initial_auto_readahead_size` which now can be configured through BlockBasedTableOptions.
* Add a merge operator that allows users to register specific aggregation function so that they can does aggregation using different aggregation types for different keys. See comments in include/rocksdb/utilities/agg_merge.h for actual usage. The feature is experimental and the format is subject to change and we won't provide a migration tool.
* Meta-internal / Experimental: Improve CPU performance by replacing many uses of std::unordered_map with folly::F14FastMap when RocksDB is compiled together with Folly.
* Experimental: Add CompressedSecondaryCache, a concrete implementation of rocksdb::SecondaryCache, that integrates with compression libraries (e.g. LZ4) to hold compressed blocks.

### Behavior changes
* Disallow usage of commit-time-write-batch for write-prepared/write-unprepared transactions if TransactionOptions::use_only_the_last_commit_time_batch_for_recovery is false to prevent two (or more) uncommitted versions of the same key in the database. Otherwise, bottommost compaction may violate the internal key uniqueness invariant of SSTs if the sequence numbers of both internal keys are zeroed out (#9794).
* Make DB::GetUpdatesSince() return NotSupported early for write-prepared/write-unprepared transactions, as the API contract indicates.

### Public API changes
* Exposed APIs to examine results of block cache stats collections in a structured way. In particular, users of `GetMapProperty()` with property `kBlockCacheEntryStats` can now use the functions in `BlockCacheEntryStatsMapKeys` to find stats in the map.
* Add `fail_if_not_bottommost_level` to IngestExternalFileOptions so that ingestion will fail if the file(s) cannot be ingested to the bottommost level.
* Add output parameter `is_in_sec_cache` to `SecondaryCache::Lookup()`. It is to indicate whether the handle is possibly erased from the secondary cache after the Lookup.

## 7.1.0 (03/23/2022)
### New Features
* Allow WriteBatchWithIndex to index a WriteBatch that includes keys with user-defined timestamps. The index itself does not have timestamp.
* Add support for user-defined timestamps to write-committed transaction without API change. The `TransactionDB` layer APIs do not allow timestamps because we require that all user-defined-timestamps-aware operations go through the `Transaction` APIs.
* Added BlobDB options to `ldb`
* `BlockBasedTableOptions::detect_filter_construct_corruption` can now be dynamically configured using `DB::SetOptions`.
* Automatically recover from retryable read IO errors during backgorund flush/compaction.
* Experimental support for preserving file Temperatures through backup and restore, and for updating DB metadata for outside changes to file Temperature (`UpdateManifestForFilesState` or `ldb update_manifest --update_temperatures`).
* Experimental support for async_io in ReadOptions which is used by FilePrefetchBuffer to prefetch some of the data asynchronously,  if reads are sequential and auto readahead is enabled by rocksdb internally.

### Bug Fixes
* Fixed a major performance bug in which Bloom filters generated by pre-7.0 releases are not read by early 7.0.x releases (and vice-versa) due to changes to FilterPolicy::Name() in #9590. This can severely impact read performance and read I/O on upgrade or downgrade with existing DB, but not data correctness.
* Fixed a data race on `versions_` between `DBImpl::ResumeImpl()` and threads waiting for recovery to complete (#9496)
* Fixed a bug caused by race among flush, incoming writes and taking snapshots. Queries to snapshots created with these race condition can return incorrect result, e.g. resurfacing deleted data.
* Fixed a bug that DB flush uses `options.compression` even `options.compression_per_level` is set.
* Fixed a bug that DisableManualCompaction may assert when disable an unscheduled manual compaction.
* Fix a race condition when cancel manual compaction with `DisableManualCompaction`. Also DB close can cancel the manual compaction thread.
* Fixed a potential timer crash when open close DB concurrently.
* Fixed a race condition for `alive_log_files_` in non-two-write-queues mode. The race is between the write_thread_ in WriteToWAL() and another thread executing `FindObsoleteFiles()`. The race condition will be caught if `__glibcxx_requires_nonempty` is enabled.
* Fixed a bug that `Iterator::Refresh()` reads stale keys after DeleteRange() performed.
* Fixed a race condition when disable and re-enable manual compaction.
* Fixed automatic error recovery failure in atomic flush.
* Fixed a race condition when mmaping a WritableFile on POSIX.

### Public API changes
* Added pure virtual FilterPolicy::CompatibilityName(), which is needed for fixing major performance bug involving FilterPolicy naming in SST metadata without affecting Customizable aspect of FilterPolicy. This change only affects those with their own custom or wrapper FilterPolicy classes.
* `options.compression_per_level` is dynamically changeable with `SetOptions()`.
* Added `WriteOptions::rate_limiter_priority`. When set to something other than `Env::IO_TOTAL`, the internal rate limiter (`DBOptions::rate_limiter`) will be charged at the specified priority for writes associated with the API to which the `WriteOptions` was provided. Currently the support covers automatic WAL flushes, which happen during live updates (`Put()`, `Write()`, `Delete()`, etc.) when `WriteOptions::disableWAL == false` and `DBOptions::manual_wal_flush == false`.
* Add DB::OpenAndTrimHistory API. This API will open DB and trim data to the timestamp specified by trim_ts (The data with timestamp larger than specified trim bound will be removed). This API should only be used at a timestamp-enabled column families recovery. If the column family doesn't have timestamp enabled, this API won't trim any data on that column family. This API is not compatible with avoid_flush_during_recovery option.
* Remove BlockBasedTableOptions.hash_index_allow_collision which already takes no effect.

## 7.0.0 (02/20/2022)
### Bug Fixes
* Fixed a major bug in which batched MultiGet could return old values for keys deleted by DeleteRange when memtable Bloom filter is enabled (memtable_prefix_bloom_size_ratio > 0). (The fix includes a substantial MultiGet performance improvement in the unusual case of both memtable_whole_key_filtering and prefix_extractor.)
* Fixed more cases of EventListener::OnTableFileCreated called with OK status, file_size==0, and no SST file kept. Now the status is Aborted.
* Fixed a read-after-free bug in `DB::GetMergeOperands()`.
* Fix a data loss bug for 2PC write-committed transaction caused by concurrent transaction commit and memtable switch (#9571).
* Fixed NUM_INDEX_AND_FILTER_BLOCKS_READ_PER_LEVEL, NUM_DATA_BLOCKS_READ_PER_LEVEL, and NUM_SST_READ_PER_LEVEL stats to be reported once per MultiGet batch per level.

### Performance Improvements
* Mitigated the overhead of building the file location hash table used by the online LSM tree consistency checks, which can improve performance for certain workloads (see #9351).
* Switched to using a sorted `std::vector` instead of `std::map` for storing the metadata objects for blob files, which can improve performance for certain workloads, especially when the number of blob files is high.
* DisableManualCompaction() doesn't have to wait scheduled manual compaction to be executed in thread-pool to cancel the job.

### Public API changes
* Require C++17 compatible compiler (GCC >= 7, Clang >= 5, Visual Studio >= 2017) for compiling RocksDB and any code using RocksDB headers. See #9388.
* Added `ReadOptions::rate_limiter_priority`. When set to something other than `Env::IO_TOTAL`, the internal rate limiter (`DBOptions::rate_limiter`) will be charged at the specified priority for file reads associated with the API to which the `ReadOptions` was provided.
* Remove HDFS support from main repo.
* Remove librados support from main repo.
* Remove obsolete backupable_db.h and type alias `BackupableDBOptions`. Use backup_engine.h and `BackupEngineOptions`. Similar renamings are in the C and Java APIs.
* Removed obsolete utility_db.h and `UtilityDB::OpenTtlDB`. Use db_ttl.h and `DBWithTTL::Open`.
* Remove deprecated API DB::AddFile from main repo.
* Remove deprecated API ObjectLibrary::Register() and the (now obsolete) Regex public API. Use ObjectLibrary::AddFactory() with PatternEntry instead.
* Remove deprecated option DBOption::table_cache_remove_scan_count_limit.
* Remove deprecated API AdvancedColumnFamilyOptions::soft_rate_limit.
* Remove deprecated API AdvancedColumnFamilyOptions::hard_rate_limit.
* Remove deprecated API DBOption::base_background_compactions.
* Remove deprecated API DBOptions::purge_redundant_kvs_while_flush.
* Remove deprecated overloads of API DB::CompactRange.
* Remove deprecated option DBOptions::skip_log_error_on_recovery.
* Remove ReadOptions::iter_start_seqnum which has been deprecated.
* Remove DBOptions::preserved_deletes and DB::SetPreserveDeletesSequenceNumber().
* Remove deprecated API AdvancedColumnFamilyOptions::rate_limit_delay_max_milliseconds.
* Removed timestamp from WriteOptions. Accordingly, added to DB APIs Put, Delete, SingleDelete, etc. accepting an additional argument 'timestamp'. Added Put, Delete, SingleDelete, etc to WriteBatch accepting an additional argument 'timestamp'. Removed WriteBatch::AssignTimestamps(vector<Slice>) API. Renamed WriteBatch::AssignTimestamp() to WriteBatch::UpdateTimestamps() with clarified comments.
* Changed type of cache buffer passed to `Cache::CreateCallback` from `void*` to `const void*`.
* Significant updates to FilterPolicy-related APIs and configuration:
  * Remove public API support for deprecated, inefficient block-based filter (use_block_based_builder=true).
    * Old code and configuration strings that would enable it now quietly enable full filters instead, though any built-in FilterPolicy can still read block-based filters. This includes changing the longstanding default behavior of the Java API.
    * Remove deprecated FilterPolicy::CreateFilter() and FilterPolicy::KeyMayMatch()
    * Remove `rocksdb_filterpolicy_create()` from C API, as the only C API support for custom filter policies is now obsolete.
    * If temporary memory usage in full filter creation is a problem, consider using partitioned filters, smaller SST files, or setting reserve_table_builder_memory=true.
  * Remove support for "filter_policy=experimental_ribbon" configuration
  string. Use something like "filter_policy=ribbonfilter:10" instead.
  * Allow configuration string like "filter_policy=bloomfilter:10" without
  bool, to minimize acknowledgement of obsolete block-based filter.
  * Made FilterPolicy Customizable. Configuration of filter_policy is now accurately saved in OPTIONS file and can be loaded with LoadOptionsFromFile. (Loading an OPTIONS file generated by a previous version only enables reading and using existing filters, not generating new filters. Previously, no filter_policy would be configured from a saved OPTIONS file.)
  * Change meaning of nullptr return from GetBuilderWithContext() from "use
    block-based filter" to "generate no filter in this case."
    * Also, when user specifies bits_per_key < 0.5, we now round this down
    to "no filter" because we expect a filter with >= 80% FP rate is
    unlikely to be worth the CPU cost of accessing it (esp with
    cache_index_and_filter_blocks=1 or partition_filters=1).
    * bits_per_key >= 0.5 and < 1.0 is still rounded up to 1.0 (for 62% FP
    rate)
  * Remove class definitions for FilterBitsBuilder and FilterBitsReader from
    public API, so these can evolve more easily as implementation details.
    Custom FilterPolicy can still decide what kind of built-in filter to use
    under what conditions.
  * Also removed deprecated functions
    * FilterPolicy::GetFilterBitsBuilder()
    * NewExperimentalRibbonFilterPolicy()
  * Remove default implementations of
    * FilterPolicy::GetBuilderWithContext()
* Remove default implementation of Name() from FileSystemWrapper.
* Rename `SizeApproximationOptions.include_memtabtles` to `SizeApproximationOptions.include_memtables`.
* Remove deprecated option DBOptions::max_mem_compaction_level.
* Return Status::InvalidArgument from ObjectRegistry::NewObject if a factory exists but the object ould not be created (returns NotFound if the factory is missing).
* Remove deprecated overloads of API DB::GetApproximateSizes.
* Remove deprecated option DBOptions::new_table_reader_for_compaction_inputs.
* Add Transaction::SetReadTimestampForValidation() and Transaction::SetCommitTimestamp(). Default impl returns NotSupported().
* Add support for decimal patterns to ObjectLibrary::PatternEntry
* Remove deprecated remote compaction APIs `CompactionService::Start()` and `CompactionService::WaitForComplete()`. Please use `CompactionService::StartV2()`, `CompactionService::WaitForCompleteV2()` instead, which provides the same information plus extra data like priority, db_id, etc.
* `ColumnFamilyOptions::OldDefaults` and `DBOptions::OldDefaults` are marked deprecated, as they are no longer maintained.
* Add subcompaction callback APIs: `OnSubcompactionBegin()` and `OnSubcompactionCompleted()`.
* Add file Temperature information to `FileOperationInfo` in event listener API.
* Change the type of SizeApproximationFlags from enum to enum class. Also update the signature of DB::GetApproximateSizes API from uint8_t to SizeApproximationFlags.
* Add Temperature hints information from RocksDB in API `NewSequentialFile()`. backup and checkpoint operations need to open the source files with `NewSequentialFile()`, which will have the temperature hints. Other operations are not covered.

### Behavior Changes
* Disallow the combination of DBOptions.use_direct_io_for_flush_and_compaction == true and DBOptions.writable_file_max_buffer_size == 0. This combination can cause WritableFileWriter::Append() to loop forever, and it does not make much sense in direct IO.
* `ReadOptions::total_order_seek` no longer affects `DB::Get()`. The original motivation for this interaction has been obsolete since RocksDB has been able to detect whether the current prefix extractor is compatible with that used to generate table files, probably RocksDB 5.14.0.

## New Features
* Introduced an option `BlockBasedTableOptions::detect_filter_construct_corruption` for detecting corruption during Bloom Filter (format_version >= 5) and Ribbon Filter construction.
* Improved the SstDumpTool to read the comparator from table properties and use it to read the SST File.
* Extended the column family statistics in the info log so the total amount of garbage in the blob files and the blob file space amplification factor are also logged. Also exposed the blob file space amp via the `rocksdb.blob-stats` DB property.
* Introduced the API rocksdb_create_dir_if_missing in c.h that calls underlying file system's CreateDirIfMissing API to create the directory.
* Added last level and non-last level read statistics: `LAST_LEVEL_READ_*`, `NON_LAST_LEVEL_READ_*`.
* Experimental: Add support for new APIs ReadAsync in FSRandomAccessFile that reads the data asynchronously and Poll API in FileSystem that checks if requested read request has completed or not. ReadAsync takes a callback function. Poll API checks for completion of read IO requests and  should call callback functions to indicate completion of read requests.

## 6.29.0 (01/21/2022)
Note: The next release will be major release 7.0. See https://github.com/facebook/rocksdb/issues/9390 for more info.
### Public API change
* Added values to `TraceFilterType`: `kTraceFilterIteratorSeek`, `kTraceFilterIteratorSeekForPrev`, and `kTraceFilterMultiGet`. They can be set in `TraceOptions` to filter out the operation types after which they are named.
* Added `TraceOptions::preserve_write_order`. When enabled it  guarantees write records are traced in the same order they are logged to WAL and applied to the DB. By default it is disabled (false) to match the legacy behavior and prevent regression.
* Made the Env class extend the Customizable class.  Implementations need to be registered with the ObjectRegistry and to implement a Name() method in order to be created via this method.
* `Options::OldDefaults` is marked deprecated, as it is no longer maintained.
* Add ObjectLibrary::AddFactory and ObjectLibrary::PatternEntry classes.  This method and associated class are the preferred mechanism for registering factories with the ObjectLibrary going forward.  The ObjectLibrary::Register method, which uses regular expressions and may be problematic, is deprecated and will be in a future release.
* Changed `BlockBasedTableOptions::block_size` from `size_t` to `uint64_t`.
* Added API warning against using `Iterator::Refresh()` together with `DB::DeleteRange()`, which are incompatible and have always risked causing the refreshed iterator to return incorrect results.
* Made `AdvancedColumnFamilyOptions.bottommost_temperature` dynamically changeable with `SetOptions()`.

### Behavior Changes
* `DB::DestroyColumnFamilyHandle()` will return Status::InvalidArgument() if called with `DB::DefaultColumnFamily()`.
* On 32-bit platforms, mmap reads are no longer quietly disabled, just discouraged.

### New Features
* Added `Options::DisableExtraChecks()` that can be used to improve peak write performance by disabling checks that should not be necessary in the absence of software logic errors or CPU+memory hardware errors. (Default options are slowly moving toward some performance overheads for extra correctness checking.)

### Performance Improvements
* Improved read performance when a prefix extractor is used (Seek, Get, MultiGet), even compared to version 6.25 baseline (see bug fix below), by optimizing the common case of prefix extractor compatible with table file and unchanging.

### Bug Fixes
* Fix a bug that FlushMemTable may return ok even flush not succeed.
* Fixed a bug of Sync() and Fsync() not using `fcntl(F_FULLFSYNC)` on OS X and iOS.
* Fixed a significant performance regression in version 6.26 when a prefix extractor is used on the read path (Seek, Get, MultiGet). (Excessive time was spent in SliceTransform::AsString().)
* Fixed a race condition in SstFileManagerImpl error recovery code that can cause a crash during process shutdown.

### New Features
* Added RocksJava support for MacOS universal binary (ARM+x86)

## 6.28.0 (2021-12-17)
### New Features
* Introduced 'CommitWithTimestamp' as a new tag. Currently, there is no API for user to trigger a write with this tag to the WAL. This is part of the efforts to support write-commited transactions with user-defined timestamps.
* Introduce SimulatedHybridFileSystem which can help simulating HDD latency in db_bench. Tiered Storage latency simulation can be enabled using -simulate_hybrid_fs_file (note that it doesn't work if db_bench is interrupted in the middle). -simulate_hdd can also be used to simulate all files on HDD.

### Bug Fixes
* Fixed a bug in rocksdb automatic implicit prefetching which got broken because of new feature adaptive_readahead and internal prefetching got disabled when iterator moves from one file to next.
* Fixed a bug in TableOptions.prepopulate_block_cache which causes segmentation fault when used with TableOptions.partition_filters = true and TableOptions.cache_index_and_filter_blocks = true.
* Fixed a bug affecting custom memtable factories which are not registered with the `ObjectRegistry`. The bug could result in failure to save the OPTIONS file.
* Fixed a bug causing two duplicate entries to be appended to a file opened in non-direct mode and tracked by `FaultInjectionTestFS`.
* Fixed a bug in TableOptions.prepopulate_block_cache to support block-based filters also.
* Block cache keys no longer use `FSRandomAccessFile::GetUniqueId()` (previously used when available), so a filesystem recycling unique ids can no longer lead to incorrect result or crash (#7405). For files generated by RocksDB >= 6.24, the cache keys are stable across DB::Open and DB directory move / copy / import / export / migration, etc. Although collisions are still theoretically possible, they are (a) impossible in many common cases, (b) not dependent on environmental factors, and (c) much less likely than a CPU miscalculation while executing RocksDB.
* Fixed a bug in C bindings causing iterator to return incorrect result (#9343).

### Behavior Changes
* MemTableList::TrimHistory now use allocated bytes when max_write_buffer_size_to_maintain > 0(default in TrasactionDB, introduced in PR#5022) Fix #8371.

### Public API change
* Extend WriteBatch::AssignTimestamp and AssignTimestamps API so that both functions can accept an optional `checker` argument that performs additional checking on timestamp sizes.
* Introduce a new EventListener callback that will be called upon the end of automatic error recovery.
* Add IncreaseFullHistoryTsLow API so users can advance each column family's full_history_ts_low seperately.
* Add GetFullHistoryTsLow API so users can query current full_history_low value of specified column family.

### Performance Improvements
* Replaced map property `TableProperties::properties_offsets`  with uint64_t property `external_sst_file_global_seqno_offset` to save table properties's memory.
* Block cache accesses are faster by RocksDB using cache keys of fixed size (16 bytes).

### Java API Changes
* Removed Java API `TableProperties.getPropertiesOffsets()` as it exposed internal details to external users.

## 6.27.0 (2021-11-19)
### New Features
* Added new ChecksumType kXXH3 which is faster than kCRC32c on almost all x86\_64 hardware.
* Added a new online consistency check for BlobDB which validates that the number/total size of garbage blobs does not exceed the number/total size of all blobs in any given blob file.
* Provided support for tracking per-sst user-defined timestamp information in MANIFEST.
* Added new option "adaptive_readahead" in ReadOptions. For iterators, RocksDB does auto-readahead on noticing sequential reads and by enabling this option, readahead_size of current file (if reads are sequential) will be carried forward to next file instead of starting from the scratch at each level (except L0 level files). If reads are not sequential it will fall back to 8KB. This option is applicable only for RocksDB internal prefetch buffer and isn't supported with underlying file system prefetching.
* Added the read count and read bytes related stats to Statistics for tiered storage hot, warm, and cold file reads.
* Added an option to dynamically charge an updating estimated memory usage of block-based table building to block cache if block cache available. It currently only includes charging memory usage of constructing (new) Bloom Filter and Ribbon Filter to block cache. To enable this feature, set `BlockBasedTableOptions::reserve_table_builder_memory = true`.
* Add a new API OnIOError in listener.h that notifies listeners when an IO error occurs during FileSystem operation along with filename, status etc.
* Added compaction readahead support for blob files to the integrated BlobDB implementation, which can improve compaction performance when the database resides on higher-latency storage like HDDs or remote filesystems. Readahead can be configured using the column family option `blob_compaction_readahead_size`.

### Bug Fixes
* Prevent a `CompactRange()` with `CompactRangeOptions::change_level == true` from possibly causing corruption to the LSM state (overlapping files within a level) when run in parallel with another manual compaction. Note that setting `force_consistency_checks == true` (the default) would cause the DB to enter read-only mode in this scenario and return `Status::Corruption`, rather than committing any corruption.
* Fixed a bug in CompactionIterator when write-prepared transaction is used. A released earliest write conflict snapshot may cause assertion failure in dbg mode and unexpected key in opt mode.
* Fix ticker WRITE_WITH_WAL("rocksdb.write.wal"), this bug is caused by a bad extra `RecordTick(stats_, WRITE_WITH_WAL)` (at 2 place), this fix remove the extra `RecordTick`s and fix the corresponding test case.
* EventListener::OnTableFileCreated was previously called with OK status and file_size==0 in cases of no SST file contents written (because there was no content to add) and the empty file deleted before calling the listener. Now the status is Aborted.
* Fixed a bug in CompactionIterator when write-preared transaction is used. Releasing earliest_snapshot during compaction may cause a SingleDelete to be output after a PUT of the same user key whose seq has been zeroed.
* Added input sanitization on negative bytes passed into `GenericRateLimiter::Request`.
* Fixed an assertion failure in CompactionIterator when write-prepared transaction is used. We prove that certain operations can lead to a Delete being followed by a SingleDelete (same user key). We can drop the SingleDelete.
* Fixed a bug of timestamp-based GC which can cause all versions of a key under full_history_ts_low to be dropped. This bug will be triggered when some of the ikeys' timestamps are lower than full_history_ts_low, while others are newer.
* In some cases outside of the DB read and compaction paths, SST block checksums are now checked where they were not before.
* Explicitly check for and disallow the `BlockBasedTableOptions` if insertion into one of {`block_cache`, `block_cache_compressed`, `persistent_cache`} can show up in another of these. (RocksDB expects to be able to use the same key for different physical data among tiers.)
* Users who configured a dedicated thread pool for bottommost compactions by explicitly adding threads to the `Env::Priority::BOTTOM` pool will no longer see RocksDB schedule automatic compactions exceeding the DB's compaction concurrency limit. For details on per-DB compaction concurrency limit, see API docs of `max_background_compactions` and `max_background_jobs`.
* Fixed a bug of background flush thread picking more memtables to flush and prematurely advancing column family's log_number.
* Fixed an assertion failure in ManifestTailer.
* Fixed a bug that could, with WAL enabled, cause backups, checkpoints, and `GetSortedWalFiles()` to fail randomly with an error like `IO error: 001234.log: No such file or directory`

### Behavior Changes
* `NUM_FILES_IN_SINGLE_COMPACTION` was only counting the first input level files, now it's including all input files.
* `TransactionUtil::CheckKeyForConflicts` can also perform conflict-checking based on user-defined timestamps in addition to sequence numbers.
* Removed `GenericRateLimiter`'s minimum refill bytes per period previously enforced.

### Public API change
* When options.ttl is used with leveled compaction with compactinon priority kMinOverlappingRatio, files exceeding half of TTL value will be prioritized more, so that by the time TTL is reached, fewer extra compactions will be scheduled to clear them up. At the same time, when compacting files with data older than half of TTL, output files may be cut off based on those files' boundaries, in order for the early TTL compaction to work properly.
* Made FileSystem and RateLimiter extend the Customizable class and added a CreateFromString method.  Implementations need to be registered with the ObjectRegistry and to implement a Name() method in order to be created via this method.
* Clarified in API comments that RocksDB is not exception safe for callbacks and custom extensions. An exception propagating into RocksDB can lead to undefined behavior, including data loss, unreported corruption, deadlocks, and more.
* Marked `WriteBufferManager` as `final` because it is not intended for extension.
* Removed unimportant implementation details from table_properties.h
* Add API `FSDirectory::FsyncWithDirOptions()`, which provides extra information like directory fsync reason in `DirFsyncOptions`. File system like btrfs is using that to skip directory fsync for creating a new file, or when renaming a file, fsync the target file instead of the directory, which improves the `DB::Open()` speed by ~20%.
* `DB::Open()` is not going be blocked by obsolete file purge if `DBOptions::avoid_unnecessary_blocking_io` is set to true.
* In builds where glibc provides `gettid()`, info log ("LOG" file) lines now print a system-wide thread ID from `gettid()` instead of the process-local `pthread_self()`. For all users, the thread ID format is changed from hexadecimal to decimal integer.
* In builds where glibc provides `pthread_setname_np()`, the background thread names no longer contain an ID suffix. For example, "rocksdb:bottom7" (and all other threads in the `Env::Priority::BOTTOM` pool) are now named "rocksdb:bottom". Previously large thread pools could breach the name size limit (e.g., naming "rocksdb:bottom10" would fail).
* Deprecating `ReadOptions::iter_start_seqnum` and `DBOptions::preserve_deletes`, please try using user defined timestamp feature instead. The options will be removed in a future release, currently it logs a warning message when using.

### Performance Improvements
* Released some memory related to filter construction earlier in `BlockBasedTableBuilder` for `FullFilter` and `PartitionedFilter` case (#9070)

### Behavior Changes
* `NUM_FILES_IN_SINGLE_COMPACTION` was only counting the first input level files, now it's including all input files.

## 6.26.0 (2021-10-20)
### Bug Fixes
* Fixes a bug in directed IO mode when calling MultiGet() for blobs in the same blob file. The bug is caused by not sorting the blob read requests by file offsets.
* Fix the incorrect disabling of SST rate limited deletion when the WAL and DB are in different directories. Only WAL rate limited deletion should be disabled if its in a different directory.
* Fix `DisableManualCompaction()` to cancel compactions even when they are waiting on automatic compactions to drain due to `CompactRangeOptions::exclusive_manual_compactions == true`.
* Fix contract of `Env::ReopenWritableFile()` and `FileSystem::ReopenWritableFile()` to specify any existing file must not be deleted or truncated.
* Fixed bug in calls to `IngestExternalFiles()` with files for multiple column families. The bug could have introduced a delay in ingested file keys becoming visible after `IngestExternalFiles()` returned. Furthermore, mutations to ingested file keys while they were invisible could have been dropped (not necessarily immediately).
* Fixed a possible race condition impacting users of `WriteBufferManager` who constructed it with `allow_stall == true`. The race condition led to undefined behavior (in our experience, typically a process crash).
* Fixed a bug where stalled writes would remain stalled forever after the user calls `WriteBufferManager::SetBufferSize()` with `new_size == 0` to dynamically disable memory limiting.
* Make `DB::close()` thread-safe.
* Fix a bug in atomic flush where one bg flush thread will wait forever for a preceding bg flush thread to commit its result to MANIFEST but encounters an error which is mapped to a soft error (DB not stopped).
* Fix a bug in `BackupEngine` where some internal callers of `GenericRateLimiter::Request()` do not honor `bytes <= GetSingleBurstBytes()`.

### New Features
* Print information about blob files when using "ldb list_live_files_metadata"
* Provided support for SingleDelete with user defined timestamp.
* Experimental new function DB::GetLiveFilesStorageInfo offers essentially a unified version of other functions like GetLiveFiles, GetLiveFilesChecksumInfo, and GetSortedWalFiles. Checkpoints and backups could show small behavioral changes and/or improved performance as they now use this new API.
* Add remote compaction read/write bytes statistics: `REMOTE_COMPACT_READ_BYTES`, `REMOTE_COMPACT_WRITE_BYTES`.
* Introduce an experimental feature to dump out the blocks from block cache and insert them to the secondary cache to reduce the cache warmup time (e.g., used while migrating DB instance). More information are in `class CacheDumper` and `CacheDumpedLoader` at `rocksdb/utilities/cache_dump_load.h` Note that, this feature is subject to the potential change in the future, it is still experimental.
* Introduced a new BlobDB configuration option `blob_garbage_collection_force_threshold`, which can be used to trigger compactions targeting the SST files which reference the oldest blob files when the ratio of garbage in those blob files meets or exceeds the specified threshold. This can reduce space amplification with skewed workloads where the affected SST files might not otherwise get picked up for compaction.
* Added EXPERIMENTAL support for table file (SST) unique identifiers that are stable and universally unique, available with new function `GetUniqueIdFromTableProperties`. Only SST files from RocksDB >= 6.24 support unique IDs.
* Added `GetMapProperty()` support for "rocksdb.dbstats" (`DB::Properties::kDBStats`). As a map property, it includes DB-level internal stats accumulated over the DB's lifetime, such as user write related stats and uptime.

### Public API change
* Made SystemClock extend the Customizable class and added a CreateFromString method.  Implementations need to be registered with the ObjectRegistry and to implement a Name() method in order to be created via this method.
* Made SliceTransform extend the Customizable class and added a CreateFromString method.  Implementations need to be registered with the ObjectRegistry and to implement a Name() method in order to be created via this method.  The Capped and Prefixed transform classes return a short name (no length); use GetId for the fully qualified name.
* Made FileChecksumGenFactory, SstPartitionerFactory, TablePropertiesCollectorFactory, and WalFilter extend the Customizable class and added a CreateFromString method.
* Some fields of SstFileMetaData are deprecated for compatibility with new base class FileStorageInfo.
* Add `file_temperature` to `IngestExternalFileArg` such that when ingesting SST files, we are able to indicate the temperature of the this batch of files.
* If `DB::Close()` failed with a non aborted status, calling `DB::Close()` again will return the original status instead of Status::OK.
* Add CacheTier to advanced_options.h to describe the cache tier we used. Add a `lowest_used_cache_tier` option to `DBOptions` (immutable) and pass it to BlockBasedTableReader. By default it is `CacheTier::kNonVolatileBlockTier`, which means, we always use both block cache (kVolatileTier) and secondary cache (kNonVolatileBlockTier). By set it to `CacheTier::kVolatileTier`, the DB will not use the secondary cache.
* Even when options.max_compaction_bytes is hit, compaction output files are only cut when it aligns with grandparent files' boundaries. options.max_compaction_bytes could be slightly violated with the change, but the violation is no more than one target SST file size, which is usually much smaller.

### Performance Improvements
* Improved CPU efficiency of building block-based table (SST) files (#9039 and #9040).

### Java API Changes
* Add Java API bindings for new integrated BlobDB options
* `keyMayExist()` supports ByteBuffer.
* Fix multiget throwing Null Pointer Exception for num of keys > 70k (https://github.com/facebook/rocksdb/issues/8039).

## 6.25.0 (2021-09-20)
### Bug Fixes
* Allow secondary instance to refresh iterator. Assign read seq after referencing SuperVersion.
* Fixed a bug of secondary instance's last_sequence going backward, and reads on the secondary fail to see recent updates from the primary.
* Fixed a bug that could lead to duplicate DB ID or DB session ID in POSIX environments without /proc/sys/kernel/random/uuid.
* Fix a race in DumpStats() with column family destruction due to not taking a Ref on each entry while iterating the ColumnFamilySet.
* Fix a race in item ref counting in LRUCache when promoting an item from the SecondaryCache.
* Fix a race in BackupEngine if RateLimiter is reconfigured during concurrent Restore operations.
* Fix a bug on POSIX in which failure to create a lock file (e.g. out of space) can prevent future LockFile attempts in the same process on the same file from succeeding.
* Fix a bug that backup_rate_limiter and restore_rate_limiter in BackupEngine could not limit read rates.
* Fix the implementation of `prepopulate_block_cache = kFlushOnly` to only apply to flushes rather than to all generated files.
* Fix WAL log data corruption when using DBOptions.manual_wal_flush(true) and WriteOptions.sync(true) together. The sync WAL should work with locked log_write_mutex_.
* Add checks for validity of the IO uring completion queue entries, and fail the BlockBasedTableReader MultiGet sub-batch if there's an invalid completion
* Add an interface RocksDbIOUringEnable() that, if defined by the user, will allow them to enable/disable the use of IO uring by RocksDB
* Fix the bug that when direct I/O is used and MultiRead() returns a short result, RandomAccessFileReader::MultiRead() still returns full size buffer, with returned short value together with some data in original buffer. This bug is unlikely cause incorrect results, because (1) since FileSystem layer is expected to retry on short result, returning short results is only possible when asking more bytes in the end of the file, which RocksDB doesn't do when using MultiRead(); (2) checksum is unlikely to match.

### New Features
* RemoteCompaction's interface now includes `db_name`, `db_id`, `session_id`, which could help the user uniquely identify compaction job between db instances and sessions.
* Added a ticker statistic, "rocksdb.verify_checksum.read.bytes", reporting how many bytes were read from file to serve `VerifyChecksum()` and `VerifyFileChecksums()` queries.
* Added ticker statistics, "rocksdb.backup.read.bytes" and "rocksdb.backup.write.bytes", reporting how many bytes were read and written during backup.
* Added properties for BlobDB: `rocksdb.num-blob-files`, `rocksdb.blob-stats`, `rocksdb.total-blob-file-size`, and `rocksdb.live-blob-file-size`. The existing property `rocksdb.estimate_live-data-size` was also extended to include live bytes residing in blob files.
* Added two new RateLimiter IOPriorities: `Env::IO_USER`,`Env::IO_MID`. `Env::IO_USER` will have superior priority over all other RateLimiter IOPriorities without being subject to fair scheduling constraint.
* `SstFileWriter` now supports `Put`s and `Delete`s with user-defined timestamps. Note that the ingestion logic itself is not timestamp-aware yet.
* Allow a single write batch to include keys from multiple column families whose timestamps' formats can differ. For example, some column families may disable timestamp, while others enable timestamp.
* Add compaction priority information in RemoteCompaction, which can be used to schedule high priority job first.
* Added new callback APIs `OnBlobFileCreationStarted`,`OnBlobFileCreated`and `OnBlobFileDeleted` in `EventListener` class of listener.h. It notifies listeners during creation/deletion of individual blob files in Integrated BlobDB. It also log blob file creation finished event and deletion event in LOG file.
* Batch blob read requests for `DB::MultiGet` using `MultiRead`.
* Add support for fallback to local compaction, the user can return `CompactionServiceJobStatus::kUseLocal` to instruct RocksDB to run the compaction locally instead of waiting for the remote compaction result.
* Add built-in rate limiter's implementation of `RateLimiter::GetTotalPendingRequest(int64_t* total_pending_requests, const Env::IOPriority pri)` for the total number of requests that are pending for bytes in the rate limiter.
* Charge memory usage during data buffering, from which training samples are gathered for dictionary compression, to block cache. Unbuffering data can now be triggered if the block cache becomes full and `strict_capacity_limit=true` for the block cache, in addition to existing conditions that can trigger unbuffering.

### Public API change
* Remove obsolete implementation details FullKey and ParseFullKey from public API
* Change `SstFileMetaData::size` from `size_t` to `uint64_t`.
* Made Statistics extend the Customizable class and added a CreateFromString method.  Implementations of Statistics need to be registered with the ObjectRegistry and to implement a Name() method in order to be created via this method.
* Extended `FlushJobInfo` and `CompactionJobInfo` in listener.h to provide information about the blob files generated by a flush/compaction and garbage collected during compaction in Integrated BlobDB. Added struct members `blob_file_addition_infos` and `blob_file_garbage_infos` that contain this information.
* Extended parameter `output_file_names` of `CompactFiles` API to also include paths of the blob files generated by the compaction in Integrated BlobDB.
* Most `BackupEngine` functions now return `IOStatus` instead of `Status`. Most existing code should be compatible with this change but some calls might need to be updated.
* Add a new field `level_at_creation` in `TablePropertiesCollectorFactory::Context` to capture the level at creating the SST file (i.e, table), of which the properties are being collected.

### Miscellaneous
* Add a paranoid check where in case FileSystem layer doesn't fill the buffer but returns succeed, checksum is unlikely to match even if buffer contains a previous block. The byte modified is not useful anyway, so it isn't expected to change any behavior when FileSystem is satisfying its contract.

## 6.24.0 (2021-08-20)
### Bug Fixes
* If the primary's CURRENT file is missing or inaccessible, the secondary instance should not hang repeatedly trying to switch to a new MANIFEST. It should instead return the error code encountered while accessing the file.
* Restoring backups with BackupEngine is now a logically atomic operation, so that if a restore operation is interrupted, DB::Open on it will fail. Using BackupEngineOptions::sync (default) ensures atomicity even in case of power loss or OS crash.
* Fixed a race related to the destruction of `ColumnFamilyData` objects. The earlier logic unlocked the DB mutex before destroying the thread-local `SuperVersion` pointers, which could result in a process crash if another thread managed to get a reference to the `ColumnFamilyData` object.
* Removed a call to `RenameFile()` on a non-existent info log file ("LOG") when opening a new DB. Such a call was guaranteed to fail though did not impact applications since we swallowed the error. Now we also stopped swallowing errors in renaming "LOG" file.
* Fixed an issue where `OnFlushCompleted` was not called for atomic flush.
* Fixed a bug affecting the batched `MultiGet` API when used with keys spanning multiple column families and `sorted_input == false`.
* Fixed a potential incorrect result in opt mode and assertion failures caused by releasing snapshot(s) during compaction.
* Fixed passing of BlobFileCompletionCallback to Compaction job and Atomic flush job which was default paramter (nullptr). BlobFileCompletitionCallback is internal callback that manages addition of blob files to SSTFileManager.
* Fixed MultiGet not updating the block_read_count and block_read_byte PerfContext counters.

### New Features
* Made the EventListener extend the Customizable class.
* EventListeners that have a non-empty Name() and that are registered with the ObjectRegistry can now be serialized to/from the OPTIONS file.
* Insert warm blocks (data blocks, uncompressed dict blocks, index and filter blocks) in Block cache during flush under option BlockBasedTableOptions.prepopulate_block_cache. Previously it was enabled for only data blocks.
* BlockBasedTableOptions.prepopulate_block_cache can be dynamically configured using DB::SetOptions.
* Add CompactionOptionsFIFO.age_for_warm, which allows RocksDB to move old files to warm tier in FIFO compactions. Note that file temperature is still an experimental feature.
* Add a comment to suggest btrfs user to disable file preallocation by setting `options.allow_fallocate=false`.
* Fast forward option in Trace replay changed to double type to allow replaying at a lower speed, by settings the value between 0 and 1. This option can be set via `ReplayOptions` in `Replayer::Replay()`, or via `--trace_replay_fast_forward` in db_bench.
* Add property `LiveSstFilesSizeAtTemperature` to retrieve sst file size at different temperature.
* Added a stat rocksdb.secondary.cache.hits.
* Added a PerfContext counter secondary_cache_hit_count.
* The integrated BlobDB implementation now supports the tickers `BLOB_DB_BLOB_FILE_BYTES_READ`, `BLOB_DB_GC_NUM_KEYS_RELOCATED`, and `BLOB_DB_GC_BYTES_RELOCATED`, as well as the histograms `BLOB_DB_COMPRESSION_MICROS` and `BLOB_DB_DECOMPRESSION_MICROS`.
* Added hybrid configuration of Ribbon filter and Bloom filter where some LSM levels use Ribbon for memory space efficiency and some use Bloom for speed. See NewRibbonFilterPolicy. This also changes the default behavior of NewRibbonFilterPolicy to use Bloom for flushes under Leveled and Universal compaction and Ribbon otherwise. The C API function `rocksdb_filterpolicy_create_ribbon` is unchanged but adds new `rocksdb_filterpolicy_create_ribbon_hybrid`.

### Public API change
* Added APIs to decode and replay trace file via Replayer class. Added `DB::NewDefaultReplayer()` to create a default Replayer instance. Added `TraceReader::Reset()` to restart reading a trace file. Created trace_record.h, trace_record_result.h and utilities/replayer.h files to access the decoded Trace records, replay them, and query the actual operation results.
* Added Configurable::GetOptionsMap to the public API for use in creating new Customizable classes.
* Generalized bits_per_key parameters in C API from int to double for greater configurability. Although this is a compatible change for existing C source code, anything depending on C API signatures, such as foreign function interfaces, will need to be updated.

### Performance Improvements
* Try to avoid updating DBOptions if `SetDBOptions()` does not change any option value.

### Behavior Changes
* `StringAppendOperator` additionally accepts a string as the delimiter.
* BackupEngineOptions::sync (default true) now applies to restoring backups in addition to creating backups. This could slow down restores, but ensures they are fully persisted before returning OK. (Consider increasing max_background_operations to improve performance.)

## 6.23.0 (2021-07-16)
### Behavior Changes
* Obsolete keys in the bottommost level that were preserved for a snapshot will now be cleaned upon snapshot release in all cases. This form of compaction (snapshot release triggered compaction) previously had an artificial limitation that multiple tombstones needed to be present.
### Bug Fixes
* Blob file checksums are now printed in hexadecimal format when using the `manifest_dump` `ldb` command.
* `GetLiveFilesMetaData()` now populates the `temperature`, `oldest_ancester_time`, and `file_creation_time` fields of its `LiveFileMetaData` results when the information is available. Previously these fields always contained zero indicating unknown.
* Fix mismatches of OnCompaction{Begin,Completed} in case of DisableManualCompaction().
* Fix continuous logging of an existing background error on every user write
* Fix a bug that `Get()` return Status::OK() and an empty value for non-existent key when `read_options.read_tier = kBlockCacheTier`.
* Fix a bug that stat in `get_context` didn't accumulate to statistics when query is failed.
* Fixed handling of DBOptions::wal_dir with LoadLatestOptions() or ldb --try_load_options on a copied or moved DB. Previously, when the WAL directory is same as DB directory (default), a copied or moved DB would reference the old path of the DB as the WAL directory, potentially corrupting both copies. Under this change, the wal_dir from DB::GetOptions() or LoadLatestOptions() may now be empty, indicating that the current DB directory is used for WALs. This is also a subtle API change.

### New Features
* ldb has a new feature, `list_live_files_metadata`, that shows the live SST files, as well as their LSM storage level and the column family they belong to.
* The new BlobDB implementation now tracks the amount of garbage in each blob file in the MANIFEST.
* Integrated BlobDB now supports Merge with base values (Put/Delete etc.).
* RemoteCompaction supports sub-compaction, the job_id in the user interface is changed from `int` to `uint64_t` to support sub-compaction id.
* Expose statistics option in RemoteCompaction worker.

### Public API change
* Added APIs to the Customizable class to allow developers to create their own Customizable classes.  Created the utilities/customizable_util.h file to contain helper methods for developing new Customizable classes.
* Change signature of SecondaryCache::Name().  Make SecondaryCache customizable and add SecondaryCache::CreateFromString method.

## 6.22.0 (2021-06-18)
### Behavior Changes
* Added two additional tickers, MEMTABLE_PAYLOAD_BYTES_AT_FLUSH and MEMTABLE_GARBAGE_BYTES_AT_FLUSH. These stats can be used to estimate the ratio of "garbage" (outdated) bytes in the memtable that are discarded at flush time.
* Added API comments clarifying safe usage of Disable/EnableManualCompaction and EventListener callbacks for compaction.
### Bug Fixes
* fs_posix.cc GetFreeSpace() always report disk space available to root even when running as non-root.  Linux defaults often have disk mounts with 5 to 10 percent of total space reserved only for root.  Out of space could result for non-root users.
* Subcompactions are now disabled when user-defined timestamps are used, since the subcompaction boundary picking logic is currently not timestamp-aware, which could lead to incorrect results when different subcompactions process keys that only differ by timestamp.
* Fix an issue that `DeleteFilesInRange()` may cause ongoing compaction reports corruption exception, or ASSERT for debug build. There's no actual data loss or corruption that we find.
* Fixed confusingly duplicated output in LOG for periodic stats ("DUMPING STATS"), including "Compaction Stats" and "File Read Latency Histogram By Level".
* Fixed performance bugs in background gathering of block cache entry statistics, that could consume a lot of CPU when there are many column families with a shared block cache.

### New Features
* Marked the Ribbon filter and optimize_filters_for_memory features as production-ready, each enabling memory savings for Bloom-like filters. Use `NewRibbonFilterPolicy` in place of `NewBloomFilterPolicy` to use Ribbon filters instead of Bloom, or `ribbonfilter` in place of `bloomfilter` in configuration string.
* Allow `DBWithTTL` to use `DeleteRange` api just like other DBs. `DeleteRangeCF()` which executes `WriteBatchInternal::DeleteRange()` has been added to the handler in `DBWithTTLImpl::Write()` to implement it.
* Add BlockBasedTableOptions.prepopulate_block_cache.  If enabled, it prepopulate warm/hot data blocks which are already in memory into block cache at the time of flush. On a flush, the data block that is in memory (in memtables) get flushed to the device. If using Direct IO, additional IO is incurred to read this data back into memory again, which is avoided by enabling this option and it also helps with Distributed FileSystem. More details in include/rocksdb/table.h.
* Added a `cancel` field to `CompactRangeOptions`, allowing individual in-process manual range compactions to be cancelled.

### New Features
* Added BlobMetaData to the ColumnFamilyMetaData to return information about blob files

### Public API change
* Added GetAllColumnFamilyMetaData API to retrieve the ColumnFamilyMetaData about all column families.

## 6.21.0 (2021-05-21)
### Bug Fixes
* Fixed a bug in handling file rename error in distributed/network file systems when the server succeeds but client returns error. The bug can cause CURRENT file to point to non-existing MANIFEST file, thus DB cannot be opened.
* Fixed a bug where ingested files were written with incorrect boundary key metadata. In rare cases this could have led to a level's files being wrongly ordered and queries for the boundary keys returning wrong results.
* Fixed a data race between insertion into memtables and the retrieval of the DB properties `rocksdb.cur-size-active-mem-table`, `rocksdb.cur-size-all-mem-tables`, and `rocksdb.size-all-mem-tables`.
* Fixed the false-positive alert when recovering from the WAL file. Avoid reporting "SST file is ahead of WAL" on a newly created empty column family, if the previous WAL file is corrupted.
* Fixed a bug where `GetLiveFiles()` output included a non-existent file called "OPTIONS-000000". Backups and checkpoints, which use `GetLiveFiles()`, failed on DBs impacted by this bug. Read-write DBs were impacted when the latest OPTIONS file failed to write and `fail_if_options_file_error == false`. Read-only DBs were impacted when no OPTIONS files existed.
* Handle return code by io_uring_submit_and_wait() and io_uring_wait_cqe().
* In the IngestExternalFile() API, only try to sync the ingested file if the file is linked and the FileSystem/Env supports reopening a writable file.
* Fixed a bug that `AdvancedColumnFamilyOptions.max_compaction_bytes` is under-calculated for manual compaction (`CompactRange()`). Manual compaction is split to multiple compactions if the compaction size exceed the `max_compaction_bytes`. The bug creates much larger compaction which size exceed the user setting. On the other hand, larger manual compaction size can increase the subcompaction parallelism, you can tune that by setting `max_compaction_bytes`.

### Behavior Changes
* Due to the fix of false-postive alert of "SST file is ahead of WAL", all the CFs with no SST file (CF empty) will bypass the consistency check. We fixed a false-positive, but introduced a very rare true-negative which will be triggered in the following conditions: A CF with some delete operations in the last a few queries which will result in an empty CF (those are flushed to SST file and a compaction triggered which combines this file and all other SST files and generates an empty CF, or there is another reason to write a manifest entry for this CF after a flush that generates no SST file from an empty CF). The deletion entries are logged in a WAL and this WAL was corrupted, while the CF's log number points to the next WAL (due to the flush). Therefore, the DB can only recover to the point without these trailing deletions and cause the inconsistent DB status.

### New Features
* Add new option allow_stall passed during instance creation of WriteBufferManager. When allow_stall is set, WriteBufferManager will stall all writers shared across multiple DBs and columns if memory usage goes beyond specified WriteBufferManager::buffer_size (soft limit). Stall will be cleared when memory is freed after flush and memory usage goes down below buffer_size.
* Allow `CompactionFilter`s to apply in more table file creation scenarios such as flush and recovery. For compatibility, `CompactionFilter`s by default apply during compaction. Users can customize this behavior by overriding `CompactionFilterFactory::ShouldFilterTableFileCreation()`.
* Added more fields to FilterBuildingContext with LSM details, for custom filter policies that vary behavior based on where they are in the LSM-tree.
* Added DB::Properties::kBlockCacheEntryStats for querying statistics on what percentage of block cache is used by various kinds of blocks, etc. using DB::GetProperty and DB::GetMapProperty. The same information is now dumped to info LOG periodically according to `stats_dump_period_sec`.
* Add an experimental Remote Compaction feature, which allows the user to run Compaction on a different host or process. The feature is still under development, currently only works on some basic use cases. The interface will be changed without backward/forward compatibility support.
* RocksDB would validate total entries read in flush, and compare with counter inserted into it. If flush_verify_memtable_count = true (default), flush will fail. Otherwise, only log to info logs.
* Add `TableProperties::num_filter_entries`, which can be used with `TableProperties::filter_size` to calculate the effective bits per filter entry (unique user key or prefix) for a table file.

### Performance Improvements
* BlockPrefetcher is used by iterators to prefetch data if they anticipate more data to be used in future. It is enabled implicitly by rocksdb. Added change to take in account read pattern if reads are sequential. This would disable prefetching for random reads in MultiGet and iterators as readahead_size is increased exponential doing large prefetches.

### Public API change
* Removed a parameter from TableFactory::NewTableBuilder, which should not be called by user code because TableBuilder is not a public API.
* Removed unused structure `CompactionFilterContext`.
* The `skip_filters` parameter to SstFileWriter is now considered deprecated. Use `BlockBasedTableOptions::filter_policy` to control generation of filters.
* ClockCache is known to have bugs that could lead to crash or corruption, so should not be used until fixed. Use NewLRUCache instead.
* Added a new pure virtual function `ApplyToAllEntries` to `Cache`, to replace `ApplyToAllCacheEntries`. Custom `Cache` implementations must add an implementation. Because this function is for gathering statistics, an empty implementation could be acceptable for some applications.
* Added the ObjectRegistry to the ConfigOptions class.  This registry instance will be used to find any customizable loadable objects during initialization.
* Expanded the ObjectRegistry functionality to allow nested ObjectRegistry instances.  Added methods to register a set of functions with the registry/library as a group.
* Deprecated backupable_db.h and BackupableDBOptions in favor of new versions with appropriate names: backup_engine.h and BackupEngineOptions. Old API compatibility is preserved.

### Default Option Change
* When options.arena_block_size <= 0 (default value 0), still use writer_buffer_size / 8 but cap to 1MB. Too large alloation size might not be friendly to allocator and might cause performance issues in extreme cases.

### Build
* By default, try to build with liburing. For make, if ROCKSDB_USE_IO_URING is not set, treat as enable, which means RocksDB will try to build with liburing. Users can disable it with ROCKSDB_USE_IO_URING=0. For cmake, add WITH_LIBURING to control it, with default on.

## 6.20.0 (2021-04-16)
### Behavior Changes
* `ColumnFamilyOptions::sample_for_compression` now takes effect for creation of all block-based tables. Previously it only took effect for block-based tables created by flush.
* `CompactFiles()` can no longer compact files from lower level to up level, which has the risk to corrupt DB (details: #8063). The validation is also added to all compactions.
* Fixed some cases in which DB::OpenForReadOnly() could write to the filesystem. If you want a Logger with a read-only DB, you must now set DBOptions::info_log yourself, such as using CreateLoggerFromOptions().
* get_iostats_context() will never return nullptr. If thread-local support is not available, and user does not opt-out iostats context, then compilation will fail. The same applies to perf context as well.
* Added support for WriteBatchWithIndex::NewIteratorWithBase when overwrite_key=false.  Previously, this combination was not supported and would assert or return nullptr.
* Improve the behavior of WriteBatchWithIndex for Merge operations.  Now more operations may be stored in order to return the correct merged result.

### Bug Fixes
* Use thread-safe `strerror_r()` to get error messages.
* Fixed a potential hang in shutdown for a DB whose `Env` has high-pri thread pool disabled (`Env::GetBackgroundThreads(Env::Priority::HIGH) == 0`)
* Made BackupEngine thread-safe and added documentation comments to clarify what is safe for multiple BackupEngine objects accessing the same backup directory.
* Fixed crash (divide by zero) when compression dictionary is applied to a file containing only range tombstones.
* Fixed a backward iteration bug with partitioned filter enabled: not including the prefix of the last key of the previous filter partition in current filter partition can cause wrong iteration result.
* Fixed a bug that allowed `DBOptions::max_open_files` to be set with a non-negative integer with `ColumnFamilyOptions::compaction_style = kCompactionStyleFIFO`.

### Performance Improvements
* On ARM platform, use `yield` instead of `wfe` to relax cpu to gain better performance.

### Public API change
* Added `TableProperties::slow_compression_estimated_data_size` and `TableProperties::fast_compression_estimated_data_size`. When `ColumnFamilyOptions::sample_for_compression > 0`, they estimate what `TableProperties::data_size` would have been if the "fast" or "slow" (see `ColumnFamilyOptions::sample_for_compression` API doc for definitions) compression had been used instead.
* Update DB::StartIOTrace and remove Env object from the arguments as its redundant and DB already has Env object that is passed down to IOTracer::StartIOTrace
* Added `FlushReason::kWalFull`, which is reported when a memtable is flushed due to the WAL reaching its size limit; those flushes were previously reported as `FlushReason::kWriteBufferManager`. Also, changed the reason for flushes triggered by the write buffer manager to `FlushReason::kWriteBufferManager`; they were previously reported as `FlushReason::kWriteBufferFull`.
* Extend file_checksum_dump ldb command and DB::GetLiveFilesChecksumInfo API for IntegratedBlobDB and get checksum of blob files along with SST files.

### New Features
* Added the ability to open BackupEngine backups as read-only DBs, using BackupInfo::name_for_open and env_for_open provided by BackupEngine::GetBackupInfo() with include_file_details=true.
* Added BackupEngine support for integrated BlobDB, with blob files shared between backups when table files are shared. Because of current limitations, blob files always use the kLegacyCrc32cAndFileSize naming scheme, and incremental backups must read and checksum all blob files in a DB, even for files that are already backed up.
* Added an optional output parameter to BackupEngine::CreateNewBackup(WithMetadata) to return the BackupID of the new backup.
* Added BackupEngine::GetBackupInfo / GetLatestBackupInfo for querying individual backups.
* Made the Ribbon filter a long-term supported feature in terms of the SST schema(compatible with version >= 6.15.0) though the API for enabling it is expected to change.

## 6.19.0 (2021-03-21)
### Bug Fixes
* Fixed the truncation error found in APIs/tools when dumping block-based SST files in a human-readable format. After fix, the block-based table can be fully dumped as a readable file.
* When hitting a write slowdown condition, no write delay (previously 1 millisecond) is imposed until `delayed_write_rate` is actually exceeded, with an initial burst allowance of 1 millisecond worth of bytes. Also, beyond the initial burst allowance, `delayed_write_rate` is now more strictly enforced, especially with multiple column families.

### Public API change
* Changed default `BackupableDBOptions::share_files_with_checksum` to `true` and deprecated `false` because of potential for data loss. Note that accepting this change in behavior can temporarily increase backup data usage because files are not shared between backups using the two different settings. Also removed obsolete option kFlagMatchInterimNaming.
* Add a new option BlockBasedTableOptions::max_auto_readahead_size. RocksDB does auto-readahead for iterators on noticing more than two reads for a table file if user doesn't provide readahead_size. The readahead starts at 8KB and doubles on every additional read upto max_auto_readahead_size and now max_auto_readahead_size can be configured dynamically as well. Found that 256 KB readahead size provides the best performance, based on experiments, for auto readahead. Experiment data is in PR #3282. If value is set 0 then no automatic prefetching will be done by rocksdb. Also changing the value will only affect files opened after the change.
* Add suppport to extend DB::VerifyFileChecksums API to also verify blob files checksum.
* When using the new BlobDB, the amount of data written by flushes/compactions is now broken down into table files and blob files in the compaction statistics; namely, Write(GB) denotes the amount of data written to table files, while Wblob(GB) means the amount of data written to blob files.
* New default BlockBasedTableOptions::format_version=5 to enable new Bloom filter implementation by default, compatible with RocksDB versions >= 6.6.0.
* Add new SetBufferSize API to WriteBufferManager to allow dynamic management of memory allotted to all write buffers.  This allows user code to adjust memory monitoring provided by WriteBufferManager as process memory needs change datasets grow and shrink.
* Clarified the required semantics of Read() functions in FileSystem and Env APIs. Please ensure any custom implementations are compliant.
* For the new integrated BlobDB implementation, compaction statistics now include the amount of data read from blob files during compaction (due to garbage collection or compaction filters). Write amplification metrics have also been extended to account for data read from blob files.
* Add EqualWithoutTimestamp() to Comparator.
* Extend support to track blob files in SSTFileManager whenever a blob file is created/deleted. Blob files will be scheduled to delete via SSTFileManager and SStFileManager will now take blob files in account while calculating size and space limits along with SST files.
* Add new Append and PositionedAppend API with checksum handoff to legacy Env.

### New Features
* Support compaction filters for the new implementation of BlobDB. Add `FilterBlobByKey()` to `CompactionFilter`. Subclasses can override this method so that compaction filters can determine whether the actual blob value has to be read during compaction. Use a new `kUndetermined` in `CompactionFilter::Decision` to indicated that further action is necessary for compaction filter to make a decision.
* Add support to extend retrieval of checksums for blob files from the MANIFEST when checkpointing. During backup, rocksdb can detect corruption in blob files  during file copies.
* Add new options for db_bench --benchmarks: flush, waitforcompaction, compact0, compact1.
* Add an option to BackupEngine::GetBackupInfo to include the name and size of each backed-up file. Especially in the presence of file sharing among backups, this offers detailed insight into backup space usage.
* Enable backward iteration on keys with user-defined timestamps.
* Add statistics and info log for error handler: counters for bg error, bg io error, bg retryable io error, auto resume count, auto resume total retry number, and auto resume sucess; Histogram for auto resume retry count in each recovery call. Note that, each auto resume attempt will have one or multiple retries.

### Behavior Changes
* During flush, only WAL sync retryable IO error is mapped to hard error, which will stall the writes. When WAL is used but only SST file write has retryable IO error, it will be mapped to soft error and write will not be affected.

## 6.18.0 (2021-02-19)
### Behavior Changes
* When retryable IO error occurs during compaction, it is mapped to soft error and set the BG error. However, auto resume is not called to clean the soft error since compaction will reschedule by itself. In this change, When retryable IO error occurs during compaction, BG error is not set. User will be informed the error via EventHelper.
* Introduce a new trace file format for query tracing and replay and trace file version is bump up to 0.2. A payload map is added as the first portion of the payload. We will not have backward compatible issues when adding new entries to trace records. Added the iterator_upper_bound and iterator_lower_bound in Seek and SeekForPrev tracing function. Added them as the new payload member for iterator tracing.

### New Features
* Add support for key-value integrity protection in live updates from the user buffers provided to `WriteBatch` through the write to RocksDB's in-memory update buffer (memtable). This is intended to detect some cases of in-memory data corruption, due to either software or hardware errors. Users can enable protection by constructing their `WriteBatch` with `protection_bytes_per_key == 8`.
* Add support for updating `full_history_ts_low` option in manual compaction, which is for old timestamp data GC.
* Add a mechanism for using Makefile to build external plugin code into the RocksDB libraries/binaries. This intends to simplify compatibility and distribution for plugins (e.g., special-purpose `FileSystem`s) whose source code resides outside the RocksDB repo. See "plugin/README.md" for developer details, and "PLUGINS.md" for a listing of available plugins.
* Added memory pre-fetching for experimental Ribbon filter, which especially optimizes performance with batched MultiGet.
* A new, experimental version of BlobDB (key-value separation) is now available. The new implementation is integrated into the RocksDB core, i.e. it is accessible via the usual `rocksdb::DB` API, as opposed to the separate `rocksdb::blob_db::BlobDB` interface used by the earlier version, and can be configured on a per-column family basis using the configuration options `enable_blob_files`, `min_blob_size`, `blob_file_size`, `blob_compression_type`, `enable_blob_garbage_collection`, and `blob_garbage_collection_age_cutoff`. It extends RocksDB's consistency guarantees to blobs, and offers more features and better performance. Note that some features, most notably `Merge`, compaction filters, and backup/restore are not yet supported, and there is no support for migrating a database created by the old implementation.

### Bug Fixes
* Since 6.15.0, `TransactionDB` returns error `Status`es from calls to `DeleteRange()` and calls to `Write()` where the `WriteBatch` contains a range deletion. Previously such operations may have succeeded while not providing the expected transactional guarantees. There are certain cases where range deletion can still be used on such DBs; see the API doc on `TransactionDB::DeleteRange()` for details.
* `OptimisticTransactionDB` now returns error `Status`es from calls to `DeleteRange()` and calls to `Write()` where the `WriteBatch` contains a range deletion. Previously such operations may have succeeded while not providing the expected transactional guarantees.
* Fix `WRITE_PREPARED`, `WRITE_UNPREPARED` TransactionDB `MultiGet()` may return uncommitted data with snapshot.
* In DB::OpenForReadOnly, if any error happens while checking Manifest file path, it was overridden by Status::NotFound. It has been fixed and now actual error is returned.

### Public API Change
* Added a "only_mutable_options" flag to the ConfigOptions.  When this flag is "true", the Configurable functions and convenience methods (such as GetDBOptionsFromString) will only deal with options that are marked as mutable.  When this flag is true, only options marked as mutable can be configured (a Status::InvalidArgument will be returned) and options not marked as mutable will not be returned or compared.  The default is "false", meaning to compare all options.
* Add new Append and PositionedAppend APIs to FileSystem to bring the data verification information (data checksum information) from upper layer (e.g., WritableFileWriter) to the storage layer. In this way, the customized FileSystem is able to verify the correctness of data being written to the storage on time. Add checksum_handoff_file_types to DBOptions. User can use this option to control which file types (Currently supported file tyes: kWALFile, kTableFile, kDescriptorFile.) should use the new Append and PositionedAppend APIs to handoff the verification information. Currently, RocksDB only use crc32c to calculate the checksum for write handoff.
* Add an option, `CompressionOptions::max_dict_buffer_bytes`, to limit the in-memory buffering for selecting samples for generating/training a dictionary. The limit is currently loosely adhered to.


## 6.17.0 (2021-01-15)
### Behavior Changes
* When verifying full file checksum with `DB::VerifyFileChecksums()`, we now fail with `Status::InvalidArgument` if the name of the checksum generator used for verification does not match the name of the checksum generator used for protecting the file when it was created.
* Since RocksDB does not continue write the same file if a file write fails for any reason, the file scope write IO error is treated the same as retryable IO error. More information about error handling of file scope IO error is included in `ErrorHandler::SetBGError`.

### Bug Fixes
* Version older than 6.15 cannot decode VersionEdits `WalAddition` and `WalDeletion`, fixed this by changing the encoded format of them to be ignorable by older versions.
* Fix a race condition between DB startups and shutdowns in managing the periodic background worker threads. One effect of this race condition could be the process being terminated.

### Public API Change
* Add a public API WriteBufferManager::dummy_entries_in_cache_usage() which reports the size of dummy entries stored in cache (passed to WriteBufferManager). Dummy entries are used to account for DataBlocks.
* Add a SystemClock class that contains the time-related methods from Env.  The original methods in Env may be deprecated in a future release.  This class will allow easier testing, development, and expansion of time-related features.
* Add a public API GetRocksBuildProperties and GetRocksBuildInfoAsString to get properties about the current build.  These properties may include settings related to the GIT settings (branch, timestamp).  This change also sets the "build date" based on the GIT properties, rather than the actual build time, thereby enabling more reproducible builds.

## 6.16.0 (2020-12-18)
### Behavior Changes
* Attempting to write a merge operand without explicitly configuring `merge_operator` now fails immediately, causing the DB to enter read-only mode. Previously, failure was deferred until the `merge_operator` was needed by a user read or a background operation.

### Bug Fixes
* Truncated WALs ending in incomplete records can no longer produce gaps in the recovered data when `WALRecoveryMode::kPointInTimeRecovery` is used. Gaps are still possible when WALs are truncated exactly on record boundaries; for complete protection, users should enable `track_and_verify_wals_in_manifest`.
* Fix a bug where compressed blocks read by MultiGet are not inserted into the compressed block cache when use_direct_reads = true.
* Fixed the issue of full scanning on obsolete files when there are too many outstanding compactions with ConcurrentTaskLimiter enabled.
* Fixed the logic of populating native data structure for `read_amp_bytes_per_bit` during OPTIONS file parsing on big-endian architecture. Without this fix, original code introduced in PR7659, when running on big-endian machine, can mistakenly store read_amp_bytes_per_bit (an uint32) in little endian format. Future access to `read_amp_bytes_per_bit` will give wrong values. Little endian architecture is not affected.
* Fixed prefix extractor with timestamp issues.
* Fixed a bug in atomic flush: in two-phase commit mode, the minimum WAL log number to keep is incorrect.
* Fixed a bug related to checkpoint in PR7789: if there are multiple column families, and the checkpoint is not opened as read only, then in rare cases, data loss may happen in the checkpoint. Since backup engine relies on checkpoint, it may also be affected.
* When ldb --try_load_options is used with the --column_family option, the ColumnFamilyOptions for the specified column family was not loaded from the OPTIONS file. Fix it so its loaded from OPTIONS and then overridden with command line overrides.

### New Features
* User defined timestamp feature supports `CompactRange` and `GetApproximateSizes`.
* Support getting aggregated table properties (kAggregatedTableProperties and kAggregatedTablePropertiesAtLevel) with DB::GetMapProperty, for easier access to the data in a structured format.
* Experimental option BlockBasedTableOptions::optimize_filters_for_memory now works with experimental Ribbon filter (as well as Bloom filter).

### Public API Change
* Deprecated public but rarely-used FilterBitsBuilder::CalculateNumEntry, which is replaced with ApproximateNumEntries taking a size_t parameter and returning size_t.
* To improve portability the functions `Env::GetChildren` and `Env::GetChildrenFileAttributes` will no longer return entries for the special directories `.` or `..`.
* Added a new option `track_and_verify_wals_in_manifest`. If `true`, the log numbers and sizes of the synced WALs are tracked in MANIFEST, then during DB recovery, if a synced WAL is missing from disk, or the WAL's size does not match the recorded size in MANIFEST, an error will be reported and the recovery will be aborted. Note that this option does not work with secondary instance.
* `rocksdb_approximate_sizes` and `rocksdb_approximate_sizes_cf` in the C API now requires an error pointer (`char** errptr`) for receiving any error.
* All overloads of DB::GetApproximateSizes now return Status, so that any failure to obtain the sizes is indicated to the caller.

## 6.15.0 (2020-11-13)
### Bug Fixes
* Fixed a bug in the following combination of features: indexes with user keys (`format_version >= 3`), indexes are partitioned (`index_type == kTwoLevelIndexSearch`), and some index partitions are pinned in memory (`BlockBasedTableOptions::pin_l0_filter_and_index_blocks_in_cache`). The bug could cause keys to be truncated when read from the index leading to wrong read results or other unexpected behavior.
* Fixed a bug when indexes are partitioned (`index_type == kTwoLevelIndexSearch`), some index partitions are pinned in memory (`BlockBasedTableOptions::pin_l0_filter_and_index_blocks_in_cache`), and partitions reads could be mixed between block cache and directly from the file (e.g., with `enable_index_compression == 1` and `mmap_read == 1`, partitions that were stored uncompressed due to poor compression ratio would be read directly from the file via mmap, while partitions that were stored compressed would be read from block cache). The bug could cause index partitions to be mistakenly considered empty during reads leading to wrong read results.
* Since 6.12, memtable lookup should report unrecognized value_type as corruption (#7121).
* Since 6.14, fix false positive flush/compaction `Status::Corruption` failure when `paranoid_file_checks == true` and range tombstones were written to the compaction output files.
* Since 6.14, fix a bug that could cause a stalled write to crash with mixed of slowdown and no_slowdown writes (`WriteOptions.no_slowdown=true`).
* Fixed a bug which causes hang in closing DB when refit level is set in opt build. It was because ContinueBackgroundWork() was called in assert statement which is a no op. It was introduced in 6.14.
* Fixed a bug which causes Get() to return incorrect result when a key's merge operand is applied twice. This can occur if the thread performing Get() runs concurrently with a background flush thread and another thread writing to the MANIFEST file (PR6069).
* Reverted a behavior change silently introduced in 6.14.2, in which the effects of the `ignore_unknown_options` flag (used in option parsing/loading functions) changed.
* Reverted a behavior change silently introduced in 6.14, in which options parsing/loading functions began returning `NotFound` instead of `InvalidArgument` for option names not available in the present version.
* Fixed MultiGet bugs it doesn't return valid data with user defined timestamp.
* Fixed a potential bug caused by evaluating `TableBuilder::NeedCompact()` before `TableBuilder::Finish()` in compaction job. For example, the `NeedCompact()` method of `CompactOnDeletionCollector` returned by built-in `CompactOnDeletionCollectorFactory` requires `BlockBasedTable::Finish()` to return the correct result. The bug can cause a compaction-generated file not to be marked for future compaction based on deletion ratio.
* Fixed a seek issue with prefix extractor and timestamp.
* Fixed a bug of encoding and parsing BlockBasedTableOptions::read_amp_bytes_per_bit as a 64-bit integer.
* Fixed a bug of a recovery corner case, details in PR7621.

### Public API Change
* Deprecate `BlockBasedTableOptions::pin_l0_filter_and_index_blocks_in_cache` and `BlockBasedTableOptions::pin_top_level_index_and_filter`. These options still take effect until users migrate to the replacement APIs in `BlockBasedTableOptions::metadata_cache_options`. Migration guidance can be found in the API comments on the deprecated options.
* Add new API `DB::VerifyFileChecksums` to verify SST file checksum with corresponding entries in the MANIFEST if present. Current implementation requires scanning and recomputing file checksums.

### Behavior Changes
* The dictionary compression settings specified in `ColumnFamilyOptions::compression_opts` now additionally affect files generated by flush and compaction to non-bottommost level. Previously those settings at most affected files generated by compaction to bottommost level, depending on whether `ColumnFamilyOptions::bottommost_compression_opts` overrode them. Users who relied on dictionary compression settings in `ColumnFamilyOptions::compression_opts` affecting only the bottommost level can keep the behavior by moving their dictionary settings to `ColumnFamilyOptions::bottommost_compression_opts` and setting its `enabled` flag.
* When the `enabled` flag is set in `ColumnFamilyOptions::bottommost_compression_opts`, those compression options now take effect regardless of the value in `ColumnFamilyOptions::bottommost_compression`. Previously, those compression options only took effect when `ColumnFamilyOptions::bottommost_compression != kDisableCompressionOption`. Now, they additionally take effect when `ColumnFamilyOptions::bottommost_compression == kDisableCompressionOption` (such a setting causes bottommost compression type to fall back to `ColumnFamilyOptions::compression_per_level` if configured, and otherwise fall back to `ColumnFamilyOptions::compression`).

### New Features
* An EXPERIMENTAL new Bloom alternative that saves about 30% space compared to Bloom filters, with about 3-4x construction time and similar query times is available using NewExperimentalRibbonFilterPolicy.

## 6.14 (2020-10-09)
### Bug fixes
* Fixed a bug after a `CompactRange()` with `CompactRangeOptions::change_level` set fails due to a conflict in the level change step, which caused all subsequent calls to `CompactRange()` with `CompactRangeOptions::change_level` set to incorrectly fail with a `Status::NotSupported("another thread is refitting")` error.
* Fixed a bug that the bottom most level compaction could still be a trivial move even if `BottommostLevelCompaction.kForce` or `kForceOptimized` is set.

### Public API Change
* The methods to create and manage EncrypedEnv have been changed.  The EncryptionProvider is now passed to NewEncryptedEnv as a shared pointer, rather than a raw pointer.  Comparably, the CTREncryptedProvider now takes a shared pointer, rather than a reference, to a BlockCipher.  CreateFromString methods have been added to BlockCipher and EncryptionProvider to provide a single API by which different ciphers and providers can be created, respectively.
* The internal classes (CTREncryptionProvider, ROT13BlockCipher, CTRCipherStream) associated with the EncryptedEnv have been moved out of the public API.  To create a CTREncryptionProvider, one can either use EncryptionProvider::NewCTRProvider, or EncryptionProvider::CreateFromString("CTR").  To create a new ROT13BlockCipher, one can either use BlockCipher::NewROT13Cipher or BlockCipher::CreateFromString("ROT13").
* The EncryptionProvider::AddCipher method has been added to allow keys to be added to an EncryptionProvider.  This API will allow future providers to support multiple cipher keys.
* Add a new option "allow_data_in_errors". When this new option is set by users, it allows users to opt-in to get error messages containing corrupted keys/values. Corrupt keys, values will be logged in the messages, logs, status etc. that will help users with the useful information regarding affected data. By default value of this option is set false to prevent users data to be exposed in the messages so currently, data will be redacted from logs, messages, status by default.
* AdvancedColumnFamilyOptions::force_consistency_checks is now true by default, for more proactive DB corruption detection at virtually no cost (estimated two extra CPU cycles per million on a major production workload). Corruptions reported by these checks now mention "force_consistency_checks" in case a false positive corruption report is suspected and the option needs to be disabled (unlikely). Since existing column families have a saved setting for force_consistency_checks, only new column families will pick up the new default.

### General Improvements
* The settings of the DBOptions and ColumnFamilyOptions are now managed by Configurable objects (see New Features).  The same convenience methods to configure these options still exist but the backend implementation has been unified under a common implementation.

### New Features

* Methods to configure serialize, and compare -- such as TableFactory -- are exposed directly through the Configurable base class (from which these objects inherit).  This change will allow for better and more thorough configuration management and retrieval in the future.  The options for a Configurable object can be set via the ConfigureFromMap, ConfigureFromString, or ConfigureOption method.  The serialized version of the options of an object can be retrieved via the GetOptionString, ToString, or GetOption methods.  The list of options supported by an object can be obtained via the GetOptionNames method.  The "raw" object (such as the BlockBasedTableOption) for an option may be retrieved via the GetOptions method.  Configurable options can be compared via the AreEquivalent method.  The settings within a Configurable object may be validated via the ValidateOptions method.  The object may be intialized (at which point only mutable options may be updated) via the PrepareOptions method.
* Introduce options.check_flush_compaction_key_order with default value to be true. With this option, during flush and compaction, key order will be checked when writing to each SST file. If the order is violated, the flush or compaction will fail.
* Added is_full_compaction to CompactionJobStats, so that the information is available through the EventListener interface.
* Add more stats for MultiGet in Histogram to get number of data blocks, index blocks, filter blocks and sst files read from file system per level.
* SST files have a new table property called db_host_id, which is set to the hostname by default. A new option in DBOptions, db_host_id, allows the property value to be overridden with a user specified string, or disable it completely by making the option string empty.
* Methods to create customizable extensions -- such as TableFactory -- are exposed directly through the Customizable base class (from which these objects inherit).  This change will allow these Customizable classes to be loaded and configured in a standard way (via CreateFromString).  More information on how to write and use Customizable classes is in the customizable.h header file.

## 6.13 (2020-09-12)
### Bug fixes
* Fix a performance regression introduced in 6.4 that makes a upper bound check for every Next() even if keys are within a data block that is within the upper bound.
* Fix a possible corruption to the LSM state (overlapping files within a level) when a `CompactRange()` for refitting levels (`CompactRangeOptions::change_level == true`) and another manual compaction are executed in parallel.
* Sanitize `recycle_log_file_num` to zero when the user attempts to enable it in combination with `WALRecoveryMode::kTolerateCorruptedTailRecords`. Previously the two features were allowed together, which compromised the user's configured crash-recovery guarantees.
* Fix a bug where a level refitting in CompactRange() might race with an automatic compaction that puts the data to the target level of the refitting. The bug has been there for years.
* Fixed a bug in version 6.12 in which BackupEngine::CreateNewBackup could fail intermittently with non-OK status when backing up a read-write DB configured with a DBOptions::file_checksum_gen_factory.
* Fix useless no-op compactions scheduled upon snapshot release when options.disable-auto-compactions = true.
* Fix a bug when max_write_buffer_size_to_maintain is set, immutable flushed memtable destruction is delayed until the next super version is installed. A memtable is not added to delete list because of its reference hold by super version and super version doesn't switch because of empt delete list. So memory usage keeps on increasing beyond write_buffer_size + max_write_buffer_size_to_maintain.
* Avoid converting MERGES to PUTS when allow_ingest_behind is true.
* Fix compression dictionary sampling together with `SstFileWriter`. Previously, the dictionary would be trained/finalized immediately with zero samples. Now, the whole `SstFileWriter` file is buffered in memory and then sampled.
* Fix a bug with `avoid_unnecessary_blocking_io=1` and creating backups (BackupEngine::CreateNewBackup) or checkpoints (Checkpoint::Create). With this setting and WAL enabled, these operations could randomly fail with non-OK status.
* Fix a bug in which bottommost compaction continues to advance the underlying InternalIterator to skip tombstones even after shutdown.

### New Features
* A new field `std::string requested_checksum_func_name` is added to `FileChecksumGenContext`, which enables the checksum factory to create generators for a suite of different functions.
* Added a new subcommand, `ldb unsafe_remove_sst_file`, which removes a lost or corrupt SST file from a DB's metadata. This command involves data loss and must not be used on a live DB.

### Performance Improvements
* Reduce thread number for multiple DB instances by re-using one global thread for statistics dumping and persisting.
* Reduce write-amp in heavy write bursts in `kCompactionStyleLevel` compaction style with `level_compaction_dynamic_level_bytes` set.
* BackupEngine incremental backups no longer read DB table files that are already saved to a shared part of the backup directory, unless `share_files_with_checksum` is used with `kLegacyCrc32cAndFileSize` naming (discouraged).
  * For `share_files_with_checksum`, we are confident there is no regression (vs. pre-6.12) in detecting DB or backup corruption at backup creation time, mostly because the old design did not leverage this extra checksum computation for detecting inconsistencies at backup creation time.
  * For `share_table_files` without "checksum" (not recommended), there is a regression in detecting fundamentally unsafe use of the option, greatly mitigated by file size checking (under "Behavior Changes"). Almost no reason to use `share_files_with_checksum=false` should remain.
  * `DB::VerifyChecksum` and `BackupEngine::VerifyBackup` with checksum checking are still able to catch corruptions that `CreateNewBackup` does not.

### Public API Change
* Expose kTypeDeleteWithTimestamp in EntryType and update GetEntryType() accordingly.
* Added file_checksum and file_checksum_func_name to TableFileCreationInfo, which can pass the table file checksum information through the OnTableFileCreated callback during flush and compaction.
* A warning is added to `DB::DeleteFile()` API describing its known problems and deprecation plan.
* Add a new stats level, i.e. StatsLevel::kExceptTickers (PR7329) to exclude tickers even if application passes a non-null Statistics object.
* Added a new status code IOStatus::IOFenced() for the Env/FileSystem to indicate that writes from this instance are fenced off. Like any other background error, this error is returned to the user in Put/Merge/Delete/Flush calls and can be checked using Status::IsIOFenced().

### Behavior Changes
* File abstraction `FSRandomAccessFile.Prefetch()` default return status is changed from `OK` to `NotSupported`. If the user inherited file doesn't implement prefetch, RocksDB will create internal prefetch buffer to improve read performance.
* When retryabel IO error happens during Flush (manifest write error is excluded) and WAL is disabled, originally it is mapped to kHardError. Now,it is mapped to soft error. So DB will not stall the writes unless the memtable is full. At the same time, when auto resume is triggered to recover the retryable IO error during Flush, SwitchMemtable is not called to avoid generating to many small immutable memtables. If WAL is enabled, no behavior changes.
* When considering whether a table file is already backed up in a shared part of backup directory, BackupEngine would already query the sizes of source (DB) and pre-existing destination (backup) files. BackupEngine now uses these file sizes to detect corruption, as at least one of (a) old backup, (b) backup in progress, or (c) current DB is corrupt if there's a size mismatch.

### Others
* Error in prefetching partitioned index blocks will not be swallowed. It will fail the query and return the IOError users.

## 6.12 (2020-07-28)
### Public API Change
* Encryption file classes now exposed for inheritance in env_encryption.h
* File I/O listener is extended to cover more I/O operations. Now class `EventListener` in listener.h contains new callback functions: `OnFileFlushFinish()`, `OnFileSyncFinish()`, `OnFileRangeSyncFinish()`, `OnFileTruncateFinish()`, and ``OnFileCloseFinish()``.
* `FileOperationInfo` now reports `duration` measured by `std::chrono::steady_clock` and `start_ts` measured by `std::chrono::system_clock` instead of start and finish timestamps measured by `system_clock`. Note that `system_clock` is called before `steady_clock` in program order at operation starts.
* `DB::GetDbSessionId(std::string& session_id)` is added. `session_id` stores a unique identifier that gets reset every time the DB is opened. This DB session ID should be unique among all open DB instances on all hosts, and should be unique among re-openings of the same or other DBs. This identifier is recorded in the LOG file on the line starting with "DB Session ID:".
* `DB::OpenForReadOnly()` now returns `Status::NotFound` when the specified DB directory does not exist. Previously the error returned depended on the underlying `Env`. This change is available in all 6.11 releases as well.
* A parameter `verify_with_checksum` is added to `BackupEngine::VerifyBackup`, which is false by default. If it is ture, `BackupEngine::VerifyBackup` verifies checksums and file sizes of backup files. Pass `false` for `verify_with_checksum` to maintain the previous behavior and performance of `BackupEngine::VerifyBackup`, by only verifying sizes of backup files.

### Behavior Changes
* Best-efforts recovery ignores CURRENT file completely. If CURRENT file is missing during recovery, best-efforts recovery still proceeds with MANIFEST file(s).
* In best-efforts recovery, an error that is not Corruption or IOError::kNotFound or IOError::kPathNotFound will be overwritten silently. Fix this by checking all non-ok cases and return early.
* When `file_checksum_gen_factory` is set to `GetFileChecksumGenCrc32cFactory()`, BackupEngine will compare the crc32c checksums of table files computed when creating a backup to the expected checksums stored in the DB manifest, and will fail `CreateNewBackup()` on mismatch (corruption). If the `file_checksum_gen_factory` is not set or set to any other customized factory, there is no checksum verification to detect if SST files in a DB are corrupt when read, copied, and independently checksummed by BackupEngine.
* When a DB sets `stats_dump_period_sec > 0`, either as the initial value for DB open or as a dynamic option change, the first stats dump is staggered in the following X seconds, where X is an integer in `[0, stats_dump_period_sec)`. Subsequent stats dumps are still spaced `stats_dump_period_sec` seconds apart.
* When the paranoid_file_checks option is true, a hash is generated of all keys and values are generated when the SST file is written, and then the values are read back in to validate the file.  A corruption is signaled if the two hashes do not match.

### Bug fixes
* Compressed block cache was automatically disabled with read-only DBs by mistake. Now it is fixed: compressed block cache will be in effective with read-only DB too.
* Fix a bug of wrong iterator result if another thread finishes an update and a DB flush between two statement.
* Disable file deletion after MANIFEST write/sync failure until db re-open or Resume() so that subsequent re-open will not see MANIFEST referencing deleted SSTs.
* Fix a bug when index_type == kTwoLevelIndexSearch in PartitionedIndexBuilder to update FlushPolicy to point to internal key partitioner when it changes from user-key mode to internal-key mode in index partition.
* Make compaction report InternalKey corruption while iterating over the input.
* Fix a bug which may cause MultiGet to be slow because it may read more data than requested, but this won't affect correctness. The bug was introduced in 6.10 release.
* Fail recovery and report once hitting a physical log record checksum mismatch, while reading MANIFEST. RocksDB should not continue processing the MANIFEST any further.
* Fixed a bug in size-amp-triggered and periodic-triggered universal compaction, where the compression settings for the first input level were used rather than the compression settings for the output (bottom) level.

### New Features
* DB identity (`db_id`) and DB session identity (`db_session_id`) are added to table properties and stored in SST files. SST files generated from SstFileWriter and Repairer have DB identity “SST Writer” and “DB Repairer”, respectively. Their DB session IDs are generated in the same way as `DB::GetDbSessionId`. The session ID for SstFileWriter (resp., Repairer) resets every time `SstFileWriter::Open` (resp., `Repairer::Run`) is called.
* Added experimental option BlockBasedTableOptions::optimize_filters_for_memory for reducing allocated memory size of Bloom filters (~10% savings with Jemalloc) while preserving the same general accuracy. To have an effect, the option requires format_version=5 and malloc_usable_size. Enabling this option is forward and backward compatible with existing format_version=5.
* `BackupableDBOptions::share_files_with_checksum_naming` is added with new default behavior for naming backup files with `share_files_with_checksum`, to address performance and backup integrity issues. See API comments for details.
* Added auto resume function to automatically recover the DB from background Retryable IO Error. When retryable IOError happens during flush and WAL write, the error is mapped to Hard Error and DB will be in read mode. When retryable IO Error happens during compaction, the error will be mapped to Soft Error. DB is still in write/read mode. Autoresume function will create a thread for a DB to call DB->ResumeImpl() to try the recover for Retryable IO Error during flush and WAL write. Compaction will be rescheduled by itself if retryable IO Error happens. Auto resume may also cause other Retryable IO Error during the recovery, so the recovery will fail. Retry the auto resume may solve the issue, so we use max_bgerror_resume_count to decide how many resume cycles will be tried in total. If it is <=0, auto resume retryable IO Error is disabled. Default is INT_MAX, which will lead to a infinit auto resume. bgerror_resume_retry_interval decides the time interval between two auto resumes.
* Option `max_subcompactions` can be set dynamically using DB::SetDBOptions().
* Added experimental ColumnFamilyOptions::sst_partitioner_factory to define determine the partitioning of sst files. This helps compaction to split the files on interesting boundaries (key prefixes) to make propagation of sst files less write amplifying (covering the whole key space).

### Performance Improvements
* Eliminate key copies for internal comparisons while accessing ingested block-based tables.
* Reduce key comparisons during random access in all block-based tables.
* BackupEngine avoids unnecessary repeated checksum computation for backing up a table file to the `shared_checksum` directory when using `share_files_with_checksum_naming = kUseDbSessionId` (new default), except on SST files generated before this version of RocksDB, which fall back on using `kLegacyCrc32cAndFileSize`.

## 6.11 (2020-06-12)
### Bug Fixes
* Fix consistency checking error swallowing in some cases when options.force_consistency_checks = true.
* Fix possible false NotFound status from batched MultiGet using index type kHashSearch.
* Fix corruption caused by enabling delete triggered compaction (NewCompactOnDeletionCollectorFactory) in universal compaction mode, along with parallel compactions. The bug can result in two parallel compactions picking the same input files, resulting in the DB resurrecting older and deleted versions of some keys.
* Fix a use-after-free bug in best-efforts recovery. column_family_memtables_ needs to point to valid ColumnFamilySet.
* Let best-efforts recovery ignore corrupted files during table loading.
* Fix corrupt key read from ingested file when iterator direction switches from reverse to forward at a key that is a prefix of another key in the same file. It is only possible in files with a non-zero global seqno.
* Fix abnormally large estimate from GetApproximateSizes when a range starts near the end of one SST file and near the beginning of another. Now GetApproximateSizes consistently and fairly includes the size of SST metadata in addition to data blocks, attributing metadata proportionally among the data blocks based on their size.
* Fix potential file descriptor leakage in PosixEnv's IsDirectory() and NewRandomAccessFile().
* Fix false negative from the VerifyChecksum() API when there is a checksum mismatch in an index partition block in a BlockBasedTable format table file (index_type is kTwoLevelIndexSearch).
* Fix sst_dump to return non-zero exit code if the specified file is not a recognized SST file or fails requested checks.
* Fix incorrect results from batched MultiGet for duplicate keys, when the duplicate key matches the largest key of an SST file and the value type for the key in the file is a merge value.

### Public API Change
* Flush(..., column_family) may return Status::ColumnFamilyDropped() instead of Status::InvalidArgument() if column_family is dropped while processing the flush request.
* BlobDB now explicitly disallows using the default column family's storage directories as blob directory.
* DeleteRange now returns `Status::InvalidArgument` if the range's end key comes before its start key according to the user comparator. Previously the behavior was undefined.
* ldb now uses options.force_consistency_checks = true by default and "--disable_consistency_checks" is added to disable it.
* DB::OpenForReadOnly no longer creates files or directories if the named DB does not exist, unless create_if_missing is set to true.
* The consistency checks that validate LSM state changes (table file additions/deletions during flushes and compactions) are now stricter, more efficient, and no longer optional, i.e. they are performed even if `force_consistency_checks` is `false`.
* Disable delete triggered compaction (NewCompactOnDeletionCollectorFactory) in universal compaction mode and num_levels = 1 in order to avoid a corruption bug.
* `pin_l0_filter_and_index_blocks_in_cache` no longer applies to L0 files larger than `1.5 * write_buffer_size` to give more predictable memory usage. Such L0 files may exist due to intra-L0 compaction, external file ingestion, or user dynamically changing `write_buffer_size` (note, however, that files that are already pinned will continue being pinned, even after such a dynamic change).
* In point-in-time wal recovery mode, fail database recovery in case of IOError while reading the WAL to avoid data loss.
* A new method `Env::LowerThreadPoolCPUPriority(Priority, CpuPriority)` is added to `Env` to be able to lower to a specific priority such as `CpuPriority::kIdle`.

### New Features
* sst_dump to add a new --readahead_size argument. Users can specify read size when scanning the data. Sst_dump also tries to prefetch tail part of the SST files so usually some number of I/Os are saved there too.
* Generate file checksum in SstFileWriter if Options.file_checksum_gen_factory is set. The checksum and checksum function name are stored in ExternalSstFileInfo after the sst file write is finished.
* Add a value_size_soft_limit in read options which limits the cumulative value size of keys read in batches in MultiGet. Once the cumulative value size of found keys exceeds read_options.value_size_soft_limit, all the remaining keys are returned with status Abort without further finding their values. By default the value_size_soft_limit is std::numeric_limits<uint64_t>::max().
* Enable SST file ingestion with file checksum information when calling IngestExternalFiles(const std::vector<IngestExternalFileArg>& args). Added files_checksums and files_checksum_func_names to IngestExternalFileArg such that user can ingest the sst files with their file checksum information. Added verify_file_checksum to IngestExternalFileOptions (default is True). To be backward compatible, if DB does not enable file checksum or user does not provide checksum information (vectors of files_checksums and files_checksum_func_names are both empty), verification of file checksum is always sucessful. If DB enables file checksum, DB will always generate the checksum for each ingested SST file during Prepare stage of ingestion and store the checksum in Manifest, unless verify_file_checksum is False and checksum information is provided by the application. In this case, we only verify the checksum function name and directly store the ingested checksum in Manifest. If verify_file_checksum is set to True, DB will verify the ingested checksum and function name with the genrated ones. Any mismatch will fail the ingestion. Note that, if IngestExternalFileOptions::write_global_seqno is True, the seqno will be changed in the ingested file. Therefore, the checksum of the file will be changed. In this case, a new checksum will be generated after the seqno is updated and be stored in the Manifest.

### Performance Improvements
* Eliminate redundant key comparisons during random access in block-based tables.

## 6.10 (2020-05-02)
### Bug Fixes
* Fix wrong result being read from ingested file. May happen when a key in the file happen to be prefix of another key also in the file. The issue can further cause more data corruption. The issue exists with rocksdb >= 5.0.0 since DB::IngestExternalFile() was introduced.
* Finish implementation of BlockBasedTableOptions::IndexType::kBinarySearchWithFirstKey. It's now ready for use. Significantly reduces read amplification in some setups, especially for iterator seeks.
* Fix a bug by updating CURRENT file so that it points to the correct MANIFEST file after best-efforts recovery.
* Fixed a bug where ColumnFamilyHandle objects were not cleaned up in case an error happened during BlobDB's open after the base DB had been opened.
* Fix a potential undefined behavior caused by trying to dereference nullable pointer (timestamp argument) in DB::MultiGet.
* Fix a bug caused by not including user timestamp in MultiGet LookupKey construction. This can lead to wrong query result since the trailing bytes of a user key, if not shorter than timestamp, will be mistaken for user timestamp.
* Fix a bug caused by using wrong compare function when sorting the input keys of MultiGet with timestamps.
* Upgraded version of bzip library (1.0.6 -> 1.0.8) used with RocksJava to address potential vulnerabilities if an attacker can manipulate compressed data saved and loaded by RocksDB (not normal). See issue #6703.

### Public API Change
* Add a ConfigOptions argument to the APIs dealing with converting options to and from strings and files.  The ConfigOptions is meant to replace some of the options (such as input_strings_escaped and ignore_unknown_options) and allow for more parameters to be passed in the future without changing the function signature.
* Add NewFileChecksumGenCrc32cFactory to the file checksum public API, such that the builtin Crc32c based file checksum generator factory can be used by applications.
* Add IsDirectory to Env and FS to indicate if a path is a directory.

### New Features
* Added support for pipelined & parallel compression optimization for `BlockBasedTableBuilder`. This optimization makes block building, block compression and block appending a pipeline, and uses multiple threads to accelerate block compression. Users can set `CompressionOptions::parallel_threads` greater than 1 to enable compression parallelism. This feature is experimental for now.
* Provide an allocator for memkind to be used with block cache. This is to work with memory technologies (Intel DCPMM is one such technology currently available) that require different libraries for allocation and management (such as PMDK and memkind). The high capacities available make it possible to provision large caches (up to several TBs in size) beyond what is achievable with DRAM.
* Option `max_background_flushes` can be set dynamically using DB::SetDBOptions().
* Added functionality in sst_dump tool to check the compressed file size for different compression levels and print the time spent on compressing files with each compression type. Added arguments `--compression_level_from` and `--compression_level_to` to report size of all compression levels and one compression_type must be specified with it so that it will report compressed sizes of one compression type with different levels.
* Added statistics for redundant insertions into block cache: rocksdb.block.cache.*add.redundant. (There is currently no coordination to ensure that only one thread loads a table block when many threads are trying to access that same table block.)

### Bug Fixes
* Fix a bug when making options.bottommost_compression, options.compression_opts and options.bottommost_compression_opts dynamically changeable: the modified values are not written to option files or returned back to users when being queried.
* Fix a bug where index key comparisons were unaccounted in `PerfContext::user_key_comparison_count` for lookups in files written with `format_version >= 3`.
* Fix many bloom.filter statistics not being updated in batch MultiGet.

### Performance Improvements
* Improve performance of batch MultiGet with partitioned filters, by sharing block cache lookups to applicable filter blocks.
* Reduced memory copies when fetching and uncompressing compressed blocks from sst files.

## 6.9.0 (2020-03-29)
### Behavior changes
* Since RocksDB 6.8, ttl-based FIFO compaction can drop a file whose oldest key becomes older than options.ttl while others have not. This fix reverts this and makes ttl-based FIFO compaction use the file's flush time as the criterion. This fix also requires that max_open_files = -1 and compaction_options_fifo.allow_compaction = false to function properly.

### Public API Change
* Fix spelling so that API now has correctly spelled transaction state name `COMMITTED`, while the old misspelled `COMMITED` is still available as an alias.
* Updated default format_version in BlockBasedTableOptions from 2 to 4. SST files generated with the new default can be read by RocksDB versions 5.16 and newer, and use more efficient encoding of keys in index blocks.
* A new parameter `CreateBackupOptions` is added to both `BackupEngine::CreateNewBackup` and `BackupEngine::CreateNewBackupWithMetadata`, you can decrease CPU priority of `BackupEngine`'s background threads by setting `decrease_background_thread_cpu_priority` and `background_thread_cpu_priority` in `CreateBackupOptions`.
* Updated the public API of SST file checksum. Introduce the FileChecksumGenFactory to create the FileChecksumGenerator for each SST file, such that the FileChecksumGenerator is not shared and it can be more general for checksum implementations. Changed the FileChecksumGenerator interface from Value, Extend, and GetChecksum to Update, Finalize, and GetChecksum. Finalize should be only called once after all data is processed to generate the final checksum. Temproal data should be maintained by the FileChecksumGenerator object itself and finally it can return the checksum string.

### Bug Fixes
* Fix a bug where range tombstone blocks in ingested files were cached incorrectly during ingestion. If range tombstones were read from those incorrectly cached blocks, the keys they covered would be exposed.
* Fix a data race that might cause crash when calling DB::GetCreationTimeOfOldestFile() by a small chance. The bug was introduced in 6.6 Release.
* Fix a bug where a boolean value optimize_filters_for_hits was for max threads when calling load table handles after a flush or compaction. The value is correct to 1. The bug should not cause user visible problems.
* Fix a bug which might crash the service when write buffer manager fails to insert the dummy handle to the block cache.

### Performance Improvements
* In CompactRange, for levels starting from 0, if the level does not have any file with any key falling in the specified range, the level is skipped. So instead of always compacting from level 0, the compaction starts from the first level with keys in the specified range until the last such level.
* Reduced memory copy when reading sst footer and blobdb in direct IO mode.
* When restarting a database with large numbers of sst files, large amount of CPU time is spent on getting logical block size of the sst files, which slows down the starting progress, this inefficiency is optimized away with an internal cache for the logical block sizes.

### New Features
* Basic support for user timestamp in iterator. Seek/SeekToFirst/Next and lower/upper bounds are supported. Reverse iteration is not supported. Merge is not considered.
* When file lock failure when the lock is held by the current process, return acquiring time and thread ID in the error message.
* Added a new option, best_efforts_recovery (default: false), to allow database to open in a db dir with missing table files. During best efforts recovery, missing table files are ignored, and database recovers to the most recent state without missing table file. Cross-column-family consistency is not guaranteed even if WAL is enabled.
* options.bottommost_compression, options.compression_opts and options.bottommost_compression_opts are now dynamically changeable.

## 6.8.0 (2020-02-24)
### Java API Changes
* Major breaking changes to Java comparators, toward standardizing on ByteBuffer for performant, locale-neutral operations on keys (#6252).
* Added overloads of common API methods using direct ByteBuffers for keys and values (#2283).

### Bug Fixes
* Fix incorrect results while block-based table uses kHashSearch, together with Prev()/SeekForPrev().
* Fix a bug that prevents opening a DB after two consecutive crash with TransactionDB, where the first crash recovers from a corrupted WAL with kPointInTimeRecovery but the second cannot.
* Fixed issue #6316 that can cause a corruption of the MANIFEST file in the middle when writing to it fails due to no disk space.
* Add DBOptions::skip_checking_sst_file_sizes_on_db_open. It disables potentially expensive checking of all sst file sizes in DB::Open().
* BlobDB now ignores trivially moved files when updating the mapping between blob files and SSTs. This should mitigate issue #6338 where out of order flush/compaction notifications could trigger an assertion with the earlier code.
* Batched MultiGet() ignores IO errors while reading data blocks, causing it to potentially continue looking for a key and returning stale results.
* `WriteBatchWithIndex::DeleteRange` returns `Status::NotSupported`. Previously it returned success even though reads on the batch did not account for range tombstones. The corresponding language bindings now cannot be used. In C, that includes `rocksdb_writebatch_wi_delete_range`, `rocksdb_writebatch_wi_delete_range_cf`, `rocksdb_writebatch_wi_delete_rangev`, and `rocksdb_writebatch_wi_delete_rangev_cf`. In Java, that includes `WriteBatchWithIndex::deleteRange`.
* Assign new MANIFEST file number when caller tries to create a new MANIFEST by calling LogAndApply(..., new_descriptor_log=true). This bug can cause MANIFEST being overwritten during recovery if options.write_dbid_to_manifest = true and there are WAL file(s).

### Performance Improvements
* Perfom readahead when reading from option files. Inside DB, options.log_readahead_size will be used as the readahead size. In other cases, a default 512KB is used.

### Public API Change
* The BlobDB garbage collector now emits the statistics `BLOB_DB_GC_NUM_FILES` (number of blob files obsoleted during GC), `BLOB_DB_GC_NUM_NEW_FILES` (number of new blob files generated during GC), `BLOB_DB_GC_FAILURES` (number of failed GC passes), `BLOB_DB_GC_NUM_KEYS_RELOCATED` (number of blobs relocated during GC), and `BLOB_DB_GC_BYTES_RELOCATED` (total size of blobs relocated during GC). On the other hand, the following statistics, which are not relevant for the new GC implementation, are now deprecated: `BLOB_DB_GC_NUM_KEYS_OVERWRITTEN`, `BLOB_DB_GC_NUM_KEYS_EXPIRED`, `BLOB_DB_GC_BYTES_OVERWRITTEN`, `BLOB_DB_GC_BYTES_EXPIRED`, and `BLOB_DB_GC_MICROS`.
* Disable recycle_log_file_num when an inconsistent recovery modes are requested: kPointInTimeRecovery and kAbsoluteConsistency

### New Features
* Added the checksum for each SST file generated by Flush or Compaction. Added sst_file_checksum_func to Options such that user can plugin their own SST file checksum function via override the FileChecksumFunc class. If user does not set the sst_file_checksum_func, SST file checksum calculation will not be enabled. The checksum information inlcuding uint32_t checksum value and a checksum function name (string). The checksum information is stored in FileMetadata in version store and also logged to MANIFEST. A new tool is added to LDB such that user can dump out a list of file checksum information from MANIFEST (stored in an unordered_map).
* `db_bench` now supports `value_size_distribution_type`, `value_size_min`, `value_size_max` options for generating random variable sized value. Added `blob_db_compression_type` option for BlobDB to enable blob compression.
* Replace RocksDB namespace "rocksdb" with flag "ROCKSDB_NAMESPACE" which if is not defined, defined as "rocksdb" in header file rocksdb_namespace.h.

## 6.7.0 (2020-01-21)
### Public API Change
* Added a rocksdb::FileSystem class in include/rocksdb/file_system.h to encapsulate file creation/read/write operations, and an option DBOptions::file_system to allow a user to pass in an instance of rocksdb::FileSystem. If its a non-null value, this will take precendence over DBOptions::env for file operations. A new API rocksdb::FileSystem::Default() returns a platform default object. The DBOptions::env option and Env::Default() API will continue to be used for threading and other OS related functions, and where DBOptions::file_system is not specified, for file operations. For storage developers who are accustomed to rocksdb::Env, the interface in rocksdb::FileSystem is new and will probably undergo some changes as more storage systems are ported to it from rocksdb::Env. As of now, no env other than Posix has been ported to the new interface.
* A new rocksdb::NewSstFileManager() API that allows the caller to pass in separate Env and FileSystem objects.
* Changed Java API for RocksDB.keyMayExist functions to use Holder<byte[]> instead of StringBuilder, so that retrieved values need not decode to Strings.
* A new `OptimisticTransactionDBOptions` Option that allows users to configure occ validation policy. The default policy changes from kValidateSerial to kValidateParallel to reduce mutex contention.

### Bug Fixes
* Fix a bug that can cause unnecessary bg thread to be scheduled(#6104).
* Fix crash caused by concurrent CF iterations and drops(#6147).
* Fix a race condition for cfd->log_number_ between manifest switch and memtable switch (PR 6249) when number of column families is greater than 1.
* Fix a bug on fractional cascading index when multiple files at the same level contain the same smallest user key, and those user keys are for merge operands. In this case, Get() the exact key may miss some merge operands.
* Delcare kHashSearch index type feature-incompatible with index_block_restart_interval larger than 1.
* Fixed an issue where the thread pools were not resized upon setting `max_background_jobs` dynamically through the `SetDBOptions` interface.
* Fix a bug that can cause write threads to hang when a slowdown/stall happens and there is a mix of writers with WriteOptions::no_slowdown set/unset.
* Fixed an issue where an incorrect "number of input records" value was used to compute the "records dropped" statistics for compactions.
* Fix a regression bug that causes segfault when hash is used, max_open_files != -1 and total order seek is used and switched back.

### New Features
* It is now possible to enable periodic compactions for the base DB when using BlobDB.
* BlobDB now garbage collects non-TTL blobs when `enable_garbage_collection` is set to `true` in `BlobDBOptions`. Garbage collection is performed during compaction: any valid blobs located in the oldest N files (where N is the number of non-TTL blob files multiplied by the value of `BlobDBOptions::garbage_collection_cutoff`) encountered during compaction get relocated to new blob files, and old blob files are dropped once they are no longer needed. Note: we recommend enabling periodic compactions for the base DB when using this feature to deal with the case when some old blob files are kept alive by SSTs that otherwise do not get picked for compaction.
* `db_bench` now supports the `garbage_collection_cutoff` option for BlobDB.
* Introduce ReadOptions.auto_prefix_mode. When set to true, iterator will return the same result as total order seek, but may choose to use prefix seek internally based on seek key and iterator upper bound.
* MultiGet() can use IO Uring to parallelize read from the same SST file. This featuer is by default disabled. It can be enabled with environment variable ROCKSDB_USE_IO_URING.

## 6.6.2 (2020-01-13)
### Bug Fixes
* Fixed a bug where non-L0 compaction input files were not considered to compute the `creation_time` of new compaction outputs.

## 6.6.1 (2020-01-02)
### Bug Fixes
* Fix a bug in WriteBatchWithIndex::MultiGetFromBatchAndDB, which is called by Transaction::MultiGet, that causes due to stale pointer access when the number of keys is > 32
* Fixed two performance issues related to memtable history trimming. First, a new SuperVersion is now created only if some memtables were actually trimmed. Second, trimming is only scheduled if there is at least one flushed memtable that is kept in memory for the purposes of transaction conflict checking.
* BlobDB no longer updates the SST to blob file mapping upon failed compactions.
* Fix a bug in which a snapshot read through an iterator could be affected by a DeleteRange after the snapshot (#6062).
* Fixed a bug where BlobDB was comparing the `ColumnFamilyHandle` pointers themselves instead of only the column family IDs when checking whether an API call uses the default column family or not.
* Delete superversions in BackgroundCallPurge.
* Fix use-after-free and double-deleting files in BackgroundCallPurge().

## 6.6.0 (2019-11-25)
### Bug Fixes
* Fix data corruption caused by output of intra-L0 compaction on ingested file not being placed in correct order in L0.
* Fix a data race between Version::GetColumnFamilyMetaData() and Compaction::MarkFilesBeingCompacted() for access to being_compacted (#6056). The current fix acquires the db mutex during Version::GetColumnFamilyMetaData(), which may cause regression.
* Fix a bug in DBIter that is_blob_ state isn't updated when iterating backward using seek.
* Fix a bug when format_version=3, partitioned filters, and prefix search are used in conjunction. The bug could result into Seek::(prefix) returning NotFound for an existing prefix.
* Revert the feature "Merging iterator to avoid child iterator reseek for some cases (#5286)" since it might cause strong results when reseek happens with a different iterator upper bound.
* Fix a bug causing a crash during ingest external file when background compaction cause severe error (file not found).
* Fix a bug when partitioned filters and prefix search are used in conjunction, ::SeekForPrev could return invalid for an existing prefix. ::SeekForPrev might be called by the user, or internally on ::Prev, or within ::Seek if the return value involves Delete or a Merge operand.
* Fix OnFlushCompleted fired before flush result persisted in MANIFEST when there's concurrent flush job. The bug exists since OnFlushCompleted was introduced in rocksdb 3.8.
* Fixed an sst_dump crash on some plain table SST files.
* Fixed a memory leak in some error cases of opening plain table SST files.
* Fix a bug when a crash happens while calling WriteLevel0TableForRecovery for multiple column families, leading to a column family's log number greater than the first corrutped log number when the DB is being opened in PointInTime recovery mode during next recovery attempt (#5856).

### New Features
* Universal compaction to support options.periodic_compaction_seconds. A full compaction will be triggered if any file is over the threshold.
* `GetLiveFilesMetaData` and `GetColumnFamilyMetaData` now expose the file number of SST files as well as the oldest blob file referenced by each SST.
* A batched MultiGet API (DB::MultiGet()) that supports retrieving keys from multiple column families.
* Full and partitioned filters in the block-based table use an improved Bloom filter implementation, enabled with format_version 5 (or above) because previous releases cannot read this filter. This replacement is faster and more accurate, especially for high bits per key or millions of keys in a single (full) filter. For example, the new Bloom filter has the same false positive rate at 9.55 bits per key as the old one at 10 bits per key, and a lower false positive rate at 16 bits per key than the old one at 100 bits per key.
* Added AVX2 instructions to USE_SSE builds to accelerate the new Bloom filter and XXH3-based hash function on compatible x86_64 platforms (Haswell and later, ~2014).
* Support options.ttl or options.periodic_compaction_seconds with options.max_open_files = -1. File's oldest ancester time and file creation time will be written to manifest. If it is availalbe, this information will be used instead of creation_time and file_creation_time in table properties.
* Setting options.ttl for universal compaction now has the same meaning as setting periodic_compaction_seconds.
* SstFileMetaData also returns file creation time and oldest ancester time.
* The `sst_dump` command line tool `recompress` command now displays how many blocks were compressed and how many were not, in particular how many were not compressed because the compression ratio was not met (12.5% threshold for GoodCompressionRatio), as seen in the `number.block.not_compressed` counter stat since version 6.0.0.
* The block cache usage is now takes into account the overhead of metadata per each entry. This results into more accurate management of memory. A side-effect of this feature is that less items are fit into the block cache of the same size, which would result to higher cache miss rates. This can be remedied by increasing the block cache size or passing kDontChargeCacheMetadata to its constuctor to restore the old behavior.
* When using BlobDB, a mapping is maintained and persisted in the MANIFEST between each SST file and the oldest non-TTL blob file it references.
* `db_bench` now supports and by default issues non-TTL Puts to BlobDB. TTL Puts can be enabled by specifying a non-zero value for the `blob_db_max_ttl_range` command line parameter explicitly.
* `sst_dump` now supports printing BlobDB blob indexes in a human-readable format. This can be enabled by specifying the `decode_blob_index` flag on the command line.
* A number of new information elements are now exposed through the EventListener interface. For flushes, the file numbers of the new SST file and the oldest blob file referenced by the SST are propagated. For compactions, the level, file number, and the oldest blob file referenced are passed to the client for each compaction input and output file.

### Public API Change
* RocksDB release 4.1 or older will not be able to open DB generated by the new release. 4.2 was released on Feb 23, 2016.
* TTL Compactions in Level compaction style now initiate successive cascading compactions on a key range so that it reaches the bottom level quickly on TTL expiry. `creation_time` table property for compaction output files is now set to the minimum of the creation times of all compaction inputs.
* With FIFO compaction style, options.periodic_compaction_seconds will have the same meaning as options.ttl. Whichever stricter will be used. With the default options.periodic_compaction_seconds value with options.ttl's default of 0, RocksDB will give a default of 30 days.
* Added an API GetCreationTimeOfOldestFile(uint64_t* creation_time) to get the file_creation_time of the oldest SST file in the DB.
* FilterPolicy now exposes additional API to make it possible to choose filter configurations based on context, such as table level and compaction style. See `LevelAndStyleCustomFilterPolicy` in db_bloom_filter_test.cc. While most existing custom implementations of FilterPolicy should continue to work as before, those wrapping the return of NewBloomFilterPolicy will require overriding new function `GetBuilderWithContext()`, because calling `GetFilterBitsBuilder()` on the FilterPolicy returned by NewBloomFilterPolicy is no longer supported.
* An unlikely usage of FilterPolicy is no longer supported. Calling GetFilterBitsBuilder() on the FilterPolicy returned by NewBloomFilterPolicy will now cause an assertion violation in debug builds, because RocksDB has internally migrated to a more elaborate interface that is expected to evolve further. Custom implementations of FilterPolicy should work as before, except those wrapping the return of NewBloomFilterPolicy, which will require a new override of a protected function in FilterPolicy.
* NewBloomFilterPolicy now takes bits_per_key as a double instead of an int. This permits finer control over the memory vs. accuracy trade-off in the new Bloom filter implementation and should not change source code compatibility.
* The option BackupableDBOptions::max_valid_backups_to_open is now only used when opening BackupEngineReadOnly. When opening a read/write BackupEngine, anything but the default value logs a warning and is treated as the default. This change ensures that backup deletion has proper accounting of shared files to ensure they are deleted when no longer referenced by a backup.
* Deprecate `snap_refresh_nanos` option.
* Added DisableManualCompaction/EnableManualCompaction to stop and resume manual compaction.
* Add TryCatchUpWithPrimary() to StackableDB in non-LITE mode.
* Add a new Env::LoadEnv() overloaded function to return a shared_ptr to Env.
* Flush sets file name to "(nil)" for OnTableFileCreationCompleted() if the flush does not produce any L0. This can happen if the file is empty thus delete by RocksDB.

### Default Option Changes
* Changed the default value of periodic_compaction_seconds to `UINT64_MAX - 1` which allows RocksDB to auto-tune periodic compaction scheduling. When using the default value, periodic compactions are now auto-enabled if a compaction filter is used. A value of `0` will turn off the feature completely.
* Changed the default value of ttl to `UINT64_MAX - 1` which allows RocksDB to auto-tune ttl value. When using the default value, TTL will be auto-enabled to 30 days, when the feature is supported. To revert the old behavior, you can explicitly set it to 0.

### Performance Improvements
* For 64-bit hashing, RocksDB is standardizing on a slightly modified preview version of XXH3. This function is now used for many non-persisted hashes, along with fastrange64() in place of the modulus operator, and some benchmarks show a slight improvement.
* Level iterator to invlidate the iterator more often in prefix seek and the level is filtered out by prefix bloom.

## 6.5.2 (2019-11-15)
### Bug Fixes
* Fix a assertion failure in MultiGet() when BlockBasedTableOptions::no_block_cache is true and there is no compressed block cache
* Fix a buffer overrun problem in BlockBasedTable::MultiGet() when compression is enabled and no compressed block cache is configured.
* If a call to BackupEngine::PurgeOldBackups or BackupEngine::DeleteBackup suffered a crash, power failure, or I/O error, files could be left over from old backups that could only be purged with a call to GarbageCollect. Any call to PurgeOldBackups, DeleteBackup, or GarbageCollect should now suffice to purge such files.

## 6.5.1 (2019-10-16)
### Bug Fixes
* Revert the feature "Merging iterator to avoid child iterator reseek for some cases (#5286)" since it might cause strange results when reseek happens with a different iterator upper bound.
* Fix a bug in BlockBasedTableIterator that might return incorrect results when reseek happens with a different iterator upper bound.
* Fix a bug when partitioned filters and prefix search are used in conjunction, ::SeekForPrev could return invalid for an existing prefix. ::SeekForPrev might be called by the user, or internally on ::Prev, or within ::Seek if the return value involves Delete or a Merge operand.

## 6.5.0 (2019-09-13)
### Bug Fixes
* Fixed a number of data races in BlobDB.
* Fix a bug where the compaction snapshot refresh feature is not disabled as advertised when `snap_refresh_nanos` is set to 0..
* Fix bloom filter lookups by the MultiGet batching API when BlockBasedTableOptions::whole_key_filtering is false, by checking that a key is in the perfix_extractor domain and extracting the prefix before looking up.
* Fix a bug in file ingestion caused by incorrect file number allocation when the number of column families involved in the ingestion exceeds 2.

### New Features
* Introduced DBOptions::max_write_batch_group_size_bytes to configure maximum limit on number of bytes that are written in a single batch of WAL or memtable write. It is followed when the leader write size is larger than 1/8 of this limit.
* VerifyChecksum() by default will issue readahead. Allow ReadOptions to be passed in to those functions to override the readhead size. For checksum verifying before external SST file ingestion, a new option IngestExternalFileOptions.verify_checksums_readahead_size, is added for this readahead setting.
* When user uses options.force_consistency_check in RocksDb, instead of crashing the process, we now pass the error back to the users without killing the process.
* Add an option `memtable_insert_hint_per_batch` to WriteOptions. If it is true, each WriteBatch will maintain its own insert hints for each memtable in concurrent write. See include/rocksdb/options.h for more details.

### Public API Change
* Added max_write_buffer_size_to_maintain option to better control memory usage of immutable memtables.
* Added a lightweight API GetCurrentWalFile() to get last live WAL filename and size. Meant to be used as a helper for backup/restore tooling in a larger ecosystem such as MySQL with a MyRocks storage engine.
* The MemTable Bloom filter, when enabled, now always uses cache locality. Options::bloom_locality now only affects the PlainTable SST format.

### Performance Improvements
* Improve the speed of the MemTable Bloom filter, reducing the write overhead of enabling it by 1/3 to 1/2, with similar benefit to read performance.

## 6.4.0 (2019-07-30)
### Default Option Change
* LRUCacheOptions.high_pri_pool_ratio is set to 0.5 (previously 0.0) by default, which means that by default midpoint insertion is enabled. The same change is made for the default value of high_pri_pool_ratio argument in NewLRUCache(). When block cache is not explicitly created, the small block cache created by BlockBasedTable will still has this option to be 0.0.
* Change BlockBasedTableOptions.cache_index_and_filter_blocks_with_high_priority's default value from false to true.

### Public API Change
* Filter and compression dictionary blocks are now handled similarly to data blocks with regards to the block cache: instead of storing objects in the cache, only the blocks themselves are cached. In addition, filter and compression dictionary blocks (as well as filter partitions) no longer get evicted from the cache when a table is closed.
* Due to the above refactoring, block cache eviction statistics for filter and compression dictionary blocks are temporarily broken. We plan to reintroduce them in a later phase.
* The semantics of the per-block-type block read counts in the performance context now match those of the generic block_read_count.
* Errors related to the retrieval of the compression dictionary are now propagated to the user.
* db_bench adds a "benchmark" stats_history, which prints out the whole stats history.
* Overload GetAllKeyVersions() to support non-default column family.
* Added new APIs ExportColumnFamily() and CreateColumnFamilyWithImport() to support export and import of a Column Family. https://github.com/facebook/rocksdb/issues/3469
* ldb sometimes uses a string-append merge operator if no merge operator is passed in. This is to allow users to print keys from a DB with a merge operator.
* Replaces old Registra with ObjectRegistry to allow user to create custom object from string, also add LoadEnv() to Env.
* Added new overload of GetApproximateSizes which gets SizeApproximationOptions object and returns a Status. The older overloads are redirecting their calls to this new method and no longer assert if the include_flags doesn't have either of INCLUDE_MEMTABLES or INCLUDE_FILES bits set. It's recommended to use the new method only, as it is more type safe and returns a meaningful status in case of errors.
* LDBCommandRunner::RunCommand() to return the status code as an integer, rather than call exit() using the code.

### New Features
* Add argument `--secondary_path` to ldb to open the database as the secondary instance. This would keep the original DB intact.
* Compression dictionary blocks are now prefetched and pinned in the cache (based on the customer's settings) the same way as index and filter blocks.
* Added DBOptions::log_readahead_size which specifies the number of bytes to prefetch when reading the log. This is mostly useful for reading a remotely located log, as it can save the number of round-trips. If 0 (default), then the prefetching is disabled.
* Added new option in SizeApproximationOptions used with DB::GetApproximateSizes. When approximating the files total size that is used to store a keys range, allow approximation with an error margin of up to total_files_size * files_size_error_margin. This allows to take some shortcuts in files size approximation, resulting in better performance, while guaranteeing the resulting error is within a reasonable margin.
* Support loading custom objects in unit tests. In the affected unit tests, RocksDB will create custom Env objects based on environment variable TEST_ENV_URI. Users need to make sure custom object types are properly registered. For example, a static library should expose a `RegisterCustomObjects` function. By linking the unit test binary with the static library, the unit test can execute this function.

### Performance Improvements
* Reduce iterator key comparison for upper/lower bound check.
* Improve performance of row_cache: make reads with newer snapshots than data in an SST file share the same cache key, except in some transaction cases.
* The compression dictionary is no longer copied to a new object upon retrieval.

### Bug Fixes
* Fix ingested file and directory not being fsync.
* Return TryAgain status in place of Corruption when new tail is not visible to TransactionLogIterator.
* Fixed a regression where the fill_cache read option also affected index blocks.
* Fixed an issue where using cache_index_and_filter_blocks==false affected partitions of partitioned indexes/filters as well.

## 6.3.2 (2019-08-15)
### Public API Change
* The semantics of the per-block-type block read counts in the performance context now match those of the generic block_read_count.

### Bug Fixes
* Fixed a regression where the fill_cache read option also affected index blocks.
* Fixed an issue where using cache_index_and_filter_blocks==false affected partitions of partitioned indexes as well.

## 6.3.1 (2019-07-24)
### Bug Fixes
* Fix auto rolling bug introduced in 6.3.0, which causes segfault if log file creation fails.

## 6.3.0 (2019-06-18)
### Public API Change
* Now DB::Close() will return Aborted() error when there is unreleased snapshot. Users can retry after all snapshots are released.
* Index blocks are now handled similarly to data blocks with regards to the block cache: instead of storing objects in the cache, only the blocks themselves are cached. In addition, index blocks no longer get evicted from the cache when a table is closed, can now use the compressed block cache (if any), and can be shared among multiple table readers.
* Partitions of partitioned indexes no longer affect the read amplification statistics.
* Due to the above refactoring, block cache eviction statistics for indexes are temporarily broken. We plan to reintroduce them in a later phase.
* options.keep_log_file_num will be enforced strictly all the time. File names of all log files will be tracked, which may take significantly amount of memory if options.keep_log_file_num is large and either of options.max_log_file_size or options.log_file_time_to_roll is set.
* Add initial support for Get/Put with user timestamps. Users can specify timestamps via ReadOptions and WriteOptions when calling DB::Get and DB::Put.
* Accessing a partition of a partitioned filter or index through a pinned reference is no longer considered a cache hit.
* Add C bindings for secondary instance, i.e. DBImplSecondary.
* Rate limited deletion of WALs is only enabled if DBOptions::wal_dir is not set, or explicitly set to db_name passed to DB::Open and DBOptions::db_paths is empty, or same as db_paths[0].path

### New Features
* Add an option `snap_refresh_nanos` (default to 0) to periodically refresh the snapshot list in compaction jobs. Assign to 0 to disable the feature.
* Add an option `unordered_write` which trades snapshot guarantees with higher write throughput. When used with WRITE_PREPARED transactions with two_write_queues=true, it offers higher throughput with however no compromise on guarantees.
* Allow DBImplSecondary to remove memtables with obsolete data after replaying MANIFEST and WAL.
* Add an option `failed_move_fall_back_to_copy` (default is true) for external SST ingestion. When `move_files` is true and hard link fails, ingestion falls back to copy if `failed_move_fall_back_to_copy` is true. Otherwise, ingestion reports an error.
* Add command `list_file_range_deletes` in ldb, which prints out tombstones in SST files.

### Performance Improvements
* Reduce binary search when iterator reseek into the same data block.
* DBIter::Next() can skip user key checking if previous entry's seqnum is 0.
* Merging iterator to avoid child iterator reseek for some cases
* Log Writer will flush after finishing the whole record, rather than a fragment.
* Lower MultiGet batching API latency by reading data blocks from disk in parallel

### General Improvements
* Added new status code kColumnFamilyDropped to distinguish between Column Family Dropped and DB Shutdown in progress.
* Improve ColumnFamilyOptions validation when creating a new column family.

### Bug Fixes
* Fix a bug in WAL replay of secondary instance by skipping write batches with older sequence numbers than the current last sequence number.
* Fix flush's/compaction's merge processing logic which allowed `Put`s covered by range tombstones to reappear. Note `Put`s may exist even if the user only ever called `Merge()` due to an internal conversion during compaction to the bottommost level.
* Fix/improve memtable earliest sequence assignment and WAL replay so that WAL entries of unflushed column families will not be skipped after replaying the MANIFEST and increasing db sequence due to another flushed/compacted column family.
* Fix a bug caused by secondary not skipping the beginning of new MANIFEST.
* On DB open, delete WAL trash files left behind in wal_dir

## 6.2.0 (2019-04-30)
### New Features
* Add an option `strict_bytes_per_sync` that causes a file-writing thread to block rather than exceed the limit on bytes pending writeback specified by `bytes_per_sync` or `wal_bytes_per_sync`.
* Improve range scan performance by avoiding per-key upper bound check in BlockBasedTableIterator.
* Introduce Periodic Compaction for Level style compaction. Files are re-compacted periodically and put in the same level.
* Block-based table index now contains exact highest key in the file, rather than an upper bound. This may improve Get() and iterator Seek() performance in some situations, especially when direct IO is enabled and block cache is disabled. A setting BlockBasedTableOptions::index_shortening is introduced to control this behavior. Set it to kShortenSeparatorsAndSuccessor to get the old behavior.
* When reading from option file/string/map, customized envs can be filled according to object registry.
* Improve range scan performance when using explicit user readahead by not creating new table readers for every iterator.
* Add index type BlockBasedTableOptions::IndexType::kBinarySearchWithFirstKey. It significantly reduces read amplification in some setups, especially for iterator seeks. It's not fully implemented yet: IO errors are not handled right.

### Public API Change
* Change the behavior of OptimizeForPointLookup(): move away from hash-based block-based-table index, and use whole key memtable filtering.
* Change the behavior of OptimizeForSmallDb(): use a 16MB block cache, put index and filter blocks into it, and cost the memtable size to it. DBOptions.OptimizeForSmallDb() and ColumnFamilyOptions.OptimizeForSmallDb() start to take an optional cache object.
* Added BottommostLevelCompaction::kForceOptimized to avoid double compacting newly compacted files in the bottommost level compaction of manual compaction. Note this option may prohibit the manual compaction to produce a single file in the bottommost level.

### Bug Fixes
* Adjust WriteBufferManager's dummy entry size to block cache from 1MB to 256KB.
* Fix a race condition between WritePrepared::Get and ::Put with duplicate keys.
* Fix crash when memtable prefix bloom is enabled and read/write a key out of domain of prefix extractor.
* Close a WAL file before another thread deletes it.
* Fix an assertion failure `IsFlushPending() == true` caused by one bg thread releasing the db mutex in ~ColumnFamilyData and another thread clearing `flush_requested_` flag.

## 6.1.1 (2019-04-09)
### New Features
* When reading from option file/string/map, customized comparators and/or merge operators can be filled according to object registry.

### Public API Change

### Bug Fixes
* Fix a bug in 2PC where a sequence of txn prepare, memtable flush, and crash could result in losing the prepared transaction.
* Fix a bug in Encryption Env which could cause encrypted files to be read beyond file boundaries.

## 6.1.0 (2019-03-27)
### New Features
* Introduce two more stats levels, kExceptHistogramOrTimers and kExceptTimers.
* Added a feature to perform data-block sampling for compressibility, and report stats to user.
* Add support for trace filtering.
* Add DBOptions.avoid_unnecessary_blocking_io. If true, we avoid file deletion when destroying ColumnFamilyHandle and Iterator. Instead, a job is scheduled to delete the files in background.

### Public API Change
* Remove bundled fbson library.
* statistics.stats_level_ becomes atomic. It is preferred to use statistics.set_stats_level() and statistics.get_stats_level() to access it.
* Introduce a new IOError subcode, PathNotFound, to indicate trying to open a nonexistent file or directory for read.
* Add initial support for multiple db instances sharing the same data in single-writer, multi-reader mode.
* Removed some "using std::xxx" from public headers.

### Bug Fixes
* Fix JEMALLOC_CXX_THROW macro missing from older Jemalloc versions, causing build failures on some platforms.
* Fix SstFileReader not able to open file ingested with write_glbal_seqno=true.

## 6.0.0 (2019-02-19)
### New Features
* Enabled checkpoint on readonly db (DBImplReadOnly).
* Make DB ignore dropped column families while committing results of atomic flush.
* RocksDB may choose to preopen some files even if options.max_open_files != -1. This may make DB open slightly longer.
* For users of dictionary compression with ZSTD v0.7.0+, we now reuse the same digested dictionary when compressing each of an SST file's data blocks for faster compression speeds.
* For all users of dictionary compression who set `cache_index_and_filter_blocks == true`, we now store dictionary data used for decompression in the block cache for better control over memory usage. For users of ZSTD v1.1.4+ who compile with -DZSTD_STATIC_LINKING_ONLY, this includes a digested dictionary, which is used to increase decompression speed.
* Add support for block checksums verification for external SST files before ingestion.
* Introduce stats history which periodically saves Statistics snapshots and added `GetStatsHistory` API to retrieve these snapshots.
* Add a place holder in manifest which indicate a record from future that can be safely ignored.
* Add support for trace sampling.
* Enable properties block checksum verification for block-based tables.
* For all users of dictionary compression, we now generate a separate dictionary for compressing each bottom-level SST file. Previously we reused a single dictionary for a whole compaction to bottom level. The new approach achieves better compression ratios; however, it uses more memory and CPU for buffering/sampling data blocks and training dictionaries.
* Add whole key bloom filter support in memtable.
* Files written by `SstFileWriter` will now use dictionary compression if it is configured in the file writer's `CompressionOptions`.

### Public API Change
* Disallow CompactionFilter::IgnoreSnapshots() = false, because it is not very useful and the behavior is confusing. The filter will filter everything if there is no snapshot declared by the time the compaction starts. However, users can define a snapshot after the compaction starts and before it finishes and this new snapshot won't be repeatable, because after the compaction finishes, some keys may be dropped.
* CompactionPri = kMinOverlappingRatio also uses compensated file size, which boosts file with lots of tombstones to be compacted first.
* Transaction::GetForUpdate is extended with a do_validate parameter with default value of true. If false it skips validating the snapshot before doing the read. Similarly ::Merge, ::Put, ::Delete, and ::SingleDelete are extended with assume_tracked with default value of false. If true it indicates that call is assumed to be after a ::GetForUpdate.
* `TableProperties::num_entries` and `TableProperties::num_deletions` now also account for number of range tombstones.
* Remove geodb, spatial_db, document_db, json_document, date_tiered_db, and redis_lists.
* With "ldb ----try_load_options", when wal_dir specified by the option file doesn't exist, ignore it.
* Change time resolution in FileOperationInfo.
* Deleting Blob files also go through SStFileManager.
* Remove CuckooHash memtable.
* The counter stat `number.block.not_compressed` now also counts blocks not compressed due to poor compression ratio.
* Remove ttl option from `CompactionOptionsFIFO`. The option has been deprecated and ttl in `ColumnFamilyOptions` is used instead.
* Support SST file ingestion across multiple column families via DB::IngestExternalFiles. See the function's comment about atomicity.
* Remove Lua compaction filter.

### Bug Fixes
* Fix a deadlock caused by compaction and file ingestion waiting for each other in the event of write stalls.
* Fix a memory leak when files with range tombstones are read in mmap mode and block cache is enabled
* Fix handling of corrupt range tombstone blocks such that corruptions cannot cause deleted keys to reappear
* Lock free MultiGet
* Fix incorrect `NotFound` point lookup result when querying the endpoint of a file that has been extended by a range tombstone.
* Fix with pipelined write, write leaders's callback failure lead to the whole write group fail.

### Change Default Options
* Change options.compaction_pri's default to kMinOverlappingRatio

## 5.18.0 (2018-11-30)
### New Features
* Introduced `JemallocNodumpAllocator` memory allocator. When being use, block cache will be excluded from core dump.
* Introduced `PerfContextByLevel` as part of `PerfContext` which allows storing perf context at each level. Also replaced `__thread` with `thread_local` keyword for perf_context. Added per-level perf context for bloom filter and `Get` query.
* With level_compaction_dynamic_level_bytes = true, level multiplier may be adjusted automatically when Level 0 to 1 compaction is lagged behind.
* Introduced DB option `atomic_flush`. If true, RocksDB supports flushing multiple column families and atomically committing the result to MANIFEST. Useful when WAL is disabled.
* Added `num_deletions` and `num_merge_operands` members to `TableProperties`.
* Added "rocksdb.min-obsolete-sst-number-to-keep" DB property that reports the lower bound on SST file numbers that are being kept from deletion, even if the SSTs are obsolete.
* Add xxhash64 checksum support
* Introduced `MemoryAllocator`, which lets the user specify custom memory allocator for block based table.
* Improved `DeleteRange` to prevent read performance degradation. The feature is no longer marked as experimental.

### Public API Change
* `DBOptions::use_direct_reads` now affects reads issued by `BackupEngine` on the database's SSTs.
* `NO_ITERATORS` is divided into two counters `NO_ITERATOR_CREATED` and `NO_ITERATOR_DELETE`. Both of them are only increasing now, just as other counters.

### Bug Fixes
* Fix corner case where a write group leader blocked due to write stall blocks other writers in queue with WriteOptions::no_slowdown set.
* Fix in-memory range tombstone truncation to avoid erroneously covering newer keys at a lower level, and include range tombstones in compacted files whose largest key is the range tombstone's start key.
* Properly set the stop key for a truncated manual CompactRange
* Fix slow flush/compaction when DB contains many snapshots. The problem became noticeable to us in DBs with 100,000+ snapshots, though it will affect others at different thresholds.
* Fix the bug that WriteBatchWithIndex's SeekForPrev() doesn't see the entries with the same key.
* Fix the bug where user comparator was sometimes fed with InternalKey instead of the user key. The bug manifests when during GenerateBottommostFiles.
* Fix a bug in WritePrepared txns where if the number of old snapshots goes beyond the snapshot cache size (128 default) the rest will not be checked when evicting a commit entry from the commit cache.
* Fixed Get correctness bug in the presence of range tombstones where merge operands covered by a range tombstone always result in NotFound.
* Start populating `NO_FILE_CLOSES` ticker statistic, which was always zero previously.
* The default value of NewBloomFilterPolicy()'s argument use_block_based_builder is changed to false. Note that this new default may cause large temp memory usage when building very large SST files.

## 5.17.0 (2018-10-05)
### Public API Change
* `OnTableFileCreated` will now be called for empty files generated during compaction. In that case, `TableFileCreationInfo::file_path` will be "(nil)" and `TableFileCreationInfo::file_size` will be zero.
* Add `FlushOptions::allow_write_stall`, which controls whether Flush calls start working immediately, even if it causes user writes to stall, or will wait until flush can be performed without causing write stall (similar to `CompactRangeOptions::allow_write_stall`). Note that the default value is false, meaning we add delay to Flush calls until stalling can be avoided when possible. This is behavior change compared to previous RocksDB versions, where Flush calls didn't check if they might cause stall or not.
* Application using PessimisticTransactionDB is expected to rollback/commit recovered transactions before starting new ones. This assumption is used to skip concurrency control during recovery.
* Expose column family id to `OnCompactionCompleted`.

### New Features
* TransactionOptions::skip_concurrency_control allows pessimistic transactions to skip the overhead of concurrency control. Could be used for optimizing certain transactions or during recovery.

### Bug Fixes
* Avoid creating empty SSTs and subsequently deleting them in certain cases during compaction.
* Sync CURRENT file contents during checkpoint.

## 5.16.3 (2018-10-01)
### Bug Fixes
* Fix crash caused when `CompactFiles` run with `CompactionOptions::compression == CompressionType::kDisableCompressionOption`. Now that setting causes the compression type to be chosen according to the column family-wide compression options.

## 5.16.2 (2018-09-21)
### Bug Fixes
* Fix bug in partition filters with format_version=4.

## 5.16.1 (2018-09-17)
### Bug Fixes
* Remove trace_analyzer_tool from rocksdb_lib target in TARGETS file.
* Fix RocksDB Java build and tests.
* Remove sync point in Block destructor.

## 5.16.0 (2018-08-21)
### Public API Change
* The merge operands are passed to `MergeOperator::ShouldMerge` in the reversed order relative to how they were merged (passed to FullMerge or FullMergeV2) for performance reasons
* GetAllKeyVersions() to take an extra argument of `max_num_ikeys`.
* Using ZSTD dictionary trainer (i.e., setting `CompressionOptions::zstd_max_train_bytes` to a nonzero value) now requires ZSTD version 1.1.3 or later.

### New Features
* Changes the format of index blocks by delta encoding the index values, which are the block handles. This saves the encoding of BlockHandle::offset of the non-head index entries in each restart interval. The feature is backward compatible but not forward compatible. It is disabled by default unless format_version 4 or above is used.
* Add a new tool: trace_analyzer. Trace_analyzer analyzes the trace file generated by using trace_replay API. It can convert the binary format trace file to a human readable txt file, output the statistics of the analyzed query types such as access statistics and size statistics, combining the dumped whole key space file to analyze, support query correlation analyzing, and etc. Current supported query types are: Get, Put, Delete, SingleDelete, DeleteRange, Merge, Iterator (Seek, SeekForPrev only).
* Add hash index support to data blocks, which helps reducing the cpu utilization of point-lookup operations. This feature is backward compatible with the data block created without the hash index. It is disabled by default unless BlockBasedTableOptions::data_block_index_type is set to data_block_index_type = kDataBlockBinaryAndHash.

### Bug Fixes
* Fix a bug in misreporting the estimated partition index size in properties block.

## 5.15.0 (2018-07-17)
### Public API Change
* Remove managed iterator. ReadOptions.managed is not effective anymore.
* For bottommost_compression, a compatible CompressionOptions is added via `bottommost_compression_opts`. To keep backward compatible, a new boolean `enabled` is added to CompressionOptions. For compression_opts, it will be always used no matter what value of `enabled` is. For bottommost_compression_opts, it will only be used when user set `enabled=true`, otherwise, compression_opts will be used for bottommost_compression as default.
* With LRUCache, when high_pri_pool_ratio > 0, midpoint insertion strategy will be enabled to put low-pri items to the tail of low-pri list (the midpoint) when they first inserted into the cache. This is to make cache entries never get hit age out faster, improving cache efficiency when large background scan presents.
* For users of `Statistics` objects created via `CreateDBStatistics()`, the format of the string returned by its `ToString()` method has changed.
* The "rocksdb.num.entries" table property no longer counts range deletion tombstones as entries.

### New Features
* Changes the format of index blocks by storing the key in their raw form rather than converting them to InternalKey. This saves 8 bytes per index key. The feature is backward compatible but not forward compatible. It is disabled by default unless format_version 3 or above is used.
* Avoid memcpy when reading mmap files with OpenReadOnly and max_open_files==-1.
* Support dynamically changing `ColumnFamilyOptions::ttl` via `SetOptions()`.
* Add a new table property, "rocksdb.num.range-deletions", which counts the number of range deletion tombstones in the table.
* Improve the performance of iterators doing long range scans by using readahead, when using direct IO.
* pin_top_level_index_and_filter (default true) in BlockBasedTableOptions can be used in combination with cache_index_and_filter_blocks to prefetch and pin the top-level index of partitioned index and filter blocks in cache. It has no impact when cache_index_and_filter_blocks is false.
* Write properties meta-block at the end of block-based table to save read-ahead IO.

### Bug Fixes
* Fix deadlock with enable_pipelined_write=true and max_successive_merges > 0
* Check conflict at output level in CompactFiles.
* Fix corruption in non-iterator reads when mmap is used for file reads
* Fix bug with prefix search in partition filters where a shared prefix would be ignored from the later partitions. The bug could report an eixstent key as missing. The bug could be triggered if prefix_extractor is set and partition filters is enabled.
* Change default value of `bytes_max_delete_chunk` to 0 in NewSstFileManager() as it doesn't work well with checkpoints.
* Fix a bug caused by not copying the block trailer with compressed SST file, direct IO, prefetcher and no compressed block cache.
* Fix write can stuck indefinitely if enable_pipelined_write=true. The issue exists since pipelined write was introduced in 5.5.0.

## 5.14.0 (2018-05-16)
### Public API Change
* Add a BlockBasedTableOption to align uncompressed data blocks on the smaller of block size or page size boundary, to reduce flash reads by avoiding reads spanning 4K pages.
* The background thread naming convention changed (on supporting platforms) to "rocksdb:<thread pool priority><thread number>", e.g., "rocksdb:low0".
* Add a new ticker stat rocksdb.number.multiget.keys.found to count number of keys successfully read in MultiGet calls
* Touch-up to write-related counters in PerfContext. New counters added: write_scheduling_flushes_compactions_time, write_thread_wait_nanos. Counters whose behavior was fixed or modified: write_memtable_time, write_pre_and_post_process_time, write_delay_time.
* Posix Env's NewRandomRWFile() will fail if the file doesn't exist.
* Now, `DBOptions::use_direct_io_for_flush_and_compaction` only applies to background writes, and `DBOptions::use_direct_reads` applies to both user reads and background reads. This conforms with Linux's `open(2)` manpage, which advises against simultaneously reading a file in buffered and direct modes, due to possibly undefined behavior and degraded performance.
* Iterator::Valid() always returns false if !status().ok(). So, now when doing a Seek() followed by some Next()s, there's no need to check status() after every operation.
* Iterator::Seek()/SeekForPrev()/SeekToFirst()/SeekToLast() always resets status().
* Introduced `CompressionOptions::kDefaultCompressionLevel`, which is a generic way to tell RocksDB to use the compression library's default level. It is now the default value for `CompressionOptions::level`. Previously the level defaulted to -1, which gave poor compression ratios in ZSTD.

### New Features
* Introduce TTL for level compaction so that all files older than ttl go through the compaction process to get rid of old data.
* TransactionDBOptions::write_policy can be configured to enable WritePrepared 2PC transactions. Read more about them in the wiki.
* Add DB properties "rocksdb.block-cache-capacity", "rocksdb.block-cache-usage", "rocksdb.block-cache-pinned-usage" to show block cache usage.
* Add `Env::LowerThreadPoolCPUPriority(Priority)` method, which lowers the CPU priority of background (esp. compaction) threads to minimize interference with foreground tasks.
* Fsync parent directory after deleting a file in delete scheduler.
* In level-based compaction, if bottom-pri thread pool was setup via `Env::SetBackgroundThreads()`, compactions to the bottom level will be delegated to that thread pool.
* `prefix_extractor` has been moved from ImmutableCFOptions to MutableCFOptions, meaning it can be dynamically changed without a DB restart.

### Bug Fixes
* Fsync after writing global seq number to the ingestion file in ExternalSstFileIngestionJob.
* Fix WAL corruption caused by race condition between user write thread and FlushWAL when two_write_queue is not set.
* Fix `BackupableDBOptions::max_valid_backups_to_open` to not delete backup files when refcount cannot be accurately determined.
* Fix memory leak when pin_l0_filter_and_index_blocks_in_cache is used with partitioned filters
* Disable rollback of merge operands in WritePrepared transactions to work around an issue in MyRocks. It can be enabled back by setting TransactionDBOptions::rollback_merge_operands to true.
* Fix wrong results by ReverseBytewiseComparator::FindShortSuccessor()

### Java API Changes
* Add `BlockBasedTableConfig.setBlockCache` to allow sharing a block cache across DB instances.
* Added SstFileManager to the Java API to allow managing SST files across DB instances.

## 5.13.0 (2018-03-20)
### Public API Change
* RocksDBOptionsParser::Parse()'s `ignore_unknown_options` argument will only be effective if the option file shows it is generated using a higher version of RocksDB than the current version.
* Remove CompactionEventListener.

### New Features
* SstFileManager now can cancel compactions if they will result in max space errors. SstFileManager users can also use SetCompactionBufferSize to specify how much space must be leftover during a compaction for auxiliary file functions such as logging and flushing.
* Avoid unnecessarily flushing in `CompactRange()` when the range specified by the user does not overlap unflushed memtables.
* If `ColumnFamilyOptions::max_subcompactions` is set greater than one, we now parallelize large manual level-based compactions.
* Add "rocksdb.live-sst-files-size" DB property to return total bytes of all SST files belong to the latest LSM tree.
* NewSstFileManager to add an argument bytes_max_delete_chunk with default 64MB. With this argument, a file larger than 64MB will be ftruncated multiple times based on this size.

### Bug Fixes
* Fix a leak in prepared_section_completed_ where the zeroed entries would not removed from the map.
* Fix WAL corruption caused by race condition between user write thread and backup/checkpoint thread.

## 5.12.0 (2018-02-14)
### Public API Change
* Iterator::SeekForPrev is now a pure virtual method. This is to prevent user who implement the Iterator interface fail to implement SeekForPrev by mistake.
* Add `include_end` option to make the range end exclusive when `include_end == false` in `DeleteFilesInRange()`.
* Add `CompactRangeOptions::allow_write_stall`, which makes `CompactRange` start working immediately, even if it causes user writes to stall. The default value is false, meaning we add delay to `CompactRange` calls until stalling can be avoided when possible. Note this delay is not present in previous RocksDB versions.
* Creating checkpoint with empty directory now returns `Status::InvalidArgument`; previously, it returned `Status::IOError`.
* Adds a BlockBasedTableOption to turn off index block compression.
* Close() method now returns a status when closing a db.

### New Features
* Improve the performance of iterators doing long range scans by using readahead.
* Add new function `DeleteFilesInRanges()` to delete files in multiple ranges at once for better performance.
* FreeBSD build support for RocksDB and RocksJava.
* Improved performance of long range scans with readahead.
* Updated to and now continuously tested in Visual Studio 2017.

### Bug Fixes
* Fix `DisableFileDeletions()` followed by `GetSortedWalFiles()` to not return obsolete WAL files that `PurgeObsoleteFiles()` is going to delete.
* Fix Handle error return from WriteBuffer() during WAL file close and DB close.
* Fix advance reservation of arena block addresses.
* Fix handling of empty string as checkpoint directory.

## 5.11.0 (2018-01-08)
### Public API Change
* Add `autoTune` and `getBytesPerSecond()` to RocksJava RateLimiter

### New Features
* Add a new histogram stat called rocksdb.db.flush.micros for memtable flush.
* Add "--use_txn" option to use transactional API in db_stress.
* Disable onboard cache for compaction output in Windows platform.
* Improve the performance of iterators doing long range scans by using readahead.

### Bug Fixes
* Fix a stack-use-after-scope bug in ForwardIterator.
* Fix builds on platforms including Linux, Windows, and PowerPC.
* Fix buffer overrun in backup engine for DBs with huge number of files.
* Fix a mislabel bug for bottom-pri compaction threads.
* Fix DB::Flush() keep waiting after flush finish under certain condition.

## 5.10.0 (2017-12-11)
### Public API Change
* When running `make` with environment variable `USE_SSE` set and `PORTABLE` unset, will use all machine features available locally. Previously this combination only compiled SSE-related features.

### New Features
* Provide lifetime hints when writing files on Linux. This reduces hardware write-amp on storage devices supporting multiple streams.
* Add a DB stat, `NUMBER_ITER_SKIP`, which returns how many internal keys were skipped during iterations (e.g., due to being tombstones or duplicate versions of a key).
* Add PerfContext counters, `key_lock_wait_count` and `key_lock_wait_time`, which measure the number of times transactions wait on key locks and total amount of time waiting.

### Bug Fixes
* Fix IOError on WAL write doesn't propagate to write group follower
* Make iterator invalid on merge error.
* Fix performance issue in `IngestExternalFile()` affecting databases with large number of SST files.
* Fix possible corruption to LSM structure when `DeleteFilesInRange()` deletes a subset of files spanned by a `DeleteRange()` marker.

## 5.9.0 (2017-11-01)
### Public API Change
* `BackupableDBOptions::max_valid_backups_to_open == 0` now means no backups will be opened during BackupEngine initialization. Previously this condition disabled limiting backups opened.
* `DBOptions::preserve_deletes` is a new option that allows one to specify that DB should not drop tombstones for regular deletes if they have sequence number larger than what was set by the new API call `DB::SetPreserveDeletesSequenceNumber(SequenceNumber seqnum)`. Disabled by default.
* API call `DB::SetPreserveDeletesSequenceNumber(SequenceNumber seqnum)` was added, users who wish to preserve deletes are expected to periodically call this function to advance the cutoff seqnum (all deletes made before this seqnum can be dropped by DB). It's user responsibility to figure out how to advance the seqnum in the way so the tombstones are kept for the desired period of time, yet are eventually processed in time and don't eat up too much space.
* `ReadOptions::iter_start_seqnum` was added;
if set to something > 0 user will see 2 changes in iterators behavior 1) only keys written with sequence larger than this parameter would be returned and 2) the `Slice` returned by iter->key() now points to the memory that keep User-oriented representation of the internal key, rather than user key. New struct `FullKey` was added to represent internal keys, along with a new helper function `ParseFullKey(const Slice& internal_key, FullKey* result);`.
* Deprecate trash_dir param in NewSstFileManager, right now we will rename deleted files to <name>.trash instead of moving them to trash directory
* Allow setting a custom trash/DB size ratio limit in the SstFileManager, after which files that are to be scheduled for deletion are deleted immediately, regardless of any delete ratelimit.
* Return an error on write if write_options.sync = true and write_options.disableWAL = true to warn user of inconsistent options. Previously we will not write to WAL and not respecting the sync options in this case.

### New Features
* CRC32C is now using the 3-way pipelined SSE algorithm `crc32c_3way` on supported platforms to improve performance. The system will choose to use this algorithm on supported platforms automatically whenever possible. If PCLMULQDQ is not supported it will fall back to the old Fast_CRC32 algorithm.
* `DBOptions::writable_file_max_buffer_size` can now be changed dynamically.
* `DBOptions::bytes_per_sync`, `DBOptions::compaction_readahead_size`, and `DBOptions::wal_bytes_per_sync` can now be changed dynamically, `DBOptions::wal_bytes_per_sync` will flush all memtables and switch to a new WAL file.
* Support dynamic adjustment of rate limit according to demand for background I/O. It can be enabled by passing `true` to the `auto_tuned` parameter in `NewGenericRateLimiter()`. The value passed as `rate_bytes_per_sec` will still be respected as an upper-bound.
* Support dynamically changing `ColumnFamilyOptions::compaction_options_fifo`.
* Introduce `EventListener::OnStallConditionsChanged()` callback. Users can implement it to be notified when user writes are stalled, stopped, or resumed.
* Add a new db property "rocksdb.estimate-oldest-key-time" to return oldest data timestamp. The property is available only for FIFO compaction with compaction_options_fifo.allow_compaction = false.
* Upon snapshot release, recompact bottommost files containing deleted/overwritten keys that previously could not be dropped due to the snapshot. This alleviates space-amp caused by long-held snapshots.
* Support lower bound on iterators specified via `ReadOptions::iterate_lower_bound`.
* Support for differential snapshots (via iterator emitting the sequence of key-values representing the difference between DB state at two different sequence numbers). Supports preserving and emitting puts and regular deletes, doesn't support SingleDeletes, MergeOperator, Blobs and Range Deletes.

### Bug Fixes
* Fix a potential data inconsistency issue during point-in-time recovery. `DB:Open()` will abort if column family inconsistency is found during PIT recovery.
* Fix possible metadata corruption in databases using `DeleteRange()`.

## 5.8.0 (2017-08-30)
### Public API Change
* Users of `Statistics::getHistogramString()` will see fewer histogram buckets and different bucket endpoints.
* `Slice::compare` and BytewiseComparator `Compare` no longer accept `Slice`s containing nullptr.
* `Transaction::Get` and `Transaction::GetForUpdate` variants with `PinnableSlice` added.

### New Features
* Add Iterator::Refresh(), which allows users to update the iterator state so that they can avoid some initialization costs of recreating iterators.
* Replace dynamic_cast<> (except unit test) so people can choose to build with RTTI off. With make, release mode is by default built with -fno-rtti and debug mode is built without it. Users can override it by setting USE_RTTI=0 or 1.
* Universal compactions including the bottom level can be executed in a dedicated thread pool. This alleviates head-of-line blocking in the compaction queue, which cause write stalling, particularly in multi-instance use cases. Users can enable this feature via `Env::SetBackgroundThreads(N, Env::Priority::BOTTOM)`, where `N > 0`.
* Allow merge operator to be called even with a single merge operand during compactions, by appropriately overriding `MergeOperator::AllowSingleOperand`.
* Add `DB::VerifyChecksum()`, which verifies the checksums in all SST files in a running DB.
* Block-based table support for disabling checksums by setting `BlockBasedTableOptions::checksum = kNoChecksum`.

### Bug Fixes
* Fix wrong latencies in `rocksdb.db.get.micros`, `rocksdb.db.write.micros`, and `rocksdb.sst.read.micros`.
* Fix incorrect dropping of deletions during intra-L0 compaction.
* Fix transient reappearance of keys covered by range deletions when memtable prefix bloom filter is enabled.
* Fix potentially wrong file smallest key when range deletions separated by snapshot are written together.

## 5.7.0 (2017-07-13)
### Public API Change
* DB property "rocksdb.sstables" now prints keys in hex form.

### New Features
* Measure estimated number of reads per file. The information can be accessed through DB::GetColumnFamilyMetaData or "rocksdb.sstables" DB property.
* RateLimiter support for throttling background reads, or throttling the sum of background reads and writes. This can give more predictable I/O usage when compaction reads more data than it writes, e.g., due to lots of deletions.
* [Experimental] FIFO compaction with TTL support. It can be enabled by setting CompactionOptionsFIFO.ttl > 0.
* Introduce `EventListener::OnBackgroundError()` callback. Users can implement it to be notified of errors causing the DB to enter read-only mode, and optionally override them.
* Partitioned Index/Filters exiting the experimental mode. To enable partitioned indexes set index_type to kTwoLevelIndexSearch and to further enable partitioned filters set partition_filters to true. To configure the partition size set metadata_block_size.


### Bug Fixes
* Fix discarding empty compaction output files when `DeleteRange()` is used together with subcompactions.

## 5.6.0 (2017-06-06)
### Public API Change
* Scheduling flushes and compactions in the same thread pool is no longer supported by setting `max_background_flushes=0`. Instead, users can achieve this by configuring their high-pri thread pool to have zero threads.
* Replace `Options::max_background_flushes`, `Options::max_background_compactions`, and `Options::base_background_compactions` all with `Options::max_background_jobs`, which automatically decides how many threads to allocate towards flush/compaction.
* options.delayed_write_rate by default take the value of options.rate_limiter rate.
* Replace global variable `IOStatsContext iostats_context` with `IOStatsContext* get_iostats_context()`; replace global variable `PerfContext perf_context` with `PerfContext* get_perf_context()`.

### New Features
* Change ticker/histogram statistics implementations to use core-local storage. This improves aggregation speed compared to our previous thread-local approach, particularly for applications with many threads.
* Users can pass a cache object to write buffer manager, so that they can cap memory usage for memtable and block cache using one single limit.
* Flush will be triggered when 7/8 of the limit introduced by write_buffer_manager or db_write_buffer_size is triggered, so that the hard threshold is hard to hit.
* Introduce WriteOptions.low_pri. If it is true, low priority writes will be throttled if the compaction is behind.
* `DB::IngestExternalFile()` now supports ingesting files into a database containing range deletions.

### Bug Fixes
* Shouldn't ignore return value of fsync() in flush.

## 5.5.0 (2017-05-17)
### New Features
* FIFO compaction to support Intra L0 compaction too with CompactionOptionsFIFO.allow_compaction=true.
* DB::ResetStats() to reset internal stats.
* Statistics::Reset() to reset user stats.
* ldb add option --try_load_options, which will open DB with its own option file.
* Introduce WriteBatch::PopSavePoint to pop the most recent save point explicitly.
* Support dynamically change `max_open_files` option via SetDBOptions()
* Added DB::CreateColumnFamilie() and DB::DropColumnFamilies() to bulk create/drop column families.
* Add debugging function `GetAllKeyVersions` to see internal versions of a range of keys.
* Support file ingestion with universal compaction style
* Support file ingestion behind with option `allow_ingest_behind`
* New option enable_pipelined_write which may improve write throughput in case writing from multiple threads and WAL enabled.

### Bug Fixes
* Fix the bug that Direct I/O uses direct reads for non-SST file

## 5.4.0 (2017-04-11)
### Public API Change
* random_access_max_buffer_size no longer has any effect
* Removed Env::EnableReadAhead(), Env::ShouldForwardRawRequest()
* Support dynamically change `stats_dump_period_sec` option via SetDBOptions().
* Added ReadOptions::max_skippable_internal_keys to set a threshold to fail a request as incomplete when too many keys are being skipped when using iterators.
* DB::Get in place of std::string accepts PinnableSlice, which avoids the extra memcpy of value to std::string in most of cases.
    * PinnableSlice releases the pinned resources that contain the value when it is destructed or when ::Reset() is called on it.
    * The old API that accepts std::string, although discouraged, is still supported.
* Replace Options::use_direct_writes with Options::use_direct_io_for_flush_and_compaction. Read Direct IO wiki for details.
* Added CompactionEventListener and EventListener::OnFlushBegin interfaces.

### New Features
* Memtable flush can be avoided during checkpoint creation if total log file size is smaller than a threshold specified by the user.
* Introduce level-based L0->L0 compactions to reduce file count, so write delays are incurred less often.
* (Experimental) Partitioning filters which creates an index on the partitions. The feature can be enabled by setting partition_filters when using kFullFilter. Currently the feature also requires two-level indexing to be enabled. Number of partitions is the same as the number of partitions for indexes, which is controlled by metadata_block_size.

## 5.3.0 (2017-03-08)
### Public API Change
* Remove disableDataSync option.
* Remove timeout_hint_us option from WriteOptions. The option has been deprecated and has no effect since 3.13.0.
* Remove option min_partial_merge_operands. Partial merge operands will always be merged in flush or compaction if there are more than one.
* Remove option verify_checksums_in_compaction. Compaction will always verify checksum.

### Bug Fixes
* Fix the bug that iterator may skip keys

## 5.2.0 (2017-02-08)
### Public API Change
* NewLRUCache() will determine number of shard bits automatically based on capacity, if the user doesn't pass one. This also impacts the default block cache when the user doesn't explicit provide one.
* Change the default of delayed slowdown value to 16MB/s and further increase the L0 stop condition to 36 files.
* Options::use_direct_writes and Options::use_direct_reads are now ready to use.
* (Experimental) Two-level indexing that partition the index and creates a 2nd level index on the partitions. The feature can be enabled by setting kTwoLevelIndexSearch as IndexType and configuring index_per_partition.

### New Features
* Added new overloaded function GetApproximateSizes that allows to specify if memtable stats should be computed only without computing SST files' stats approximations.
* Added new function GetApproximateMemTableStats that approximates both number of records and size of memtables.
* Add Direct I/O mode for SST file I/O

### Bug Fixes
* RangeSync() should work if ROCKSDB_FALLOCATE_PRESENT is not set
* Fix wrong results in a data race case in Get()
* Some fixes related to 2PC.
* Fix bugs of data corruption in direct I/O

## 5.1.0 (2017-01-13)
* Support dynamically change `delete_obsolete_files_period_micros` option via SetDBOptions().
* Added EventListener::OnExternalFileIngested which will be called when IngestExternalFile() add a file successfully.
* BackupEngine::Open and BackupEngineReadOnly::Open now always return error statuses matching those of the backup Env.

### Bug Fixes
* Fix the bug that if 2PC is enabled, checkpoints may loss some recent transactions.
* When file copying is needed when creating checkpoints or bulk loading files, fsync the file after the file copying.

## 5.0.0 (2016-11-17)
### Public API Change
* Options::max_bytes_for_level_multiplier is now a double along with all getters and setters.
* Support dynamically change `delayed_write_rate` and `max_total_wal_size` options via SetDBOptions().
* Introduce DB::DeleteRange for optimized deletion of large ranges of contiguous keys.
* Support dynamically change `delayed_write_rate` option via SetDBOptions().
* Options::allow_concurrent_memtable_write and Options::enable_write_thread_adaptive_yield are now true by default.
* Remove Tickers::SEQUENCE_NUMBER to avoid confusion if statistics object is shared among RocksDB instance. Alternatively DB::GetLatestSequenceNumber() can be used to get the same value.
* Options.level0_stop_writes_trigger default value changes from 24 to 32.
* New compaction filter API: CompactionFilter::FilterV2(). Allows to drop ranges of keys.
* Removed flashcache support.
* DB::AddFile() is deprecated and is replaced with DB::IngestExternalFile(). DB::IngestExternalFile() remove all the restrictions that existed for DB::AddFile.

### New Features
* Add avoid_flush_during_shutdown option, which speeds up DB shutdown by not flushing unpersisted data (i.e. with disableWAL = true). Unpersisted data will be lost. The options is dynamically changeable via SetDBOptions().
* Add memtable_insert_with_hint_prefix_extractor option. The option is mean to reduce CPU usage for inserting keys into memtable, if keys can be group by prefix and insert for each prefix are sequential or almost sequential. See include/rocksdb/options.h for more details.
* Add LuaCompactionFilter in utilities.  This allows developers to write compaction filters in Lua.  To use this feature, LUA_PATH needs to be set to the root directory of Lua.
* No longer populate "LATEST_BACKUP" file in backup directory, which formerly contained the number of the latest backup. The latest backup can be determined by finding the highest numbered file in the "meta/" subdirectory.

## 4.13.0 (2016-10-18)
### Public API Change
* DB::GetOptions() reflect dynamic changed options (i.e. through DB::SetOptions()) and return copy of options instead of reference.
* Added Statistics::getAndResetTickerCount().

### New Features
* Add DB::SetDBOptions() to dynamic change base_background_compactions and max_background_compactions.
* Added Iterator::SeekForPrev(). This new API will seek to the last key that less than or equal to the target key.

## 4.12.0 (2016-09-12)
### Public API Change
* CancelAllBackgroundWork() flushes all memtables for databases containing writes that have bypassed the WAL (writes issued with WriteOptions::disableWAL=true) before shutting down background threads.
* Merge options source_compaction_factor, max_grandparent_overlap_bytes and expanded_compaction_factor into max_compaction_bytes.
* Remove ImmutableCFOptions.
* Add a compression type ZSTD, which can work with ZSTD 0.8.0 or up. Still keep ZSTDNotFinal for compatibility reasons.

### New Features
* Introduce NewClockCache, which is based on CLOCK algorithm with better concurrent performance in some cases. It can be used to replace the default LRU-based block cache and table cache. To use it, RocksDB need to be linked with TBB lib.
* Change ticker/histogram statistics implementations to accumulate data in thread-local storage, which improves CPU performance by reducing cache coherency costs. Callers of CreateDBStatistics do not need to change anything to use this feature.
* Block cache mid-point insertion, where index and filter block are inserted into LRU block cache with higher priority. The feature can be enabled by setting BlockBasedTableOptions::cache_index_and_filter_blocks_with_high_priority to true and high_pri_pool_ratio > 0 when creating NewLRUCache.

## 4.11.0 (2016-08-01)
### Public API Change
* options.memtable_prefix_bloom_huge_page_tlb_size => memtable_huge_page_size. When it is set, RocksDB will try to allocate memory from huge page for memtable too, rather than just memtable bloom filter.

### New Features
* A tool to migrate DB after options change. See include/rocksdb/utilities/option_change_migration.h.
* Add ReadOptions.background_purge_on_iterator_cleanup. If true, we avoid file deletion when destroying iterators.

## 4.10.0 (2016-07-05)
### Public API Change
* options.memtable_prefix_bloom_bits changes to options.memtable_prefix_bloom_bits_ratio and deprecate options.memtable_prefix_bloom_probes
* enum type CompressionType and PerfLevel changes from char to unsigned char. Value of all PerfLevel shift by one.
* Deprecate options.filter_deletes.

### New Features
* Add avoid_flush_during_recovery option.
* Add a read option background_purge_on_iterator_cleanup to avoid deleting files in foreground when destroying iterators. Instead, a job is scheduled in high priority queue and would be executed in a separate background thread.
* RepairDB support for column families. RepairDB now associates data with non-default column families using information embedded in the SST/WAL files (4.7 or later). For data written by 4.6 or earlier, RepairDB associates it with the default column family.
* Add options.write_buffer_manager which allows users to control total memtable sizes across multiple DB instances.

## 4.9.0 (2016-06-09)
### Public API changes
* Add bottommost_compression option, This option can be used to set a specific compression algorithm for the bottommost level (Last level containing files in the DB).
* Introduce CompactionJobInfo::compression, This field state the compression algorithm used to generate the output files of the compaction.
* Deprecate BlockBaseTableOptions.hash_index_allow_collision=false
* Deprecate options builder (GetOptions()).

### New Features
* Introduce NewSimCache() in rocksdb/utilities/sim_cache.h. This function creates a block cache that is able to give simulation results (mainly hit rate) of simulating block behavior with a configurable cache size.

## 4.8.0 (2016-05-02)
### Public API Change
* Allow preset compression dictionary for improved compression of block-based tables. This is supported for zlib, zstd, and lz4. The compression dictionary's size is configurable via CompressionOptions::max_dict_bytes.
* Delete deprecated classes for creating backups (BackupableDB) and restoring from backups (RestoreBackupableDB). Now, BackupEngine should be used for creating backups, and BackupEngineReadOnly should be used for restorations. For more details, see https://github.com/facebook/rocksdb/wiki/How-to-backup-RocksDB%3F
* Expose estimate of per-level compression ratio via DB property: "rocksdb.compression-ratio-at-levelN".
* Added EventListener::OnTableFileCreationStarted. EventListener::OnTableFileCreated will be called on failure case. User can check creation status via TableFileCreationInfo::status.

### New Features
* Add ReadOptions::readahead_size. If non-zero, NewIterator will create a new table reader which performs reads of the given size.

## 4.7.0 (2016-04-08)
### Public API Change
* rename options compaction_measure_io_stats to report_bg_io_stats and include flush too.
* Change some default options. Now default options will optimize for server-workloads. Also enable slowdown and full stop triggers for pending compaction bytes. These changes may cause sub-optimal performance or significant increase of resource usage. To avoid these risks, users can open existing RocksDB with options extracted from RocksDB option files. See https://github.com/facebook/rocksdb/wiki/RocksDB-Options-File for how to use RocksDB option files. Or you can call Options.OldDefaults() to recover old defaults. DEFAULT_OPTIONS_HISTORY.md will track change history of default options.

## 4.6.0 (2016-03-10)
### Public API Changes
* Change default of BlockBasedTableOptions.format_version to 2. It means default DB created by 4.6 or up cannot be opened by RocksDB version 3.9 or earlier.
* Added strict_capacity_limit option to NewLRUCache. If the flag is set to true, insert to cache will fail if no enough capacity can be free. Signature of Cache::Insert() is updated accordingly.
* Tickers [NUMBER_DB_NEXT, NUMBER_DB_PREV, NUMBER_DB_NEXT_FOUND, NUMBER_DB_PREV_FOUND, ITER_BYTES_READ] are not updated immediately. The are updated when the Iterator is deleted.
* Add monotonically increasing counter (DB property "rocksdb.current-super-version-number") that increments upon any change to the LSM tree.

### New Features
* Add CompactionPri::kMinOverlappingRatio, a compaction picking mode friendly to write amplification.
* Deprecate Iterator::IsKeyPinned() and replace it with Iterator::GetProperty() with prop_name="rocksdb.iterator.is.key.pinned"

## 4.5.0 (2016-02-05)
### Public API Changes
* Add a new perf context level between kEnableCount and kEnableTime. Level 2 now does not include timers for mutexes.
* Statistics of mutex operation durations will not be measured by default. If you want to have them enabled, you need to set Statistics::stats_level_ to kAll.
* DBOptions::delete_scheduler and NewDeleteScheduler() are removed, please use DBOptions::sst_file_manager and NewSstFileManager() instead

### New Features
* ldb tool now supports operations to non-default column families.
* Add kPersistedTier to ReadTier.  This option allows Get and MultiGet to read only the persited data and skip mem-tables if writes were done with disableWAL = true.
* Add DBOptions::sst_file_manager. Use NewSstFileManager() in include/rocksdb/sst_file_manager.h to create a SstFileManager that can be used to track the total size of SST files and control the SST files deletion rate.

## 4.4.0 (2016-01-14)
### Public API Changes
* Change names in CompactionPri and add a new one.
* Deprecate options.soft_rate_limit and add options.soft_pending_compaction_bytes_limit.
* If options.max_write_buffer_number > 3, writes will be slowed down when writing to the last write buffer to delay a full stop.
* Introduce CompactionJobInfo::compaction_reason, this field include the reason to trigger the compaction.
* After slow down is triggered, if estimated pending compaction bytes keep increasing, slowdown more.
* Increase default options.delayed_write_rate to 2MB/s.
* Added a new parameter --path to ldb tool. --path accepts the name of either MANIFEST, SST or a WAL file. Either --db or --path can be used when calling ldb.

## 4.3.0 (2015-12-08)
### New Features
* CompactionFilter has new member function called IgnoreSnapshots which allows CompactionFilter to be called even if there are snapshots later than the key.
* RocksDB will now persist options under the same directory as the RocksDB database on successful DB::Open, CreateColumnFamily, DropColumnFamily, and SetOptions.
* Introduce LoadLatestOptions() in rocksdb/utilities/options_util.h.  This function can construct the latest DBOptions / ColumnFamilyOptions used by the specified RocksDB intance.
* Introduce CheckOptionsCompatibility() in rocksdb/utilities/options_util.h.  This function checks whether the input set of options is able to open the specified DB successfully.

### Public API Changes
* When options.db_write_buffer_size triggers, only the column family with the largest column family size will be flushed, not all the column families.

## 4.2.0 (2015-11-09)
### New Features
* Introduce CreateLoggerFromOptions(), this function create a Logger for provided DBOptions.
* Add GetAggregatedIntProperty(), which returns the sum of the GetIntProperty of all the column families.
* Add MemoryUtil in rocksdb/utilities/memory.h.  It currently offers a way to get the memory usage by type from a list rocksdb instances.

### Public API Changes
* CompactionFilter::Context includes information of Column Family ID
* The need-compaction hint given by TablePropertiesCollector::NeedCompact() will be persistent and recoverable after DB recovery. This introduces a breaking format change. If you use this experimental feature, including NewCompactOnDeletionCollectorFactory() in the new version, you may not be able to directly downgrade the DB back to version 4.0 or lower.
* TablePropertiesCollectorFactory::CreateTablePropertiesCollector() now takes an option Context, containing the information of column family ID for the file being written.
* Remove DefaultCompactionFilterFactory.


## 4.1.0 (2015-10-08)
### New Features
* Added single delete operation as a more efficient way to delete keys that have not been overwritten.
* Added experimental AddFile() to DB interface that allow users to add files created by SstFileWriter into an empty Database, see include/rocksdb/sst_file_writer.h and DB::AddFile() for more info.
* Added support for opening SST files with .ldb suffix which enables opening LevelDB databases.
* CompactionFilter now supports filtering of merge operands and merge results.

### Public API Changes
* Added SingleDelete() to the DB interface.
* Added AddFile() to DB interface.
* Added SstFileWriter class.
* CompactionFilter has a new method FilterMergeOperand() that RocksDB applies to every merge operand during compaction to decide whether to filter the operand.
* We removed CompactionFilterV2 interfaces from include/rocksdb/compaction_filter.h. The functionality was deprecated already in version 3.13.

## 4.0.0 (2015-09-09)
### New Features
* Added support for transactions.  See include/rocksdb/utilities/transaction.h for more info.
* DB::GetProperty() now accepts "rocksdb.aggregated-table-properties" and "rocksdb.aggregated-table-properties-at-levelN", in which case it returns aggregated table properties of the target column family, or the aggregated table properties of the specified level N if the "at-level" version is used.
* Add compression option kZSTDNotFinalCompression for people to experiment ZSTD although its format is not finalized.
* We removed the need for LATEST_BACKUP file in BackupEngine. We still keep writing it when we create new backups (because of backward compatibility), but we don't read it anymore.

### Public API Changes
* Removed class Env::RandomRWFile and Env::NewRandomRWFile().
* Renamed DBOptions.num_subcompactions to DBOptions.max_subcompactions to make the name better match the actual functionality of the option.
* Added Equal() method to the Comparator interface that can optionally be overwritten in cases where equality comparisons can be done more efficiently than three-way comparisons.
* Previous 'experimental' OptimisticTransaction class has been replaced by Transaction class.

## 3.13.0 (2015-08-06)
### New Features
* RollbackToSavePoint() in WriteBatch/WriteBatchWithIndex
* Add NewCompactOnDeletionCollectorFactory() in utilities/table_properties_collectors, which allows rocksdb to mark a SST file as need-compaction when it observes at least D deletion entries in any N consecutive entries in that SST file.  Note that this feature depends on an experimental NeedCompact() API --- the result of this API will not persist after DB restart.
* Add DBOptions::delete_scheduler. Use NewDeleteScheduler() in include/rocksdb/delete_scheduler.h to create a DeleteScheduler that can be shared among multiple RocksDB instances to control the file deletion rate of SST files that exist in the first db_path.

### Public API Changes
* Deprecated WriteOptions::timeout_hint_us. We no longer support write timeout. If you really need this option, talk to us and we might consider returning it.
* Deprecated purge_redundant_kvs_while_flush option.
* Removed BackupEngine::NewBackupEngine() and NewReadOnlyBackupEngine() that were deprecated in RocksDB 3.8. Please use BackupEngine::Open() instead.
* Deprecated Compaction Filter V2. We are not aware of any existing use-cases. If you use this filter, your compile will break with RocksDB 3.13. Please let us know if you use it and we'll put it back in RocksDB 3.14.
* Env::FileExists now returns a Status instead of a boolean
* Add statistics::getHistogramString() to print detailed distribution of a histogram metric.
* Add DBOptions::skip_stats_update_on_db_open.  When it is on, DB::Open() will run faster as it skips the random reads required for loading necessary stats from SST files to optimize compaction.

## 3.12.0 (2015-07-02)
### New Features
* Added experimental support for optimistic transactions.  See include/rocksdb/utilities/optimistic_transaction.h for more info.
* Added a new way to report QPS from db_bench (check out --report_file and --report_interval_seconds)
* Added a cache for individual rows. See DBOptions::row_cache for more info.
* Several new features on EventListener (see include/rocksdb/listener.h):
 - OnCompactionCompleted() now returns per-compaction job statistics, defined in include/rocksdb/compaction_job_stats.h.
 - Added OnTableFileCreated() and OnTableFileDeleted().
* Add compaction_options_universal.enable_trivial_move to true, to allow trivial move while performing universal compaction. Trivial move will happen only when all the input files are non overlapping.

### Public API changes
* EventListener::OnFlushCompleted() now passes FlushJobInfo instead of a list of parameters.
* DB::GetDbIdentity() is now a const function.  If this function is overridden in your application, be sure to also make GetDbIdentity() const to avoid compile error.
* Move listeners from ColumnFamilyOptions to DBOptions.
* Add max_write_buffer_number_to_maintain option
* DB::CompactRange()'s parameter reduce_level is changed to change_level, to allow users to move levels to lower levels if allowed. It can be used to migrate a DB from options.level_compaction_dynamic_level_bytes=false to options.level_compaction_dynamic_level_bytes.true.
* Change default value for options.compaction_filter_factory and options.compaction_filter_factory_v2 to nullptr instead of DefaultCompactionFilterFactory and DefaultCompactionFilterFactoryV2.
* If CancelAllBackgroundWork is called without doing a flush after doing loads with WAL disabled, the changes which haven't been flushed before the call to CancelAllBackgroundWork will be lost.
* WBWIIterator::Entry() now returns WriteEntry instead of `const WriteEntry&`
* options.hard_rate_limit is deprecated.
* When options.soft_rate_limit or options.level0_slowdown_writes_trigger is triggered, the way to slow down writes is changed to: write rate to DB is limited to to options.delayed_write_rate.
* DB::GetApproximateSizes() adds a parameter to allow the estimation to include data in mem table, with default to be not to include. It is now only supported in skip list mem table.
* DB::CompactRange() now accept CompactRangeOptions instead of multiple parameters. CompactRangeOptions is defined in include/rocksdb/options.h.
* CompactRange() will now skip bottommost level compaction for level based compaction if there is no compaction filter, bottommost_level_compaction is introduced in CompactRangeOptions to control when it's possible to skip bottommost level compaction. This mean that if you want the compaction to produce a single file you need to set bottommost_level_compaction to BottommostLevelCompaction::kForce.
* Add Cache.GetPinnedUsage() to get the size of memory occupied by entries that are in use by the system.
* DB:Open() will fail if the compression specified in Options is not linked with the binary. If you see this failure, recompile RocksDB with compression libraries present on your system. Also, previously our default compression was snappy. This behavior is now changed. Now, the default compression is snappy only if it's available on the system. If it isn't we change the default to kNoCompression.
* We changed how we account for memory used in block cache. Previously, we only counted the sum of block sizes currently present in block cache. Now, we count the actual memory usage of the blocks. For example, a block of size 4.5KB will use 8KB memory with jemalloc. This might decrease your memory usage and possibly decrease performance. Increase block cache size if you see this happening after an upgrade.
* Add BackupEngineImpl.options_.max_background_operations to specify the maximum number of operations that may be performed in parallel. Add support for parallelized backup and restore.
* Add DB::SyncWAL() that does a WAL sync without blocking writers.

## 3.11.0 (2015-05-19)
### New Features
* Added a new API Cache::SetCapacity(size_t capacity) to dynamically change the maximum configured capacity of the cache. If the new capacity is less than the existing cache usage, the implementation will try to lower the usage by evicting the necessary number of elements following a strict LRU policy.
* Added an experimental API for handling flashcache devices (blacklists background threads from caching their reads) -- NewFlashcacheAwareEnv
* If universal compaction is used and options.num_levels > 1, compact files are tried to be stored in none-L0 with smaller files based on options.target_file_size_base. The limitation of DB size when using universal compaction is greatly mitigated by using more levels. You can set num_levels = 1 to make universal compaction behave as before. If you set num_levels > 1 and want to roll back to a previous version, you need to compact all files to a big file in level 0 (by setting target_file_size_base to be large and CompactRange(<cf_handle>, nullptr, nullptr, true, 0) and reopen the DB with the same version to rewrite the manifest, and then you can open it using previous releases.
* More information about rocksdb background threads are available in Env::GetThreadList(), including the number of bytes read / written by a compaction job, mem-table size and current number of bytes written by a flush job and many more.  Check include/rocksdb/thread_status.h for more detail.

### Public API changes
* TablePropertiesCollector::AddUserKey() is added to replace TablePropertiesCollector::Add(). AddUserKey() exposes key type, sequence number and file size up to now to users.
* DBOptions::bytes_per_sync used to apply to both WAL and table files. As of 3.11 it applies only to table files. If you want to use this option to sync WAL in the background, please use wal_bytes_per_sync

## 3.10.0 (2015-03-24)
### New Features
* GetThreadStatus() is now able to report detailed thread status, including:
 - Thread Operation including flush and compaction.
 - The stage of the current thread operation.
 - The elapsed time in micros since the current thread operation started.
 More information can be found in include/rocksdb/thread_status.h.  In addition, when running db_bench with --thread_status_per_interval, db_bench will also report thread status periodically.
* Changed the LRU caching algorithm so that referenced blocks (by iterators) are never evicted. This change made parameter removeScanCountLimit obsolete. Because of that NewLRUCache doesn't take three arguments anymore. table_cache_remove_scan_limit option is also removed
* By default we now optimize the compilation for the compilation platform (using -march=native). If you want to build portable binary, use 'PORTABLE=1' before the make command.
* We now allow level-compaction to place files in different paths by
  specifying them in db_paths along with the target_size.
  Lower numbered levels will be placed earlier in the db_paths and higher
  numbered levels will be placed later in the db_paths vector.
* Potentially big performance improvements if you're using RocksDB with lots of column families (100-1000)
* Added BlockBasedTableOptions.format_version option, which allows user to specify which version of block based table he wants. As a general guideline, newer versions have more features, but might not be readable by older versions of RocksDB.
* Added new block based table format (version 2), which you can enable by setting BlockBasedTableOptions.format_version = 2. This format changes how we encode size information in compressed blocks and should help with memory allocations if you're using Zlib or BZip2 compressions.
* MemEnv (env that stores data in memory) is now available in default library build. You can create it by calling NewMemEnv().
* Add SliceTransform.SameResultWhenAppended() to help users determine it is safe to apply prefix bloom/hash.
* Block based table now makes use of prefix bloom filter if it is a full fulter.
* Block based table remembers whether a whole key or prefix based bloom filter is supported in SST files. Do a sanity check when reading the file with users' configuration.
* Fixed a bug in ReadOnlyBackupEngine that deleted corrupted backups in some cases, even though the engine was ReadOnly
* options.level_compaction_dynamic_level_bytes, a feature to allow RocksDB to pick dynamic base of bytes for levels. With this feature turned on, we will automatically adjust max bytes for each level. The goal of this feature is to have lower bound on size amplification. For more details, see comments in options.h.
* Added an abstract base class WriteBatchBase for write batches
* Fixed a bug where we start deleting files of a dropped column families even if there are still live references to it

### Public API changes
* Deprecated skip_log_error_on_recovery and table_cache_remove_scan_count_limit options.
* Logger method logv with log level parameter is now virtual

### RocksJava
* Added compression per level API.
* MemEnv is now available in RocksJava via RocksMemEnv class.
* lz4 compression is now included in rocksjava static library when running `make rocksdbjavastatic`.
* Overflowing a size_t when setting rocksdb options now throws an IllegalArgumentException, which removes the necessity for a developer to catch these Exceptions explicitly.

## 3.9.0 (2014-12-08)

### New Features
* Add rocksdb::GetThreadList(), which in the future will return the current status of all
  rocksdb-related threads.  We will have more code instruments in the following RocksDB
  releases.
* Change convert function in rocksdb/utilities/convenience.h to return Status instead of boolean.
  Also add support for nested options in convert function

### Public API changes
* New API to create a checkpoint added. Given a directory name, creates a new
  database which is an image of the existing database.
* New API LinkFile added to Env. If you implement your own Env class, an
  implementation of the API LinkFile will have to be provided.
* MemTableRep takes MemTableAllocator instead of Arena

### Improvements
* RocksDBLite library now becomes smaller and will be compiled with -fno-exceptions flag.

## 3.8.0 (2014-11-14)

### Public API changes
* BackupEngine::NewBackupEngine() was deprecated; please use BackupEngine::Open() from now on.
* BackupableDB/RestoreBackupableDB have new GarbageCollect() methods, which will clean up files from corrupt and obsolete backups.
* BackupableDB/RestoreBackupableDB have new GetCorruptedBackups() methods which list corrupt backups.

### Cleanup
* Bunch of code cleanup, some extra warnings turned on (-Wshadow, -Wshorten-64-to-32, -Wnon-virtual-dtor)

### New features
* CompactFiles and EventListener, although they are still in experimental state
* Full ColumnFamily support in RocksJava.

## 3.7.0 (2014-11-06)
### Public API changes
* Introduce SetOptions() API to allow adjusting a subset of options dynamically online
* Introduce 4 new convenient functions for converting Options from string: GetColumnFamilyOptionsFromMap(), GetColumnFamilyOptionsFromString(), GetDBOptionsFromMap(), GetDBOptionsFromString()
* Remove WriteBatchWithIndex.Delete() overloads using SliceParts
* When opening a DB, if options.max_background_compactions is larger than the existing low pri pool of options.env, it will enlarge it. Similarly, options.max_background_flushes is larger than the existing high pri pool of options.env, it will enlarge it.

## 3.6.0 (2014-10-07)
### Disk format changes
* If you're using RocksDB on ARM platforms and you're using default bloom filter, there is a disk format change you need to be aware of. There are three steps you need to do when you convert to new release: 1. turn off filter policy, 2. compact the whole database, 3. turn on filter policy

### Behavior changes
* We have refactored our system of stalling writes.  Any stall-related statistics' meanings are changed. Instead of per-write stall counts, we now count stalls per-epoch, where epochs are periods between flushes and compactions. You'll find more information in our Tuning Perf Guide once we release RocksDB 3.6.
* When disableDataSync=true, we no longer sync the MANIFEST file.
* Add identity_as_first_hash property to CuckooTable. SST file needs to be rebuilt to be opened by reader properly.

### Public API changes
* Change target_file_size_base type to uint64_t from int.
* Remove allow_thread_local. This feature was proved to be stable, so we are turning it always-on.

## 3.5.0 (2014-09-03)
### New Features
* Add include/utilities/write_batch_with_index.h, providing a utility class to query data out of WriteBatch when building it.
* Move BlockBasedTable related options to BlockBasedTableOptions from Options. Change corresponding JNI interface. Options affected include:
  no_block_cache, block_cache, block_cache_compressed, block_size, block_size_deviation, block_restart_interval, filter_policy, whole_key_filtering. filter_policy is changed to shared_ptr from a raw pointer.
* Remove deprecated options: disable_seek_compaction and db_stats_log_interval
* OptimizeForPointLookup() takes one parameter for block cache size. It now builds hash index, bloom filter, and block cache.

### Public API changes
* The Prefix Extractor used with V2 compaction filters is now passed user key to SliceTransform::Transform instead of unparsed RocksDB key.

## 3.4.0 (2014-08-18)
### New Features
* Support Multiple DB paths in universal style compactions
* Add feature of storing plain table index and bloom filter in SST file.
* CompactRange() will never output compacted files to level 0. This used to be the case when all the compaction input files were at level 0.
* Added iterate_upper_bound to define the extent upto which the forward iterator will return entries. This will prevent iterating over delete markers and overwritten entries for edge cases where you want to break out the iterator anyways. This may improve performance in case there are a large number of delete markers or overwritten entries.

### Public API changes
* DBOptions.db_paths now is a vector of a DBPath structure which indicates both of path and target size
* NewPlainTableFactory instead of bunch of parameters now accepts PlainTableOptions, which is defined in include/rocksdb/table.h
* Moved include/utilities/*.h to include/rocksdb/utilities/*.h
* Statistics APIs now take uint32_t as type instead of Tickers. Also make two access functions getTickerCount and histogramData const
* Add DB property rocksdb.estimate-num-keys, estimated number of live keys in DB.
* Add DB::GetIntProperty(), which returns DB properties that are integer as uint64_t.
* The Prefix Extractor used with V2 compaction filters is now passed user key to SliceTransform::Transform instead of unparsed RocksDB key.

## 3.3.0 (2014-07-10)
### New Features
* Added JSON API prototype.
* HashLinklist reduces performance outlier caused by skewed bucket by switching data in the bucket from linked list to skip list. Add parameter threshold_use_skiplist in NewHashLinkListRepFactory().
* RocksDB is now able to reclaim storage space more effectively during the compaction process.  This is done by compensating the size of each deletion entry by the 2X average value size, which makes compaction to be triggered by deletion entries more easily.
* Add TimeOut API to write.  Now WriteOptions have a variable called timeout_hint_us.  With timeout_hint_us set to non-zero, any write associated with this timeout_hint_us may be aborted when it runs longer than the specified timeout_hint_us, and it is guaranteed that any write completes earlier than the specified time-out will not be aborted due to the time-out condition.
* Add a rate_limiter option, which controls total throughput of flush and compaction. The throughput is specified in bytes/sec. Flush always has precedence over compaction when available bandwidth is constrained.

### Public API changes
* Removed NewTotalOrderPlainTableFactory because it is not used and implemented semantically incorrect.

## 3.2.0 (2014-06-20)

### Public API changes
* We removed seek compaction as a concept from RocksDB because:
1) It makes more sense for spinning disk workloads, while RocksDB is primarily designed for flash and memory,
2) It added some complexity to the important code-paths,
3) None of our internal customers were really using it.
Because of that, Options::disable_seek_compaction is now obsolete. It is still a parameter in Options, so it does not break the build, but it does not have any effect. We plan to completely remove it at some point, so we ask users to please remove this option from your code base.
* Add two parameters to NewHashLinkListRepFactory() for logging on too many entries in a hash bucket when flushing.
* Added new option BlockBasedTableOptions::hash_index_allow_collision. When enabled, prefix hash index for block-based table will not store prefix and allow hash collision, reducing memory consumption.

### New Features
* PlainTable now supports a new key encoding: for keys of the same prefix, the prefix is only written once. It can be enabled through encoding_type parameter of NewPlainTableFactory()
* Add AdaptiveTableFactory, which is used to convert from a DB of PlainTable to BlockBasedTabe, or vise versa. It can be created using NewAdaptiveTableFactory()

### Performance Improvements
* Tailing Iterator re-implemeted with ForwardIterator + Cascading Search Hint , see ~20% throughput improvement.

## 3.1.0 (2014-05-21)

### Public API changes
* Replaced ColumnFamilyOptions::table_properties_collectors with ColumnFamilyOptions::table_properties_collector_factories

### New Features
* Hash index for block-based table will be materialized and reconstructed more efficiently. Previously hash index is constructed by scanning the whole table during every table open.
* FIFO compaction style

## 3.0.0 (2014-05-05)

### Public API changes
* Added _LEVEL to all InfoLogLevel enums
* Deprecated ReadOptions.prefix and ReadOptions.prefix_seek. Seek() defaults to prefix-based seek when Options.prefix_extractor is supplied. More detail is documented in https://github.com/facebook/rocksdb/wiki/Prefix-Seek-API-Changes
* MemTableRepFactory::CreateMemTableRep() takes info logger as an extra parameter.

### New Features
* Column family support
* Added an option to use different checksum functions in BlockBasedTableOptions
* Added ApplyToAllCacheEntries() function to Cache

## 2.8.0 (2014-04-04)

* Removed arena.h from public header files.
* By default, checksums are verified on every read from database
* Change default value of several options, including: paranoid_checks=true, max_open_files=5000, level0_slowdown_writes_trigger=20, level0_stop_writes_trigger=24, disable_seek_compaction=true, max_background_flushes=1 and allow_mmap_writes=false
* Added is_manual_compaction to CompactionFilter::Context
* Added "virtual void WaitForJoin()" in class Env. Default operation is no-op.
* Removed BackupEngine::DeleteBackupsNewerThan() function
* Added new option -- verify_checksums_in_compaction
* Changed Options.prefix_extractor from raw pointer to shared_ptr (take ownership)
  Changed HashSkipListRepFactory and HashLinkListRepFactory constructor to not take SliceTransform object (use Options.prefix_extractor implicitly)
* Added Env::GetThreadPoolQueueLen(), which returns the waiting queue length of thread pools
* Added a command "checkconsistency" in ldb tool, which checks
  if file system state matches DB state (file existence and file sizes)
* Separate options related to block based table to a new struct BlockBasedTableOptions.
* WriteBatch has a new function Count() to return total size in the batch, and Data() now returns a reference instead of a copy
* Add more counters to perf context.
* Supports several more DB properties: compaction-pending, background-errors and cur-size-active-mem-table.

### New Features
* If we find one truncated record at the end of the MANIFEST or WAL files,
  we will ignore it. We assume that writers of these records were interrupted
  and that we can safely ignore it.
* A new SST format "PlainTable" is added, which is optimized for memory-only workloads. It can be created through NewPlainTableFactory() or NewTotalOrderPlainTableFactory().
* A new mem table implementation hash linked list optimizing for the case that there are only few keys for each prefix, which can be created through NewHashLinkListRepFactory().
* Merge operator supports a new function PartialMergeMulti() to allow users to do partial merges against multiple operands.
* Now compaction filter has a V2 interface. It buffers the kv-pairs sharing the same key prefix, process them in batches, and return the batched results back to DB. The new interface uses a new structure CompactionFilterContext for the same purpose as CompactionFilter::Context in V1.
* Geo-spatial support for locations and radial-search.

## 2.7.0 (2014-01-28)

### Public API changes

* Renamed `StackableDB::GetRawDB()` to `StackableDB::GetBaseDB()`.
* Renamed `WriteBatch::Data()` `const std::string& Data() const`.
* Renamed class `TableStats` to `TableProperties`.
* Deleted class `PrefixHashRepFactory`. Please use `NewHashSkipListRepFactory()` instead.
* Supported multi-threaded `EnableFileDeletions()` and `DisableFileDeletions()`.
* Added `DB::GetOptions()`.
* Added `DB::GetDbIdentity()`.

### New Features

* Added [BackupableDB](https://github.com/facebook/rocksdb/wiki/How-to-backup-RocksDB%3F)
* Implemented [TailingIterator](https://github.com/facebook/rocksdb/wiki/Tailing-Iterator), a special type of iterator that
  doesn't create a snapshot (can be used to read newly inserted data)
  and is optimized for doing sequential reads.
* Added property block for table, which allows (1) a table to store
  its metadata and (2) end user to collect and store properties they
  are interested in.
* Enabled caching index and filter block in block cache (turned off by default).
* Supported error report when doing manual compaction.
* Supported additional Linux platform flavors and Mac OS.
* Put with `SliceParts` - Variant of `Put()` that gathers output like `writev(2)`
* Bug fixes and code refactor for compatibility with upcoming Column
  Family feature.

### Performance Improvements

* Huge benchmark performance improvements by multiple efforts. For example, increase in readonly QPS from about 530k in 2.6 release to 1.1 million in 2.7 [1]
* Speeding up a way RocksDB deleted obsolete files - no longer listing the whole directory under a lock -- decrease in p99
* Use raw pointer instead of shared pointer for statistics: [5b825d](https://github.com/facebook/rocksdb/commit/5b825d6964e26ec3b4bb6faa708ebb1787f1d7bd) -- huge increase in performance -- shared pointers are slow
* Optimized locking for `Get()` -- [1fdb3f](https://github.com/facebook/rocksdb/commit/1fdb3f7dc60e96394e3e5b69a46ede5d67fb976c) -- 1.5x QPS increase for some workloads
* Cache speedup - [e8d40c3](https://github.com/facebook/rocksdb/commit/e8d40c31b3cca0c3e1ae9abe9b9003b1288026a9)
* Implemented autovector, which allocates first N elements on stack. Most of vectors in RocksDB are small. Also, we never want to allocate heap objects while holding a mutex. -- [c01676e4](https://github.com/facebook/rocksdb/commit/c01676e46d3be08c3c140361ef1f5884f47d3b3c)
* Lots of efforts to move malloc, memcpy and IO outside of locks<|MERGE_RESOLUTION|>--- conflicted
+++ resolved
@@ -1,15 +1,9 @@
 # Rocksdb Change Log
 ## Unreleased
 ### Bug Fixes
-<<<<<<< HEAD
 * Fixed a hang when an operation such as `GetLiveFiles` or `CreateNewBackup` is asked to trigger and wait for memtable flush on a read-only DB. Such indirect requests for memtable flush are now ignored on a read-only DB.
-
-### Behavior Change
-* Updated `TestGet()` in `no_batched_op_stress` (default stress test) to check the result of Get() operations against expected state.
-=======
 * Fixed bug where `FlushWAL(true /* sync */)` (used by `GetLiveFilesStorageInfo()`, which is used by checkpoint and backup) could cause parallel writes at the tail of a WAL file to never be synced.
 * Fix periodic_task unable to re-register the same task type, which may cause `SetOptions()` fail to update periodical_task time like: `stats_dump_period_sec`, `stats_persist_period_sec`.
->>>>>>> 5532b462
 
 ### Public API changes
 * Add `rocksdb_column_family_handle_get_id`, `rocksdb_column_family_handle_get_name` to get name, id of column family in C API
