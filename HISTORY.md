# Rocksdb Change Log
## Unreleased
### Public API Change
* RocksDBOptionsParser::Parse()'s `ignore_unknown_options` argument will only be effective if the option file shows it is generated using a higher version of RocksDB than the current version.
* Remove CompactionEventListener.

### New Features
* Avoid unnecessarily flushing in `CompactRange()` when the range specified by the user does not overlap unflushed memtables.
<<<<<<< HEAD
* If `ColumnFamilyOptions::max_subcompactions` is set greater than one, we now parallelize large manual level-based compactions.
=======
* Add "rocksdb.live-sst-files-size" DB property to return total bytes of all SST files belong to the latest LSM tree.

### Bug Fixes
* Fix a leak in prepared_section_completed_ where the zeroed entries would not removed from the map.
>>>>>>> c364eb42

## 5.12.0 (2/14/2018)
### Public API Change
* Iterator::SeekForPrev is now a pure virtual method. This is to prevent user who implement the Iterator interface fail to implement SeekForPrev by mistake.
* Add `include_end` option to make the range end exclusive when `include_end == false` in `DeleteFilesInRange()`.
* Add `CompactRangeOptions::allow_write_stall`, which makes `CompactRange` start working immediately, even if it causes user writes to stall. The default value is false, meaning we add delay to `CompactRange` calls until stalling can be avoided when possible. Note this delay is not present in previous RocksDB versions.
* Creating checkpoint with empty directory now returns `Status::InvalidArgument`; previously, it returned `Status::IOError`.
* Adds a BlockBasedTableOption to turn off index block compression.
* Close() method now returns a status when closing a db.

### New Features
* Improve the performance of iterators doing long range scans by using readahead.
* Add new function `DeleteFilesInRanges()` to delete files in multiple ranges at once for better performance.
* FreeBSD build support for RocksDB and RocksJava.
* Improved performance of long range scans with readahead.
* Updated to and now continuously tested in Visual Studio 2017.

### Bug Fixes
* Fix `DisableFileDeletions()` followed by `GetSortedWalFiles()` to not return obsolete WAL files that `PurgeObsoleteFiles()` is going to delete.
* Fix Handle error return from WriteBuffer() during WAL file close and DB close.
* Fix advance reservation of arena block addresses.
* Fix handling of empty string as checkpoint directory.

## 5.11.0 (01/08/2018)
### Public API Change
* Add `autoTune` and `getBytesPerSecond()` to RocksJava RateLimiter

### New Features
* Add a new histogram stat called rocksdb.db.flush.micros for memtable flush.
* Add "--use_txn" option to use transactional API in db_stress.
* Disable onboard cache for compaction output in Windows platform.
* Improve the performance of iterators doing long range scans by using readahead.

### Bug Fixes
* Fix a stack-use-after-scope bug in ForwardIterator.
* Fix builds on platforms including Linux, Windows, and PowerPC.
* Fix buffer overrun in backup engine for DBs with huge number of files.
* Fix a mislabel bug for bottom-pri compaction threads.
* Fix DB::Flush() keep waiting after flush finish under certain condition.

## 5.10.0 (12/11/2017)
### Public API Change
* When running `make` with environment variable `USE_SSE` set and `PORTABLE` unset, will use all machine features available locally. Previously this combination only compiled SSE-related features.

### New Features
* Provide lifetime hints when writing files on Linux. This reduces hardware write-amp on storage devices supporting multiple streams.
* Add a DB stat, `NUMBER_ITER_SKIP`, which returns how many internal keys were skipped during iterations (e.g., due to being tombstones or duplicate versions of a key).
* Add PerfContext counters, `key_lock_wait_count` and `key_lock_wait_time`, which measure the number of times transactions wait on key locks and total amount of time waiting.

### Bug Fixes
* Fix IOError on WAL write doesn't propagate to write group follower
* Make iterator invalid on merge error.
* Fix performance issue in `IngestExternalFile()` affecting databases with large number of SST files.
* Fix possible corruption to LSM structure when `DeleteFilesInRange()` deletes a subset of files spanned by a `DeleteRange()` marker.

## 5.9.0 (11/1/2017)
### Public API Change
* `BackupableDBOptions::max_valid_backups_to_open == 0` now means no backups will be opened during BackupEngine initialization. Previously this condition disabled limiting backups opened.
* `DBOptions::preserve_deletes` is a new option that allows one to specify that DB should not drop tombstones for regular deletes if they have sequence number larger than what was set by the new API call `DB::SetPreserveDeletesSequenceNumber(SequenceNumber seqnum)`. Disabled by default.
* API call `DB::SetPreserveDeletesSequenceNumber(SequenceNumber seqnum)` was added, users who wish to preserve deletes are expected to periodically call this function to advance the cutoff seqnum (all deletes made before this seqnum can be dropped by DB). It's user responsibility to figure out how to advance the seqnum in the way so the tombstones are kept for the desired period of time, yet are eventually processed in time and don't eat up too much space.
* `ReadOptions::iter_start_seqnum` was added; if set to something > 0 user will see 2 changes in iterators behavior 1) only keys written with sequence larger than this parameter would be returned and 2) the `Slice` returned by iter->key() now points to the the memory that keep User-oriented representation of the internal key, rather than user key. New struct `FullKey` was added to represent internal keys, along with a new helper function `ParseFullKey(const Slice& internal_key, FullKey* result);`.
* Deprecate trash_dir param in NewSstFileManager, right now we will rename deleted files to <name>.trash instead of moving them to trash directory
* Allow setting a custom trash/DB size ratio limit in the SstFileManager, after which files that are to be scheduled for deletion are deleted immediately, regardless of any delete ratelimit.
* Return an error on write if write_options.sync = true and write_options.disableWAL = true to warn user of inconsistent options. Previously we will not write to WAL and not respecting the sync options in this case.

### New Features
* CRC32C is now using the 3-way pipelined SSE algorithm `crc32c_3way` on supported platforms to improve performance. The system will choose to use this algorithm on supported platforms automatically whenever possible. If PCLMULQDQ is not supported it will fall back to the old Fast_CRC32 algorithm.
* `DBOptions::writable_file_max_buffer_size` can now be changed dynamically.
* `DBOptions::bytes_per_sync`, `DBOptions::compaction_readahead_size`, and `DBOptions::wal_bytes_per_sync` can now be changed dynamically, `DBOptions::wal_bytes_per_sync` will flush all memtables and switch to a new WAL file.
* Support dynamic adjustment of rate limit according to demand for background I/O. It can be enabled by passing `true` to the `auto_tuned` parameter in `NewGenericRateLimiter()`. The value passed as `rate_bytes_per_sec` will still be respected as an upper-bound.
* Support dynamically changing `ColumnFamilyOptions::compaction_options_fifo`.
* Introduce `EventListener::OnStallConditionsChanged()` callback. Users can implement it to be notified when user writes are stalled, stopped, or resumed.
* Add a new db property "rocksdb.estimate-oldest-key-time" to return oldest data timestamp. The property is available only for FIFO compaction with compaction_options_fifo.allow_compaction = false.
* Upon snapshot release, recompact bottommost files containing deleted/overwritten keys that previously could not be dropped due to the snapshot. This alleviates space-amp caused by long-held snapshots.
* Support lower bound on iterators specified via `ReadOptions::iterate_lower_bound`.
* Support for differential snapshots (via iterator emitting the sequence of key-values representing the difference between DB state at two different sequence numbers). Supports preserving and emitting puts and regular deletes, doesn't support SingleDeletes, MergeOperator, Blobs and Range Deletes.

### Bug Fixes
* Fix a potential data inconsistency issue during point-in-time recovery. `DB:Open()` will abort if column family inconsistency is found during PIT recovery.
* Fix possible metadata corruption in databases using `DeleteRange()`.

## 5.8.0 (08/30/2017)
### Public API Change
* Users of `Statistics::getHistogramString()` will see fewer histogram buckets and different bucket endpoints.
* `Slice::compare` and BytewiseComparator `Compare` no longer accept `Slice`s containing nullptr.
* `Transaction::Get` and `Transaction::GetForUpdate` variants with `PinnableSlice` added.

### New Features
* Add Iterator::Refresh(), which allows users to update the iterator state so that they can avoid some initialization costs of recreating iterators.
* Replace dynamic_cast<> (except unit test) so people can choose to build with RTTI off. With make, release mode is by default built with -fno-rtti and debug mode is built without it. Users can override it by setting USE_RTTI=0 or 1.
* Universal compactions including the bottom level can be executed in a dedicated thread pool. This alleviates head-of-line blocking in the compaction queue, which cause write stalling, particularly in multi-instance use cases. Users can enable this feature via `Env::SetBackgroundThreads(N, Env::Priority::BOTTOM)`, where `N > 0`.
* Allow merge operator to be called even with a single merge operand during compactions, by appropriately overriding `MergeOperator::AllowSingleOperand`.
* Add `DB::VerifyChecksum()`, which verifies the checksums in all SST files in a running DB.
* Block-based table support for disabling checksums by setting `BlockBasedTableOptions::checksum = kNoChecksum`.

### Bug Fixes
* Fix wrong latencies in `rocksdb.db.get.micros`, `rocksdb.db.write.micros`, and `rocksdb.sst.read.micros`.
* Fix incorrect dropping of deletions during intra-L0 compaction.
* Fix transient reappearance of keys covered by range deletions when memtable prefix bloom filter is enabled.
* Fix potentially wrong file smallest key when range deletions separated by snapshot are written together.

## 5.7.0 (07/13/2017)
### Public API Change
* DB property "rocksdb.sstables" now prints keys in hex form.

### New Features
* Measure estimated number of reads per file. The information can be accessed through DB::GetColumnFamilyMetaData or "rocksdb.sstables" DB property.
* RateLimiter support for throttling background reads, or throttling the sum of background reads and writes. This can give more predictable I/O usage when compaction reads more data than it writes, e.g., due to lots of deletions.
* [Experimental] FIFO compaction with TTL support. It can be enabled by setting CompactionOptionsFIFO.ttl > 0.
* Introduce `EventListener::OnBackgroundError()` callback. Users can implement it to be notified of errors causing the DB to enter read-only mode, and optionally override them.
* Partitioned Index/Filters exiting the experimental mode. To enable partitioned indexes set index_type to kTwoLevelIndexSearch and to further enable partitioned filters set partition_filters to true. To configure the partition size set metadata_block_size.


### Bug Fixes
* Fix discarding empty compaction output files when `DeleteRange()` is used together with subcompactions.

## 5.6.0 (06/06/2017)
### Public API Change
* Scheduling flushes and compactions in the same thread pool is no longer supported by setting `max_background_flushes=0`. Instead, users can achieve this by configuring their high-pri thread pool to have zero threads.
* Replace `Options::max_background_flushes`, `Options::max_background_compactions`, and `Options::base_background_compactions` all with `Options::max_background_jobs`, which automatically decides how many threads to allocate towards flush/compaction.
* options.delayed_write_rate by default take the value of options.rate_limiter rate.
* Replace global variable `IOStatsContext iostats_context` with `IOStatsContext* get_iostats_context()`; replace global variable `PerfContext perf_context` with `PerfContext* get_perf_context()`.

### New Features
* Change ticker/histogram statistics implementations to use core-local storage. This improves aggregation speed compared to our previous thread-local approach, particularly for applications with many threads.
* Users can pass a cache object to write buffer manager, so that they can cap memory usage for memtable and block cache using one single limit.
* Flush will be triggered when 7/8 of the limit introduced by write_buffer_manager or db_write_buffer_size is triggered, so that the hard threshold is hard to hit.
* Introduce WriteOptions.low_pri. If it is true, low priority writes will be throttled if the compaction is behind.
* `DB::IngestExternalFile()` now supports ingesting files into a database containing range deletions.

### Bug Fixes
* Shouldn't ignore return value of fsync() in flush.

## 5.5.0 (05/17/2017)
### New Features
* FIFO compaction to support Intra L0 compaction too with CompactionOptionsFIFO.allow_compaction=true.
* DB::ResetStats() to reset internal stats.
* Statistics::Reset() to reset user stats.
* ldb add option --try_load_options, which will open DB with its own option file.
* Introduce WriteBatch::PopSavePoint to pop the most recent save point explicitly.
* Support dynamically change `max_open_files` option via SetDBOptions()
* Added DB::CreateColumnFamilie() and DB::DropColumnFamilies() to bulk create/drop column families.
* Add debugging function `GetAllKeyVersions` to see internal versions of a range of keys.
* Support file ingestion with universal compaction style
* Support file ingestion behind with option `allow_ingest_behind`
* New option enable_pipelined_write which may improve write throughput in case writing from multiple threads and WAL enabled.

### Bug Fixes
* Fix the bug that Direct I/O uses direct reads for non-SST file

## 5.4.0 (04/11/2017)
### Public API Change
* random_access_max_buffer_size no longer has any effect
* Removed Env::EnableReadAhead(), Env::ShouldForwardRawRequest()
* Support dynamically change `stats_dump_period_sec` option via SetDBOptions().
* Added ReadOptions::max_skippable_internal_keys to set a threshold to fail a request as incomplete when too many keys are being skipped when using iterators.
* DB::Get in place of std::string accepts PinnableSlice, which avoids the extra memcpy of value to std::string in most of cases.
    * PinnableSlice releases the pinned resources that contain the value when it is destructed or when ::Reset() is called on it.
    * The old API that accepts std::string, although discouraged, is still supported.
* Replace Options::use_direct_writes with Options::use_direct_io_for_flush_and_compaction. Read Direct IO wiki for details.
* Added CompactionEventListener and EventListener::OnFlushBegin interfaces.

### New Features
* Memtable flush can be avoided during checkpoint creation if total log file size is smaller than a threshold specified by the user.
* Introduce level-based L0->L0 compactions to reduce file count, so write delays are incurred less often.
* (Experimental) Partitioning filters which creates an index on the partitions. The feature can be enabled by setting partition_filters when using kFullFilter. Currently the feature also requires two-level indexing to be enabled. Number of partitions is the same as the number of partitions for indexes, which is controlled by metadata_block_size.

## 5.3.0 (03/08/2017)
### Public API Change
* Remove disableDataSync option.
* Remove timeout_hint_us option from WriteOptions. The option has been deprecated and has no effect since 3.13.0.
* Remove option min_partial_merge_operands. Partial merge operands will always be merged in flush or compaction if there are more than one.
* Remove option verify_checksums_in_compaction. Compaction will always verify checksum.

### Bug Fixes
* Fix the bug that iterator may skip keys

## 5.2.0 (02/08/2017)
### Public API Change
* NewLRUCache() will determine number of shard bits automatically based on capacity, if the user doesn't pass one. This also impacts the default block cache when the user doesn't explict provide one.
* Change the default of delayed slowdown value to 16MB/s and further increase the L0 stop condition to 36 files.
* Options::use_direct_writes and Options::use_direct_reads are now ready to use.
* (Experimental) Two-level indexing that partition the index and creates a 2nd level index on the partitions. The feature can be enabled by setting kTwoLevelIndexSearch as IndexType and configuring index_per_partition.

### New Features
* Added new overloaded function GetApproximateSizes that allows to specify if memtable stats should be computed only without computing SST files' stats approximations.
* Added new function GetApproximateMemTableStats that approximates both number of records and size of memtables.
* Add Direct I/O mode for SST file I/O

### Bug Fixes
* RangeSync() should work if ROCKSDB_FALLOCATE_PRESENT is not set
* Fix wrong results in a data race case in Get()
* Some fixes related to 2PC.
* Fix bugs of data corruption in direct I/O

## 5.1.0 (01/13/2017)
* Support dynamically change `delete_obsolete_files_period_micros` option via SetDBOptions().
* Added EventListener::OnExternalFileIngested which will be called when IngestExternalFile() add a file successfully.
* BackupEngine::Open and BackupEngineReadOnly::Open now always return error statuses matching those of the backup Env.

### Bug Fixes
* Fix the bug that if 2PC is enabled, checkpoints may loss some recent transactions.
* When file copying is needed when creating checkpoints or bulk loading files, fsync the file after the file copying.

## 5.0.0 (11/17/2016)
### Public API Change
* Options::max_bytes_for_level_multiplier is now a double along with all getters and setters.
* Support dynamically change `delayed_write_rate` and `max_total_wal_size` options via SetDBOptions().
* Introduce DB::DeleteRange for optimized deletion of large ranges of contiguous keys.
* Support dynamically change `delayed_write_rate` option via SetDBOptions().
* Options::allow_concurrent_memtable_write and Options::enable_write_thread_adaptive_yield are now true by default.
* Remove Tickers::SEQUENCE_NUMBER to avoid confusion if statistics object is shared among RocksDB instance. Alternatively DB::GetLatestSequenceNumber() can be used to get the same value.
* Options.level0_stop_writes_trigger default value changes from 24 to 32.
* New compaction filter API: CompactionFilter::FilterV2(). Allows to drop ranges of keys.
* Removed flashcache support.
* DB::AddFile() is deprecated and is replaced with DB::IngestExternalFile(). DB::IngestExternalFile() remove all the restrictions that existed for DB::AddFile.

### New Features
* Add avoid_flush_during_shutdown option, which speeds up DB shutdown by not flushing unpersisted data (i.e. with disableWAL = true). Unpersisted data will be lost. The options is dynamically changeable via SetDBOptions().
* Add memtable_insert_with_hint_prefix_extractor option. The option is mean to reduce CPU usage for inserting keys into memtable, if keys can be group by prefix and insert for each prefix are sequential or almost sequential. See include/rocksdb/options.h for more details.
* Add LuaCompactionFilter in utilities.  This allows developers to write compaction filters in Lua.  To use this feature, LUA_PATH needs to be set to the root directory of Lua.
* No longer populate "LATEST_BACKUP" file in backup directory, which formerly contained the number of the latest backup. The latest backup can be determined by finding the highest numbered file in the "meta/" subdirectory.

## 4.13.0 (10/18/2016)
### Public API Change
* DB::GetOptions() reflect dynamic changed options (i.e. through DB::SetOptions()) and return copy of options instead of reference.
* Added Statistics::getAndResetTickerCount().

### New Features
* Add DB::SetDBOptions() to dynamic change base_background_compactions and max_background_compactions.
* Added Iterator::SeekForPrev(). This new API will seek to the last key that less than or equal to the target key.

## 4.12.0 (9/12/2016)
### Public API Change
* CancelAllBackgroundWork() flushes all memtables for databases containing writes that have bypassed the WAL (writes issued with WriteOptions::disableWAL=true) before shutting down background threads.
* Merge options source_compaction_factor, max_grandparent_overlap_bytes and expanded_compaction_factor into max_compaction_bytes.
* Remove ImmutableCFOptions.
* Add a compression type ZSTD, which can work with ZSTD 0.8.0 or up. Still keep ZSTDNotFinal for compatibility reasons.

### New Features
* Introduce NewClockCache, which is based on CLOCK algorithm with better concurrent performance in some cases. It can be used to replace the default LRU-based block cache and table cache. To use it, RocksDB need to be linked with TBB lib.
* Change ticker/histogram statistics implementations to accumulate data in thread-local storage, which improves CPU performance by reducing cache coherency costs. Callers of CreateDBStatistics do not need to change anything to use this feature.
* Block cache mid-point insertion, where index and filter block are inserted into LRU block cache with higher priority. The feature can be enabled by setting BlockBasedTableOptions::cache_index_and_filter_blocks_with_high_priority to true and high_pri_pool_ratio > 0 when creating NewLRUCache.

## 4.11.0 (8/1/2016)
### Public API Change
* options.memtable_prefix_bloom_huge_page_tlb_size => memtable_huge_page_size. When it is set, RocksDB will try to allocate memory from huge page for memtable too, rather than just memtable bloom filter.

### New Features
* A tool to migrate DB after options change. See include/rocksdb/utilities/option_change_migration.h.
* Add ReadOptions.background_purge_on_iterator_cleanup. If true, we avoid file deletion when destorying iterators.

## 4.10.0 (7/5/2016)
### Public API Change
* options.memtable_prefix_bloom_bits changes to options.memtable_prefix_bloom_bits_ratio and deprecate options.memtable_prefix_bloom_probes
* enum type CompressionType and PerfLevel changes from char to unsigned char. Value of all PerfLevel shift by one.
* Deprecate options.filter_deletes.

### New Features
* Add avoid_flush_during_recovery option.
* Add a read option background_purge_on_iterator_cleanup to avoid deleting files in foreground when destroying iterators. Instead, a job is scheduled in high priority queue and would be executed in a separate background thread.
* RepairDB support for column families. RepairDB now associates data with non-default column families using information embedded in the SST/WAL files (4.7 or later). For data written by 4.6 or earlier, RepairDB associates it with the default column family.
* Add options.write_buffer_manager which allows users to control total memtable sizes across multiple DB instances.

## 4.9.0 (6/9/2016)
### Public API changes
* Add bottommost_compression option, This option can be used to set a specific compression algorithm for the bottommost level (Last level containing files in the DB).
* Introduce CompactionJobInfo::compression, This field state the compression algorithm used to generate the output files of the compaction.
* Deprecate BlockBaseTableOptions.hash_index_allow_collision=false
* Deprecate options builder (GetOptions()).

### New Features
* Introduce NewSimCache() in rocksdb/utilities/sim_cache.h. This function creates a block cache that is able to give simulation results (mainly hit rate) of simulating block behavior with a configurable cache size.

## 4.8.0 (5/2/2016)
### Public API Change
* Allow preset compression dictionary for improved compression of block-based tables. This is supported for zlib, zstd, and lz4. The compression dictionary's size is configurable via CompressionOptions::max_dict_bytes.
* Delete deprecated classes for creating backups (BackupableDB) and restoring from backups (RestoreBackupableDB). Now, BackupEngine should be used for creating backups, and BackupEngineReadOnly should be used for restorations. For more details, see https://github.com/facebook/rocksdb/wiki/How-to-backup-RocksDB%3F
* Expose estimate of per-level compression ratio via DB property: "rocksdb.compression-ratio-at-levelN".
* Added EventListener::OnTableFileCreationStarted. EventListener::OnTableFileCreated will be called on failure case. User can check creation status via TableFileCreationInfo::status.

### New Features
* Add ReadOptions::readahead_size. If non-zero, NewIterator will create a new table reader which performs reads of the given size.

## 4.7.0 (4/8/2016)
### Public API Change
* rename options compaction_measure_io_stats to report_bg_io_stats and include flush too.
* Change some default options. Now default options will optimize for server-workloads. Also enable slowdown and full stop triggers for pending compaction bytes. These changes may cause sub-optimal performance or significant increase of resource usage. To avoid these risks, users can open existing RocksDB with options extracted from RocksDB option files. See https://github.com/facebook/rocksdb/wiki/RocksDB-Options-File for how to use RocksDB option files. Or you can call Options.OldDefaults() to recover old defaults. DEFAULT_OPTIONS_HISTORY.md will track change history of default options.

## 4.6.0 (3/10/2016)
### Public API Changes
* Change default of BlockBasedTableOptions.format_version to 2. It means default DB created by 4.6 or up cannot be opened by RocksDB version 3.9 or earlier.
* Added strict_capacity_limit option to NewLRUCache. If the flag is set to true, insert to cache will fail if no enough capacity can be free. Signature of Cache::Insert() is updated accordingly.
* Tickers [NUMBER_DB_NEXT, NUMBER_DB_PREV, NUMBER_DB_NEXT_FOUND, NUMBER_DB_PREV_FOUND, ITER_BYTES_READ] are not updated immediately. The are updated when the Iterator is deleted.
* Add monotonically increasing counter (DB property "rocksdb.current-super-version-number") that increments upon any change to the LSM tree.

### New Features
* Add CompactionPri::kMinOverlappingRatio, a compaction picking mode friendly to write amplification.
* Deprecate Iterator::IsKeyPinned() and replace it with Iterator::GetProperty() with prop_name="rocksdb.iterator.is.key.pinned"

## 4.5.0 (2/5/2016)
### Public API Changes
* Add a new perf context level between kEnableCount and kEnableTime. Level 2 now does not include timers for mutexes.
* Statistics of mutex operation durations will not be measured by default. If you want to have them enabled, you need to set Statistics::stats_level_ to kAll.
* DBOptions::delete_scheduler and NewDeleteScheduler() are removed, please use DBOptions::sst_file_manager and NewSstFileManager() instead

### New Features
* ldb tool now supports operations to non-default column families.
* Add kPersistedTier to ReadTier.  This option allows Get and MultiGet to read only the persited data and skip mem-tables if writes were done with disableWAL = true.
* Add DBOptions::sst_file_manager. Use NewSstFileManager() in include/rocksdb/sst_file_manager.h to create a SstFileManager that can be used to track the total size of SST files and control the SST files deletion rate.

## 4.4.0 (1/14/2016)
### Public API Changes
* Change names in CompactionPri and add a new one.
* Deprecate options.soft_rate_limit and add options.soft_pending_compaction_bytes_limit.
* If options.max_write_buffer_number > 3, writes will be slowed down when writing to the last write buffer to delay a full stop.
* Introduce CompactionJobInfo::compaction_reason, this field include the reason to trigger the compaction.
* After slow down is triggered, if estimated pending compaction bytes keep increasing, slowdown more.
* Increase default options.delayed_write_rate to 2MB/s.
* Added a new parameter --path to ldb tool. --path accepts the name of either MANIFEST, SST or a WAL file. Either --db or --path can be used when calling ldb.

## 4.3.0 (12/8/2015)
### New Features
* CompactionFilter has new member function called IgnoreSnapshots which allows CompactionFilter to be called even if there are snapshots later than the key.
* RocksDB will now persist options under the same directory as the RocksDB database on successful DB::Open, CreateColumnFamily, DropColumnFamily, and SetOptions.
* Introduce LoadLatestOptions() in rocksdb/utilities/options_util.h.  This function can construct the latest DBOptions / ColumnFamilyOptions used by the specified RocksDB intance.
* Introduce CheckOptionsCompatibility() in rocksdb/utilities/options_util.h.  This function checks whether the input set of options is able to open the specified DB successfully.

### Public API Changes
* When options.db_write_buffer_size triggers, only the column family with the largest column family size will be flushed, not all the column families.

## 4.2.0 (11/9/2015)
### New Features
* Introduce CreateLoggerFromOptions(), this function create a Logger for provided DBOptions.
* Add GetAggregatedIntProperty(), which returns the sum of the GetIntProperty of all the column families.
* Add MemoryUtil in rocksdb/utilities/memory.h.  It currently offers a way to get the memory usage by type from a list rocksdb instances.

### Public API Changes
* CompactionFilter::Context includes information of Column Family ID
* The need-compaction hint given by TablePropertiesCollector::NeedCompact() will be persistent and recoverable after DB recovery. This introduces a breaking format change. If you use this experimental feature, including NewCompactOnDeletionCollectorFactory() in the new version, you may not be able to directly downgrade the DB back to version 4.0 or lower.
* TablePropertiesCollectorFactory::CreateTablePropertiesCollector() now takes an option Context, containing the information of column family ID for the file being written.
* Remove DefaultCompactionFilterFactory.


## 4.1.0 (10/8/2015)
### New Features
* Added single delete operation as a more efficient way to delete keys that have not been overwritten.
* Added experimental AddFile() to DB interface that allow users to add files created by SstFileWriter into an empty Database, see include/rocksdb/sst_file_writer.h and DB::AddFile() for more info.
* Added support for opening SST files with .ldb suffix which enables opening LevelDB databases.
* CompactionFilter now supports filtering of merge operands and merge results.

### Public API Changes
* Added SingleDelete() to the DB interface.
* Added AddFile() to DB interface.
* Added SstFileWriter class.
* CompactionFilter has a new method FilterMergeOperand() that RocksDB applies to every merge operand during compaction to decide whether to filter the operand.
* We removed CompactionFilterV2 interfaces from include/rocksdb/compaction_filter.h. The functionality was deprecated already in version 3.13.

## 4.0.0 (9/9/2015)
### New Features
* Added support for transactions.  See include/rocksdb/utilities/transaction.h for more info.
* DB::GetProperty() now accepts "rocksdb.aggregated-table-properties" and "rocksdb.aggregated-table-properties-at-levelN", in which case it returns aggregated table properties of the target column family, or the aggregated table properties of the specified level N if the "at-level" version is used.
* Add compression option kZSTDNotFinalCompression for people to experiment ZSTD although its format is not finalized.
* We removed the need for LATEST_BACKUP file in BackupEngine. We still keep writing it when we create new backups (because of backward compatibility), but we don't read it anymore.

### Public API Changes
* Removed class Env::RandomRWFile and Env::NewRandomRWFile().
* Renamed DBOptions.num_subcompactions to DBOptions.max_subcompactions to make the name better match the actual functionality of the option.
* Added Equal() method to the Comparator interface that can optionally be overwritten in cases where equality comparisons can be done more efficiently than three-way comparisons.
* Previous 'experimental' OptimisticTransaction class has been replaced by Transaction class.

## 3.13.0 (8/6/2015)
### New Features
* RollbackToSavePoint() in WriteBatch/WriteBatchWithIndex
* Add NewCompactOnDeletionCollectorFactory() in utilities/table_properties_collectors, which allows rocksdb to mark a SST file as need-compaction when it observes at least D deletion entries in any N consecutive entries in that SST file.  Note that this feature depends on an experimental NeedCompact() API --- the result of this API will not persist after DB restart.
* Add DBOptions::delete_scheduler. Use NewDeleteScheduler() in include/rocksdb/delete_scheduler.h to create a DeleteScheduler that can be shared among multiple RocksDB instances to control the file deletion rate of SST files that exist in the first db_path.

### Public API Changes
* Deprecated WriteOptions::timeout_hint_us. We no longer support write timeout. If you really need this option, talk to us and we might consider returning it.
* Deprecated purge_redundant_kvs_while_flush option.
* Removed BackupEngine::NewBackupEngine() and NewReadOnlyBackupEngine() that were deprecated in RocksDB 3.8. Please use BackupEngine::Open() instead.
* Deprecated Compaction Filter V2. We are not aware of any existing use-cases. If you use this filter, your compile will break with RocksDB 3.13. Please let us know if you use it and we'll put it back in RocksDB 3.14.
* Env::FileExists now returns a Status instead of a boolean
* Add statistics::getHistogramString() to print detailed distribution of a histogram metric.
* Add DBOptions::skip_stats_update_on_db_open.  When it is on, DB::Open() will run faster as it skips the random reads required for loading necessary stats from SST files to optimize compaction.

## 3.12.0 (7/2/2015)
### New Features
* Added experimental support for optimistic transactions.  See include/rocksdb/utilities/optimistic_transaction.h for more info.
* Added a new way to report QPS from db_bench (check out --report_file and --report_interval_seconds)
* Added a cache for individual rows. See DBOptions::row_cache for more info.
* Several new features on EventListener (see include/rocksdb/listener.h):
 - OnCompationCompleted() now returns per-compaction job statistics, defined in include/rocksdb/compaction_job_stats.h.
 - Added OnTableFileCreated() and OnTableFileDeleted().
* Add compaction_options_universal.enable_trivial_move to true, to allow trivial move while performing universal compaction. Trivial move will happen only when all the input files are non overlapping.

### Public API changes
* EventListener::OnFlushCompleted() now passes FlushJobInfo instead of a list of parameters.
* DB::GetDbIdentity() is now a const function.  If this function is overridden in your application, be sure to also make GetDbIdentity() const to avoid compile error.
* Move listeners from ColumnFamilyOptions to DBOptions.
* Add max_write_buffer_number_to_maintain option
* DB::CompactRange()'s parameter reduce_level is changed to change_level, to allow users to move levels to lower levels if allowed. It can be used to migrate a DB from options.level_compaction_dynamic_level_bytes=false to options.level_compaction_dynamic_level_bytes.true.
* Change default value for options.compaction_filter_factory and options.compaction_filter_factory_v2 to nullptr instead of DefaultCompactionFilterFactory and DefaultCompactionFilterFactoryV2.
* If CancelAllBackgroundWork is called without doing a flush after doing loads with WAL disabled, the changes which haven't been flushed before the call to CancelAllBackgroundWork will be lost.
* WBWIIterator::Entry() now returns WriteEntry instead of `const WriteEntry&`
* options.hard_rate_limit is deprecated.
* When options.soft_rate_limit or options.level0_slowdown_writes_trigger is triggered, the way to slow down writes is changed to: write rate to DB is limited to to options.delayed_write_rate.
* DB::GetApproximateSizes() adds a parameter to allow the estimation to include data in mem table, with default to be not to include. It is now only supported in skip list mem table.
* DB::CompactRange() now accept CompactRangeOptions instead of multiple parameters. CompactRangeOptions is defined in include/rocksdb/options.h.
* CompactRange() will now skip bottommost level compaction for level based compaction if there is no compaction filter, bottommost_level_compaction is introduced in CompactRangeOptions to control when it's possible to skip bottommost level compaction. This mean that if you want the compaction to produce a single file you need to set bottommost_level_compaction to BottommostLevelCompaction::kForce.
* Add Cache.GetPinnedUsage() to get the size of memory occupied by entries that are in use by the system.
* DB:Open() will fail if the compression specified in Options is not linked with the binary. If you see this failure, recompile RocksDB with compression libraries present on your system. Also, previously our default compression was snappy. This behavior is now changed. Now, the default compression is snappy only if it's available on the system. If it isn't we change the default to kNoCompression.
* We changed how we account for memory used in block cache. Previously, we only counted the sum of block sizes currently present in block cache. Now, we count the actual memory usage of the blocks. For example, a block of size 4.5KB will use 8KB memory with jemalloc. This might decrease your memory usage and possibly decrease performance. Increase block cache size if you see this happening after an upgrade.
* Add BackupEngineImpl.options_.max_background_operations to specify the maximum number of operations that may be performed in parallel. Add support for parallelized backup and restore.
* Add DB::SyncWAL() that does a WAL sync without blocking writers.

## 3.11.0 (5/19/2015)
### New Features
* Added a new API Cache::SetCapacity(size_t capacity) to dynamically change the maximum configured capacity of the cache. If the new capacity is less than the existing cache usage, the implementation will try to lower the usage by evicting the necessary number of elements following a strict LRU policy.
* Added an experimental API for handling flashcache devices (blacklists background threads from caching their reads) -- NewFlashcacheAwareEnv
* If universal compaction is used and options.num_levels > 1, compact files are tried to be stored in none-L0 with smaller files based on options.target_file_size_base. The limitation of DB size when using universal compaction is greatly mitigated by using more levels. You can set num_levels = 1 to make universal compaction behave as before. If you set num_levels > 1 and want to roll back to a previous version, you need to compact all files to a big file in level 0 (by setting target_file_size_base to be large and CompactRange(<cf_handle>, nullptr, nullptr, true, 0) and reopen the DB with the same version to rewrite the manifest, and then you can open it using previous releases.
* More information about rocksdb background threads are available in Env::GetThreadList(), including the number of bytes read / written by a compaction job, mem-table size and current number of bytes written by a flush job and many more.  Check include/rocksdb/thread_status.h for more detail.

### Public API changes
* TablePropertiesCollector::AddUserKey() is added to replace TablePropertiesCollector::Add(). AddUserKey() exposes key type, sequence number and file size up to now to users.
* DBOptions::bytes_per_sync used to apply to both WAL and table files. As of 3.11 it applies only to table files. If you want to use this option to sync WAL in the background, please use wal_bytes_per_sync

## 3.10.0 (3/24/2015)
### New Features
* GetThreadStatus() is now able to report detailed thread status, including:
 - Thread Operation including flush and compaction.
 - The stage of the current thread operation.
 - The elapsed time in micros since the current thread operation started.
 More information can be found in include/rocksdb/thread_status.h.  In addition, when running db_bench with --thread_status_per_interval, db_bench will also report thread status periodically.
* Changed the LRU caching algorithm so that referenced blocks (by iterators) are never evicted. This change made parameter removeScanCountLimit obsolete. Because of that NewLRUCache doesn't take three arguments anymore. table_cache_remove_scan_limit option is also removed
* By default we now optimize the compilation for the compilation platform (using -march=native). If you want to build portable binary, use 'PORTABLE=1' before the make command.
* We now allow level-compaction to place files in different paths by
  specifying them in db_paths along with the target_size.
  Lower numbered levels will be placed earlier in the db_paths and higher
  numbered levels will be placed later in the db_paths vector.
* Potentially big performance improvements if you're using RocksDB with lots of column families (100-1000)
* Added BlockBasedTableOptions.format_version option, which allows user to specify which version of block based table he wants. As a general guideline, newer versions have more features, but might not be readable by older versions of RocksDB.
* Added new block based table format (version 2), which you can enable by setting BlockBasedTableOptions.format_version = 2. This format changes how we encode size information in compressed blocks and should help with memory allocations if you're using Zlib or BZip2 compressions.
* MemEnv (env that stores data in memory) is now available in default library build. You can create it by calling NewMemEnv().
* Add SliceTransform.SameResultWhenAppended() to help users determine it is safe to apply prefix bloom/hash.
* Block based table now makes use of prefix bloom filter if it is a full fulter.
* Block based table remembers whether a whole key or prefix based bloom filter is supported in SST files. Do a sanity check when reading the file with users' configuration.
* Fixed a bug in ReadOnlyBackupEngine that deleted corrupted backups in some cases, even though the engine was ReadOnly
* options.level_compaction_dynamic_level_bytes, a feature to allow RocksDB to pick dynamic base of bytes for levels. With this feature turned on, we will automatically adjust max bytes for each level. The goal of this feature is to have lower bound on size amplification. For more details, see comments in options.h.
* Added an abstract base class WriteBatchBase for write batches
* Fixed a bug where we start deleting files of a dropped column families even if there are still live references to it

### Public API changes
* Deprecated skip_log_error_on_recovery and table_cache_remove_scan_count_limit options.
* Logger method logv with log level parameter is now virtual

### RocksJava
* Added compression per level API.
* MemEnv is now available in RocksJava via RocksMemEnv class.
* lz4 compression is now included in rocksjava static library when running `make rocksdbjavastatic`.
* Overflowing a size_t when setting rocksdb options now throws an IllegalArgumentException, which removes the necessity for a developer to catch these Exceptions explicitly.

## 3.9.0 (12/8/2014)

### New Features
* Add rocksdb::GetThreadList(), which in the future will return the current status of all
  rocksdb-related threads.  We will have more code instruments in the following RocksDB
  releases.
* Change convert function in rocksdb/utilities/convenience.h to return Status instead of boolean.
  Also add support for nested options in convert function

### Public API changes
* New API to create a checkpoint added. Given a directory name, creates a new
  database which is an image of the existing database.
* New API LinkFile added to Env. If you implement your own Env class, an
  implementation of the API LinkFile will have to be provided.
* MemTableRep takes MemTableAllocator instead of Arena

### Improvements
* RocksDBLite library now becomes smaller and will be compiled with -fno-exceptions flag.

## 3.8.0 (11/14/2014)

### Public API changes
* BackupEngine::NewBackupEngine() was deprecated; please use BackupEngine::Open() from now on.
* BackupableDB/RestoreBackupableDB have new GarbageCollect() methods, which will clean up files from corrupt and obsolete backups.
* BackupableDB/RestoreBackupableDB have new GetCorruptedBackups() methods which list corrupt backups.

### Cleanup
* Bunch of code cleanup, some extra warnings turned on (-Wshadow, -Wshorten-64-to-32, -Wnon-virtual-dtor)

### New features
* CompactFiles and EventListener, although they are still in experimental state
* Full ColumnFamily support in RocksJava.

## 3.7.0 (11/6/2014)
### Public API changes
* Introduce SetOptions() API to allow adjusting a subset of options dynamically online
* Introduce 4 new convenient functions for converting Options from string: GetColumnFamilyOptionsFromMap(), GetColumnFamilyOptionsFromString(), GetDBOptionsFromMap(), GetDBOptionsFromString()
* Remove WriteBatchWithIndex.Delete() overloads using SliceParts
* When opening a DB, if options.max_background_compactions is larger than the existing low pri pool of options.env, it will enlarge it. Similarly, options.max_background_flushes is larger than the existing high pri pool of options.env, it will enlarge it.

## 3.6.0 (10/7/2014)
### Disk format changes
* If you're using RocksDB on ARM platforms and you're using default bloom filter, there is a disk format change you need to be aware of. There are three steps you need to do when you convert to new release: 1. turn off filter policy, 2. compact the whole database, 3. turn on filter policy

### Behavior changes
* We have refactored our system of stalling writes.  Any stall-related statistics' meanings are changed. Instead of per-write stall counts, we now count stalls per-epoch, where epochs are periods between flushes and compactions. You'll find more information in our Tuning Perf Guide once we release RocksDB 3.6.
* When disableDataSync=true, we no longer sync the MANIFEST file.
* Add identity_as_first_hash property to CuckooTable. SST file needs to be rebuilt to be opened by reader properly.

### Public API changes
* Change target_file_size_base type to uint64_t from int.
* Remove allow_thread_local. This feature was proved to be stable, so we are turning it always-on.

## 3.5.0 (9/3/2014)
### New Features
* Add include/utilities/write_batch_with_index.h, providing a utility class to query data out of WriteBatch when building it.
* Move BlockBasedTable related options to BlockBasedTableOptions from Options. Change corresponding JNI interface. Options affected include:
  no_block_cache, block_cache, block_cache_compressed, block_size, block_size_deviation, block_restart_interval, filter_policy, whole_key_filtering. filter_policy is changed to shared_ptr from a raw pointer.
* Remove deprecated options: disable_seek_compaction and db_stats_log_interval
* OptimizeForPointLookup() takes one parameter for block cache size. It now builds hash index, bloom filter, and block cache.

### Public API changes
* The Prefix Extractor used with V2 compaction filters is now passed user key to SliceTransform::Transform instead of unparsed RocksDB key.

## 3.4.0 (8/18/2014)
### New Features
* Support Multiple DB paths in universal style compactions
* Add feature of storing plain table index and bloom filter in SST file.
* CompactRange() will never output compacted files to level 0. This used to be the case when all the compaction input files were at level 0.
* Added iterate_upper_bound to define the extent upto which the forward iterator will return entries. This will prevent iterating over delete markers and overwritten entries for edge cases where you want to break out the iterator anyways. This may improve performance in case there are a large number of delete markers or overwritten entries.

### Public API changes
* DBOptions.db_paths now is a vector of a DBPath structure which indicates both of path and target size
* NewPlainTableFactory instead of bunch of parameters now accepts PlainTableOptions, which is defined in include/rocksdb/table.h
* Moved include/utilities/*.h to include/rocksdb/utilities/*.h
* Statistics APIs now take uint32_t as type instead of Tickers. Also make two access functions getTickerCount and histogramData const
* Add DB property rocksdb.estimate-num-keys, estimated number of live keys in DB.
* Add DB::GetIntProperty(), which returns DB properties that are integer as uint64_t.
* The Prefix Extractor used with V2 compaction filters is now passed user key to SliceTransform::Transform instead of unparsed RocksDB key.

## 3.3.0 (7/10/2014)
### New Features
* Added JSON API prototype.
* HashLinklist reduces performance outlier caused by skewed bucket by switching data in the bucket from linked list to skip list. Add parameter threshold_use_skiplist in NewHashLinkListRepFactory().
* RocksDB is now able to reclaim storage space more effectively during the compaction process.  This is done by compensating the size of each deletion entry by the 2X average value size, which makes compaction to be triggered by deletion entries more easily.
* Add TimeOut API to write.  Now WriteOptions have a variable called timeout_hint_us.  With timeout_hint_us set to non-zero, any write associated with this timeout_hint_us may be aborted when it runs longer than the specified timeout_hint_us, and it is guaranteed that any write completes earlier than the specified time-out will not be aborted due to the time-out condition.
* Add a rate_limiter option, which controls total throughput of flush and compaction. The throughput is specified in bytes/sec. Flush always has precedence over compaction when available bandwidth is constrained.

### Public API changes
* Removed NewTotalOrderPlainTableFactory because it is not used and implemented semantically incorrect.

## 3.2.0 (06/20/2014)

### Public API changes
* We removed seek compaction as a concept from RocksDB because:
1) It makes more sense for spinning disk workloads, while RocksDB is primarily designed for flash and memory,
2) It added some complexity to the important code-paths,
3) None of our internal customers were really using it.
Because of that, Options::disable_seek_compaction is now obsolete. It is still a parameter in Options, so it does not break the build, but it does not have any effect. We plan to completely remove it at some point, so we ask users to please remove this option from your code base.
* Add two parameters to NewHashLinkListRepFactory() for logging on too many entries in a hash bucket when flushing.
* Added new option BlockBasedTableOptions::hash_index_allow_collision. When enabled, prefix hash index for block-based table will not store prefix and allow hash collision, reducing memory consumption.

### New Features
* PlainTable now supports a new key encoding: for keys of the same prefix, the prefix is only written once. It can be enabled through encoding_type parameter of NewPlainTableFactory()
* Add AdaptiveTableFactory, which is used to convert from a DB of PlainTable to BlockBasedTabe, or vise versa. It can be created using NewAdaptiveTableFactory()

### Performance Improvements
* Tailing Iterator re-implemeted with ForwardIterator + Cascading Search Hint , see ~20% throughput improvement.

## 3.1.0 (05/21/2014)

### Public API changes
* Replaced ColumnFamilyOptions::table_properties_collectors with ColumnFamilyOptions::table_properties_collector_factories

### New Features
* Hash index for block-based table will be materialized and reconstructed more efficiently. Previously hash index is constructed by scanning the whole table during every table open.
* FIFO compaction style

## 3.0.0 (05/05/2014)

### Public API changes
* Added _LEVEL to all InfoLogLevel enums
* Deprecated ReadOptions.prefix and ReadOptions.prefix_seek. Seek() defaults to prefix-based seek when Options.prefix_extractor is supplied. More detail is documented in https://github.com/facebook/rocksdb/wiki/Prefix-Seek-API-Changes
* MemTableRepFactory::CreateMemTableRep() takes info logger as an extra parameter.

### New Features
* Column family support
* Added an option to use different checksum functions in BlockBasedTableOptions
* Added ApplyToAllCacheEntries() function to Cache

## 2.8.0 (04/04/2014)

* Removed arena.h from public header files.
* By default, checksums are verified on every read from database
* Change default value of several options, including: paranoid_checks=true, max_open_files=5000, level0_slowdown_writes_trigger=20, level0_stop_writes_trigger=24, disable_seek_compaction=true, max_background_flushes=1 and allow_mmap_writes=false
* Added is_manual_compaction to CompactionFilter::Context
* Added "virtual void WaitForJoin()" in class Env. Default operation is no-op.
* Removed BackupEngine::DeleteBackupsNewerThan() function
* Added new option -- verify_checksums_in_compaction
* Changed Options.prefix_extractor from raw pointer to shared_ptr (take ownership)
  Changed HashSkipListRepFactory and HashLinkListRepFactory constructor to not take SliceTransform object (use Options.prefix_extractor implicitly)
* Added Env::GetThreadPoolQueueLen(), which returns the waiting queue length of thread pools
* Added a command "checkconsistency" in ldb tool, which checks
  if file system state matches DB state (file existence and file sizes)
* Separate options related to block based table to a new struct BlockBasedTableOptions.
* WriteBatch has a new function Count() to return total size in the batch, and Data() now returns a reference instead of a copy
* Add more counters to perf context.
* Supports several more DB properties: compaction-pending, background-errors and cur-size-active-mem-table.

### New Features
* If we find one truncated record at the end of the MANIFEST or WAL files,
  we will ignore it. We assume that writers of these records were interrupted
  and that we can safely ignore it.
* A new SST format "PlainTable" is added, which is optimized for memory-only workloads. It can be created through NewPlainTableFactory() or NewTotalOrderPlainTableFactory().
* A new mem table implementation hash linked list optimizing for the case that there are only few keys for each prefix, which can be created through NewHashLinkListRepFactory().
* Merge operator supports a new function PartialMergeMulti() to allow users to do partial merges against multiple operands.
* Now compaction filter has a V2 interface. It buffers the kv-pairs sharing the same key prefix, process them in batches, and return the batched results back to DB. The new interface uses a new structure CompactionFilterContext for the same purpose as CompactionFilter::Context in V1.
* Geo-spatial support for locations and radial-search.

## 2.7.0 (01/28/2014)

### Public API changes

* Renamed `StackableDB::GetRawDB()` to `StackableDB::GetBaseDB()`.
* Renamed `WriteBatch::Data()` `const std::string& Data() const`.
* Renamed class `TableStats` to `TableProperties`.
* Deleted class `PrefixHashRepFactory`. Please use `NewHashSkipListRepFactory()` instead.
* Supported multi-threaded `EnableFileDeletions()` and `DisableFileDeletions()`.
* Added `DB::GetOptions()`.
* Added `DB::GetDbIdentity()`.

### New Features

* Added [BackupableDB](https://github.com/facebook/rocksdb/wiki/How-to-backup-RocksDB%3F)
* Implemented [TailingIterator](https://github.com/facebook/rocksdb/wiki/Tailing-Iterator), a special type of iterator that
  doesn't create a snapshot (can be used to read newly inserted data)
  and is optimized for doing sequential reads.
* Added property block for table, which allows (1) a table to store
  its metadata and (2) end user to collect and store properties they
  are interested in.
* Enabled caching index and filter block in block cache (turned off by default).
* Supported error report when doing manual compaction.
* Supported additional Linux platform flavors and Mac OS.
* Put with `SliceParts` - Variant of `Put()` that gathers output like `writev(2)`
* Bug fixes and code refactor for compatibility with upcoming Column
  Family feature.

### Performance Improvements

* Huge benchmark performance improvements by multiple efforts. For example, increase in readonly QPS from about 530k in 2.6 release to 1.1 million in 2.7 [1]
* Speeding up a way RocksDB deleted obsolete files - no longer listing the whole directory under a lock -- decrease in p99
* Use raw pointer instead of shared pointer for statistics: [5b825d](https://github.com/facebook/rocksdb/commit/5b825d6964e26ec3b4bb6faa708ebb1787f1d7bd) -- huge increase in performance -- shared pointers are slow
* Optimized locking for `Get()` -- [1fdb3f](https://github.com/facebook/rocksdb/commit/1fdb3f7dc60e96394e3e5b69a46ede5d67fb976c) -- 1.5x QPS increase for some workloads
* Cache speedup - [e8d40c3](https://github.com/facebook/rocksdb/commit/e8d40c31b3cca0c3e1ae9abe9b9003b1288026a9)
* Implemented autovector, which allocates first N elements on stack. Most of vectors in RocksDB are small. Also, we never want to allocate heap objects while holding a mutex. -- [c01676e4](https://github.com/facebook/rocksdb/commit/c01676e46d3be08c3c140361ef1f5884f47d3b3c)
* Lots of efforts to move malloc, memcpy and IO outside of locks<|MERGE_RESOLUTION|>--- conflicted
+++ resolved
@@ -6,14 +6,11 @@
 
 ### New Features
 * Avoid unnecessarily flushing in `CompactRange()` when the range specified by the user does not overlap unflushed memtables.
-<<<<<<< HEAD
 * If `ColumnFamilyOptions::max_subcompactions` is set greater than one, we now parallelize large manual level-based compactions.
-=======
 * Add "rocksdb.live-sst-files-size" DB property to return total bytes of all SST files belong to the latest LSM tree.
 
 ### Bug Fixes
 * Fix a leak in prepared_section_completed_ where the zeroed entries would not removed from the map.
->>>>>>> c364eb42
 
 ## 5.12.0 (2/14/2018)
 ### Public API Change
