# Rocksdb Change Log
## Unreleased
### Bug Fixes
* Fixed a bug in handling file rename error in distributed/network file systems when the server succeeds but client returns error. The bug can cause CURRENT file to point to non-existing MANIFEST file, thus DB cannot be opened.
* Fixed a bug where ingested files were written with incorrect boundary key metadata. In rare cases this could have led to a level's files being wrongly ordered and queries for the boundary keys returning wrong results.
* Fixed a data race between insertion into memtables and the retrieval of the DB properties `rocksdb.cur-size-active-mem-table`, `rocksdb.cur-size-all-mem-tables`, and `rocksdb.size-all-mem-tables`.
* Fixed the false-positive alert when recovering from the WAL file. Avoid reporting "SST file is ahead of WAL" on a newly created empty column family, if the previous WAL file is corrupted.

### Behavior Changes
* Due to the fix of false-postive alert of "SST file is ahead of WAL", all the CFs with no SST file (CF empty) will bypass the consistency check. We fixed a false-positive, but introduced a very rare true-negative which will be triggered in the following conditions: A CF with some delete operations in the last a few queries which will result in an empty CF (those are flushed to SST file and a compaction triggered which combines this file and all other SST files and generates an empty CF, or there is another reason to write a manifest entry for this CF after a flush that generates no SST file from an empty CF). The deletion entries are logged in a WAL and this WAL was corrupted, while the CF's log number points to the next WAL (due to the flush). Therefore, the DB can only recover to the point without these trailing deletions and cause the inconsistent DB status.

### New Features
* Add new option allow_stall passed during instance creation of WriteBufferManager. When allow_stall is set, WriteBufferManager will stall all writers shared across multiple DBs and columns if memory usage goes beyond specified WriteBufferManager::buffer_size (soft limit). Stall will be cleared when memory is freed after flush and memory usage goes down below buffer_size.
<<<<<<< HEAD
* Allow `CompactionFilter`s to apply in more table file creation scenarios such as flush and recovery. For compatibility, `CompactionFilter`s by default apply during compaction. Users can customize this behavior by overriding `CompactionFilterFactory::ShouldFilterTableFileCreation()`.
=======
* Added more fields to FilterBuildingContext with LSM details, for custom filter policies that vary behavior based on where they are in the LSM-tree.
>>>>>>> d2ca04e3

### Performance Improvements
* BlockPrefetcher is used by iterators to prefetch data if they anticipate more data to be used in future. It is enabled implicitly by rocksdb. Added change to take in account read pattern if reads are sequential. This would disable prefetching for random reads in MultiGet and iterators as readahead_size is increased exponential doing large prefetches.

### Public API change
* Removed a parameter from TableFactory::NewTableBuilder, which should not be called by user code because TableBuilder is not a public API.
<<<<<<< HEAD
* Removed unused structure `CompactionFilterContext`.
=======
* The `skip_filters` parameter to SstFileWriter is now considered deprecated. Use `BlockBasedTableOptions::filter_policy` to control generation of filters.
>>>>>>> d2ca04e3

## 6.20.0 (04/16/2021)
### Behavior Changes
* `ColumnFamilyOptions::sample_for_compression` now takes effect for creation of all block-based tables. Previously it only took effect for block-based tables created by flush.
* `CompactFiles()` can no longer compact files from lower level to up level, which has the risk to corrupt DB (details: #8063). The validation is also added to all compactions.
* Fixed some cases in which DB::OpenForReadOnly() could write to the filesystem. If you want a Logger with a read-only DB, you must now set DBOptions::info_log yourself, such as using CreateLoggerFromOptions().
* get_iostats_context() will never return nullptr. If thread-local support is not available, and user does not opt-out iostats context, then compilation will fail. The same applies to perf context as well.

### Bug Fixes
* Use thread-safe `strerror_r()` to get error messages.
* Fixed a potential hang in shutdown for a DB whose `Env` has high-pri thread pool disabled (`Env::GetBackgroundThreads(Env::Priority::HIGH) == 0`)
* Made BackupEngine thread-safe and added documentation comments to clarify what is safe for multiple BackupEngine objects accessing the same backup directory.
* Fixed crash (divide by zero) when compression dictionary is applied to a file containing only range tombstones.
* Fixed a backward iteration bug with partitioned filter enabled: not including the prefix of the last key of the previous filter partition in current filter partition can cause wrong iteration result.
* Fixed a bug that allowed `DBOptions::max_open_files` to be set with a non-negative integer with `ColumnFamilyOptions::compaction_style = kCompactionStyleFIFO`.

### Performance Improvements
* On ARM platform, use `yield` instead of `wfe` to relax cpu to gain better performance.

### Public API change
* Added `TableProperties::slow_compression_estimated_data_size` and `TableProperties::fast_compression_estimated_data_size`. When `ColumnFamilyOptions::sample_for_compression > 0`, they estimate what `TableProperties::data_size` would have been if the "fast" or "slow" (see `ColumnFamilyOptions::sample_for_compression` API doc for definitions) compression had been used instead.
* Update DB::StartIOTrace and remove Env object from the arguments as its redundant and DB already has Env object that is passed down to IOTracer::StartIOTrace
* Added `FlushReason::kWalFull`, which is reported when a memtable is flushed due to the WAL reaching its size limit; those flushes were previously reported as `FlushReason::kWriteBufferManager`. Also, changed the reason for flushes triggered by the write buffer manager to `FlushReason::kWriteBufferManager`; they were previously reported as `FlushReason::kWriteBufferFull`.
* Extend file_checksum_dump ldb command and DB::GetLiveFilesChecksumInfo API for IntegratedBlobDB and get checksum of blob files along with SST files.

### New Features
* Added the ability to open BackupEngine backups as read-only DBs, using BackupInfo::name_for_open and env_for_open provided by BackupEngine::GetBackupInfo() with include_file_details=true.
* Added BackupEngine support for integrated BlobDB, with blob files shared between backups when table files are shared. Because of current limitations, blob files always use the kLegacyCrc32cAndFileSize naming scheme, and incremental backups must read and checksum all blob files in a DB, even for files that are already backed up.
* Added an optional output parameter to BackupEngine::CreateNewBackup(WithMetadata) to return the BackupID of the new backup.
* Added BackupEngine::GetBackupInfo / GetLatestBackupInfo for querying individual backups.
* Made the Ribbon filter a long-term supported feature in terms of the SST schema(compatible with version >= 6.15.0) though the API for enabling it is expected to change.

## 6.19.0 (03/21/2021)
### Bug Fixes
* Fixed the truncation error found in APIs/tools when dumping block-based SST files in a human-readable format. After fix, the block-based table can be fully dumped as a readable file.
* When hitting a write slowdown condition, no write delay (previously 1 millisecond) is imposed until `delayed_write_rate` is actually exceeded, with an initial burst allowance of 1 millisecond worth of bytes. Also, beyond the initial burst allowance, `delayed_write_rate` is now more strictly enforced, especially with multiple column families.

### Public API change
* Changed default `BackupableDBOptions::share_files_with_checksum` to `true` and deprecated `false` because of potential for data loss. Note that accepting this change in behavior can temporarily increase backup data usage because files are not shared between backups using the two different settings. Also removed obsolete option kFlagMatchInterimNaming.
* Add a new option BlockBasedTableOptions::max_auto_readahead_size. RocksDB does auto-readahead for iterators on noticing more than two reads for a table file if user doesn't provide readahead_size. The readahead starts at 8KB and doubles on every additional read upto max_auto_readahead_size and now max_auto_readahead_size can be configured dynamically as well. Found that 256 KB readahead size provides the best performance, based on experiments, for auto readahead. Experiment data is in PR #3282. If value is set 0 then no automatic prefetching will be done by rocksdb. Also changing the value will only affect files opened after the change.
* Add suppport to extend DB::VerifyFileChecksums API to also verify blob files checksum.
* When using the new BlobDB, the amount of data written by flushes/compactions is now broken down into table files and blob files in the compaction statistics; namely, Write(GB) denotes the amount of data written to table files, while Wblob(GB) means the amount of data written to blob files.
* New default BlockBasedTableOptions::format_version=5 to enable new Bloom filter implementation by default, compatible with RocksDB versions >= 6.6.0.
* Add new SetBufferSize API to WriteBufferManager to allow dynamic management of memory allotted to all write buffers.  This allows user code to adjust memory monitoring provided by WriteBufferManager as process memory needs change datasets grow and shrink.
* Clarified the required semantics of Read() functions in FileSystem and Env APIs. Please ensure any custom implementations are compliant.
* For the new integrated BlobDB implementation, compaction statistics now include the amount of data read from blob files during compaction (due to garbage collection or compaction filters). Write amplification metrics have also been extended to account for data read from blob files.
* Add EqualWithoutTimestamp() to Comparator.
* Extend support to track blob files in SSTFileManager whenever a blob file is created/deleted. Blob files will be scheduled to delete via SSTFileManager and SStFileManager will now take blob files in account while calculating size and space limits along with SST files.
* Add new Append and PositionedAppend API with checksum handoff to legacy Env.

### New Features
* Support compaction filters for the new implementation of BlobDB. Add `FilterBlobByKey()` to `CompactionFilter`. Subclasses can override this method so that compaction filters can determine whether the actual blob value has to be read during compaction. Use a new `kUndetermined` in `CompactionFilter::Decision` to indicated that further action is necessary for compaction filter to make a decision.
* Add support to extend retrieval of checksums for blob files from the MANIFEST when checkpointing. During backup, rocksdb can detect corruption in blob files  during file copies.
* Add new options for db_bench --benchmarks: flush, waitforcompaction, compact0, compact1.
* Add an option to BackupEngine::GetBackupInfo to include the name and size of each backed-up file. Especially in the presence of file sharing among backups, this offers detailed insight into backup space usage.
* Enable backward iteration on keys with user-defined timestamps.
* Add statistics and info log for error handler: counters for bg error, bg io error, bg retryable io error, auto resume count, auto resume total retry number, and auto resume sucess; Histogram for auto resume retry count in each recovery call. Note that, each auto resume attempt will have one or multiple retries.

### Behavior Changes
* During flush, only WAL sync retryable IO error is mapped to hard error, which will stall the writes. When WAL is used but only SST file write has retryable IO error, it will be mapped to soft error and write will not be affected.

## 6.18.0 (02/19/2021)
### Behavior Changes
* When retryable IO error occurs during compaction, it is mapped to soft error and set the BG error. However, auto resume is not called to clean the soft error since compaction will reschedule by itself. In this change, When retryable IO error occurs during compaction, BG error is not set. User will be informed the error via EventHelper.
* Introduce a new trace file format for query tracing and replay and trace file version is bump up to 0.2. A payload map is added as the first portion of the payload. We will not have backward compatible issues when adding new entries to trace records. Added the iterator_upper_bound and iterator_lower_bound in Seek and SeekForPrev tracing function. Added them as the new payload member for iterator tracing.

### New Features
* Add support for key-value integrity protection in live updates from the user buffers provided to `WriteBatch` through the write to RocksDB's in-memory update buffer (memtable). This is intended to detect some cases of in-memory data corruption, due to either software or hardware errors. Users can enable protection by constructing their `WriteBatch` with `protection_bytes_per_key == 8`.
* Add support for updating `full_history_ts_low` option in manual compaction, which is for old timestamp data GC.
* Add a mechanism for using Makefile to build external plugin code into the RocksDB libraries/binaries. This intends to simplify compatibility and distribution for plugins (e.g., special-purpose `FileSystem`s) whose source code resides outside the RocksDB repo. See "plugin/README.md" for developer details, and "PLUGINS.md" for a listing of available plugins.
* Added memory pre-fetching for experimental Ribbon filter, which especially optimizes performance with batched MultiGet.
* A new, experimental version of BlobDB (key-value separation) is now available. The new implementation is integrated into the RocksDB core, i.e. it is accessible via the usual `rocksdb::DB` API, as opposed to the separate `rocksdb::blob_db::BlobDB` interface used by the earlier version, and can be configured on a per-column family basis using the configuration options `enable_blob_files`, `min_blob_size`, `blob_file_size`, `blob_compression_type`, `enable_blob_garbage_collection`, and `blob_garbage_collection_age_cutoff`. It extends RocksDB's consistency guarantees to blobs, and offers more features and better performance. Note that some features, most notably `Merge`, compaction filters, and backup/restore are not yet supported, and there is no support for migrating a database created by the old implementation.

### Bug Fixes
* Since 6.15.0, `TransactionDB` returns error `Status`es from calls to `DeleteRange()` and calls to `Write()` where the `WriteBatch` contains a range deletion. Previously such operations may have succeeded while not providing the expected transactional guarantees. There are certain cases where range deletion can still be used on such DBs; see the API doc on `TransactionDB::DeleteRange()` for details.
* `OptimisticTransactionDB` now returns error `Status`es from calls to `DeleteRange()` and calls to `Write()` where the `WriteBatch` contains a range deletion. Previously such operations may have succeeded while not providing the expected transactional guarantees.
* Fix `WRITE_PREPARED`, `WRITE_UNPREPARED` TransactionDB `MultiGet()` may return uncommitted data with snapshot.
* In DB::OpenForReadOnly, if any error happens while checking Manifest file path, it was overridden by Status::NotFound. It has been fixed and now actual error is returned.

### Public API Change
* Added a "only_mutable_options" flag to the ConfigOptions.  When this flag is "true", the Configurable functions and convenience methods (such as GetDBOptionsFromString) will only deal with options that are marked as mutable.  When this flag is true, only options marked as mutable can be configured (a Status::InvalidArgument will be returned) and options not marked as mutable will not be returned or compared.  The default is "false", meaning to compare all options.
* Add new Append and PositionedAppend APIs to FileSystem to bring the data verification information (data checksum information) from upper layer (e.g., WritableFileWriter) to the storage layer. In this way, the customized FileSystem is able to verify the correctness of data being written to the storage on time. Add checksum_handoff_file_types to DBOptions. User can use this option to control which file types (Currently supported file tyes: kWALFile, kTableFile, kDescriptorFile.) should use the new Append and PositionedAppend APIs to handoff the verification information. Currently, RocksDB only use crc32c to calculate the checksum for write handoff.
* Add an option, `CompressionOptions::max_dict_buffer_bytes`, to limit the in-memory buffering for selecting samples for generating/training a dictionary. The limit is currently loosely adhered to.


## 6.17.0 (01/15/2021)
### Behavior Changes
* When verifying full file checksum with `DB::VerifyFileChecksums()`, we now fail with `Status::InvalidArgument` if the name of the checksum generator used for verification does not match the name of the checksum generator used for protecting the file when it was created.
* Since RocksDB does not continue write the same file if a file write fails for any reason, the file scope write IO error is treated the same as retryable IO error. More information about error handling of file scope IO error is included in `ErrorHandler::SetBGError`.

### Bug Fixes
* Version older than 6.15 cannot decode VersionEdits `WalAddition` and `WalDeletion`, fixed this by changing the encoded format of them to be ignorable by older versions.
* Fix a race condition between DB startups and shutdowns in managing the periodic background worker threads. One effect of this race condition could be the process being terminated.

### Public API Change
* Add a public API WriteBufferManager::dummy_entries_in_cache_usage() which reports the size of dummy entries stored in cache (passed to WriteBufferManager). Dummy entries are used to account for DataBlocks.
* Add a SystemClock class that contains the time-related methods from Env.  The original methods in Env may be deprecated in a future release.  This class will allow easier testing, development, and expansion of time-related features.
* Add a public API GetRocksBuildProperties and GetRocksBuildInfoAsString to get properties about the current build.  These properties may include settings related to the GIT settings (branch, timestamp).  This change also sets the "build date" based on the GIT properties, rather than the actual build time, thereby enabling more reproducible builds.

## 6.16.0 (12/18/2020)
### Behavior Changes
* Attempting to write a merge operand without explicitly configuring `merge_operator` now fails immediately, causing the DB to enter read-only mode. Previously, failure was deferred until the `merge_operator` was needed by a user read or a background operation.

### Bug Fixes
* Truncated WALs ending in incomplete records can no longer produce gaps in the recovered data when `WALRecoveryMode::kPointInTimeRecovery` is used. Gaps are still possible when WALs are truncated exactly on record boundaries; for complete protection, users should enable `track_and_verify_wals_in_manifest`.
* Fix a bug where compressed blocks read by MultiGet are not inserted into the compressed block cache when use_direct_reads = true.
* Fixed the issue of full scanning on obsolete files when there are too many outstanding compactions with ConcurrentTaskLimiter enabled.
* Fixed the logic of populating native data structure for `read_amp_bytes_per_bit` during OPTIONS file parsing on big-endian architecture. Without this fix, original code introduced in PR7659, when running on big-endian machine, can mistakenly store read_amp_bytes_per_bit (an uint32) in little endian format. Future access to `read_amp_bytes_per_bit` will give wrong values. Little endian architecture is not affected.
* Fixed prefix extractor with timestamp issues.
* Fixed a bug in atomic flush: in two-phase commit mode, the minimum WAL log number to keep is incorrect.
* Fixed a bug related to checkpoint in PR7789: if there are multiple column families, and the checkpoint is not opened as read only, then in rare cases, data loss may happen in the checkpoint. Since backup engine relies on checkpoint, it may also be affected.
* When ldb --try_load_options is used with the --column_family option, the ColumnFamilyOptions for the specified column family was not loaded from the OPTIONS file. Fix it so its loaded from OPTIONS and then overridden with command line overrides.

### New Features
* User defined timestamp feature supports `CompactRange` and `GetApproximateSizes`.
* Support getting aggregated table properties (kAggregatedTableProperties and kAggregatedTablePropertiesAtLevel) with DB::GetMapProperty, for easier access to the data in a structured format.
* Experimental option BlockBasedTableOptions::optimize_filters_for_memory now works with experimental Ribbon filter (as well as Bloom filter).

### Public API Change
* Deprecated public but rarely-used FilterBitsBuilder::CalculateNumEntry, which is replaced with ApproximateNumEntries taking a size_t parameter and returning size_t.
* To improve portability the functions `Env::GetChildren` and `Env::GetChildrenFileAttributes` will no longer return entries for the special directories `.` or `..`.
* Added a new option `track_and_verify_wals_in_manifest`. If `true`, the log numbers and sizes of the synced WALs are tracked in MANIFEST, then during DB recovery, if a synced WAL is missing from disk, or the WAL's size does not match the recorded size in MANIFEST, an error will be reported and the recovery will be aborted. Note that this option does not work with secondary instance.
* `rocksdb_approximate_sizes` and `rocksdb_approximate_sizes_cf` in the C API now requires an error pointer (`char** errptr`) for receiving any error.
* All overloads of DB::GetApproximateSizes now return Status, so that any failure to obtain the sizes is indicated to the caller.

## 6.15.0 (11/13/2020)
### Bug Fixes
* Fixed a bug in the following combination of features: indexes with user keys (`format_version >= 3`), indexes are partitioned (`index_type == kTwoLevelIndexSearch`), and some index partitions are pinned in memory (`BlockBasedTableOptions::pin_l0_filter_and_index_blocks_in_cache`). The bug could cause keys to be truncated when read from the index leading to wrong read results or other unexpected behavior.
* Fixed a bug when indexes are partitioned (`index_type == kTwoLevelIndexSearch`), some index partitions are pinned in memory (`BlockBasedTableOptions::pin_l0_filter_and_index_blocks_in_cache`), and partitions reads could be mixed between block cache and directly from the file (e.g., with `enable_index_compression == 1` and `mmap_read == 1`, partitions that were stored uncompressed due to poor compression ratio would be read directly from the file via mmap, while partitions that were stored compressed would be read from block cache). The bug could cause index partitions to be mistakenly considered empty during reads leading to wrong read results.
* Since 6.12, memtable lookup should report unrecognized value_type as corruption (#7121).
* Since 6.14, fix false positive flush/compaction `Status::Corruption` failure when `paranoid_file_checks == true` and range tombstones were written to the compaction output files.
* Since 6.14, fix a bug that could cause a stalled write to crash with mixed of slowdown and no_slowdown writes (`WriteOptions.no_slowdown=true`).
* Fixed a bug which causes hang in closing DB when refit level is set in opt build. It was because ContinueBackgroundWork() was called in assert statement which is a no op. It was introduced in 6.14.
* Fixed a bug which causes Get() to return incorrect result when a key's merge operand is applied twice. This can occur if the thread performing Get() runs concurrently with a background flush thread and another thread writing to the MANIFEST file (PR6069).
* Reverted a behavior change silently introduced in 6.14.2, in which the effects of the `ignore_unknown_options` flag (used in option parsing/loading functions) changed.
* Reverted a behavior change silently introduced in 6.14, in which options parsing/loading functions began returning `NotFound` instead of `InvalidArgument` for option names not available in the present version.
* Fixed MultiGet bugs it doesn't return valid data with user defined timestamp.
* Fixed a potential bug caused by evaluating `TableBuilder::NeedCompact()` before `TableBuilder::Finish()` in compaction job. For example, the `NeedCompact()` method of `CompactOnDeletionCollector` returned by built-in `CompactOnDeletionCollectorFactory` requires `BlockBasedTable::Finish()` to return the correct result. The bug can cause a compaction-generated file not to be marked for future compaction based on deletion ratio.
* Fixed a seek issue with prefix extractor and timestamp.
* Fixed a bug of encoding and parsing BlockBasedTableOptions::read_amp_bytes_per_bit as a 64-bit integer.
* Fixed a bug of a recovery corner case, details in PR7621.

### Public API Change
* Deprecate `BlockBasedTableOptions::pin_l0_filter_and_index_blocks_in_cache` and `BlockBasedTableOptions::pin_top_level_index_and_filter`. These options still take effect until users migrate to the replacement APIs in `BlockBasedTableOptions::metadata_cache_options`. Migration guidance can be found in the API comments on the deprecated options.
* Add new API `DB::VerifyFileChecksums` to verify SST file checksum with corresponding entries in the MANIFEST if present. Current implementation requires scanning and recomputing file checksums.

### Behavior Changes
* The dictionary compression settings specified in `ColumnFamilyOptions::compression_opts` now additionally affect files generated by flush and compaction to non-bottommost level. Previously those settings at most affected files generated by compaction to bottommost level, depending on whether `ColumnFamilyOptions::bottommost_compression_opts` overrode them. Users who relied on dictionary compression settings in `ColumnFamilyOptions::compression_opts` affecting only the bottommost level can keep the behavior by moving their dictionary settings to `ColumnFamilyOptions::bottommost_compression_opts` and setting its `enabled` flag.
* When the `enabled` flag is set in `ColumnFamilyOptions::bottommost_compression_opts`, those compression options now take effect regardless of the value in `ColumnFamilyOptions::bottommost_compression`. Previously, those compression options only took effect when `ColumnFamilyOptions::bottommost_compression != kDisableCompressionOption`. Now, they additionally take effect when `ColumnFamilyOptions::bottommost_compression == kDisableCompressionOption` (such a setting causes bottommost compression type to fall back to `ColumnFamilyOptions::compression_per_level` if configured, and otherwise fall back to `ColumnFamilyOptions::compression`).

### New Features
* An EXPERIMENTAL new Bloom alternative that saves about 30% space compared to Bloom filters, with about 3-4x construction time and similar query times is available using NewExperimentalRibbonFilterPolicy.

## 6.14 (10/09/2020)
### Bug fixes
* Fixed a bug after a `CompactRange()` with `CompactRangeOptions::change_level` set fails due to a conflict in the level change step, which caused all subsequent calls to `CompactRange()` with `CompactRangeOptions::change_level` set to incorrectly fail with a `Status::NotSupported("another thread is refitting")` error.
* Fixed a bug that the bottom most level compaction could still be a trivial move even if `BottommostLevelCompaction.kForce` or `kForceOptimized` is set.

### Public API Change
* The methods to create and manage EncrypedEnv have been changed.  The EncryptionProvider is now passed to NewEncryptedEnv as a shared pointer, rather than a raw pointer.  Comparably, the CTREncryptedProvider now takes a shared pointer, rather than a reference, to a BlockCipher.  CreateFromString methods have been added to BlockCipher and EncryptionProvider to provide a single API by which different ciphers and providers can be created, respectively.
* The internal classes (CTREncryptionProvider, ROT13BlockCipher, CTRCipherStream) associated with the EncryptedEnv have been moved out of the public API.  To create a CTREncryptionProvider, one can either use EncryptionProvider::NewCTRProvider, or EncryptionProvider::CreateFromString("CTR").  To create a new ROT13BlockCipher, one can either use BlockCipher::NewROT13Cipher or BlockCipher::CreateFromString("ROT13").
* The EncryptionProvider::AddCipher method has been added to allow keys to be added to an EncryptionProvider.  This API will allow future providers to support multiple cipher keys.
* Add a new option "allow_data_in_errors". When this new option is set by users, it allows users to opt-in to get error messages containing corrupted keys/values. Corrupt keys, values will be logged in the messages, logs, status etc. that will help users with the useful information regarding affected data. By default value of this option is set false to prevent users data to be exposed in the messages so currently, data will be redacted from logs, messages, status by default.
* AdvancedColumnFamilyOptions::force_consistency_checks is now true by default, for more proactive DB corruption detection at virtually no cost (estimated two extra CPU cycles per million on a major production workload). Corruptions reported by these checks now mention "force_consistency_checks" in case a false positive corruption report is suspected and the option needs to be disabled (unlikely). Since existing column families have a saved setting for force_consistency_checks, only new column families will pick up the new default.

### General Improvements
* The settings of the DBOptions and ColumnFamilyOptions are now managed by Configurable objects (see New Features).  The same convenience methods to configure these options still exist but the backend implementation has been unified under a common implementation.

### New Features

* Methods to configure serialize, and compare -- such as TableFactory -- are exposed directly through the Configurable base class (from which these objects inherit).  This change will allow for better and more thorough configuration management and retrieval in the future.  The options for a Configurable object can be set via the ConfigureFromMap, ConfigureFromString, or ConfigureOption method.  The serialized version of the options of an object can be retrieved via the GetOptionString, ToString, or GetOption methods.  The list of options supported by an object can be obtained via the GetOptionNames method.  The "raw" object (such as the BlockBasedTableOption) for an option may be retrieved via the GetOptions method.  Configurable options can be compared via the AreEquivalent method.  The settings within a Configurable object may be validated via the ValidateOptions method.  The object may be intialized (at which point only mutable options may be updated) via the PrepareOptions method.
* Introduce options.check_flush_compaction_key_order with default value to be true. With this option, during flush and compaction, key order will be checked when writing to each SST file. If the order is violated, the flush or compaction will fail.
* Added is_full_compaction to CompactionJobStats, so that the information is available through the EventListener interface.
* Add more stats for MultiGet in Histogram to get number of data blocks, index blocks, filter blocks and sst files read from file system per level.
* SST files have a new table property called db_host_id, which is set to the hostname by default. A new option in DBOptions, db_host_id, allows the property value to be overridden with a user specified string, or disable it completely by making the option string empty.
* Methods to create customizable extensions -- such as TableFactory -- are exposed directly through the Customizable base class (from which these objects inherit).  This change will allow these Customizable classes to be loaded and configured in a standard way (via CreateFromString).  More information on how to write and use Customizable classes is in the customizable.h header file.

## 6.13 (09/12/2020)
### Bug fixes
* Fix a performance regression introduced in 6.4 that makes a upper bound check for every Next() even if keys are within a data block that is within the upper bound.
* Fix a possible corruption to the LSM state (overlapping files within a level) when a `CompactRange()` for refitting levels (`CompactRangeOptions::change_level == true`) and another manual compaction are executed in parallel.
* Sanitize `recycle_log_file_num` to zero when the user attempts to enable it in combination with `WALRecoveryMode::kTolerateCorruptedTailRecords`. Previously the two features were allowed together, which compromised the user's configured crash-recovery guarantees.
* Fix a bug where a level refitting in CompactRange() might race with an automatic compaction that puts the data to the target level of the refitting. The bug has been there for years.
* Fixed a bug in version 6.12 in which BackupEngine::CreateNewBackup could fail intermittently with non-OK status when backing up a read-write DB configured with a DBOptions::file_checksum_gen_factory.
* Fix useless no-op compactions scheduled upon snapshot release when options.disable-auto-compactions = true.
* Fix a bug when max_write_buffer_size_to_maintain is set, immutable flushed memtable destruction is delayed until the next super version is installed. A memtable is not added to delete list because of its reference hold by super version and super version doesn't switch because of empt delete list. So memory usage keeps on increasing beyond write_buffer_size + max_write_buffer_size_to_maintain.
* Avoid converting MERGES to PUTS when allow_ingest_behind is true.
* Fix compression dictionary sampling together with `SstFileWriter`. Previously, the dictionary would be trained/finalized immediately with zero samples. Now, the whole `SstFileWriter` file is buffered in memory and then sampled.
* Fix a bug with `avoid_unnecessary_blocking_io=1` and creating backups (BackupEngine::CreateNewBackup) or checkpoints (Checkpoint::Create). With this setting and WAL enabled, these operations could randomly fail with non-OK status.
* Fix a bug in which bottommost compaction continues to advance the underlying InternalIterator to skip tombstones even after shutdown.

### New Features
* A new field `std::string requested_checksum_func_name` is added to `FileChecksumGenContext`, which enables the checksum factory to create generators for a suite of different functions.
* Added a new subcommand, `ldb unsafe_remove_sst_file`, which removes a lost or corrupt SST file from a DB's metadata. This command involves data loss and must not be used on a live DB.

### Performance Improvements
* Reduce thread number for multiple DB instances by re-using one global thread for statistics dumping and persisting.
* Reduce write-amp in heavy write bursts in `kCompactionStyleLevel` compaction style with `level_compaction_dynamic_level_bytes` set.
* BackupEngine incremental backups no longer read DB table files that are already saved to a shared part of the backup directory, unless `share_files_with_checksum` is used with `kLegacyCrc32cAndFileSize` naming (discouraged).
  * For `share_files_with_checksum`, we are confident there is no regression (vs. pre-6.12) in detecting DB or backup corruption at backup creation time, mostly because the old design did not leverage this extra checksum computation for detecting inconsistencies at backup creation time.
  * For `share_table_files` without "checksum" (not recommended), there is a regression in detecting fundamentally unsafe use of the option, greatly mitigated by file size checking (under "Behavior Changes"). Almost no reason to use `share_files_with_checksum=false` should remain.
  * `DB::VerifyChecksum` and `BackupEngine::VerifyBackup` with checksum checking are still able to catch corruptions that `CreateNewBackup` does not.

### Public API Change
* Expose kTypeDeleteWithTimestamp in EntryType and update GetEntryType() accordingly.
* Added file_checksum and file_checksum_func_name to TableFileCreationInfo, which can pass the table file checksum information through the OnTableFileCreated callback during flush and compaction.
* A warning is added to `DB::DeleteFile()` API describing its known problems and deprecation plan.
* Add a new stats level, i.e. StatsLevel::kExceptTickers (PR7329) to exclude tickers even if application passes a non-null Statistics object.
* Added a new status code IOStatus::IOFenced() for the Env/FileSystem to indicate that writes from this instance are fenced off. Like any other background error, this error is returned to the user in Put/Merge/Delete/Flush calls and can be checked using Status::IsIOFenced().

### Behavior Changes
* File abstraction `FSRandomAccessFile.Prefetch()` default return status is changed from `OK` to `NotSupported`. If the user inherited file doesn't implement prefetch, RocksDB will create internal prefetch buffer to improve read performance.
* When retryabel IO error happens during Flush (manifest write error is excluded) and WAL is disabled, originally it is mapped to kHardError. Now,it is mapped to soft error. So DB will not stall the writes unless the memtable is full. At the same time, when auto resume is triggered to recover the retryable IO error during Flush, SwitchMemtable is not called to avoid generating to many small immutable memtables. If WAL is enabled, no behavior changes.
* When considering whether a table file is already backed up in a shared part of backup directory, BackupEngine would already query the sizes of source (DB) and pre-existing destination (backup) files. BackupEngine now uses these file sizes to detect corruption, as at least one of (a) old backup, (b) backup in progress, or (c) current DB is corrupt if there's a size mismatch.

### Others
* Error in prefetching partitioned index blocks will not be swallowed. It will fail the query and return the IOError users.

## 6.12 (2020-07-28)
### Public API Change
* Encryption file classes now exposed for inheritance in env_encryption.h
* File I/O listener is extended to cover more I/O operations. Now class `EventListener` in listener.h contains new callback functions: `OnFileFlushFinish()`, `OnFileSyncFinish()`, `OnFileRangeSyncFinish()`, `OnFileTruncateFinish()`, and ``OnFileCloseFinish()``.
* `FileOperationInfo` now reports `duration` measured by `std::chrono::steady_clock` and `start_ts` measured by `std::chrono::system_clock` instead of start and finish timestamps measured by `system_clock`. Note that `system_clock` is called before `steady_clock` in program order at operation starts.
* `DB::GetDbSessionId(std::string& session_id)` is added. `session_id` stores a unique identifier that gets reset every time the DB is opened. This DB session ID should be unique among all open DB instances on all hosts, and should be unique among re-openings of the same or other DBs. This identifier is recorded in the LOG file on the line starting with "DB Session ID:".
* `DB::OpenForReadOnly()` now returns `Status::NotFound` when the specified DB directory does not exist. Previously the error returned depended on the underlying `Env`. This change is available in all 6.11 releases as well.
* A parameter `verify_with_checksum` is added to `BackupEngine::VerifyBackup`, which is false by default. If it is ture, `BackupEngine::VerifyBackup` verifies checksums and file sizes of backup files. Pass `false` for `verify_with_checksum` to maintain the previous behavior and performance of `BackupEngine::VerifyBackup`, by only verifying sizes of backup files.

### Behavior Changes
* Best-efforts recovery ignores CURRENT file completely. If CURRENT file is missing during recovery, best-efforts recovery still proceeds with MANIFEST file(s).
* In best-efforts recovery, an error that is not Corruption or IOError::kNotFound or IOError::kPathNotFound will be overwritten silently. Fix this by checking all non-ok cases and return early.
* When `file_checksum_gen_factory` is set to `GetFileChecksumGenCrc32cFactory()`, BackupEngine will compare the crc32c checksums of table files computed when creating a backup to the expected checksums stored in the DB manifest, and will fail `CreateNewBackup()` on mismatch (corruption). If the `file_checksum_gen_factory` is not set or set to any other customized factory, there is no checksum verification to detect if SST files in a DB are corrupt when read, copied, and independently checksummed by BackupEngine.
* When a DB sets `stats_dump_period_sec > 0`, either as the initial value for DB open or as a dynamic option change, the first stats dump is staggered in the following X seconds, where X is an integer in `[0, stats_dump_period_sec)`. Subsequent stats dumps are still spaced `stats_dump_period_sec` seconds apart.
* When the paranoid_file_checks option is true, a hash is generated of all keys and values are generated when the SST file is written, and then the values are read back in to validate the file.  A corruption is signaled if the two hashes do not match.

### Bug fixes
* Compressed block cache was automatically disabled with read-only DBs by mistake. Now it is fixed: compressed block cache will be in effective with read-only DB too.
* Fix a bug of wrong iterator result if another thread finishes an update and a DB flush between two statement.
* Disable file deletion after MANIFEST write/sync failure until db re-open or Resume() so that subsequent re-open will not see MANIFEST referencing deleted SSTs.
* Fix a bug when index_type == kTwoLevelIndexSearch in PartitionedIndexBuilder to update FlushPolicy to point to internal key partitioner when it changes from user-key mode to internal-key mode in index partition.
* Make compaction report InternalKey corruption while iterating over the input.
* Fix a bug which may cause MultiGet to be slow because it may read more data than requested, but this won't affect correctness. The bug was introduced in 6.10 release.
* Fail recovery and report once hitting a physical log record checksum mismatch, while reading MANIFEST. RocksDB should not continue processing the MANIFEST any further.
* Fixed a bug in size-amp-triggered and periodic-triggered universal compaction, where the compression settings for the first input level were used rather than the compression settings for the output (bottom) level.

### New Features
* DB identity (`db_id`) and DB session identity (`db_session_id`) are added to table properties and stored in SST files. SST files generated from SstFileWriter and Repairer have DB identity “SST Writer” and “DB Repairer”, respectively. Their DB session IDs are generated in the same way as `DB::GetDbSessionId`. The session ID for SstFileWriter (resp., Repairer) resets every time `SstFileWriter::Open` (resp., `Repairer::Run`) is called.
* Added experimental option BlockBasedTableOptions::optimize_filters_for_memory for reducing allocated memory size of Bloom filters (~10% savings with Jemalloc) while preserving the same general accuracy. To have an effect, the option requires format_version=5 and malloc_usable_size. Enabling this option is forward and backward compatible with existing format_version=5.
* `BackupableDBOptions::share_files_with_checksum_naming` is added with new default behavior for naming backup files with `share_files_with_checksum`, to address performance and backup integrity issues. See API comments for details.
* Added auto resume function to automatically recover the DB from background Retryable IO Error. When retryable IOError happens during flush and WAL write, the error is mapped to Hard Error and DB will be in read mode. When retryable IO Error happens during compaction, the error will be mapped to Soft Error. DB is still in write/read mode. Autoresume function will create a thread for a DB to call DB->ResumeImpl() to try the recover for Retryable IO Error during flush and WAL write. Compaction will be rescheduled by itself if retryable IO Error happens. Auto resume may also cause other Retryable IO Error during the recovery, so the recovery will fail. Retry the auto resume may solve the issue, so we use max_bgerror_resume_count to decide how many resume cycles will be tried in total. If it is <=0, auto resume retryable IO Error is disabled. Default is INT_MAX, which will lead to a infinit auto resume. bgerror_resume_retry_interval decides the time interval between two auto resumes.
* Option `max_subcompactions` can be set dynamically using DB::SetDBOptions().
* Added experimental ColumnFamilyOptions::sst_partitioner_factory to define determine the partitioning of sst files. This helps compaction to split the files on interesting boundaries (key prefixes) to make propagation of sst files less write amplifying (covering the whole key space).

### Performance Improvements
* Eliminate key copies for internal comparisons while accessing ingested block-based tables.
* Reduce key comparisons during random access in all block-based tables.
* BackupEngine avoids unnecessary repeated checksum computation for backing up a table file to the `shared_checksum` directory when using `share_files_with_checksum_naming = kUseDbSessionId` (new default), except on SST files generated before this version of RocksDB, which fall back on using `kLegacyCrc32cAndFileSize`.

## 6.11 (6/12/2020)
### Bug Fixes
* Fix consistency checking error swallowing in some cases when options.force_consistency_checks = true.
* Fix possible false NotFound status from batched MultiGet using index type kHashSearch.
* Fix corruption caused by enabling delete triggered compaction (NewCompactOnDeletionCollectorFactory) in universal compaction mode, along with parallel compactions. The bug can result in two parallel compactions picking the same input files, resulting in the DB resurrecting older and deleted versions of some keys.
* Fix a use-after-free bug in best-efforts recovery. column_family_memtables_ needs to point to valid ColumnFamilySet.
* Let best-efforts recovery ignore corrupted files during table loading.
* Fix corrupt key read from ingested file when iterator direction switches from reverse to forward at a key that is a prefix of another key in the same file. It is only possible in files with a non-zero global seqno.
* Fix abnormally large estimate from GetApproximateSizes when a range starts near the end of one SST file and near the beginning of another. Now GetApproximateSizes consistently and fairly includes the size of SST metadata in addition to data blocks, attributing metadata proportionally among the data blocks based on their size.
* Fix potential file descriptor leakage in PosixEnv's IsDirectory() and NewRandomAccessFile().
* Fix false negative from the VerifyChecksum() API when there is a checksum mismatch in an index partition block in a BlockBasedTable format table file (index_type is kTwoLevelIndexSearch).
* Fix sst_dump to return non-zero exit code if the specified file is not a recognized SST file or fails requested checks.
* Fix incorrect results from batched MultiGet for duplicate keys, when the duplicate key matches the largest key of an SST file and the value type for the key in the file is a merge value.

### Public API Change
* Flush(..., column_family) may return Status::ColumnFamilyDropped() instead of Status::InvalidArgument() if column_family is dropped while processing the flush request.
* BlobDB now explicitly disallows using the default column family's storage directories as blob directory.
* DeleteRange now returns `Status::InvalidArgument` if the range's end key comes before its start key according to the user comparator. Previously the behavior was undefined.
* ldb now uses options.force_consistency_checks = true by default and "--disable_consistency_checks" is added to disable it.
* DB::OpenForReadOnly no longer creates files or directories if the named DB does not exist, unless create_if_missing is set to true.
* The consistency checks that validate LSM state changes (table file additions/deletions during flushes and compactions) are now stricter, more efficient, and no longer optional, i.e. they are performed even if `force_consistency_checks` is `false`.
* Disable delete triggered compaction (NewCompactOnDeletionCollectorFactory) in universal compaction mode and num_levels = 1 in order to avoid a corruption bug.
* `pin_l0_filter_and_index_blocks_in_cache` no longer applies to L0 files larger than `1.5 * write_buffer_size` to give more predictable memory usage. Such L0 files may exist due to intra-L0 compaction, external file ingestion, or user dynamically changing `write_buffer_size` (note, however, that files that are already pinned will continue being pinned, even after such a dynamic change).
* In point-in-time wal recovery mode, fail database recovery in case of IOError while reading the WAL to avoid data loss.
* A new method `Env::LowerThreadPoolCPUPriority(Priority, CpuPriority)` is added to `Env` to be able to lower to a specific priority such as `CpuPriority::kIdle`.

### New Features
* sst_dump to add a new --readahead_size argument. Users can specify read size when scanning the data. Sst_dump also tries to prefetch tail part of the SST files so usually some number of I/Os are saved there too.
* Generate file checksum in SstFileWriter if Options.file_checksum_gen_factory is set. The checksum and checksum function name are stored in ExternalSstFileInfo after the sst file write is finished.
* Add a value_size_soft_limit in read options which limits the cumulative value size of keys read in batches in MultiGet. Once the cumulative value size of found keys exceeds read_options.value_size_soft_limit, all the remaining keys are returned with status Abort without further finding their values. By default the value_size_soft_limit is std::numeric_limits<uint64_t>::max().
* Enable SST file ingestion with file checksum information when calling IngestExternalFiles(const std::vector<IngestExternalFileArg>& args). Added files_checksums and files_checksum_func_names to IngestExternalFileArg such that user can ingest the sst files with their file checksum information. Added verify_file_checksum to IngestExternalFileOptions (default is True). To be backward compatible, if DB does not enable file checksum or user does not provide checksum information (vectors of files_checksums and files_checksum_func_names are both empty), verification of file checksum is always sucessful. If DB enables file checksum, DB will always generate the checksum for each ingested SST file during Prepare stage of ingestion and store the checksum in Manifest, unless verify_file_checksum is False and checksum information is provided by the application. In this case, we only verify the checksum function name and directly store the ingested checksum in Manifest. If verify_file_checksum is set to True, DB will verify the ingested checksum and function name with the genrated ones. Any mismatch will fail the ingestion. Note that, if IngestExternalFileOptions::write_global_seqno is True, the seqno will be changed in the ingested file. Therefore, the checksum of the file will be changed. In this case, a new checksum will be generated after the seqno is updated and be stored in the Manifest.

### Performance Improvements
* Eliminate redundant key comparisons during random access in block-based tables.

## 6.10 (5/2/2020)
### Bug Fixes
* Fix wrong result being read from ingested file. May happen when a key in the file happen to be prefix of another key also in the file. The issue can further cause more data corruption. The issue exists with rocksdb >= 5.0.0 since DB::IngestExternalFile() was introduced.
* Finish implementation of BlockBasedTableOptions::IndexType::kBinarySearchWithFirstKey. It's now ready for use. Significantly reduces read amplification in some setups, especially for iterator seeks.
* Fix a bug by updating CURRENT file so that it points to the correct MANIFEST file after best-efforts recovery.
* Fixed a bug where ColumnFamilyHandle objects were not cleaned up in case an error happened during BlobDB's open after the base DB had been opened.
* Fix a potential undefined behavior caused by trying to dereference nullable pointer (timestamp argument) in DB::MultiGet.
* Fix a bug caused by not including user timestamp in MultiGet LookupKey construction. This can lead to wrong query result since the trailing bytes of a user key, if not shorter than timestamp, will be mistaken for user timestamp.
* Fix a bug caused by using wrong compare function when sorting the input keys of MultiGet with timestamps.
* Upgraded version of bzip library (1.0.6 -> 1.0.8) used with RocksJava to address potential vulnerabilities if an attacker can manipulate compressed data saved and loaded by RocksDB (not normal). See issue #6703.

### Public API Change
* Add a ConfigOptions argument to the APIs dealing with converting options to and from strings and files.  The ConfigOptions is meant to replace some of the options (such as input_strings_escaped and ignore_unknown_options) and allow for more parameters to be passed in the future without changing the function signature.
* Add NewFileChecksumGenCrc32cFactory to the file checksum public API, such that the builtin Crc32c based file checksum generator factory can be used by applications.
* Add IsDirectory to Env and FS to indicate if a path is a directory.

### New Features
* Added support for pipelined & parallel compression optimization for `BlockBasedTableBuilder`. This optimization makes block building, block compression and block appending a pipeline, and uses multiple threads to accelerate block compression. Users can set `CompressionOptions::parallel_threads` greater than 1 to enable compression parallelism. This feature is experimental for now.
* Provide an allocator for memkind to be used with block cache. This is to work with memory technologies (Intel DCPMM is one such technology currently available) that require different libraries for allocation and management (such as PMDK and memkind). The high capacities available make it possible to provision large caches (up to several TBs in size) beyond what is achievable with DRAM.
* Option `max_background_flushes` can be set dynamically using DB::SetDBOptions().
* Added functionality in sst_dump tool to check the compressed file size for different compression levels and print the time spent on compressing files with each compression type. Added arguments `--compression_level_from` and `--compression_level_to` to report size of all compression levels and one compression_type must be specified with it so that it will report compressed sizes of one compression type with different levels.
* Added statistics for redundant insertions into block cache: rocksdb.block.cache.*add.redundant. (There is currently no coordination to ensure that only one thread loads a table block when many threads are trying to access that same table block.)

### Bug Fixes
* Fix a bug when making options.bottommost_compression, options.compression_opts and options.bottommost_compression_opts dynamically changeable: the modified values are not written to option files or returned back to users when being queried.
* Fix a bug where index key comparisons were unaccounted in `PerfContext::user_key_comparison_count` for lookups in files written with `format_version >= 3`.
* Fix many bloom.filter statistics not being updated in batch MultiGet.

### Performance Improvements
* Improve performance of batch MultiGet with partitioned filters, by sharing block cache lookups to applicable filter blocks.
* Reduced memory copies when fetching and uncompressing compressed blocks from sst files.

## 6.9.0 (03/29/2020)
### Behavior changes
* Since RocksDB 6.8, ttl-based FIFO compaction can drop a file whose oldest key becomes older than options.ttl while others have not. This fix reverts this and makes ttl-based FIFO compaction use the file's flush time as the criterion. This fix also requires that max_open_files = -1 and compaction_options_fifo.allow_compaction = false to function properly.

### Public API Change
* Fix spelling so that API now has correctly spelled transaction state name `COMMITTED`, while the old misspelled `COMMITED` is still available as an alias.
* Updated default format_version in BlockBasedTableOptions from 2 to 4. SST files generated with the new default can be read by RocksDB versions 5.16 and newer, and use more efficient encoding of keys in index blocks.
* A new parameter `CreateBackupOptions` is added to both `BackupEngine::CreateNewBackup` and `BackupEngine::CreateNewBackupWithMetadata`, you can decrease CPU priority of `BackupEngine`'s background threads by setting `decrease_background_thread_cpu_priority` and `background_thread_cpu_priority` in `CreateBackupOptions`.
* Updated the public API of SST file checksum. Introduce the FileChecksumGenFactory to create the FileChecksumGenerator for each SST file, such that the FileChecksumGenerator is not shared and it can be more general for checksum implementations. Changed the FileChecksumGenerator interface from Value, Extend, and GetChecksum to Update, Finalize, and GetChecksum. Finalize should be only called once after all data is processed to generate the final checksum. Temproal data should be maintained by the FileChecksumGenerator object itself and finally it can return the checksum string.

### Bug Fixes
* Fix a bug where range tombstone blocks in ingested files were cached incorrectly during ingestion. If range tombstones were read from those incorrectly cached blocks, the keys they covered would be exposed.
* Fix a data race that might cause crash when calling DB::GetCreationTimeOfOldestFile() by a small chance. The bug was introduced in 6.6 Release.
* Fix a bug where a boolean value optimize_filters_for_hits was for max threads when calling load table handles after a flush or compaction. The value is correct to 1. The bug should not cause user visible problems.
* Fix a bug which might crash the service when write buffer manager fails to insert the dummy handle to the block cache.

### Performance Improvements
* In CompactRange, for levels starting from 0, if the level does not have any file with any key falling in the specified range, the level is skipped. So instead of always compacting from level 0, the compaction starts from the first level with keys in the specified range until the last such level.
* Reduced memory copy when reading sst footer and blobdb in direct IO mode.
* When restarting a database with large numbers of sst files, large amount of CPU time is spent on getting logical block size of the sst files, which slows down the starting progress, this inefficiency is optimized away with an internal cache for the logical block sizes.

### New Features
* Basic support for user timestamp in iterator. Seek/SeekToFirst/Next and lower/upper bounds are supported. Reverse iteration is not supported. Merge is not considered.
* When file lock failure when the lock is held by the current process, return acquiring time and thread ID in the error message.
* Added a new option, best_efforts_recovery (default: false), to allow database to open in a db dir with missing table files. During best efforts recovery, missing table files are ignored, and database recovers to the most recent state without missing table file. Cross-column-family consistency is not guaranteed even if WAL is enabled.
* options.bottommost_compression, options.compression_opts and options.bottommost_compression_opts are now dynamically changeable.

## 6.8.0 (02/24/2020)
### Java API Changes
* Major breaking changes to Java comparators, toward standardizing on ByteBuffer for performant, locale-neutral operations on keys (#6252).
* Added overloads of common API methods using direct ByteBuffers for keys and values (#2283).

### Bug Fixes
* Fix incorrect results while block-based table uses kHashSearch, together with Prev()/SeekForPrev().
* Fix a bug that prevents opening a DB after two consecutive crash with TransactionDB, where the first crash recovers from a corrupted WAL with kPointInTimeRecovery but the second cannot.
* Fixed issue #6316 that can cause a corruption of the MANIFEST file in the middle when writing to it fails due to no disk space.
* Add DBOptions::skip_checking_sst_file_sizes_on_db_open. It disables potentially expensive checking of all sst file sizes in DB::Open().
* BlobDB now ignores trivially moved files when updating the mapping between blob files and SSTs. This should mitigate issue #6338 where out of order flush/compaction notifications could trigger an assertion with the earlier code.
* Batched MultiGet() ignores IO errors while reading data blocks, causing it to potentially continue looking for a key and returning stale results.
* `WriteBatchWithIndex::DeleteRange` returns `Status::NotSupported`. Previously it returned success even though reads on the batch did not account for range tombstones. The corresponding language bindings now cannot be used. In C, that includes `rocksdb_writebatch_wi_delete_range`, `rocksdb_writebatch_wi_delete_range_cf`, `rocksdb_writebatch_wi_delete_rangev`, and `rocksdb_writebatch_wi_delete_rangev_cf`. In Java, that includes `WriteBatchWithIndex::deleteRange`.
* Assign new MANIFEST file number when caller tries to create a new MANIFEST by calling LogAndApply(..., new_descriptor_log=true). This bug can cause MANIFEST being overwritten during recovery if options.write_dbid_to_manifest = true and there are WAL file(s).

### Performance Improvements
* Perfom readahead when reading from option files. Inside DB, options.log_readahead_size will be used as the readahead size. In other cases, a default 512KB is used.

### Public API Change
* The BlobDB garbage collector now emits the statistics `BLOB_DB_GC_NUM_FILES` (number of blob files obsoleted during GC), `BLOB_DB_GC_NUM_NEW_FILES` (number of new blob files generated during GC), `BLOB_DB_GC_FAILURES` (number of failed GC passes), `BLOB_DB_GC_NUM_KEYS_RELOCATED` (number of blobs relocated during GC), and `BLOB_DB_GC_BYTES_RELOCATED` (total size of blobs relocated during GC). On the other hand, the following statistics, which are not relevant for the new GC implementation, are now deprecated: `BLOB_DB_GC_NUM_KEYS_OVERWRITTEN`, `BLOB_DB_GC_NUM_KEYS_EXPIRED`, `BLOB_DB_GC_BYTES_OVERWRITTEN`, `BLOB_DB_GC_BYTES_EXPIRED`, and `BLOB_DB_GC_MICROS`.
* Disable recycle_log_file_num when an inconsistent recovery modes are requested: kPointInTimeRecovery and kAbsoluteConsistency

### New Features
* Added the checksum for each SST file generated by Flush or Compaction. Added sst_file_checksum_func to Options such that user can plugin their own SST file checksum function via override the FileChecksumFunc class. If user does not set the sst_file_checksum_func, SST file checksum calculation will not be enabled. The checksum information inlcuding uint32_t checksum value and a checksum function name (string). The checksum information is stored in FileMetadata in version store and also logged to MANIFEST. A new tool is added to LDB such that user can dump out a list of file checksum information from MANIFEST (stored in an unordered_map).
* `db_bench` now supports `value_size_distribution_type`, `value_size_min`, `value_size_max` options for generating random variable sized value. Added `blob_db_compression_type` option for BlobDB to enable blob compression.
* Replace RocksDB namespace "rocksdb" with flag "ROCKSDB_NAMESPACE" which if is not defined, defined as "rocksdb" in header file rocksdb_namespace.h.

## 6.7.0 (01/21/2020)
### Public API Change
* Added a rocksdb::FileSystem class in include/rocksdb/file_system.h to encapsulate file creation/read/write operations, and an option DBOptions::file_system to allow a user to pass in an instance of rocksdb::FileSystem. If its a non-null value, this will take precendence over DBOptions::env for file operations. A new API rocksdb::FileSystem::Default() returns a platform default object. The DBOptions::env option and Env::Default() API will continue to be used for threading and other OS related functions, and where DBOptions::file_system is not specified, for file operations. For storage developers who are accustomed to rocksdb::Env, the interface in rocksdb::FileSystem is new and will probably undergo some changes as more storage systems are ported to it from rocksdb::Env. As of now, no env other than Posix has been ported to the new interface.
* A new rocksdb::NewSstFileManager() API that allows the caller to pass in separate Env and FileSystem objects.
* Changed Java API for RocksDB.keyMayExist functions to use Holder<byte[]> instead of StringBuilder, so that retrieved values need not decode to Strings.
* A new `OptimisticTransactionDBOptions` Option that allows users to configure occ validation policy. The default policy changes from kValidateSerial to kValidateParallel to reduce mutex contention.

### Bug Fixes
* Fix a bug that can cause unnecessary bg thread to be scheduled(#6104).
* Fix crash caused by concurrent CF iterations and drops(#6147).
* Fix a race condition for cfd->log_number_ between manifest switch and memtable switch (PR 6249) when number of column families is greater than 1.
* Fix a bug on fractional cascading index when multiple files at the same level contain the same smallest user key, and those user keys are for merge operands. In this case, Get() the exact key may miss some merge operands.
* Delcare kHashSearch index type feature-incompatible with index_block_restart_interval larger than 1.
* Fixed an issue where the thread pools were not resized upon setting `max_background_jobs` dynamically through the `SetDBOptions` interface.
* Fix a bug that can cause write threads to hang when a slowdown/stall happens and there is a mix of writers with WriteOptions::no_slowdown set/unset.
* Fixed an issue where an incorrect "number of input records" value was used to compute the "records dropped" statistics for compactions.
* Fix a regression bug that causes segfault when hash is used, max_open_files != -1 and total order seek is used and switched back.

### New Features
* It is now possible to enable periodic compactions for the base DB when using BlobDB.
* BlobDB now garbage collects non-TTL blobs when `enable_garbage_collection` is set to `true` in `BlobDBOptions`. Garbage collection is performed during compaction: any valid blobs located in the oldest N files (where N is the number of non-TTL blob files multiplied by the value of `BlobDBOptions::garbage_collection_cutoff`) encountered during compaction get relocated to new blob files, and old blob files are dropped once they are no longer needed. Note: we recommend enabling periodic compactions for the base DB when using this feature to deal with the case when some old blob files are kept alive by SSTs that otherwise do not get picked for compaction.
* `db_bench` now supports the `garbage_collection_cutoff` option for BlobDB.
* Introduce ReadOptions.auto_prefix_mode. When set to true, iterator will return the same result as total order seek, but may choose to use prefix seek internally based on seek key and iterator upper bound.
* MultiGet() can use IO Uring to parallelize read from the same SST file. This featuer is by default disabled. It can be enabled with environment variable ROCKSDB_USE_IO_URING.

## 6.6.2 (01/13/2020)
### Bug Fixes
* Fixed a bug where non-L0 compaction input files were not considered to compute the `creation_time` of new compaction outputs.

## 6.6.1 (01/02/2020)
### Bug Fixes
* Fix a bug in WriteBatchWithIndex::MultiGetFromBatchAndDB, which is called by Transaction::MultiGet, that causes due to stale pointer access when the number of keys is > 32
* Fixed two performance issues related to memtable history trimming. First, a new SuperVersion is now created only if some memtables were actually trimmed. Second, trimming is only scheduled if there is at least one flushed memtable that is kept in memory for the purposes of transaction conflict checking.
* BlobDB no longer updates the SST to blob file mapping upon failed compactions.
* Fix a bug in which a snapshot read through an iterator could be affected by a DeleteRange after the snapshot (#6062).
* Fixed a bug where BlobDB was comparing the `ColumnFamilyHandle` pointers themselves instead of only the column family IDs when checking whether an API call uses the default column family or not.
* Delete superversions in BackgroundCallPurge.
* Fix use-after-free and double-deleting files in BackgroundCallPurge().

## 6.6.0 (11/25/2019)
### Bug Fixes
* Fix data corruption caused by output of intra-L0 compaction on ingested file not being placed in correct order in L0.
* Fix a data race between Version::GetColumnFamilyMetaData() and Compaction::MarkFilesBeingCompacted() for access to being_compacted (#6056). The current fix acquires the db mutex during Version::GetColumnFamilyMetaData(), which may cause regression.
* Fix a bug in DBIter that is_blob_ state isn't updated when iterating backward using seek.
* Fix a bug when format_version=3, partitioned filters, and prefix search are used in conjunction. The bug could result into Seek::(prefix) returning NotFound for an existing prefix.
* Revert the feature "Merging iterator to avoid child iterator reseek for some cases (#5286)" since it might cause strong results when reseek happens with a different iterator upper bound.
* Fix a bug causing a crash during ingest external file when background compaction cause severe error (file not found).
* Fix a bug when partitioned filters and prefix search are used in conjunction, ::SeekForPrev could return invalid for an existing prefix. ::SeekForPrev might be called by the user, or internally on ::Prev, or within ::Seek if the return value involves Delete or a Merge operand.
* Fix OnFlushCompleted fired before flush result persisted in MANIFEST when there's concurrent flush job. The bug exists since OnFlushCompleted was introduced in rocksdb 3.8.
* Fixed an sst_dump crash on some plain table SST files.
* Fixed a memory leak in some error cases of opening plain table SST files.
* Fix a bug when a crash happens while calling WriteLevel0TableForRecovery for multiple column families, leading to a column family's log number greater than the first corrutped log number when the DB is being opened in PointInTime recovery mode during next recovery attempt (#5856).

### New Features
* Universal compaction to support options.periodic_compaction_seconds. A full compaction will be triggered if any file is over the threshold.
* `GetLiveFilesMetaData` and `GetColumnFamilyMetaData` now expose the file number of SST files as well as the oldest blob file referenced by each SST.
* A batched MultiGet API (DB::MultiGet()) that supports retrieving keys from multiple column families.
* Full and partitioned filters in the block-based table use an improved Bloom filter implementation, enabled with format_version 5 (or above) because previous releases cannot read this filter. This replacement is faster and more accurate, especially for high bits per key or millions of keys in a single (full) filter. For example, the new Bloom filter has the same false positive rate at 9.55 bits per key as the old one at 10 bits per key, and a lower false positive rate at 16 bits per key than the old one at 100 bits per key.
* Added AVX2 instructions to USE_SSE builds to accelerate the new Bloom filter and XXH3-based hash function on compatible x86_64 platforms (Haswell and later, ~2014).
* Support options.ttl or options.periodic_compaction_seconds with options.max_open_files = -1. File's oldest ancester time and file creation time will be written to manifest. If it is availalbe, this information will be used instead of creation_time and file_creation_time in table properties.
* Setting options.ttl for universal compaction now has the same meaning as setting periodic_compaction_seconds.
* SstFileMetaData also returns file creation time and oldest ancester time.
* The `sst_dump` command line tool `recompress` command now displays how many blocks were compressed and how many were not, in particular how many were not compressed because the compression ratio was not met (12.5% threshold for GoodCompressionRatio), as seen in the `number.block.not_compressed` counter stat since version 6.0.0.
* The block cache usage is now takes into account the overhead of metadata per each entry. This results into more accurate management of memory. A side-effect of this feature is that less items are fit into the block cache of the same size, which would result to higher cache miss rates. This can be remedied by increasing the block cache size or passing kDontChargeCacheMetadata to its constuctor to restore the old behavior.
* When using BlobDB, a mapping is maintained and persisted in the MANIFEST between each SST file and the oldest non-TTL blob file it references.
* `db_bench` now supports and by default issues non-TTL Puts to BlobDB. TTL Puts can be enabled by specifying a non-zero value for the `blob_db_max_ttl_range` command line parameter explicitly.
* `sst_dump` now supports printing BlobDB blob indexes in a human-readable format. This can be enabled by specifying the `decode_blob_index` flag on the command line.
* A number of new information elements are now exposed through the EventListener interface. For flushes, the file numbers of the new SST file and the oldest blob file referenced by the SST are propagated. For compactions, the level, file number, and the oldest blob file referenced are passed to the client for each compaction input and output file.

### Public API Change
* RocksDB release 4.1 or older will not be able to open DB generated by the new release. 4.2 was released on Feb 23, 2016.
* TTL Compactions in Level compaction style now initiate successive cascading compactions on a key range so that it reaches the bottom level quickly on TTL expiry. `creation_time` table property for compaction output files is now set to the minimum of the creation times of all compaction inputs.
* With FIFO compaction style, options.periodic_compaction_seconds will have the same meaning as options.ttl. Whichever stricter will be used. With the default options.periodic_compaction_seconds value with options.ttl's default of 0, RocksDB will give a default of 30 days.
* Added an API GetCreationTimeOfOldestFile(uint64_t* creation_time) to get the file_creation_time of the oldest SST file in the DB.
* FilterPolicy now exposes additional API to make it possible to choose filter configurations based on context, such as table level and compaction style. See `LevelAndStyleCustomFilterPolicy` in db_bloom_filter_test.cc. While most existing custom implementations of FilterPolicy should continue to work as before, those wrapping the return of NewBloomFilterPolicy will require overriding new function `GetBuilderWithContext()`, because calling `GetFilterBitsBuilder()` on the FilterPolicy returned by NewBloomFilterPolicy is no longer supported.
* An unlikely usage of FilterPolicy is no longer supported. Calling GetFilterBitsBuilder() on the FilterPolicy returned by NewBloomFilterPolicy will now cause an assertion violation in debug builds, because RocksDB has internally migrated to a more elaborate interface that is expected to evolve further. Custom implementations of FilterPolicy should work as before, except those wrapping the return of NewBloomFilterPolicy, which will require a new override of a protected function in FilterPolicy.
* NewBloomFilterPolicy now takes bits_per_key as a double instead of an int. This permits finer control over the memory vs. accuracy trade-off in the new Bloom filter implementation and should not change source code compatibility.
* The option BackupableDBOptions::max_valid_backups_to_open is now only used when opening BackupEngineReadOnly. When opening a read/write BackupEngine, anything but the default value logs a warning and is treated as the default. This change ensures that backup deletion has proper accounting of shared files to ensure they are deleted when no longer referenced by a backup.
* Deprecate `snap_refresh_nanos` option.
* Added DisableManualCompaction/EnableManualCompaction to stop and resume manual compaction.
* Add TryCatchUpWithPrimary() to StackableDB in non-LITE mode.
* Add a new Env::LoadEnv() overloaded function to return a shared_ptr to Env.
* Flush sets file name to "(nil)" for OnTableFileCreationCompleted() if the flush does not produce any L0. This can happen if the file is empty thus delete by RocksDB.

### Default Option Changes
* Changed the default value of periodic_compaction_seconds to `UINT64_MAX - 1` which allows RocksDB to auto-tune periodic compaction scheduling. When using the default value, periodic compactions are now auto-enabled if a compaction filter is used. A value of `0` will turn off the feature completely.
* Changed the default value of ttl to `UINT64_MAX - 1` which allows RocksDB to auto-tune ttl value. When using the default value, TTL will be auto-enabled to 30 days, when the feature is supported. To revert the old behavior, you can explicitly set it to 0.

### Performance Improvements
* For 64-bit hashing, RocksDB is standardizing on a slightly modified preview version of XXH3. This function is now used for many non-persisted hashes, along with fastrange64() in place of the modulus operator, and some benchmarks show a slight improvement.
* Level iterator to invlidate the iterator more often in prefix seek and the level is filtered out by prefix bloom.

## 6.5.2 (11/15/2019)
### Bug Fixes
* Fix a assertion failure in MultiGet() when BlockBasedTableOptions::no_block_cache is true and there is no compressed block cache
* Fix a buffer overrun problem in BlockBasedTable::MultiGet() when compression is enabled and no compressed block cache is configured.
* If a call to BackupEngine::PurgeOldBackups or BackupEngine::DeleteBackup suffered a crash, power failure, or I/O error, files could be left over from old backups that could only be purged with a call to GarbageCollect. Any call to PurgeOldBackups, DeleteBackup, or GarbageCollect should now suffice to purge such files.

## 6.5.1 (10/16/2019)
### Bug Fixes
* Revert the feature "Merging iterator to avoid child iterator reseek for some cases (#5286)" since it might cause strange results when reseek happens with a different iterator upper bound.
* Fix a bug in BlockBasedTableIterator that might return incorrect results when reseek happens with a different iterator upper bound.
* Fix a bug when partitioned filters and prefix search are used in conjunction, ::SeekForPrev could return invalid for an existing prefix. ::SeekForPrev might be called by the user, or internally on ::Prev, or within ::Seek if the return value involves Delete or a Merge operand.

## 6.5.0 (9/13/2019)
### Bug Fixes
* Fixed a number of data races in BlobDB.
* Fix a bug where the compaction snapshot refresh feature is not disabled as advertised when `snap_refresh_nanos` is set to 0..
* Fix bloom filter lookups by the MultiGet batching API when BlockBasedTableOptions::whole_key_filtering is false, by checking that a key is in the perfix_extractor domain and extracting the prefix before looking up.
* Fix a bug in file ingestion caused by incorrect file number allocation when the number of column families involved in the ingestion exceeds 2.

### New Features
* Introduced DBOptions::max_write_batch_group_size_bytes to configure maximum limit on number of bytes that are written in a single batch of WAL or memtable write. It is followed when the leader write size is larger than 1/8 of this limit.
* VerifyChecksum() by default will issue readahead. Allow ReadOptions to be passed in to those functions to override the readhead size. For checksum verifying before external SST file ingestion, a new option IngestExternalFileOptions.verify_checksums_readahead_size, is added for this readahead setting.
* When user uses options.force_consistency_check in RocksDb, instead of crashing the process, we now pass the error back to the users without killing the process.
* Add an option `memtable_insert_hint_per_batch` to WriteOptions. If it is true, each WriteBatch will maintain its own insert hints for each memtable in concurrent write. See include/rocksdb/options.h for more details.

### Public API Change
* Added max_write_buffer_size_to_maintain option to better control memory usage of immutable memtables.
* Added a lightweight API GetCurrentWalFile() to get last live WAL filename and size. Meant to be used as a helper for backup/restore tooling in a larger ecosystem such as MySQL with a MyRocks storage engine.
* The MemTable Bloom filter, when enabled, now always uses cache locality. Options::bloom_locality now only affects the PlainTable SST format.

### Performance Improvements
* Improve the speed of the MemTable Bloom filter, reducing the write overhead of enabling it by 1/3 to 1/2, with similar benefit to read performance.

## 6.4.0 (7/30/2019)
### Default Option Change
* LRUCacheOptions.high_pri_pool_ratio is set to 0.5 (previously 0.0) by default, which means that by default midpoint insertion is enabled. The same change is made for the default value of high_pri_pool_ratio argument in NewLRUCache(). When block cache is not explicitly created, the small block cache created by BlockBasedTable will still has this option to be 0.0.
* Change BlockBasedTableOptions.cache_index_and_filter_blocks_with_high_priority's default value from false to true.

### Public API Change
* Filter and compression dictionary blocks are now handled similarly to data blocks with regards to the block cache: instead of storing objects in the cache, only the blocks themselves are cached. In addition, filter and compression dictionary blocks (as well as filter partitions) no longer get evicted from the cache when a table is closed.
* Due to the above refactoring, block cache eviction statistics for filter and compression dictionary blocks are temporarily broken. We plan to reintroduce them in a later phase.
* The semantics of the per-block-type block read counts in the performance context now match those of the generic block_read_count.
* Errors related to the retrieval of the compression dictionary are now propagated to the user.
* db_bench adds a "benchmark" stats_history, which prints out the whole stats history.
* Overload GetAllKeyVersions() to support non-default column family.
* Added new APIs ExportColumnFamily() and CreateColumnFamilyWithImport() to support export and import of a Column Family. https://github.com/facebook/rocksdb/issues/3469
* ldb sometimes uses a string-append merge operator if no merge operator is passed in. This is to allow users to print keys from a DB with a merge operator.
* Replaces old Registra with ObjectRegistry to allow user to create custom object from string, also add LoadEnv() to Env.
* Added new overload of GetApproximateSizes which gets SizeApproximationOptions object and returns a Status. The older overloads are redirecting their calls to this new method and no longer assert if the include_flags doesn't have either of INCLUDE_MEMTABLES or INCLUDE_FILES bits set. It's recommended to use the new method only, as it is more type safe and returns a meaningful status in case of errors.
* LDBCommandRunner::RunCommand() to return the status code as an integer, rather than call exit() using the code.

### New Features
* Add argument `--secondary_path` to ldb to open the database as the secondary instance. This would keep the original DB intact.
* Compression dictionary blocks are now prefetched and pinned in the cache (based on the customer's settings) the same way as index and filter blocks.
* Added DBOptions::log_readahead_size which specifies the number of bytes to prefetch when reading the log. This is mostly useful for reading a remotely located log, as it can save the number of round-trips. If 0 (default), then the prefetching is disabled.
* Added new option in SizeApproximationOptions used with DB::GetApproximateSizes. When approximating the files total size that is used to store a keys range, allow approximation with an error margin of up to total_files_size * files_size_error_margin. This allows to take some shortcuts in files size approximation, resulting in better performance, while guaranteeing the resulting error is within a reasonable margin.
* Support loading custom objects in unit tests. In the affected unit tests, RocksDB will create custom Env objects based on environment variable TEST_ENV_URI. Users need to make sure custom object types are properly registered. For example, a static library should expose a `RegisterCustomObjects` function. By linking the unit test binary with the static library, the unit test can execute this function.

### Performance Improvements
* Reduce iterator key comparison for upper/lower bound check.
* Improve performance of row_cache: make reads with newer snapshots than data in an SST file share the same cache key, except in some transaction cases.
* The compression dictionary is no longer copied to a new object upon retrieval.

### Bug Fixes
* Fix ingested file and directory not being fsync.
* Return TryAgain status in place of Corruption when new tail is not visible to TransactionLogIterator.
* Fixed a regression where the fill_cache read option also affected index blocks.
* Fixed an issue where using cache_index_and_filter_blocks==false affected partitions of partitioned indexes/filters as well.

## 6.3.2 (8/15/2019)
### Public API Change
* The semantics of the per-block-type block read counts in the performance context now match those of the generic block_read_count.

### Bug Fixes
* Fixed a regression where the fill_cache read option also affected index blocks.
* Fixed an issue where using cache_index_and_filter_blocks==false affected partitions of partitioned indexes as well.

## 6.3.1 (7/24/2019)
### Bug Fixes
* Fix auto rolling bug introduced in 6.3.0, which causes segfault if log file creation fails.

## 6.3.0 (6/18/2019)
### Public API Change
* Now DB::Close() will return Aborted() error when there is unreleased snapshot. Users can retry after all snapshots are released.
* Index blocks are now handled similarly to data blocks with regards to the block cache: instead of storing objects in the cache, only the blocks themselves are cached. In addition, index blocks no longer get evicted from the cache when a table is closed, can now use the compressed block cache (if any), and can be shared among multiple table readers.
* Partitions of partitioned indexes no longer affect the read amplification statistics.
* Due to the above refactoring, block cache eviction statistics for indexes are temporarily broken. We plan to reintroduce them in a later phase.
* options.keep_log_file_num will be enforced strictly all the time. File names of all log files will be tracked, which may take significantly amount of memory if options.keep_log_file_num is large and either of options.max_log_file_size or options.log_file_time_to_roll is set.
* Add initial support for Get/Put with user timestamps. Users can specify timestamps via ReadOptions and WriteOptions when calling DB::Get and DB::Put.
* Accessing a partition of a partitioned filter or index through a pinned reference is no longer considered a cache hit.
* Add C bindings for secondary instance, i.e. DBImplSecondary.
* Rate limited deletion of WALs is only enabled if DBOptions::wal_dir is not set, or explicitly set to db_name passed to DB::Open and DBOptions::db_paths is empty, or same as db_paths[0].path

### New Features
* Add an option `snap_refresh_nanos` (default to 0) to periodically refresh the snapshot list in compaction jobs. Assign to 0 to disable the feature.
* Add an option `unordered_write` which trades snapshot guarantees with higher write throughput. When used with WRITE_PREPARED transactions with two_write_queues=true, it offers higher throughput with however no compromise on guarantees.
* Allow DBImplSecondary to remove memtables with obsolete data after replaying MANIFEST and WAL.
* Add an option `failed_move_fall_back_to_copy` (default is true) for external SST ingestion. When `move_files` is true and hard link fails, ingestion falls back to copy if `failed_move_fall_back_to_copy` is true. Otherwise, ingestion reports an error.
* Add command `list_file_range_deletes` in ldb, which prints out tombstones in SST files.

### Performance Improvements
* Reduce binary search when iterator reseek into the same data block.
* DBIter::Next() can skip user key checking if previous entry's seqnum is 0.
* Merging iterator to avoid child iterator reseek for some cases
* Log Writer will flush after finishing the whole record, rather than a fragment.
* Lower MultiGet batching API latency by reading data blocks from disk in parallel

### General Improvements
* Added new status code kColumnFamilyDropped to distinguish between Column Family Dropped and DB Shutdown in progress.
* Improve ColumnFamilyOptions validation when creating a new column family.

### Bug Fixes
* Fix a bug in WAL replay of secondary instance by skipping write batches with older sequence numbers than the current last sequence number.
* Fix flush's/compaction's merge processing logic which allowed `Put`s covered by range tombstones to reappear. Note `Put`s may exist even if the user only ever called `Merge()` due to an internal conversion during compaction to the bottommost level.
* Fix/improve memtable earliest sequence assignment and WAL replay so that WAL entries of unflushed column families will not be skipped after replaying the MANIFEST and increasing db sequence due to another flushed/compacted column family.
* Fix a bug caused by secondary not skipping the beginning of new MANIFEST.
* On DB open, delete WAL trash files left behind in wal_dir

## 6.2.0 (4/30/2019)
### New Features
* Add an option `strict_bytes_per_sync` that causes a file-writing thread to block rather than exceed the limit on bytes pending writeback specified by `bytes_per_sync` or `wal_bytes_per_sync`.
* Improve range scan performance by avoiding per-key upper bound check in BlockBasedTableIterator.
* Introduce Periodic Compaction for Level style compaction. Files are re-compacted periodically and put in the same level.
* Block-based table index now contains exact highest key in the file, rather than an upper bound. This may improve Get() and iterator Seek() performance in some situations, especially when direct IO is enabled and block cache is disabled. A setting BlockBasedTableOptions::index_shortening is introduced to control this behavior. Set it to kShortenSeparatorsAndSuccessor to get the old behavior.
* When reading from option file/string/map, customized envs can be filled according to object registry.
* Improve range scan performance when using explicit user readahead by not creating new table readers for every iterator.
* Add index type BlockBasedTableOptions::IndexType::kBinarySearchWithFirstKey. It significantly reduces read amplification in some setups, especially for iterator seeks. It's not fully implemented yet: IO errors are not handled right.

### Public API Change
* Change the behavior of OptimizeForPointLookup(): move away from hash-based block-based-table index, and use whole key memtable filtering.
* Change the behavior of OptimizeForSmallDb(): use a 16MB block cache, put index and filter blocks into it, and cost the memtable size to it. DBOptions.OptimizeForSmallDb() and ColumnFamilyOptions.OptimizeForSmallDb() start to take an optional cache object.
* Added BottommostLevelCompaction::kForceOptimized to avoid double compacting newly compacted files in the bottommost level compaction of manual compaction. Note this option may prohibit the manual compaction to produce a single file in the bottommost level.

### Bug Fixes
* Adjust WriteBufferManager's dummy entry size to block cache from 1MB to 256KB.
* Fix a race condition between WritePrepared::Get and ::Put with duplicate keys.
* Fix crash when memtable prefix bloom is enabled and read/write a key out of domain of prefix extractor.
* Close a WAL file before another thread deletes it.
* Fix an assertion failure `IsFlushPending() == true` caused by one bg thread releasing the db mutex in ~ColumnFamilyData and another thread clearing `flush_requested_` flag.

## 6.1.1 (4/9/2019)
### New Features
* When reading from option file/string/map, customized comparators and/or merge operators can be filled according to object registry.

### Public API Change

### Bug Fixes
* Fix a bug in 2PC where a sequence of txn prepare, memtable flush, and crash could result in losing the prepared transaction.
* Fix a bug in Encryption Env which could cause encrypted files to be read beyond file boundaries.

## 6.1.0 (3/27/2019)
### New Features
* Introduce two more stats levels, kExceptHistogramOrTimers and kExceptTimers.
* Added a feature to perform data-block sampling for compressibility, and report stats to user.
* Add support for trace filtering.
* Add DBOptions.avoid_unnecessary_blocking_io. If true, we avoid file deletion when destroying ColumnFamilyHandle and Iterator. Instead, a job is scheduled to delete the files in background.

### Public API Change
* Remove bundled fbson library.
* statistics.stats_level_ becomes atomic. It is preferred to use statistics.set_stats_level() and statistics.get_stats_level() to access it.
* Introduce a new IOError subcode, PathNotFound, to indicate trying to open a nonexistent file or directory for read.
* Add initial support for multiple db instances sharing the same data in single-writer, multi-reader mode.
* Removed some "using std::xxx" from public headers.

### Bug Fixes
* Fix JEMALLOC_CXX_THROW macro missing from older Jemalloc versions, causing build failures on some platforms.
* Fix SstFileReader not able to open file ingested with write_glbal_seqno=true.

## 6.0.0 (2/19/2019)
### New Features
* Enabled checkpoint on readonly db (DBImplReadOnly).
* Make DB ignore dropped column families while committing results of atomic flush.
* RocksDB may choose to preopen some files even if options.max_open_files != -1. This may make DB open slightly longer.
* For users of dictionary compression with ZSTD v0.7.0+, we now reuse the same digested dictionary when compressing each of an SST file's data blocks for faster compression speeds.
* For all users of dictionary compression who set `cache_index_and_filter_blocks == true`, we now store dictionary data used for decompression in the block cache for better control over memory usage. For users of ZSTD v1.1.4+ who compile with -DZSTD_STATIC_LINKING_ONLY, this includes a digested dictionary, which is used to increase decompression speed.
* Add support for block checksums verification for external SST files before ingestion.
* Introduce stats history which periodically saves Statistics snapshots and added `GetStatsHistory` API to retrieve these snapshots.
* Add a place holder in manifest which indicate a record from future that can be safely ignored.
* Add support for trace sampling.
* Enable properties block checksum verification for block-based tables.
* For all users of dictionary compression, we now generate a separate dictionary for compressing each bottom-level SST file. Previously we reused a single dictionary for a whole compaction to bottom level. The new approach achieves better compression ratios; however, it uses more memory and CPU for buffering/sampling data blocks and training dictionaries.
* Add whole key bloom filter support in memtable.
* Files written by `SstFileWriter` will now use dictionary compression if it is configured in the file writer's `CompressionOptions`.

### Public API Change
* Disallow CompactionFilter::IgnoreSnapshots() = false, because it is not very useful and the behavior is confusing. The filter will filter everything if there is no snapshot declared by the time the compaction starts. However, users can define a snapshot after the compaction starts and before it finishes and this new snapshot won't be repeatable, because after the compaction finishes, some keys may be dropped.
* CompactionPri = kMinOverlappingRatio also uses compensated file size, which boosts file with lots of tombstones to be compacted first.
* Transaction::GetForUpdate is extended with a do_validate parameter with default value of true. If false it skips validating the snapshot before doing the read. Similarly ::Merge, ::Put, ::Delete, and ::SingleDelete are extended with assume_tracked with default value of false. If true it indicates that call is assumed to be after a ::GetForUpdate.
* `TableProperties::num_entries` and `TableProperties::num_deletions` now also account for number of range tombstones.
* Remove geodb, spatial_db, document_db, json_document, date_tiered_db, and redis_lists.
* With "ldb ----try_load_options", when wal_dir specified by the option file doesn't exist, ignore it.
* Change time resolution in FileOperationInfo.
* Deleting Blob files also go through SStFileManager.
* Remove CuckooHash memtable.
* The counter stat `number.block.not_compressed` now also counts blocks not compressed due to poor compression ratio.
* Remove ttl option from `CompactionOptionsFIFO`. The option has been deprecated and ttl in `ColumnFamilyOptions` is used instead.
* Support SST file ingestion across multiple column families via DB::IngestExternalFiles. See the function's comment about atomicity.
* Remove Lua compaction filter.

### Bug Fixes
* Fix a deadlock caused by compaction and file ingestion waiting for each other in the event of write stalls.
* Fix a memory leak when files with range tombstones are read in mmap mode and block cache is enabled
* Fix handling of corrupt range tombstone blocks such that corruptions cannot cause deleted keys to reappear
* Lock free MultiGet
* Fix incorrect `NotFound` point lookup result when querying the endpoint of a file that has been extended by a range tombstone.
* Fix with pipelined write, write leaders's callback failure lead to the whole write group fail.

### Change Default Options
* Change options.compaction_pri's default to kMinOverlappingRatio

## 5.18.0 (11/30/2018)
### New Features
* Introduced `JemallocNodumpAllocator` memory allocator. When being use, block cache will be excluded from core dump.
* Introduced `PerfContextByLevel` as part of `PerfContext` which allows storing perf context at each level. Also replaced `__thread` with `thread_local` keyword for perf_context. Added per-level perf context for bloom filter and `Get` query.
* With level_compaction_dynamic_level_bytes = true, level multiplier may be adjusted automatically when Level 0 to 1 compaction is lagged behind.
* Introduced DB option `atomic_flush`. If true, RocksDB supports flushing multiple column families and atomically committing the result to MANIFEST. Useful when WAL is disabled.
* Added `num_deletions` and `num_merge_operands` members to `TableProperties`.
* Added "rocksdb.min-obsolete-sst-number-to-keep" DB property that reports the lower bound on SST file numbers that are being kept from deletion, even if the SSTs are obsolete.
* Add xxhash64 checksum support
* Introduced `MemoryAllocator`, which lets the user specify custom memory allocator for block based table.
* Improved `DeleteRange` to prevent read performance degradation. The feature is no longer marked as experimental.

### Public API Change
* `DBOptions::use_direct_reads` now affects reads issued by `BackupEngine` on the database's SSTs.
* `NO_ITERATORS` is divided into two counters `NO_ITERATOR_CREATED` and `NO_ITERATOR_DELETE`. Both of them are only increasing now, just as other counters.

### Bug Fixes
* Fix corner case where a write group leader blocked due to write stall blocks other writers in queue with WriteOptions::no_slowdown set.
* Fix in-memory range tombstone truncation to avoid erroneously covering newer keys at a lower level, and include range tombstones in compacted files whose largest key is the range tombstone's start key.
* Properly set the stop key for a truncated manual CompactRange
* Fix slow flush/compaction when DB contains many snapshots. The problem became noticeable to us in DBs with 100,000+ snapshots, though it will affect others at different thresholds.
* Fix the bug that WriteBatchWithIndex's SeekForPrev() doesn't see the entries with the same key.
* Fix the bug where user comparator was sometimes fed with InternalKey instead of the user key. The bug manifests when during GenerateBottommostFiles.
* Fix a bug in WritePrepared txns where if the number of old snapshots goes beyond the snapshot cache size (128 default) the rest will not be checked when evicting a commit entry from the commit cache.
* Fixed Get correctness bug in the presence of range tombstones where merge operands covered by a range tombstone always result in NotFound.
* Start populating `NO_FILE_CLOSES` ticker statistic, which was always zero previously.
* The default value of NewBloomFilterPolicy()'s argument use_block_based_builder is changed to false. Note that this new default may cause large temp memory usage when building very large SST files.

## 5.17.0 (10/05/2018)
### Public API Change
* `OnTableFileCreated` will now be called for empty files generated during compaction. In that case, `TableFileCreationInfo::file_path` will be "(nil)" and `TableFileCreationInfo::file_size` will be zero.
* Add `FlushOptions::allow_write_stall`, which controls whether Flush calls start working immediately, even if it causes user writes to stall, or will wait until flush can be performed without causing write stall (similar to `CompactRangeOptions::allow_write_stall`). Note that the default value is false, meaning we add delay to Flush calls until stalling can be avoided when possible. This is behavior change compared to previous RocksDB versions, where Flush calls didn't check if they might cause stall or not.
* Application using PessimisticTransactionDB is expected to rollback/commit recovered transactions before starting new ones. This assumption is used to skip concurrency control during recovery.
* Expose column family id to `OnCompactionCompleted`.

### New Features
* TransactionOptions::skip_concurrency_control allows pessimistic transactions to skip the overhead of concurrency control. Could be used for optimizing certain transactions or during recovery.

### Bug Fixes
* Avoid creating empty SSTs and subsequently deleting them in certain cases during compaction.
* Sync CURRENT file contents during checkpoint.

## 5.16.3 (10/1/2018)
### Bug Fixes
* Fix crash caused when `CompactFiles` run with `CompactionOptions::compression == CompressionType::kDisableCompressionOption`. Now that setting causes the compression type to be chosen according to the column family-wide compression options.

## 5.16.2 (9/21/2018)
### Bug Fixes
* Fix bug in partition filters with format_version=4.

## 5.16.1 (9/17/2018)
### Bug Fixes
* Remove trace_analyzer_tool from rocksdb_lib target in TARGETS file.
* Fix RocksDB Java build and tests.
* Remove sync point in Block destructor.

## 5.16.0 (8/21/2018)
### Public API Change
* The merge operands are passed to `MergeOperator::ShouldMerge` in the reversed order relative to how they were merged (passed to FullMerge or FullMergeV2) for performance reasons
* GetAllKeyVersions() to take an extra argument of `max_num_ikeys`.
* Using ZSTD dictionary trainer (i.e., setting `CompressionOptions::zstd_max_train_bytes` to a nonzero value) now requires ZSTD version 1.1.3 or later.

### New Features
* Changes the format of index blocks by delta encoding the index values, which are the block handles. This saves the encoding of BlockHandle::offset of the non-head index entries in each restart interval. The feature is backward compatible but not forward compatible. It is disabled by default unless format_version 4 or above is used.
* Add a new tool: trace_analyzer. Trace_analyzer analyzes the trace file generated by using trace_replay API. It can convert the binary format trace file to a human readable txt file, output the statistics of the analyzed query types such as access statistics and size statistics, combining the dumped whole key space file to analyze, support query correlation analyzing, and etc. Current supported query types are: Get, Put, Delete, SingleDelete, DeleteRange, Merge, Iterator (Seek, SeekForPrev only).
* Add hash index support to data blocks, which helps reducing the cpu utilization of point-lookup operations. This feature is backward compatible with the data block created without the hash index. It is disabled by default unless BlockBasedTableOptions::data_block_index_type is set to data_block_index_type = kDataBlockBinaryAndHash.

### Bug Fixes
* Fix a bug in misreporting the estimated partition index size in properties block.

## 5.15.0 (7/17/2018)
### Public API Change
* Remove managed iterator. ReadOptions.managed is not effective anymore.
* For bottommost_compression, a compatible CompressionOptions is added via `bottommost_compression_opts`. To keep backward compatible, a new boolean `enabled` is added to CompressionOptions. For compression_opts, it will be always used no matter what value of `enabled` is. For bottommost_compression_opts, it will only be used when user set `enabled=true`, otherwise, compression_opts will be used for bottommost_compression as default.
* With LRUCache, when high_pri_pool_ratio > 0, midpoint insertion strategy will be enabled to put low-pri items to the tail of low-pri list (the midpoint) when they first inserted into the cache. This is to make cache entries never get hit age out faster, improving cache efficiency when large background scan presents.
* For users of `Statistics` objects created via `CreateDBStatistics()`, the format of the string returned by its `ToString()` method has changed.
* The "rocksdb.num.entries" table property no longer counts range deletion tombstones as entries.

### New Features
* Changes the format of index blocks by storing the key in their raw form rather than converting them to InternalKey. This saves 8 bytes per index key. The feature is backward compatible but not forward compatible. It is disabled by default unless format_version 3 or above is used.
* Avoid memcpy when reading mmap files with OpenReadOnly and max_open_files==-1.
* Support dynamically changing `ColumnFamilyOptions::ttl` via `SetOptions()`.
* Add a new table property, "rocksdb.num.range-deletions", which counts the number of range deletion tombstones in the table.
* Improve the performance of iterators doing long range scans by using readahead, when using direct IO.
* pin_top_level_index_and_filter (default true) in BlockBasedTableOptions can be used in combination with cache_index_and_filter_blocks to prefetch and pin the top-level index of partitioned index and filter blocks in cache. It has no impact when cache_index_and_filter_blocks is false.
* Write properties meta-block at the end of block-based table to save read-ahead IO.

### Bug Fixes
* Fix deadlock with enable_pipelined_write=true and max_successive_merges > 0
* Check conflict at output level in CompactFiles.
* Fix corruption in non-iterator reads when mmap is used for file reads
* Fix bug with prefix search in partition filters where a shared prefix would be ignored from the later partitions. The bug could report an eixstent key as missing. The bug could be triggered if prefix_extractor is set and partition filters is enabled.
* Change default value of `bytes_max_delete_chunk` to 0 in NewSstFileManager() as it doesn't work well with checkpoints.
* Fix a bug caused by not copying the block trailer with compressed SST file, direct IO, prefetcher and no compressed block cache.
* Fix write can stuck indefinitely if enable_pipelined_write=true. The issue exists since pipelined write was introduced in 5.5.0.

## 5.14.0 (5/16/2018)
### Public API Change
* Add a BlockBasedTableOption to align uncompressed data blocks on the smaller of block size or page size boundary, to reduce flash reads by avoiding reads spanning 4K pages.
* The background thread naming convention changed (on supporting platforms) to "rocksdb:<thread pool priority><thread number>", e.g., "rocksdb:low0".
* Add a new ticker stat rocksdb.number.multiget.keys.found to count number of keys successfully read in MultiGet calls
* Touch-up to write-related counters in PerfContext. New counters added: write_scheduling_flushes_compactions_time, write_thread_wait_nanos. Counters whose behavior was fixed or modified: write_memtable_time, write_pre_and_post_process_time, write_delay_time.
* Posix Env's NewRandomRWFile() will fail if the file doesn't exist.
* Now, `DBOptions::use_direct_io_for_flush_and_compaction` only applies to background writes, and `DBOptions::use_direct_reads` applies to both user reads and background reads. This conforms with Linux's `open(2)` manpage, which advises against simultaneously reading a file in buffered and direct modes, due to possibly undefined behavior and degraded performance.
* Iterator::Valid() always returns false if !status().ok(). So, now when doing a Seek() followed by some Next()s, there's no need to check status() after every operation.
* Iterator::Seek()/SeekForPrev()/SeekToFirst()/SeekToLast() always resets status().
* Introduced `CompressionOptions::kDefaultCompressionLevel`, which is a generic way to tell RocksDB to use the compression library's default level. It is now the default value for `CompressionOptions::level`. Previously the level defaulted to -1, which gave poor compression ratios in ZSTD.

### New Features
* Introduce TTL for level compaction so that all files older than ttl go through the compaction process to get rid of old data.
* TransactionDBOptions::write_policy can be configured to enable WritePrepared 2PC transactions. Read more about them in the wiki.
* Add DB properties "rocksdb.block-cache-capacity", "rocksdb.block-cache-usage", "rocksdb.block-cache-pinned-usage" to show block cache usage.
* Add `Env::LowerThreadPoolCPUPriority(Priority)` method, which lowers the CPU priority of background (esp. compaction) threads to minimize interference with foreground tasks.
* Fsync parent directory after deleting a file in delete scheduler.
* In level-based compaction, if bottom-pri thread pool was setup via `Env::SetBackgroundThreads()`, compactions to the bottom level will be delegated to that thread pool.
* `prefix_extractor` has been moved from ImmutableCFOptions to MutableCFOptions, meaning it can be dynamically changed without a DB restart.

### Bug Fixes
* Fsync after writing global seq number to the ingestion file in ExternalSstFileIngestionJob.
* Fix WAL corruption caused by race condition between user write thread and FlushWAL when two_write_queue is not set.
* Fix `BackupableDBOptions::max_valid_backups_to_open` to not delete backup files when refcount cannot be accurately determined.
* Fix memory leak when pin_l0_filter_and_index_blocks_in_cache is used with partitioned filters
* Disable rollback of merge operands in WritePrepared transactions to work around an issue in MyRocks. It can be enabled back by setting TransactionDBOptions::rollback_merge_operands to true.
* Fix wrong results by ReverseBytewiseComparator::FindShortSuccessor()

### Java API Changes
* Add `BlockBasedTableConfig.setBlockCache` to allow sharing a block cache across DB instances.
* Added SstFileManager to the Java API to allow managing SST files across DB instances.

## 5.13.0 (3/20/2018)
### Public API Change
* RocksDBOptionsParser::Parse()'s `ignore_unknown_options` argument will only be effective if the option file shows it is generated using a higher version of RocksDB than the current version.
* Remove CompactionEventListener.

### New Features
* SstFileManager now can cancel compactions if they will result in max space errors. SstFileManager users can also use SetCompactionBufferSize to specify how much space must be leftover during a compaction for auxiliary file functions such as logging and flushing.
* Avoid unnecessarily flushing in `CompactRange()` when the range specified by the user does not overlap unflushed memtables.
* If `ColumnFamilyOptions::max_subcompactions` is set greater than one, we now parallelize large manual level-based compactions.
* Add "rocksdb.live-sst-files-size" DB property to return total bytes of all SST files belong to the latest LSM tree.
* NewSstFileManager to add an argument bytes_max_delete_chunk with default 64MB. With this argument, a file larger than 64MB will be ftruncated multiple times based on this size.

### Bug Fixes
* Fix a leak in prepared_section_completed_ where the zeroed entries would not removed from the map.
* Fix WAL corruption caused by race condition between user write thread and backup/checkpoint thread.

## 5.12.0 (2/14/2018)
### Public API Change
* Iterator::SeekForPrev is now a pure virtual method. This is to prevent user who implement the Iterator interface fail to implement SeekForPrev by mistake.
* Add `include_end` option to make the range end exclusive when `include_end == false` in `DeleteFilesInRange()`.
* Add `CompactRangeOptions::allow_write_stall`, which makes `CompactRange` start working immediately, even if it causes user writes to stall. The default value is false, meaning we add delay to `CompactRange` calls until stalling can be avoided when possible. Note this delay is not present in previous RocksDB versions.
* Creating checkpoint with empty directory now returns `Status::InvalidArgument`; previously, it returned `Status::IOError`.
* Adds a BlockBasedTableOption to turn off index block compression.
* Close() method now returns a status when closing a db.

### New Features
* Improve the performance of iterators doing long range scans by using readahead.
* Add new function `DeleteFilesInRanges()` to delete files in multiple ranges at once for better performance.
* FreeBSD build support for RocksDB and RocksJava.
* Improved performance of long range scans with readahead.
* Updated to and now continuously tested in Visual Studio 2017.

### Bug Fixes
* Fix `DisableFileDeletions()` followed by `GetSortedWalFiles()` to not return obsolete WAL files that `PurgeObsoleteFiles()` is going to delete.
* Fix Handle error return from WriteBuffer() during WAL file close and DB close.
* Fix advance reservation of arena block addresses.
* Fix handling of empty string as checkpoint directory.

## 5.11.0 (01/08/2018)
### Public API Change
* Add `autoTune` and `getBytesPerSecond()` to RocksJava RateLimiter

### New Features
* Add a new histogram stat called rocksdb.db.flush.micros for memtable flush.
* Add "--use_txn" option to use transactional API in db_stress.
* Disable onboard cache for compaction output in Windows platform.
* Improve the performance of iterators doing long range scans by using readahead.

### Bug Fixes
* Fix a stack-use-after-scope bug in ForwardIterator.
* Fix builds on platforms including Linux, Windows, and PowerPC.
* Fix buffer overrun in backup engine for DBs with huge number of files.
* Fix a mislabel bug for bottom-pri compaction threads.
* Fix DB::Flush() keep waiting after flush finish under certain condition.

## 5.10.0 (12/11/2017)
### Public API Change
* When running `make` with environment variable `USE_SSE` set and `PORTABLE` unset, will use all machine features available locally. Previously this combination only compiled SSE-related features.

### New Features
* Provide lifetime hints when writing files on Linux. This reduces hardware write-amp on storage devices supporting multiple streams.
* Add a DB stat, `NUMBER_ITER_SKIP`, which returns how many internal keys were skipped during iterations (e.g., due to being tombstones or duplicate versions of a key).
* Add PerfContext counters, `key_lock_wait_count` and `key_lock_wait_time`, which measure the number of times transactions wait on key locks and total amount of time waiting.

### Bug Fixes
* Fix IOError on WAL write doesn't propagate to write group follower
* Make iterator invalid on merge error.
* Fix performance issue in `IngestExternalFile()` affecting databases with large number of SST files.
* Fix possible corruption to LSM structure when `DeleteFilesInRange()` deletes a subset of files spanned by a `DeleteRange()` marker.

## 5.9.0 (11/1/2017)
### Public API Change
* `BackupableDBOptions::max_valid_backups_to_open == 0` now means no backups will be opened during BackupEngine initialization. Previously this condition disabled limiting backups opened.
* `DBOptions::preserve_deletes` is a new option that allows one to specify that DB should not drop tombstones for regular deletes if they have sequence number larger than what was set by the new API call `DB::SetPreserveDeletesSequenceNumber(SequenceNumber seqnum)`. Disabled by default.
* API call `DB::SetPreserveDeletesSequenceNumber(SequenceNumber seqnum)` was added, users who wish to preserve deletes are expected to periodically call this function to advance the cutoff seqnum (all deletes made before this seqnum can be dropped by DB). It's user responsibility to figure out how to advance the seqnum in the way so the tombstones are kept for the desired period of time, yet are eventually processed in time and don't eat up too much space.
* `ReadOptions::iter_start_seqnum` was added;
if set to something > 0 user will see 2 changes in iterators behavior 1) only keys written with sequence larger than this parameter would be returned and 2) the `Slice` returned by iter->key() now points to the memory that keep User-oriented representation of the internal key, rather than user key. New struct `FullKey` was added to represent internal keys, along with a new helper function `ParseFullKey(const Slice& internal_key, FullKey* result);`.
* Deprecate trash_dir param in NewSstFileManager, right now we will rename deleted files to <name>.trash instead of moving them to trash directory
* Allow setting a custom trash/DB size ratio limit in the SstFileManager, after which files that are to be scheduled for deletion are deleted immediately, regardless of any delete ratelimit.
* Return an error on write if write_options.sync = true and write_options.disableWAL = true to warn user of inconsistent options. Previously we will not write to WAL and not respecting the sync options in this case.

### New Features
* CRC32C is now using the 3-way pipelined SSE algorithm `crc32c_3way` on supported platforms to improve performance. The system will choose to use this algorithm on supported platforms automatically whenever possible. If PCLMULQDQ is not supported it will fall back to the old Fast_CRC32 algorithm.
* `DBOptions::writable_file_max_buffer_size` can now be changed dynamically.
* `DBOptions::bytes_per_sync`, `DBOptions::compaction_readahead_size`, and `DBOptions::wal_bytes_per_sync` can now be changed dynamically, `DBOptions::wal_bytes_per_sync` will flush all memtables and switch to a new WAL file.
* Support dynamic adjustment of rate limit according to demand for background I/O. It can be enabled by passing `true` to the `auto_tuned` parameter in `NewGenericRateLimiter()`. The value passed as `rate_bytes_per_sec` will still be respected as an upper-bound.
* Support dynamically changing `ColumnFamilyOptions::compaction_options_fifo`.
* Introduce `EventListener::OnStallConditionsChanged()` callback. Users can implement it to be notified when user writes are stalled, stopped, or resumed.
* Add a new db property "rocksdb.estimate-oldest-key-time" to return oldest data timestamp. The property is available only for FIFO compaction with compaction_options_fifo.allow_compaction = false.
* Upon snapshot release, recompact bottommost files containing deleted/overwritten keys that previously could not be dropped due to the snapshot. This alleviates space-amp caused by long-held snapshots.
* Support lower bound on iterators specified via `ReadOptions::iterate_lower_bound`.
* Support for differential snapshots (via iterator emitting the sequence of key-values representing the difference between DB state at two different sequence numbers). Supports preserving and emitting puts and regular deletes, doesn't support SingleDeletes, MergeOperator, Blobs and Range Deletes.

### Bug Fixes
* Fix a potential data inconsistency issue during point-in-time recovery. `DB:Open()` will abort if column family inconsistency is found during PIT recovery.
* Fix possible metadata corruption in databases using `DeleteRange()`.

## 5.8.0 (08/30/2017)
### Public API Change
* Users of `Statistics::getHistogramString()` will see fewer histogram buckets and different bucket endpoints.
* `Slice::compare` and BytewiseComparator `Compare` no longer accept `Slice`s containing nullptr.
* `Transaction::Get` and `Transaction::GetForUpdate` variants with `PinnableSlice` added.

### New Features
* Add Iterator::Refresh(), which allows users to update the iterator state so that they can avoid some initialization costs of recreating iterators.
* Replace dynamic_cast<> (except unit test) so people can choose to build with RTTI off. With make, release mode is by default built with -fno-rtti and debug mode is built without it. Users can override it by setting USE_RTTI=0 or 1.
* Universal compactions including the bottom level can be executed in a dedicated thread pool. This alleviates head-of-line blocking in the compaction queue, which cause write stalling, particularly in multi-instance use cases. Users can enable this feature via `Env::SetBackgroundThreads(N, Env::Priority::BOTTOM)`, where `N > 0`.
* Allow merge operator to be called even with a single merge operand during compactions, by appropriately overriding `MergeOperator::AllowSingleOperand`.
* Add `DB::VerifyChecksum()`, which verifies the checksums in all SST files in a running DB.
* Block-based table support for disabling checksums by setting `BlockBasedTableOptions::checksum = kNoChecksum`.

### Bug Fixes
* Fix wrong latencies in `rocksdb.db.get.micros`, `rocksdb.db.write.micros`, and `rocksdb.sst.read.micros`.
* Fix incorrect dropping of deletions during intra-L0 compaction.
* Fix transient reappearance of keys covered by range deletions when memtable prefix bloom filter is enabled.
* Fix potentially wrong file smallest key when range deletions separated by snapshot are written together.

## 5.7.0 (07/13/2017)
### Public API Change
* DB property "rocksdb.sstables" now prints keys in hex form.

### New Features
* Measure estimated number of reads per file. The information can be accessed through DB::GetColumnFamilyMetaData or "rocksdb.sstables" DB property.
* RateLimiter support for throttling background reads, or throttling the sum of background reads and writes. This can give more predictable I/O usage when compaction reads more data than it writes, e.g., due to lots of deletions.
* [Experimental] FIFO compaction with TTL support. It can be enabled by setting CompactionOptionsFIFO.ttl > 0.
* Introduce `EventListener::OnBackgroundError()` callback. Users can implement it to be notified of errors causing the DB to enter read-only mode, and optionally override them.
* Partitioned Index/Filters exiting the experimental mode. To enable partitioned indexes set index_type to kTwoLevelIndexSearch and to further enable partitioned filters set partition_filters to true. To configure the partition size set metadata_block_size.


### Bug Fixes
* Fix discarding empty compaction output files when `DeleteRange()` is used together with subcompactions.

## 5.6.0 (06/06/2017)
### Public API Change
* Scheduling flushes and compactions in the same thread pool is no longer supported by setting `max_background_flushes=0`. Instead, users can achieve this by configuring their high-pri thread pool to have zero threads.
* Replace `Options::max_background_flushes`, `Options::max_background_compactions`, and `Options::base_background_compactions` all with `Options::max_background_jobs`, which automatically decides how many threads to allocate towards flush/compaction.
* options.delayed_write_rate by default take the value of options.rate_limiter rate.
* Replace global variable `IOStatsContext iostats_context` with `IOStatsContext* get_iostats_context()`; replace global variable `PerfContext perf_context` with `PerfContext* get_perf_context()`.

### New Features
* Change ticker/histogram statistics implementations to use core-local storage. This improves aggregation speed compared to our previous thread-local approach, particularly for applications with many threads.
* Users can pass a cache object to write buffer manager, so that they can cap memory usage for memtable and block cache using one single limit.
* Flush will be triggered when 7/8 of the limit introduced by write_buffer_manager or db_write_buffer_size is triggered, so that the hard threshold is hard to hit.
* Introduce WriteOptions.low_pri. If it is true, low priority writes will be throttled if the compaction is behind.
* `DB::IngestExternalFile()` now supports ingesting files into a database containing range deletions.

### Bug Fixes
* Shouldn't ignore return value of fsync() in flush.

## 5.5.0 (05/17/2017)
### New Features
* FIFO compaction to support Intra L0 compaction too with CompactionOptionsFIFO.allow_compaction=true.
* DB::ResetStats() to reset internal stats.
* Statistics::Reset() to reset user stats.
* ldb add option --try_load_options, which will open DB with its own option file.
* Introduce WriteBatch::PopSavePoint to pop the most recent save point explicitly.
* Support dynamically change `max_open_files` option via SetDBOptions()
* Added DB::CreateColumnFamilie() and DB::DropColumnFamilies() to bulk create/drop column families.
* Add debugging function `GetAllKeyVersions` to see internal versions of a range of keys.
* Support file ingestion with universal compaction style
* Support file ingestion behind with option `allow_ingest_behind`
* New option enable_pipelined_write which may improve write throughput in case writing from multiple threads and WAL enabled.

### Bug Fixes
* Fix the bug that Direct I/O uses direct reads for non-SST file

## 5.4.0 (04/11/2017)
### Public API Change
* random_access_max_buffer_size no longer has any effect
* Removed Env::EnableReadAhead(), Env::ShouldForwardRawRequest()
* Support dynamically change `stats_dump_period_sec` option via SetDBOptions().
* Added ReadOptions::max_skippable_internal_keys to set a threshold to fail a request as incomplete when too many keys are being skipped when using iterators.
* DB::Get in place of std::string accepts PinnableSlice, which avoids the extra memcpy of value to std::string in most of cases.
    * PinnableSlice releases the pinned resources that contain the value when it is destructed or when ::Reset() is called on it.
    * The old API that accepts std::string, although discouraged, is still supported.
* Replace Options::use_direct_writes with Options::use_direct_io_for_flush_and_compaction. Read Direct IO wiki for details.
* Added CompactionEventListener and EventListener::OnFlushBegin interfaces.

### New Features
* Memtable flush can be avoided during checkpoint creation if total log file size is smaller than a threshold specified by the user.
* Introduce level-based L0->L0 compactions to reduce file count, so write delays are incurred less often.
* (Experimental) Partitioning filters which creates an index on the partitions. The feature can be enabled by setting partition_filters when using kFullFilter. Currently the feature also requires two-level indexing to be enabled. Number of partitions is the same as the number of partitions for indexes, which is controlled by metadata_block_size.

## 5.3.0 (03/08/2017)
### Public API Change
* Remove disableDataSync option.
* Remove timeout_hint_us option from WriteOptions. The option has been deprecated and has no effect since 3.13.0.
* Remove option min_partial_merge_operands. Partial merge operands will always be merged in flush or compaction if there are more than one.
* Remove option verify_checksums_in_compaction. Compaction will always verify checksum.

### Bug Fixes
* Fix the bug that iterator may skip keys

## 5.2.0 (02/08/2017)
### Public API Change
* NewLRUCache() will determine number of shard bits automatically based on capacity, if the user doesn't pass one. This also impacts the default block cache when the user doesn't explicit provide one.
* Change the default of delayed slowdown value to 16MB/s and further increase the L0 stop condition to 36 files.
* Options::use_direct_writes and Options::use_direct_reads are now ready to use.
* (Experimental) Two-level indexing that partition the index and creates a 2nd level index on the partitions. The feature can be enabled by setting kTwoLevelIndexSearch as IndexType and configuring index_per_partition.

### New Features
* Added new overloaded function GetApproximateSizes that allows to specify if memtable stats should be computed only without computing SST files' stats approximations.
* Added new function GetApproximateMemTableStats that approximates both number of records and size of memtables.
* Add Direct I/O mode for SST file I/O

### Bug Fixes
* RangeSync() should work if ROCKSDB_FALLOCATE_PRESENT is not set
* Fix wrong results in a data race case in Get()
* Some fixes related to 2PC.
* Fix bugs of data corruption in direct I/O

## 5.1.0 (01/13/2017)
* Support dynamically change `delete_obsolete_files_period_micros` option via SetDBOptions().
* Added EventListener::OnExternalFileIngested which will be called when IngestExternalFile() add a file successfully.
* BackupEngine::Open and BackupEngineReadOnly::Open now always return error statuses matching those of the backup Env.

### Bug Fixes
* Fix the bug that if 2PC is enabled, checkpoints may loss some recent transactions.
* When file copying is needed when creating checkpoints or bulk loading files, fsync the file after the file copying.

## 5.0.0 (11/17/2016)
### Public API Change
* Options::max_bytes_for_level_multiplier is now a double along with all getters and setters.
* Support dynamically change `delayed_write_rate` and `max_total_wal_size` options via SetDBOptions().
* Introduce DB::DeleteRange for optimized deletion of large ranges of contiguous keys.
* Support dynamically change `delayed_write_rate` option via SetDBOptions().
* Options::allow_concurrent_memtable_write and Options::enable_write_thread_adaptive_yield are now true by default.
* Remove Tickers::SEQUENCE_NUMBER to avoid confusion if statistics object is shared among RocksDB instance. Alternatively DB::GetLatestSequenceNumber() can be used to get the same value.
* Options.level0_stop_writes_trigger default value changes from 24 to 32.
* New compaction filter API: CompactionFilter::FilterV2(). Allows to drop ranges of keys.
* Removed flashcache support.
* DB::AddFile() is deprecated and is replaced with DB::IngestExternalFile(). DB::IngestExternalFile() remove all the restrictions that existed for DB::AddFile.

### New Features
* Add avoid_flush_during_shutdown option, which speeds up DB shutdown by not flushing unpersisted data (i.e. with disableWAL = true). Unpersisted data will be lost. The options is dynamically changeable via SetDBOptions().
* Add memtable_insert_with_hint_prefix_extractor option. The option is mean to reduce CPU usage for inserting keys into memtable, if keys can be group by prefix and insert for each prefix are sequential or almost sequential. See include/rocksdb/options.h for more details.
* Add LuaCompactionFilter in utilities.  This allows developers to write compaction filters in Lua.  To use this feature, LUA_PATH needs to be set to the root directory of Lua.
* No longer populate "LATEST_BACKUP" file in backup directory, which formerly contained the number of the latest backup. The latest backup can be determined by finding the highest numbered file in the "meta/" subdirectory.

## 4.13.0 (10/18/2016)
### Public API Change
* DB::GetOptions() reflect dynamic changed options (i.e. through DB::SetOptions()) and return copy of options instead of reference.
* Added Statistics::getAndResetTickerCount().

### New Features
* Add DB::SetDBOptions() to dynamic change base_background_compactions and max_background_compactions.
* Added Iterator::SeekForPrev(). This new API will seek to the last key that less than or equal to the target key.

## 4.12.0 (9/12/2016)
### Public API Change
* CancelAllBackgroundWork() flushes all memtables for databases containing writes that have bypassed the WAL (writes issued with WriteOptions::disableWAL=true) before shutting down background threads.
* Merge options source_compaction_factor, max_grandparent_overlap_bytes and expanded_compaction_factor into max_compaction_bytes.
* Remove ImmutableCFOptions.
* Add a compression type ZSTD, which can work with ZSTD 0.8.0 or up. Still keep ZSTDNotFinal for compatibility reasons.

### New Features
* Introduce NewClockCache, which is based on CLOCK algorithm with better concurrent performance in some cases. It can be used to replace the default LRU-based block cache and table cache. To use it, RocksDB need to be linked with TBB lib.
* Change ticker/histogram statistics implementations to accumulate data in thread-local storage, which improves CPU performance by reducing cache coherency costs. Callers of CreateDBStatistics do not need to change anything to use this feature.
* Block cache mid-point insertion, where index and filter block are inserted into LRU block cache with higher priority. The feature can be enabled by setting BlockBasedTableOptions::cache_index_and_filter_blocks_with_high_priority to true and high_pri_pool_ratio > 0 when creating NewLRUCache.

## 4.11.0 (8/1/2016)
### Public API Change
* options.memtable_prefix_bloom_huge_page_tlb_size => memtable_huge_page_size. When it is set, RocksDB will try to allocate memory from huge page for memtable too, rather than just memtable bloom filter.

### New Features
* A tool to migrate DB after options change. See include/rocksdb/utilities/option_change_migration.h.
* Add ReadOptions.background_purge_on_iterator_cleanup. If true, we avoid file deletion when destroying iterators.

## 4.10.0 (7/5/2016)
### Public API Change
* options.memtable_prefix_bloom_bits changes to options.memtable_prefix_bloom_bits_ratio and deprecate options.memtable_prefix_bloom_probes
* enum type CompressionType and PerfLevel changes from char to unsigned char. Value of all PerfLevel shift by one.
* Deprecate options.filter_deletes.

### New Features
* Add avoid_flush_during_recovery option.
* Add a read option background_purge_on_iterator_cleanup to avoid deleting files in foreground when destroying iterators. Instead, a job is scheduled in high priority queue and would be executed in a separate background thread.
* RepairDB support for column families. RepairDB now associates data with non-default column families using information embedded in the SST/WAL files (4.7 or later). For data written by 4.6 or earlier, RepairDB associates it with the default column family.
* Add options.write_buffer_manager which allows users to control total memtable sizes across multiple DB instances.

## 4.9.0 (6/9/2016)
### Public API changes
* Add bottommost_compression option, This option can be used to set a specific compression algorithm for the bottommost level (Last level containing files in the DB).
* Introduce CompactionJobInfo::compression, This field state the compression algorithm used to generate the output files of the compaction.
* Deprecate BlockBaseTableOptions.hash_index_allow_collision=false
* Deprecate options builder (GetOptions()).

### New Features
* Introduce NewSimCache() in rocksdb/utilities/sim_cache.h. This function creates a block cache that is able to give simulation results (mainly hit rate) of simulating block behavior with a configurable cache size.

## 4.8.0 (5/2/2016)
### Public API Change
* Allow preset compression dictionary for improved compression of block-based tables. This is supported for zlib, zstd, and lz4. The compression dictionary's size is configurable via CompressionOptions::max_dict_bytes.
* Delete deprecated classes for creating backups (BackupableDB) and restoring from backups (RestoreBackupableDB). Now, BackupEngine should be used for creating backups, and BackupEngineReadOnly should be used for restorations. For more details, see https://github.com/facebook/rocksdb/wiki/How-to-backup-RocksDB%3F
* Expose estimate of per-level compression ratio via DB property: "rocksdb.compression-ratio-at-levelN".
* Added EventListener::OnTableFileCreationStarted. EventListener::OnTableFileCreated will be called on failure case. User can check creation status via TableFileCreationInfo::status.

### New Features
* Add ReadOptions::readahead_size. If non-zero, NewIterator will create a new table reader which performs reads of the given size.

## 4.7.0 (4/8/2016)
### Public API Change
* rename options compaction_measure_io_stats to report_bg_io_stats and include flush too.
* Change some default options. Now default options will optimize for server-workloads. Also enable slowdown and full stop triggers for pending compaction bytes. These changes may cause sub-optimal performance or significant increase of resource usage. To avoid these risks, users can open existing RocksDB with options extracted from RocksDB option files. See https://github.com/facebook/rocksdb/wiki/RocksDB-Options-File for how to use RocksDB option files. Or you can call Options.OldDefaults() to recover old defaults. DEFAULT_OPTIONS_HISTORY.md will track change history of default options.

## 4.6.0 (3/10/2016)
### Public API Changes
* Change default of BlockBasedTableOptions.format_version to 2. It means default DB created by 4.6 or up cannot be opened by RocksDB version 3.9 or earlier.
* Added strict_capacity_limit option to NewLRUCache. If the flag is set to true, insert to cache will fail if no enough capacity can be free. Signature of Cache::Insert() is updated accordingly.
* Tickers [NUMBER_DB_NEXT, NUMBER_DB_PREV, NUMBER_DB_NEXT_FOUND, NUMBER_DB_PREV_FOUND, ITER_BYTES_READ] are not updated immediately. The are updated when the Iterator is deleted.
* Add monotonically increasing counter (DB property "rocksdb.current-super-version-number") that increments upon any change to the LSM tree.

### New Features
* Add CompactionPri::kMinOverlappingRatio, a compaction picking mode friendly to write amplification.
* Deprecate Iterator::IsKeyPinned() and replace it with Iterator::GetProperty() with prop_name="rocksdb.iterator.is.key.pinned"

## 4.5.0 (2/5/2016)
### Public API Changes
* Add a new perf context level between kEnableCount and kEnableTime. Level 2 now does not include timers for mutexes.
* Statistics of mutex operation durations will not be measured by default. If you want to have them enabled, you need to set Statistics::stats_level_ to kAll.
* DBOptions::delete_scheduler and NewDeleteScheduler() are removed, please use DBOptions::sst_file_manager and NewSstFileManager() instead

### New Features
* ldb tool now supports operations to non-default column families.
* Add kPersistedTier to ReadTier.  This option allows Get and MultiGet to read only the persited data and skip mem-tables if writes were done with disableWAL = true.
* Add DBOptions::sst_file_manager. Use NewSstFileManager() in include/rocksdb/sst_file_manager.h to create a SstFileManager that can be used to track the total size of SST files and control the SST files deletion rate.

## 4.4.0 (1/14/2016)
### Public API Changes
* Change names in CompactionPri and add a new one.
* Deprecate options.soft_rate_limit and add options.soft_pending_compaction_bytes_limit.
* If options.max_write_buffer_number > 3, writes will be slowed down when writing to the last write buffer to delay a full stop.
* Introduce CompactionJobInfo::compaction_reason, this field include the reason to trigger the compaction.
* After slow down is triggered, if estimated pending compaction bytes keep increasing, slowdown more.
* Increase default options.delayed_write_rate to 2MB/s.
* Added a new parameter --path to ldb tool. --path accepts the name of either MANIFEST, SST or a WAL file. Either --db or --path can be used when calling ldb.

## 4.3.0 (12/8/2015)
### New Features
* CompactionFilter has new member function called IgnoreSnapshots which allows CompactionFilter to be called even if there are snapshots later than the key.
* RocksDB will now persist options under the same directory as the RocksDB database on successful DB::Open, CreateColumnFamily, DropColumnFamily, and SetOptions.
* Introduce LoadLatestOptions() in rocksdb/utilities/options_util.h.  This function can construct the latest DBOptions / ColumnFamilyOptions used by the specified RocksDB intance.
* Introduce CheckOptionsCompatibility() in rocksdb/utilities/options_util.h.  This function checks whether the input set of options is able to open the specified DB successfully.

### Public API Changes
* When options.db_write_buffer_size triggers, only the column family with the largest column family size will be flushed, not all the column families.

## 4.2.0 (11/9/2015)
### New Features
* Introduce CreateLoggerFromOptions(), this function create a Logger for provided DBOptions.
* Add GetAggregatedIntProperty(), which returns the sum of the GetIntProperty of all the column families.
* Add MemoryUtil in rocksdb/utilities/memory.h.  It currently offers a way to get the memory usage by type from a list rocksdb instances.

### Public API Changes
* CompactionFilter::Context includes information of Column Family ID
* The need-compaction hint given by TablePropertiesCollector::NeedCompact() will be persistent and recoverable after DB recovery. This introduces a breaking format change. If you use this experimental feature, including NewCompactOnDeletionCollectorFactory() in the new version, you may not be able to directly downgrade the DB back to version 4.0 or lower.
* TablePropertiesCollectorFactory::CreateTablePropertiesCollector() now takes an option Context, containing the information of column family ID for the file being written.
* Remove DefaultCompactionFilterFactory.


## 4.1.0 (10/8/2015)
### New Features
* Added single delete operation as a more efficient way to delete keys that have not been overwritten.
* Added experimental AddFile() to DB interface that allow users to add files created by SstFileWriter into an empty Database, see include/rocksdb/sst_file_writer.h and DB::AddFile() for more info.
* Added support for opening SST files with .ldb suffix which enables opening LevelDB databases.
* CompactionFilter now supports filtering of merge operands and merge results.

### Public API Changes
* Added SingleDelete() to the DB interface.
* Added AddFile() to DB interface.
* Added SstFileWriter class.
* CompactionFilter has a new method FilterMergeOperand() that RocksDB applies to every merge operand during compaction to decide whether to filter the operand.
* We removed CompactionFilterV2 interfaces from include/rocksdb/compaction_filter.h. The functionality was deprecated already in version 3.13.

## 4.0.0 (9/9/2015)
### New Features
* Added support for transactions.  See include/rocksdb/utilities/transaction.h for more info.
* DB::GetProperty() now accepts "rocksdb.aggregated-table-properties" and "rocksdb.aggregated-table-properties-at-levelN", in which case it returns aggregated table properties of the target column family, or the aggregated table properties of the specified level N if the "at-level" version is used.
* Add compression option kZSTDNotFinalCompression for people to experiment ZSTD although its format is not finalized.
* We removed the need for LATEST_BACKUP file in BackupEngine. We still keep writing it when we create new backups (because of backward compatibility), but we don't read it anymore.

### Public API Changes
* Removed class Env::RandomRWFile and Env::NewRandomRWFile().
* Renamed DBOptions.num_subcompactions to DBOptions.max_subcompactions to make the name better match the actual functionality of the option.
* Added Equal() method to the Comparator interface that can optionally be overwritten in cases where equality comparisons can be done more efficiently than three-way comparisons.
* Previous 'experimental' OptimisticTransaction class has been replaced by Transaction class.

## 3.13.0 (8/6/2015)
### New Features
* RollbackToSavePoint() in WriteBatch/WriteBatchWithIndex
* Add NewCompactOnDeletionCollectorFactory() in utilities/table_properties_collectors, which allows rocksdb to mark a SST file as need-compaction when it observes at least D deletion entries in any N consecutive entries in that SST file.  Note that this feature depends on an experimental NeedCompact() API --- the result of this API will not persist after DB restart.
* Add DBOptions::delete_scheduler. Use NewDeleteScheduler() in include/rocksdb/delete_scheduler.h to create a DeleteScheduler that can be shared among multiple RocksDB instances to control the file deletion rate of SST files that exist in the first db_path.

### Public API Changes
* Deprecated WriteOptions::timeout_hint_us. We no longer support write timeout. If you really need this option, talk to us and we might consider returning it.
* Deprecated purge_redundant_kvs_while_flush option.
* Removed BackupEngine::NewBackupEngine() and NewReadOnlyBackupEngine() that were deprecated in RocksDB 3.8. Please use BackupEngine::Open() instead.
* Deprecated Compaction Filter V2. We are not aware of any existing use-cases. If you use this filter, your compile will break with RocksDB 3.13. Please let us know if you use it and we'll put it back in RocksDB 3.14.
* Env::FileExists now returns a Status instead of a boolean
* Add statistics::getHistogramString() to print detailed distribution of a histogram metric.
* Add DBOptions::skip_stats_update_on_db_open.  When it is on, DB::Open() will run faster as it skips the random reads required for loading necessary stats from SST files to optimize compaction.

## 3.12.0 (7/2/2015)
### New Features
* Added experimental support for optimistic transactions.  See include/rocksdb/utilities/optimistic_transaction.h for more info.
* Added a new way to report QPS from db_bench (check out --report_file and --report_interval_seconds)
* Added a cache for individual rows. See DBOptions::row_cache for more info.
* Several new features on EventListener (see include/rocksdb/listener.h):
 - OnCompationCompleted() now returns per-compaction job statistics, defined in include/rocksdb/compaction_job_stats.h.
 - Added OnTableFileCreated() and OnTableFileDeleted().
* Add compaction_options_universal.enable_trivial_move to true, to allow trivial move while performing universal compaction. Trivial move will happen only when all the input files are non overlapping.

### Public API changes
* EventListener::OnFlushCompleted() now passes FlushJobInfo instead of a list of parameters.
* DB::GetDbIdentity() is now a const function.  If this function is overridden in your application, be sure to also make GetDbIdentity() const to avoid compile error.
* Move listeners from ColumnFamilyOptions to DBOptions.
* Add max_write_buffer_number_to_maintain option
* DB::CompactRange()'s parameter reduce_level is changed to change_level, to allow users to move levels to lower levels if allowed. It can be used to migrate a DB from options.level_compaction_dynamic_level_bytes=false to options.level_compaction_dynamic_level_bytes.true.
* Change default value for options.compaction_filter_factory and options.compaction_filter_factory_v2 to nullptr instead of DefaultCompactionFilterFactory and DefaultCompactionFilterFactoryV2.
* If CancelAllBackgroundWork is called without doing a flush after doing loads with WAL disabled, the changes which haven't been flushed before the call to CancelAllBackgroundWork will be lost.
* WBWIIterator::Entry() now returns WriteEntry instead of `const WriteEntry&`
* options.hard_rate_limit is deprecated.
* When options.soft_rate_limit or options.level0_slowdown_writes_trigger is triggered, the way to slow down writes is changed to: write rate to DB is limited to to options.delayed_write_rate.
* DB::GetApproximateSizes() adds a parameter to allow the estimation to include data in mem table, with default to be not to include. It is now only supported in skip list mem table.
* DB::CompactRange() now accept CompactRangeOptions instead of multiple parameters. CompactRangeOptions is defined in include/rocksdb/options.h.
* CompactRange() will now skip bottommost level compaction for level based compaction if there is no compaction filter, bottommost_level_compaction is introduced in CompactRangeOptions to control when it's possible to skip bottommost level compaction. This mean that if you want the compaction to produce a single file you need to set bottommost_level_compaction to BottommostLevelCompaction::kForce.
* Add Cache.GetPinnedUsage() to get the size of memory occupied by entries that are in use by the system.
* DB:Open() will fail if the compression specified in Options is not linked with the binary. If you see this failure, recompile RocksDB with compression libraries present on your system. Also, previously our default compression was snappy. This behavior is now changed. Now, the default compression is snappy only if it's available on the system. If it isn't we change the default to kNoCompression.
* We changed how we account for memory used in block cache. Previously, we only counted the sum of block sizes currently present in block cache. Now, we count the actual memory usage of the blocks. For example, a block of size 4.5KB will use 8KB memory with jemalloc. This might decrease your memory usage and possibly decrease performance. Increase block cache size if you see this happening after an upgrade.
* Add BackupEngineImpl.options_.max_background_operations to specify the maximum number of operations that may be performed in parallel. Add support for parallelized backup and restore.
* Add DB::SyncWAL() that does a WAL sync without blocking writers.

## 3.11.0 (5/19/2015)
### New Features
* Added a new API Cache::SetCapacity(size_t capacity) to dynamically change the maximum configured capacity of the cache. If the new capacity is less than the existing cache usage, the implementation will try to lower the usage by evicting the necessary number of elements following a strict LRU policy.
* Added an experimental API for handling flashcache devices (blacklists background threads from caching their reads) -- NewFlashcacheAwareEnv
* If universal compaction is used and options.num_levels > 1, compact files are tried to be stored in none-L0 with smaller files based on options.target_file_size_base. The limitation of DB size when using universal compaction is greatly mitigated by using more levels. You can set num_levels = 1 to make universal compaction behave as before. If you set num_levels > 1 and want to roll back to a previous version, you need to compact all files to a big file in level 0 (by setting target_file_size_base to be large and CompactRange(<cf_handle>, nullptr, nullptr, true, 0) and reopen the DB with the same version to rewrite the manifest, and then you can open it using previous releases.
* More information about rocksdb background threads are available in Env::GetThreadList(), including the number of bytes read / written by a compaction job, mem-table size and current number of bytes written by a flush job and many more.  Check include/rocksdb/thread_status.h for more detail.

### Public API changes
* TablePropertiesCollector::AddUserKey() is added to replace TablePropertiesCollector::Add(). AddUserKey() exposes key type, sequence number and file size up to now to users.
* DBOptions::bytes_per_sync used to apply to both WAL and table files. As of 3.11 it applies only to table files. If you want to use this option to sync WAL in the background, please use wal_bytes_per_sync

## 3.10.0 (3/24/2015)
### New Features
* GetThreadStatus() is now able to report detailed thread status, including:
 - Thread Operation including flush and compaction.
 - The stage of the current thread operation.
 - The elapsed time in micros since the current thread operation started.
 More information can be found in include/rocksdb/thread_status.h.  In addition, when running db_bench with --thread_status_per_interval, db_bench will also report thread status periodically.
* Changed the LRU caching algorithm so that referenced blocks (by iterators) are never evicted. This change made parameter removeScanCountLimit obsolete. Because of that NewLRUCache doesn't take three arguments anymore. table_cache_remove_scan_limit option is also removed
* By default we now optimize the compilation for the compilation platform (using -march=native). If you want to build portable binary, use 'PORTABLE=1' before the make command.
* We now allow level-compaction to place files in different paths by
  specifying them in db_paths along with the target_size.
  Lower numbered levels will be placed earlier in the db_paths and higher
  numbered levels will be placed later in the db_paths vector.
* Potentially big performance improvements if you're using RocksDB with lots of column families (100-1000)
* Added BlockBasedTableOptions.format_version option, which allows user to specify which version of block based table he wants. As a general guideline, newer versions have more features, but might not be readable by older versions of RocksDB.
* Added new block based table format (version 2), which you can enable by setting BlockBasedTableOptions.format_version = 2. This format changes how we encode size information in compressed blocks and should help with memory allocations if you're using Zlib or BZip2 compressions.
* MemEnv (env that stores data in memory) is now available in default library build. You can create it by calling NewMemEnv().
* Add SliceTransform.SameResultWhenAppended() to help users determine it is safe to apply prefix bloom/hash.
* Block based table now makes use of prefix bloom filter if it is a full fulter.
* Block based table remembers whether a whole key or prefix based bloom filter is supported in SST files. Do a sanity check when reading the file with users' configuration.
* Fixed a bug in ReadOnlyBackupEngine that deleted corrupted backups in some cases, even though the engine was ReadOnly
* options.level_compaction_dynamic_level_bytes, a feature to allow RocksDB to pick dynamic base of bytes for levels. With this feature turned on, we will automatically adjust max bytes for each level. The goal of this feature is to have lower bound on size amplification. For more details, see comments in options.h.
* Added an abstract base class WriteBatchBase for write batches
* Fixed a bug where we start deleting files of a dropped column families even if there are still live references to it

### Public API changes
* Deprecated skip_log_error_on_recovery and table_cache_remove_scan_count_limit options.
* Logger method logv with log level parameter is now virtual

### RocksJava
* Added compression per level API.
* MemEnv is now available in RocksJava via RocksMemEnv class.
* lz4 compression is now included in rocksjava static library when running `make rocksdbjavastatic`.
* Overflowing a size_t when setting rocksdb options now throws an IllegalArgumentException, which removes the necessity for a developer to catch these Exceptions explicitly.

## 3.9.0 (12/8/2014)

### New Features
* Add rocksdb::GetThreadList(), which in the future will return the current status of all
  rocksdb-related threads.  We will have more code instruments in the following RocksDB
  releases.
* Change convert function in rocksdb/utilities/convenience.h to return Status instead of boolean.
  Also add support for nested options in convert function

### Public API changes
* New API to create a checkpoint added. Given a directory name, creates a new
  database which is an image of the existing database.
* New API LinkFile added to Env. If you implement your own Env class, an
  implementation of the API LinkFile will have to be provided.
* MemTableRep takes MemTableAllocator instead of Arena

### Improvements
* RocksDBLite library now becomes smaller and will be compiled with -fno-exceptions flag.

## 3.8.0 (11/14/2014)

### Public API changes
* BackupEngine::NewBackupEngine() was deprecated; please use BackupEngine::Open() from now on.
* BackupableDB/RestoreBackupableDB have new GarbageCollect() methods, which will clean up files from corrupt and obsolete backups.
* BackupableDB/RestoreBackupableDB have new GetCorruptedBackups() methods which list corrupt backups.

### Cleanup
* Bunch of code cleanup, some extra warnings turned on (-Wshadow, -Wshorten-64-to-32, -Wnon-virtual-dtor)

### New features
* CompactFiles and EventListener, although they are still in experimental state
* Full ColumnFamily support in RocksJava.

## 3.7.0 (11/6/2014)
### Public API changes
* Introduce SetOptions() API to allow adjusting a subset of options dynamically online
* Introduce 4 new convenient functions for converting Options from string: GetColumnFamilyOptionsFromMap(), GetColumnFamilyOptionsFromString(), GetDBOptionsFromMap(), GetDBOptionsFromString()
* Remove WriteBatchWithIndex.Delete() overloads using SliceParts
* When opening a DB, if options.max_background_compactions is larger than the existing low pri pool of options.env, it will enlarge it. Similarly, options.max_background_flushes is larger than the existing high pri pool of options.env, it will enlarge it.

## 3.6.0 (10/7/2014)
### Disk format changes
* If you're using RocksDB on ARM platforms and you're using default bloom filter, there is a disk format change you need to be aware of. There are three steps you need to do when you convert to new release: 1. turn off filter policy, 2. compact the whole database, 3. turn on filter policy

### Behavior changes
* We have refactored our system of stalling writes.  Any stall-related statistics' meanings are changed. Instead of per-write stall counts, we now count stalls per-epoch, where epochs are periods between flushes and compactions. You'll find more information in our Tuning Perf Guide once we release RocksDB 3.6.
* When disableDataSync=true, we no longer sync the MANIFEST file.
* Add identity_as_first_hash property to CuckooTable. SST file needs to be rebuilt to be opened by reader properly.

### Public API changes
* Change target_file_size_base type to uint64_t from int.
* Remove allow_thread_local. This feature was proved to be stable, so we are turning it always-on.

## 3.5.0 (9/3/2014)
### New Features
* Add include/utilities/write_batch_with_index.h, providing a utility class to query data out of WriteBatch when building it.
* Move BlockBasedTable related options to BlockBasedTableOptions from Options. Change corresponding JNI interface. Options affected include:
  no_block_cache, block_cache, block_cache_compressed, block_size, block_size_deviation, block_restart_interval, filter_policy, whole_key_filtering. filter_policy is changed to shared_ptr from a raw pointer.
* Remove deprecated options: disable_seek_compaction and db_stats_log_interval
* OptimizeForPointLookup() takes one parameter for block cache size. It now builds hash index, bloom filter, and block cache.

### Public API changes
* The Prefix Extractor used with V2 compaction filters is now passed user key to SliceTransform::Transform instead of unparsed RocksDB key.

## 3.4.0 (8/18/2014)
### New Features
* Support Multiple DB paths in universal style compactions
* Add feature of storing plain table index and bloom filter in SST file.
* CompactRange() will never output compacted files to level 0. This used to be the case when all the compaction input files were at level 0.
* Added iterate_upper_bound to define the extent upto which the forward iterator will return entries. This will prevent iterating over delete markers and overwritten entries for edge cases where you want to break out the iterator anyways. This may improve performance in case there are a large number of delete markers or overwritten entries.

### Public API changes
* DBOptions.db_paths now is a vector of a DBPath structure which indicates both of path and target size
* NewPlainTableFactory instead of bunch of parameters now accepts PlainTableOptions, which is defined in include/rocksdb/table.h
* Moved include/utilities/*.h to include/rocksdb/utilities/*.h
* Statistics APIs now take uint32_t as type instead of Tickers. Also make two access functions getTickerCount and histogramData const
* Add DB property rocksdb.estimate-num-keys, estimated number of live keys in DB.
* Add DB::GetIntProperty(), which returns DB properties that are integer as uint64_t.
* The Prefix Extractor used with V2 compaction filters is now passed user key to SliceTransform::Transform instead of unparsed RocksDB key.

## 3.3.0 (7/10/2014)
### New Features
* Added JSON API prototype.
* HashLinklist reduces performance outlier caused by skewed bucket by switching data in the bucket from linked list to skip list. Add parameter threshold_use_skiplist in NewHashLinkListRepFactory().
* RocksDB is now able to reclaim storage space more effectively during the compaction process.  This is done by compensating the size of each deletion entry by the 2X average value size, which makes compaction to be triggered by deletion entries more easily.
* Add TimeOut API to write.  Now WriteOptions have a variable called timeout_hint_us.  With timeout_hint_us set to non-zero, any write associated with this timeout_hint_us may be aborted when it runs longer than the specified timeout_hint_us, and it is guaranteed that any write completes earlier than the specified time-out will not be aborted due to the time-out condition.
* Add a rate_limiter option, which controls total throughput of flush and compaction. The throughput is specified in bytes/sec. Flush always has precedence over compaction when available bandwidth is constrained.

### Public API changes
* Removed NewTotalOrderPlainTableFactory because it is not used and implemented semantically incorrect.

## 3.2.0 (06/20/2014)

### Public API changes
* We removed seek compaction as a concept from RocksDB because:
1) It makes more sense for spinning disk workloads, while RocksDB is primarily designed for flash and memory,
2) It added some complexity to the important code-paths,
3) None of our internal customers were really using it.
Because of that, Options::disable_seek_compaction is now obsolete. It is still a parameter in Options, so it does not break the build, but it does not have any effect. We plan to completely remove it at some point, so we ask users to please remove this option from your code base.
* Add two parameters to NewHashLinkListRepFactory() for logging on too many entries in a hash bucket when flushing.
* Added new option BlockBasedTableOptions::hash_index_allow_collision. When enabled, prefix hash index for block-based table will not store prefix and allow hash collision, reducing memory consumption.

### New Features
* PlainTable now supports a new key encoding: for keys of the same prefix, the prefix is only written once. It can be enabled through encoding_type parameter of NewPlainTableFactory()
* Add AdaptiveTableFactory, which is used to convert from a DB of PlainTable to BlockBasedTabe, or vise versa. It can be created using NewAdaptiveTableFactory()

### Performance Improvements
* Tailing Iterator re-implemeted with ForwardIterator + Cascading Search Hint , see ~20% throughput improvement.

## 3.1.0 (05/21/2014)

### Public API changes
* Replaced ColumnFamilyOptions::table_properties_collectors with ColumnFamilyOptions::table_properties_collector_factories

### New Features
* Hash index for block-based table will be materialized and reconstructed more efficiently. Previously hash index is constructed by scanning the whole table during every table open.
* FIFO compaction style

## 3.0.0 (05/05/2014)

### Public API changes
* Added _LEVEL to all InfoLogLevel enums
* Deprecated ReadOptions.prefix and ReadOptions.prefix_seek. Seek() defaults to prefix-based seek when Options.prefix_extractor is supplied. More detail is documented in https://github.com/facebook/rocksdb/wiki/Prefix-Seek-API-Changes
* MemTableRepFactory::CreateMemTableRep() takes info logger as an extra parameter.

### New Features
* Column family support
* Added an option to use different checksum functions in BlockBasedTableOptions
* Added ApplyToAllCacheEntries() function to Cache

## 2.8.0 (04/04/2014)

* Removed arena.h from public header files.
* By default, checksums are verified on every read from database
* Change default value of several options, including: paranoid_checks=true, max_open_files=5000, level0_slowdown_writes_trigger=20, level0_stop_writes_trigger=24, disable_seek_compaction=true, max_background_flushes=1 and allow_mmap_writes=false
* Added is_manual_compaction to CompactionFilter::Context
* Added "virtual void WaitForJoin()" in class Env. Default operation is no-op.
* Removed BackupEngine::DeleteBackupsNewerThan() function
* Added new option -- verify_checksums_in_compaction
* Changed Options.prefix_extractor from raw pointer to shared_ptr (take ownership)
  Changed HashSkipListRepFactory and HashLinkListRepFactory constructor to not take SliceTransform object (use Options.prefix_extractor implicitly)
* Added Env::GetThreadPoolQueueLen(), which returns the waiting queue length of thread pools
* Added a command "checkconsistency" in ldb tool, which checks
  if file system state matches DB state (file existence and file sizes)
* Separate options related to block based table to a new struct BlockBasedTableOptions.
* WriteBatch has a new function Count() to return total size in the batch, and Data() now returns a reference instead of a copy
* Add more counters to perf context.
* Supports several more DB properties: compaction-pending, background-errors and cur-size-active-mem-table.

### New Features
* If we find one truncated record at the end of the MANIFEST or WAL files,
  we will ignore it. We assume that writers of these records were interrupted
  and that we can safely ignore it.
* A new SST format "PlainTable" is added, which is optimized for memory-only workloads. It can be created through NewPlainTableFactory() or NewTotalOrderPlainTableFactory().
* A new mem table implementation hash linked list optimizing for the case that there are only few keys for each prefix, which can be created through NewHashLinkListRepFactory().
* Merge operator supports a new function PartialMergeMulti() to allow users to do partial merges against multiple operands.
* Now compaction filter has a V2 interface. It buffers the kv-pairs sharing the same key prefix, process them in batches, and return the batched results back to DB. The new interface uses a new structure CompactionFilterContext for the same purpose as CompactionFilter::Context in V1.
* Geo-spatial support for locations and radial-search.

## 2.7.0 (01/28/2014)

### Public API changes

* Renamed `StackableDB::GetRawDB()` to `StackableDB::GetBaseDB()`.
* Renamed `WriteBatch::Data()` `const std::string& Data() const`.
* Renamed class `TableStats` to `TableProperties`.
* Deleted class `PrefixHashRepFactory`. Please use `NewHashSkipListRepFactory()` instead.
* Supported multi-threaded `EnableFileDeletions()` and `DisableFileDeletions()`.
* Added `DB::GetOptions()`.
* Added `DB::GetDbIdentity()`.

### New Features

* Added [BackupableDB](https://github.com/facebook/rocksdb/wiki/How-to-backup-RocksDB%3F)
* Implemented [TailingIterator](https://github.com/facebook/rocksdb/wiki/Tailing-Iterator), a special type of iterator that
  doesn't create a snapshot (can be used to read newly inserted data)
  and is optimized for doing sequential reads.
* Added property block for table, which allows (1) a table to store
  its metadata and (2) end user to collect and store properties they
  are interested in.
* Enabled caching index and filter block in block cache (turned off by default).
* Supported error report when doing manual compaction.
* Supported additional Linux platform flavors and Mac OS.
* Put with `SliceParts` - Variant of `Put()` that gathers output like `writev(2)`
* Bug fixes and code refactor for compatibility with upcoming Column
  Family feature.

### Performance Improvements

* Huge benchmark performance improvements by multiple efforts. For example, increase in readonly QPS from about 530k in 2.6 release to 1.1 million in 2.7 [1]
* Speeding up a way RocksDB deleted obsolete files - no longer listing the whole directory under a lock -- decrease in p99
* Use raw pointer instead of shared pointer for statistics: [5b825d](https://github.com/facebook/rocksdb/commit/5b825d6964e26ec3b4bb6faa708ebb1787f1d7bd) -- huge increase in performance -- shared pointers are slow
* Optimized locking for `Get()` -- [1fdb3f](https://github.com/facebook/rocksdb/commit/1fdb3f7dc60e96394e3e5b69a46ede5d67fb976c) -- 1.5x QPS increase for some workloads
* Cache speedup - [e8d40c3](https://github.com/facebook/rocksdb/commit/e8d40c31b3cca0c3e1ae9abe9b9003b1288026a9)
* Implemented autovector, which allocates first N elements on stack. Most of vectors in RocksDB are small. Also, we never want to allocate heap objects while holding a mutex. -- [c01676e4](https://github.com/facebook/rocksdb/commit/c01676e46d3be08c3c140361ef1f5884f47d3b3c)
* Lots of efforts to move malloc, memcpy and IO outside of locks<|MERGE_RESOLUTION|>--- conflicted
+++ resolved
@@ -11,22 +11,16 @@
 
 ### New Features
 * Add new option allow_stall passed during instance creation of WriteBufferManager. When allow_stall is set, WriteBufferManager will stall all writers shared across multiple DBs and columns if memory usage goes beyond specified WriteBufferManager::buffer_size (soft limit). Stall will be cleared when memory is freed after flush and memory usage goes down below buffer_size.
-<<<<<<< HEAD
 * Allow `CompactionFilter`s to apply in more table file creation scenarios such as flush and recovery. For compatibility, `CompactionFilter`s by default apply during compaction. Users can customize this behavior by overriding `CompactionFilterFactory::ShouldFilterTableFileCreation()`.
-=======
 * Added more fields to FilterBuildingContext with LSM details, for custom filter policies that vary behavior based on where they are in the LSM-tree.
->>>>>>> d2ca04e3
 
 ### Performance Improvements
 * BlockPrefetcher is used by iterators to prefetch data if they anticipate more data to be used in future. It is enabled implicitly by rocksdb. Added change to take in account read pattern if reads are sequential. This would disable prefetching for random reads in MultiGet and iterators as readahead_size is increased exponential doing large prefetches.
 
 ### Public API change
 * Removed a parameter from TableFactory::NewTableBuilder, which should not be called by user code because TableBuilder is not a public API.
-<<<<<<< HEAD
 * Removed unused structure `CompactionFilterContext`.
-=======
 * The `skip_filters` parameter to SstFileWriter is now considered deprecated. Use `BlockBasedTableOptions::filter_policy` to control generation of filters.
->>>>>>> d2ca04e3
 
 ## 6.20.0 (04/16/2021)
 ### Behavior Changes
