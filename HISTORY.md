--- conflicted
+++ resolved
@@ -7,11 +7,8 @@
 ### Bug Fixes
 * Fixed a data race on `ColumnFamilyData::flush_reason` caused by concurrent flushes.
 * Fixed an issue in `Get` and `MultiGet` when user-defined timestamps is enabled in combination with BlobDB.
-<<<<<<< HEAD
+* Fixed some atypical behaviors for `LockWAL()` such as allowing concurrent/recursive use and not expecting `UnlockWAL()` after non-OK result. See API comments.
 * Fixed a feature interaction bug where for blobs `GetEntity` would expose the blob reference instead of the blob value.
-=======
-* Fixed some atypical behaviors for `LockWAL()` such as allowing concurrent/recursive use and not expecting `UnlockWAL()` after non-OK result. See API comments.
->>>>>>> 94e3beec
 
 ### Feature Removal
 * Remove RocksDB Lite.
