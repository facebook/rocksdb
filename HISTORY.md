--- conflicted
+++ resolved
@@ -6,11 +6,8 @@
 ## 8.1.0 (03/18/2023)
 ### Behavior changes
 * Compaction output file cutting logic now considers range tombstone start keys. For example, SST partitioner now may receive ParitionRequest for range tombstone start keys.
-<<<<<<< HEAD
+* If the async_io ReadOption is specified for MultiGet or NewIterator on a platform that doesn't support IO uring, the option is ignored and synchronous IO is used.
 * User-provided `ReadOptions` take effect for more reads of non-`CacheEntryRole::kDataBlock` blocks.
-=======
-* If the async_io ReadOption is specified for MultiGet or NewIterator on a platform that doesn't support IO uring, the option is ignored and synchronous IO is used.
->>>>>>> 9f8cdc8a
 
 ### Bug Fixes
 * Fixed an issue for backward iteration when user defined timestamp is enabled in combination with BlobDB.
