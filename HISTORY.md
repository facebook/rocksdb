# Rocksdb Change Log
## Unreleased
### Bug Fixes
* Fixed the truncation error found in APIs/tools when dumping block-based SST files in a human-readable format. After fix, the block-based table can be fully dumped as a readable file.

### Public API change
* Add a new option BlockBasedTableOptions::max_auto_readahead_size. RocksDB does auto-readahead for iterators on noticing more than two reads for a table file if user doesn't provide readahead_size. The readahead starts at 8KB and doubles on every additional read upto max_auto_readahead_size and now max_auto_readahead_size can be configured dynamically as well. Found that 256 KB readahead size provides the best performance, based on experiments, for auto readahead. Experiment data is in PR #3282. If value is set 0 then no automatic prefetching will be done by rocksdb. Also changing the value will only affect files opened after the change.
<<<<<<< HEAD
* Add new SetBufferSize API to WriteBufferManager to allow dynamic management of memory allotted to all write buffers.  This allows user code to adjust memory monitoring provided by WriteBufferManager as process memory needs change datasets grow and shrink.
=======
* Add suppport to extend DB::VerifyFileChecksums API to also verify blob files checksum.
>>>>>>> 2772eb77

## 6.18.0 (02/19/2021)
### Behavior Changes
* When retryable IO error occurs during compaction, it is mapped to soft error and set the BG error. However, auto resume is not called to clean the soft error since compaction will reschedule by itself. In this change, When retryable IO error occurs during compaction, BG error is not set. User will be informed the error via EventHelper.
* Introduce a new trace file format for query tracing and replay and trace file version is bump up to 0.2. A payload map is added as the first portion of the payload. We will not have backward compatible issues when adding new entries to trace records. Added the iterator_upper_bound and iterator_lower_bound in Seek and SeekForPrev tracing function. Added them as the new payload member for iterator tracing.

### New Features
* Add support for key-value integrity protection in live updates from the user buffers provided to `WriteBatch` through the write to RocksDB's in-memory update buffer (memtable). This is intended to detect some cases of in-memory data corruption, due to either software or hardware errors. Users can enable protection by constructing their `WriteBatch` with `protection_bytes_per_key == 8`.
* Add support for updating `full_history_ts_low` option in manual compaction, which is for old timestamp data GC.
* Add a mechanism for using Makefile to build external plugin code into the RocksDB libraries/binaries. This intends to simplify compatibility and distribution for plugins (e.g., special-purpose `FileSystem`s) whose source code resides outside the RocksDB repo. See "plugin/README.md" for developer details, and "PLUGINS.md" for a listing of available plugins.
* Added memory pre-fetching for experimental Ribbon filter, which especially optimizes performance with batched MultiGet.
* A new, experimental version of BlobDB (key-value separation) is now available. The new implementation is integrated into the RocksDB core, i.e. it is accessible via the usual `rocksdb::DB` API, as opposed to the separate `rocksdb::blob_db::BlobDB` interface used by the earlier version, and can be configured on a per-column family basis using the configuration options `enable_blob_files`, `min_blob_size`, `blob_file_size`, `blob_compression_type`, `enable_blob_garbage_collection`, and `blob_garbage_collection_age_cutoff`. It extends RocksDB's consistency guarantees to blobs, and offers more features and better performance. Note that some features, most notably `Merge`, compaction filters, and backup/restore are not yet supported, and there is no support for migrating a database created by the old implementation.

### Bug Fixes
* Since 6.15.0, `TransactionDB` returns error `Status`es from calls to `DeleteRange()` and calls to `Write()` where the `WriteBatch` contains a range deletion. Previously such operations may have succeeded while not providing the expected transactional guarantees. There are certain cases where range deletion can still be used on such DBs; see the API doc on `TransactionDB::DeleteRange()` for details.
* `OptimisticTransactionDB` now returns error `Status`es from calls to `DeleteRange()` and calls to `Write()` where the `WriteBatch` contains a range deletion. Previously such operations may have succeeded while not providing the expected transactional guarantees.
* Fix `WRITE_PREPARED`, `WRITE_UNPREPARED` TransactionDB `MultiGet()` may return uncommitted data with snapshot.
* In DB::OpenForReadOnly, if any error happens while checking Manifest file path, it was overridden by Status::NotFound. It has been fixed and now actual error is returned.

### Public API Change
* Added a "only_mutable_options" flag to the ConfigOptions.  When this flag is "true", the Configurable functions and convenience methods (such as GetDBOptionsFromString) will only deal with options that are marked as mutable.  When this flag is true, only options marked as mutable can be configured (a Status::InvalidArgument will be returned) and options not marked as mutable will not be returned or compared.  The default is "false", meaning to compare all options.
* Add new Append and PositionedAppend APIs to FileSystem to bring the data verification information (data checksum information) from upper layer (e.g., WritableFileWriter) to the storage layer. In this way, the customized FileSystem is able to verify the correctness of data being written to the storage on time. Add checksum_handoff_file_types to DBOptions. User can use this option to control which file types (Currently supported file tyes: kWALFile, kTableFile, kDescriptorFile.) should use the new Append and PositionedAppend APIs to handoff the verification information. Currently, RocksDB only use crc32c to calculate the checksum for write handoff.
* Add an option, `CompressionOptions::max_dict_buffer_bytes`, to limit the in-memory buffering for selecting samples for generating/training a dictionary. The limit is currently loosely adhered to.

## 6.17.0 (01/15/2021)
### Behavior Changes
* When verifying full file checksum with `DB::VerifyFileChecksums()`, we now fail with `Status::InvalidArgument` if the name of the checksum generator used for verification does not match the name of the checksum generator used for protecting the file when it was created.
* Since RocksDB does not continue write the same file if a file write fails for any reason, the file scope write IO error is treated the same as retryable IO error. More information about error handling of file scope IO error is included in `ErrorHandler::SetBGError`.

### Bug Fixes
* Version older than 6.15 cannot decode VersionEdits `WalAddition` and `WalDeletion`, fixed this by changing the encoded format of them to be ignorable by older versions.
* Fix a race condition between DB startups and shutdowns in managing the periodic background worker threads. One effect of this race condition could be the process being terminated.

### Public API Change
* Add a public API WriteBufferManager::dummy_entries_in_cache_usage() which reports the size of dummy entries stored in cache (passed to WriteBufferManager). Dummy entries are used to account for DataBlocks.
* Add a SystemClock class that contains the time-related methods from Env.  The original methods in Env may be deprecated in a future release.  This class will allow easier testing, development, and expansion of time-related features.
* Add a public API GetRocksBuildProperties and GetRocksBuildInfoAsString to get properties about the current build.  These properties may include settings related to the GIT settings (branch, timestamp).  This change also sets the "build date" based on the GIT properties, rather than the actual build time, thereby enabling more reproducible builds.

## 6.16.0 (12/18/2020)
### Behavior Changes
* Attempting to write a merge operand without explicitly configuring `merge_operator` now fails immediately, causing the DB to enter read-only mode. Previously, failure was deferred until the `merge_operator` was needed by a user read or a background operation.

### Bug Fixes
* Truncated WALs ending in incomplete records can no longer produce gaps in the recovered data when `WALRecoveryMode::kPointInTimeRecovery` is used. Gaps are still possible when WALs are truncated exactly on record boundaries; for complete protection, users should enable `track_and_verify_wals_in_manifest`.
* Fix a bug where compressed blocks read by MultiGet are not inserted into the compressed block cache when use_direct_reads = true.
* Fixed the issue of full scanning on obsolete files when there are too many outstanding compactions with ConcurrentTaskLimiter enabled.
* Fixed the logic of populating native data structure for `read_amp_bytes_per_bit` during OPTIONS file parsing on big-endian architecture. Without this fix, original code introduced in PR7659, when running on big-endian machine, can mistakenly store read_amp_bytes_per_bit (an uint32) in little endian format. Future access to `read_amp_bytes_per_bit` will give wrong values. Little endian architecture is not affected.
* Fixed prefix extractor with timestamp issues.
* Fixed a bug in atomic flush: in two-phase commit mode, the minimum WAL log number to keep is incorrect.
* Fixed a bug related to checkpoint in PR7789: if there are multiple column families, and the checkpoint is not opened as read only, then in rare cases, data loss may happen in the checkpoint. Since backup engine relies on checkpoint, it may also be affected.
* When ldb --try_load_options is used with the --column_family option, the ColumnFamilyOptions for the specified column family was not loaded from the OPTIONS file. Fix it so its loaded from OPTIONS and then overridden with command line overrides.

### New Features
* User defined timestamp feature supports `CompactRange` and `GetApproximateSizes`.
* Support getting aggregated table properties (kAggregatedTableProperties and kAggregatedTablePropertiesAtLevel) with DB::GetMapProperty, for easier access to the data in a structured format.
* Experimental option BlockBasedTableOptions::optimize_filters_for_memory now works with experimental Ribbon filter (as well as Bloom filter).

### Public API Change
* Deprecated public but rarely-used FilterBitsBuilder::CalculateNumEntry, which is replaced with ApproximateNumEntries taking a size_t parameter and returning size_t.
* To improve portability the functions `Env::GetChildren` and `Env::GetChildrenFileAttributes` will no longer return entries for the special directories `.` or `..`.
* Added a new option `track_and_verify_wals_in_manifest`. If `true`, the log numbers and sizes of the synced WALs are tracked in MANIFEST, then during DB recovery, if a synced WAL is missing from disk, or the WAL's size does not match the recorded size in MANIFEST, an error will be reported and the recovery will be aborted. Note that this option does not work with secondary instance.
* `rocksdb_approximate_sizes` and `rocksdb_approximate_sizes_cf` in the C API now requires an error pointer (`char** errptr`) for receiving any error.
* All overloads of DB::GetApproximateSizes now return Status, so that any failure to obtain the sizes is indicated to the caller.

## 6.15.0 (11/13/2020)
### Bug Fixes
* Fixed a bug in the following combination of features: indexes with user keys (`format_version >= 3`), indexes are partitioned (`index_type == kTwoLevelIndexSearch`), and some index partitions are pinned in memory (`BlockBasedTableOptions::pin_l0_filter_and_index_blocks_in_cache`). The bug could cause keys to be truncated when read from the index leading to wrong read results or other unexpected behavior.
* Fixed a bug when indexes are partitioned (`index_type == kTwoLevelIndexSearch`), some index partitions are pinned in memory (`BlockBasedTableOptions::pin_l0_filter_and_index_blocks_in_cache`), and partitions reads could be mixed between block cache and directly from the file (e.g., with `enable_index_compression == 1` and `mmap_read == 1`, partitions that were stored uncompressed due to poor compression ratio would be read directly from the file via mmap, while partitions that were stored compressed would be read from block cache). The bug could cause index partitions to be mistakenly considered empty during reads leading to wrong read results.
* Since 6.12, memtable lookup should report unrecognized value_type as corruption (#7121).
* Since 6.14, fix false positive flush/compaction `Status::Corruption` failure when `paranoid_file_checks == true` and range tombstones were written to the compaction output files.
* Since 6.14, fix a bug that could cause a stalled write to crash with mixed of slowdown and no_slowdown writes (`WriteOptions.no_slowdown=true`).
* Fixed a bug which causes hang in closing DB when refit level is set in opt build. It was because ContinueBackgroundWork() was called in assert statement which is a no op. It was introduced in 6.14.
* Fixed a bug which causes Get() to return incorrect result when a key's merge operand is applied twice. This can occur if the thread performing Get() runs concurrently with a background flush thread and another thread writing to the MANIFEST file (PR6069).
* Reverted a behavior change silently introduced in 6.14.2, in which the effects of the `ignore_unknown_options` flag (used in option parsing/loading functions) changed.
* Reverted a behavior change silently introduced in 6.14, in which options parsing/loading functions began returning `NotFound` instead of `InvalidArgument` for option names not available in the present version.
* Fixed MultiGet bugs it doesn't return valid data with user defined timestamp.
* Fixed a potential bug caused by evaluating `TableBuilder::NeedCompact()` before `TableBuilder::Finish()` in compaction job. For example, the `NeedCompact()` method of `CompactOnDeletionCollector` returned by built-in `CompactOnDeletionCollectorFactory` requires `BlockBasedTable::Finish()` to return the correct result. The bug can cause a compaction-generated file not to be marked for future compaction based on deletion ratio.
* Fixed a seek issue with prefix extractor and timestamp.
* Fixed a bug of encoding and parsing BlockBasedTableOptions::read_amp_bytes_per_bit as a 64-bit integer.
* Fixed a bug of a recovery corner case, details in PR7621.

### Public API Change
* Deprecate `BlockBasedTableOptions::pin_l0_filter_and_index_blocks_in_cache` and `BlockBasedTableOptions::pin_top_level_index_and_filter`. These options still take effect until users migrate to the replacement APIs in `BlockBasedTableOptions::metadata_cache_options`. Migration guidance can be found in the API comments on the deprecated options.
* Add new API `DB::VerifyFileChecksums` to verify SST file checksum with corresponding entries in the MANIFEST if present. Current implementation requires scanning and recomputing file checksums.

### Behavior Changes
* The dictionary compression settings specified in `ColumnFamilyOptions::compression_opts` now additionally affect files generated by flush and compaction to non-bottommost level. Previously those settings at most affected files generated by compaction to bottommost level, depending on whether `ColumnFamilyOptions::bottommost_compression_opts` overrode them. Users who relied on dictionary compression settings in `ColumnFamilyOptions::compression_opts` affecting only the bottommost level can keep the behavior by moving their dictionary settings to `ColumnFamilyOptions::bottommost_compression_opts` and setting its `enabled` flag.
* When the `enabled` flag is set in `ColumnFamilyOptions::bottommost_compression_opts`, those compression options now take effect regardless of the value in `ColumnFamilyOptions::bottommost_compression`. Previously, those compression options only took effect when `ColumnFamilyOptions::bottommost_compression != kDisableCompressionOption`. Now, they additionally take effect when `ColumnFamilyOptions::bottommost_compression == kDisableCompressionOption` (such a setting causes bottommost compression type to fall back to `ColumnFamilyOptions::compression_per_level` if configured, and otherwise fall back to `ColumnFamilyOptions::compression`).

### New Features
* An EXPERIMENTAL new Bloom alternative that saves about 30% space compared to Bloom filters, with about 3-4x construction time and similar query times is available using NewExperimentalRibbonFilterPolicy.

## 6.14 (10/09/2020)
### Bug fixes
* Fixed a bug after a `CompactRange()` with `CompactRangeOptions::change_level` set fails due to a conflict in the level change step, which caused all subsequent calls to `CompactRange()` with `CompactRangeOptions::change_level` set to incorrectly fail with a `Status::NotSupported("another thread is refitting")` error.
* Fixed a bug that the bottom most level compaction could still be a trivial move even if `BottommostLevelCompaction.kForce` or `kForceOptimized` is set.

### Public API Change
* The methods to create and manage EncrypedEnv have been changed.  The EncryptionProvider is now passed to NewEncryptedEnv as a shared pointer, rather than a raw pointer.  Comparably, the CTREncryptedProvider now takes a shared pointer, rather than a reference, to a BlockCipher.  CreateFromString methods have been added to BlockCipher and EncryptionProvider to provide a single API by which different ciphers and providers can be created, respectively.
* The internal classes (CTREncryptionProvider, ROT13BlockCipher, CTRCipherStream) associated with the EncryptedEnv have been moved out of the public API.  To create a CTREncryptionProvider, one can either use EncryptionProvider::NewCTRProvider, or EncryptionProvider::CreateFromString("CTR").  To create a new ROT13BlockCipher, one can either use BlockCipher::NewROT13Cipher or BlockCipher::CreateFromString("ROT13").
* The EncryptionProvider::AddCipher method has been added to allow keys to be added to an EncryptionProvider.  This API will allow future providers to support multiple cipher keys.
* Add a new option "allow_data_in_errors". When this new option is set by users, it allows users to opt-in to get error messages containing corrupted keys/values. Corrupt keys, values will be logged in the messages, logs, status etc. that will help users with the useful information regarding affected data. By default value of this option is set false to prevent users data to be exposed in the messages so currently, data will be redacted from logs, messages, status by default.
* AdvancedColumnFamilyOptions::force_consistency_checks is now true by default, for more proactive DB corruption detection at virtually no cost (estimated two extra CPU cycles per million on a major production workload). Corruptions reported by these checks now mention "force_consistency_checks" in case a false positive corruption report is suspected and the option needs to be disabled (unlikely). Since existing column families have a saved setting for force_consistency_checks, only new column families will pick up the new default.

### General Improvements
* The settings of the DBOptions and ColumnFamilyOptions are now managed by Configurable objects (see New Features).  The same convenience methods to configure these options still exist but the backend implementation has been unified under a common implementation.

### New Features
* Methods to configure serialize, and compare -- such as TableFactory -- are exposed directly through the Configurable base class (from which these objects inherit).  This change will allow for better and more thorough configuration management and retrieval in the future.  The options for a Configurable object can be set via the ConfigureFromMap, ConfigureFromString, or ConfigureOption method.  The serialized version of the options of an object can be retrieved via the GetOptionString, ToString, or GetOption methods.  The list of options supported by an object can be obtained via the GetOptionNames method.  The "raw" object (such as the BlockBasedTableOption) for an option may be retrieved via the GetOptions method.  Configurable options can be compared via the AreEquivalent method.  The settings within a Configurable object may be validated via the ValidateOptions method.  The object may be intialized (at which point only mutable options may be updated) via the PrepareOptions method.
* Introduce options.check_flush_compaction_key_order with default value to be true. With this option, during flush and compaction, key order will be checked when writing to each SST file. If the order is violated, the flush or compaction will fail.
* Added is_full_compaction to CompactionJobStats, so that the information is available through the EventListener interface.
* Add more stats for MultiGet in Histogram to get number of data blocks, index blocks, filter blocks and sst files read from file system per level.
* SST files have a new table property called db_host_id, which is set to the hostname by default. A new option in DBOptions, db_host_id, allows the property value to be overridden with a user specified string, or disable it completely by making the option string empty.
* Methods to create customizable extensions -- such as TableFactory -- are exposed directly through the Customizable base class (from which these objects inherit).  This change will allow these Customizable classes to be loaded and configured in a standard way (via CreateFromString).  More information on how to write and use Customizable classes is in the customizable.h header file.

## 6.13 (09/12/2020)
### Bug fixes
* Fix a performance regression introduced in 6.4 that makes a upper bound check for every Next() even if keys are within a data block that is within the upper bound.
* Fix a possible corruption to the LSM state (overlapping files within a level) when a `CompactRange()` for refitting levels (`CompactRangeOptions::change_level == true`) and another manual compaction are executed in parallel.
* Sanitize `recycle_log_file_num` to zero when the user attempts to enable it in combination with `WALRecoveryMode::kTolerateCorruptedTailRecords`. Previously the two features were allowed together, which compromised the user's configured crash-recovery guarantees.
* Fix a bug where a level refitting in CompactRange() might race with an automatic compaction that puts the data to the target level of the refitting. The bug has been there for years.
* Fixed a bug in version 6.12 in which BackupEngine::CreateNewBackup could fail intermittently with non-OK status when backing up a read-write DB configured with a DBOptions::file_checksum_gen_factory.
* Fix useless no-op compactions scheduled upon snapshot release when options.disable-auto-compactions = true.
* Fix a bug when max_write_buffer_size_to_maintain is set, immutable flushed memtable destruction is delayed until the next super version is installed. A memtable is not added to delete list because of its reference hold by super version and super version doesn't switch because of empt delete list. So memory usage keeps on increasing beyond write_buffer_size + max_write_buffer_size_to_maintain.
* Avoid converting MERGES to PUTS when allow_ingest_behind is true.
* Fix compression dictionary sampling together with `SstFileWriter`. Previously, the dictionary would be trained/finalized immediately with zero samples. Now, the whole `SstFileWriter` file is buffered in memory and then sampled.
* Fix a bug with `avoid_unnecessary_blocking_io=1` and creating backups (BackupEngine::CreateNewBackup) or checkpoints (Checkpoint::Create). With this setting and WAL enabled, these operations could randomly fail with non-OK status.
* Fix a bug in which bottommost compaction continues to advance the underlying InternalIterator to skip tombstones even after shutdown.

### New Features
* A new field `std::string requested_checksum_func_name` is added to `FileChecksumGenContext`, which enables the checksum factory to create generators for a suite of different functions.
* Added a new subcommand, `ldb unsafe_remove_sst_file`, which removes a lost or corrupt SST file from a DB's metadata. This command involves data loss and must not be used on a live DB.

### Performance Improvements
* Reduce thread number for multiple DB instances by re-using one global thread for statistics dumping and persisting.
* Reduce write-amp in heavy write bursts in `kCompactionStyleLevel` compaction style with `level_compaction_dynamic_level_bytes` set.
* BackupEngine incremental backups no longer read DB table files that are already saved to a shared part of the backup directory, unless `share_files_with_checksum` is used with `kLegacyCrc32cAndFileSize` naming (discouraged).
  * For `share_files_with_checksum`, we are confident there is no regression (vs. pre-6.12) in detecting DB or backup corruption at backup creation time, mostly because the old design did not leverage this extra checksum computation for detecting inconsistencies at backup creation time.
  * For `share_table_files` without "checksum" (not recommended), there is a regression in detecting fundamentally unsafe use of the option, greatly mitigated by file size checking (under "Behavior Changes"). Almost no reason to use `share_files_with_checksum=false` should remain.
  * `DB::VerifyChecksum` and `BackupEngine::VerifyBackup` with checksum checking are still able to catch corruptions that `CreateNewBackup` does not.

### Public API Change
* Expose kTypeDeleteWithTimestamp in EntryType and update GetEntryType() accordingly.
* Added file_checksum and file_checksum_func_name to TableFileCreationInfo, which can pass the table file checksum information through the OnTableFileCreated callback during flush and compaction.
* A warning is added to `DB::DeleteFile()` API describing its known problems and deprecation plan.
* Add a new stats level, i.e. StatsLevel::kExceptTickers (PR7329) to exclude tickers even if application passes a non-null Statistics object.
* Added a new status code IOStatus::IOFenced() for the Env/FileSystem to indicate that writes from this instance are fenced off. Like any other background error, this error is returned to the user in Put/Merge/Delete/Flush calls and can be checked using Status::IsIOFenced().

### Behavior Changes
* File abstraction `FSRandomAccessFile.Prefetch()` default return status is changed from `OK` to `NotSupported`. If the user inherited file doesn't implement prefetch, RocksDB will create internal prefetch buffer to improve read performance.
* When retryabel IO error happens during Flush (manifest write error is excluded) and WAL is disabled, originally it is mapped to kHardError. Now,it is mapped to soft error. So DB will not stall the writes unless the memtable is full. At the same time, when auto resume is triggered to recover the retryable IO error during Flush, SwitchMemtable is not called to avoid generating to many small immutable memtables. If WAL is enabled, no behavior changes.
* When considering whether a table file is already backed up in a shared part of backup directory, BackupEngine would already query the sizes of source (DB) and pre-existing destination (backup) files. BackupEngine now uses these file sizes to detect corruption, as at least one of (a) old backup, (b) backup in progress, or (c) current DB is corrupt if there's a size mismatch.

### Others
* Error in prefetching partitioned index blocks will not be swallowed. It will fail the query and return the IOError users.

## 6.12 (2020-07-28)
### Public API Change
* Encryption file classes now exposed for inheritance in env_encryption.h
* File I/O listener is extended to cover more I/O operations. Now class `EventListener` in listener.h contains new callback functions: `OnFileFlushFinish()`, `OnFileSyncFinish()`, `OnFileRangeSyncFinish()`, `OnFileTruncateFinish()`, and ``OnFileCloseFinish()``.
* `FileOperationInfo` now reports `duration` measured by `std::chrono::steady_clock` and `start_ts` measured by `std::chrono::system_clock` instead of start and finish timestamps measured by `system_clock`. Note that `system_clock` is called before `steady_clock` in program order at operation starts.
* `DB::GetDbSessionId(std::string& session_id)` is added. `session_id` stores a unique identifier that gets reset every time the DB is opened. This DB session ID should be unique among all open DB instances on all hosts, and should be unique among re-openings of the same or other DBs. This identifier is recorded in the LOG file on the line starting with "DB Session ID:".
* `DB::OpenForReadOnly()` now returns `Status::NotFound` when the specified DB directory does not exist. Previously the error returned depended on the underlying `Env`. This change is available in all 6.11 releases as well.
* A parameter `verify_with_checksum` is added to `BackupEngine::VerifyBackup`, which is false by default. If it is ture, `BackupEngine::VerifyBackup` verifies checksums and file sizes of backup files. Pass `false` for `verify_with_checksum` to maintain the previous behavior and performance of `BackupEngine::VerifyBackup`, by only verifying sizes of backup files.

### Behavior Changes
* Best-efforts recovery ignores CURRENT file completely. If CURRENT file is missing during recovery, best-efforts recovery still proceeds with MANIFEST file(s).
* In best-efforts recovery, an error that is not Corruption or IOError::kNotFound or IOError::kPathNotFound will be overwritten silently. Fix this by checking all non-ok cases and return early.
* When `file_checksum_gen_factory` is set to `GetFileChecksumGenCrc32cFactory()`, BackupEngine will compare the crc32c checksums of table files computed when creating a backup to the expected checksums stored in the DB manifest, and will fail `CreateNewBackup()` on mismatch (corruption). If the `file_checksum_gen_factory` is not set or set to any other customized factory, there is no checksum verification to detect if SST files in a DB are corrupt when read, copied, and independently checksummed by BackupEngine.
* When a DB sets `stats_dump_period_sec > 0`, either as the initial value for DB open or as a dynamic option change, the first stats dump is staggered in the following X seconds, where X is an integer in `[0, stats_dump_period_sec)`. Subsequent stats dumps are still spaced `stats_dump_period_sec` seconds apart.
* When the paranoid_file_checks option is true, a hash is generated of all keys and values are generated when the SST file is written, and then the values are read back in to validate the file.  A corruption is signaled if the two hashes do not match.

### Bug fixes
* Compressed block cache was automatically disabled with read-only DBs by mistake. Now it is fixed: compressed block cache will be in effective with read-only DB too.
* Fix a bug of wrong iterator result if another thread finishes an update and a DB flush between two statement.
* Disable file deletion after MANIFEST write/sync failure until db re-open or Resume() so that subsequent re-open will not see MANIFEST referencing deleted SSTs.
* Fix a bug when index_type == kTwoLevelIndexSearch in PartitionedIndexBuilder to update FlushPolicy to point to internal key partitioner when it changes from user-key mode to internal-key mode in index partition.
* Make compaction report InternalKey corruption while iterating over the input.
* Fix a bug which may cause MultiGet to be slow because it may read more data than requested, but this won't affect correctness. The bug was introduced in 6.10 release.
* Fail recovery and report once hitting a physical log record checksum mismatch, while reading MANIFEST. RocksDB should not continue processing the MANIFEST any further.
* Fixed a bug in size-amp-triggered and periodic-triggered universal compaction, where the compression settings for the first input level were used rather than the compression settings for the output (bottom) level.

### New Features
* DB identity (`db_id`) and DB session identity (`db_session_id`) are added to table properties and stored in SST files. SST files generated from SstFileWriter and Repairer have DB identity “SST Writer” and “DB Repairer”, respectively. Their DB session IDs are generated in the same way as `DB::GetDbSessionId`. The session ID for SstFileWriter (resp., Repairer) resets every time `SstFileWriter::Open` (resp., `Repairer::Run`) is called.
* Added experimental option BlockBasedTableOptions::optimize_filters_for_memory for reducing allocated memory size of Bloom filters (~10% savings with Jemalloc) while preserving the same general accuracy. To have an effect, the option requires format_version=5 and malloc_usable_size. Enabling this option is forward and backward compatible with existing format_version=5.
* `BackupableDBOptions::share_files_with_checksum_naming` is added with new default behavior for naming backup files with `share_files_with_checksum`, to address performance and backup integrity issues. See API comments for details.
* Added auto resume function to automatically recover the DB from background Retryable IO Error. When retryable IOError happens during flush and WAL write, the error is mapped to Hard Error and DB will be in read mode. When retryable IO Error happens during compaction, the error will be mapped to Soft Error. DB is still in write/read mode. Autoresume function will create a thread for a DB to call DB->ResumeImpl() to try the recover for Retryable IO Error during flush and WAL write. Compaction will be rescheduled by itself if retryable IO Error happens. Auto resume may also cause other Retryable IO Error during the recovery, so the recovery will fail. Retry the auto resume may solve the issue, so we use max_bgerror_resume_count to decide how many resume cycles will be tried in total. If it is <=0, auto resume retryable IO Error is disabled. Default is INT_MAX, which will lead to a infinit auto resume. bgerror_resume_retry_interval decides the time interval between two auto resumes.
* Option `max_subcompactions` can be set dynamically using DB::SetDBOptions().
* Added experimental ColumnFamilyOptions::sst_partitioner_factory to define determine the partitioning of sst files. This helps compaction to split the files on interesting boundaries (key prefixes) to make propagation of sst files less write amplifying (covering the whole key space).

### Performance Improvements
* Eliminate key copies for internal comparisons while accessing ingested block-based tables.
* Reduce key comparisons during random access in all block-based tables.
* BackupEngine avoids unnecessary repeated checksum computation for backing up a table file to the `shared_checksum` directory when using `share_files_with_checksum_naming = kUseDbSessionId` (new default), except on SST files generated before this version of RocksDB, which fall back on using `kLegacyCrc32cAndFileSize`.

## 6.11 (6/12/2020)
### Bug Fixes
* Fix consistency checking error swallowing in some cases when options.force_consistency_checks = true.
* Fix possible false NotFound status from batched MultiGet using index type kHashSearch.
* Fix corruption caused by enabling delete triggered compaction (NewCompactOnDeletionCollectorFactory) in universal compaction mode, along with parallel compactions. The bug can result in two parallel compactions picking the same input files, resulting in the DB resurrecting older and deleted versions of some keys.
* Fix a use-after-free bug in best-efforts recovery. column_family_memtables_ needs to point to valid ColumnFamilySet.
* Let best-efforts recovery ignore corrupted files during table loading.
* Fix corrupt key read from ingested file when iterator direction switches from reverse to forward at a key that is a prefix of another key in the same file. It is only possible in files with a non-zero global seqno.
* Fix abnormally large estimate from GetApproximateSizes when a range starts near the end of one SST file and near the beginning of another. Now GetApproximateSizes consistently and fairly includes the size of SST metadata in addition to data blocks, attributing metadata proportionally among the data blocks based on their size.
* Fix potential file descriptor leakage in PosixEnv's IsDirectory() and NewRandomAccessFile().
* Fix false negative from the VerifyChecksum() API when there is a checksum mismatch in an index partition block in a BlockBasedTable format table file (index_type is kTwoLevelIndexSearch).
* Fix sst_dump to return non-zero exit code if the specified file is not a recognized SST file or fails requested checks.
* Fix incorrect results from batched MultiGet for duplicate keys, when the duplicate key matches the largest key of an SST file and the value type for the key in the file is a merge value.

### Public API Change
* Flush(..., column_family) may return Status::ColumnFamilyDropped() instead of Status::InvalidArgument() if column_family is dropped while processing the flush request.
* BlobDB now explicitly disallows using the default column family's storage directories as blob directory.
* DeleteRange now returns `Status::InvalidArgument` if the range's end key comes before its start key according to the user comparator. Previously the behavior was undefined.
* ldb now uses options.force_consistency_checks = true by default and "--disable_consistency_checks" is added to disable it.
* DB::OpenForReadOnly no longer creates files or directories if the named DB does not exist, unless create_if_missing is set to true.
* The consistency checks that validate LSM state changes (table file additions/deletions during flushes and compactions) are now stricter, more efficient, and no longer optional, i.e. they are performed even if `force_consistency_checks` is `false`.
* Disable delete triggered compaction (NewCompactOnDeletionCollectorFactory) in universal compaction mode and num_levels = 1 in order to avoid a corruption bug.
* `pin_l0_filter_and_index_blocks_in_cache` no longer applies to L0 files larger than `1.5 * write_buffer_size` to give more predictable memory usage. Such L0 files may exist due to intra-L0 compaction, external file ingestion, or user dynamically changing `write_buffer_size` (note, however, that files that are already pinned will continue being pinned, even after such a dynamic change).
* In point-in-time wal recovery mode, fail database recovery in case of IOError while reading the WAL to avoid data loss.
* A new method `Env::LowerThreadPoolCPUPriority(Priority, CpuPriority)` is added to `Env` to be able to lower to a specific priority such as `CpuPriority::kIdle`.

### New Features
* sst_dump to add a new --readahead_size argument. Users can specify read size when scanning the data. Sst_dump also tries to prefetch tail part of the SST files so usually some number of I/Os are saved there too.
* Generate file checksum in SstFileWriter if Options.file_checksum_gen_factory is set. The checksum and checksum function name are stored in ExternalSstFileInfo after the sst file write is finished.
* Add a value_size_soft_limit in read options which limits the cumulative value size of keys read in batches in MultiGet. Once the cumulative value size of found keys exceeds read_options.value_size_soft_limit, all the remaining keys are returned with status Abort without further finding their values. By default the value_size_soft_limit is std::numeric_limits<uint64_t>::max().
* Enable SST file ingestion with file checksum information when calling IngestExternalFiles(const std::vector<IngestExternalFileArg>& args). Added files_checksums and files_checksum_func_names to IngestExternalFileArg such that user can ingest the sst files with their file checksum information. Added verify_file_checksum to IngestExternalFileOptions (default is True). To be backward compatible, if DB does not enable file checksum or user does not provide checksum information (vectors of files_checksums and files_checksum_func_names are both empty), verification of file checksum is always sucessful. If DB enables file checksum, DB will always generate the checksum for each ingested SST file during Prepare stage of ingestion and store the checksum in Manifest, unless verify_file_checksum is False and checksum information is provided by the application. In this case, we only verify the checksum function name and directly store the ingested checksum in Manifest. If verify_file_checksum is set to True, DB will verify the ingested checksum and function name with the genrated ones. Any mismatch will fail the ingestion. Note that, if IngestExternalFileOptions::write_global_seqno is True, the seqno will be changed in the ingested file. Therefore, the checksum of the file will be changed. In this case, a new checksum will be generated after the seqno is updated and be stored in the Manifest.

### Performance Improvements
* Eliminate redundant key comparisons during random access in block-based tables.

## 6.10 (5/2/2020)
### Bug Fixes
* Fix wrong result being read from ingested file. May happen when a key in the file happen to be prefix of another key also in the file. The issue can further cause more data corruption. The issue exists with rocksdb >= 5.0.0 since DB::IngestExternalFile() was introduced.
* Finish implementation of BlockBasedTableOptions::IndexType::kBinarySearchWithFirstKey. It's now ready for use. Significantly reduces read amplification in some setups, especially for iterator seeks.
* Fix a bug by updating CURRENT file so that it points to the correct MANIFEST file after best-efforts recovery.
* Fixed a bug where ColumnFamilyHandle objects were not cleaned up in case an error happened during BlobDB's open after the base DB had been opened.
* Fix a potential undefined behavior caused by trying to dereference nullable pointer (timestamp argument) in DB::MultiGet.
* Fix a bug caused by not including user timestamp in MultiGet LookupKey construction. This can lead to wrong query result since the trailing bytes of a user key, if not shorter than timestamp, will be mistaken for user timestamp.
* Fix a bug caused by using wrong compare function when sorting the input keys of MultiGet with timestamps.
* Upgraded version of bzip library (1.0.6 -> 1.0.8) used with RocksJava to address potential vulnerabilities if an attacker can manipulate compressed data saved and loaded by RocksDB (not normal). See issue #6703.

### Public API Change
* Add a ConfigOptions argument to the APIs dealing with converting options to and from strings and files.  The ConfigOptions is meant to replace some of the options (such as input_strings_escaped and ignore_unknown_options) and allow for more parameters to be passed in the future without changing the function signature.
* Add NewFileChecksumGenCrc32cFactory to the file checksum public API, such that the builtin Crc32c based file checksum generator factory can be used by applications.
* Add IsDirectory to Env and FS to indicate if a path is a directory.

### New Features
* Added support for pipelined & parallel compression optimization for `BlockBasedTableBuilder`. This optimization makes block building, block compression and block appending a pipeline, and uses multiple threads to accelerate block compression. Users can set `CompressionOptions::parallel_threads` greater than 1 to enable compression parallelism. This feature is experimental for now.
* Provide an allocator for memkind to be used with block cache. This is to work with memory technologies (Intel DCPMM is one such technology currently available) that require different libraries for allocation and management (such as PMDK and memkind). The high capacities available make it possible to provision large caches (up to several TBs in size) beyond what is achievable with DRAM.
* Option `max_background_flushes` can be set dynamically using DB::SetDBOptions().
* Added functionality in sst_dump tool to check the compressed file size for different compression levels and print the time spent on compressing files with each compression type. Added arguments `--compression_level_from` and `--compression_level_to` to report size of all compression levels and one compression_type must be specified with it so that it will report compressed sizes of one compression type with different levels.
* Added statistics for redundant insertions into block cache: rocksdb.block.cache.*add.redundant. (There is currently no coordination to ensure that only one thread loads a table block when many threads are trying to access that same table block.)

### Bug Fixes
* Fix a bug when making options.bottommost_compression, options.compression_opts and options.bottommost_compression_opts dynamically changeable: the modified values are not written to option files or returned back to users when being queried.
* Fix a bug where index key comparisons were unaccounted in `PerfContext::user_key_comparison_count` for lookups in files written with `format_version >= 3`.
* Fix many bloom.filter statistics not being updated in batch MultiGet.

### Performance Improvements
* Improve performance of batch MultiGet with partitioned filters, by sharing block cache lookups to applicable filter blocks.
* Reduced memory copies when fetching and uncompressing compressed blocks from sst files.

## 6.9.0 (03/29/2020)
### Behavior changes
* Since RocksDB 6.8, ttl-based FIFO compaction can drop a file whose oldest key becomes older than options.ttl while others have not. This fix reverts this and makes ttl-based FIFO compaction use the file's flush time as the criterion. This fix also requires that max_open_files = -1 and compaction_options_fifo.allow_compaction = false to function properly.

### Public API Change
* Fix spelling so that API now has correctly spelled transaction state name `COMMITTED`, while the old misspelled `COMMITED` is still available as an alias.
* Updated default format_version in BlockBasedTableOptions from 2 to 4. SST files generated with the new default can be read by RocksDB versions 5.16 and newer, and use more efficient encoding of keys in index blocks.
* A new parameter `CreateBackupOptions` is added to both `BackupEngine::CreateNewBackup` and `BackupEngine::CreateNewBackupWithMetadata`, you can decrease CPU priority of `BackupEngine`'s background threads by setting `decrease_background_thread_cpu_priority` and `background_thread_cpu_priority` in `CreateBackupOptions`.
* Updated the public API of SST file checksum. Introduce the FileChecksumGenFactory to create the FileChecksumGenerator for each SST file, such that the FileChecksumGenerator is not shared and it can be more general for checksum implementations. Changed the FileChecksumGenerator interface from Value, Extend, and GetChecksum to Update, Finalize, and GetChecksum. Finalize should be only called once after all data is processed to generate the final checksum. Temproal data should be maintained by the FileChecksumGenerator object itself and finally it can return the checksum string.

### Bug Fixes
* Fix a bug where range tombstone blocks in ingested files were cached incorrectly during ingestion. If range tombstones were read from those incorrectly cached blocks, the keys they covered would be exposed.
* Fix a data race that might cause crash when calling DB::GetCreationTimeOfOldestFile() by a small chance. The bug was introduced in 6.6 Release.
* Fix a bug where a boolean value optimize_filters_for_hits was for max threads when calling load table handles after a flush or compaction. The value is correct to 1. The bug should not cause user visible problems.
* Fix a bug which might crash the service when write buffer manager fails to insert the dummy handle to the block cache.

### Performance Improvements
* In CompactRange, for levels starting from 0, if the level does not have any file with any key falling in the specified range, the level is skipped. So instead of always compacting from level 0, the compaction starts from the first level with keys in the specified range until the last such level.
* Reduced memory copy when reading sst footer and blobdb in direct IO mode.
* When restarting a database with large numbers of sst files, large amount of CPU time is spent on getting logical block size of the sst files, which slows down the starting progress, this inefficiency is optimized away with an internal cache for the logical block sizes.

### New Features
* Basic support for user timestamp in iterator. Seek/SeekToFirst/Next and lower/upper bounds are supported. Reverse iteration is not supported. Merge is not considered.
* When file lock failure when the lock is held by the current process, return acquiring time and thread ID in the error message.
* Added a new option, best_efforts_recovery (default: false), to allow database to open in a db dir with missing table files. During best efforts recovery, missing table files are ignored, and database recovers to the most recent state without missing table file. Cross-column-family consistency is not guaranteed even if WAL is enabled.
* options.bottommost_compression, options.compression_opts and options.bottommost_compression_opts are now dynamically changeable.

## 6.8.0 (02/24/2020)
### Java API Changes
* Major breaking changes to Java comparators, toward standardizing on ByteBuffer for performant, locale-neutral operations on keys (#6252).
* Added overloads of common API methods using direct ByteBuffers for keys and values (#2283).

### Bug Fixes
* Fix incorrect results while block-based table uses kHashSearch, together with Prev()/SeekForPrev().
* Fix a bug that prevents opening a DB after two consecutive crash with TransactionDB, where the first crash recovers from a corrupted WAL with kPointInTimeRecovery but the second cannot.
* Fixed issue #6316 that can cause a corruption of the MANIFEST file in the middle when writing to it fails due to no disk space.
* Add DBOptions::skip_checking_sst_file_sizes_on_db_open. It disables potentially expensive checking of all sst file sizes in DB::Open().
* BlobDB now ignores trivially moved files when updating the mapping between blob files and SSTs. This should mitigate issue #6338 where out of order flush/compaction notifications could trigger an assertion with the earlier code.
* Batched MultiGet() ignores IO errors while reading data blocks, causing it to potentially continue looking for a key and returning stale results.
* `WriteBatchWithIndex::DeleteRange` returns `Status::NotSupported`. Previously it returned success even though reads on the batch did not account for range tombstones. The corresponding language bindings now cannot be used. In C, that includes `rocksdb_writebatch_wi_delete_range`, `rocksdb_writebatch_wi_delete_range_cf`, `rocksdb_writebatch_wi_delete_rangev`, and `rocksdb_writebatch_wi_delete_rangev_cf`. In Java, that includes `WriteBatchWithIndex::deleteRange`.
* Assign new MANIFEST file number when caller tries to create a new MANIFEST by calling LogAndApply(..., new_descriptor_log=true). This bug can cause MANIFEST being overwritten during recovery if options.write_dbid_to_manifest = true and there are WAL file(s).

### Performance Improvements
* Perfom readahead when reading from option files. Inside DB, options.log_readahead_size will be used as the readahead size. In other cases, a default 512KB is used.

### Public API Change
* The BlobDB garbage collector now emits the statistics `BLOB_DB_GC_NUM_FILES` (number of blob files obsoleted during GC), `BLOB_DB_GC_NUM_NEW_FILES` (number of new blob files generated during GC), `BLOB_DB_GC_FAILURES` (number of failed GC passes), `BLOB_DB_GC_NUM_KEYS_RELOCATED` (number of blobs relocated during GC), and `BLOB_DB_GC_BYTES_RELOCATED` (total size of blobs relocated during GC). On the other hand, the following statistics, which are not relevant for the new GC implementation, are now deprecated: `BLOB_DB_GC_NUM_KEYS_OVERWRITTEN`, `BLOB_DB_GC_NUM_KEYS_EXPIRED`, `BLOB_DB_GC_BYTES_OVERWRITTEN`, `BLOB_DB_GC_BYTES_EXPIRED`, and `BLOB_DB_GC_MICROS`.
* Disable recycle_log_file_num when an inconsistent recovery modes are requested: kPointInTimeRecovery and kAbsoluteConsistency

### New Features
* Added the checksum for each SST file generated by Flush or Compaction. Added sst_file_checksum_func to Options such that user can plugin their own SST file checksum function via override the FileChecksumFunc class. If user does not set the sst_file_checksum_func, SST file checksum calculation will not be enabled. The checksum information inlcuding uint32_t checksum value and a checksum function name (string). The checksum information is stored in FileMetadata in version store and also logged to MANIFEST. A new tool is added to LDB such that user can dump out a list of file checksum information from MANIFEST (stored in an unordered_map).
* `db_bench` now supports `value_size_distribution_type`, `value_size_min`, `value_size_max` options for generating random variable sized value. Added `blob_db_compression_type` option for BlobDB to enable blob compression.
* Replace RocksDB namespace "rocksdb" with flag "ROCKSDB_NAMESPACE" which if is not defined, defined as "rocksdb" in header file rocksdb_namespace.h.

## 6.7.0 (01/21/2020)
### Public API Change
* Added a rocksdb::FileSystem class in include/rocksdb/file_system.h to encapsulate file creation/read/write operations, and an option DBOptions::file_system to allow a user to pass in an instance of rocksdb::FileSystem. If its a non-null value, this will take precendence over DBOptions::env for file operations. A new API rocksdb::FileSystem::Default() returns a platform default object. The DBOptions::env option and Env::Default() API will continue to be used for threading and other OS related functions, and where DBOptions::file_system is not specified, for file operations. For storage developers who are accustomed to rocksdb::Env, the interface in rocksdb::FileSystem is new and will probably undergo some changes as more storage systems are ported to it from rocksdb::Env. As of now, no env other than Posix has been ported to the new interface.
* A new rocksdb::NewSstFileManager() API that allows the caller to pass in separate Env and FileSystem objects.
* Changed Java API for RocksDB.keyMayExist functions to use Holder<byte[]> instead of StringBuilder, so that retrieved values need not decode to Strings.
* A new `OptimisticTransactionDBOptions` Option that allows users to configure occ validation policy. The default policy changes from kValidateSerial to kValidateParallel to reduce mutex contention.

### Bug Fixes
* Fix a bug that can cause unnecessary bg thread to be scheduled(#6104).
* Fix crash caused by concurrent CF iterations and drops(#6147).
* Fix a race condition for cfd->log_number_ between manifest switch and memtable switch (PR 6249) when number of column families is greater than 1.
* Fix a bug on fractional cascading index when multiple files at the same level contain the same smallest user key, and those user keys are for merge operands. In this case, Get() the exact key may miss some merge operands.
* Delcare kHashSearch index type feature-incompatible with index_block_restart_interval larger than 1.
* Fixed an issue where the thread pools were not resized upon setting `max_background_jobs` dynamically through the `SetDBOptions` interface.
* Fix a bug that can cause write threads to hang when a slowdown/stall happens and there is a mix of writers with WriteOptions::no_slowdown set/unset.
* Fixed an issue where an incorrect "number of input records" value was used to compute the "records dropped" statistics for compactions.
* Fix a regression bug that causes segfault when hash is used, max_open_files != -1 and total order seek is used and switched back.

### New Features
* It is now possible to enable periodic compactions for the base DB when using BlobDB.
* BlobDB now garbage collects non-TTL blobs when `enable_garbage_collection` is set to `true` in `BlobDBOptions`. Garbage collection is performed during compaction: any valid blobs located in the oldest N files (where N is the number of non-TTL blob files multiplied by the value of `BlobDBOptions::garbage_collection_cutoff`) encountered during compaction get relocated to new blob files, and old blob files are dropped once they are no longer needed. Note: we recommend enabling periodic compactions for the base DB when using this feature to deal with the case when some old blob files are kept alive by SSTs that otherwise do not get picked for compaction.
* `db_bench` now supports the `garbage_collection_cutoff` option for BlobDB.
* Introduce ReadOptions.auto_prefix_mode. When set to true, iterator will return the same result as total order seek, but may choose to use prefix seek internally based on seek key and iterator upper bound.
* MultiGet() can use IO Uring to parallelize read from the same SST file. This featuer is by default disabled. It can be enabled with environment variable ROCKSDB_USE_IO_URING.

## 6.6.2 (01/13/2020)
### Bug Fixes
* Fixed a bug where non-L0 compaction input files were not considered to compute the `creation_time` of new compaction outputs.

## 6.6.1 (01/02/2020)
### Bug Fixes
* Fix a bug in WriteBatchWithIndex::MultiGetFromBatchAndDB, which is called by Transaction::MultiGet, that causes due to stale pointer access when the number of keys is > 32
* Fixed two performance issues related to memtable history trimming. First, a new SuperVersion is now created only if some memtables were actually trimmed. Second, trimming is only scheduled if there is at least one flushed memtable that is kept in memory for the purposes of transaction conflict checking.
* BlobDB no longer updates the SST to blob file mapping upon failed compactions.
* Fix a bug in which a snapshot read through an iterator could be affected by a DeleteRange after the snapshot (#6062).
* Fixed a bug where BlobDB was comparing the `ColumnFamilyHandle` pointers themselves instead of only the column family IDs when checking whether an API call uses the default column family or not.
* Delete superversions in BackgroundCallPurge.
* Fix use-after-free and double-deleting files in BackgroundCallPurge().

## 6.6.0 (11/25/2019)
### Bug Fixes
* Fix data corruption caused by output of intra-L0 compaction on ingested file not being placed in correct order in L0.
* Fix a data race between Version::GetColumnFamilyMetaData() and Compaction::MarkFilesBeingCompacted() for access to being_compacted (#6056). The current fix acquires the db mutex during Version::GetColumnFamilyMetaData(), which may cause regression.
* Fix a bug in DBIter that is_blob_ state isn't updated when iterating backward using seek.
* Fix a bug when format_version=3, partitioned filters, and prefix search are used in conjunction. The bug could result into Seek::(prefix) returning NotFound for an existing prefix.
* Revert the feature "Merging iterator to avoid child iterator reseek for some cases (#5286)" since it might cause strong results when reseek happens with a different iterator upper bound.
* Fix a bug causing a crash during ingest external file when background compaction cause severe error (file not found).
* Fix a bug when partitioned filters and prefix search are used in conjunction, ::SeekForPrev could return invalid for an existing prefix. ::SeekForPrev might be called by the user, or internally on ::Prev, or within ::Seek if the return value involves Delete or a Merge operand.
* Fix OnFlushCompleted fired before flush result persisted in MANIFEST when there's concurrent flush job. The bug exists since OnFlushCompleted was introduced in rocksdb 3.8.
* Fixed an sst_dump crash on some plain table SST files.
* Fixed a memory leak in some error cases of opening plain table SST files.
* Fix a bug when a crash happens while calling WriteLevel0TableForRecovery for multiple column families, leading to a column family's log number greater than the first corrutped log number when the DB is being opened in PointInTime recovery mode during next recovery attempt (#5856).

### New Features
* Universal compaction to support options.periodic_compaction_seconds. A full compaction will be triggered if any file is over the threshold.
* `GetLiveFilesMetaData` and `GetColumnFamilyMetaData` now expose the file number of SST files as well as the oldest blob file referenced by each SST.
* A batched MultiGet API (DB::MultiGet()) that supports retrieving keys from multiple column families.
* Full and partitioned filters in the block-based table use an improved Bloom filter implementation, enabled with format_version 5 (or above) because previous releases cannot read this filter. This replacement is faster and more accurate, especially for high bits per key or millions of keys in a single (full) filter. For example, the new Bloom filter has the same false positive rate at 9.55 bits per key as the old one at 10 bits per key, and a lower false positive rate at 16 bits per key than the old one at 100 bits per key.
* Added AVX2 instructions to USE_SSE builds to accelerate the new Bloom filter and XXH3-based hash function on compatible x86_64 platforms (Haswell and later, ~2014).
* Support options.ttl or options.periodic_compaction_seconds with options.max_open_files = -1. File's oldest ancester time and file creation time will be written to manifest. If it is availalbe, this information will be used instead of creation_time and file_creation_time in table properties.
* Setting options.ttl for universal compaction now has the same meaning as setting periodic_compaction_seconds.
* SstFileMetaData also returns file creation time and oldest ancester time.
* The `sst_dump` command line tool `recompress` command now displays how many blocks were compressed and how many were not, in particular how many were not compressed because the compression ratio was not met (12.5% threshold for GoodCompressionRatio), as seen in the `number.block.not_compressed` counter stat since version 6.0.0.
* The block cache usage is now takes into account the overhead of metadata per each entry. This results into more accurate management of memory. A side-effect of this feature is that less items are fit into the block cache of the same size, which would result to higher cache miss rates. This can be remedied by increasing the block cache size or passing kDontChargeCacheMetadata to its constuctor to restore the old behavior.
* When using BlobDB, a mapping is maintained and persisted in the MANIFEST between each SST file and the oldest non-TTL blob file it references.
* `db_bench` now supports and by default issues non-TTL Puts to BlobDB. TTL Puts can be enabled by specifying a non-zero value for the `blob_db_max_ttl_range` command line parameter explicitly.
* `sst_dump` now supports printing BlobDB blob indexes in a human-readable format. This can be enabled by specifying the `decode_blob_index` flag on the command line.
* A number of new information elements are now exposed through the EventListener interface. For flushes, the file numbers of the new SST file and the oldest blob file referenced by the SST are propagated. For compactions, the level, file number, and the oldest blob file referenced are passed to the client for each compaction input and output file.

### Public API Change
* RocksDB release 4.1 or older will not be able to open DB generated by the new release. 4.2 was released on Feb 23, 2016.
* TTL Compactions in Level compaction style now initiate successive cascading compactions on a key range so that it reaches the bottom level quickly on TTL expiry. `creation_time` table property for compaction output files is now set to the minimum of the creation times of all compaction inputs.
* With FIFO compaction style, options.periodic_compaction_seconds will have the same meaning as options.ttl. Whichever stricter will be used. With the default options.periodic_compaction_seconds value with options.ttl's default of 0, RocksDB will give a default of 30 days.
* Added an API GetCreationTimeOfOldestFile(uint64_t* creation_time) to get the file_creation_time of the oldest SST file in the DB.
* FilterPolicy now exposes additional API to make it possible to choose filter configurations based on context, such as table level and compaction style. See `LevelAndStyleCustomFilterPolicy` in db_bloom_filter_test.cc. While most existing custom implementations of FilterPolicy should continue to work as before, those wrapping the return of NewBloomFilterPolicy will require overriding new function `GetBuilderWithContext()`, because calling `GetFilterBitsBuilder()` on the FilterPolicy returned by NewBloomFilterPolicy is no longer supported.
* An unlikely usage of FilterPolicy is no longer supported. Calling GetFilterBitsBuilder() on the FilterPolicy returned by NewBloomFilterPolicy will now cause an assertion violation in debug builds, because RocksDB has internally migrated to a more elaborate interface that is expected to evolve further. Custom implementations of FilterPolicy should work as before, except those wrapping the return of NewBloomFilterPolicy, which will require a new override of a protected function in FilterPolicy.
* NewBloomFilterPolicy now takes bits_per_key as a double instead of an int. This permits finer control over the memory vs. accuracy trade-off in the new Bloom filter implementation and should not change source code compatibility.
* The option BackupableDBOptions::max_valid_backups_to_open is now only used when opening BackupEngineReadOnly. When opening a read/write BackupEngine, anything but the default value logs a warning and is treated as the default. This change ensures that backup deletion has proper accounting of shared files to ensure they are deleted when no longer referenced by a backup.
* Deprecate `snap_refresh_nanos` option.
* Added DisableManualCompaction/EnableManualCompaction to stop and resume manual compaction.
* Add TryCatchUpWithPrimary() to StackableDB in non-LITE mode.
* Add a new Env::LoadEnv() overloaded function to return a shared_ptr to Env.
* Flush sets file name to "(nil)" for OnTableFileCreationCompleted() if the flush does not produce any L0. This can happen if the file is empty thus delete by RocksDB.

### Default Option Changes
* Changed the default value of periodic_compaction_seconds to `UINT64_MAX - 1` which allows RocksDB to auto-tune periodic compaction scheduling. When using the default value, periodic compactions are now auto-enabled if a compaction filter is used. A value of `0` will turn off the feature completely.
* Changed the default value of ttl to `UINT64_MAX - 1` which allows RocksDB to auto-tune ttl value. When using the default value, TTL will be auto-enabled to 30 days, when the feature is supported. To revert the old behavior, you can explicitly set it to 0.

### Performance Improvements
* For 64-bit hashing, RocksDB is standardizing on a slightly modified preview version of XXH3. This function is now used for many non-persisted hashes, along with fastrange64() in place of the modulus operator, and some benchmarks show a slight improvement.
* Level iterator to invlidate the iterator more often in prefix seek and the level is filtered out by prefix bloom.

## 6.5.2 (11/15/2019)
### Bug Fixes
* Fix a assertion failure in MultiGet() when BlockBasedTableOptions::no_block_cache is true and there is no compressed block cache
* Fix a buffer overrun problem in BlockBasedTable::MultiGet() when compression is enabled and no compressed block cache is configured.
* If a call to BackupEngine::PurgeOldBackups or BackupEngine::DeleteBackup suffered a crash, power failure, or I/O error, files could be left over from old backups that could only be purged with a call to GarbageCollect. Any call to PurgeOldBackups, DeleteBackup, or GarbageCollect should now suffice to purge such files.

## 6.5.1 (10/16/2019)
### Bug Fixes
* Revert the feature "Merging iterator to avoid child iterator reseek for some cases (#5286)" since it might cause strange results when reseek happens with a different iterator upper bound.
* Fix a bug in BlockBasedTableIterator that might return incorrect results when reseek happens with a different iterator upper bound.
* Fix a bug when partitioned filters and prefix search are used in conjunction, ::SeekForPrev could return invalid for an existing prefix. ::SeekForPrev might be called by the user, or internally on ::Prev, or within ::Seek if the return value involves Delete or a Merge operand.

## 6.5.0 (9/13/2019)
### Bug Fixes
* Fixed a number of data races in BlobDB.
* Fix a bug where the compaction snapshot refresh feature is not disabled as advertised when `snap_refresh_nanos` is set to 0..
* Fix bloom filter lookups by the MultiGet batching API when BlockBasedTableOptions::whole_key_filtering is false, by checking that a key is in the perfix_extractor domain and extracting the prefix before looking up.
* Fix a bug in file ingestion caused by incorrect file number allocation when the number of column families involved in the ingestion exceeds 2.

### New Features
* Introduced DBOptions::max_write_batch_group_size_bytes to configure maximum limit on number of bytes that are written in a single batch of WAL or memtable write. It is followed when the leader write size is larger than 1/8 of this limit.
* VerifyChecksum() by default will issue readahead. Allow ReadOptions to be passed in to those functions to override the readhead size. For checksum verifying before external SST file ingestion, a new option IngestExternalFileOptions.verify_checksums_readahead_size, is added for this readahead setting.
* When user uses options.force_consistency_check in RocksDb, instead of crashing the process, we now pass the error back to the users without killing the process.
* Add an option `memtable_insert_hint_per_batch` to WriteOptions. If it is true, each WriteBatch will maintain its own insert hints for each memtable in concurrent write. See include/rocksdb/options.h for more details.

### Public API Change
* Added max_write_buffer_size_to_maintain option to better control memory usage of immutable memtables.
* Added a lightweight API GetCurrentWalFile() to get last live WAL filename and size. Meant to be used as a helper for backup/restore tooling in a larger ecosystem such as MySQL with a MyRocks storage engine.
* The MemTable Bloom filter, when enabled, now always uses cache locality. Options::bloom_locality now only affects the PlainTable SST format.

### Performance Improvements
* Improve the speed of the MemTable Bloom filter, reducing the write overhead of enabling it by 1/3 to 1/2, with similar benefit to read performance.

## 6.4.0 (7/30/2019)
### Default Option Change
* LRUCacheOptions.high_pri_pool_ratio is set to 0.5 (previously 0.0) by default, which means that by default midpoint insertion is enabled. The same change is made for the default value of high_pri_pool_ratio argument in NewLRUCache(). When block cache is not explicitly created, the small block cache created by BlockBasedTable will still has this option to be 0.0.
* Change BlockBasedTableOptions.cache_index_and_filter_blocks_with_high_priority's default value from false to true.

### Public API Change
* Filter and compression dictionary blocks are now handled similarly to data blocks with regards to the block cache: instead of storing objects in the cache, only the blocks themselves are cached. In addition, filter and compression dictionary blocks (as well as filter partitions) no longer get evicted from the cache when a table is closed.
* Due to the above refactoring, block cache eviction statistics for filter and compression dictionary blocks are temporarily broken. We plan to reintroduce them in a later phase.
* The semantics of the per-block-type block read counts in the performance context now match those of the generic block_read_count.
* Errors related to the retrieval of the compression dictionary are now propagated to the user.
* db_bench adds a "benchmark" stats_history, which prints out the whole stats history.
* Overload GetAllKeyVersions() to support non-default column family.
* Added new APIs ExportColumnFamily() and CreateColumnFamilyWithImport() to support export and import of a Column Family. https://github.com/facebook/rocksdb/issues/3469
* ldb sometimes uses a string-append merge operator if no merge operator is passed in. This is to allow users to print keys from a DB with a merge operator.
* Replaces old Registra with ObjectRegistry to allow user to create custom object from string, also add LoadEnv() to Env.
* Added new overload of GetApproximateSizes which gets SizeApproximationOptions object and returns a Status. The older overloads are redirecting their calls to this new method and no longer assert if the include_flags doesn't have either of INCLUDE_MEMTABLES or INCLUDE_FILES bits set. It's recommended to use the new method only, as it is more type safe and returns a meaningful status in case of errors.
* LDBCommandRunner::RunCommand() to return the status code as an integer, rather than call exit() using the code.

### New Features
* Add argument `--secondary_path` to ldb to open the database as the secondary instance. This would keep the original DB intact.
* Compression dictionary blocks are now prefetched and pinned in the cache (based on the customer's settings) the same way as index and filter blocks.
* Added DBOptions::log_readahead_size which specifies the number of bytes to prefetch when reading the log. This is mostly useful for reading a remotely located log, as it can save the number of round-trips. If 0 (default), then the prefetching is disabled.
* Added new option in SizeApproximationOptions used with DB::GetApproximateSizes. When approximating the files total size that is used to store a keys range, allow approximation with an error margin of up to total_files_size * files_size_error_margin. This allows to take some shortcuts in files size approximation, resulting in better performance, while guaranteeing the resulting error is within a reasonable margin.
* Support loading custom objects in unit tests. In the affected unit tests, RocksDB will create custom Env objects based on environment variable TEST_ENV_URI. Users need to make sure custom object types are properly registered. For example, a static library should expose a `RegisterCustomObjects` function. By linking the unit test binary with the static library, the unit test can execute this function.

### Performance Improvements
* Reduce iterator key comparison for upper/lower bound check.
* Improve performance of row_cache: make reads with newer snapshots than data in an SST file share the same cache key, except in some transaction cases.
* The compression dictionary is no longer copied to a new object upon retrieval.

### Bug Fixes
* Fix ingested file and directory not being fsync.
* Return TryAgain status in place of Corruption when new tail is not visible to TransactionLogIterator.
* Fixed a regression where the fill_cache read option also affected index blocks.
* Fixed an issue where using cache_index_and_filter_blocks==false affected partitions of partitioned indexes/filters as well.

## 6.3.2 (8/15/2019)
### Public API Change
* The semantics of the per-block-type block read counts in the performance context now match those of the generic block_read_count.

### Bug Fixes
* Fixed a regression where the fill_cache read option also affected index blocks.
* Fixed an issue where using cache_index_and_filter_blocks==false affected partitions of partitioned indexes as well.

## 6.3.1 (7/24/2019)
### Bug Fixes
* Fix auto rolling bug introduced in 6.3.0, which causes segfault if log file creation fails.

## 6.3.0 (6/18/2019)
### Public API Change
* Now DB::Close() will return Aborted() error when there is unreleased snapshot. Users can retry after all snapshots are released.
* Index blocks are now handled similarly to data blocks with regards to the block cache: instead of storing objects in the cache, only the blocks themselves are cached. In addition, index blocks no longer get evicted from the cache when a table is closed, can now use the compressed block cache (if any), and can be shared among multiple table readers.
* Partitions of partitioned indexes no longer affect the read amplification statistics.
* Due to the above refactoring, block cache eviction statistics for indexes are temporarily broken. We plan to reintroduce them in a later phase.
* options.keep_log_file_num will be enforced strictly all the time. File names of all log files will be tracked, which may take significantly amount of memory if options.keep_log_file_num is large and either of options.max_log_file_size or options.log_file_time_to_roll is set.
* Add initial support for Get/Put with user timestamps. Users can specify timestamps via ReadOptions and WriteOptions when calling DB::Get and DB::Put.
* Accessing a partition of a partitioned filter or index through a pinned reference is no longer considered a cache hit.
* Add C bindings for secondary instance, i.e. DBImplSecondary.
* Rate limited deletion of WALs is only enabled if DBOptions::wal_dir is not set, or explicitly set to db_name passed to DB::Open and DBOptions::db_paths is empty, or same as db_paths[0].path

### New Features
* Add an option `snap_refresh_nanos` (default to 0) to periodically refresh the snapshot list in compaction jobs. Assign to 0 to disable the feature.
* Add an option `unordered_write` which trades snapshot guarantees with higher write throughput. When used with WRITE_PREPARED transactions with two_write_queues=true, it offers higher throughput with however no compromise on guarantees.
* Allow DBImplSecondary to remove memtables with obsolete data after replaying MANIFEST and WAL.
* Add an option `failed_move_fall_back_to_copy` (default is true) for external SST ingestion. When `move_files` is true and hard link fails, ingestion falls back to copy if `failed_move_fall_back_to_copy` is true. Otherwise, ingestion reports an error.
* Add command `list_file_range_deletes` in ldb, which prints out tombstones in SST files.

### Performance Improvements
* Reduce binary search when iterator reseek into the same data block.
* DBIter::Next() can skip user key checking if previous entry's seqnum is 0.
* Merging iterator to avoid child iterator reseek for some cases
* Log Writer will flush after finishing the whole record, rather than a fragment.
* Lower MultiGet batching API latency by reading data blocks from disk in parallel

### General Improvements
* Added new status code kColumnFamilyDropped to distinguish between Column Family Dropped and DB Shutdown in progress.
* Improve ColumnFamilyOptions validation when creating a new column family.

### Bug Fixes
* Fix a bug in WAL replay of secondary instance by skipping write batches with older sequence numbers than the current last sequence number.
* Fix flush's/compaction's merge processing logic which allowed `Put`s covered by range tombstones to reappear. Note `Put`s may exist even if the user only ever called `Merge()` due to an internal conversion during compaction to the bottommost level.
* Fix/improve memtable earliest sequence assignment and WAL replay so that WAL entries of unflushed column families will not be skipped after replaying the MANIFEST and increasing db sequence due to another flushed/compacted column family.
* Fix a bug caused by secondary not skipping the beginning of new MANIFEST.
* On DB open, delete WAL trash files left behind in wal_dir

## 6.2.0 (4/30/2019)
### New Features
* Add an option `strict_bytes_per_sync` that causes a file-writing thread to block rather than exceed the limit on bytes pending writeback specified by `bytes_per_sync` or `wal_bytes_per_sync`.
* Improve range scan performance by avoiding per-key upper bound check in BlockBasedTableIterator.
* Introduce Periodic Compaction for Level style compaction. Files are re-compacted periodically and put in the same level.
* Block-based table index now contains exact highest key in the file, rather than an upper bound. This may improve Get() and iterator Seek() performance in some situations, especially when direct IO is enabled and block cache is disabled. A setting BlockBasedTableOptions::index_shortening is introduced to control this behavior. Set it to kShortenSeparatorsAndSuccessor to get the old behavior.
* When reading from option file/string/map, customized envs can be filled according to object registry.
* Improve range scan performance when using explicit user readahead by not creating new table readers for every iterator.
* Add index type BlockBasedTableOptions::IndexType::kBinarySearchWithFirstKey. It significantly reduces read amplification in some setups, especially for iterator seeks. It's not fully implemented yet: IO errors are not handled right.

### Public API Change
* Change the behavior of OptimizeForPointLookup(): move away from hash-based block-based-table index, and use whole key memtable filtering.
* Change the behavior of OptimizeForSmallDb(): use a 16MB block cache, put index and filter blocks into it, and cost the memtable size to it. DBOptions.OptimizeForSmallDb() and ColumnFamilyOptions.OptimizeForSmallDb() start to take an optional cache object.
* Added BottommostLevelCompaction::kForceOptimized to avoid double compacting newly compacted files in the bottommost level compaction of manual compaction. Note this option may prohibit the manual compaction to produce a single file in the bottommost level.

### Bug Fixes
* Adjust WriteBufferManager's dummy entry size to block cache from 1MB to 256KB.
* Fix a race condition between WritePrepared::Get and ::Put with duplicate keys.
* Fix crash when memtable prefix bloom is enabled and read/write a key out of domain of prefix extractor.
* Close a WAL file before another thread deletes it.
* Fix an assertion failure `IsFlushPending() == true` caused by one bg thread releasing the db mutex in ~ColumnFamilyData and another thread clearing `flush_requested_` flag.

## 6.1.1 (4/9/2019)
### New Features
* When reading from option file/string/map, customized comparators and/or merge operators can be filled according to object registry.

### Public API Change

### Bug Fixes
* Fix a bug in 2PC where a sequence of txn prepare, memtable flush, and crash could result in losing the prepared transaction.
* Fix a bug in Encryption Env which could cause encrypted files to be read beyond file boundaries.

## 6.1.0 (3/27/2019)
### New Features
* Introduce two more stats levels, kExceptHistogramOrTimers and kExceptTimers.
* Added a feature to perform data-block sampling for compressibility, and report stats to user.
* Add support for trace filtering.
* Add DBOptions.avoid_unnecessary_blocking_io. If true, we avoid file deletion when destroying ColumnFamilyHandle and Iterator. Instead, a job is scheduled to delete the files in background.

### Public API Change
* Remove bundled fbson library.
* statistics.stats_level_ becomes atomic. It is preferred to use statistics.set_stats_level() and statistics.get_stats_level() to access it.
* Introduce a new IOError subcode, PathNotFound, to indicate trying to open a nonexistent file or directory for read.
* Add initial support for multiple db instances sharing the same data in single-writer, multi-reader mode.
* Removed some "using std::xxx" from public headers.

### Bug Fixes
* Fix JEMALLOC_CXX_THROW macro missing from older Jemalloc versions, causing build failures on some platforms.
* Fix SstFileReader not able to open file ingested with write_glbal_seqno=true.

## 6.0.0 (2/19/2019)
### New Features
* Enabled checkpoint on readonly db (DBImplReadOnly).
* Make DB ignore dropped column families while committing results of atomic flush.
* RocksDB may choose to preopen some files even if options.max_open_files != -1. This may make DB open slightly longer.
* For users of dictionary compression with ZSTD v0.7.0+, we now reuse the same digested dictionary when compressing each of an SST file's data blocks for faster compression speeds.
* For all users of dictionary compression who set `cache_index_and_filter_blocks == true`, we now store dictionary data used for decompression in the block cache for better control over memory usage. For users of ZSTD v1.1.4+ who compile with -DZSTD_STATIC_LINKING_ONLY, this includes a digested dictionary, which is used to increase decompression speed.
* Add support for block checksums verification for external SST files before ingestion.
* Introduce stats history which periodically saves Statistics snapshots and added `GetStatsHistory` API to retrieve these snapshots.
* Add a place holder in manifest which indicate a record from future that can be safely ignored.
* Add support for trace sampling.
* Enable properties block checksum verification for block-based tables.
* For all users of dictionary compression, we now generate a separate dictionary for compressing each bottom-level SST file. Previously we reused a single dictionary for a whole compaction to bottom level. The new approach achieves better compression ratios; however, it uses more memory and CPU for buffering/sampling data blocks and training dictionaries.
* Add whole key bloom filter support in memtable.
* Files written by `SstFileWriter` will now use dictionary compression if it is configured in the file writer's `CompressionOptions`.

### Public API Change
* Disallow CompactionFilter::IgnoreSnapshots() = false, because it is not very useful and the behavior is confusing. The filter will filter everything if there is no snapshot declared by the time the compaction starts. However, users can define a snapshot after the compaction starts and before it finishes and this new snapshot won't be repeatable, because after the compaction finishes, some keys may be dropped.
* CompactionPri = kMinOverlappingRatio also uses compensated file size, which boosts file with lots of tombstones to be compacted first.
* Transaction::GetForUpdate is extended with a do_validate parameter with default value of true. If false it skips validating the snapshot before doing the read. Similarly ::Merge, ::Put, ::Delete, and ::SingleDelete are extended with assume_tracked with default value of false. If true it indicates that call is assumed to be after a ::GetForUpdate.
* `TableProperties::num_entries` and `TableProperties::num_deletions` now also account for number of range tombstones.
* Remove geodb, spatial_db, document_db, json_document, date_tiered_db, and redis_lists.
* With "ldb ----try_load_options", when wal_dir specified by the option file doesn't exist, ignore it.
* Change time resolution in FileOperationInfo.
* Deleting Blob files also go through SStFileManager.
* Remove CuckooHash memtable.
* The counter stat `number.block.not_compressed` now also counts blocks not compressed due to poor compression ratio.
* Remove ttl option from `CompactionOptionsFIFO`. The option has been deprecated and ttl in `ColumnFamilyOptions` is used instead.
* Support SST file ingestion across multiple column families via DB::IngestExternalFiles. See the function's comment about atomicity.
* Remove Lua compaction filter.

### Bug Fixes
* Fix a deadlock caused by compaction and file ingestion waiting for each other in the event of write stalls.
* Fix a memory leak when files with range tombstones are read in mmap mode and block cache is enabled
* Fix handling of corrupt range tombstone blocks such that corruptions cannot cause deleted keys to reappear
* Lock free MultiGet
* Fix incorrect `NotFound` point lookup result when querying the endpoint of a file that has been extended by a range tombstone.
* Fix with pipelined write, write leaders's callback failure lead to the whole write group fail.

### Change Default Options
* Change options.compaction_pri's default to kMinOverlappingRatio

## 5.18.0 (11/30/2018)
### New Features
* Introduced `JemallocNodumpAllocator` memory allocator. When being use, block cache will be excluded from core dump.
* Introduced `PerfContextByLevel` as part of `PerfContext` which allows storing perf context at each level. Also replaced `__thread` with `thread_local` keyword for perf_context. Added per-level perf context for bloom filter and `Get` query.
* With level_compaction_dynamic_level_bytes = true, level multiplier may be adjusted automatically when Level 0 to 1 compaction is lagged behind.
* Introduced DB option `atomic_flush`. If true, RocksDB supports flushing multiple column families and atomically committing the result to MANIFEST. Useful when WAL is disabled.
* Added `num_deletions` and `num_merge_operands` members to `TableProperties`.
* Added "rocksdb.min-obsolete-sst-number-to-keep" DB property that reports the lower bound on SST file numbers that are being kept from deletion, even if the SSTs are obsolete.
* Add xxhash64 checksum support
* Introduced `MemoryAllocator`, which lets the user specify custom memory allocator for block based table.
* Improved `DeleteRange` to prevent read performance degradation. The feature is no longer marked as experimental.

### Public API Change
* `DBOptions::use_direct_reads` now affects reads issued by `BackupEngine` on the database's SSTs.
* `NO_ITERATORS` is divided into two counters `NO_ITERATOR_CREATED` and `NO_ITERATOR_DELETE`. Both of them are only increasing now, just as other counters.

### Bug Fixes
* Fix corner case where a write group leader blocked due to write stall blocks other writers in queue with WriteOptions::no_slowdown set.
* Fix in-memory range tombstone truncation to avoid erroneously covering newer keys at a lower level, and include range tombstones in compacted files whose largest key is the range tombstone's start key.
* Properly set the stop key for a truncated manual CompactRange
* Fix slow flush/compaction when DB contains many snapshots. The problem became noticeable to us in DBs with 100,000+ snapshots, though it will affect others at different thresholds.
* Fix the bug that WriteBatchWithIndex's SeekForPrev() doesn't see the entries with the same key.
* Fix the bug where user comparator was sometimes fed with InternalKey instead of the user key. The bug manifests when during GenerateBottommostFiles.
* Fix a bug in WritePrepared txns where if the number of old snapshots goes beyond the snapshot cache size (128 default) the rest will not be checked when evicting a commit entry from the commit cache.
* Fixed Get correctness bug in the presence of range tombstones where merge operands covered by a range tombstone always result in NotFound.
* Start populating `NO_FILE_CLOSES` ticker statistic, which was always zero previously.
* The default value of NewBloomFilterPolicy()'s argument use_block_based_builder is changed to false. Note that this new default may cause large temp memory usage when building very large SST files.

## 5.17.0 (10/05/2018)
### Public API Change
* `OnTableFileCreated` will now be called for empty files generated during compaction. In that case, `TableFileCreationInfo::file_path` will be "(nil)" and `TableFileCreationInfo::file_size` will be zero.
* Add `FlushOptions::allow_write_stall`, which controls whether Flush calls start working immediately, even if it causes user writes to stall, or will wait until flush can be performed without causing write stall (similar to `CompactRangeOptions::allow_write_stall`). Note that the default value is false, meaning we add delay to Flush calls until stalling can be avoided when possible. This is behavior change compared to previous RocksDB versions, where Flush calls didn't check if they might cause stall or not.
* Application using PessimisticTransactionDB is expected to rollback/commit recovered transactions before starting new ones. This assumption is used to skip concurrency control during recovery.
* Expose column family id to `OnCompactionCompleted`.

### New Features
* TransactionOptions::skip_concurrency_control allows pessimistic transactions to skip the overhead of concurrency control. Could be used for optimizing certain transactions or during recovery.

### Bug Fixes
* Avoid creating empty SSTs and subsequently deleting them in certain cases during compaction.
* Sync CURRENT file contents during checkpoint.

## 5.16.3 (10/1/2018)
### Bug Fixes
* Fix crash caused when `CompactFiles` run with `CompactionOptions::compression == CompressionType::kDisableCompressionOption`. Now that setting causes the compression type to be chosen according to the column family-wide compression options.

## 5.16.2 (9/21/2018)
### Bug Fixes
* Fix bug in partition filters with format_version=4.

## 5.16.1 (9/17/2018)
### Bug Fixes
* Remove trace_analyzer_tool from rocksdb_lib target in TARGETS file.
* Fix RocksDB Java build and tests.
* Remove sync point in Block destructor.

## 5.16.0 (8/21/2018)
### Public API Change
* The merge operands are passed to `MergeOperator::ShouldMerge` in the reversed order relative to how they were merged (passed to FullMerge or FullMergeV2) for performance reasons
* GetAllKeyVersions() to take an extra argument of `max_num_ikeys`.
* Using ZSTD dictionary trainer (i.e., setting `CompressionOptions::zstd_max_train_bytes` to a nonzero value) now requires ZSTD version 1.1.3 or later.

### New Features
* Changes the format of index blocks by delta encoding the index values, which are the block handles. This saves the encoding of BlockHandle::offset of the non-head index entries in each restart interval. The feature is backward compatible but not forward compatible. It is disabled by default unless format_version 4 or above is used.
* Add a new tool: trace_analyzer. Trace_analyzer analyzes the trace file generated by using trace_replay API. It can convert the binary format trace file to a human readable txt file, output the statistics of the analyzed query types such as access statistics and size statistics, combining the dumped whole key space file to analyze, support query correlation analyzing, and etc. Current supported query types are: Get, Put, Delete, SingleDelete, DeleteRange, Merge, Iterator (Seek, SeekForPrev only).
* Add hash index support to data blocks, which helps reducing the cpu utilization of point-lookup operations. This feature is backward compatible with the data block created without the hash index. It is disabled by default unless BlockBasedTableOptions::data_block_index_type is set to data_block_index_type = kDataBlockBinaryAndHash.

### Bug Fixes
* Fix a bug in misreporting the estimated partition index size in properties block.

## 5.15.0 (7/17/2018)
### Public API Change
* Remove managed iterator. ReadOptions.managed is not effective anymore.
* For bottommost_compression, a compatible CompressionOptions is added via `bottommost_compression_opts`. To keep backward compatible, a new boolean `enabled` is added to CompressionOptions. For compression_opts, it will be always used no matter what value of `enabled` is. For bottommost_compression_opts, it will only be used when user set `enabled=true`, otherwise, compression_opts will be used for bottommost_compression as default.
* With LRUCache, when high_pri_pool_ratio > 0, midpoint insertion strategy will be enabled to put low-pri items to the tail of low-pri list (the midpoint) when they first inserted into the cache. This is to make cache entries never get hit age out faster, improving cache efficiency when large background scan presents.
* For users of `Statistics` objects created via `CreateDBStatistics()`, the format of the string returned by its `ToString()` method has changed.
* The "rocksdb.num.entries" table property no longer counts range deletion tombstones as entries.

### New Features
* Changes the format of index blocks by storing the key in their raw form rather than converting them to InternalKey. This saves 8 bytes per index key. The feature is backward compatible but not forward compatible. It is disabled by default unless format_version 3 or above is used.
* Avoid memcpy when reading mmap files with OpenReadOnly and max_open_files==-1.
* Support dynamically changing `ColumnFamilyOptions::ttl` via `SetOptions()`.
* Add a new table property, "rocksdb.num.range-deletions", which counts the number of range deletion tombstones in the table.
* Improve the performance of iterators doing long range scans by using readahead, when using direct IO.
* pin_top_level_index_and_filter (default true) in BlockBasedTableOptions can be used in combination with cache_index_and_filter_blocks to prefetch and pin the top-level index of partitioned index and filter blocks in cache. It has no impact when cache_index_and_filter_blocks is false.
* Write properties meta-block at the end of block-based table to save read-ahead IO.

### Bug Fixes
* Fix deadlock with enable_pipelined_write=true and max_successive_merges > 0
* Check conflict at output level in CompactFiles.
* Fix corruption in non-iterator reads when mmap is used for file reads
* Fix bug with prefix search in partition filters where a shared prefix would be ignored from the later partitions. The bug could report an eixstent key as missing. The bug could be triggered if prefix_extractor is set and partition filters is enabled.
* Change default value of `bytes_max_delete_chunk` to 0 in NewSstFileManager() as it doesn't work well with checkpoints.
* Fix a bug caused by not copying the block trailer with compressed SST file, direct IO, prefetcher and no compressed block cache.
* Fix write can stuck indefinitely if enable_pipelined_write=true. The issue exists since pipelined write was introduced in 5.5.0.

## 5.14.0 (5/16/2018)
### Public API Change
* Add a BlockBasedTableOption to align uncompressed data blocks on the smaller of block size or page size boundary, to reduce flash reads by avoiding reads spanning 4K pages.
* The background thread naming convention changed (on supporting platforms) to "rocksdb:<thread pool priority><thread number>", e.g., "rocksdb:low0".
* Add a new ticker stat rocksdb.number.multiget.keys.found to count number of keys successfully read in MultiGet calls
* Touch-up to write-related counters in PerfContext. New counters added: write_scheduling_flushes_compactions_time, write_thread_wait_nanos. Counters whose behavior was fixed or modified: write_memtable_time, write_pre_and_post_process_time, write_delay_time.
* Posix Env's NewRandomRWFile() will fail if the file doesn't exist.
* Now, `DBOptions::use_direct_io_for_flush_and_compaction` only applies to background writes, and `DBOptions::use_direct_reads` applies to both user reads and background reads. This conforms with Linux's `open(2)` manpage, which advises against simultaneously reading a file in buffered and direct modes, due to possibly undefined behavior and degraded performance.
* Iterator::Valid() always returns false if !status().ok(). So, now when doing a Seek() followed by some Next()s, there's no need to check status() after every operation.
* Iterator::Seek()/SeekForPrev()/SeekToFirst()/SeekToLast() always resets status().
* Introduced `CompressionOptions::kDefaultCompressionLevel`, which is a generic way to tell RocksDB to use the compression library's default level. It is now the default value for `CompressionOptions::level`. Previously the level defaulted to -1, which gave poor compression ratios in ZSTD.

### New Features
* Introduce TTL for level compaction so that all files older than ttl go through the compaction process to get rid of old data.
* TransactionDBOptions::write_policy can be configured to enable WritePrepared 2PC transactions. Read more about them in the wiki.
* Add DB properties "rocksdb.block-cache-capacity", "rocksdb.block-cache-usage", "rocksdb.block-cache-pinned-usage" to show block cache usage.
* Add `Env::LowerThreadPoolCPUPriority(Priority)` method, which lowers the CPU priority of background (esp. compaction) threads to minimize interference with foreground tasks.
* Fsync parent directory after deleting a file in delete scheduler.
* In level-based compaction, if bottom-pri thread pool was setup via `Env::SetBackgroundThreads()`, compactions to the bottom level will be delegated to that thread pool.
* `prefix_extractor` has been moved from ImmutableCFOptions to MutableCFOptions, meaning it can be dynamically changed without a DB restart.

### Bug Fixes
* Fsync after writing global seq number to the ingestion file in ExternalSstFileIngestionJob.
* Fix WAL corruption caused by race condition between user write thread and FlushWAL when two_write_queue is not set.
* Fix `BackupableDBOptions::max_valid_backups_to_open` to not delete backup files when refcount cannot be accurately determined.
* Fix memory leak when pin_l0_filter_and_index_blocks_in_cache is used with partitioned filters
* Disable rollback of merge operands in WritePrepared transactions to work around an issue in MyRocks. It can be enabled back by setting TransactionDBOptions::rollback_merge_operands to true.
* Fix wrong results by ReverseBytewiseComparator::FindShortSuccessor()

### Java API Changes
* Add `BlockBasedTableConfig.setBlockCache` to allow sharing a block cache across DB instances.
* Added SstFileManager to the Java API to allow managing SST files across DB instances.

## 5.13.0 (3/20/2018)
### Public API Change
* RocksDBOptionsParser::Parse()'s `ignore_unknown_options` argument will only be effective if the option file shows it is generated using a higher version of RocksDB than the current version.
* Remove CompactionEventListener.

### New Features
* SstFileManager now can cancel compactions if they will result in max space errors. SstFileManager users can also use SetCompactionBufferSize to specify how much space must be leftover during a compaction for auxiliary file functions such as logging and flushing.
* Avoid unnecessarily flushing in `CompactRange()` when the range specified by the user does not overlap unflushed memtables.
* If `ColumnFamilyOptions::max_subcompactions` is set greater than one, we now parallelize large manual level-based compactions.
* Add "rocksdb.live-sst-files-size" DB property to return total bytes of all SST files belong to the latest LSM tree.
* NewSstFileManager to add an argument bytes_max_delete_chunk with default 64MB. With this argument, a file larger than 64MB will be ftruncated multiple times based on this size.

### Bug Fixes
* Fix a leak in prepared_section_completed_ where the zeroed entries would not removed from the map.
* Fix WAL corruption caused by race condition between user write thread and backup/checkpoint thread.

## 5.12.0 (2/14/2018)
### Public API Change
* Iterator::SeekForPrev is now a pure virtual method. This is to prevent user who implement the Iterator interface fail to implement SeekForPrev by mistake.
* Add `include_end` option to make the range end exclusive when `include_end == false` in `DeleteFilesInRange()`.
* Add `CompactRangeOptions::allow_write_stall`, which makes `CompactRange` start working immediately, even if it causes user writes to stall. The default value is false, meaning we add delay to `CompactRange` calls until stalling can be avoided when possible. Note this delay is not present in previous RocksDB versions.
* Creating checkpoint with empty directory now returns `Status::InvalidArgument`; previously, it returned `Status::IOError`.
* Adds a BlockBasedTableOption to turn off index block compression.
* Close() method now returns a status when closing a db.

### New Features
* Improve the performance of iterators doing long range scans by using readahead.
* Add new function `DeleteFilesInRanges()` to delete files in multiple ranges at once for better performance.
* FreeBSD build support for RocksDB and RocksJava.
* Improved performance of long range scans with readahead.
* Updated to and now continuously tested in Visual Studio 2017.

### Bug Fixes
* Fix `DisableFileDeletions()` followed by `GetSortedWalFiles()` to not return obsolete WAL files that `PurgeObsoleteFiles()` is going to delete.
* Fix Handle error return from WriteBuffer() during WAL file close and DB close.
* Fix advance reservation of arena block addresses.
* Fix handling of empty string as checkpoint directory.

## 5.11.0 (01/08/2018)
### Public API Change
* Add `autoTune` and `getBytesPerSecond()` to RocksJava RateLimiter

### New Features
* Add a new histogram stat called rocksdb.db.flush.micros for memtable flush.
* Add "--use_txn" option to use transactional API in db_stress.
* Disable onboard cache for compaction output in Windows platform.
* Improve the performance of iterators doing long range scans by using readahead.

### Bug Fixes
* Fix a stack-use-after-scope bug in ForwardIterator.
* Fix builds on platforms including Linux, Windows, and PowerPC.
* Fix buffer overrun in backup engine for DBs with huge number of files.
* Fix a mislabel bug for bottom-pri compaction threads.
* Fix DB::Flush() keep waiting after flush finish under certain condition.

## 5.10.0 (12/11/2017)
### Public API Change
* When running `make` with environment variable `USE_SSE` set and `PORTABLE` unset, will use all machine features available locally. Previously this combination only compiled SSE-related features.

### New Features
* Provide lifetime hints when writing files on Linux. This reduces hardware write-amp on storage devices supporting multiple streams.
* Add a DB stat, `NUMBER_ITER_SKIP`, which returns how many internal keys were skipped during iterations (e.g., due to being tombstones or duplicate versions of a key).
* Add PerfContext counters, `key_lock_wait_count` and `key_lock_wait_time`, which measure the number of times transactions wait on key locks and total amount of time waiting.

### Bug Fixes
* Fix IOError on WAL write doesn't propagate to write group follower
* Make iterator invalid on merge error.
* Fix performance issue in `IngestExternalFile()` affecting databases with large number of SST files.
* Fix possible corruption to LSM structure when `DeleteFilesInRange()` deletes a subset of files spanned by a `DeleteRange()` marker.

## 5.9.0 (11/1/2017)
### Public API Change
* `BackupableDBOptions::max_valid_backups_to_open == 0` now means no backups will be opened during BackupEngine initialization. Previously this condition disabled limiting backups opened.
* `DBOptions::preserve_deletes` is a new option that allows one to specify that DB should not drop tombstones for regular deletes if they have sequence number larger than what was set by the new API call `DB::SetPreserveDeletesSequenceNumber(SequenceNumber seqnum)`. Disabled by default.
* API call `DB::SetPreserveDeletesSequenceNumber(SequenceNumber seqnum)` was added, users who wish to preserve deletes are expected to periodically call this function to advance the cutoff seqnum (all deletes made before this seqnum can be dropped by DB). It's user responsibility to figure out how to advance the seqnum in the way so the tombstones are kept for the desired period of time, yet are eventually processed in time and don't eat up too much space.
* `ReadOptions::iter_start_seqnum` was added;
if set to something > 0 user will see 2 changes in iterators behavior 1) only keys written with sequence larger than this parameter would be returned and 2) the `Slice` returned by iter->key() now points to the memory that keep User-oriented representation of the internal key, rather than user key. New struct `FullKey` was added to represent internal keys, along with a new helper function `ParseFullKey(const Slice& internal_key, FullKey* result);`.
* Deprecate trash_dir param in NewSstFileManager, right now we will rename deleted files to <name>.trash instead of moving them to trash directory
* Allow setting a custom trash/DB size ratio limit in the SstFileManager, after which files that are to be scheduled for deletion are deleted immediately, regardless of any delete ratelimit.
* Return an error on write if write_options.sync = true and write_options.disableWAL = true to warn user of inconsistent options. Previously we will not write to WAL and not respecting the sync options in this case.

### New Features
* CRC32C is now using the 3-way pipelined SSE algorithm `crc32c_3way` on supported platforms to improve performance. The system will choose to use this algorithm on supported platforms automatically whenever possible. If PCLMULQDQ is not supported it will fall back to the old Fast_CRC32 algorithm.
* `DBOptions::writable_file_max_buffer_size` can now be changed dynamically.
* `DBOptions::bytes_per_sync`, `DBOptions::compaction_readahead_size`, and `DBOptions::wal_bytes_per_sync` can now be changed dynamically, `DBOptions::wal_bytes_per_sync` will flush all memtables and switch to a new WAL file.
* Support dynamic adjustment of rate limit according to demand for background I/O. It can be enabled by passing `true` to the `auto_tuned` parameter in `NewGenericRateLimiter()`. The value passed as `rate_bytes_per_sec` will still be respected as an upper-bound.
* Support dynamically changing `ColumnFamilyOptions::compaction_options_fifo`.
* Introduce `EventListener::OnStallConditionsChanged()` callback. Users can implement it to be notified when user writes are stalled, stopped, or resumed.
* Add a new db property "rocksdb.estimate-oldest-key-time" to return oldest data timestamp. The property is available only for FIFO compaction with compaction_options_fifo.allow_compaction = false.
* Upon snapshot release, recompact bottommost files containing deleted/overwritten keys that previously could not be dropped due to the snapshot. This alleviates space-amp caused by long-held snapshots.
* Support lower bound on iterators specified via `ReadOptions::iterate_lower_bound`.
* Support for differential snapshots (via iterator emitting the sequence of key-values representing the difference between DB state at two different sequence numbers). Supports preserving and emitting puts and regular deletes, doesn't support SingleDeletes, MergeOperator, Blobs and Range Deletes.

### Bug Fixes
* Fix a potential data inconsistency issue during point-in-time recovery. `DB:Open()` will abort if column family inconsistency is found during PIT recovery.
* Fix possible metadata corruption in databases using `DeleteRange()`.

## 5.8.0 (08/30/2017)
### Public API Change
* Users of `Statistics::getHistogramString()` will see fewer histogram buckets and different bucket endpoints.
* `Slice::compare` and BytewiseComparator `Compare` no longer accept `Slice`s containing nullptr.
* `Transaction::Get` and `Transaction::GetForUpdate` variants with `PinnableSlice` added.

### New Features
* Add Iterator::Refresh(), which allows users to update the iterator state so that they can avoid some initialization costs of recreating iterators.
* Replace dynamic_cast<> (except unit test) so people can choose to build with RTTI off. With make, release mode is by default built with -fno-rtti and debug mode is built without it. Users can override it by setting USE_RTTI=0 or 1.
* Universal compactions including the bottom level can be executed in a dedicated thread pool. This alleviates head-of-line blocking in the compaction queue, which cause write stalling, particularly in multi-instance use cases. Users can enable this feature via `Env::SetBackgroundThreads(N, Env::Priority::BOTTOM)`, where `N > 0`.
* Allow merge operator to be called even with a single merge operand during compactions, by appropriately overriding `MergeOperator::AllowSingleOperand`.
* Add `DB::VerifyChecksum()`, which verifies the checksums in all SST files in a running DB.
* Block-based table support for disabling checksums by setting `BlockBasedTableOptions::checksum = kNoChecksum`.

### Bug Fixes
* Fix wrong latencies in `rocksdb.db.get.micros`, `rocksdb.db.write.micros`, and `rocksdb.sst.read.micros`.
* Fix incorrect dropping of deletions during intra-L0 compaction.
* Fix transient reappearance of keys covered by range deletions when memtable prefix bloom filter is enabled.
* Fix potentially wrong file smallest key when range deletions separated by snapshot are written together.

## 5.7.0 (07/13/2017)
### Public API Change
* DB property "rocksdb.sstables" now prints keys in hex form.

### New Features
* Measure estimated number of reads per file. The information can be accessed through DB::GetColumnFamilyMetaData or "rocksdb.sstables" DB property.
* RateLimiter support for throttling background reads, or throttling the sum of background reads and writes. This can give more predictable I/O usage when compaction reads more data than it writes, e.g., due to lots of deletions.
* [Experimental] FIFO compaction with TTL support. It can be enabled by setting CompactionOptionsFIFO.ttl > 0.
* Introduce `EventListener::OnBackgroundError()` callback. Users can implement it to be notified of errors causing the DB to enter read-only mode, and optionally override them.
* Partitioned Index/Filters exiting the experimental mode. To enable partitioned indexes set index_type to kTwoLevelIndexSearch and to further enable partitioned filters set partition_filters to true. To configure the partition size set metadata_block_size.


### Bug Fixes
* Fix discarding empty compaction output files when `DeleteRange()` is used together with subcompactions.

## 5.6.0 (06/06/2017)
### Public API Change
* Scheduling flushes and compactions in the same thread pool is no longer supported by setting `max_background_flushes=0`. Instead, users can achieve this by configuring their high-pri thread pool to have zero threads.
* Replace `Options::max_background_flushes`, `Options::max_background_compactions`, and `Options::base_background_compactions` all with `Options::max_background_jobs`, which automatically decides how many threads to allocate towards flush/compaction.
* options.delayed_write_rate by default take the value of options.rate_limiter rate.
* Replace global variable `IOStatsContext iostats_context` with `IOStatsContext* get_iostats_context()`; replace global variable `PerfContext perf_context` with `PerfContext* get_perf_context()`.

### New Features
* Change ticker/histogram statistics implementations to use core-local storage. This improves aggregation speed compared to our previous thread-local approach, particularly for applications with many threads.
* Users can pass a cache object to write buffer manager, so that they can cap memory usage for memtable and block cache using one single limit.
* Flush will be triggered when 7/8 of the limit introduced by write_buffer_manager or db_write_buffer_size is triggered, so that the hard threshold is hard to hit.
* Introduce WriteOptions.low_pri. If it is true, low priority writes will be throttled if the compaction is behind.
* `DB::IngestExternalFile()` now supports ingesting files into a database containing range deletions.

### Bug Fixes
* Shouldn't ignore return value of fsync() in flush.

## 5.5.0 (05/17/2017)
### New Features
* FIFO compaction to support Intra L0 compaction too with CompactionOptionsFIFO.allow_compaction=true.
* DB::ResetStats() to reset internal stats.
* Statistics::Reset() to reset user stats.
* ldb add option --try_load_options, which will open DB with its own option file.
* Introduce WriteBatch::PopSavePoint to pop the most recent save point explicitly.
* Support dynamically change `max_open_files` option via SetDBOptions()
* Added DB::CreateColumnFamilie() and DB::DropColumnFamilies() to bulk create/drop column families.
* Add debugging function `GetAllKeyVersions` to see internal versions of a range of keys.
* Support file ingestion with universal compaction style
* Support file ingestion behind with option `allow_ingest_behind`
* New option enable_pipelined_write which may improve write throughput in case writing from multiple threads and WAL enabled.

### Bug Fixes
* Fix the bug that Direct I/O uses direct reads for non-SST file

## 5.4.0 (04/11/2017)
### Public API Change
* random_access_max_buffer_size no longer has any effect
* Removed Env::EnableReadAhead(), Env::ShouldForwardRawRequest()
* Support dynamically change `stats_dump_period_sec` option via SetDBOptions().
* Added ReadOptions::max_skippable_internal_keys to set a threshold to fail a request as incomplete when too many keys are being skipped when using iterators.
* DB::Get in place of std::string accepts PinnableSlice, which avoids the extra memcpy of value to std::string in most of cases.
    * PinnableSlice releases the pinned resources that contain the value when it is destructed or when ::Reset() is called on it.
    * The old API that accepts std::string, although discouraged, is still supported.
* Replace Options::use_direct_writes with Options::use_direct_io_for_flush_and_compaction. Read Direct IO wiki for details.
* Added CompactionEventListener and EventListener::OnFlushBegin interfaces.

### New Features
* Memtable flush can be avoided during checkpoint creation if total log file size is smaller than a threshold specified by the user.
* Introduce level-based L0->L0 compactions to reduce file count, so write delays are incurred less often.
* (Experimental) Partitioning filters which creates an index on the partitions. The feature can be enabled by setting partition_filters when using kFullFilter. Currently the feature also requires two-level indexing to be enabled. Number of partitions is the same as the number of partitions for indexes, which is controlled by metadata_block_size.

## 5.3.0 (03/08/2017)
### Public API Change
* Remove disableDataSync option.
* Remove timeout_hint_us option from WriteOptions. The option has been deprecated and has no effect since 3.13.0.
* Remove option min_partial_merge_operands. Partial merge operands will always be merged in flush or compaction if there are more than one.
* Remove option verify_checksums_in_compaction. Compaction will always verify checksum.

### Bug Fixes
* Fix the bug that iterator may skip keys

## 5.2.0 (02/08/2017)
### Public API Change
* NewLRUCache() will determine number of shard bits automatically based on capacity, if the user doesn't pass one. This also impacts the default block cache when the user doesn't explicit provide one.
* Change the default of delayed slowdown value to 16MB/s and further increase the L0 stop condition to 36 files.
* Options::use_direct_writes and Options::use_direct_reads are now ready to use.
* (Experimental) Two-level indexing that partition the index and creates a 2nd level index on the partitions. The feature can be enabled by setting kTwoLevelIndexSearch as IndexType and configuring index_per_partition.

### New Features
* Added new overloaded function GetApproximateSizes that allows to specify if memtable stats should be computed only without computing SST files' stats approximations.
* Added new function GetApproximateMemTableStats that approximates both number of records and size of memtables.
* Add Direct I/O mode for SST file I/O

### Bug Fixes
* RangeSync() should work if ROCKSDB_FALLOCATE_PRESENT is not set
* Fix wrong results in a data race case in Get()
* Some fixes related to 2PC.
* Fix bugs of data corruption in direct I/O

## 5.1.0 (01/13/2017)
* Support dynamically change `delete_obsolete_files_period_micros` option via SetDBOptions().
* Added EventListener::OnExternalFileIngested which will be called when IngestExternalFile() add a file successfully.
* BackupEngine::Open and BackupEngineReadOnly::Open now always return error statuses matching those of the backup Env.

### Bug Fixes
* Fix the bug that if 2PC is enabled, checkpoints may loss some recent transactions.
* When file copying is needed when creating checkpoints or bulk loading files, fsync the file after the file copying.

## 5.0.0 (11/17/2016)
### Public API Change
* Options::max_bytes_for_level_multiplier is now a double along with all getters and setters.
* Support dynamically change `delayed_write_rate` and `max_total_wal_size` options via SetDBOptions().
* Introduce DB::DeleteRange for optimized deletion of large ranges of contiguous keys.
* Support dynamically change `delayed_write_rate` option via SetDBOptions().
* Options::allow_concurrent_memtable_write and Options::enable_write_thread_adaptive_yield are now true by default.
* Remove Tickers::SEQUENCE_NUMBER to avoid confusion if statistics object is shared among RocksDB instance. Alternatively DB::GetLatestSequenceNumber() can be used to get the same value.
* Options.level0_stop_writes_trigger default value changes from 24 to 32.
* New compaction filter API: CompactionFilter::FilterV2(). Allows to drop ranges of keys.
* Removed flashcache support.
* DB::AddFile() is deprecated and is replaced with DB::IngestExternalFile(). DB::IngestExternalFile() remove all the restrictions that existed for DB::AddFile.

### New Features
* Add avoid_flush_during_shutdown option, which speeds up DB shutdown by not flushing unpersisted data (i.e. with disableWAL = true). Unpersisted data will be lost. The options is dynamically changeable via SetDBOptions().
* Add memtable_insert_with_hint_prefix_extractor option. The option is mean to reduce CPU usage for inserting keys into memtable, if keys can be group by prefix and insert for each prefix are sequential or almost sequential. See include/rocksdb/options.h for more details.
* Add LuaCompactionFilter in utilities.  This allows developers to write compaction filters in Lua.  To use this feature, LUA_PATH needs to be set to the root directory of Lua.
* No longer populate "LATEST_BACKUP" file in backup directory, which formerly contained the number of the latest backup. The latest backup can be determined by finding the highest numbered file in the "meta/" subdirectory.

## 4.13.0 (10/18/2016)
### Public API Change
* DB::GetOptions() reflect dynamic changed options (i.e. through DB::SetOptions()) and return copy of options instead of reference.
* Added Statistics::getAndResetTickerCount().

### New Features
* Add DB::SetDBOptions() to dynamic change base_background_compactions and max_background_compactions.
* Added Iterator::SeekForPrev(). This new API will seek to the last key that less than or equal to the target key.

## 4.12.0 (9/12/2016)
### Public API Change
* CancelAllBackgroundWork() flushes all memtables for databases containing writes that have bypassed the WAL (writes issued with WriteOptions::disableWAL=true) before shutting down background threads.
* Merge options source_compaction_factor, max_grandparent_overlap_bytes and expanded_compaction_factor into max_compaction_bytes.
* Remove ImmutableCFOptions.
* Add a compression type ZSTD, which can work with ZSTD 0.8.0 or up. Still keep ZSTDNotFinal for compatibility reasons.

### New Features
* Introduce NewClockCache, which is based on CLOCK algorithm with better concurrent performance in some cases. It can be used to replace the default LRU-based block cache and table cache. To use it, RocksDB need to be linked with TBB lib.
* Change ticker/histogram statistics implementations to accumulate data in thread-local storage, which improves CPU performance by reducing cache coherency costs. Callers of CreateDBStatistics do not need to change anything to use this feature.
* Block cache mid-point insertion, where index and filter block are inserted into LRU block cache with higher priority. The feature can be enabled by setting BlockBasedTableOptions::cache_index_and_filter_blocks_with_high_priority to true and high_pri_pool_ratio > 0 when creating NewLRUCache.

## 4.11.0 (8/1/2016)
### Public API Change
* options.memtable_prefix_bloom_huge_page_tlb_size => memtable_huge_page_size. When it is set, RocksDB will try to allocate memory from huge page for memtable too, rather than just memtable bloom filter.

### New Features
* A tool to migrate DB after options change. See include/rocksdb/utilities/option_change_migration.h.
* Add ReadOptions.background_purge_on_iterator_cleanup. If true, we avoid file deletion when destroying iterators.

## 4.10.0 (7/5/2016)
### Public API Change
* options.memtable_prefix_bloom_bits changes to options.memtable_prefix_bloom_bits_ratio and deprecate options.memtable_prefix_bloom_probes
* enum type CompressionType and PerfLevel changes from char to unsigned char. Value of all PerfLevel shift by one.
* Deprecate options.filter_deletes.

### New Features
* Add avoid_flush_during_recovery option.
* Add a read option background_purge_on_iterator_cleanup to avoid deleting files in foreground when destroying iterators. Instead, a job is scheduled in high priority queue and would be executed in a separate background thread.
* RepairDB support for column families. RepairDB now associates data with non-default column families using information embedded in the SST/WAL files (4.7 or later). For data written by 4.6 or earlier, RepairDB associates it with the default column family.
* Add options.write_buffer_manager which allows users to control total memtable sizes across multiple DB instances.

## 4.9.0 (6/9/2016)
### Public API changes
* Add bottommost_compression option, This option can be used to set a specific compression algorithm for the bottommost level (Last level containing files in the DB).
* Introduce CompactionJobInfo::compression, This field state the compression algorithm used to generate the output files of the compaction.
* Deprecate BlockBaseTableOptions.hash_index_allow_collision=false
* Deprecate options builder (GetOptions()).

### New Features
* Introduce NewSimCache() in rocksdb/utilities/sim_cache.h. This function creates a block cache that is able to give simulation results (mainly hit rate) of simulating block behavior with a configurable cache size.

## 4.8.0 (5/2/2016)
### Public API Change
* Allow preset compression dictionary for improved compression of block-based tables. This is supported for zlib, zstd, and lz4. The compression dictionary's size is configurable via CompressionOptions::max_dict_bytes.
* Delete deprecated classes for creating backups (BackupableDB) and restoring from backups (RestoreBackupableDB). Now, BackupEngine should be used for creating backups, and BackupEngineReadOnly should be used for restorations. For more details, see https://github.com/facebook/rocksdb/wiki/How-to-backup-RocksDB%3F
* Expose estimate of per-level compression ratio via DB property: "rocksdb.compression-ratio-at-levelN".
* Added EventListener::OnTableFileCreationStarted. EventListener::OnTableFileCreated will be called on failure case. User can check creation status via TableFileCreationInfo::status.

### New Features
* Add ReadOptions::readahead_size. If non-zero, NewIterator will create a new table reader which performs reads of the given size.

## 4.7.0 (4/8/2016)
### Public API Change
* rename options compaction_measure_io_stats to report_bg_io_stats and include flush too.
* Change some default options. Now default options will optimize for server-workloads. Also enable slowdown and full stop triggers for pending compaction bytes. These changes may cause sub-optimal performance or significant increase of resource usage. To avoid these risks, users can open existing RocksDB with options extracted from RocksDB option files. See https://github.com/facebook/rocksdb/wiki/RocksDB-Options-File for how to use RocksDB option files. Or you can call Options.OldDefaults() to recover old defaults. DEFAULT_OPTIONS_HISTORY.md will track change history of default options.

## 4.6.0 (3/10/2016)
### Public API Changes
* Change default of BlockBasedTableOptions.format_version to 2. It means default DB created by 4.6 or up cannot be opened by RocksDB version 3.9 or earlier.
* Added strict_capacity_limit option to NewLRUCache. If the flag is set to true, insert to cache will fail if no enough capacity can be free. Signature of Cache::Insert() is updated accordingly.
* Tickers [NUMBER_DB_NEXT, NUMBER_DB_PREV, NUMBER_DB_NEXT_FOUND, NUMBER_DB_PREV_FOUND, ITER_BYTES_READ] are not updated immediately. The are updated when the Iterator is deleted.
* Add monotonically increasing counter (DB property "rocksdb.current-super-version-number") that increments upon any change to the LSM tree.

### New Features
* Add CompactionPri::kMinOverlappingRatio, a compaction picking mode friendly to write amplification.
* Deprecate Iterator::IsKeyPinned() and replace it with Iterator::GetProperty() with prop_name="rocksdb.iterator.is.key.pinned"

## 4.5.0 (2/5/2016)
### Public API Changes
* Add a new perf context level between kEnableCount and kEnableTime. Level 2 now does not include timers for mutexes.
* Statistics of mutex operation durations will not be measured by default. If you want to have them enabled, you need to set Statistics::stats_level_ to kAll.
* DBOptions::delete_scheduler and NewDeleteScheduler() are removed, please use DBOptions::sst_file_manager and NewSstFileManager() instead

### New Features
* ldb tool now supports operations to non-default column families.
* Add kPersistedTier to ReadTier.  This option allows Get and MultiGet to read only the persited data and skip mem-tables if writes were done with disableWAL = true.
* Add DBOptions::sst_file_manager. Use NewSstFileManager() in include/rocksdb/sst_file_manager.h to create a SstFileManager that can be used to track the total size of SST files and control the SST files deletion rate.

## 4.4.0 (1/14/2016)
### Public API Changes
* Change names in CompactionPri and add a new one.
* Deprecate options.soft_rate_limit and add options.soft_pending_compaction_bytes_limit.
* If options.max_write_buffer_number > 3, writes will be slowed down when writing to the last write buffer to delay a full stop.
* Introduce CompactionJobInfo::compaction_reason, this field include the reason to trigger the compaction.
* After slow down is triggered, if estimated pending compaction bytes keep increasing, slowdown more.
* Increase default options.delayed_write_rate to 2MB/s.
* Added a new parameter --path to ldb tool. --path accepts the name of either MANIFEST, SST or a WAL file. Either --db or --path can be used when calling ldb.

## 4.3.0 (12/8/2015)
### New Features
* CompactionFilter has new member function called IgnoreSnapshots which allows CompactionFilter to be called even if there are snapshots later than the key.
* RocksDB will now persist options under the same directory as the RocksDB database on successful DB::Open, CreateColumnFamily, DropColumnFamily, and SetOptions.
* Introduce LoadLatestOptions() in rocksdb/utilities/options_util.h.  This function can construct the latest DBOptions / ColumnFamilyOptions used by the specified RocksDB intance.
* Introduce CheckOptionsCompatibility() in rocksdb/utilities/options_util.h.  This function checks whether the input set of options is able to open the specified DB successfully.

### Public API Changes
* When options.db_write_buffer_size triggers, only the column family with the largest column family size will be flushed, not all the column families.

## 4.2.0 (11/9/2015)
### New Features
* Introduce CreateLoggerFromOptions(), this function create a Logger for provided DBOptions.
* Add GetAggregatedIntProperty(), which returns the sum of the GetIntProperty of all the column families.
* Add MemoryUtil in rocksdb/utilities/memory.h.  It currently offers a way to get the memory usage by type from a list rocksdb instances.

### Public API Changes
* CompactionFilter::Context includes information of Column Family ID
* The need-compaction hint given by TablePropertiesCollector::NeedCompact() will be persistent and recoverable after DB recovery. This introduces a breaking format change. If you use this experimental feature, including NewCompactOnDeletionCollectorFactory() in the new version, you may not be able to directly downgrade the DB back to version 4.0 or lower.
* TablePropertiesCollectorFactory::CreateTablePropertiesCollector() now takes an option Context, containing the information of column family ID for the file being written.
* Remove DefaultCompactionFilterFactory.


## 4.1.0 (10/8/2015)
### New Features
* Added single delete operation as a more efficient way to delete keys that have not been overwritten.
* Added experimental AddFile() to DB interface that allow users to add files created by SstFileWriter into an empty Database, see include/rocksdb/sst_file_writer.h and DB::AddFile() for more info.
* Added support for opening SST files with .ldb suffix which enables opening LevelDB databases.
* CompactionFilter now supports filtering of merge operands and merge results.

### Public API Changes
* Added SingleDelete() to the DB interface.
* Added AddFile() to DB interface.
* Added SstFileWriter class.
* CompactionFilter has a new method FilterMergeOperand() that RocksDB applies to every merge operand during compaction to decide whether to filter the operand.
* We removed CompactionFilterV2 interfaces from include/rocksdb/compaction_filter.h. The functionality was deprecated already in version 3.13.

## 4.0.0 (9/9/2015)
### New Features
* Added support for transactions.  See include/rocksdb/utilities/transaction.h for more info.
* DB::GetProperty() now accepts "rocksdb.aggregated-table-properties" and "rocksdb.aggregated-table-properties-at-levelN", in which case it returns aggregated table properties of the target column family, or the aggregated table properties of the specified level N if the "at-level" version is used.
* Add compression option kZSTDNotFinalCompression for people to experiment ZSTD although its format is not finalized.
* We removed the need for LATEST_BACKUP file in BackupEngine. We still keep writing it when we create new backups (because of backward compatibility), but we don't read it anymore.

### Public API Changes
* Removed class Env::RandomRWFile and Env::NewRandomRWFile().
* Renamed DBOptions.num_subcompactions to DBOptions.max_subcompactions to make the name better match the actual functionality of the option.
* Added Equal() method to the Comparator interface that can optionally be overwritten in cases where equality comparisons can be done more efficiently than three-way comparisons.
* Previous 'experimental' OptimisticTransaction class has been replaced by Transaction class.

## 3.13.0 (8/6/2015)
### New Features
* RollbackToSavePoint() in WriteBatch/WriteBatchWithIndex
* Add NewCompactOnDeletionCollectorFactory() in utilities/table_properties_collectors, which allows rocksdb to mark a SST file as need-compaction when it observes at least D deletion entries in any N consecutive entries in that SST file.  Note that this feature depends on an experimental NeedCompact() API --- the result of this API will not persist after DB restart.
* Add DBOptions::delete_scheduler. Use NewDeleteScheduler() in include/rocksdb/delete_scheduler.h to create a DeleteScheduler that can be shared among multiple RocksDB instances to control the file deletion rate of SST files that exist in the first db_path.

### Public API Changes
* Deprecated WriteOptions::timeout_hint_us. We no longer support write timeout. If you really need this option, talk to us and we might consider returning it.
* Deprecated purge_redundant_kvs_while_flush option.
* Removed BackupEngine::NewBackupEngine() and NewReadOnlyBackupEngine() that were deprecated in RocksDB 3.8. Please use BackupEngine::Open() instead.
* Deprecated Compaction Filter V2. We are not aware of any existing use-cases. If you use this filter, your compile will break with RocksDB 3.13. Please let us know if you use it and we'll put it back in RocksDB 3.14.
* Env::FileExists now returns a Status instead of a boolean
* Add statistics::getHistogramString() to print detailed distribution of a histogram metric.
* Add DBOptions::skip_stats_update_on_db_open.  When it is on, DB::Open() will run faster as it skips the random reads required for loading necessary stats from SST files to optimize compaction.

## 3.12.0 (7/2/2015)
### New Features
* Added experimental support for optimistic transactions.  See include/rocksdb/utilities/optimistic_transaction.h for more info.
* Added a new way to report QPS from db_bench (check out --report_file and --report_interval_seconds)
* Added a cache for individual rows. See DBOptions::row_cache for more info.
* Several new features on EventListener (see include/rocksdb/listener.h):
 - OnCompationCompleted() now returns per-compaction job statistics, defined in include/rocksdb/compaction_job_stats.h.
 - Added OnTableFileCreated() and OnTableFileDeleted().
* Add compaction_options_universal.enable_trivial_move to true, to allow trivial move while performing universal compaction. Trivial move will happen only when all the input files are non overlapping.

### Public API changes
* EventListener::OnFlushCompleted() now passes FlushJobInfo instead of a list of parameters.
* DB::GetDbIdentity() is now a const function.  If this function is overridden in your application, be sure to also make GetDbIdentity() const to avoid compile error.
* Move listeners from ColumnFamilyOptions to DBOptions.
* Add max_write_buffer_number_to_maintain option
* DB::CompactRange()'s parameter reduce_level is changed to change_level, to allow users to move levels to lower levels if allowed. It can be used to migrate a DB from options.level_compaction_dynamic_level_bytes=false to options.level_compaction_dynamic_level_bytes.true.
* Change default value for options.compaction_filter_factory and options.compaction_filter_factory_v2 to nullptr instead of DefaultCompactionFilterFactory and DefaultCompactionFilterFactoryV2.
* If CancelAllBackgroundWork is called without doing a flush after doing loads with WAL disabled, the changes which haven't been flushed before the call to CancelAllBackgroundWork will be lost.
* WBWIIterator::Entry() now returns WriteEntry instead of `const WriteEntry&`
* options.hard_rate_limit is deprecated.
* When options.soft_rate_limit or options.level0_slowdown_writes_trigger is triggered, the way to slow down writes is changed to: write rate to DB is limited to to options.delayed_write_rate.
* DB::GetApproximateSizes() adds a parameter to allow the estimation to include data in mem table, with default to be not to include. It is now only supported in skip list mem table.
* DB::CompactRange() now accept CompactRangeOptions instead of multiple parameters. CompactRangeOptions is defined in include/rocksdb/options.h.
* CompactRange() will now skip bottommost level compaction for level based compaction if there is no compaction filter, bottommost_level_compaction is introduced in CompactRangeOptions to control when it's possible to skip bottommost level compaction. This mean that if you want the compaction to produce a single file you need to set bottommost_level_compaction to BottommostLevelCompaction::kForce.
* Add Cache.GetPinnedUsage() to get the size of memory occupied by entries that are in use by the system.
* DB:Open() will fail if the compression specified in Options is not linked with the binary. If you see this failure, recompile RocksDB with compression libraries present on your system. Also, previously our default compression was snappy. This behavior is now changed. Now, the default compression is snappy only if it's available on the system. If it isn't we change the default to kNoCompression.
* We changed how we account for memory used in block cache. Previously, we only counted the sum of block sizes currently present in block cache. Now, we count the actual memory usage of the blocks. For example, a block of size 4.5KB will use 8KB memory with jemalloc. This might decrease your memory usage and possibly decrease performance. Increase block cache size if you see this happening after an upgrade.
* Add BackupEngineImpl.options_.max_background_operations to specify the maximum number of operations that may be performed in parallel. Add support for parallelized backup and restore.
* Add DB::SyncWAL() that does a WAL sync without blocking writers.

## 3.11.0 (5/19/2015)
### New Features
* Added a new API Cache::SetCapacity(size_t capacity) to dynamically change the maximum configured capacity of the cache. If the new capacity is less than the existing cache usage, the implementation will try to lower the usage by evicting the necessary number of elements following a strict LRU policy.
* Added an experimental API for handling flashcache devices (blacklists background threads from caching their reads) -- NewFlashcacheAwareEnv
* If universal compaction is used and options.num_levels > 1, compact files are tried to be stored in none-L0 with smaller files based on options.target_file_size_base. The limitation of DB size when using universal compaction is greatly mitigated by using more levels. You can set num_levels = 1 to make universal compaction behave as before. If you set num_levels > 1 and want to roll back to a previous version, you need to compact all files to a big file in level 0 (by setting target_file_size_base to be large and CompactRange(<cf_handle>, nullptr, nullptr, true, 0) and reopen the DB with the same version to rewrite the manifest, and then you can open it using previous releases.
* More information about rocksdb background threads are available in Env::GetThreadList(), including the number of bytes read / written by a compaction job, mem-table size and current number of bytes written by a flush job and many more.  Check include/rocksdb/thread_status.h for more detail.

### Public API changes
* TablePropertiesCollector::AddUserKey() is added to replace TablePropertiesCollector::Add(). AddUserKey() exposes key type, sequence number and file size up to now to users.
* DBOptions::bytes_per_sync used to apply to both WAL and table files. As of 3.11 it applies only to table files. If you want to use this option to sync WAL in the background, please use wal_bytes_per_sync

## 3.10.0 (3/24/2015)
### New Features
* GetThreadStatus() is now able to report detailed thread status, including:
 - Thread Operation including flush and compaction.
 - The stage of the current thread operation.
 - The elapsed time in micros since the current thread operation started.
 More information can be found in include/rocksdb/thread_status.h.  In addition, when running db_bench with --thread_status_per_interval, db_bench will also report thread status periodically.
* Changed the LRU caching algorithm so that referenced blocks (by iterators) are never evicted. This change made parameter removeScanCountLimit obsolete. Because of that NewLRUCache doesn't take three arguments anymore. table_cache_remove_scan_limit option is also removed
* By default we now optimize the compilation for the compilation platform (using -march=native). If you want to build portable binary, use 'PORTABLE=1' before the make command.
* We now allow level-compaction to place files in different paths by
  specifying them in db_paths along with the target_size.
  Lower numbered levels will be placed earlier in the db_paths and higher
  numbered levels will be placed later in the db_paths vector.
* Potentially big performance improvements if you're using RocksDB with lots of column families (100-1000)
* Added BlockBasedTableOptions.format_version option, which allows user to specify which version of block based table he wants. As a general guideline, newer versions have more features, but might not be readable by older versions of RocksDB.
* Added new block based table format (version 2), which you can enable by setting BlockBasedTableOptions.format_version = 2. This format changes how we encode size information in compressed blocks and should help with memory allocations if you're using Zlib or BZip2 compressions.
* MemEnv (env that stores data in memory) is now available in default library build. You can create it by calling NewMemEnv().
* Add SliceTransform.SameResultWhenAppended() to help users determine it is safe to apply prefix bloom/hash.
* Block based table now makes use of prefix bloom filter if it is a full fulter.
* Block based table remembers whether a whole key or prefix based bloom filter is supported in SST files. Do a sanity check when reading the file with users' configuration.
* Fixed a bug in ReadOnlyBackupEngine that deleted corrupted backups in some cases, even though the engine was ReadOnly
* options.level_compaction_dynamic_level_bytes, a feature to allow RocksDB to pick dynamic base of bytes for levels. With this feature turned on, we will automatically adjust max bytes for each level. The goal of this feature is to have lower bound on size amplification. For more details, see comments in options.h.
* Added an abstract base class WriteBatchBase for write batches
* Fixed a bug where we start deleting files of a dropped column families even if there are still live references to it

### Public API changes
* Deprecated skip_log_error_on_recovery and table_cache_remove_scan_count_limit options.
* Logger method logv with log level parameter is now virtual

### RocksJava
* Added compression per level API.
* MemEnv is now available in RocksJava via RocksMemEnv class.
* lz4 compression is now included in rocksjava static library when running `make rocksdbjavastatic`.
* Overflowing a size_t when setting rocksdb options now throws an IllegalArgumentException, which removes the necessity for a developer to catch these Exceptions explicitly.

## 3.9.0 (12/8/2014)

### New Features
* Add rocksdb::GetThreadList(), which in the future will return the current status of all
  rocksdb-related threads.  We will have more code instruments in the following RocksDB
  releases.
* Change convert function in rocksdb/utilities/convenience.h to return Status instead of boolean.
  Also add support for nested options in convert function

### Public API changes
* New API to create a checkpoint added. Given a directory name, creates a new
  database which is an image of the existing database.
* New API LinkFile added to Env. If you implement your own Env class, an
  implementation of the API LinkFile will have to be provided.
* MemTableRep takes MemTableAllocator instead of Arena

### Improvements
* RocksDBLite library now becomes smaller and will be compiled with -fno-exceptions flag.

## 3.8.0 (11/14/2014)

### Public API changes
* BackupEngine::NewBackupEngine() was deprecated; please use BackupEngine::Open() from now on.
* BackupableDB/RestoreBackupableDB have new GarbageCollect() methods, which will clean up files from corrupt and obsolete backups.
* BackupableDB/RestoreBackupableDB have new GetCorruptedBackups() methods which list corrupt backups.

### Cleanup
* Bunch of code cleanup, some extra warnings turned on (-Wshadow, -Wshorten-64-to-32, -Wnon-virtual-dtor)

### New features
* CompactFiles and EventListener, although they are still in experimental state
* Full ColumnFamily support in RocksJava.

## 3.7.0 (11/6/2014)
### Public API changes
* Introduce SetOptions() API to allow adjusting a subset of options dynamically online
* Introduce 4 new convenient functions for converting Options from string: GetColumnFamilyOptionsFromMap(), GetColumnFamilyOptionsFromString(), GetDBOptionsFromMap(), GetDBOptionsFromString()
* Remove WriteBatchWithIndex.Delete() overloads using SliceParts
* When opening a DB, if options.max_background_compactions is larger than the existing low pri pool of options.env, it will enlarge it. Similarly, options.max_background_flushes is larger than the existing high pri pool of options.env, it will enlarge it.

## 3.6.0 (10/7/2014)
### Disk format changes
* If you're using RocksDB on ARM platforms and you're using default bloom filter, there is a disk format change you need to be aware of. There are three steps you need to do when you convert to new release: 1. turn off filter policy, 2. compact the whole database, 3. turn on filter policy

### Behavior changes
* We have refactored our system of stalling writes.  Any stall-related statistics' meanings are changed. Instead of per-write stall counts, we now count stalls per-epoch, where epochs are periods between flushes and compactions. You'll find more information in our Tuning Perf Guide once we release RocksDB 3.6.
* When disableDataSync=true, we no longer sync the MANIFEST file.
* Add identity_as_first_hash property to CuckooTable. SST file needs to be rebuilt to be opened by reader properly.

### Public API changes
* Change target_file_size_base type to uint64_t from int.
* Remove allow_thread_local. This feature was proved to be stable, so we are turning it always-on.

## 3.5.0 (9/3/2014)
### New Features
* Add include/utilities/write_batch_with_index.h, providing a utility class to query data out of WriteBatch when building it.
* Move BlockBasedTable related options to BlockBasedTableOptions from Options. Change corresponding JNI interface. Options affected include:
  no_block_cache, block_cache, block_cache_compressed, block_size, block_size_deviation, block_restart_interval, filter_policy, whole_key_filtering. filter_policy is changed to shared_ptr from a raw pointer.
* Remove deprecated options: disable_seek_compaction and db_stats_log_interval
* OptimizeForPointLookup() takes one parameter for block cache size. It now builds hash index, bloom filter, and block cache.

### Public API changes
* The Prefix Extractor used with V2 compaction filters is now passed user key to SliceTransform::Transform instead of unparsed RocksDB key.

## 3.4.0 (8/18/2014)
### New Features
* Support Multiple DB paths in universal style compactions
* Add feature of storing plain table index and bloom filter in SST file.
* CompactRange() will never output compacted files to level 0. This used to be the case when all the compaction input files were at level 0.
* Added iterate_upper_bound to define the extent upto which the forward iterator will return entries. This will prevent iterating over delete markers and overwritten entries for edge cases where you want to break out the iterator anyways. This may improve performance in case there are a large number of delete markers or overwritten entries.

### Public API changes
* DBOptions.db_paths now is a vector of a DBPath structure which indicates both of path and target size
* NewPlainTableFactory instead of bunch of parameters now accepts PlainTableOptions, which is defined in include/rocksdb/table.h
* Moved include/utilities/*.h to include/rocksdb/utilities/*.h
* Statistics APIs now take uint32_t as type instead of Tickers. Also make two access functions getTickerCount and histogramData const
* Add DB property rocksdb.estimate-num-keys, estimated number of live keys in DB.
* Add DB::GetIntProperty(), which returns DB properties that are integer as uint64_t.
* The Prefix Extractor used with V2 compaction filters is now passed user key to SliceTransform::Transform instead of unparsed RocksDB key.

## 3.3.0 (7/10/2014)
### New Features
* Added JSON API prototype.
* HashLinklist reduces performance outlier caused by skewed bucket by switching data in the bucket from linked list to skip list. Add parameter threshold_use_skiplist in NewHashLinkListRepFactory().
* RocksDB is now able to reclaim storage space more effectively during the compaction process.  This is done by compensating the size of each deletion entry by the 2X average value size, which makes compaction to be triggered by deletion entries more easily.
* Add TimeOut API to write.  Now WriteOptions have a variable called timeout_hint_us.  With timeout_hint_us set to non-zero, any write associated with this timeout_hint_us may be aborted when it runs longer than the specified timeout_hint_us, and it is guaranteed that any write completes earlier than the specified time-out will not be aborted due to the time-out condition.
* Add a rate_limiter option, which controls total throughput of flush and compaction. The throughput is specified in bytes/sec. Flush always has precedence over compaction when available bandwidth is constrained.

### Public API changes
* Removed NewTotalOrderPlainTableFactory because it is not used and implemented semantically incorrect.

## 3.2.0 (06/20/2014)

### Public API changes
* We removed seek compaction as a concept from RocksDB because:
1) It makes more sense for spinning disk workloads, while RocksDB is primarily designed for flash and memory,
2) It added some complexity to the important code-paths,
3) None of our internal customers were really using it.
Because of that, Options::disable_seek_compaction is now obsolete. It is still a parameter in Options, so it does not break the build, but it does not have any effect. We plan to completely remove it at some point, so we ask users to please remove this option from your code base.
* Add two parameters to NewHashLinkListRepFactory() for logging on too many entries in a hash bucket when flushing.
* Added new option BlockBasedTableOptions::hash_index_allow_collision. When enabled, prefix hash index for block-based table will not store prefix and allow hash collision, reducing memory consumption.

### New Features
* PlainTable now supports a new key encoding: for keys of the same prefix, the prefix is only written once. It can be enabled through encoding_type parameter of NewPlainTableFactory()
* Add AdaptiveTableFactory, which is used to convert from a DB of PlainTable to BlockBasedTabe, or vise versa. It can be created using NewAdaptiveTableFactory()

### Performance Improvements
* Tailing Iterator re-implemeted with ForwardIterator + Cascading Search Hint , see ~20% throughput improvement.

## 3.1.0 (05/21/2014)

### Public API changes
* Replaced ColumnFamilyOptions::table_properties_collectors with ColumnFamilyOptions::table_properties_collector_factories

### New Features
* Hash index for block-based table will be materialized and reconstructed more efficiently. Previously hash index is constructed by scanning the whole table during every table open.
* FIFO compaction style

## 3.0.0 (05/05/2014)

### Public API changes
* Added _LEVEL to all InfoLogLevel enums
* Deprecated ReadOptions.prefix and ReadOptions.prefix_seek. Seek() defaults to prefix-based seek when Options.prefix_extractor is supplied. More detail is documented in https://github.com/facebook/rocksdb/wiki/Prefix-Seek-API-Changes
* MemTableRepFactory::CreateMemTableRep() takes info logger as an extra parameter.

### New Features
* Column family support
* Added an option to use different checksum functions in BlockBasedTableOptions
* Added ApplyToAllCacheEntries() function to Cache

## 2.8.0 (04/04/2014)

* Removed arena.h from public header files.
* By default, checksums are verified on every read from database
* Change default value of several options, including: paranoid_checks=true, max_open_files=5000, level0_slowdown_writes_trigger=20, level0_stop_writes_trigger=24, disable_seek_compaction=true, max_background_flushes=1 and allow_mmap_writes=false
* Added is_manual_compaction to CompactionFilter::Context
* Added "virtual void WaitForJoin()" in class Env. Default operation is no-op.
* Removed BackupEngine::DeleteBackupsNewerThan() function
* Added new option -- verify_checksums_in_compaction
* Changed Options.prefix_extractor from raw pointer to shared_ptr (take ownership)
  Changed HashSkipListRepFactory and HashLinkListRepFactory constructor to not take SliceTransform object (use Options.prefix_extractor implicitly)
* Added Env::GetThreadPoolQueueLen(), which returns the waiting queue length of thread pools
* Added a command "checkconsistency" in ldb tool, which checks
  if file system state matches DB state (file existence and file sizes)
* Separate options related to block based table to a new struct BlockBasedTableOptions.
* WriteBatch has a new function Count() to return total size in the batch, and Data() now returns a reference instead of a copy
* Add more counters to perf context.
* Supports several more DB properties: compaction-pending, background-errors and cur-size-active-mem-table.

### New Features
* If we find one truncated record at the end of the MANIFEST or WAL files,
  we will ignore it. We assume that writers of these records were interrupted
  and that we can safely ignore it.
* A new SST format "PlainTable" is added, which is optimized for memory-only workloads. It can be created through NewPlainTableFactory() or NewTotalOrderPlainTableFactory().
* A new mem table implementation hash linked list optimizing for the case that there are only few keys for each prefix, which can be created through NewHashLinkListRepFactory().
* Merge operator supports a new function PartialMergeMulti() to allow users to do partial merges against multiple operands.
* Now compaction filter has a V2 interface. It buffers the kv-pairs sharing the same key prefix, process them in batches, and return the batched results back to DB. The new interface uses a new structure CompactionFilterContext for the same purpose as CompactionFilter::Context in V1.
* Geo-spatial support for locations and radial-search.

## 2.7.0 (01/28/2014)

### Public API changes

* Renamed `StackableDB::GetRawDB()` to `StackableDB::GetBaseDB()`.
* Renamed `WriteBatch::Data()` `const std::string& Data() const`.
* Renamed class `TableStats` to `TableProperties`.
* Deleted class `PrefixHashRepFactory`. Please use `NewHashSkipListRepFactory()` instead.
* Supported multi-threaded `EnableFileDeletions()` and `DisableFileDeletions()`.
* Added `DB::GetOptions()`.
* Added `DB::GetDbIdentity()`.

### New Features

* Added [BackupableDB](https://github.com/facebook/rocksdb/wiki/How-to-backup-RocksDB%3F)
* Implemented [TailingIterator](https://github.com/facebook/rocksdb/wiki/Tailing-Iterator), a special type of iterator that
  doesn't create a snapshot (can be used to read newly inserted data)
  and is optimized for doing sequential reads.
* Added property block for table, which allows (1) a table to store
  its metadata and (2) end user to collect and store properties they
  are interested in.
* Enabled caching index and filter block in block cache (turned off by default).
* Supported error report when doing manual compaction.
* Supported additional Linux platform flavors and Mac OS.
* Put with `SliceParts` - Variant of `Put()` that gathers output like `writev(2)`
* Bug fixes and code refactor for compatibility with upcoming Column
  Family feature.

### Performance Improvements

* Huge benchmark performance improvements by multiple efforts. For example, increase in readonly QPS from about 530k in 2.6 release to 1.1 million in 2.7 [1]
* Speeding up a way RocksDB deleted obsolete files - no longer listing the whole directory under a lock -- decrease in p99
* Use raw pointer instead of shared pointer for statistics: [5b825d](https://github.com/facebook/rocksdb/commit/5b825d6964e26ec3b4bb6faa708ebb1787f1d7bd) -- huge increase in performance -- shared pointers are slow
* Optimized locking for `Get()` -- [1fdb3f](https://github.com/facebook/rocksdb/commit/1fdb3f7dc60e96394e3e5b69a46ede5d67fb976c) -- 1.5x QPS increase for some workloads
* Cache speedup - [e8d40c3](https://github.com/facebook/rocksdb/commit/e8d40c31b3cca0c3e1ae9abe9b9003b1288026a9)
* Implemented autovector, which allocates first N elements on stack. Most of vectors in RocksDB are small. Also, we never want to allocate heap objects while holding a mutex. -- [c01676e4](https://github.com/facebook/rocksdb/commit/c01676e46d3be08c3c140361ef1f5884f47d3b3c)
* Lots of efforts to move malloc, memcpy and IO outside of locks<|MERGE_RESOLUTION|>--- conflicted
+++ resolved
@@ -5,11 +5,8 @@
 
 ### Public API change
 * Add a new option BlockBasedTableOptions::max_auto_readahead_size. RocksDB does auto-readahead for iterators on noticing more than two reads for a table file if user doesn't provide readahead_size. The readahead starts at 8KB and doubles on every additional read upto max_auto_readahead_size and now max_auto_readahead_size can be configured dynamically as well. Found that 256 KB readahead size provides the best performance, based on experiments, for auto readahead. Experiment data is in PR #3282. If value is set 0 then no automatic prefetching will be done by rocksdb. Also changing the value will only affect files opened after the change.
-<<<<<<< HEAD
+* Add suppport to extend DB::VerifyFileChecksums API to also verify blob files checksum.
 * Add new SetBufferSize API to WriteBufferManager to allow dynamic management of memory allotted to all write buffers.  This allows user code to adjust memory monitoring provided by WriteBufferManager as process memory needs change datasets grow and shrink.
-=======
-* Add suppport to extend DB::VerifyFileChecksums API to also verify blob files checksum.
->>>>>>> 2772eb77
 
 ## 6.18.0 (02/19/2021)
 ### Behavior Changes
