--- conflicted
+++ resolved
@@ -5,12 +5,9 @@
 * Partitions of partitioned indexes no longer affect the read amplification statistics.
 * Due to a refactoring, block cache eviction statistics for indexes are temporarily broken. We plan to reintroduce them in a later phase.
 * options.keep_log_file_num will be enforced strictly all the time. File names of all log files will be tracked, which may take significantly amount of memory if options.keep_log_file_num is large and either of options.max_log_file_size or options.log_file_time_to_roll is set.
-<<<<<<< HEAD
 * Add keep_large_log_file_num and large_info_log_size options to keep large enough info logs in addition to keep_log_file_num. The new options prevent info logs get purged if application fall in crash loop.
-=======
 * Add initial support for Get/Put with user timestamps. Users can specify timestamps via ReadOptions and WriteOptions when calling DB::Get and DB::Put.
 * Accessing a partition of a partitioned filter or index through a pinned reference is no longer considered a cache hit.
->>>>>>> d68f9f45
 
 ### New Features
 * Add an option `snap_refresh_nanos` (default to 0.1s) to periodically refresh the snapshot list in compaction jobs. Assign to 0 to disable the feature.
