# Rocksdb Change Log
## Unreleased
### Bug Fixes
* Fixed the truncation error found in APIs/tools when dumping block-based SST files in a human-readable format. After fix, the block-based table can be fully dumped as a readable file.

### Public API change
* Add a new option BlockBasedTableOptions::max_auto_readahead_size. RocksDB does auto-readahead for iterators on noticing more than two reads for a table file if user doesn't provide readahead_size. The readahead starts at 8KB and doubles on every additional read upto max_auto_readahead_size and now max_auto_readahead_size can be configured dynamically as well. Found that 256 KB readahead size provides the best performance, based on experiments, for auto readahead. Experiment data is in PR #3282. If value is set 0 then no automatic prefetching will be done by rocksdb. Also changing the value will only affect files opened after the change.
* Add suppport to extend DB::VerifyFileChecksums API to also verify blob files checksum.
<<<<<<< HEAD
* Add new SetBufferSize API to WriteBufferManager to allow dynamic management of memory allotted to all write buffers.  This allows user code to adjust memory monitoring provided by WriteBufferManager as process memory needs change datasets grow and shrink.
=======
* When using the new BlobDB, the amount of data written by flushes/compactions is now broken down into table files and blob files in the compaction statistics; namely, Write(GB) denotes the amount of data written to table files, while Wblob(GB) means the amount of data written to blob files.

### New Features
* Support compaction filters for the new implementation of BlobDB. Add `FilterBlobByKey()` to `CompactionFilter`. Subclasses can override this method so that compaction filters can determine whether the actual blob value has to be read during compaction. Use a new `kUndetermined` in `CompactionFilter::Decision` to indicated that further action is necessary for compaction filter to make a decision.
* Add support to extend retrieval of checksums for blob files from the MANIFEST when checkpointing. During backup, rocksdb can detect corruption in blob files  during file copies.
>>>>>>> 72d1e258

## 6.18.0 (02/19/2021)
### Behavior Changes
* When retryable IO error occurs during compaction, it is mapped to soft error and set the BG error. However, auto resume is not called to clean the soft error since compaction will reschedule by itself. In this change, When retryable IO error occurs during compaction, BG error is not set. User will be informed the error via EventHelper.
* Introduce a new trace file format for query tracing and replay and trace file version is bump up to 0.2. A payload map is added as the first portion of the payload. We will not have backward compatible issues when adding new entries to trace records. Added the iterator_upper_bound and iterator_lower_bound in Seek and SeekForPrev tracing function. Added them as the new payload member for iterator tracing.

### New Features
* Add support for key-value integrity protection in live updates from the user buffers provided to `WriteBatch` through the write to RocksDB's in-memory update buffer (memtable). This is intended to detect some cases of in-memory data corruption, due to either software or hardware errors. Users can enable protection by constructing their `WriteBatch` with `protection_bytes_per_key == 8`.
* Add support for updating `full_history_ts_low` option in manual compaction, which is for old timestamp data GC.
* Add a mechanism for using Makefile to build external plugin code into the RocksDB libraries/binaries. This intends to simplify compatibility and distribution for plugins (e.g., special-purpose `FileSystem`s) whose source code resides outside the RocksDB repo. See "plugin/README.md" for developer details, and "PLUGINS.md" for a listing of available plugins.
* Added memory pre-fetching for experimental Ribbon filter, which especially optimizes performance with batched MultiGet.
* A new, experimental version of BlobDB (key-value separation) is now available. The new implementation is integrated into the RocksDB core, i.e. it is accessible via the usual `rocksdb::DB` API, as opposed to the separate `rocksdb::blob_db::BlobDB` interface used by the earlier version, and can be configured on a per-column family basis using the configuration options `enable_blob_files`, `min_blob_size`, `blob_file_size`, `blob_compression_type`, `enable_blob_garbage_collection`, and `blob_garbage_collection_age_cutoff`. It extends RocksDB's consistency guarantees to blobs, and offers more features and better performance. Note that some features, most notably `Merge`, compaction filters, and backup/restore are not yet supported, and there is no support for migrating a database created by the old implementation.

### Bug Fixes
* Since 6.15.0, `TransactionDB` returns error `Status`es from calls to `DeleteRange()` and calls to `Write()` where the `WriteBatch` contains a range deletion. Previously such operations may have succeeded while not providing the expected transactional guarantees. There are certain cases where range deletion can still be used on such DBs; see the API doc on `TransactionDB::DeleteRange()` for details.
* `OptimisticTransactionDB` now returns error `Status`es from calls to `DeleteRange()` and calls to `Write()` where the `WriteBatch` contains a range deletion. Previously such operations may have succeeded while not providing the expected transactional guarantees.
* Fix `WRITE_PREPARED`, `WRITE_UNPREPARED` TransactionDB `MultiGet()` may return uncommitted data with snapshot.
* In DB::OpenForReadOnly, if any error happens while checking Manifest file path, it was overridden by Status::NotFound. It has been fixed and now actual error is returned.

### Public API Change
* Added a "only_mutable_options" flag to the ConfigOptions.  When this flag is "true", the Configurable functions and convenience methods (such as GetDBOptionsFromString) will only deal with options that are marked as mutable.  When this flag is true, only options marked as mutable can be configured (a Status::InvalidArgument will be returned) and options not marked as mutable will not be returned or compared.  The default is "false", meaning to compare all options.
* Add new Append and PositionedAppend APIs to FileSystem to bring the data verification information (data checksum information) from upper layer (e.g., WritableFileWriter) to the storage layer. In this way, the customized FileSystem is able to verify the correctness of data being written to the storage on time. Add checksum_handoff_file_types to DBOptions. User can use this option to control which file types (Currently supported file tyes: kWALFile, kTableFile, kDescriptorFile.) should use the new Append and PositionedAppend APIs to handoff the verification information. Currently, RocksDB only use crc32c to calculate the checksum for write handoff.
* Add an option, `CompressionOptions::max_dict_buffer_bytes`, to limit the in-memory buffering for selecting samples for generating/training a dictionary. The limit is currently loosely adhered to.


## 6.17.0 (01/15/2021)
### Behavior Changes
* When verifying full file checksum with `DB::VerifyFileChecksums()`, we now fail with `Status::InvalidArgument` if the name of the checksum generator used for verification does not match the name of the checksum generator used for protecting the file when it was created.
* Since RocksDB does not continue write the same file if a file write fails for any reason, the file scope write IO error is treated the same as retryable IO error. More information about error handling of file scope IO error is included in `ErrorHandler::SetBGError`.

### Bug Fixes
* Version older than 6.15 cannot decode VersionEdits `WalAddition` and `WalDeletion`, fixed this by changing the encoded format of them to be ignorable by older versions.
* Fix a race condition between DB startups and shutdowns in managing the periodic background worker threads. One effect of this race condition could be the process being terminated.

### Public API Change
* Add a public API WriteBufferManager::dummy_entries_in_cache_usage() which reports the size of dummy entries stored in cache (passed to WriteBufferManager). Dummy entries are used to account for DataBlocks.
* Add a SystemClock class that contains the time-related methods from Env.  The original methods in Env may be deprecated in a future release.  This class will allow easier testing, development, and expansion of time-related features.
* Add a public API GetRocksBuildProperties and GetRocksBuildInfoAsString to get properties about the current build.  These properties may include settings related to the GIT settings (branch, timestamp).  This change also sets the "build date" based on the GIT properties, rather than the actual build time, thereby enabling more reproducible builds.

## 6.16.0 (12/18/2020)
### Behavior Changes
* Attempting to write a merge operand without explicitly configuring `merge_operator` now fails immediately, causing the DB to enter read-only mode. Previously, failure was deferred until the `merge_operator` was needed by a user read or a background operation.

### Bug Fixes
* Truncated WALs ending in incomplete records can no longer produce gaps in the recovered data when `WALRecoveryMode::kPointInTimeRecovery` is used. Gaps are still possible when WALs are truncated exactly on record boundaries; for complete protection, users should enable `track_and_verify_wals_in_manifest`.
* Fix a bug where compressed blocks read by MultiGet are not inserted into the compressed block cache when use_direct_reads = true.
* Fixed the issue of full scanning on obsolete files when there are too many outstanding compactions with ConcurrentTaskLimiter enabled.
* Fixed the logic of populating native data structure for `read_amp_bytes_per_bit` during OPTIONS file parsing on big-endian architecture. Without this fix, original code introduced in PR7659, when running on big-endian machine, can mistakenly store read_amp_bytes_per_bit (an uint32) in little endian format. Future access to `read_amp_bytes_per_bit` will give wrong values. Little endian architecture is not affected.
* Fixed prefix extractor with timestamp issues.
* Fixed a bug in atomic flush: in two-phase commit mode, the minimum WAL log number to keep is incorrect.
* Fixed a bug related to checkpoint in PR7789: if there are multiple column families, and the checkpoint is not opened as read only, then in rare cases, data loss may happen in the checkpoint. Since backup engine relies on checkpoint, it may also be affected.
* When ldb --try_load_options is used with the --column_family option, the ColumnFamilyOptions for the specified column family was not loaded from the OPTIONS file. Fix it so its loaded from OPTIONS and then overridden with command line overrides.

### New Features
* User defined timestamp feature supports `CompactRange` and `GetApproximateSizes`.
* Support getting aggregated table properties (kAggregatedTableProperties and kAggregatedTablePropertiesAtLevel) with DB::GetMapProperty, for easier access to the data in a structured format.
* Experimental option BlockBasedTableOptions::optimize_filters_for_memory now works with experimental Ribbon filter (as well as Bloom filter).

### Public API Change
* Deprecated public but rarely-used FilterBitsBuilder::CalculateNumEntry, which is replaced with ApproximateNumEntries taking a size_t parameter and returning size_t.
* To improve portability the functions `Env::GetChildren` and `Env::GetChildrenFileAttributes` will no longer return entries for the special directories `.` or `..`.
* Added a new option `track_and_verify_wals_in_manifest`. If `true`, the log numbers and sizes of the synced WALs are tracked in MANIFEST, then during DB recovery, if a synced WAL is missing from disk, or the WAL's size does not match the recorded size in MANIFEST, an error will be reported and the recovery will be aborted. Note that this option does not work with secondary instance.
* `rocksdb_approximate_sizes` and `rocksdb_approximate_sizes_cf` in the C API now requires an error pointer (`char** errptr`) for receiving any error.
* All overloads of DB::GetApproximateSizes now return Status, so that any failure to obtain the sizes is indicated to the caller.

## 6.15.0 (11/13/2020)
### Bug Fixes
* Fixed a bug in the following combination of features: indexes with user keys (`format_version >= 3`), indexes are partitioned (`index_type == kTwoLevelIndexSearch`), and some index partitions are pinned in memory (`BlockBasedTableOptions::pin_l0_filter_and_index_blocks_in_cache`). The bug could cause keys to be truncated when read from the index leading to wrong read results or other unexpected behavior.
* Fixed a bug when indexes are partitioned (`index_type == kTwoLevelIndexSearch`), some index partitions are pinned in memory (`BlockBasedTableOptions::pin_l0_filter_and_index_blocks_in_cache`), and partitions reads could be mixed between block cache and directly from the file (e.g., with `enable_index_compression == 1` and `mmap_read == 1`, partitions that were stored uncompressed due to poor compression ratio would be read directly from the file via mmap, while partitions that were stored compressed would be read from block cache). The bug could cause index partitions to be mistakenly considered empty during reads leading to wrong read results.
* Since 6.12, memtable lookup should report unrecognized value_type as corruption (#7121).
* Since 6.14, fix false positive flush/compaction `Status::Corruption` failure when `paranoid_file_checks == true` and range tombstones were written to the compaction output files.
* Since 6.14, fix a bug that could cause a stalled write to crash with mixed of slowdown and no_slowdown writes (`WriteOptions.no_slowdown=true`).
* Fixed a bug which causes hang in closing DB when refit level is set in opt build. It was because ContinueBackgroundWork() was called in assert statement which is a no op. It was introduced in 6.14.
* Fixed a bug which causes Get() to return incorrect result when a key's merge operand is applied twice. This can occur if the thread performing Get() runs concurrently with a background flush thread and another thread writing to the MANIFEST file (PR6069).
* Reverted a behavior change silently introduced in 6.14.2, in which the effects of the `ignore_unknown_options` flag (used in option parsing/loading functions) changed.
* Reverted a behavior change silently introduced in 6.14, in which options parsing/loading functions began returning `NotFound` instead of `InvalidArgument` for option names not available in the present version.
* Fixed MultiGet bugs it doesn't return valid data with user defined timestamp.
* Fixed a potential bug caused by evaluating `TableBuilder::NeedCompact()` before `TableBuilder::Finish()` in compaction job. For example, the `NeedCompact()` method of `CompactOnDeletionCollector` returned by built-in `CompactOnDeletionCollectorFactory` requires `BlockBasedTable::Finish()` to return the correct result. The bug can cause a compaction-generated file not to be marked for future compaction based on deletion ratio.
* Fixed a seek issue with prefix extractor and timestamp.
* Fixed a bug of encoding and parsing BlockBasedTableOptions::read_amp_bytes_per_bit as a 64-bit integer.
* Fixed a bug of a recovery corner case, details in PR7621.

### Public API Change
* Deprecate `BlockBasedTableOptions::pin_l0_filter_and_index_blocks_in_cache` and `BlockBasedTableOptions::pin_top_level_index_and_filter`. These options still take effect until users migrate to the replacement APIs in `BlockBasedTableOptions::metadata_cache_options`. Migration guidance can be found in the API comments on the deprecated options.
* Add new API `DB::VerifyFileChecksums` to verify SST file checksum with corresponding entries in the MANIFEST if present. Current implementation requires scanning and recomputing file checksums.

### Behavior Changes
* The dictionary compression settings specified in `ColumnFamilyOptions::compression_opts` now additionally affect files generated by flush and compaction to non-bottommost level. Previously those settings at most affected files generated by compaction to bottommost level, depending on whether `ColumnFamilyOptions::bottommost_compression_opts` overrode them. Users who relied on dictionary compression settings in `ColumnFamilyOptions::compression_opts` affecting only the bottommost level can keep the behavior by moving their dictionary settings to `ColumnFamilyOptions::bottommost_compression_opts` and setting its `enabled` flag.
* When the `enabled` flag is set in `ColumnFamilyOptions::bottommost_compression_opts`, those compression options now take effect regardless of the value in `ColumnFamilyOptions::bottommost_compression`. Previously, those compression options only took effect when `ColumnFamilyOptions::bottommost_compression != kDisableCompressionOption`. Now, they additionally take effect when `ColumnFamilyOptions::bottommost_compression == kDisableCompressionOption` (such a setting causes bottommost compression type to fall back to `ColumnFamilyOptions::compression_per_level` if configured, and otherwise fall back to `ColumnFamilyOptions::compression`).

### New Features
* An EXPERIMENTAL new Bloom alternative that saves about 30% space compared to Bloom filters, with about 3-4x construction time and similar query times is available using NewExperimentalRibbonFilterPolicy.

## 6.14 (10/09/2020)
### Bug fixes
* Fixed a bug after a `CompactRange()` with `CompactRangeOptions::change_level` set fails due to a conflict in the level change step, which caused all subsequent calls to `CompactRange()` with `CompactRangeOptions::change_level` set to incorrectly fail with a `Status::NotSupported("another thread is refitting")` error.
* Fixed a bug that the bottom most level compaction could still be a trivial move even if `BottommostLevelCompaction.kForce` or `kForceOptimized` is set.

### Public API Change
* The methods to create and manage EncrypedEnv have been changed.  The EncryptionProvider is now passed to NewEncryptedEnv as a shared pointer, rather than a raw pointer.  Comparably, the CTREncryptedProvider now takes a shared pointer, rather than a reference, to a BlockCipher.  CreateFromString methods have been added to BlockCipher and EncryptionProvider to provide a single API by which different ciphers and providers can be created, respectively.
* The internal classes (CTREncryptionProvider, ROT13BlockCipher, CTRCipherStream) associated with the EncryptedEnv have been moved out of the public API.  To create a CTREncryptionProvider, one can either use EncryptionProvider::NewCTRProvider, or EncryptionProvider::CreateFromString("CTR").  To create a new ROT13BlockCipher, one can either use BlockCipher::NewROT13Cipher or BlockCipher::CreateFromString("ROT13").
* The EncryptionProvider::AddCipher method has been added to allow keys to be added to an EncryptionProvider.  This API will allow future providers to support multiple cipher keys.
* Add a new option "allow_data_in_errors". When this new option is set by users, it allows users to opt-in to get error messages containing corrupted keys/values. Corrupt keys, values will be logged in the messages, logs, status etc. that will help users with the useful information regarding affected data. By default value of this option is set false to prevent users data to be exposed in the messages so currently, data will be redacted from logs, messages, status by default.
* AdvancedColumnFamilyOptions::force_consistency_checks is now true by default, for more proactive DB corruption detection at virtually no cost (estimated two extra CPU cycles per million on a major production workload). Corruptions reported by these checks now mention "force_consistency_checks" in case a false positive corruption report is suspected and the option needs to be disabled (unlikely). Since existing column families have a saved setting for force_consistency_checks, only new column families will pick up the new default.

### General Improvements
* The settings of the DBOptions and ColumnFamilyOptions are now managed by Configurable objects (see New Features).  The same convenience methods to configure these options still exist but the backend implementation has been unified under a common implementation.

### New Features
* Methods to configure serialize, and compare -- such as TableFactory -- are exposed directly through the Configurable base class (from which these objects inherit).  This change will allow for better and more thorough configuration management and retrieval in the future.  The options for a Configurable object can be set via the ConfigureFromMap, ConfigureFromString, or ConfigureOption method.  The serialized version of the options of an object can be retrieved via the GetOptionString, ToString, or GetOption methods.  The list of options supported by an object can be obtained via the GetOptionNames method.  The "raw" object (such as the BlockBasedTableOption) for an option may be retrieved via the GetOptions method.  Configurable options can be compared via the AreEquivalent method.  The settings within a Configurable object may be validated via the ValidateOptions method.  The object may be intialized (at which point only mutable options may be updated) via the PrepareOptions method.
* Introduce options.check_flush_compaction_key_order with default value to be true. With this option, during flush and compaction, key order will be checked when writing to each SST file. If the order is violated, the flush or compaction will fail.
* Added is_full_compaction to CompactionJobStats, so that the information is available through the EventListener interface.
* Add more stats for MultiGet in Histogram to get number of data blocks, index blocks, filter blocks and sst files read from file system per level.
* SST files have a new table property called db_host_id, which is set to the hostname by default. A new option in DBOptions, db_host_id, allows the property value to be overridden with a user specified string, or disable it completely by making the option string empty.
* Methods to create customizable extensions -- such as TableFactory -- are exposed directly through the Customizable base class (from which these objects inherit).  This change will allow these Customizable classes to be loaded and configured in a standard way (via CreateFromString).  More information on how to write and use Customizable classes is in the customizable.h header file.

## 6.13 (09/12/2020)
### Bug fixes
* Fix a performance regression introduced in 6.4 that makes a upper bound check for every Next() even if keys are within a data block that is within the upper bound.
* Fix a possible corruption to the LSM state (overlapping files within a level) when a `CompactRange()` for refitting levels (`CompactRangeOptions::change_level == true`) and another manual compaction are executed in parallel.
* Sanitize `recycle_log_file_num` to zero when the user attempts to enable it in combination with `WALRecoveryMode::kTolerateCorruptedTailRecords`. Previously the two features were allowed together, which compromised the user's configured crash-recovery guarantees.
* Fix a bug where a level refitting in CompactRange() might race with an automatic compaction that puts the data to the target level of the refitting. The bug has been there for years.
* Fixed a bug in version 6.12 in which BackupEngine::CreateNewBackup could fail intermittently with non-OK status when backing up a read-write DB configured with a DBOptions::file_checksum_gen_factory.
* Fix useless no-op compactions scheduled upon snapshot release when options.disable-auto-compactions = true.
* Fix a bug when max_write_buffer_size_to_maintain is set, immutable flushed memtable destruction is delayed until the next super version is installed. A memtable is not added to delete list because of its reference hold by super version and super version doesn't switch because of empt delete list. So memory usage keeps on increasing beyond write_buffer_size + max_write_buffer_size_to_maintain.
* Avoid converting MERGES to PUTS when allow_ingest_behind is true.
* Fix compression dictionary sampling together with `SstFileWriter`. Previously, the dictionary would be trained/finalized immediately with zero samples. Now, the whole `SstFileWriter` file is buffered in memory and then sampled.
* Fix a bug with `avoid_unnecessary_blocking_io=1` and creating backups (BackupEngine::CreateNewBackup) or checkpoints (Checkpoint::Create). With this setting and WAL enabled, these operations could randomly fail with non-OK status.
* Fix a bug in which bottommost compaction continues to advance the underlying InternalIterator to skip tombstones even after shutdown.

### New Features
* A new field `std::string requested_checksum_func_name` is added to `FileChecksumGenContext`, which enables the checksum factory to create generators for a suite of different functions.
* Added a new subcommand, `ldb unsafe_remove_sst_file`, which removes a lost or corrupt SST file from a DB's metadata. This command involves data loss and must not be used on a live DB.

### Performance Improvements
* Reduce thread number for multiple DB instances by re-using one global thread for statistics dumping and persisting.
* Reduce write-amp in heavy write bursts in `kCompactionStyleLevel` compaction style with `level_compaction_dynamic_level_bytes` set.
* BackupEngine incremental backups no longer read DB table files that are already saved to a shared part of the backup directory, unless `share_files_with_checksum` is used with `kLegacyCrc32cAndFileSize` naming (discouraged).
  * For `share_files_with_checksum`, we are confident there is no regression (vs. pre-6.12) in detecting DB or backup corruption at backup creation time, mostly because the old design did not leverage this extra checksum computation for detecting inconsistencies at backup creation time.
  * For `share_table_files` without "checksum" (not recommended), there is a regression in detecting fundamentally unsafe use of the option, greatly mitigated by file size checking (under "Behavior Changes"). Almost no reason to use `share_files_with_checksum=false` should remain.
  * `DB::VerifyChecksum` and `BackupEngine::VerifyBackup` with checksum checking are still able to catch corruptions that `CreateNewBackup` does not.

### Public API Change
* Expose kTypeDeleteWithTimestamp in EntryType and update GetEntryType() accordingly.
* Added file_checksum and file_checksum_func_name to TableFileCreationInfo, which can pass the table file checksum information through the OnTableFileCreated callback during flush and compaction.
* A warning is added to `DB::DeleteFile()` API describing its known problems and deprecation plan.
* Add a new stats level, i.e. StatsLevel::kExceptTickers (PR7329) to exclude tickers even if application passes a non-null Statistics object.
* Added a new status code IOStatus::IOFenced() for the Env/FileSystem to indicate that writes from this instance are fenced off. Like any other background error, this error is returned to the user in Put/Merge/Delete/Flush calls and can be checked using Status::IsIOFenced().

### Behavior Changes
* File abstraction `FSRandomAccessFile.Prefetch()` default return status is changed from `OK` to `NotSupported`. If the user inherited file doesn't implement prefetch, RocksDB will create internal prefetch buffer to improve read performance.
* When retryabel IO error happens during Flush (manifest write error is excluded) and WAL is disabled, originally it is mapped to kHardError. Now,it is mapped to soft error. So DB will not stall the writes unless the memtable is full. At the same time, when auto resume is triggered to recover the retryable IO error during Flush, SwitchMemtable is not called to avoid generating to many small immutable memtables. If WAL is enabled, no behavior changes.
* When considering whether a table file is already backed up in a shared part of backup directory, BackupEngine would already query the sizes of source (DB) and pre-existing destination (backup) files. BackupEngine now uses these file sizes to detect corruption, as at least one of (a) old backup, (b) backup in progress, or (c) current DB is corrupt if there's a size mismatch.

### Others
* Error in prefetching partitioned index blocks will not be swallowed. It will fail the query and return the IOError users.

## 6.12 (2020-07-28)
### Public API Change
* Encryption file classes now exposed for inheritance in env_encryption.h
* File I/O listener is extended to cover more I/O operations. Now class `EventListener` in listener.h contains new callback functions: `OnFileFlushFinish()`, `OnFileSyncFinish()`, `OnFileRangeSyncFinish()`, `OnFileTruncateFinish()`, and ``OnFileCloseFinish()``.
* `FileOperationInfo` now reports `duration` measured by `std::chrono::steady_clock` and `start_ts` measured by `std::chrono::system_clock` instead of start and finish timestamps measured by `system_clock`. Note that `system_clock` is called before `steady_clock` in program order at operation starts.
* `DB::GetDbSessionId(std::string& session_id)` is added. `session_id` stores a unique identifier that gets reset every time the DB is opened. This DB session ID should be unique among all open DB instances on all hosts, and should be unique among re-openings of the same or other DBs. This identifier is recorded in the LOG file on the line starting with "DB Session ID:".
* `DB::OpenForReadOnly()` now returns `Status::NotFound` when the specified DB directory does not exist. Previously the error returned depended on the underlying `Env`. This change is available in all 6.11 releases as well.
* A parameter `verify_with_checksum` is added to `BackupEngine::VerifyBackup`, which is false by default. If it is ture, `BackupEngine::VerifyBackup` verifies checksums and file sizes of backup files. Pass `false` for `verify_with_checksum` to maintain the previous behavior and performance of `BackupEngine::VerifyBackup`, by only verifying sizes of backup files.

### Behavior Changes
* Best-efforts recovery ignores CURRENT file completely. If CURRENT file is missing during recovery, best-efforts recovery still proceeds with MANIFEST file(s).
* In best-efforts recovery, an error that is not Corruption or IOError::kNotFound or IOError::kPathNotFound will be overwritten silently. Fix this by checking all non-ok cases and return early.
* When `file_checksum_gen_factory` is set to `GetFileChecksumGenCrc32cFactory()`, BackupEngine will compare the crc32c checksums of table files computed when creating a backup to the expected checksums stored in the DB manifest, and will fail `CreateNewBackup()` on mismatch (corruption). If the `file_checksum_gen_factory` is not set or set to any other customized factory, there is no checksum verification to detect if SST files in a DB are corrupt when read, copied, and independently checksummed by BackupEngine.
* When a DB sets `stats_dump_period_sec > 0`, either as the initial value for DB open or as a dynamic option change, the first stats dump is staggered in the following X seconds, where X is an integer in `[0, stats_dump_period_sec)`. Subsequent stats dumps are still spaced `stats_dump_period_sec` seconds apart.
* When the paranoid_file_checks option is true, a hash is generated of all keys and values are generated when the SST file is written, and then the values are read back in to validate the file.  A corruption is signaled if the two hashes do not match.

### Bug fixes
* Compressed block cache was automatically disabled with read-only DBs by mistake. Now it is fixed: compressed block cache will be in effective with read-only DB too.
* Fix a bug of wrong iterator result if another thread finishes an update and a DB flush between two statement.
* Disable file deletion after MANIFEST write/sync failure until db re-open or Resume() so that subsequent re-open will not see MANIFEST referencing deleted SSTs.
* Fix a bug when index_type == kTwoLevelIndexSearch in PartitionedIndexBuilder to update FlushPolicy to point to internal key partitioner when it changes from user-key mode to internal-key mode in index partition.
* Make compaction report InternalKey corruption while iterating over the input.
* Fix a bug which may cause MultiGet to be slow because it may read more data than requested, but this won't affect correctness. The bug was introduced in 6.10 release.
* Fail recovery and report once hitting a physical log record checksum mismatch, while reading MANIFEST. RocksDB should not continue processing the MANIFEST any further.
* Fixed a bug in size-amp-triggered and periodic-triggered universal compaction, where the compression settings for the first input level were used rather than the compression settings for the output (bottom) level.

### New Features
* DB identity (`db_id`) and DB session identity (`db_session_id`) are added to table properties and stored in SST files. SST files generated from SstFileWriter and Repairer have DB identity “SST Writer” and “DB Repairer”, respectively. Their DB session IDs are generated in the same way as `DB::GetDbSessionId`. The session ID for SstFileWriter (resp., Repairer) resets every time `SstFileWriter::Open` (resp., `Repairer::Run`) is called.
* Added experimental option BlockBasedTableOptions::optimize_filters_for_memory for reducing allocated memory size of Bloom filters (~10% savings with Jemalloc) while preserving the same general accuracy. To have an effect, the option requires format_version=5 and malloc_usable_size. Enabling this option is forward and backward compatible with existing format_version=5.
* `BackupableDBOptions::share_files_with_checksum_naming` is added with new default behavior for naming backup files with `share_files_with_checksum`, to address performance and backup integrity issues. See API comments for details.
* Added auto resume function to automatically recover the DB from background Retryable IO Error. When retryable IOError happens during flush and WAL write, the error is mapped to Hard Error and DB will be in read mode. When retryable IO Error happens during compaction, the error will be mapped to Soft Error. DB is still in write/read mode. Autoresume function will create a thread for a DB to call DB->ResumeImpl() to try the recover for Retryable IO Error during flush and WAL write. Compaction will be rescheduled by itself if retryable IO Error happens. Auto resume may also cause other Retryable IO Error during the recovery, so the recovery will fail. Retry the auto resume may solve the issue, so we use max_bgerror_resume_count to decide how many resume cycles will be tried in total. If it is <=0, auto resume retryable IO Error is disabled. Default is INT_MAX, which will lead to a infinit auto resume. bgerror_resume_retry_interval decides the time interval between two auto resumes.
* Option `max_subcompactions` can be set dynamically using DB::SetDBOptions().
* Added experimental ColumnFamilyOptions::sst_partitioner_factory to define determine the partitioning of sst files. This helps compaction to split the files on interesting boundaries (key prefixes) to make propagation of sst files less write amplifying (covering the whole key space).

### Performance Improvements
* Eliminate key copies for internal comparisons while accessing ingested block-based tables.
* Reduce key comparisons during random access in all block-based tables.
* BackupEngine avoids unnecessary repeated checksum computation for backing up a table file to the `shared_checksum` directory when using `share_files_with_checksum_naming = kUseDbSessionId` (new default), except on SST files generated before this version of RocksDB, which fall back on using `kLegacyCrc32cAndFileSize`.

## 6.11 (6/12/2020)
### Bug Fixes
* Fix consistency checking error swallowing in some cases when options.force_consistency_checks = true.
* Fix possible false NotFound status from batched MultiGet using index type kHashSearch.
* Fix corruption caused by enabling delete triggered compaction (NewCompactOnDeletionCollectorFactory) in universal compaction mode, along with parallel compactions. The bug can result in two parallel compactions picking the same input files, resulting in the DB resurrecting older and deleted versions of some keys.
* Fix a use-after-free bug in best-efforts recovery. column_family_memtables_ needs to point to valid ColumnFamilySet.
* Let best-efforts recovery ignore corrupted files during table loading.
* Fix corrupt key read from ingested file when iterator direction switches from reverse to forward at a key that is a prefix of another key in the same file. It is only possible in files with a non-zero global seqno.
* Fix abnormally large estimate from GetApproximateSizes when a range starts near the end of one SST file and near the beginning of another. Now GetApproximateSizes consistently and fairly includes the size of SST metadata in addition to data blocks, attributing metadata proportionally among the data blocks based on their size.
* Fix potential file descriptor leakage in PosixEnv's IsDirectory() and NewRandomAccessFile().
* Fix false negative from the VerifyChecksum() API when there is a checksum mismatch in an index partition block in a BlockBasedTable format table file (index_type is kTwoLevelIndexSearch).
* Fix sst_dump to return non-zero exit code if the specified file is not a recognized SST file or fails requested checks.
* Fix incorrect results from batched MultiGet for duplicate keys, when the duplicate key matches the largest key of an SST file and the value type for the key in the file is a merge value.

### Public API Change
* Flush(..., column_family) may return Status::ColumnFamilyDropped() instead of Status::InvalidArgument() if column_family is dropped while processing the flush request.
* BlobDB now explicitly disallows using the default column family's storage directories as blob directory.
* DeleteRange now returns `Status::InvalidArgument` if the range's end key comes before its start key according to the user comparator. Previously the behavior was undefined.
* ldb now uses options.force_consistency_checks = true by default and "--disable_consistency_checks" is added to disable it.
* DB::OpenForReadOnly no longer creates files or directories if the named DB does not exist, unless create_if_missing is set to true.
* The consistency checks that validate LSM state changes (table file additions/deletions during flushes and compactions) are now stricter, more efficient, and no longer optional, i.e. they are performed even if `force_consistency_checks` is `false`.
* Disable delete triggered compaction (NewCompactOnDeletionCollectorFactory) in universal compaction mode and num_levels = 1 in order to avoid a corruption bug.
* `pin_l0_filter_and_index_blocks_in_cache` no longer applies to L0 files larger than `1.5 * write_buffer_size` to give more predictable memory usage. Such L0 files may exist due to intra-L0 compaction, external file ingestion, or user dynamically changing `write_buffer_size` (note, however, that files that are already pinned will continue being pinned, even after such a dynamic change).
* In point-in-time wal recovery mode, fail database recovery in case of IOError while reading the WAL to avoid data loss.
* A new method `Env::LowerThreadPoolCPUPriority(Priority, CpuPriority)` is added to `Env` to be able to lower to a specific priority such as `CpuPriority::kIdle`.

### New Features
* sst_dump to add a new --readahead_size argument. Users can specify read size when scanning the data. Sst_dump also tries to prefetch tail part of the SST files so usually some number of I/Os are saved there too.
* Generate file checksum in SstFileWriter if Options.file_checksum_gen_factory is set. The checksum and checksum function name are stored in ExternalSstFileInfo after the sst file write is finished.
* Add a value_size_soft_limit in read options which limits the cumulative value size of keys read in batches in MultiGet. Once the cumulative value size of found keys exceeds read_options.value_size_soft_limit, all the remaining keys are returned with status Abort without further finding their values. By default the value_size_soft_limit is std::numeric_limits<uint64_t>::max().
* Enable SST file ingestion with file checksum information when calling IngestExternalFiles(const std::vector<IngestExternalFileArg>& args). Added files_checksums and files_checksum_func_names to IngestExternalFileArg such that user can ingest the sst files with their file checksum information. Added verify_file_checksum to IngestExternalFileOptions (default is True). To be backward compatible, if DB does not enable file checksum or user does not provide checksum information (vectors of files_checksums and files_checksum_func_names are both empty), verification of file checksum is always sucessful. If DB enables file checksum, DB will always generate the checksum for each ingested SST file during Prepare stage of ingestion and store the checksum in Manifest, unless verify_file_checksum is False and checksum information is provided by the application. In this case, we only verify the checksum function name and directly store the ingested checksum in Manifest. If verify_file_checksum is set to True, DB will verify the ingested checksum and function name with the genrated ones. Any mismatch will fail the ingestion. Note that, if IngestExternalFileOptions::write_global_seqno is True, the seqno will be changed in the ingested file. Therefore, the checksum of the file will be changed. In this case, a new checksum will be generated after the seqno is updated and be stored in the Manifest.

### Performance Improvements
* Eliminate redundant key comparisons during random access in block-based tables.

## 6.10 (5/2/2020)
### Bug Fixes
* Fix wrong result being read from ingested file. May happen when a key in the file happen to be prefix of another key also in the file. The issue can further cause more data corruption. The issue exists with rocksdb >= 5.0.0 since DB::IngestExternalFile() was introduced.
* Finish implementation of BlockBasedTableOptions::IndexType::kBinarySearchWithFirstKey. It's now ready for use. Significantly reduces read amplification in some setups, especially for iterator seeks.
* Fix a bug by updating CURRENT file so that it points to the correct MANIFEST file after best-efforts recovery.
* Fixed a bug where ColumnFamilyHandle objects were not cleaned up in case an error happened during BlobDB's open after the base DB had been opened.
* Fix a potential undefined behavior caused by trying to dereference nullable pointer (timestamp argument) in DB::MultiGet.
* Fix a bug caused by not including user timestamp in MultiGet LookupKey construction. This can lead to wrong query result since the trailing bytes of a user key, if not shorter than timestamp, will be mistaken for user timestamp.
* Fix a bug caused by using wrong compare function when sorting the input keys of MultiGet with timestamps.
* Upgraded version of bzip library (1.0.6 -> 1.0.8) used with RocksJava to address potential vulnerabilities if an attacker can manipulate compressed data saved and loaded by RocksDB (not normal). See issue #6703.

### Public API Change
* Add a ConfigOptions argument to the APIs dealing with converting options to and from strings and files.  The ConfigOptions is meant to replace some of the options (such as input_strings_escaped and ignore_unknown_options) and allow for more parameters to be passed in the future without changing the function signature.
* Add NewFileChecksumGenCrc32cFactory to the file checksum public API, such that the builtin Crc32c based file checksum generator factory can be used by applications.
* Add IsDirectory to Env and FS to indicate if a path is a directory.

### New Features
* Added support for pipelined & parallel compression optimization for `BlockBasedTableBuilder`. This optimization makes block building, block compression and block appending a pipeline, and uses multiple threads to accelerate block compression. Users can set `CompressionOptions::parallel_threads` greater than 1 to enable compression parallelism. This feature is experimental for now.
* Provide an allocator for memkind to be used with block cache. This is to work with memory technologies (Intel DCPMM is one such technology currently available) that require different libraries for allocation and management (such as PMDK and memkind). The high capacities available make it possible to provision large caches (up to several TBs in size) beyond what is achievable with DRAM.
* Option `max_background_flushes` can be set dynamically using DB::SetDBOptions().
* Added functionality in sst_dump tool to check the compressed file size for different compression levels and print the time spent on compressing files with each compression type. Added arguments `--compression_level_from` and `--compression_level_to` to report size of all compression levels and one compression_type must be specified with it so that it will report compressed sizes of one compression type with different levels.
* Added statistics for redundant insertions into block cache: rocksdb.block.cache.*add.redundant. (There is currently no coordination to ensure that only one thread loads a table block when many threads are trying to access that same table block.)

### Bug Fixes
* Fix a bug when making options.bottommost_compression, options.compression_opts and options.bottommost_compression_opts dynamically changeable: the modified values are not written to option files or returned back to users when being queried.
* Fix a bug where index key comparisons were unaccounted in `PerfContext::user_key_comparison_count` for lookups in files written with `format_version >= 3`.
* Fix many bloom.filter statistics not being updated in batch MultiGet.

### Performance Improvements
* Improve performance of batch MultiGet with partitioned filters, by sharing block cache lookups to applicable filter blocks.
* Reduced memory copies when fetching and uncompressing compressed blocks from sst files.

## 6.9.0 (03/29/2020)
### Behavior changes
* Since RocksDB 6.8, ttl-based FIFO compaction can drop a file whose oldest key becomes older than options.ttl while others have not. This fix reverts this and makes ttl-based FIFO compaction use the file's flush time as the criterion. This fix also requires that max_open_files = -1 and compaction_options_fifo.allow_compaction = false to function properly.

### Public API Change
* Fix spelling so that API now has correctly spelled transaction state name `COMMITTED`, while the old misspelled `COMMITED` is still available as an alias.
* Updated default format_version in BlockBasedTableOptions from 2 to 4. SST files generated with the new default can be read by RocksDB versions 5.16 and newer, and use more efficient encoding of keys in index blocks.
* A new parameter `CreateBackupOptions` is added to both `BackupEngine::CreateNewBackup` and `BackupEngine::CreateNewBackupWithMetadata`, you can decrease CPU priority of `BackupEngine`'s background threads by setting `decrease_background_thread_cpu_priority` and `background_thread_cpu_priority` in `CreateBackupOptions`.
* Updated the public API of SST file checksum. Introduce the FileChecksumGenFactory to create the FileChecksumGenerator for each SST file, such that the FileChecksumGenerator is not shared and it can be more general for checksum implementations. Changed the FileChecksumGenerator interface from Value, Extend, and GetChecksum to Update, Finalize, and GetChecksum. Finalize should be only called once after all data is processed to generate the final checksum. Temproal data should be maintained by the FileChecksumGenerator object itself and finally it can return the checksum string.

### Bug Fixes
* Fix a bug where range tombstone blocks in ingested files were cached incorrectly during ingestion. If range tombstones were read from those incorrectly cached blocks, the keys they covered would be exposed.
* Fix a data race that might cause crash when calling DB::GetCreationTimeOfOldestFile() by a small chance. The bug was introduced in 6.6 Release.
* Fix a bug where a boolean value optimize_filters_for_hits was for max threads when calling load table handles after a flush or compaction. The value is correct to 1. The bug should not cause user visible problems.
* Fix a bug which might crash the service when write buffer manager fails to insert the dummy handle to the block cache.

### Performance Improvements
* In CompactRange, for levels starting from 0, if the level does not have any file with any key falling in the specified range, the level is skipped. So instead of always compacting from level 0, the compaction starts from the first level with keys in the specified range until the last such level.
* Reduced memory copy when reading sst footer and blobdb in direct IO mode.
* When restarting a database with large numbers of sst files, large amount of CPU time is spent on getting logical block size of the sst files, which slows down the starting progress, this inefficiency is optimized away with an internal cache for the logical block sizes.

### New Features
* Basic support for user timestamp in iterator. Seek/SeekToFirst/Next and lower/upper bounds are supported. Reverse iteration is not supported. Merge is not considered.
* When file lock failure when the lock is held by the current process, return acquiring time and thread ID in the error message.
* Added a new option, best_efforts_recovery (default: false), to allow database to open in a db dir with missing table files. During best efforts recovery, missing table files are ignored, and database recovers to the most recent state without missing table file. Cross-column-family consistency is not guaranteed even if WAL is enabled.
* options.bottommost_compression, options.compression_opts and options.bottommost_compression_opts are now dynamically changeable.

## 6.8.0 (02/24/2020)
### Java API Changes
* Major breaking changes to Java comparators, toward standardizing on ByteBuffer for performant, locale-neutral operations on keys (#6252).
* Added overloads of common API methods using direct ByteBuffers for keys and values (#2283).

### Bug Fixes
* Fix incorrect results while block-based table uses kHashSearch, together with Prev()/SeekForPrev().
* Fix a bug that prevents opening a DB after two consecutive crash with TransactionDB, where the first crash recovers from a corrupted WAL with kPointInTimeRecovery but the second cannot.
* Fixed issue #6316 that can cause a corruption of the MANIFEST file in the middle when writing to it fails due to no disk space.
* Add DBOptions::skip_checking_sst_file_sizes_on_db_open. It disables potentially expensive checking of all sst file sizes in DB::Open().
* BlobDB now ignores trivially moved files when updating the mapping between blob files and SSTs. This should mitigate issue #6338 where out of order flush/compaction notifications could trigger an assertion with the earlier code.
* Batched MultiGet() ignores IO errors while reading data blocks, causing it to potentially continue looking for a key and returning stale results.
* `WriteBatchWithIndex::DeleteRange` returns `Status::NotSupported`. Previously it returned success even though reads on the batch did not account for range tombstones. The corresponding language bindings now cannot be used. In C, that includes `rocksdb_writebatch_wi_delete_range`, `rocksdb_writebatch_wi_delete_range_cf`, `rocksdb_writebatch_wi_delete_rangev`, and `rocksdb_writebatch_wi_delete_rangev_cf`. In Java, that includes `WriteBatchWithIndex::deleteRange`.
* Assign new MANIFEST file number when caller tries to create a new MANIFEST by calling LogAndApply(..., new_descriptor_log=true). This bug can cause MANIFEST being overwritten during recovery if options.write_dbid_to_manifest = true and there are WAL file(s).

### Performance Improvements
* Perfom readahead when reading from option files. Inside DB, options.log_readahead_size will be used as the readahead size. In other cases, a default 512KB is used.

### Public API Change
* The BlobDB garbage collector now emits the statistics `BLOB_DB_GC_NUM_FILES` (number of blob files obsoleted during GC), `BLOB_DB_GC_NUM_NEW_FILES` (number of new blob files generated during GC), `BLOB_DB_GC_FAILURES` (number of failed GC passes), `BLOB_DB_GC_NUM_KEYS_RELOCATED` (number of blobs relocated during GC), and `BLOB_DB_GC_BYTES_RELOCATED` (total size of blobs relocated during GC). On the other hand, the following statistics, which are not relevant for the new GC implementation, are now deprecated: `BLOB_DB_GC_NUM_KEYS_OVERWRITTEN`, `BLOB_DB_GC_NUM_KEYS_EXPIRED`, `BLOB_DB_GC_BYTES_OVERWRITTEN`, `BLOB_DB_GC_BYTES_EXPIRED`, and `BLOB_DB_GC_MICROS`.
* Disable recycle_log_file_num when an inconsistent recovery modes are requested: kPointInTimeRecovery and kAbsoluteConsistency

### New Features
* Added the checksum for each SST file generated by Flush or Compaction. Added sst_file_checksum_func to Options such that user can plugin their own SST file checksum function via override the FileChecksumFunc class. If user does not set the sst_file_checksum_func, SST file checksum calculation will not be enabled. The checksum information inlcuding uint32_t checksum value and a checksum function name (string). The checksum information is stored in FileMetadata in version store and also logged to MANIFEST. A new tool is added to LDB such that user can dump out a list of file checksum information from MANIFEST (stored in an unordered_map).
* `db_bench` now supports `value_size_distribution_type`, `value_size_min`, `value_size_max` options for generating random variable sized value. Added `blob_db_compression_type` option for BlobDB to enable blob compression.
* Replace RocksDB namespace "rocksdb" with flag "ROCKSDB_NAMESPACE" which if is not defined, defined as "rocksdb" in header file rocksdb_namespace.h.

## 6.7.0 (01/21/2020)
### Public API Change
* Added a rocksdb::FileSystem class in include/rocksdb/file_system.h to encapsulate file creation/read/write operations, and an option DBOptions::file_system to allow a user to pass in an instance of rocksdb::FileSystem. If its a non-null value, this will take precendence over DBOptions::env for file operations. A new API rocksdb::FileSystem::Default() returns a platform default object. The DBOptions::env option and Env::Default() API will continue to be used for threading and other OS related functions, and where DBOptions::file_system is not specified, for file operations. For storage developers who are accustomed to rocksdb::Env, the interface in rocksdb::FileSystem is new and will probably undergo some changes as more storage systems are ported to it from rocksdb::Env. As of now, no env other than Posix has been ported to the new interface.
* A new rocksdb::NewSstFileManager() API that allows the caller to pass in separate Env and FileSystem objects.
* Changed Java API for RocksDB.keyMayExist functions to use Holder<byte[]> instead of StringBuilder, so that retrieved values need not decode to Strings.
* A new `OptimisticTransactionDBOptions` Option that allows users to configure occ validation policy. The default policy changes from kValidateSerial to kValidateParallel to reduce mutex contention.

### Bug Fixes
* Fix a bug that can cause unnecessary bg thread to be scheduled(#6104).
* Fix crash caused by concurrent CF iterations and drops(#6147).
* Fix a race condition for cfd->log_number_ between manifest switch and memtable switch (PR 6249) when number of column families is greater than 1.
* Fix a bug on fractional cascading index when multiple files at the same level contain the same smallest user key, and those user keys are for merge operands. In this case, Get() the exact key may miss some merge operands.
* Delcare kHashSearch index type feature-incompatible with index_block_restart_interval larger than 1.
* Fixed an issue where the thread pools were not resized upon setting `max_background_jobs` dynamically through the `SetDBOptions` interface.
* Fix a bug that can cause write threads to hang when a slowdown/stall happens and there is a mix of writers with WriteOptions::no_slowdown set/unset.
* Fixed an issue where an incorrect "number of input records" value was used to compute the "records dropped" statistics for compactions.
* Fix a regression bug that causes segfault when hash is used, max_open_files != -1 and total order seek is used and switched back.

### New Features
* It is now possible to enable periodic compactions for the base DB when using BlobDB.
* BlobDB now garbage collects non-TTL blobs when `enable_garbage_collection` is set to `true` in `BlobDBOptions`. Garbage collection is performed during compaction: any valid blobs located in the oldest N files (where N is the number of non-TTL blob files multiplied by the value of `BlobDBOptions::garbage_collection_cutoff`) encountered during compaction get relocated to new blob files, and old blob files are dropped once they are no longer needed. Note: we recommend enabling periodic compactions for the base DB when using this feature to deal with the case when some old blob files are kept alive by SSTs that otherwise do not get picked for compaction.
* `db_bench` now supports the `garbage_collection_cutoff` option for BlobDB.
* Introduce ReadOptions.auto_prefix_mode. When set to true, iterator will return the same result as total order seek, but may choose to use prefix seek internally based on seek key and iterator upper bound.
* MultiGet() can use IO Uring to parallelize read from the same SST file. This featuer is by default disabled. It can be enabled with environment variable ROCKSDB_USE_IO_URING.

## 6.6.2 (01/13/2020)
### Bug Fixes
* Fixed a bug where non-L0 compaction input files were not considered to compute the `creation_time` of new compaction outputs.

## 6.6.1 (01/02/2020)
### Bug Fixes
* Fix a bug in WriteBatchWithIndex::MultiGetFromBatchAndDB, which is called by Transaction::MultiGet, that causes due to stale pointer access when the number of keys is > 32
* Fixed two performance issues related to memtable history trimming. First, a new SuperVersion is now created only if some memtables were actually trimmed. Second, trimming is only scheduled if there is at least one flushed memtable that is kept in memory for the purposes of transaction conflict checking.
* BlobDB no longer updates the SST to blob file mapping upon failed compactions.
* Fix a bug in which a snapshot read through an iterator could be affected by a DeleteRange after the snapshot (#6062).
* Fixed a bug where BlobDB was comparing the `ColumnFamilyHandle` pointers themselves instead of only the column family IDs when checking whether an API call uses the default column family or not.
* Delete superversions in BackgroundCallPurge.
* Fix use-after-free and double-deleting files in BackgroundCallPurge().

## 6.6.0 (11/25/2019)
### Bug Fixes
* Fix data corruption caused by output of intra-L0 compaction on ingested file not being placed in correct order in L0.
* Fix a data race between Version::GetColumnFamilyMetaData() and Compaction::MarkFilesBeingCompacted() for access to being_compacted (#6056). The current fix acquires the db mutex during Version::GetColumnFamilyMetaData(), which may cause regression.
* Fix a bug in DBIter that is_blob_ state isn't updated when iterating backward using seek.
* Fix a bug when format_version=3, partitioned filters, and prefix search are used in conjunction. The bug could result into Seek::(prefix) returning NotFound for an existing prefix.
* Revert the feature "Merging iterator to avoid child iterator reseek for some cases (#5286)" since it might cause strong results when reseek happens with a different iterator upper bound.
* Fix a bug causing a crash during ingest external file when background compaction cause severe error (file not found).
* Fix a bug when partitioned filters and prefix search are used in conjunction, ::SeekForPrev could return invalid for an existing prefix. ::SeekForPrev might be called by the user, or internally on ::Prev, or within ::Seek if the return value involves Delete or a Merge operand.
* Fix OnFlushCompleted fired before flush result persisted in MANIFEST when there's concurrent flush job. The bug exists since OnFlushCompleted was introduced in rocksdb 3.8.
* Fixed an sst_dump crash on some plain table SST files.
* Fixed a memory leak in some error cases of opening plain table SST files.
* Fix a bug when a crash happens while calling WriteLevel0TableForRecovery for multiple column families, leading to a column family's log number greater than the first corrutped log number when the DB is being opened in PointInTime recovery mode during next recovery attempt (#5856).

### New Features
* Universal compaction to support options.periodic_compaction_seconds. A full compaction will be triggered if any file is over the threshold.
* `GetLiveFilesMetaData` and `GetColumnFamilyMetaData` now expose the file number of SST files as well as the oldest blob file referenced by each SST.
* A batched MultiGet API (DB::MultiGet()) that supports retrieving keys from multiple column families.
* Full and partitioned filters in the block-based table use an improved Bloom filter implementation, enabled with format_version 5 (or above) because previous releases cannot read this filter. This replacement is faster and more accurate, especially for high bits per key or millions of keys in a single (full) filter. For example, the new Bloom filter has the same false positive rate at 9.55 bits per key as the old one at 10 bits per key, and a lower false positive rate at 16 bits per key than the old one at 100 bits per key.
* Added AVX2 instructions to USE_SSE builds to accelerate the new Bloom filter and XXH3-based hash function on compatible x86_64 platforms (Haswell and later, ~2014).
* Support options.ttl or options.periodic_compaction_seconds with options.max_open_files = -1. File's oldest ancester time and file creation time will be written to manifest. If it is availalbe, this information will be used instead of creation_time and file_creation_time in table properties.
* Setting options.ttl for universal compaction now has the same meaning as setting periodic_compaction_seconds.
* SstFileMetaData also returns file creation time and oldest ancester time.
* The `sst_dump` command line tool `recompress` command now displays how many blocks were compressed and how many were not, in particular how many were not compressed because the compression ratio was not met (12.5% threshold for GoodCompressionRatio), as seen in the `number.block.not_compressed` counter stat since version 6.0.0.
* The block cache usage is now takes into account the overhead of metadata per each entry. This results into more accurate management of memory. A side-effect of this feature is that less items are fit into the block cache of the same size, which would result to higher cache miss rates. This can be remedied by increasing the block cache size or passing kDontChargeCacheMetadata to its constuctor to restore the old behavior.
* When using BlobDB, a mapping is maintained and persisted in the MANIFEST between each SST file and the oldest non-TTL blob file it references.
* `db_bench` now supports and by default issues non-TTL Puts to BlobDB. TTL Puts can be enabled by specifying a non-zero value for the `blob_db_max_ttl_range` command line parameter explicitly.
* `sst_dump` now supports printing BlobDB blob indexes in a human-readable format. This can be enabled by specifying the `decode_blob_index` flag on the command line.
* A number of new information elements are now exposed through the EventListener interface. For flushes, the file numbers of the new SST file and the oldest blob file referenced by the SST are propagated. For compactions, the level, file number, and the oldest blob file referenced are passed to the client for each compaction input and output file.

### Public API Change
* RocksDB release 4.1 or older will not be able to open DB generated by the new release. 4.2 was released on Feb 23, 2016.
* TTL Compactions in Level compaction style now initiate successive cascading compactions on a key range so that it reaches the bottom level quickly on TTL expiry. `creation_time` table property for compaction output files is now set to the minimum of the creation times of all compaction inputs.
* With FIFO compaction style, options.periodic_compaction_seconds will have the same meaning as options.ttl. Whichever stricter will be used. With the default options.periodic_compaction_seconds value with options.ttl's default of 0, RocksDB will give a default of 30 days.
* Added an API GetCreationTimeOfOldestFile(uint64_t* creation_time) to get the file_creation_time of the oldest SST file in the DB.
* FilterPolicy now exposes additional API to make it possible to choose filter configurations based on context, such as table level and compaction style. See `LevelAndStyleCustomFilterPolicy` in db_bloom_filter_test.cc. While most existing custom implementations of FilterPolicy should continue to work as before, those wrapping the return of NewBloomFilterPolicy will require overriding new function `GetBuilderWithContext()`, because calling `GetFilterBitsBuilder()` on the FilterPolicy returned by NewBloomFilterPolicy is no longer supported.
* An unlikely usage of FilterPolicy is no longer supported. Calling GetFilterBitsBuilder() on the FilterPolicy returned by NewBloomFilterPolicy will now cause an assertion violation in debug builds, because RocksDB has internally migrated to a more elaborate interface that is expected to evolve further. Custom implementations of FilterPolicy should work as before, except those wrapping the return of NewBloomFilterPolicy, which will require a new override of a protected function in FilterPolicy.
* NewBloomFilterPolicy now takes bits_per_key as a double instead of an int. This permits finer control over the memory vs. accuracy trade-off in the new Bloom filter implementation and should not change source code compatibility.
* The option BackupableDBOptions::max_valid_backups_to_open is now only used when opening BackupEngineReadOnly. When opening a read/write BackupEngine, anything but the default value logs a warning and is treated as the default. This change ensures that backup deletion has proper accounting of shared files to ensure they are deleted when no longer referenced by a backup.
* Deprecate `snap_refresh_nanos` option.
* Added DisableManualCompaction/EnableManualCompaction to stop and resume manual compaction.
* Add TryCatchUpWithPrimary() to StackableDB in non-LITE mode.
* Add a new Env::LoadEnv() overloaded function to return a shared_ptr to Env.
* Flush sets file name to "(nil)" for OnTableFileCreationCompleted() if the flush does not produce any L0. This can happen if the file is empty thus delete by RocksDB.

### Default Option Changes
* Changed the default value of periodic_compaction_seconds to `UINT64_MAX - 1` which allows RocksDB to auto-tune periodic compaction scheduling. When using the default value, periodic compactions are now auto-enabled if a compaction filter is used. A value of `0` will turn off the feature completely.
* Changed the default value of ttl to `UINT64_MAX - 1` which allows RocksDB to auto-tune ttl value. When using the default value, TTL will be auto-enabled to 30 days, when the feature is supported. To revert the old behavior, you can explicitly set it to 0.

### Performance Improvements
* For 64-bit hashing, RocksDB is standardizing on a slightly modified preview version of XXH3. This function is now used for many non-persisted hashes, along with fastrange64() in place of the modulus operator, and some benchmarks show a slight improvement.
* Level iterator to invlidate the iterator more often in prefix seek and the level is filtered out by prefix bloom.

## 6.5.2 (11/15/2019)
### Bug Fixes
* Fix a assertion failure in MultiGet() when BlockBasedTableOptions::no_block_cache is true and there is no compressed block cache
* Fix a buffer overrun problem in BlockBasedTable::MultiGet() when compression is enabled and no compressed block cache is configured.
* If a call to BackupEngine::PurgeOldBackups or BackupEngine::DeleteBackup suffered a crash, power failure, or I/O error, files could be left over from old backups that could only be purged with a call to GarbageCollect. Any call to PurgeOldBackups, DeleteBackup, or GarbageCollect should now suffice to purge such files.

## 6.5.1 (10/16/2019)
### Bug Fixes
* Revert the feature "Merging iterator to avoid child iterator reseek for some cases (#5286)" since it might cause strange results when reseek happens with a different iterator upper bound.
* Fix a bug in BlockBasedTableIterator that might return incorrect results when reseek happens with a different iterator upper bound.
* Fix a bug when partitioned filters and prefix search are used in conjunction, ::SeekForPrev could return invalid for an existing prefix. ::SeekForPrev might be called by the user, or internally on ::Prev, or within ::Seek if the return value involves Delete or a Merge operand.

## 6.5.0 (9/13/2019)
### Bug Fixes
* Fixed a number of data races in BlobDB.
* Fix a bug where the compaction snapshot refresh feature is not disabled as advertised when `snap_refresh_nanos` is set to 0..
* Fix bloom filter lookups by the MultiGet batching API when BlockBasedTableOptions::whole_key_filtering is false, by checking that a key is in the perfix_extractor domain and extracting the prefix before looking up.
* Fix a bug in file ingestion caused by incorrect file number allocation when the number of column families involved in the ingestion exceeds 2.

### New Features
* Introduced DBOptions::max_write_batch_group_size_bytes to configure maximum limit on number of bytes that are written in a single batch of WAL or memtable write. It is followed when the leader write size is larger than 1/8 of this limit.
* VerifyChecksum() by default will issue readahead. Allow ReadOptions to be passed in to those functions to override the readhead size. For checksum verifying before external SST file ingestion, a new option IngestExternalFileOptions.verify_checksums_readahead_size, is added for this readahead setting.
* When user uses options.force_consistency_check in RocksDb, instead of crashing the process, we now pass the error back to the users without killing the process.
* Add an option `memtable_insert_hint_per_batch` to WriteOptions. If it is true, each WriteBatch will maintain its own insert hints for each memtable in concurrent write. See include/rocksdb/options.h for more details.

### Public API Change
* Added max_write_buffer_size_to_maintain option to better control memory usage of immutable memtables.
* Added a lightweight API GetCurrentWalFile() to get last live WAL filename and size. Meant to be used as a helper for backup/restore tooling in a larger ecosystem such as MySQL with a MyRocks storage engine.
* The MemTable Bloom filter, when enabled, now always uses cache locality. Options::bloom_locality now only affects the PlainTable SST format.

### Performance Improvements
* Improve the speed of the MemTable Bloom filter, reducing the write overhead of enabling it by 1/3 to 1/2, with similar benefit to read performance.

## 6.4.0 (7/30/2019)
### Default Option Change
* LRUCacheOptions.high_pri_pool_ratio is set to 0.5 (previously 0.0) by default, which means that by default midpoint insertion is enabled. The same change is made for the default value of high_pri_pool_ratio argument in NewLRUCache(). When block cache is not explicitly created, the small block cache created by BlockBasedTable will still has this option to be 0.0.
* Change BlockBasedTableOptions.cache_index_and_filter_blocks_with_high_priority's default value from false to true.

### Public API Change
* Filter and compression dictionary blocks are now handled similarly to data blocks with regards to the block cache: instead of storing objects in the cache, only the blocks themselves are cached. In addition, filter and compression dictionary blocks (as well as filter partitions) no longer get evicted from the cache when a table is closed.
* Due to the above refactoring, block cache eviction statistics for filter and compression dictionary blocks are temporarily broken. We plan to reintroduce them in a later phase.
* The semantics of the per-block-type block read counts in the performance context now match those of the generic block_read_count.
* Errors related to the retrieval of the compression dictionary are now propagated to the user.
* db_bench adds a "benchmark" stats_history, which prints out the whole stats history.
* Overload GetAllKeyVersions() to support non-default column family.
* Added new APIs ExportColumnFamily() and CreateColumnFamilyWithImport() to support export and import of a Column Family. https://github.com/facebook/rocksdb/issues/3469
* ldb sometimes uses a string-append merge operator if no merge operator is passed in. This is to allow users to print keys from a DB with a merge operator.
* Replaces old Registra with ObjectRegistry to allow user to create custom object from string, also add LoadEnv() to Env.
* Added new overload of GetApproximateSizes which gets SizeApproximationOptions object and returns a Status. The older overloads are redirecting their calls to this new method and no longer assert if the include_flags doesn't have either of INCLUDE_MEMTABLES or INCLUDE_FILES bits set. It's recommended to use the new method only, as it is more type safe and returns a meaningful status in case of errors.
* LDBCommandRunner::RunCommand() to return the status code as an integer, rather than call exit() using the code.

### New Features
* Add argument `--secondary_path` to ldb to open the database as the secondary instance. This would keep the original DB intact.
* Compression dictionary blocks are now prefetched and pinned in the cache (based on the customer's settings) the same way as index and filter blocks.
* Added DBOptions::log_readahead_size which specifies the number of bytes to prefetch when reading the log. This is mostly useful for reading a remotely located log, as it can save the number of round-trips. If 0 (default), then the prefetching is disabled.
* Added new option in SizeApproximationOptions used with DB::GetApproximateSizes. When approximating the files total size that is used to store a keys range, allow approximation with an error margin of up to total_files_size * files_size_error_margin. This allows to take some shortcuts in files size approximation, resulting in better performance, while guaranteeing the resulting error is within a reasonable margin.
* Support loading custom objects in unit tests. In the affected unit tests, RocksDB will create custom Env objects based on environment variable TEST_ENV_URI. Users need to make sure custom object types are properly registered. For example, a static library should expose a `RegisterCustomObjects` function. By linking the unit test binary with the static library, the unit test can execute this function.

### Performance Improvements
* Reduce iterator key comparison for upper/lower bound check.
* Improve performance of row_cache: make reads with newer snapshots than data in an SST file share the same cache key, except in some transaction cases.
* The compression dictionary is no longer copied to a new object upon retrieval.

### Bug Fixes
* Fix ingested file and directory not being fsync.
* Return TryAgain status in place of Corruption when new tail is not visible to TransactionLogIterator.
* Fixed a regression where the fill_cache read option also affected index blocks.
* Fixed an issue where using cache_index_and_filter_blocks==false affected partitions of partitioned indexes/filters as well.

## 6.3.2 (8/15/2019)
### Public API Change
* The semantics of the per-block-type block read counts in the performance context now match those of the generic block_read_count.

### Bug Fixes
* Fixed a regression where the fill_cache read option also affected index blocks.
* Fixed an issue where using cache_index_and_filter_blocks==false affected partitions of partitioned indexes as well.

## 6.3.1 (7/24/2019)
### Bug Fixes
* Fix auto rolling bug introduced in 6.3.0, which causes segfault if log file creation fails.

## 6.3.0 (6/18/2019)
### Public API Change
* Now DB::Close() will return Aborted() error when there is unreleased snapshot. Users can retry after all snapshots are released.
* Index blocks are now handled similarly to data blocks with regards to the block cache: instead of storing objects in the cache, only the blocks themselves are cached. In addition, index blocks no longer get evicted from the cache when a table is closed, can now use the compressed block cache (if any), and can be shared among multiple table readers.
* Partitions of partitioned indexes no longer affect the read amplification statistics.
* Due to the above refactoring, block cache eviction statistics for indexes are temporarily broken. We plan to reintroduce them in a later phase.
* options.keep_log_file_num will be enforced strictly all the time. File names of all log files will be tracked, which may take significantly amount of memory if options.keep_log_file_num is large and either of options.max_log_file_size or options.log_file_time_to_roll is set.
* Add initial support for Get/Put with user timestamps. Users can specify timestamps via ReadOptions and WriteOptions when calling DB::Get and DB::Put.
* Accessing a partition of a partitioned filter or index through a pinned reference is no longer considered a cache hit.
* Add C bindings for secondary instance, i.e. DBImplSecondary.
* Rate limited deletion of WALs is only enabled if DBOptions::wal_dir is not set, or explicitly set to db_name passed to DB::Open and DBOptions::db_paths is empty, or same as db_paths[0].path

### New Features
* Add an option `snap_refresh_nanos` (default to 0) to periodically refresh the snapshot list in compaction jobs. Assign to 0 to disable the feature.
* Add an option `unordered_write` which trades snapshot guarantees with higher write throughput. When used with WRITE_PREPARED transactions with two_write_queues=true, it offers higher throughput with however no compromise on guarantees.
* Allow DBImplSecondary to remove memtables with obsolete data after replaying MANIFEST and WAL.
* Add an option `failed_move_fall_back_to_copy` (default is true) for external SST ingestion. When `move_files` is true and hard link fails, ingestion falls back to copy if `failed_move_fall_back_to_copy` is true. Otherwise, ingestion reports an error.
* Add command `list_file_range_deletes` in ldb, which prints out tombstones in SST files.

### Performance Improvements
* Reduce binary search when iterator reseek into the same data block.
* DBIter::Next() can skip user key checking if previous entry's seqnum is 0.
* Merging iterator to avoid child iterator reseek for some cases
* Log Writer will flush after finishing the whole record, rather than a fragment.
* Lower MultiGet batching API latency by reading data blocks from disk in parallel

### General Improvements
* Added new status code kColumnFamilyDropped to distinguish between Column Family Dropped and DB Shutdown in progress.
* Improve ColumnFamilyOptions validation when creating a new column family.

### Bug Fixes
* Fix a bug in WAL replay of secondary instance by skipping write batches with older sequence numbers than the current last sequence number.
* Fix flush's/compaction's merge processing logic which allowed `Put`s covered by range tombstones to reappear. Note `Put`s may exist even if the user only ever called `Merge()` due to an internal conversion during compaction to the bottommost level.
* Fix/improve memtable earliest sequence assignment and WAL replay so that WAL entries of unflushed column families will not be skipped after replaying the MANIFEST and increasing db sequence due to another flushed/compacted column family.
* Fix a bug caused by secondary not skipping the beginning of new MANIFEST.
* On DB open, delete WAL trash files left behind in wal_dir

## 6.2.0 (4/30/2019)
### New Features
* Add an option `strict_bytes_per_sync` that causes a file-writing thread to block rather than exceed the limit on bytes pending writeback specified by `bytes_per_sync` or `wal_bytes_per_sync`.
* Improve range scan performance by avoiding per-key upper bound check in BlockBasedTableIterator.
* Introduce Periodic Compaction for Level style compaction. Files are re-compacted periodically and put in the same level.
* Block-based table index now contains exact highest key in the file, rather than an upper bound. This may improve Get() and iterator Seek() performance in some situations, especially when direct IO is enabled and block cache is disabled. A setting BlockBasedTableOptions::index_shortening is introduced to control this behavior. Set it to kShortenSeparatorsAndSuccessor to get the old behavior.
* When reading from option file/string/map, customized envs can be filled according to object registry.
* Improve range scan performance when using explicit user readahead by not creating new table readers for every iterator.
* Add index type BlockBasedTableOptions::IndexType::kBinarySearchWithFirstKey. It significantly reduces read amplification in some setups, especially for iterator seeks. It's not fully implemented yet: IO errors are not handled right.

### Public API Change
* Change the behavior of OptimizeForPointLookup(): move away from hash-based block-based-table index, and use whole key memtable filtering.
* Change the behavior of OptimizeForSmallDb(): use a 16MB block cache, put index and filter blocks into it, and cost the memtable size to it. DBOptions.OptimizeForSmallDb() and ColumnFamilyOptions.OptimizeForSmallDb() start to take an optional cache object.
* Added BottommostLevelCompaction::kForceOptimized to avoid double compacting newly compacted files in the bottommost level compaction of manual compaction. Note this option may prohibit the manual compaction to produce a single file in the bottommost level.

### Bug Fixes
* Adjust WriteBufferManager's dummy entry size to block cache from 1MB to 256KB.
* Fix a race condition between WritePrepared::Get and ::Put with duplicate keys.
* Fix crash when memtable prefix bloom is enabled and read/write a key out of domain of prefix extractor.
* Close a WAL file before another thread deletes it.
* Fix an assertion failure `IsFlushPending() == true` caused by one bg thread releasing the db mutex in ~ColumnFamilyData and another thread clearing `flush_requested_` flag.

## 6.1.1 (4/9/2019)
### New Features
* When reading from option file/string/map, customized comparators and/or merge operators can be filled according to object registry.

### Public API Change

### Bug Fixes
* Fix a bug in 2PC where a sequence of txn prepare, memtable flush, and crash could result in losing the prepared transaction.
* Fix a bug in Encryption Env which could cause encrypted files to be read beyond file boundaries.

## 6.1.0 (3/27/2019)
### New Features
* Introduce two more stats levels, kExceptHistogramOrTimers and kExceptTimers.
* Added a feature to perform data-block sampling for compressibility, and report stats to user.
* Add support for trace filtering.
* Add DBOptions.avoid_unnecessary_blocking_io. If true, we avoid file deletion when destroying ColumnFamilyHandle and Iterator. Instead, a job is scheduled to delete the files in background.

### Public API Change
* Remove bundled fbson library.
* statistics.stats_level_ becomes atomic. It is preferred to use statistics.set_stats_level() and statistics.get_stats_level() to access it.
* Introduce a new IOError subcode, PathNotFound, to indicate trying to open a nonexistent file or directory for read.
* Add initial support for multiple db instances sharing the same data in single-writer, multi-reader mode.
* Removed some "using std::xxx" from public headers.

### Bug Fixes
* Fix JEMALLOC_CXX_THROW macro missing from older Jemalloc versions, causing build failures on some platforms.
* Fix SstFileReader not able to open file ingested with write_glbal_seqno=true.

## 6.0.0 (2/19/2019)
### New Features
* Enabled checkpoint on readonly db (DBImplReadOnly).
* Make DB ignore dropped column families while committing results of atomic flush.
* RocksDB may choose to preopen some files even if options.max_open_files != -1. This may make DB open slightly longer.
* For users of dictionary compression with ZSTD v0.7.0+, we now reuse the same digested dictionary when compressing each of an SST file's data blocks for faster compression speeds.
* For all users of dictionary compression who set `cache_index_and_filter_blocks == true`, we now store dictionary data used for decompression in the block cache for better control over memory usage. For users of ZSTD v1.1.4+ who compile with -DZSTD_STATIC_LINKING_ONLY, this includes a digested dictionary, which is used to increase decompression speed.
* Add support for block checksums verification for external SST files before ingestion.
* Introduce stats history which periodically saves Statistics snapshots and added `GetStatsHistory` API to retrieve these snapshots.
* Add a place holder in manifest which indicate a record from future that can be safely ignored.
* Add support for trace sampling.
* Enable properties block checksum verification for block-based tables.
* For all users of dictionary compression, we now generate a separate dictionary for compressing each bottom-level SST file. Previously we reused a single dictionary for a whole compaction to bottom level. The new approach achieves better compression ratios; however, it uses more memory and CPU for buffering/sampling data blocks and training dictionaries.
* Add whole key bloom filter support in memtable.
* Files written by `SstFileWriter` will now use dictionary compression if it is configured in the file writer's `CompressionOptions`.

### Public API Change
* Disallow CompactionFilter::IgnoreSnapshots() = false, because it is not very useful and the behavior is confusing. The filter will filter everything if there is no snapshot declared by the time the compaction starts. However, users can define a snapshot after the compaction starts and before it finishes and this new snapshot won't be repeatable, because after the compaction finishes, some keys may be dropped.
* CompactionPri = kMinOverlappingRatio also uses compensated file size, which boosts file with lots of tombstones to be compacted first.
* Transaction::GetForUpdate is extended with a do_validate parameter with default value of true. If false it skips validating the snapshot before doing the read. Similarly ::Merge, ::Put, ::Delete, and ::SingleDelete are extended with assume_tracked with default value of false. If true it indicates that call is assumed to be after a ::GetForUpdate.
* `TableProperties::num_entries` and `TableProperties::num_deletions` now also account for number of range tombstones.
* Remove geodb, spatial_db, document_db, json_document, date_tiered_db, and redis_lists.
* With "ldb ----try_load_options", when wal_dir specified by the option file doesn't exist, ignore it.
* Change time resolution in FileOperationInfo.
* Deleting Blob files also go through SStFileManager.
* Remove CuckooHash memtable.
* The counter stat `number.block.not_compressed` now also counts blocks not compressed due to poor compression ratio.
* Remove ttl option from `CompactionOptionsFIFO`. The option has been deprecated and ttl in `ColumnFamilyOptions` is used instead.
* Support SST file ingestion across multiple column families via DB::IngestExternalFiles. See the function's comment about atomicity.
* Remove Lua compaction filter.

### Bug Fixes
* Fix a deadlock caused by compaction and file ingestion waiting for each other in the event of write stalls.
* Fix a memory leak when files with range tombstones are read in mmap mode and block cache is enabled
* Fix handling of corrupt range tombstone blocks such that corruptions cannot cause deleted keys to reappear
* Lock free MultiGet
* Fix incorrect `NotFound` point lookup result when querying the endpoint of a file that has been extended by a range tombstone.
* Fix with pipelined write, write leaders's callback failure lead to the whole write group fail.

### Change Default Options
* Change options.compaction_pri's default to kMinOverlappingRatio

## 5.18.0 (11/30/2018)
### New Features
* Introduced `JemallocNodumpAllocator` memory allocator. When being use, block cache will be excluded from core dump.
* Introduced `PerfContextByLevel` as part of `PerfContext` which allows storing perf context at each level. Also replaced `__thread` with `thread_local` keyword for perf_context. Added per-level perf context for bloom filter and `Get` query.
* With level_compaction_dynamic_level_bytes = true, level multiplier may be adjusted automatically when Level 0 to 1 compaction is lagged behind.
* Introduced DB option `atomic_flush`. If true, RocksDB supports flushing multiple column families and atomically committing the result to MANIFEST. Useful when WAL is disabled.
* Added `num_deletions` and `num_merge_operands` members to `TableProperties`.
* Added "rocksdb.min-obsolete-sst-number-to-keep" DB property that reports the lower bound on SST file numbers that are being kept from deletion, even if the SSTs are obsolete.
* Add xxhash64 checksum support
* Introduced `MemoryAllocator`, which lets the user specify custom memory allocator for block based table.
* Improved `DeleteRange` to prevent read performance degradation. The feature is no longer marked as experimental.

### Public API Change
* `DBOptions::use_direct_reads` now affects reads issued by `BackupEngine` on the database's SSTs.
* `NO_ITERATORS` is divided into two counters `NO_ITERATOR_CREATED` and `NO_ITERATOR_DELETE`. Both of them are only increasing now, just as other counters.

### Bug Fixes
* Fix corner case where a write group leader blocked due to write stall blocks other writers in queue with WriteOptions::no_slowdown set.
* Fix in-memory range tombstone truncation to avoid erroneously covering newer keys at a lower level, and include range tombstones in compacted files whose largest key is the range tombstone's start key.
* Properly set the stop key for a truncated manual CompactRange
* Fix slow flush/compaction when DB contains many snapshots. The problem became noticeable to us in DBs with 100,000+ snapshots, though it will affect others at different thresholds.
* Fix the bug that WriteBatchWithIndex's SeekForPrev() doesn't see the entries with the same key.
* Fix the bug where user comparator was sometimes fed with InternalKey instead of the user key. The bug manifests when during GenerateBottommostFiles.
* Fix a bug in WritePrepared txns where if the number of old snapshots goes beyond the snapshot cache size (128 default) the rest will not be checked when evicting a commit entry from the commit cache.
* Fixed Get correctness bug in the presence of range tombstones where merge operands covered by a range tombstone always result in NotFound.
* Start populating `NO_FILE_CLOSES` ticker statistic, which was always zero previously.
* The default value of NewBloomFilterPolicy()'s argument use_block_based_builder is changed to false. Note that this new default may cause large temp memory usage when building very large SST files.

## 5.17.0 (10/05/2018)
### Public API Change
* `OnTableFileCreated` will now be called for empty files generated during compaction. In that case, `TableFileCreationInfo::file_path` will be "(nil)" and `TableFileCreationInfo::file_size` will be zero.
* Add `FlushOptions::allow_write_stall`, which controls whether Flush calls start working immediately, even if it causes user writes to stall, or will wait until flush can be performed without causing write stall (similar to `CompactRangeOptions::allow_write_stall`). Note that the default value is false, meaning we add delay to Flush calls until stalling can be avoided when possible. This is behavior change compared to previous RocksDB versions, where Flush calls didn't check if they might cause stall or not.
* Application using PessimisticTransactionDB is expected to rollback/commit recovered transactions before starting new ones. This assumption is used to skip concurrency control during recovery.
* Expose column family id to `OnCompactionCompleted`.

### New Features
* TransactionOptions::skip_concurrency_control allows pessimistic transactions to skip the overhead of concurrency control. Could be used for optimizing certain transactions or during recovery.

### Bug Fixes
* Avoid creating empty SSTs and subsequently deleting them in certain cases during compaction.
* Sync CURRENT file contents during checkpoint.

## 5.16.3 (10/1/2018)
### Bug Fixes
* Fix crash caused when `CompactFiles` run with `CompactionOptions::compression == CompressionType::kDisableCompressionOption`. Now that setting causes the compression type to be chosen according to the column family-wide compression options.

## 5.16.2 (9/21/2018)
### Bug Fixes
* Fix bug in partition filters with format_version=4.

## 5.16.1 (9/17/2018)
### Bug Fixes
* Remove trace_analyzer_tool from rocksdb_lib target in TARGETS file.
* Fix RocksDB Java build and tests.
* Remove sync point in Block destructor.

## 5.16.0 (8/21/2018)
### Public API Change
* The merge operands are passed to `MergeOperator::ShouldMerge` in the reversed order relative to how they were merged (passed to FullMerge or FullMergeV2) for performance reasons
* GetAllKeyVersions() to take an extra argument of `max_num_ikeys`.
* Using ZSTD dictionary trainer (i.e., setting `CompressionOptions::zstd_max_train_bytes` to a nonzero value) now requires ZSTD version 1.1.3 or later.

### New Features
* Changes the format of index blocks by delta encoding the index values, which are the block handles. This saves the encoding of BlockHandle::offset of the non-head index entries in each restart interval. The feature is backward compatible but not forward compatible. It is disabled by default unless format_version 4 or above is used.
* Add a new tool: trace_analyzer. Trace_analyzer analyzes the trace file generated by using trace_replay API. It can convert the binary format trace file to a human readable txt file, output the statistics of the analyzed query types such as access statistics and size statistics, combining the dumped whole key space file to analyze, support query correlation analyzing, and etc. Current supported query types are: Get, Put, Delete, SingleDelete, DeleteRange, Merge, Iterator (Seek, SeekForPrev only).
* Add hash index support to data blocks, which helps reducing the cpu utilization of point-lookup operations. This feature is backward compatible with the data block created without the hash index. It is disabled by default unless BlockBasedTableOptions::data_block_index_type is set to data_block_index_type = kDataBlockBinaryAndHash.

### Bug Fixes
* Fix a bug in misreporting the estimated partition index size in properties block.

## 5.15.0 (7/17/2018)
### Public API Change
* Remove managed iterator. ReadOptions.managed is not effective anymore.
* For bottommost_compression, a compatible CompressionOptions is added via `bottommost_compression_opts`. To keep backward compatible, a new boolean `enabled` is added to CompressionOptions. For compression_opts, it will be always used no matter what value of `enabled` is. For bottommost_compression_opts, it will only be used when user set `enabled=true`, otherwise, compression_opts will be used for bottommost_compression as default.
* With LRUCache, when high_pri_pool_ratio > 0, midpoint insertion strategy will be enabled to put low-pri items to the tail of low-pri list (the midpoint) when they first inserted into the cache. This is to make cache entries never get hit age out faster, improving cache efficiency when large background scan presents.
* For users of `Statistics` objects created via `CreateDBStatistics()`, the format of the string returned by its `ToString()` method has changed.
* The "rocksdb.num.entries" table property no longer counts range deletion tombstones as entries.

### New Features
* Changes the format of index blocks by storing the key in their raw form rather than converting them to InternalKey. This saves 8 bytes per index key. The feature is backward compatible but not forward compatible. It is disabled by default unless format_version 3 or above is used.
* Avoid memcpy when reading mmap files with OpenReadOnly and max_open_files==-1.
* Support dynamically changing `ColumnFamilyOptions::ttl` via `SetOptions()`.
* Add a new table property, "rocksdb.num.range-deletions", which counts the number of range deletion tombstones in the table.
* Improve the performance of iterators doing long range scans by using readahead, when using direct IO.
* pin_top_level_index_and_filter (default true) in BlockBasedTableOptions can be used in combination with cache_index_and_filter_blocks to prefetch and pin the top-level index of partitioned index and filter blocks in cache. It has no impact when cache_index_and_filter_blocks is false.
* Write properties meta-block at the end of block-based table to save read-ahead IO.

### Bug Fixes
* Fix deadlock with enable_pipelined_write=true and max_successive_merges > 0
* Check conflict at output level in CompactFiles.
* Fix corruption in non-iterator reads when mmap is used for file reads
* Fix bug with prefix search in partition filters where a shared prefix would be ignored from the later partitions. The bug could report an eixstent key as missing. The bug could be triggered if prefix_extractor is set and partition filters is enabled.
* Change default value of `bytes_max_delete_chunk` to 0 in NewSstFileManager() as it doesn't work well with checkpoints.
* Fix a bug caused by not copying the block trailer with compressed SST file, direct IO, prefetcher and no compressed block cache.
* Fix write can stuck indefinitely if enable_pipelined_write=true. The issue exists since pipelined write was introduced in 5.5.0.

## 5.14.0 (5/16/2018)
### Public API Change
* Add a BlockBasedTableOption to align uncompressed data blocks on the smaller of block size or page size boundary, to reduce flash reads by avoiding reads spanning 4K pages.
* The background thread naming convention changed (on supporting platforms) to "rocksdb:<thread pool priority><thread number>", e.g., "rocksdb:low0".
* Add a new ticker stat rocksdb.number.multiget.keys.found to count number of keys successfully read in MultiGet calls
* Touch-up to write-related counters in PerfContext. New counters added: write_scheduling_flushes_compactions_time, write_thread_wait_nanos. Counters whose behavior was fixed or modified: write_memtable_time, write_pre_and_post_process_time, write_delay_time.
* Posix Env's NewRandomRWFile() will fail if the file doesn't exist.
* Now, `DBOptions::use_direct_io_for_flush_and_compaction` only applies to background writes, and `DBOptions::use_direct_reads` applies to both user reads and background reads. This conforms with Linux's `open(2)` manpage, which advises against simultaneously reading a file in buffered and direct modes, due to possibly undefined behavior and degraded performance.
* Iterator::Valid() always returns false if !status().ok(). So, now when doing a Seek() followed by some Next()s, there's no need to check status() after every operation.
* Iterator::Seek()/SeekForPrev()/SeekToFirst()/SeekToLast() always resets status().
* Introduced `CompressionOptions::kDefaultCompressionLevel`, which is a generic way to tell RocksDB to use the compression library's default level. It is now the default value for `CompressionOptions::level`. Previously the level defaulted to -1, which gave poor compression ratios in ZSTD.

### New Features
* Introduce TTL for level compaction so that all files older than ttl go through the compaction process to get rid of old data.
* TransactionDBOptions::write_policy can be configured to enable WritePrepared 2PC transactions. Read more about them in the wiki.
* Add DB properties "rocksdb.block-cache-capacity", "rocksdb.block-cache-usage", "rocksdb.block-cache-pinned-usage" to show block cache usage.
* Add `Env::LowerThreadPoolCPUPriority(Priority)` method, which lowers the CPU priority of background (esp. compaction) threads to minimize interference with foreground tasks.
* Fsync parent directory after deleting a file in delete scheduler.
* In level-based compaction, if bottom-pri thread pool was setup via `Env::SetBackgroundThreads()`, compactions to the bottom level will be delegated to that thread pool.
* `prefix_extractor` has been moved from ImmutableCFOptions to MutableCFOptions, meaning it can be dynamically changed without a DB restart.

### Bug Fixes
* Fsync after writing global seq number to the ingestion file in ExternalSstFileIngestionJob.
* Fix WAL corruption caused by race condition between user write thread and FlushWAL when two_write_queue is not set.
* Fix `BackupableDBOptions::max_valid_backups_to_open` to not delete backup files when refcount cannot be accurately determined.
* Fix memory leak when pin_l0_filter_and_index_blocks_in_cache is used with partitioned filters
* Disable rollback of merge operands in WritePrepared transactions to work around an issue in MyRocks. It can be enabled back by setting TransactionDBOptions::rollback_merge_operands to true.
* Fix wrong results by ReverseBytewiseComparator::FindShortSuccessor()

### Java API Changes
* Add `BlockBasedTableConfig.setBlockCache` to allow sharing a block cache across DB instances.
* Added SstFileManager to the Java API to allow managing SST files across DB instances.

## 5.13.0 (3/20/2018)
### Public API Change
* RocksDBOptionsParser::Parse()'s `ignore_unknown_options` argument will only be effective if the option file shows it is generated using a higher version of RocksDB than the current version.
* Remove CompactionEventListener.

### New Features
* SstFileManager now can cancel compactions if they will result in max space errors. SstFileManager users can also use SetCompactionBufferSize to specify how much space must be leftover during a compaction for auxiliary file functions such as logging and flushing.
* Avoid unnecessarily flushing in `CompactRange()` when the range specified by the user does not overlap unflushed memtables.
* If `ColumnFamilyOptions::max_subcompactions` is set greater than one, we now parallelize large manual level-based compactions.
* Add "rocksdb.live-sst-files-size" DB property to return total bytes of all SST files belong to the latest LSM tree.
* NewSstFileManager to add an argument bytes_max_delete_chunk with default 64MB. With this argument, a file larger than 64MB will be ftruncated multiple times based on this size.

### Bug Fixes
* Fix a leak in prepared_section_completed_ where the zeroed entries would not removed from the map.
* Fix WAL corruption caused by race condition between user write thread and backup/checkpoint thread.

## 5.12.0 (2/14/2018)
### Public API Change
* Iterator::SeekForPrev is now a pure virtual method. This is to prevent user who implement the Iterator interface fail to implement SeekForPrev by mistake.
* Add `include_end` option to make the range end exclusive when `include_end == false` in `DeleteFilesInRange()`.
* Add `CompactRangeOptions::allow_write_stall`, which makes `CompactRange` start working immediately, even if it causes user writes to stall. The default value is false, meaning we add delay to `CompactRange` calls until stalling can be avoided when possible. Note this delay is not present in previous RocksDB versions.
* Creating checkpoint with empty directory now returns `Status::InvalidArgument`; previously, it returned `Status::IOError`.
* Adds a BlockBasedTableOption to turn off index block compression.
* Close() method now returns a status when closing a db.

### New Features
* Improve the performance of iterators doing long range scans by using readahead.
* Add new function `DeleteFilesInRanges()` to delete files in multiple ranges at once for better performance.
* FreeBSD build support for RocksDB and RocksJava.
* Improved performance of long range scans with readahead.
* Updated to and now continuously tested in Visual Studio 2017.

### Bug Fixes
* Fix `DisableFileDeletions()` followed by `GetSortedWalFiles()` to not return obsolete WAL files that `PurgeObsoleteFiles()` is going to delete.
* Fix Handle error return from WriteBuffer() during WAL file close and DB close.
* Fix advance reservation of arena block addresses.
* Fix handling of empty string as checkpoint directory.

## 5.11.0 (01/08/2018)
### Public API Change
* Add `autoTune` and `getBytesPerSecond()` to RocksJava RateLimiter

### New Features
* Add a new histogram stat called rocksdb.db.flush.micros for memtable flush.
* Add "--use_txn" option to use transactional API in db_stress.
* Disable onboard cache for compaction output in Windows platform.
* Improve the performance of iterators doing long range scans by using readahead.

### Bug Fixes
* Fix a stack-use-after-scope bug in ForwardIterator.
* Fix builds on platforms including Linux, Windows, and PowerPC.
* Fix buffer overrun in backup engine for DBs with huge number of files.
* Fix a mislabel bug for bottom-pri compaction threads.
* Fix DB::Flush() keep waiting after flush finish under certain condition.

## 5.10.0 (12/11/2017)
### Public API Change
* When running `make` with environment variable `USE_SSE` set and `PORTABLE` unset, will use all machine features available locally. Previously this combination only compiled SSE-related features.

### New Features
* Provide lifetime hints when writing files on Linux. This reduces hardware write-amp on storage devices supporting multiple streams.
* Add a DB stat, `NUMBER_ITER_SKIP`, which returns how many internal keys were skipped during iterations (e.g., due to being tombstones or duplicate versions of a key).
* Add PerfContext counters, `key_lock_wait_count` and `key_lock_wait_time`, which measure the number of times transactions wait on key locks and total amount of time waiting.

### Bug Fixes
* Fix IOError on WAL write doesn't propagate to write group follower
* Make iterator invalid on merge error.
* Fix performance issue in `IngestExternalFile()` affecting databases with large number of SST files.
* Fix possible corruption to LSM structure when `DeleteFilesInRange()` deletes a subset of files spanned by a `DeleteRange()` marker.

## 5.9.0 (11/1/2017)
### Public API Change
* `BackupableDBOptions::max_valid_backups_to_open == 0` now means no backups will be opened during BackupEngine initialization. Previously this condition disabled limiting backups opened.
* `DBOptions::preserve_deletes` is a new option that allows one to specify that DB should not drop tombstones for regular deletes if they have sequence number larger than what was set by the new API call `DB::SetPreserveDeletesSequenceNumber(SequenceNumber seqnum)`. Disabled by default.
* API call `DB::SetPreserveDeletesSequenceNumber(SequenceNumber seqnum)` was added, users who wish to preserve deletes are expected to periodically call this function to advance the cutoff seqnum (all deletes made before this seqnum can be dropped by DB). It's user responsibility to figure out how to advance the seqnum in the way so the tombstones are kept for the desired period of time, yet are eventually processed in time and don't eat up too much space.
* `ReadOptions::iter_start_seqnum` was added;
if set to something > 0 user will see 2 changes in iterators behavior 1) only keys written with sequence larger than this parameter would be returned and 2) the `Slice` returned by iter->key() now points to the memory that keep User-oriented representation of the internal key, rather than user key. New struct `FullKey` was added to represent internal keys, along with a new helper function `ParseFullKey(const Slice& internal_key, FullKey* result);`.
* Deprecate trash_dir param in NewSstFileManager, right now we will rename deleted files to <name>.trash instead of moving them to trash directory
* Allow setting a custom trash/DB size ratio limit in the SstFileManager, after which files that are to be scheduled for deletion are deleted immediately, regardless of any delete ratelimit.
* Return an error on write if write_options.sync = true and write_options.disableWAL = true to warn user of inconsistent options. Previously we will not write to WAL and not respecting the sync options in this case.

### New Features
* CRC32C is now using the 3-way pipelined SSE algorithm `crc32c_3way` on supported platforms to improve performance. The system will choose to use this algorithm on supported platforms automatically whenever possible. If PCLMULQDQ is not supported it will fall back to the old Fast_CRC32 algorithm.
* `DBOptions::writable_file_max_buffer_size` can now be changed dynamically.
* `DBOptions::bytes_per_sync`, `DBOptions::compaction_readahead_size`, and `DBOptions::wal_bytes_per_sync` can now be changed dynamically, `DBOptions::wal_bytes_per_sync` will flush all memtables and switch to a new WAL file.
* Support dynamic adjustment of rate limit according to demand for background I/O. It can be enabled by passing `true` to the `auto_tuned` parameter in `NewGenericRateLimiter()`. The value passed as `rate_bytes_per_sec` will still be respected as an upper-bound.
* Support dynamically changing `ColumnFamilyOptions::compaction_options_fifo`.
* Introduce `EventListener::OnStallConditionsChanged()` callback. Users can implement it to be notified when user writes are stalled, stopped, or resumed.
* Add a new db property "rocksdb.estimate-oldest-key-time" to return oldest data timestamp. The property is available only for FIFO compaction with compaction_options_fifo.allow_compaction = false.
* Upon snapshot release, recompact bottommost files containing deleted/overwritten keys that previously could not be dropped due to the snapshot. This alleviates space-amp caused by long-held snapshots.
* Support lower bound on iterators specified via `ReadOptions::iterate_lower_bound`.
* Support for differential snapshots (via iterator emitting the sequence of key-values representing the difference between DB state at two different sequence numbers). Supports preserving and emitting puts and regular deletes, doesn't support SingleDeletes, MergeOperator, Blobs and Range Deletes.

### Bug Fixes
* Fix a potential data inconsistency issue during point-in-time recovery. `DB:Open()` will abort if column family inconsistency is found during PIT recovery.
* Fix possible metadata corruption in databases using `DeleteRange()`.

## 5.8.0 (08/30/2017)
### Public API Change
* Users of `Statistics::getHistogramString()` will see fewer histogram buckets and different bucket endpoints.
* `Slice::compare` and BytewiseComparator `Compare` no longer accept `Slice`s containing nullptr.
* `Transaction::Get` and `Transaction::GetForUpdate` variants with `PinnableSlice` added.

### New Features
* Add Iterator::Refresh(), which allows users to update the iterator state so that they can avoid some initialization costs of recreating iterators.
* Replace dynamic_cast<> (except unit test) so people can choose to build with RTTI off. With make, release mode is by default built with -fno-rtti and debug mode is built without it. Users can override it by setting USE_RTTI=0 or 1.
* Universal compactions including the bottom level can be executed in a dedicated thread pool. This alleviates head-of-line blocking in the compaction queue, which cause write stalling, particularly in multi-instance use cases. Users can enable this feature via `Env::SetBackgroundThreads(N, Env::Priority::BOTTOM)`, where `N > 0`.
* Allow merge operator to be called even with a single merge operand during compactions, by appropriately overriding `MergeOperator::AllowSingleOperand`.
* Add `DB::VerifyChecksum()`, which verifies the checksums in all SST files in a running DB.
* Block-based table support for disabling checksums by setting `BlockBasedTableOptions::checksum = kNoChecksum`.

### Bug Fixes
* Fix wrong latencies in `rocksdb.db.get.micros`, `rocksdb.db.write.micros`, and `rocksdb.sst.read.micros`.
* Fix incorrect dropping of deletions during intra-L0 compaction.
* Fix transient reappearance of keys covered by range deletions when memtable prefix bloom filter is enabled.
* Fix potentially wrong file smallest key when range deletions separated by snapshot are written together.

## 5.7.0 (07/13/2017)
### Public API Change
* DB property "rocksdb.sstables" now prints keys in hex form.

### New Features
* Measure estimated number of reads per file. The information can be accessed through DB::GetColumnFamilyMetaData or "rocksdb.sstables" DB property.
* RateLimiter support for throttling background reads, or throttling the sum of background reads and writes. This can give more predictable I/O usage when compaction reads more data than it writes, e.g., due to lots of deletions.
* [Experimental] FIFO compaction with TTL support. It can be enabled by setting CompactionOptionsFIFO.ttl > 0.
* Introduce `EventListener::OnBackgroundError()` callback. Users can implement it to be notified of errors causing the DB to enter read-only mode, and optionally override them.
* Partitioned Index/Filters exiting the experimental mode. To enable partitioned indexes set index_type to kTwoLevelIndexSearch and to further enable partitioned filters set partition_filters to true. To configure the partition size set metadata_block_size.


### Bug Fixes
* Fix discarding empty compaction output files when `DeleteRange()` is used together with subcompactions.

## 5.6.0 (06/06/2017)
### Public API Change
* Scheduling flushes and compactions in the same thread pool is no longer supported by setting `max_background_flushes=0`. Instead, users can achieve this by configuring their high-pri thread pool to have zero threads.
* Replace `Options::max_background_flushes`, `Options::max_background_compactions`, and `Options::base_background_compactions` all with `Options::max_background_jobs`, which automatically decides how many threads to allocate towards flush/compaction.
* options.delayed_write_rate by default take the value of options.rate_limiter rate.
* Replace global variable `IOStatsContext iostats_context` with `IOStatsContext* get_iostats_context()`; replace global variable `PerfContext perf_context` with `PerfContext* get_perf_context()`.

### New Features
* Change ticker/histogram statistics implementations to use core-local storage. This improves aggregation speed compared to our previous thread-local approach, particularly for applications with many threads.
* Users can pass a cache object to write buffer manager, so that they can cap memory usage for memtable and block cache using one single limit.
* Flush will be triggered when 7/8 of the limit introduced by write_buffer_manager or db_write_buffer_size is triggered, so that the hard threshold is hard to hit.
* Introduce WriteOptions.low_pri. If it is true, low priority writes will be throttled if the compaction is behind.
* `DB::IngestExternalFile()` now supports ingesting files into a database containing range deletions.

### Bug Fixes
* Shouldn't ignore return value of fsync() in flush.

## 5.5.0 (05/17/2017)
### New Features
* FIFO compaction to support Intra L0 compaction too with CompactionOptionsFIFO.allow_compaction=true.
* DB::ResetStats() to reset internal stats.
* Statistics::Reset() to reset user stats.
* ldb add option --try_load_options, which will open DB with its own option file.
* Introduce WriteBatch::PopSavePoint to pop the most recent save point explicitly.
* Support dynamically change `max_open_files` option via SetDBOptions()
* Added DB::CreateColumnFamilie() and DB::DropColumnFamilies() to bulk create/drop column families.
* Add debugging function `GetAllKeyVersions` to see internal versions of a range of keys.
* Support file ingestion with universal compaction style
* Support file ingestion behind with option `allow_ingest_behind`
* New option enable_pipelined_write which may improve write throughput in case writing from multiple threads and WAL enabled.

### Bug Fixes
* Fix the bug that Direct I/O uses direct reads for non-SST file

## 5.4.0 (04/11/2017)
### Public API Change
* random_access_max_buffer_size no longer has any effect
* Removed Env::EnableReadAhead(), Env::ShouldForwardRawRequest()
* Support dynamically change `stats_dump_period_sec` option via SetDBOptions().
* Added ReadOptions::max_skippable_internal_keys to set a threshold to fail a request as incomplete when too many keys are being skipped when using iterators.
* DB::Get in place of std::string accepts PinnableSlice, which avoids the extra memcpy of value to std::string in most of cases.
    * PinnableSlice releases the pinned resources that contain the value when it is destructed or when ::Reset() is called on it.
    * The old API that accepts std::string, although discouraged, is still supported.
* Replace Options::use_direct_writes with Options::use_direct_io_for_flush_and_compaction. Read Direct IO wiki for details.
* Added CompactionEventListener and EventListener::OnFlushBegin interfaces.

### New Features
* Memtable flush can be avoided during checkpoint creation if total log file size is smaller than a threshold specified by the user.
* Introduce level-based L0->L0 compactions to reduce file count, so write delays are incurred less often.
* (Experimental) Partitioning filters which creates an index on the partitions. The feature can be enabled by setting partition_filters when using kFullFilter. Currently the feature also requires two-level indexing to be enabled. Number of partitions is the same as the number of partitions for indexes, which is controlled by metadata_block_size.

## 5.3.0 (03/08/2017)
### Public API Change
* Remove disableDataSync option.
* Remove timeout_hint_us option from WriteOptions. The option has been deprecated and has no effect since 3.13.0.
* Remove option min_partial_merge_operands. Partial merge operands will always be merged in flush or compaction if there are more than one.
* Remove option verify_checksums_in_compaction. Compaction will always verify checksum.

### Bug Fixes
* Fix the bug that iterator may skip keys

## 5.2.0 (02/08/2017)
### Public API Change
* NewLRUCache() will determine number of shard bits automatically based on capacity, if the user doesn't pass one. This also impacts the default block cache when the user doesn't explicit provide one.
* Change the default of delayed slowdown value to 16MB/s and further increase the L0 stop condition to 36 files.
* Options::use_direct_writes and Options::use_direct_reads are now ready to use.
* (Experimental) Two-level indexing that partition the index and creates a 2nd level index on the partitions. The feature can be enabled by setting kTwoLevelIndexSearch as IndexType and configuring index_per_partition.

### New Features
* Added new overloaded function GetApproximateSizes that allows to specify if memtable stats should be computed only without computing SST files' stats approximations.
* Added new function GetApproximateMemTableStats that approximates both number of records and size of memtables.
* Add Direct I/O mode for SST file I/O

### Bug Fixes
* RangeSync() should work if ROCKSDB_FALLOCATE_PRESENT is not set
* Fix wrong results in a data race case in Get()
* Some fixes related to 2PC.
* Fix bugs of data corruption in direct I/O

## 5.1.0 (01/13/2017)
* Support dynamically change `delete_obsolete_files_period_micros` option via SetDBOptions().
* Added EventListener::OnExternalFileIngested which will be called when IngestExternalFile() add a file successfully.
* BackupEngine::Open and BackupEngineReadOnly::Open now always return error statuses matching those of the backup Env.

### Bug Fixes
* Fix the bug that if 2PC is enabled, checkpoints may loss some recent transactions.
* When file copying is needed when creating checkpoints or bulk loading files, fsync the file after the file copying.

## 5.0.0 (11/17/2016)
### Public API Change
* Options::max_bytes_for_level_multiplier is now a double along with all getters and setters.
* Support dynamically change `delayed_write_rate` and `max_total_wal_size` options via SetDBOptions().
* Introduce DB::DeleteRange for optimized deletion of large ranges of contiguous keys.
* Support dynamically change `delayed_write_rate` option via SetDBOptions().
* Options::allow_concurrent_memtable_write and Options::enable_write_thread_adaptive_yield are now true by default.
* Remove Tickers::SEQUENCE_NUMBER to avoid confusion if statistics object is shared among RocksDB instance. Alternatively DB::GetLatestSequenceNumber() can be used to get the same value.
* Options.level0_stop_writes_trigger default value changes from 24 to 32.
* New compaction filter API: CompactionFilter::FilterV2(). Allows to drop ranges of keys.
* Removed flashcache support.
* DB::AddFile() is deprecated and is replaced with DB::IngestExternalFile(). DB::IngestExternalFile() remove all the restrictions that existed for DB::AddFile.

### New Features
* Add avoid_flush_during_shutdown option, which speeds up DB shutdown by not flushing unpersisted data (i.e. with disableWAL = true). Unpersisted data will be lost. The options is dynamically changeable via SetDBOptions().
* Add memtable_insert_with_hint_prefix_extractor option. The option is mean to reduce CPU usage for inserting keys into memtable, if keys can be group by prefix and insert for each prefix are sequential or almost sequential. See include/rocksdb/options.h for more details.
* Add LuaCompactionFilter in utilities.  This allows developers to write compaction filters in Lua.  To use this feature, LUA_PATH needs to be set to the root directory of Lua.
* No longer populate "LATEST_BACKUP" file in backup directory, which formerly contained the number of the latest backup. The latest backup can be determined by finding the highest numbered file in the "meta/" subdirectory.

## 4.13.0 (10/18/2016)
### Public API Change
* DB::GetOptions() reflect dynamic changed options (i.e. through DB::SetOptions()) and return copy of options instead of reference.
* Added Statistics::getAndResetTickerCount().

### New Features
* Add DB::SetDBOptions() to dynamic change base_background_compactions and max_background_compactions.
* Added Iterator::SeekForPrev(). This new API will seek to the last key that less than or equal to the target key.

## 4.12.0 (9/12/2016)
### Public API Change
* CancelAllBackgroundWork() flushes all memtables for databases containing writes that have bypassed the WAL (writes issued with WriteOptions::disableWAL=true) before shutting down background threads.
* Merge options source_compaction_factor, max_grandparent_overlap_bytes and expanded_compaction_factor into max_compaction_bytes.
* Remove ImmutableCFOptions.
* Add a compression type ZSTD, which can work with ZSTD 0.8.0 or up. Still keep ZSTDNotFinal for compatibility reasons.

### New Features
* Introduce NewClockCache, which is based on CLOCK algorithm with better concurrent performance in some cases. It can be used to replace the default LRU-based block cache and table cache. To use it, RocksDB need to be linked with TBB lib.
* Change ticker/histogram statistics implementations to accumulate data in thread-local storage, which improves CPU performance by reducing cache coherency costs. Callers of CreateDBStatistics do not need to change anything to use this feature.
* Block cache mid-point insertion, where index and filter block are inserted into LRU block cache with higher priority. The feature can be enabled by setting BlockBasedTableOptions::cache_index_and_filter_blocks_with_high_priority to true and high_pri_pool_ratio > 0 when creating NewLRUCache.

## 4.11.0 (8/1/2016)
### Public API Change
* options.memtable_prefix_bloom_huge_page_tlb_size => memtable_huge_page_size. When it is set, RocksDB will try to allocate memory from huge page for memtable too, rather than just memtable bloom filter.

### New Features
* A tool to migrate DB after options change. See include/rocksdb/utilities/option_change_migration.h.
* Add ReadOptions.background_purge_on_iterator_cleanup. If true, we avoid file deletion when destroying iterators.

## 4.10.0 (7/5/2016)
### Public API Change
* options.memtable_prefix_bloom_bits changes to options.memtable_prefix_bloom_bits_ratio and deprecate options.memtable_prefix_bloom_probes
* enum type CompressionType and PerfLevel changes from char to unsigned char. Value of all PerfLevel shift by one.
* Deprecate options.filter_deletes.

### New Features
* Add avoid_flush_during_recovery option.
* Add a read option background_purge_on_iterator_cleanup to avoid deleting files in foreground when destroying iterators. Instead, a job is scheduled in high priority queue and would be executed in a separate background thread.
* RepairDB support for column families. RepairDB now associates data with non-default column families using information embedded in the SST/WAL files (4.7 or later). For data written by 4.6 or earlier, RepairDB associates it with the default column family.
* Add options.write_buffer_manager which allows users to control total memtable sizes across multiple DB instances.

## 4.9.0 (6/9/2016)
### Public API changes
* Add bottommost_compression option, This option can be used to set a specific compression algorithm for the bottommost level (Last level containing files in the DB).
* Introduce CompactionJobInfo::compression, This field state the compression algorithm used to generate the output files of the compaction.
* Deprecate BlockBaseTableOptions.hash_index_allow_collision=false
* Deprecate options builder (GetOptions()).

### New Features
* Introduce NewSimCache() in rocksdb/utilities/sim_cache.h. This function creates a block cache that is able to give simulation results (mainly hit rate) of simulating block behavior with a configurable cache size.

## 4.8.0 (5/2/2016)
### Public API Change
* Allow preset compression dictionary for improved compression of block-based tables. This is supported for zlib, zstd, and lz4. The compression dictionary's size is configurable via CompressionOptions::max_dict_bytes.
* Delete deprecated classes for creating backups (BackupableDB) and restoring from backups (RestoreBackupableDB). Now, BackupEngine should be used for creating backups, and BackupEngineReadOnly should be used for restorations. For more details, see https://github.com/facebook/rocksdb/wiki/How-to-backup-RocksDB%3F
* Expose estimate of per-level compression ratio via DB property: "rocksdb.compression-ratio-at-levelN".
* Added EventListener::OnTableFileCreationStarted. EventListener::OnTableFileCreated will be called on failure case. User can check creation status via TableFileCreationInfo::status.

### New Features
* Add ReadOptions::readahead_size. If non-zero, NewIterator will create a new table reader which performs reads of the given size.

## 4.7.0 (4/8/2016)
### Public API Change
* rename options compaction_measure_io_stats to report_bg_io_stats and include flush too.
* Change some default options. Now default options will optimize for server-workloads. Also enable slowdown and full stop triggers for pending compaction bytes. These changes may cause sub-optimal performance or significant increase of resource usage. To avoid these risks, users can open existing RocksDB with options extracted from RocksDB option files. See https://github.com/facebook/rocksdb/wiki/RocksDB-Options-File for how to use RocksDB option files. Or you can call Options.OldDefaults() to recover old defaults. DEFAULT_OPTIONS_HISTORY.md will track change history of default options.

## 4.6.0 (3/10/2016)
### Public API Changes
* Change default of BlockBasedTableOptions.format_version to 2. It means default DB created by 4.6 or up cannot be opened by RocksDB version 3.9 or earlier.
* Added strict_capacity_limit option to NewLRUCache. If the flag is set to true, insert to cache will fail if no enough capacity can be free. Signature of Cache::Insert() is updated accordingly.
* Tickers [NUMBER_DB_NEXT, NUMBER_DB_PREV, NUMBER_DB_NEXT_FOUND, NUMBER_DB_PREV_FOUND, ITER_BYTES_READ] are not updated immediately. The are updated when the Iterator is deleted.
* Add monotonically increasing counter (DB property "rocksdb.current-super-version-number") that increments upon any change to the LSM tree.

### New Features
* Add CompactionPri::kMinOverlappingRatio, a compaction picking mode friendly to write amplification.
* Deprecate Iterator::IsKeyPinned() and replace it with Iterator::GetProperty() with prop_name="rocksdb.iterator.is.key.pinned"

## 4.5.0 (2/5/2016)
### Public API Changes
* Add a new perf context level between kEnableCount and kEnableTime. Level 2 now does not include timers for mutexes.
* Statistics of mutex operation durations will not be measured by default. If you want to have them enabled, you need to set Statistics::stats_level_ to kAll.
* DBOptions::delete_scheduler and NewDeleteScheduler() are removed, please use DBOptions::sst_file_manager and NewSstFileManager() instead

### New Features
* ldb tool now supports operations to non-default column families.
* Add kPersistedTier to ReadTier.  This option allows Get and MultiGet to read only the persited data and skip mem-tables if writes were done with disableWAL = true.
* Add DBOptions::sst_file_manager. Use NewSstFileManager() in include/rocksdb/sst_file_manager.h to create a SstFileManager that can be used to track the total size of SST files and control the SST files deletion rate.

## 4.4.0 (1/14/2016)
### Public API Changes
* Change names in CompactionPri and add a new one.
* Deprecate options.soft_rate_limit and add options.soft_pending_compaction_bytes_limit.
* If options.max_write_buffer_number > 3, writes will be slowed down when writing to the last write buffer to delay a full stop.
* Introduce CompactionJobInfo::compaction_reason, this field include the reason to trigger the compaction.
* After slow down is triggered, if estimated pending compaction bytes keep increasing, slowdown more.
* Increase default options.delayed_write_rate to 2MB/s.
* Added a new parameter --path to ldb tool. --path accepts the name of either MANIFEST, SST or a WAL file. Either --db or --path can be used when calling ldb.

## 4.3.0 (12/8/2015)
### New Features
* CompactionFilter has new member function called IgnoreSnapshots which allows CompactionFilter to be called even if there are snapshots later than the key.
* RocksDB will now persist options under the same directory as the RocksDB database on successful DB::Open, CreateColumnFamily, DropColumnFamily, and SetOptions.
* Introduce LoadLatestOptions() in rocksdb/utilities/options_util.h.  This function can construct the latest DBOptions / ColumnFamilyOptions used by the specified RocksDB intance.
* Introduce CheckOptionsCompatibility() in rocksdb/utilities/options_util.h.  This function checks whether the input set of options is able to open the specified DB successfully.

### Public API Changes
* When options.db_write_buffer_size triggers, only the column family with the largest column family size will be flushed, not all the column families.

## 4.2.0 (11/9/2015)
### New Features
* Introduce CreateLoggerFromOptions(), this function create a Logger for provided DBOptions.
* Add GetAggregatedIntProperty(), which returns the sum of the GetIntProperty of all the column families.
* Add MemoryUtil in rocksdb/utilities/memory.h.  It currently offers a way to get the memory usage by type from a list rocksdb instances.

### Public API Changes
* CompactionFilter::Context includes information of Column Family ID
* The need-compaction hint given by TablePropertiesCollector::NeedCompact() will be persistent and recoverable after DB recovery. This introduces a breaking format change. If you use this experimental feature, including NewCompactOnDeletionCollectorFactory() in the new version, you may not be able to directly downgrade the DB back to version 4.0 or lower.
* TablePropertiesCollectorFactory::CreateTablePropertiesCollector() now takes an option Context, containing the information of column family ID for the file being written.
* Remove DefaultCompactionFilterFactory.


## 4.1.0 (10/8/2015)
### New Features
* Added single delete operation as a more efficient way to delete keys that have not been overwritten.
* Added experimental AddFile() to DB interface that allow users to add files created by SstFileWriter into an empty Database, see include/rocksdb/sst_file_writer.h and DB::AddFile() for more info.
* Added support for opening SST files with .ldb suffix which enables opening LevelDB databases.
* CompactionFilter now supports filtering of merge operands and merge results.

### Public API Changes
* Added SingleDelete() to the DB interface.
* Added AddFile() to DB interface.
* Added SstFileWriter class.
* CompactionFilter has a new method FilterMergeOperand() that RocksDB applies to every merge operand during compaction to decide whether to filter the operand.
* We removed CompactionFilterV2 interfaces from include/rocksdb/compaction_filter.h. The functionality was deprecated already in version 3.13.

## 4.0.0 (9/9/2015)
### New Features
* Added support for transactions.  See include/rocksdb/utilities/transaction.h for more info.
* DB::GetProperty() now accepts "rocksdb.aggregated-table-properties" and "rocksdb.aggregated-table-properties-at-levelN", in which case it returns aggregated table properties of the target column family, or the aggregated table properties of the specified level N if the "at-level" version is used.
* Add compression option kZSTDNotFinalCompression for people to experiment ZSTD although its format is not finalized.
* We removed the need for LATEST_BACKUP file in BackupEngine. We still keep writing it when we create new backups (because of backward compatibility), but we don't read it anymore.

### Public API Changes
* Removed class Env::RandomRWFile and Env::NewRandomRWFile().
* Renamed DBOptions.num_subcompactions to DBOptions.max_subcompactions to make the name better match the actual functionality of the option.
* Added Equal() method to the Comparator interface that can optionally be overwritten in cases where equality comparisons can be done more efficiently than three-way comparisons.
* Previous 'experimental' OptimisticTransaction class has been replaced by Transaction class.

## 3.13.0 (8/6/2015)
### New Features
* RollbackToSavePoint() in WriteBatch/WriteBatchWithIndex
* Add NewCompactOnDeletionCollectorFactory() in utilities/table_properties_collectors, which allows rocksdb to mark a SST file as need-compaction when it observes at least D deletion entries in any N consecutive entries in that SST file.  Note that this feature depends on an experimental NeedCompact() API --- the result of this API will not persist after DB restart.
* Add DBOptions::delete_scheduler. Use NewDeleteScheduler() in include/rocksdb/delete_scheduler.h to create a DeleteScheduler that can be shared among multiple RocksDB instances to control the file deletion rate of SST files that exist in the first db_path.

### Public API Changes
* Deprecated WriteOptions::timeout_hint_us. We no longer support write timeout. If you really need this option, talk to us and we might consider returning it.
* Deprecated purge_redundant_kvs_while_flush option.
* Removed BackupEngine::NewBackupEngine() and NewReadOnlyBackupEngine() that were deprecated in RocksDB 3.8. Please use BackupEngine::Open() instead.
* Deprecated Compaction Filter V2. We are not aware of any existing use-cases. If you use this filter, your compile will break with RocksDB 3.13. Please let us know if you use it and we'll put it back in RocksDB 3.14.
* Env::FileExists now returns a Status instead of a boolean
* Add statistics::getHistogramString() to print detailed distribution of a histogram metric.
* Add DBOptions::skip_stats_update_on_db_open.  When it is on, DB::Open() will run faster as it skips the random reads required for loading necessary stats from SST files to optimize compaction.

## 3.12.0 (7/2/2015)
### New Features
* Added experimental support for optimistic transactions.  See include/rocksdb/utilities/optimistic_transaction.h for more info.
* Added a new way to report QPS from db_bench (check out --report_file and --report_interval_seconds)
* Added a cache for individual rows. See DBOptions::row_cache for more info.
* Several new features on EventListener (see include/rocksdb/listener.h):
 - OnCompationCompleted() now returns per-compaction job statistics, defined in include/rocksdb/compaction_job_stats.h.
 - Added OnTableFileCreated() and OnTableFileDeleted().
* Add compaction_options_universal.enable_trivial_move to true, to allow trivial move while performing universal compaction. Trivial move will happen only when all the input files are non overlapping.

### Public API changes
* EventListener::OnFlushCompleted() now passes FlushJobInfo instead of a list of parameters.
* DB::GetDbIdentity() is now a const function.  If this function is overridden in your application, be sure to also make GetDbIdentity() const to avoid compile error.
* Move listeners from ColumnFamilyOptions to DBOptions.
* Add max_write_buffer_number_to_maintain option
* DB::CompactRange()'s parameter reduce_level is changed to change_level, to allow users to move levels to lower levels if allowed. It can be used to migrate a DB from options.level_compaction_dynamic_level_bytes=false to options.level_compaction_dynamic_level_bytes.true.
* Change default value for options.compaction_filter_factory and options.compaction_filter_factory_v2 to nullptr instead of DefaultCompactionFilterFactory and DefaultCompactionFilterFactoryV2.
* If CancelAllBackgroundWork is called without doing a flush after doing loads with WAL disabled, the changes which haven't been flushed before the call to CancelAllBackgroundWork will be lost.
* WBWIIterator::Entry() now returns WriteEntry instead of `const WriteEntry&`
* options.hard_rate_limit is deprecated.
* When options.soft_rate_limit or options.level0_slowdown_writes_trigger is triggered, the way to slow down writes is changed to: write rate to DB is limited to to options.delayed_write_rate.
* DB::GetApproximateSizes() adds a parameter to allow the estimation to include data in mem table, with default to be not to include. It is now only supported in skip list mem table.
* DB::CompactRange() now accept CompactRangeOptions instead of multiple parameters. CompactRangeOptions is defined in include/rocksdb/options.h.
* CompactRange() will now skip bottommost level compaction for level based compaction if there is no compaction filter, bottommost_level_compaction is introduced in CompactRangeOptions to control when it's possible to skip bottommost level compaction. This mean that if you want the compaction to produce a single file you need to set bottommost_level_compaction to BottommostLevelCompaction::kForce.
* Add Cache.GetPinnedUsage() to get the size of memory occupied by entries that are in use by the system.
* DB:Open() will fail if the compression specified in Options is not linked with the binary. If you see this failure, recompile RocksDB with compression libraries present on your system. Also, previously our default compression was snappy. This behavior is now changed. Now, the default compression is snappy only if it's available on the system. If it isn't we change the default to kNoCompression.
* We changed how we account for memory used in block cache. Previously, we only counted the sum of block sizes currently present in block cache. Now, we count the actual memory usage of the blocks. For example, a block of size 4.5KB will use 8KB memory with jemalloc. This might decrease your memory usage and possibly decrease performance. Increase block cache size if you see this happening after an upgrade.
* Add BackupEngineImpl.options_.max_background_operations to specify the maximum number of operations that may be performed in parallel. Add support for parallelized backup and restore.
* Add DB::SyncWAL() that does a WAL sync without blocking writers.

## 3.11.0 (5/19/2015)
### New Features
* Added a new API Cache::SetCapacity(size_t capacity) to dynamically change the maximum configured capacity of the cache. If the new capacity is less than the existing cache usage, the implementation will try to lower the usage by evicting the necessary number of elements following a strict LRU policy.
* Added an experimental API for handling flashcache devices (blacklists background threads from caching their reads) -- NewFlashcacheAwareEnv
* If universal compaction is used and options.num_levels > 1, compact files are tried to be stored in none-L0 with smaller files based on options.target_file_size_base. The limitation of DB size when using universal compaction is greatly mitigated by using more levels. You can set num_levels = 1 to make universal compaction behave as before. If you set num_levels > 1 and want to roll back to a previous version, you need to compact all files to a big file in level 0 (by setting target_file_size_base to be large and CompactRange(<cf_handle>, nullptr, nullptr, true, 0) and reopen the DB with the same version to rewrite the manifest, and then you can open it using previous releases.
* More information about rocksdb background threads are available in Env::GetThreadList(), including the number of bytes read / written by a compaction job, mem-table size and current number of bytes written by a flush job and many more.  Check include/rocksdb/thread_status.h for more detail.

### Public API changes
* TablePropertiesCollector::AddUserKey() is added to replace TablePropertiesCollector::Add(). AddUserKey() exposes key type, sequence number and file size up to now to users.
* DBOptions::bytes_per_sync used to apply to both WAL and table files. As of 3.11 it applies only to table files. If you want to use this option to sync WAL in the background, please use wal_bytes_per_sync

## 3.10.0 (3/24/2015)
### New Features
* GetThreadStatus() is now able to report detailed thread status, including:
 - Thread Operation including flush and compaction.
 - The stage of the current thread operation.
 - The elapsed time in micros since the current thread operation started.
 More information can be found in include/rocksdb/thread_status.h.  In addition, when running db_bench with --thread_status_per_interval, db_bench will also report thread status periodically.
* Changed the LRU caching algorithm so that referenced blocks (by iterators) are never evicted. This change made parameter removeScanCountLimit obsolete. Because of that NewLRUCache doesn't take three arguments anymore. table_cache_remove_scan_limit option is also removed
* By default we now optimize the compilation for the compilation platform (using -march=native). If you want to build portable binary, use 'PORTABLE=1' before the make command.
* We now allow level-compaction to place files in different paths by
  specifying them in db_paths along with the target_size.
  Lower numbered levels will be placed earlier in the db_paths and higher
  numbered levels will be placed later in the db_paths vector.
* Potentially big performance improvements if you're using RocksDB with lots of column families (100-1000)
* Added BlockBasedTableOptions.format_version option, which allows user to specify which version of block based table he wants. As a general guideline, newer versions have more features, but might not be readable by older versions of RocksDB.
* Added new block based table format (version 2), which you can enable by setting BlockBasedTableOptions.format_version = 2. This format changes how we encode size information in compressed blocks and should help with memory allocations if you're using Zlib or BZip2 compressions.
* MemEnv (env that stores data in memory) is now available in default library build. You can create it by calling NewMemEnv().
* Add SliceTransform.SameResultWhenAppended() to help users determine it is safe to apply prefix bloom/hash.
* Block based table now makes use of prefix bloom filter if it is a full fulter.
* Block based table remembers whether a whole key or prefix based bloom filter is supported in SST files. Do a sanity check when reading the file with users' configuration.
* Fixed a bug in ReadOnlyBackupEngine that deleted corrupted backups in some cases, even though the engine was ReadOnly
* options.level_compaction_dynamic_level_bytes, a feature to allow RocksDB to pick dynamic base of bytes for levels. With this feature turned on, we will automatically adjust max bytes for each level. The goal of this feature is to have lower bound on size amplification. For more details, see comments in options.h.
* Added an abstract base class WriteBatchBase for write batches
* Fixed a bug where we start deleting files of a dropped column families even if there are still live references to it

### Public API changes
* Deprecated skip_log_error_on_recovery and table_cache_remove_scan_count_limit options.
* Logger method logv with log level parameter is now virtual

### RocksJava
* Added compression per level API.
* MemEnv is now available in RocksJava via RocksMemEnv class.
* lz4 compression is now included in rocksjava static library when running `make rocksdbjavastatic`.
* Overflowing a size_t when setting rocksdb options now throws an IllegalArgumentException, which removes the necessity for a developer to catch these Exceptions explicitly.

## 3.9.0 (12/8/2014)

### New Features
* Add rocksdb::GetThreadList(), which in the future will return the current status of all
  rocksdb-related threads.  We will have more code instruments in the following RocksDB
  releases.
* Change convert function in rocksdb/utilities/convenience.h to return Status instead of boolean.
  Also add support for nested options in convert function

### Public API changes
* New API to create a checkpoint added. Given a directory name, creates a new
  database which is an image of the existing database.
* New API LinkFile added to Env. If you implement your own Env class, an
  implementation of the API LinkFile will have to be provided.
* MemTableRep takes MemTableAllocator instead of Arena

### Improvements
* RocksDBLite library now becomes smaller and will be compiled with -fno-exceptions flag.

## 3.8.0 (11/14/2014)

### Public API changes
* BackupEngine::NewBackupEngine() was deprecated; please use BackupEngine::Open() from now on.
* BackupableDB/RestoreBackupableDB have new GarbageCollect() methods, which will clean up files from corrupt and obsolete backups.
* BackupableDB/RestoreBackupableDB have new GetCorruptedBackups() methods which list corrupt backups.

### Cleanup
* Bunch of code cleanup, some extra warnings turned on (-Wshadow, -Wshorten-64-to-32, -Wnon-virtual-dtor)

### New features
* CompactFiles and EventListener, although they are still in experimental state
* Full ColumnFamily support in RocksJava.

## 3.7.0 (11/6/2014)
### Public API changes
* Introduce SetOptions() API to allow adjusting a subset of options dynamically online
* Introduce 4 new convenient functions for converting Options from string: GetColumnFamilyOptionsFromMap(), GetColumnFamilyOptionsFromString(), GetDBOptionsFromMap(), GetDBOptionsFromString()
* Remove WriteBatchWithIndex.Delete() overloads using SliceParts
* When opening a DB, if options.max_background_compactions is larger than the existing low pri pool of options.env, it will enlarge it. Similarly, options.max_background_flushes is larger than the existing high pri pool of options.env, it will enlarge it.

## 3.6.0 (10/7/2014)
### Disk format changes
* If you're using RocksDB on ARM platforms and you're using default bloom filter, there is a disk format change you need to be aware of. There are three steps you need to do when you convert to new release: 1. turn off filter policy, 2. compact the whole database, 3. turn on filter policy

### Behavior changes
* We have refactored our system of stalling writes.  Any stall-related statistics' meanings are changed. Instead of per-write stall counts, we now count stalls per-epoch, where epochs are periods between flushes and compactions. You'll find more information in our Tuning Perf Guide once we release RocksDB 3.6.
* When disableDataSync=true, we no longer sync the MANIFEST file.
* Add identity_as_first_hash property to CuckooTable. SST file needs to be rebuilt to be opened by reader properly.

### Public API changes
* Change target_file_size_base type to uint64_t from int.
* Remove allow_thread_local. This feature was proved to be stable, so we are turning it always-on.

## 3.5.0 (9/3/2014)
### New Features
* Add include/utilities/write_batch_with_index.h, providing a utility class to query data out of WriteBatch when building it.
* Move BlockBasedTable related options to BlockBasedTableOptions from Options. Change corresponding JNI interface. Options affected include:
  no_block_cache, block_cache, block_cache_compressed, block_size, block_size_deviation, block_restart_interval, filter_policy, whole_key_filtering. filter_policy is changed to shared_ptr from a raw pointer.
* Remove deprecated options: disable_seek_compaction and db_stats_log_interval
* OptimizeForPointLookup() takes one parameter for block cache size. It now builds hash index, bloom filter, and block cache.

### Public API changes
* The Prefix Extractor used with V2 compaction filters is now passed user key to SliceTransform::Transform instead of unparsed RocksDB key.

## 3.4.0 (8/18/2014)
### New Features
* Support Multiple DB paths in universal style compactions
* Add feature of storing plain table index and bloom filter in SST file.
* CompactRange() will never output compacted files to level 0. This used to be the case when all the compaction input files were at level 0.
* Added iterate_upper_bound to define the extent upto which the forward iterator will return entries. This will prevent iterating over delete markers and overwritten entries for edge cases where you want to break out the iterator anyways. This may improve performance in case there are a large number of delete markers or overwritten entries.

### Public API changes
* DBOptions.db_paths now is a vector of a DBPath structure which indicates both of path and target size
* NewPlainTableFactory instead of bunch of parameters now accepts PlainTableOptions, which is defined in include/rocksdb/table.h
* Moved include/utilities/*.h to include/rocksdb/utilities/*.h
* Statistics APIs now take uint32_t as type instead of Tickers. Also make two access functions getTickerCount and histogramData const
* Add DB property rocksdb.estimate-num-keys, estimated number of live keys in DB.
* Add DB::GetIntProperty(), which returns DB properties that are integer as uint64_t.
* The Prefix Extractor used with V2 compaction filters is now passed user key to SliceTransform::Transform instead of unparsed RocksDB key.

## 3.3.0 (7/10/2014)
### New Features
* Added JSON API prototype.
* HashLinklist reduces performance outlier caused by skewed bucket by switching data in the bucket from linked list to skip list. Add parameter threshold_use_skiplist in NewHashLinkListRepFactory().
* RocksDB is now able to reclaim storage space more effectively during the compaction process.  This is done by compensating the size of each deletion entry by the 2X average value size, which makes compaction to be triggered by deletion entries more easily.
* Add TimeOut API to write.  Now WriteOptions have a variable called timeout_hint_us.  With timeout_hint_us set to non-zero, any write associated with this timeout_hint_us may be aborted when it runs longer than the specified timeout_hint_us, and it is guaranteed that any write completes earlier than the specified time-out will not be aborted due to the time-out condition.
* Add a rate_limiter option, which controls total throughput of flush and compaction. The throughput is specified in bytes/sec. Flush always has precedence over compaction when available bandwidth is constrained.

### Public API changes
* Removed NewTotalOrderPlainTableFactory because it is not used and implemented semantically incorrect.

## 3.2.0 (06/20/2014)

### Public API changes
* We removed seek compaction as a concept from RocksDB because:
1) It makes more sense for spinning disk workloads, while RocksDB is primarily designed for flash and memory,
2) It added some complexity to the important code-paths,
3) None of our internal customers were really using it.
Because of that, Options::disable_seek_compaction is now obsolete. It is still a parameter in Options, so it does not break the build, but it does not have any effect. We plan to completely remove it at some point, so we ask users to please remove this option from your code base.
* Add two parameters to NewHashLinkListRepFactory() for logging on too many entries in a hash bucket when flushing.
* Added new option BlockBasedTableOptions::hash_index_allow_collision. When enabled, prefix hash index for block-based table will not store prefix and allow hash collision, reducing memory consumption.

### New Features
* PlainTable now supports a new key encoding: for keys of the same prefix, the prefix is only written once. It can be enabled through encoding_type parameter of NewPlainTableFactory()
* Add AdaptiveTableFactory, which is used to convert from a DB of PlainTable to BlockBasedTabe, or vise versa. It can be created using NewAdaptiveTableFactory()

### Performance Improvements
* Tailing Iterator re-implemeted with ForwardIterator + Cascading Search Hint , see ~20% throughput improvement.

## 3.1.0 (05/21/2014)

### Public API changes
* Replaced ColumnFamilyOptions::table_properties_collectors with ColumnFamilyOptions::table_properties_collector_factories

### New Features
* Hash index for block-based table will be materialized and reconstructed more efficiently. Previously hash index is constructed by scanning the whole table during every table open.
* FIFO compaction style

## 3.0.0 (05/05/2014)

### Public API changes
* Added _LEVEL to all InfoLogLevel enums
* Deprecated ReadOptions.prefix and ReadOptions.prefix_seek. Seek() defaults to prefix-based seek when Options.prefix_extractor is supplied. More detail is documented in https://github.com/facebook/rocksdb/wiki/Prefix-Seek-API-Changes
* MemTableRepFactory::CreateMemTableRep() takes info logger as an extra parameter.

### New Features
* Column family support
* Added an option to use different checksum functions in BlockBasedTableOptions
* Added ApplyToAllCacheEntries() function to Cache

## 2.8.0 (04/04/2014)

* Removed arena.h from public header files.
* By default, checksums are verified on every read from database
* Change default value of several options, including: paranoid_checks=true, max_open_files=5000, level0_slowdown_writes_trigger=20, level0_stop_writes_trigger=24, disable_seek_compaction=true, max_background_flushes=1 and allow_mmap_writes=false
* Added is_manual_compaction to CompactionFilter::Context
* Added "virtual void WaitForJoin()" in class Env. Default operation is no-op.
* Removed BackupEngine::DeleteBackupsNewerThan() function
* Added new option -- verify_checksums_in_compaction
* Changed Options.prefix_extractor from raw pointer to shared_ptr (take ownership)
  Changed HashSkipListRepFactory and HashLinkListRepFactory constructor to not take SliceTransform object (use Options.prefix_extractor implicitly)
* Added Env::GetThreadPoolQueueLen(), which returns the waiting queue length of thread pools
* Added a command "checkconsistency" in ldb tool, which checks
  if file system state matches DB state (file existence and file sizes)
* Separate options related to block based table to a new struct BlockBasedTableOptions.
* WriteBatch has a new function Count() to return total size in the batch, and Data() now returns a reference instead of a copy
* Add more counters to perf context.
* Supports several more DB properties: compaction-pending, background-errors and cur-size-active-mem-table.

### New Features
* If we find one truncated record at the end of the MANIFEST or WAL files,
  we will ignore it. We assume that writers of these records were interrupted
  and that we can safely ignore it.
* A new SST format "PlainTable" is added, which is optimized for memory-only workloads. It can be created through NewPlainTableFactory() or NewTotalOrderPlainTableFactory().
* A new mem table implementation hash linked list optimizing for the case that there are only few keys for each prefix, which can be created through NewHashLinkListRepFactory().
* Merge operator supports a new function PartialMergeMulti() to allow users to do partial merges against multiple operands.
* Now compaction filter has a V2 interface. It buffers the kv-pairs sharing the same key prefix, process them in batches, and return the batched results back to DB. The new interface uses a new structure CompactionFilterContext for the same purpose as CompactionFilter::Context in V1.
* Geo-spatial support for locations and radial-search.

## 2.7.0 (01/28/2014)

### Public API changes

* Renamed `StackableDB::GetRawDB()` to `StackableDB::GetBaseDB()`.
* Renamed `WriteBatch::Data()` `const std::string& Data() const`.
* Renamed class `TableStats` to `TableProperties`.
* Deleted class `PrefixHashRepFactory`. Please use `NewHashSkipListRepFactory()` instead.
* Supported multi-threaded `EnableFileDeletions()` and `DisableFileDeletions()`.
* Added `DB::GetOptions()`.
* Added `DB::GetDbIdentity()`.

### New Features

* Added [BackupableDB](https://github.com/facebook/rocksdb/wiki/How-to-backup-RocksDB%3F)
* Implemented [TailingIterator](https://github.com/facebook/rocksdb/wiki/Tailing-Iterator), a special type of iterator that
  doesn't create a snapshot (can be used to read newly inserted data)
  and is optimized for doing sequential reads.
* Added property block for table, which allows (1) a table to store
  its metadata and (2) end user to collect and store properties they
  are interested in.
* Enabled caching index and filter block in block cache (turned off by default).
* Supported error report when doing manual compaction.
* Supported additional Linux platform flavors and Mac OS.
* Put with `SliceParts` - Variant of `Put()` that gathers output like `writev(2)`
* Bug fixes and code refactor for compatibility with upcoming Column
  Family feature.

### Performance Improvements

* Huge benchmark performance improvements by multiple efforts. For example, increase in readonly QPS from about 530k in 2.6 release to 1.1 million in 2.7 [1]
* Speeding up a way RocksDB deleted obsolete files - no longer listing the whole directory under a lock -- decrease in p99
* Use raw pointer instead of shared pointer for statistics: [5b825d](https://github.com/facebook/rocksdb/commit/5b825d6964e26ec3b4bb6faa708ebb1787f1d7bd) -- huge increase in performance -- shared pointers are slow
* Optimized locking for `Get()` -- [1fdb3f](https://github.com/facebook/rocksdb/commit/1fdb3f7dc60e96394e3e5b69a46ede5d67fb976c) -- 1.5x QPS increase for some workloads
* Cache speedup - [e8d40c3](https://github.com/facebook/rocksdb/commit/e8d40c31b3cca0c3e1ae9abe9b9003b1288026a9)
* Implemented autovector, which allocates first N elements on stack. Most of vectors in RocksDB are small. Also, we never want to allocate heap objects while holding a mutex. -- [c01676e4](https://github.com/facebook/rocksdb/commit/c01676e46d3be08c3c140361ef1f5884f47d3b3c)
* Lots of efforts to move malloc, memcpy and IO outside of locks<|MERGE_RESOLUTION|>--- conflicted
+++ resolved
@@ -6,15 +6,12 @@
 ### Public API change
 * Add a new option BlockBasedTableOptions::max_auto_readahead_size. RocksDB does auto-readahead for iterators on noticing more than two reads for a table file if user doesn't provide readahead_size. The readahead starts at 8KB and doubles on every additional read upto max_auto_readahead_size and now max_auto_readahead_size can be configured dynamically as well. Found that 256 KB readahead size provides the best performance, based on experiments, for auto readahead. Experiment data is in PR #3282. If value is set 0 then no automatic prefetching will be done by rocksdb. Also changing the value will only affect files opened after the change.
 * Add suppport to extend DB::VerifyFileChecksums API to also verify blob files checksum.
-<<<<<<< HEAD
+* When using the new BlobDB, the amount of data written by flushes/compactions is now broken down into table files and blob files in the compaction statistics; namely, Write(GB) denotes the amount of data written to table files, while Wblob(GB) means the amount of data written to blob files.
 * Add new SetBufferSize API to WriteBufferManager to allow dynamic management of memory allotted to all write buffers.  This allows user code to adjust memory monitoring provided by WriteBufferManager as process memory needs change datasets grow and shrink.
-=======
-* When using the new BlobDB, the amount of data written by flushes/compactions is now broken down into table files and blob files in the compaction statistics; namely, Write(GB) denotes the amount of data written to table files, while Wblob(GB) means the amount of data written to blob files.
 
 ### New Features
 * Support compaction filters for the new implementation of BlobDB. Add `FilterBlobByKey()` to `CompactionFilter`. Subclasses can override this method so that compaction filters can determine whether the actual blob value has to be read during compaction. Use a new `kUndetermined` in `CompactionFilter::Decision` to indicated that further action is necessary for compaction filter to make a decision.
 * Add support to extend retrieval of checksums for blob files from the MANIFEST when checkpointing. During backup, rocksdb can detect corruption in blob files  during file copies.
->>>>>>> 72d1e258
 
 ## 6.18.0 (02/19/2021)
 ### Behavior Changes
