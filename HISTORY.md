# Rocksdb Change Log
## Unreleased
### Public API Change
* Now DB::Close() will return Aborted() error when there is unreleased snapshot. Users can retry after all snapshots are released.
* Partitions of partitioned indexes no longer affect the read amplification statistics.
* Due to a refactoring, block cache eviction statistics for indexes are temporarily broken. We plan to reintroduce them in a later phase.
* options.keep_log_file_num will be enforced strictly all the time. File names of all log files will be tracked, which may take significantly amount of memory if options.keep_log_file_num is large and either of options.max_log_file_size or options.log_file_time_to_roll is set.
* Add initial support for Get/Put with user timestamps. Users can specify timestamps via ReadOptions and WriteOptions when calling DB::Get and DB::Put.
* Accessing a partition of a partitioned filter or index through a pinned reference is no longer considered a cache hit.
* The semantics of the per-block-type block read counts in the performance context now match those of the generic block_read_count.

### New Features
* Add an option `snap_refresh_nanos` (default to 0.1s) to periodically refresh the snapshot list in compaction jobs. Assign to 0 to disable the feature.
* Add an option `unordered_write` which trades snapshot guarantees with higher write throughput. When used with WRITE_PREPARED transactions with two_write_queues=true, it offers higher throughput with however no compromise on guarantees.
* Allow DBImplSecondary to remove memtables with obsolete data after replaying MANIFEST and WAL.
* Add an option `failed_move_fall_back_to_copy` (default is true) for external SST ingestion. When `move_files` is true and hard link fails, ingestion falls back to copy if `failed_move_fall_back_to_copy` is true. Otherwise, ingestion reports an error.

### Performance Improvements
* Reduce binary search when iterator reseek into the same data block.
* DBIter::Next() can skip user key checking if previous entry's seqnum is 0.
* Merging iterator to avoid child iterator reseek for some cases
* Log Writer will flush after finishing the whole record, rather than a fragment.

### General Improvements
* Added new status code kColumnFamilyDropped to distinguish between Column Family Dropped and DB Shutdown in progress.
* Improve ColumnFamilyOptions validation when creating a new column family.

### Bug Fixes
* Fix a bug in WAL replay of secondary instance by skipping write batches with older sequence numbers than the current last sequence number.
* Fix flush's/compaction's merge processing logic which allowed `Put`s covered by range tombstones to reappear. Note `Put`s may exist even if the user only ever called `Merge()` due to an internal conversion during compaction to the bottommost level.
* Fix/improve memtable earliest sequence assignment and WAL replay so that WAL entries of unflushed column families will not be skipped after replaying the MANIFEST and increasing db sequence due to another flushed/compacted column family.
<<<<<<< HEAD
* Return TryAgain status in place of Corruption when new tail is not visible to TransactionLogIterator.
=======
* Fix a bug caused by secondary not skipping the beginning of new MANIFEST.
>>>>>>> 5355e527

## 6.2.0 (4/30/2019)
### New Features
* Add an option `strict_bytes_per_sync` that causes a file-writing thread to block rather than exceed the limit on bytes pending writeback specified by `bytes_per_sync` or `wal_bytes_per_sync`.
* Improve range scan performance by avoiding per-key upper bound check in BlockBasedTableIterator.
* Introduce Periodic Compaction for Level style compaction. Files are re-compacted periodically and put in the same level.
* Block-based table index now contains exact highest key in the file, rather than an upper bound. This may improve Get() and iterator Seek() performance in some situations, especially when direct IO is enabled and block cache is disabled. A setting BlockBasedTableOptions::index_shortening is introduced to control this behavior. Set it to kShortenSeparatorsAndSuccessor to get the old behavior.
* When reading from option file/string/map, customized envs can be filled according to object registry.
* Improve range scan performance when using explicit user readahead by not creating new table readers for every iterator.

### Public API Change
* Change the behavior of OptimizeForPointLookup(): move away from hash-based block-based-table index, and use whole key memtable filtering.
* Change the behavior of OptimizeForSmallDb(): use a 16MB block cache, put index and filter blocks into it, and cost the memtable size to it. DBOptions.OptimizeForSmallDb() and ColumnFamilyOptions.OptimizeForSmallDb() start to take an optional cache object.
* Added BottommostLevelCompaction::kForceOptimized to avoid double compacting newly compacted files in the bottommost level compaction of manual compaction. Note this option may prohibit the manual compaction to produce a single file in the bottommost level.

### Bug Fixes
* Adjust WriteBufferManager's dummy entry size to block cache from 1MB to 256KB.
* Fix a race condition between WritePrepared::Get and ::Put with duplicate keys.
* Fix crash when memtable prefix bloom is enabled and read/write a key out of domain of prefix extractor.
* Close a WAL file before another thread deletes it.
* Fix an assertion failure `IsFlushPending() == true` caused by one bg thread releasing the db mutex in ~ColumnFamilyData and another thread clearing `flush_requested_` flag.

## 6.1.1 (4/9/2019)
### New Features
* When reading from option file/string/map, customized comparators and/or merge operators can be filled according to object registry.

### Public API Change

### Bug Fixes
* Fix a bug in 2PC where a sequence of txn prepare, memtable flush, and crash could result in losing the prepared transaction.
* Fix a bug in Encryption Env which could cause encrypted files to be read beyond file boundaries.

## 6.1.0 (3/27/2019)
### New Features
* Introduce two more stats levels, kExceptHistogramOrTimers and kExceptTimers.
* Added a feature to perform data-block sampling for compressibility, and report stats to user.
* Add support for trace filtering.
* Add DBOptions.avoid_unnecessary_blocking_io. If true, we avoid file deletion when destorying ColumnFamilyHandle and Iterator. Instead, a job is scheduled to delete the files in background.

### Public API Change
* Remove bundled fbson library.
* statistics.stats_level_ becomes atomic. It is preferred to use statistics.set_stats_level() and statistics.get_stats_level() to access it.
* Introduce a new IOError subcode, PathNotFound, to indicate trying to open a nonexistent file or directory for read.
* Add initial support for multiple db instances sharing the same data in single-writer, multi-reader mode.
* Removed some "using std::xxx" from public headers.

### Bug Fixes
* Fix JEMALLOC_CXX_THROW macro missing from older Jemalloc versions, causing build failures on some platforms.
* Fix SstFileReader not able to open file ingested with write_glbal_seqno=true.

## 6.0.0 (2/19/2019)
### New Features
* Enabled checkpoint on readonly db (DBImplReadOnly).
* Make DB ignore dropped column families while committing results of atomic flush.
* RocksDB may choose to preopen some files even if options.max_open_files != -1. This may make DB open slightly longer.
* For users of dictionary compression with ZSTD v0.7.0+, we now reuse the same digested dictionary when compressing each of an SST file's data blocks for faster compression speeds.
* For all users of dictionary compression who set `cache_index_and_filter_blocks == true`, we now store dictionary data used for decompression in the block cache for better control over memory usage. For users of ZSTD v1.1.4+ who compile with -DZSTD_STATIC_LINKING_ONLY, this includes a digested dictionary, which is used to increase decompression speed.
* Add support for block checksums verification for external SST files before ingestion.
* Introduce stats history which periodically saves Statistics snapshots and added `GetStatsHistory` API to retrieve these snapshots.
* Add a place holder in manifest which indicate a record from future that can be safely ignored.
* Add support for trace sampling.
* Enable properties block checksum verification for block-based tables.
* For all users of dictionary compression, we now generate a separate dictionary for compressing each bottom-level SST file. Previously we reused a single dictionary for a whole compaction to bottom level. The new approach achieves better compression ratios; however, it uses more memory and CPU for buffering/sampling data blocks and training dictionaries.
* Add whole key bloom filter support in memtable.
* Files written by `SstFileWriter` will now use dictionary compression if it is configured in the file writer's `CompressionOptions`.

### Public API Change
* Disallow CompactionFilter::IgnoreSnapshots() = false, because it is not very useful and the behavior is confusing. The filter will filter everything if there is no snapshot declared by the time the compaction starts. However, users can define a snapshot after the compaction starts and before it finishes and this new snapshot won't be repeatable, because after the compaction finishes, some keys may be dropped.
* CompactionPri = kMinOverlappingRatio also uses compensated file size, which boosts file with lots of tombstones to be compacted first.
* Transaction::GetForUpdate is extended with a do_validate parameter with default value of true. If false it skips validating the snapshot before doing the read. Similarly ::Merge, ::Put, ::Delete, and ::SingleDelete are extended with assume_tracked with default value of false. If true it indicates that call is assumed to be after a ::GetForUpdate.
* `TableProperties::num_entries` and `TableProperties::num_deletions` now also account for number of range tombstones.
* Remove geodb, spatial_db, document_db, json_document, date_tiered_db, and redis_lists.
* With "ldb ----try_load_options", when wal_dir specified by the option file doesn't exist, ignore it.
* Change time resolution in FileOperationInfo.
* Deleting Blob files also go through SStFileManager.
* Remove CuckooHash memtable.
* The counter stat `number.block.not_compressed` now also counts blocks not compressed due to poor compression ratio.
* Remove ttl option from `CompactionOptionsFIFO`. The option has been deprecated and ttl in `ColumnFamilyOptions` is used instead.
* Support SST file ingestion across multiple column families via DB::IngestExternalFiles. See the function's comment about atomicity.
* Remove Lua compaction filter.

### Bug Fixes
* Fix a deadlock caused by compaction and file ingestion waiting for each other in the event of write stalls.
* Fix a memory leak when files with range tombstones are read in mmap mode and block cache is enabled
* Fix handling of corrupt range tombstone blocks such that corruptions cannot cause deleted keys to reappear
* Lock free MultiGet
* Fix incorrect `NotFound` point lookup result when querying the endpoint of a file that has been extended by a range tombstone.
* Fix with pipelined write, write leaders's callback failure lead to the whole write group fail.

### Change Default Options
* Change options.compaction_pri's default to kMinOverlappingRatio

## 5.18.0 (11/30/2018)
### New Features
* Introduced `JemallocNodumpAllocator` memory allocator. When being use, block cache will be excluded from core dump.
* Introduced `PerfContextByLevel` as part of `PerfContext` which allows storing perf context at each level. Also replaced `__thread` with `thread_local` keyword for perf_context. Added per-level perf context for bloom filter and `Get` query.
* With level_compaction_dynamic_level_bytes = true, level multiplier may be adjusted automatically when Level 0 to 1 compaction is lagged behind.
* Introduced DB option `atomic_flush`. If true, RocksDB supports flushing multiple column families and atomically committing the result to MANIFEST. Useful when WAL is disabled.
* Added `num_deletions` and `num_merge_operands` members to `TableProperties`.
* Added "rocksdb.min-obsolete-sst-number-to-keep" DB property that reports the lower bound on SST file numbers that are being kept from deletion, even if the SSTs are obsolete.
* Add xxhash64 checksum support
* Introduced `MemoryAllocator`, which lets the user specify custom memory allocator for block based table.
* Improved `DeleteRange` to prevent read performance degradation. The feature is no longer marked as experimental.

### Public API Change
* `DBOptions::use_direct_reads` now affects reads issued by `BackupEngine` on the database's SSTs.
* `NO_ITERATORS` is divided into two counters `NO_ITERATOR_CREATED` and `NO_ITERATOR_DELETE`. Both of them are only increasing now, just as other counters.

### Bug Fixes
* Fix corner case where a write group leader blocked due to write stall blocks other writers in queue with WriteOptions::no_slowdown set.
* Fix in-memory range tombstone truncation to avoid erroneously covering newer keys at a lower level, and include range tombstones in compacted files whose largest key is the range tombstone's start key.
* Properly set the stop key for a truncated manual CompactRange
* Fix slow flush/compaction when DB contains many snapshots. The problem became noticeable to us in DBs with 100,000+ snapshots, though it will affect others at different thresholds.
* Fix the bug that WriteBatchWithIndex's SeekForPrev() doesn't see the entries with the same key.
* Fix the bug where user comparator was sometimes fed with InternalKey instead of the user key. The bug manifests when during GenerateBottommostFiles.
* Fix a bug in WritePrepared txns where if the number of old snapshots goes beyond the snapshot cache size (128 default) the rest will not be checked when evicting a commit entry from the commit cache.
* Fixed Get correctness bug in the presence of range tombstones where merge operands covered by a range tombstone always result in NotFound.
* Start populating `NO_FILE_CLOSES` ticker statistic, which was always zero previously.
* The default value of NewBloomFilterPolicy()'s argument use_block_based_builder is changed to false. Note that this new default may cause large temp memory usage when building very large SST files.

## 5.17.0 (10/05/2018)
### Public API Change
* `OnTableFileCreated` will now be called for empty files generated during compaction. In that case, `TableFileCreationInfo::file_path` will be "(nil)" and `TableFileCreationInfo::file_size` will be zero.
* Add `FlushOptions::allow_write_stall`, which controls whether Flush calls start working immediately, even if it causes user writes to stall, or will wait until flush can be performed without causing write stall (similar to `CompactRangeOptions::allow_write_stall`). Note that the default value is false, meaning we add delay to Flush calls until stalling can be avoided when possible. This is behavior change compared to previous RocksDB versions, where Flush calls didn't check if they might cause stall or not.
* Application using PessimisticTransactionDB is expected to rollback/commit recovered transactions before starting new ones. This assumption is used to skip concurrency control during recovery.
* Expose column family id to `OnCompactionCompleted`.

### New Features
* TransactionOptions::skip_concurrency_control allows pessimistic transactions to skip the overhead of concurrency control. Could be used for optimizing certain transactions or during recovery.

### Bug Fixes
* Avoid creating empty SSTs and subsequently deleting them in certain cases during compaction.
* Sync CURRENT file contents during checkpoint.

## 5.16.3 (10/1/2018)
### Bug Fixes
* Fix crash caused when `CompactFiles` run with `CompactionOptions::compression == CompressionType::kDisableCompressionOption`. Now that setting causes the compression type to be chosen according to the column family-wide compression options.

## 5.16.2 (9/21/2018)
### Bug Fixes
* Fix bug in partition filters with format_version=4.

## 5.16.1 (9/17/2018)
### Bug Fixes
* Remove trace_analyzer_tool from rocksdb_lib target in TARGETS file.
* Fix RocksDB Java build and tests.
* Remove sync point in Block destructor.

## 5.16.0 (8/21/2018)
### Public API Change
* The merge operands are passed to `MergeOperator::ShouldMerge` in the reversed order relative to how they were merged (passed to FullMerge or FullMergeV2) for performance reasons
* GetAllKeyVersions() to take an extra argument of `max_num_ikeys`.
* Using ZSTD dictionary trainer (i.e., setting `CompressionOptions::zstd_max_train_bytes` to a nonzero value) now requires ZSTD version 1.1.3 or later.

### New Features
* Changes the format of index blocks by delta encoding the index values, which are the block handles. This saves the encoding of BlockHandle::offset of the non-head index entries in each restart interval. The feature is backward compatible but not forward compatible. It is disabled by default unless format_version 4 or above is used.
* Add a new tool: trace_analyzer. Trace_analyzer analyzes the trace file generated by using trace_replay API. It can convert the binary format trace file to a human readable txt file, output the statistics of the analyzed query types such as access statistics and size statistics, combining the dumped whole key space file to analyze, support query correlation analyzing, and etc. Current supported query types are: Get, Put, Delete, SingleDelete, DeleteRange, Merge, Iterator (Seek, SeekForPrev only).
* Add hash index support to data blocks, which helps reducing the cpu utilization of point-lookup operations. This feature is backward compatible with the data block created without the hash index. It is disabled by default unless BlockBasedTableOptions::data_block_index_type is set to data_block_index_type = kDataBlockBinaryAndHash.

### Bug Fixes
* Fix a bug in misreporting the estimated partition index size in properties block.

## 5.15.0 (7/17/2018)
### Public API Change
* Remove managed iterator. ReadOptions.managed is not effective anymore.
* For bottommost_compression, a compatible CompressionOptions is added via `bottommost_compression_opts`. To keep backward compatible, a new boolean `enabled` is added to CompressionOptions. For compression_opts, it will be always used no matter what value of `enabled` is. For bottommost_compression_opts, it will only be used when user set `enabled=true`, otherwise, compression_opts will be used for bottommost_compression as default.
* With LRUCache, when high_pri_pool_ratio > 0, midpoint insertion strategy will be enabled to put low-pri items to the tail of low-pri list (the midpoint) when they first inserted into the cache. This is to make cache entries never get hit age out faster, improving cache efficiency when large background scan presents.
* For users of `Statistics` objects created via `CreateDBStatistics()`, the format of the string returned by its `ToString()` method has changed.
* The "rocksdb.num.entries" table property no longer counts range deletion tombstones as entries.

### New Features
* Changes the format of index blocks by storing the key in their raw form rather than converting them to InternalKey. This saves 8 bytes per index key. The feature is backward compatible but not forward compatible. It is disabled by default unless format_version 3 or above is used.
* Avoid memcpy when reading mmap files with OpenReadOnly and max_open_files==-1.
* Support dynamically changing `ColumnFamilyOptions::ttl` via `SetOptions()`.
* Add a new table property, "rocksdb.num.range-deletions", which counts the number of range deletion tombstones in the table.
* Improve the performance of iterators doing long range scans by using readahead, when using direct IO.
* pin_top_level_index_and_filter (default true) in BlockBasedTableOptions can be used in combination with cache_index_and_filter_blocks to prefetch and pin the top-level index of partitioned index and filter blocks in cache. It has no impact when cache_index_and_filter_blocks is false.
* Write properties meta-block at the end of block-based table to save read-ahead IO.

### Bug Fixes
* Fix deadlock with enable_pipelined_write=true and max_successive_merges > 0
* Check conflict at output level in CompactFiles.
* Fix corruption in non-iterator reads when mmap is used for file reads
* Fix bug with prefix search in partition filters where a shared prefix would be ignored from the later partitions. The bug could report an eixstent key as missing. The bug could be triggered if prefix_extractor is set and partition filters is enabled.
* Change default value of `bytes_max_delete_chunk` to 0 in NewSstFileManager() as it doesn't work well with checkpoints.
* Fix a bug caused by not copying the block trailer with compressed SST file, direct IO, prefetcher and no compressed block cache.
* Fix write can stuck indefinitely if enable_pipelined_write=true. The issue exists since pipelined write was introduced in 5.5.0.

## 5.14.0 (5/16/2018)
### Public API Change
* Add a BlockBasedTableOption to align uncompressed data blocks on the smaller of block size or page size boundary, to reduce flash reads by avoiding reads spanning 4K pages.
* The background thread naming convention changed (on supporting platforms) to "rocksdb:<thread pool priority><thread number>", e.g., "rocksdb:low0".
* Add a new ticker stat rocksdb.number.multiget.keys.found to count number of keys successfully read in MultiGet calls
* Touch-up to write-related counters in PerfContext. New counters added: write_scheduling_flushes_compactions_time, write_thread_wait_nanos. Counters whose behavior was fixed or modified: write_memtable_time, write_pre_and_post_process_time, write_delay_time.
* Posix Env's NewRandomRWFile() will fail if the file doesn't exist.
* Now, `DBOptions::use_direct_io_for_flush_and_compaction` only applies to background writes, and `DBOptions::use_direct_reads` applies to both user reads and background reads. This conforms with Linux's `open(2)` manpage, which advises against simultaneously reading a file in buffered and direct modes, due to possibly undefined behavior and degraded performance.
* Iterator::Valid() always returns false if !status().ok(). So, now when doing a Seek() followed by some Next()s, there's no need to check status() after every operation.
* Iterator::Seek()/SeekForPrev()/SeekToFirst()/SeekToLast() always resets status().
* Introduced `CompressionOptions::kDefaultCompressionLevel`, which is a generic way to tell RocksDB to use the compression library's default level. It is now the default value for `CompressionOptions::level`. Previously the level defaulted to -1, which gave poor compression ratios in ZSTD.

### New Features
* Introduce TTL for level compaction so that all files older than ttl go through the compaction process to get rid of old data.
* TransactionDBOptions::write_policy can be configured to enable WritePrepared 2PC transactions. Read more about them in the wiki.
* Add DB properties "rocksdb.block-cache-capacity", "rocksdb.block-cache-usage", "rocksdb.block-cache-pinned-usage" to show block cache usage.
* Add `Env::LowerThreadPoolCPUPriority(Priority)` method, which lowers the CPU priority of background (esp. compaction) threads to minimize interference with foreground tasks.
* Fsync parent directory after deleting a file in delete scheduler.
* In level-based compaction, if bottom-pri thread pool was setup via `Env::SetBackgroundThreads()`, compactions to the bottom level will be delegated to that thread pool.
* `prefix_extractor` has been moved from ImmutableCFOptions to MutableCFOptions, meaning it can be dynamically changed without a DB restart.

### Bug Fixes
* Fsync after writing global seq number to the ingestion file in ExternalSstFileIngestionJob.
* Fix WAL corruption caused by race condition between user write thread and FlushWAL when two_write_queue is not set.
* Fix `BackupableDBOptions::max_valid_backups_to_open` to not delete backup files when refcount cannot be accurately determined.
* Fix memory leak when pin_l0_filter_and_index_blocks_in_cache is used with partitioned filters
* Disable rollback of merge operands in WritePrepared transactions to work around an issue in MyRocks. It can be enabled back by setting TransactionDBOptions::rollback_merge_operands to true.
* Fix wrong results by ReverseBytewiseComparator::FindShortSuccessor()

### Java API Changes
* Add `BlockBasedTableConfig.setBlockCache` to allow sharing a block cache across DB instances.
* Added SstFileManager to the Java API to allow managing SST files across DB instances.

## 5.13.0 (3/20/2018)
### Public API Change
* RocksDBOptionsParser::Parse()'s `ignore_unknown_options` argument will only be effective if the option file shows it is generated using a higher version of RocksDB than the current version.
* Remove CompactionEventListener.

### New Features
* SstFileManager now can cancel compactions if they will result in max space errors. SstFileManager users can also use SetCompactionBufferSize to specify how much space must be leftover during a compaction for auxiliary file functions such as logging and flushing.
* Avoid unnecessarily flushing in `CompactRange()` when the range specified by the user does not overlap unflushed memtables.
* If `ColumnFamilyOptions::max_subcompactions` is set greater than one, we now parallelize large manual level-based compactions.
* Add "rocksdb.live-sst-files-size" DB property to return total bytes of all SST files belong to the latest LSM tree.
* NewSstFileManager to add an argument bytes_max_delete_chunk with default 64MB. With this argument, a file larger than 64MB will be ftruncated multiple times based on this size.

### Bug Fixes
* Fix a leak in prepared_section_completed_ where the zeroed entries would not removed from the map.
* Fix WAL corruption caused by race condition between user write thread and backup/checkpoint thread.

## 5.12.0 (2/14/2018)
### Public API Change
* Iterator::SeekForPrev is now a pure virtual method. This is to prevent user who implement the Iterator interface fail to implement SeekForPrev by mistake.
* Add `include_end` option to make the range end exclusive when `include_end == false` in `DeleteFilesInRange()`.
* Add `CompactRangeOptions::allow_write_stall`, which makes `CompactRange` start working immediately, even if it causes user writes to stall. The default value is false, meaning we add delay to `CompactRange` calls until stalling can be avoided when possible. Note this delay is not present in previous RocksDB versions.
* Creating checkpoint with empty directory now returns `Status::InvalidArgument`; previously, it returned `Status::IOError`.
* Adds a BlockBasedTableOption to turn off index block compression.
* Close() method now returns a status when closing a db.

### New Features
* Improve the performance of iterators doing long range scans by using readahead.
* Add new function `DeleteFilesInRanges()` to delete files in multiple ranges at once for better performance.
* FreeBSD build support for RocksDB and RocksJava.
* Improved performance of long range scans with readahead.
* Updated to and now continuously tested in Visual Studio 2017.

### Bug Fixes
* Fix `DisableFileDeletions()` followed by `GetSortedWalFiles()` to not return obsolete WAL files that `PurgeObsoleteFiles()` is going to delete.
* Fix Handle error return from WriteBuffer() during WAL file close and DB close.
* Fix advance reservation of arena block addresses.
* Fix handling of empty string as checkpoint directory.

## 5.11.0 (01/08/2018)
### Public API Change
* Add `autoTune` and `getBytesPerSecond()` to RocksJava RateLimiter

### New Features
* Add a new histogram stat called rocksdb.db.flush.micros for memtable flush.
* Add "--use_txn" option to use transactional API in db_stress.
* Disable onboard cache for compaction output in Windows platform.
* Improve the performance of iterators doing long range scans by using readahead.

### Bug Fixes
* Fix a stack-use-after-scope bug in ForwardIterator.
* Fix builds on platforms including Linux, Windows, and PowerPC.
* Fix buffer overrun in backup engine for DBs with huge number of files.
* Fix a mislabel bug for bottom-pri compaction threads.
* Fix DB::Flush() keep waiting after flush finish under certain condition.

## 5.10.0 (12/11/2017)
### Public API Change
* When running `make` with environment variable `USE_SSE` set and `PORTABLE` unset, will use all machine features available locally. Previously this combination only compiled SSE-related features.

### New Features
* Provide lifetime hints when writing files on Linux. This reduces hardware write-amp on storage devices supporting multiple streams.
* Add a DB stat, `NUMBER_ITER_SKIP`, which returns how many internal keys were skipped during iterations (e.g., due to being tombstones or duplicate versions of a key).
* Add PerfContext counters, `key_lock_wait_count` and `key_lock_wait_time`, which measure the number of times transactions wait on key locks and total amount of time waiting.

### Bug Fixes
* Fix IOError on WAL write doesn't propagate to write group follower
* Make iterator invalid on merge error.
* Fix performance issue in `IngestExternalFile()` affecting databases with large number of SST files.
* Fix possible corruption to LSM structure when `DeleteFilesInRange()` deletes a subset of files spanned by a `DeleteRange()` marker.

## 5.9.0 (11/1/2017)
### Public API Change
* `BackupableDBOptions::max_valid_backups_to_open == 0` now means no backups will be opened during BackupEngine initialization. Previously this condition disabled limiting backups opened.
* `DBOptions::preserve_deletes` is a new option that allows one to specify that DB should not drop tombstones for regular deletes if they have sequence number larger than what was set by the new API call `DB::SetPreserveDeletesSequenceNumber(SequenceNumber seqnum)`. Disabled by default.
* API call `DB::SetPreserveDeletesSequenceNumber(SequenceNumber seqnum)` was added, users who wish to preserve deletes are expected to periodically call this function to advance the cutoff seqnum (all deletes made before this seqnum can be dropped by DB). It's user responsibility to figure out how to advance the seqnum in the way so the tombstones are kept for the desired period of time, yet are eventually processed in time and don't eat up too much space.
* `ReadOptions::iter_start_seqnum` was added;
if set to something > 0 user will see 2 changes in iterators behavior 1) only keys written with sequence larger than this parameter would be returned and 2) the `Slice` returned by iter->key() now points to the memory that keep User-oriented representation of the internal key, rather than user key. New struct `FullKey` was added to represent internal keys, along with a new helper function `ParseFullKey(const Slice& internal_key, FullKey* result);`.
* Deprecate trash_dir param in NewSstFileManager, right now we will rename deleted files to <name>.trash instead of moving them to trash directory
* Allow setting a custom trash/DB size ratio limit in the SstFileManager, after which files that are to be scheduled for deletion are deleted immediately, regardless of any delete ratelimit.
* Return an error on write if write_options.sync = true and write_options.disableWAL = true to warn user of inconsistent options. Previously we will not write to WAL and not respecting the sync options in this case.

### New Features
* CRC32C is now using the 3-way pipelined SSE algorithm `crc32c_3way` on supported platforms to improve performance. The system will choose to use this algorithm on supported platforms automatically whenever possible. If PCLMULQDQ is not supported it will fall back to the old Fast_CRC32 algorithm.
* `DBOptions::writable_file_max_buffer_size` can now be changed dynamically.
* `DBOptions::bytes_per_sync`, `DBOptions::compaction_readahead_size`, and `DBOptions::wal_bytes_per_sync` can now be changed dynamically, `DBOptions::wal_bytes_per_sync` will flush all memtables and switch to a new WAL file.
* Support dynamic adjustment of rate limit according to demand for background I/O. It can be enabled by passing `true` to the `auto_tuned` parameter in `NewGenericRateLimiter()`. The value passed as `rate_bytes_per_sec` will still be respected as an upper-bound.
* Support dynamically changing `ColumnFamilyOptions::compaction_options_fifo`.
* Introduce `EventListener::OnStallConditionsChanged()` callback. Users can implement it to be notified when user writes are stalled, stopped, or resumed.
* Add a new db property "rocksdb.estimate-oldest-key-time" to return oldest data timestamp. The property is available only for FIFO compaction with compaction_options_fifo.allow_compaction = false.
* Upon snapshot release, recompact bottommost files containing deleted/overwritten keys that previously could not be dropped due to the snapshot. This alleviates space-amp caused by long-held snapshots.
* Support lower bound on iterators specified via `ReadOptions::iterate_lower_bound`.
* Support for differential snapshots (via iterator emitting the sequence of key-values representing the difference between DB state at two different sequence numbers). Supports preserving and emitting puts and regular deletes, doesn't support SingleDeletes, MergeOperator, Blobs and Range Deletes.

### Bug Fixes
* Fix a potential data inconsistency issue during point-in-time recovery. `DB:Open()` will abort if column family inconsistency is found during PIT recovery.
* Fix possible metadata corruption in databases using `DeleteRange()`.

## 5.8.0 (08/30/2017)
### Public API Change
* Users of `Statistics::getHistogramString()` will see fewer histogram buckets and different bucket endpoints.
* `Slice::compare` and BytewiseComparator `Compare` no longer accept `Slice`s containing nullptr.
* `Transaction::Get` and `Transaction::GetForUpdate` variants with `PinnableSlice` added.

### New Features
* Add Iterator::Refresh(), which allows users to update the iterator state so that they can avoid some initialization costs of recreating iterators.
* Replace dynamic_cast<> (except unit test) so people can choose to build with RTTI off. With make, release mode is by default built with -fno-rtti and debug mode is built without it. Users can override it by setting USE_RTTI=0 or 1.
* Universal compactions including the bottom level can be executed in a dedicated thread pool. This alleviates head-of-line blocking in the compaction queue, which cause write stalling, particularly in multi-instance use cases. Users can enable this feature via `Env::SetBackgroundThreads(N, Env::Priority::BOTTOM)`, where `N > 0`.
* Allow merge operator to be called even with a single merge operand during compactions, by appropriately overriding `MergeOperator::AllowSingleOperand`.
* Add `DB::VerifyChecksum()`, which verifies the checksums in all SST files in a running DB.
* Block-based table support for disabling checksums by setting `BlockBasedTableOptions::checksum = kNoChecksum`.

### Bug Fixes
* Fix wrong latencies in `rocksdb.db.get.micros`, `rocksdb.db.write.micros`, and `rocksdb.sst.read.micros`.
* Fix incorrect dropping of deletions during intra-L0 compaction.
* Fix transient reappearance of keys covered by range deletions when memtable prefix bloom filter is enabled.
* Fix potentially wrong file smallest key when range deletions separated by snapshot are written together.

## 5.7.0 (07/13/2017)
### Public API Change
* DB property "rocksdb.sstables" now prints keys in hex form.

### New Features
* Measure estimated number of reads per file. The information can be accessed through DB::GetColumnFamilyMetaData or "rocksdb.sstables" DB property.
* RateLimiter support for throttling background reads, or throttling the sum of background reads and writes. This can give more predictable I/O usage when compaction reads more data than it writes, e.g., due to lots of deletions.
* [Experimental] FIFO compaction with TTL support. It can be enabled by setting CompactionOptionsFIFO.ttl > 0.
* Introduce `EventListener::OnBackgroundError()` callback. Users can implement it to be notified of errors causing the DB to enter read-only mode, and optionally override them.
* Partitioned Index/Filters exiting the experimental mode. To enable partitioned indexes set index_type to kTwoLevelIndexSearch and to further enable partitioned filters set partition_filters to true. To configure the partition size set metadata_block_size.


### Bug Fixes
* Fix discarding empty compaction output files when `DeleteRange()` is used together with subcompactions.

## 5.6.0 (06/06/2017)
### Public API Change
* Scheduling flushes and compactions in the same thread pool is no longer supported by setting `max_background_flushes=0`. Instead, users can achieve this by configuring their high-pri thread pool to have zero threads.
* Replace `Options::max_background_flushes`, `Options::max_background_compactions`, and `Options::base_background_compactions` all with `Options::max_background_jobs`, which automatically decides how many threads to allocate towards flush/compaction.
* options.delayed_write_rate by default take the value of options.rate_limiter rate.
* Replace global variable `IOStatsContext iostats_context` with `IOStatsContext* get_iostats_context()`; replace global variable `PerfContext perf_context` with `PerfContext* get_perf_context()`.

### New Features
* Change ticker/histogram statistics implementations to use core-local storage. This improves aggregation speed compared to our previous thread-local approach, particularly for applications with many threads.
* Users can pass a cache object to write buffer manager, so that they can cap memory usage for memtable and block cache using one single limit.
* Flush will be triggered when 7/8 of the limit introduced by write_buffer_manager or db_write_buffer_size is triggered, so that the hard threshold is hard to hit.
* Introduce WriteOptions.low_pri. If it is true, low priority writes will be throttled if the compaction is behind.
* `DB::IngestExternalFile()` now supports ingesting files into a database containing range deletions.

### Bug Fixes
* Shouldn't ignore return value of fsync() in flush.

## 5.5.0 (05/17/2017)
### New Features
* FIFO compaction to support Intra L0 compaction too with CompactionOptionsFIFO.allow_compaction=true.
* DB::ResetStats() to reset internal stats.
* Statistics::Reset() to reset user stats.
* ldb add option --try_load_options, which will open DB with its own option file.
* Introduce WriteBatch::PopSavePoint to pop the most recent save point explicitly.
* Support dynamically change `max_open_files` option via SetDBOptions()
* Added DB::CreateColumnFamilie() and DB::DropColumnFamilies() to bulk create/drop column families.
* Add debugging function `GetAllKeyVersions` to see internal versions of a range of keys.
* Support file ingestion with universal compaction style
* Support file ingestion behind with option `allow_ingest_behind`
* New option enable_pipelined_write which may improve write throughput in case writing from multiple threads and WAL enabled.

### Bug Fixes
* Fix the bug that Direct I/O uses direct reads for non-SST file

## 5.4.0 (04/11/2017)
### Public API Change
* random_access_max_buffer_size no longer has any effect
* Removed Env::EnableReadAhead(), Env::ShouldForwardRawRequest()
* Support dynamically change `stats_dump_period_sec` option via SetDBOptions().
* Added ReadOptions::max_skippable_internal_keys to set a threshold to fail a request as incomplete when too many keys are being skipped when using iterators.
* DB::Get in place of std::string accepts PinnableSlice, which avoids the extra memcpy of value to std::string in most of cases.
    * PinnableSlice releases the pinned resources that contain the value when it is destructed or when ::Reset() is called on it.
    * The old API that accepts std::string, although discouraged, is still supported.
* Replace Options::use_direct_writes with Options::use_direct_io_for_flush_and_compaction. Read Direct IO wiki for details.
* Added CompactionEventListener and EventListener::OnFlushBegin interfaces.

### New Features
* Memtable flush can be avoided during checkpoint creation if total log file size is smaller than a threshold specified by the user.
* Introduce level-based L0->L0 compactions to reduce file count, so write delays are incurred less often.
* (Experimental) Partitioning filters which creates an index on the partitions. The feature can be enabled by setting partition_filters when using kFullFilter. Currently the feature also requires two-level indexing to be enabled. Number of partitions is the same as the number of partitions for indexes, which is controlled by metadata_block_size.

## 5.3.0 (03/08/2017)
### Public API Change
* Remove disableDataSync option.
* Remove timeout_hint_us option from WriteOptions. The option has been deprecated and has no effect since 3.13.0.
* Remove option min_partial_merge_operands. Partial merge operands will always be merged in flush or compaction if there are more than one.
* Remove option verify_checksums_in_compaction. Compaction will always verify checksum.

### Bug Fixes
* Fix the bug that iterator may skip keys

## 5.2.0 (02/08/2017)
### Public API Change
* NewLRUCache() will determine number of shard bits automatically based on capacity, if the user doesn't pass one. This also impacts the default block cache when the user doesn't explict provide one.
* Change the default of delayed slowdown value to 16MB/s and further increase the L0 stop condition to 36 files.
* Options::use_direct_writes and Options::use_direct_reads are now ready to use.
* (Experimental) Two-level indexing that partition the index and creates a 2nd level index on the partitions. The feature can be enabled by setting kTwoLevelIndexSearch as IndexType and configuring index_per_partition.

### New Features
* Added new overloaded function GetApproximateSizes that allows to specify if memtable stats should be computed only without computing SST files' stats approximations.
* Added new function GetApproximateMemTableStats that approximates both number of records and size of memtables.
* Add Direct I/O mode for SST file I/O

### Bug Fixes
* RangeSync() should work if ROCKSDB_FALLOCATE_PRESENT is not set
* Fix wrong results in a data race case in Get()
* Some fixes related to 2PC.
* Fix bugs of data corruption in direct I/O

## 5.1.0 (01/13/2017)
* Support dynamically change `delete_obsolete_files_period_micros` option via SetDBOptions().
* Added EventListener::OnExternalFileIngested which will be called when IngestExternalFile() add a file successfully.
* BackupEngine::Open and BackupEngineReadOnly::Open now always return error statuses matching those of the backup Env.

### Bug Fixes
* Fix the bug that if 2PC is enabled, checkpoints may loss some recent transactions.
* When file copying is needed when creating checkpoints or bulk loading files, fsync the file after the file copying.

## 5.0.0 (11/17/2016)
### Public API Change
* Options::max_bytes_for_level_multiplier is now a double along with all getters and setters.
* Support dynamically change `delayed_write_rate` and `max_total_wal_size` options via SetDBOptions().
* Introduce DB::DeleteRange for optimized deletion of large ranges of contiguous keys.
* Support dynamically change `delayed_write_rate` option via SetDBOptions().
* Options::allow_concurrent_memtable_write and Options::enable_write_thread_adaptive_yield are now true by default.
* Remove Tickers::SEQUENCE_NUMBER to avoid confusion if statistics object is shared among RocksDB instance. Alternatively DB::GetLatestSequenceNumber() can be used to get the same value.
* Options.level0_stop_writes_trigger default value changes from 24 to 32.
* New compaction filter API: CompactionFilter::FilterV2(). Allows to drop ranges of keys.
* Removed flashcache support.
* DB::AddFile() is deprecated and is replaced with DB::IngestExternalFile(). DB::IngestExternalFile() remove all the restrictions that existed for DB::AddFile.

### New Features
* Add avoid_flush_during_shutdown option, which speeds up DB shutdown by not flushing unpersisted data (i.e. with disableWAL = true). Unpersisted data will be lost. The options is dynamically changeable via SetDBOptions().
* Add memtable_insert_with_hint_prefix_extractor option. The option is mean to reduce CPU usage for inserting keys into memtable, if keys can be group by prefix and insert for each prefix are sequential or almost sequential. See include/rocksdb/options.h for more details.
* Add LuaCompactionFilter in utilities.  This allows developers to write compaction filters in Lua.  To use this feature, LUA_PATH needs to be set to the root directory of Lua.
* No longer populate "LATEST_BACKUP" file in backup directory, which formerly contained the number of the latest backup. The latest backup can be determined by finding the highest numbered file in the "meta/" subdirectory.

## 4.13.0 (10/18/2016)
### Public API Change
* DB::GetOptions() reflect dynamic changed options (i.e. through DB::SetOptions()) and return copy of options instead of reference.
* Added Statistics::getAndResetTickerCount().

### New Features
* Add DB::SetDBOptions() to dynamic change base_background_compactions and max_background_compactions.
* Added Iterator::SeekForPrev(). This new API will seek to the last key that less than or equal to the target key.

## 4.12.0 (9/12/2016)
### Public API Change
* CancelAllBackgroundWork() flushes all memtables for databases containing writes that have bypassed the WAL (writes issued with WriteOptions::disableWAL=true) before shutting down background threads.
* Merge options source_compaction_factor, max_grandparent_overlap_bytes and expanded_compaction_factor into max_compaction_bytes.
* Remove ImmutableCFOptions.
* Add a compression type ZSTD, which can work with ZSTD 0.8.0 or up. Still keep ZSTDNotFinal for compatibility reasons.

### New Features
* Introduce NewClockCache, which is based on CLOCK algorithm with better concurrent performance in some cases. It can be used to replace the default LRU-based block cache and table cache. To use it, RocksDB need to be linked with TBB lib.
* Change ticker/histogram statistics implementations to accumulate data in thread-local storage, which improves CPU performance by reducing cache coherency costs. Callers of CreateDBStatistics do not need to change anything to use this feature.
* Block cache mid-point insertion, where index and filter block are inserted into LRU block cache with higher priority. The feature can be enabled by setting BlockBasedTableOptions::cache_index_and_filter_blocks_with_high_priority to true and high_pri_pool_ratio > 0 when creating NewLRUCache.

## 4.11.0 (8/1/2016)
### Public API Change
* options.memtable_prefix_bloom_huge_page_tlb_size => memtable_huge_page_size. When it is set, RocksDB will try to allocate memory from huge page for memtable too, rather than just memtable bloom filter.

### New Features
* A tool to migrate DB after options change. See include/rocksdb/utilities/option_change_migration.h.
* Add ReadOptions.background_purge_on_iterator_cleanup. If true, we avoid file deletion when destorying iterators.

## 4.10.0 (7/5/2016)
### Public API Change
* options.memtable_prefix_bloom_bits changes to options.memtable_prefix_bloom_bits_ratio and deprecate options.memtable_prefix_bloom_probes
* enum type CompressionType and PerfLevel changes from char to unsigned char. Value of all PerfLevel shift by one.
* Deprecate options.filter_deletes.

### New Features
* Add avoid_flush_during_recovery option.
* Add a read option background_purge_on_iterator_cleanup to avoid deleting files in foreground when destroying iterators. Instead, a job is scheduled in high priority queue and would be executed in a separate background thread.
* RepairDB support for column families. RepairDB now associates data with non-default column families using information embedded in the SST/WAL files (4.7 or later). For data written by 4.6 or earlier, RepairDB associates it with the default column family.
* Add options.write_buffer_manager which allows users to control total memtable sizes across multiple DB instances.

## 4.9.0 (6/9/2016)
### Public API changes
* Add bottommost_compression option, This option can be used to set a specific compression algorithm for the bottommost level (Last level containing files in the DB).
* Introduce CompactionJobInfo::compression, This field state the compression algorithm used to generate the output files of the compaction.
* Deprecate BlockBaseTableOptions.hash_index_allow_collision=false
* Deprecate options builder (GetOptions()).

### New Features
* Introduce NewSimCache() in rocksdb/utilities/sim_cache.h. This function creates a block cache that is able to give simulation results (mainly hit rate) of simulating block behavior with a configurable cache size.

## 4.8.0 (5/2/2016)
### Public API Change
* Allow preset compression dictionary for improved compression of block-based tables. This is supported for zlib, zstd, and lz4. The compression dictionary's size is configurable via CompressionOptions::max_dict_bytes.
* Delete deprecated classes for creating backups (BackupableDB) and restoring from backups (RestoreBackupableDB). Now, BackupEngine should be used for creating backups, and BackupEngineReadOnly should be used for restorations. For more details, see https://github.com/facebook/rocksdb/wiki/How-to-backup-RocksDB%3F
* Expose estimate of per-level compression ratio via DB property: "rocksdb.compression-ratio-at-levelN".
* Added EventListener::OnTableFileCreationStarted. EventListener::OnTableFileCreated will be called on failure case. User can check creation status via TableFileCreationInfo::status.

### New Features
* Add ReadOptions::readahead_size. If non-zero, NewIterator will create a new table reader which performs reads of the given size.

## 4.7.0 (4/8/2016)
### Public API Change
* rename options compaction_measure_io_stats to report_bg_io_stats and include flush too.
* Change some default options. Now default options will optimize for server-workloads. Also enable slowdown and full stop triggers for pending compaction bytes. These changes may cause sub-optimal performance or significant increase of resource usage. To avoid these risks, users can open existing RocksDB with options extracted from RocksDB option files. See https://github.com/facebook/rocksdb/wiki/RocksDB-Options-File for how to use RocksDB option files. Or you can call Options.OldDefaults() to recover old defaults. DEFAULT_OPTIONS_HISTORY.md will track change history of default options.

## 4.6.0 (3/10/2016)
### Public API Changes
* Change default of BlockBasedTableOptions.format_version to 2. It means default DB created by 4.6 or up cannot be opened by RocksDB version 3.9 or earlier.
* Added strict_capacity_limit option to NewLRUCache. If the flag is set to true, insert to cache will fail if no enough capacity can be free. Signature of Cache::Insert() is updated accordingly.
* Tickers [NUMBER_DB_NEXT, NUMBER_DB_PREV, NUMBER_DB_NEXT_FOUND, NUMBER_DB_PREV_FOUND, ITER_BYTES_READ] are not updated immediately. The are updated when the Iterator is deleted.
* Add monotonically increasing counter (DB property "rocksdb.current-super-version-number") that increments upon any change to the LSM tree.

### New Features
* Add CompactionPri::kMinOverlappingRatio, a compaction picking mode friendly to write amplification.
* Deprecate Iterator::IsKeyPinned() and replace it with Iterator::GetProperty() with prop_name="rocksdb.iterator.is.key.pinned"

## 4.5.0 (2/5/2016)
### Public API Changes
* Add a new perf context level between kEnableCount and kEnableTime. Level 2 now does not include timers for mutexes.
* Statistics of mutex operation durations will not be measured by default. If you want to have them enabled, you need to set Statistics::stats_level_ to kAll.
* DBOptions::delete_scheduler and NewDeleteScheduler() are removed, please use DBOptions::sst_file_manager and NewSstFileManager() instead

### New Features
* ldb tool now supports operations to non-default column families.
* Add kPersistedTier to ReadTier.  This option allows Get and MultiGet to read only the persited data and skip mem-tables if writes were done with disableWAL = true.
* Add DBOptions::sst_file_manager. Use NewSstFileManager() in include/rocksdb/sst_file_manager.h to create a SstFileManager that can be used to track the total size of SST files and control the SST files deletion rate.

## 4.4.0 (1/14/2016)
### Public API Changes
* Change names in CompactionPri and add a new one.
* Deprecate options.soft_rate_limit and add options.soft_pending_compaction_bytes_limit.
* If options.max_write_buffer_number > 3, writes will be slowed down when writing to the last write buffer to delay a full stop.
* Introduce CompactionJobInfo::compaction_reason, this field include the reason to trigger the compaction.
* After slow down is triggered, if estimated pending compaction bytes keep increasing, slowdown more.
* Increase default options.delayed_write_rate to 2MB/s.
* Added a new parameter --path to ldb tool. --path accepts the name of either MANIFEST, SST or a WAL file. Either --db or --path can be used when calling ldb.

## 4.3.0 (12/8/2015)
### New Features
* CompactionFilter has new member function called IgnoreSnapshots which allows CompactionFilter to be called even if there are snapshots later than the key.
* RocksDB will now persist options under the same directory as the RocksDB database on successful DB::Open, CreateColumnFamily, DropColumnFamily, and SetOptions.
* Introduce LoadLatestOptions() in rocksdb/utilities/options_util.h.  This function can construct the latest DBOptions / ColumnFamilyOptions used by the specified RocksDB intance.
* Introduce CheckOptionsCompatibility() in rocksdb/utilities/options_util.h.  This function checks whether the input set of options is able to open the specified DB successfully.

### Public API Changes
* When options.db_write_buffer_size triggers, only the column family with the largest column family size will be flushed, not all the column families.

## 4.2.0 (11/9/2015)
### New Features
* Introduce CreateLoggerFromOptions(), this function create a Logger for provided DBOptions.
* Add GetAggregatedIntProperty(), which returns the sum of the GetIntProperty of all the column families.
* Add MemoryUtil in rocksdb/utilities/memory.h.  It currently offers a way to get the memory usage by type from a list rocksdb instances.

### Public API Changes
* CompactionFilter::Context includes information of Column Family ID
* The need-compaction hint given by TablePropertiesCollector::NeedCompact() will be persistent and recoverable after DB recovery. This introduces a breaking format change. If you use this experimental feature, including NewCompactOnDeletionCollectorFactory() in the new version, you may not be able to directly downgrade the DB back to version 4.0 or lower.
* TablePropertiesCollectorFactory::CreateTablePropertiesCollector() now takes an option Context, containing the information of column family ID for the file being written.
* Remove DefaultCompactionFilterFactory.


## 4.1.0 (10/8/2015)
### New Features
* Added single delete operation as a more efficient way to delete keys that have not been overwritten.
* Added experimental AddFile() to DB interface that allow users to add files created by SstFileWriter into an empty Database, see include/rocksdb/sst_file_writer.h and DB::AddFile() for more info.
* Added support for opening SST files with .ldb suffix which enables opening LevelDB databases.
* CompactionFilter now supports filtering of merge operands and merge results.

### Public API Changes
* Added SingleDelete() to the DB interface.
* Added AddFile() to DB interface.
* Added SstFileWriter class.
* CompactionFilter has a new method FilterMergeOperand() that RocksDB applies to every merge operand during compaction to decide whether to filter the operand.
* We removed CompactionFilterV2 interfaces from include/rocksdb/compaction_filter.h. The functionality was deprecated already in version 3.13.

## 4.0.0 (9/9/2015)
### New Features
* Added support for transactions.  See include/rocksdb/utilities/transaction.h for more info.
* DB::GetProperty() now accepts "rocksdb.aggregated-table-properties" and "rocksdb.aggregated-table-properties-at-levelN", in which case it returns aggregated table properties of the target column family, or the aggregated table properties of the specified level N if the "at-level" version is used.
* Add compression option kZSTDNotFinalCompression for people to experiment ZSTD although its format is not finalized.
* We removed the need for LATEST_BACKUP file in BackupEngine. We still keep writing it when we create new backups (because of backward compatibility), but we don't read it anymore.

### Public API Changes
* Removed class Env::RandomRWFile and Env::NewRandomRWFile().
* Renamed DBOptions.num_subcompactions to DBOptions.max_subcompactions to make the name better match the actual functionality of the option.
* Added Equal() method to the Comparator interface that can optionally be overwritten in cases where equality comparisons can be done more efficiently than three-way comparisons.
* Previous 'experimental' OptimisticTransaction class has been replaced by Transaction class.

## 3.13.0 (8/6/2015)
### New Features
* RollbackToSavePoint() in WriteBatch/WriteBatchWithIndex
* Add NewCompactOnDeletionCollectorFactory() in utilities/table_properties_collectors, which allows rocksdb to mark a SST file as need-compaction when it observes at least D deletion entries in any N consecutive entries in that SST file.  Note that this feature depends on an experimental NeedCompact() API --- the result of this API will not persist after DB restart.
* Add DBOptions::delete_scheduler. Use NewDeleteScheduler() in include/rocksdb/delete_scheduler.h to create a DeleteScheduler that can be shared among multiple RocksDB instances to control the file deletion rate of SST files that exist in the first db_path.

### Public API Changes
* Deprecated WriteOptions::timeout_hint_us. We no longer support write timeout. If you really need this option, talk to us and we might consider returning it.
* Deprecated purge_redundant_kvs_while_flush option.
* Removed BackupEngine::NewBackupEngine() and NewReadOnlyBackupEngine() that were deprecated in RocksDB 3.8. Please use BackupEngine::Open() instead.
* Deprecated Compaction Filter V2. We are not aware of any existing use-cases. If you use this filter, your compile will break with RocksDB 3.13. Please let us know if you use it and we'll put it back in RocksDB 3.14.
* Env::FileExists now returns a Status instead of a boolean
* Add statistics::getHistogramString() to print detailed distribution of a histogram metric.
* Add DBOptions::skip_stats_update_on_db_open.  When it is on, DB::Open() will run faster as it skips the random reads required for loading necessary stats from SST files to optimize compaction.

## 3.12.0 (7/2/2015)
### New Features
* Added experimental support for optimistic transactions.  See include/rocksdb/utilities/optimistic_transaction.h for more info.
* Added a new way to report QPS from db_bench (check out --report_file and --report_interval_seconds)
* Added a cache for individual rows. See DBOptions::row_cache for more info.
* Several new features on EventListener (see include/rocksdb/listener.h):
 - OnCompationCompleted() now returns per-compaction job statistics, defined in include/rocksdb/compaction_job_stats.h.
 - Added OnTableFileCreated() and OnTableFileDeleted().
* Add compaction_options_universal.enable_trivial_move to true, to allow trivial move while performing universal compaction. Trivial move will happen only when all the input files are non overlapping.

### Public API changes
* EventListener::OnFlushCompleted() now passes FlushJobInfo instead of a list of parameters.
* DB::GetDbIdentity() is now a const function.  If this function is overridden in your application, be sure to also make GetDbIdentity() const to avoid compile error.
* Move listeners from ColumnFamilyOptions to DBOptions.
* Add max_write_buffer_number_to_maintain option
* DB::CompactRange()'s parameter reduce_level is changed to change_level, to allow users to move levels to lower levels if allowed. It can be used to migrate a DB from options.level_compaction_dynamic_level_bytes=false to options.level_compaction_dynamic_level_bytes.true.
* Change default value for options.compaction_filter_factory and options.compaction_filter_factory_v2 to nullptr instead of DefaultCompactionFilterFactory and DefaultCompactionFilterFactoryV2.
* If CancelAllBackgroundWork is called without doing a flush after doing loads with WAL disabled, the changes which haven't been flushed before the call to CancelAllBackgroundWork will be lost.
* WBWIIterator::Entry() now returns WriteEntry instead of `const WriteEntry&`
* options.hard_rate_limit is deprecated.
* When options.soft_rate_limit or options.level0_slowdown_writes_trigger is triggered, the way to slow down writes is changed to: write rate to DB is limited to to options.delayed_write_rate.
* DB::GetApproximateSizes() adds a parameter to allow the estimation to include data in mem table, with default to be not to include. It is now only supported in skip list mem table.
* DB::CompactRange() now accept CompactRangeOptions instead of multiple parameters. CompactRangeOptions is defined in include/rocksdb/options.h.
* CompactRange() will now skip bottommost level compaction for level based compaction if there is no compaction filter, bottommost_level_compaction is introduced in CompactRangeOptions to control when it's possible to skip bottommost level compaction. This mean that if you want the compaction to produce a single file you need to set bottommost_level_compaction to BottommostLevelCompaction::kForce.
* Add Cache.GetPinnedUsage() to get the size of memory occupied by entries that are in use by the system.
* DB:Open() will fail if the compression specified in Options is not linked with the binary. If you see this failure, recompile RocksDB with compression libraries present on your system. Also, previously our default compression was snappy. This behavior is now changed. Now, the default compression is snappy only if it's available on the system. If it isn't we change the default to kNoCompression.
* We changed how we account for memory used in block cache. Previously, we only counted the sum of block sizes currently present in block cache. Now, we count the actual memory usage of the blocks. For example, a block of size 4.5KB will use 8KB memory with jemalloc. This might decrease your memory usage and possibly decrease performance. Increase block cache size if you see this happening after an upgrade.
* Add BackupEngineImpl.options_.max_background_operations to specify the maximum number of operations that may be performed in parallel. Add support for parallelized backup and restore.
* Add DB::SyncWAL() that does a WAL sync without blocking writers.

## 3.11.0 (5/19/2015)
### New Features
* Added a new API Cache::SetCapacity(size_t capacity) to dynamically change the maximum configured capacity of the cache. If the new capacity is less than the existing cache usage, the implementation will try to lower the usage by evicting the necessary number of elements following a strict LRU policy.
* Added an experimental API for handling flashcache devices (blacklists background threads from caching their reads) -- NewFlashcacheAwareEnv
* If universal compaction is used and options.num_levels > 1, compact files are tried to be stored in none-L0 with smaller files based on options.target_file_size_base. The limitation of DB size when using universal compaction is greatly mitigated by using more levels. You can set num_levels = 1 to make universal compaction behave as before. If you set num_levels > 1 and want to roll back to a previous version, you need to compact all files to a big file in level 0 (by setting target_file_size_base to be large and CompactRange(<cf_handle>, nullptr, nullptr, true, 0) and reopen the DB with the same version to rewrite the manifest, and then you can open it using previous releases.
* More information about rocksdb background threads are available in Env::GetThreadList(), including the number of bytes read / written by a compaction job, mem-table size and current number of bytes written by a flush job and many more.  Check include/rocksdb/thread_status.h for more detail.

### Public API changes
* TablePropertiesCollector::AddUserKey() is added to replace TablePropertiesCollector::Add(). AddUserKey() exposes key type, sequence number and file size up to now to users.
* DBOptions::bytes_per_sync used to apply to both WAL and table files. As of 3.11 it applies only to table files. If you want to use this option to sync WAL in the background, please use wal_bytes_per_sync

## 3.10.0 (3/24/2015)
### New Features
* GetThreadStatus() is now able to report detailed thread status, including:
 - Thread Operation including flush and compaction.
 - The stage of the current thread operation.
 - The elapsed time in micros since the current thread operation started.
 More information can be found in include/rocksdb/thread_status.h.  In addition, when running db_bench with --thread_status_per_interval, db_bench will also report thread status periodically.
* Changed the LRU caching algorithm so that referenced blocks (by iterators) are never evicted. This change made parameter removeScanCountLimit obsolete. Because of that NewLRUCache doesn't take three arguments anymore. table_cache_remove_scan_limit option is also removed
* By default we now optimize the compilation for the compilation platform (using -march=native). If you want to build portable binary, use 'PORTABLE=1' before the make command.
* We now allow level-compaction to place files in different paths by
  specifying them in db_paths along with the target_size.
  Lower numbered levels will be placed earlier in the db_paths and higher
  numbered levels will be placed later in the db_paths vector.
* Potentially big performance improvements if you're using RocksDB with lots of column families (100-1000)
* Added BlockBasedTableOptions.format_version option, which allows user to specify which version of block based table he wants. As a general guideline, newer versions have more features, but might not be readable by older versions of RocksDB.
* Added new block based table format (version 2), which you can enable by setting BlockBasedTableOptions.format_version = 2. This format changes how we encode size information in compressed blocks and should help with memory allocations if you're using Zlib or BZip2 compressions.
* MemEnv (env that stores data in memory) is now available in default library build. You can create it by calling NewMemEnv().
* Add SliceTransform.SameResultWhenAppended() to help users determine it is safe to apply prefix bloom/hash.
* Block based table now makes use of prefix bloom filter if it is a full fulter.
* Block based table remembers whether a whole key or prefix based bloom filter is supported in SST files. Do a sanity check when reading the file with users' configuration.
* Fixed a bug in ReadOnlyBackupEngine that deleted corrupted backups in some cases, even though the engine was ReadOnly
* options.level_compaction_dynamic_level_bytes, a feature to allow RocksDB to pick dynamic base of bytes for levels. With this feature turned on, we will automatically adjust max bytes for each level. The goal of this feature is to have lower bound on size amplification. For more details, see comments in options.h.
* Added an abstract base class WriteBatchBase for write batches
* Fixed a bug where we start deleting files of a dropped column families even if there are still live references to it

### Public API changes
* Deprecated skip_log_error_on_recovery and table_cache_remove_scan_count_limit options.
* Logger method logv with log level parameter is now virtual

### RocksJava
* Added compression per level API.
* MemEnv is now available in RocksJava via RocksMemEnv class.
* lz4 compression is now included in rocksjava static library when running `make rocksdbjavastatic`.
* Overflowing a size_t when setting rocksdb options now throws an IllegalArgumentException, which removes the necessity for a developer to catch these Exceptions explicitly.

## 3.9.0 (12/8/2014)

### New Features
* Add rocksdb::GetThreadList(), which in the future will return the current status of all
  rocksdb-related threads.  We will have more code instruments in the following RocksDB
  releases.
* Change convert function in rocksdb/utilities/convenience.h to return Status instead of boolean.
  Also add support for nested options in convert function

### Public API changes
* New API to create a checkpoint added. Given a directory name, creates a new
  database which is an image of the existing database.
* New API LinkFile added to Env. If you implement your own Env class, an
  implementation of the API LinkFile will have to be provided.
* MemTableRep takes MemTableAllocator instead of Arena

### Improvements
* RocksDBLite library now becomes smaller and will be compiled with -fno-exceptions flag.

## 3.8.0 (11/14/2014)

### Public API changes
* BackupEngine::NewBackupEngine() was deprecated; please use BackupEngine::Open() from now on.
* BackupableDB/RestoreBackupableDB have new GarbageCollect() methods, which will clean up files from corrupt and obsolete backups.
* BackupableDB/RestoreBackupableDB have new GetCorruptedBackups() methods which list corrupt backups.

### Cleanup
* Bunch of code cleanup, some extra warnings turned on (-Wshadow, -Wshorten-64-to-32, -Wnon-virtual-dtor)

### New features
* CompactFiles and EventListener, although they are still in experimental state
* Full ColumnFamily support in RocksJava.

## 3.7.0 (11/6/2014)
### Public API changes
* Introduce SetOptions() API to allow adjusting a subset of options dynamically online
* Introduce 4 new convenient functions for converting Options from string: GetColumnFamilyOptionsFromMap(), GetColumnFamilyOptionsFromString(), GetDBOptionsFromMap(), GetDBOptionsFromString()
* Remove WriteBatchWithIndex.Delete() overloads using SliceParts
* When opening a DB, if options.max_background_compactions is larger than the existing low pri pool of options.env, it will enlarge it. Similarly, options.max_background_flushes is larger than the existing high pri pool of options.env, it will enlarge it.

## 3.6.0 (10/7/2014)
### Disk format changes
* If you're using RocksDB on ARM platforms and you're using default bloom filter, there is a disk format change you need to be aware of. There are three steps you need to do when you convert to new release: 1. turn off filter policy, 2. compact the whole database, 3. turn on filter policy

### Behavior changes
* We have refactored our system of stalling writes.  Any stall-related statistics' meanings are changed. Instead of per-write stall counts, we now count stalls per-epoch, where epochs are periods between flushes and compactions. You'll find more information in our Tuning Perf Guide once we release RocksDB 3.6.
* When disableDataSync=true, we no longer sync the MANIFEST file.
* Add identity_as_first_hash property to CuckooTable. SST file needs to be rebuilt to be opened by reader properly.

### Public API changes
* Change target_file_size_base type to uint64_t from int.
* Remove allow_thread_local. This feature was proved to be stable, so we are turning it always-on.

## 3.5.0 (9/3/2014)
### New Features
* Add include/utilities/write_batch_with_index.h, providing a utility class to query data out of WriteBatch when building it.
* Move BlockBasedTable related options to BlockBasedTableOptions from Options. Change corresponding JNI interface. Options affected include:
  no_block_cache, block_cache, block_cache_compressed, block_size, block_size_deviation, block_restart_interval, filter_policy, whole_key_filtering. filter_policy is changed to shared_ptr from a raw pointer.
* Remove deprecated options: disable_seek_compaction and db_stats_log_interval
* OptimizeForPointLookup() takes one parameter for block cache size. It now builds hash index, bloom filter, and block cache.

### Public API changes
* The Prefix Extractor used with V2 compaction filters is now passed user key to SliceTransform::Transform instead of unparsed RocksDB key.

## 3.4.0 (8/18/2014)
### New Features
* Support Multiple DB paths in universal style compactions
* Add feature of storing plain table index and bloom filter in SST file.
* CompactRange() will never output compacted files to level 0. This used to be the case when all the compaction input files were at level 0.
* Added iterate_upper_bound to define the extent upto which the forward iterator will return entries. This will prevent iterating over delete markers and overwritten entries for edge cases where you want to break out the iterator anyways. This may improve performance in case there are a large number of delete markers or overwritten entries.

### Public API changes
* DBOptions.db_paths now is a vector of a DBPath structure which indicates both of path and target size
* NewPlainTableFactory instead of bunch of parameters now accepts PlainTableOptions, which is defined in include/rocksdb/table.h
* Moved include/utilities/*.h to include/rocksdb/utilities/*.h
* Statistics APIs now take uint32_t as type instead of Tickers. Also make two access functions getTickerCount and histogramData const
* Add DB property rocksdb.estimate-num-keys, estimated number of live keys in DB.
* Add DB::GetIntProperty(), which returns DB properties that are integer as uint64_t.
* The Prefix Extractor used with V2 compaction filters is now passed user key to SliceTransform::Transform instead of unparsed RocksDB key.

## 3.3.0 (7/10/2014)
### New Features
* Added JSON API prototype.
* HashLinklist reduces performance outlier caused by skewed bucket by switching data in the bucket from linked list to skip list. Add parameter threshold_use_skiplist in NewHashLinkListRepFactory().
* RocksDB is now able to reclaim storage space more effectively during the compaction process.  This is done by compensating the size of each deletion entry by the 2X average value size, which makes compaction to be triggered by deletion entries more easily.
* Add TimeOut API to write.  Now WriteOptions have a variable called timeout_hint_us.  With timeout_hint_us set to non-zero, any write associated with this timeout_hint_us may be aborted when it runs longer than the specified timeout_hint_us, and it is guaranteed that any write completes earlier than the specified time-out will not be aborted due to the time-out condition.
* Add a rate_limiter option, which controls total throughput of flush and compaction. The throughput is specified in bytes/sec. Flush always has precedence over compaction when available bandwidth is constrained.

### Public API changes
* Removed NewTotalOrderPlainTableFactory because it is not used and implemented semantically incorrect.

## 3.2.0 (06/20/2014)

### Public API changes
* We removed seek compaction as a concept from RocksDB because:
1) It makes more sense for spinning disk workloads, while RocksDB is primarily designed for flash and memory,
2) It added some complexity to the important code-paths,
3) None of our internal customers were really using it.
Because of that, Options::disable_seek_compaction is now obsolete. It is still a parameter in Options, so it does not break the build, but it does not have any effect. We plan to completely remove it at some point, so we ask users to please remove this option from your code base.
* Add two parameters to NewHashLinkListRepFactory() for logging on too many entries in a hash bucket when flushing.
* Added new option BlockBasedTableOptions::hash_index_allow_collision. When enabled, prefix hash index for block-based table will not store prefix and allow hash collision, reducing memory consumption.

### New Features
* PlainTable now supports a new key encoding: for keys of the same prefix, the prefix is only written once. It can be enabled through encoding_type parameter of NewPlainTableFactory()
* Add AdaptiveTableFactory, which is used to convert from a DB of PlainTable to BlockBasedTabe, or vise versa. It can be created using NewAdaptiveTableFactory()

### Performance Improvements
* Tailing Iterator re-implemeted with ForwardIterator + Cascading Search Hint , see ~20% throughput improvement.

## 3.1.0 (05/21/2014)

### Public API changes
* Replaced ColumnFamilyOptions::table_properties_collectors with ColumnFamilyOptions::table_properties_collector_factories

### New Features
* Hash index for block-based table will be materialized and reconstructed more efficiently. Previously hash index is constructed by scanning the whole table during every table open.
* FIFO compaction style

## 3.0.0 (05/05/2014)

### Public API changes
* Added _LEVEL to all InfoLogLevel enums
* Deprecated ReadOptions.prefix and ReadOptions.prefix_seek. Seek() defaults to prefix-based seek when Options.prefix_extractor is supplied. More detail is documented in https://github.com/facebook/rocksdb/wiki/Prefix-Seek-API-Changes
* MemTableRepFactory::CreateMemTableRep() takes info logger as an extra parameter.

### New Features
* Column family support
* Added an option to use different checksum functions in BlockBasedTableOptions
* Added ApplyToAllCacheEntries() function to Cache

## 2.8.0 (04/04/2014)

* Removed arena.h from public header files.
* By default, checksums are verified on every read from database
* Change default value of several options, including: paranoid_checks=true, max_open_files=5000, level0_slowdown_writes_trigger=20, level0_stop_writes_trigger=24, disable_seek_compaction=true, max_background_flushes=1 and allow_mmap_writes=false
* Added is_manual_compaction to CompactionFilter::Context
* Added "virtual void WaitForJoin()" in class Env. Default operation is no-op.
* Removed BackupEngine::DeleteBackupsNewerThan() function
* Added new option -- verify_checksums_in_compaction
* Changed Options.prefix_extractor from raw pointer to shared_ptr (take ownership)
  Changed HashSkipListRepFactory and HashLinkListRepFactory constructor to not take SliceTransform object (use Options.prefix_extractor implicitly)
* Added Env::GetThreadPoolQueueLen(), which returns the waiting queue length of thread pools
* Added a command "checkconsistency" in ldb tool, which checks
  if file system state matches DB state (file existence and file sizes)
* Separate options related to block based table to a new struct BlockBasedTableOptions.
* WriteBatch has a new function Count() to return total size in the batch, and Data() now returns a reference instead of a copy
* Add more counters to perf context.
* Supports several more DB properties: compaction-pending, background-errors and cur-size-active-mem-table.

### New Features
* If we find one truncated record at the end of the MANIFEST or WAL files,
  we will ignore it. We assume that writers of these records were interrupted
  and that we can safely ignore it.
* A new SST format "PlainTable" is added, which is optimized for memory-only workloads. It can be created through NewPlainTableFactory() or NewTotalOrderPlainTableFactory().
* A new mem table implementation hash linked list optimizing for the case that there are only few keys for each prefix, which can be created through NewHashLinkListRepFactory().
* Merge operator supports a new function PartialMergeMulti() to allow users to do partial merges against multiple operands.
* Now compaction filter has a V2 interface. It buffers the kv-pairs sharing the same key prefix, process them in batches, and return the batched results back to DB. The new interface uses a new structure CompactionFilterContext for the same purpose as CompactionFilter::Context in V1.
* Geo-spatial support for locations and radial-search.

## 2.7.0 (01/28/2014)

### Public API changes

* Renamed `StackableDB::GetRawDB()` to `StackableDB::GetBaseDB()`.
* Renamed `WriteBatch::Data()` `const std::string& Data() const`.
* Renamed class `TableStats` to `TableProperties`.
* Deleted class `PrefixHashRepFactory`. Please use `NewHashSkipListRepFactory()` instead.
* Supported multi-threaded `EnableFileDeletions()` and `DisableFileDeletions()`.
* Added `DB::GetOptions()`.
* Added `DB::GetDbIdentity()`.

### New Features

* Added [BackupableDB](https://github.com/facebook/rocksdb/wiki/How-to-backup-RocksDB%3F)
* Implemented [TailingIterator](https://github.com/facebook/rocksdb/wiki/Tailing-Iterator), a special type of iterator that
  doesn't create a snapshot (can be used to read newly inserted data)
  and is optimized for doing sequential reads.
* Added property block for table, which allows (1) a table to store
  its metadata and (2) end user to collect and store properties they
  are interested in.
* Enabled caching index and filter block in block cache (turned off by default).
* Supported error report when doing manual compaction.
* Supported additional Linux platform flavors and Mac OS.
* Put with `SliceParts` - Variant of `Put()` that gathers output like `writev(2)`
* Bug fixes and code refactor for compatibility with upcoming Column
  Family feature.

### Performance Improvements

* Huge benchmark performance improvements by multiple efforts. For example, increase in readonly QPS from about 530k in 2.6 release to 1.1 million in 2.7 [1]
* Speeding up a way RocksDB deleted obsolete files - no longer listing the whole directory under a lock -- decrease in p99
* Use raw pointer instead of shared pointer for statistics: [5b825d](https://github.com/facebook/rocksdb/commit/5b825d6964e26ec3b4bb6faa708ebb1787f1d7bd) -- huge increase in performance -- shared pointers are slow
* Optimized locking for `Get()` -- [1fdb3f](https://github.com/facebook/rocksdb/commit/1fdb3f7dc60e96394e3e5b69a46ede5d67fb976c) -- 1.5x QPS increase for some workloads
* Cache speedup - [e8d40c3](https://github.com/facebook/rocksdb/commit/e8d40c31b3cca0c3e1ae9abe9b9003b1288026a9)
* Implemented autovector, which allocates first N elements on stack. Most of vectors in RocksDB are small. Also, we never want to allocate heap objects while holding a mutex. -- [c01676e4](https://github.com/facebook/rocksdb/commit/c01676e46d3be08c3c140361ef1f5884f47d3b3c)
* Lots of efforts to move malloc, memcpy and IO outside of locks<|MERGE_RESOLUTION|>--- conflicted
+++ resolved
@@ -29,11 +29,8 @@
 * Fix a bug in WAL replay of secondary instance by skipping write batches with older sequence numbers than the current last sequence number.
 * Fix flush's/compaction's merge processing logic which allowed `Put`s covered by range tombstones to reappear. Note `Put`s may exist even if the user only ever called `Merge()` due to an internal conversion during compaction to the bottommost level.
 * Fix/improve memtable earliest sequence assignment and WAL replay so that WAL entries of unflushed column families will not be skipped after replaying the MANIFEST and increasing db sequence due to another flushed/compacted column family.
-<<<<<<< HEAD
 * Return TryAgain status in place of Corruption when new tail is not visible to TransactionLogIterator.
-=======
 * Fix a bug caused by secondary not skipping the beginning of new MANIFEST.
->>>>>>> 5355e527
 
 ## 6.2.0 (4/30/2019)
 ### New Features
