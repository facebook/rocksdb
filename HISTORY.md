--- conflicted
+++ resolved
@@ -14,11 +14,8 @@
 * Add rollback_deletion_type_callback to TransactionDBOptions so that write-prepared transactions know whether to issue a Delete or SingleDelete to cancel a previous key written during prior prepare phase. The PR aims to prevent mixing SingleDeletes and Deletes for the same key that can lead to undefined behaviors for write-prepared transactions.
 * EXPERIMENTAL: Add new API AbortIO in file_system to abort the read requests submitted asynchronously.
 * CompactionFilter::Decision has a new value: kRemoveWithSingleDelete. If CompactionFilter returns this decision, then CompactionIterator will use `SingleDelete` to mark a key as removed.
-<<<<<<< HEAD
+* Renamed CompactionFilter::Decision::kRemoveWithSingleDelete to kPurge since the latter sounds more general and hides the implementation details of how compaction iterator handles keys.
 * Added ability to specify functions for Prepare and Validate to OptionsTypeInfo.  Added methods to OptionTypeInfo to set the functions via an API.  These methods are intended for RocksDB plugin developers for configuration management.
-=======
-* Renamed CompactionFilter::Decision::kRemoveWithSingleDelete to kPurge since the latter sounds more general and hides the implementation details of how compaction iterator handles keys.
->>>>>>> e78451f3
 
 ### Bug Fixes
 * RocksDB calls FileSystem::Poll API during FilePrefetchBuffer destruction which impacts performance as it waits for read requets completion which is not needed anymore. Calling FileSystem::AbortIO to abort those requests instead fixes that performance issue.
