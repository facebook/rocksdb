--- conflicted
+++ resolved
@@ -18,11 +18,8 @@
 
 ### New Feature
 * sst_dump to add a new --readahead_size argument. Users can specify read size when scanning the data. Sst_dump also tries to prefetch tail part of the SST files so usually some number of I/Os are saved there too.
-<<<<<<< HEAD
+* Generate file checksum in SstFileWriter if Options.file_checksum_gen_factory is set. The checksum and checksum function name are stored in ExternalSstFileInfo after the sst file write is finished.
 * Compaction filter support for BlobDB.
-=======
-* Generate file checksum in SstFileWriter if Options.file_checksum_gen_factory is set. The checksum and checksum function name are stored in ExternalSstFileInfo after the sst file write is finished.
->>>>>>> eb04bb86
 
 ## 6.10 (5/2/2020)
 ### Bug Fixes
