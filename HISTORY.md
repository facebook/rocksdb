# Rocksdb Change Log
## Unreleased
### Behavior changes
* Since RocksDB 6.8, ttl-based FIFO compaction can drop a file whose oldest key becomes older than options.ttl while others have not. This fix reverts this and makes ttl-based FIFO compaction use the file's flush time as the criterion. This fix also requires that max_open_files = -1 and compaction_options_fifo.allow_compaction = false to function properly.

<<<<<<< HEAD
### New Features
* Added support for pipelined & parallel compression optimization for `BlockBasedTableBuilder`. This optimization makes block building, block compression and block appending a pipeline, and uses multiple threads to accelerate block compression. Users can set `CompressionOptions::parallel_threads` greater than 1 to enable compression parallelism.
=======
### Bug Fixes
* Fix a bug which might crash the service when write buffer manager fails to insert the dummy handle to the block cache.
>>>>>>> 719c0f91

## 6.9.0 (03/29/2020)
### Public API Change
* Fix spelling so that API now has correctly spelled transaction state name `COMMITTED`, while the old misspelled `COMMITED` is still available as an alias.
* Updated default format_version in BlockBasedTableOptions from 2 to 4. SST files generated with the new default can be read by RocksDB versions 5.16 and newer, and use more efficient encoding of keys in index blocks.
* A new parameter `CreateBackupOptions` is added to both `BackupEngine::CreateNewBackup` and `BackupEngine::CreateNewBackupWithMetadata`, you can decrease CPU priority of `BackupEngine`'s background threads by setting `decrease_background_thread_cpu_priority` and `background_thread_cpu_priority` in `CreateBackupOptions`.
* Updated the public API of SST file checksum. Introduce the FileChecksumGenFactory to create the FileChecksumGenerator for each SST file, such that the FileChecksumGenerator is not shared and it can be more general for checksum implementations. Changed the FileChecksumGenerator interface from Value, Extend, and GetChecksum to Update, Finalize, and GetChecksum. Temproal data should be maintained by the FileChecksumGenerator object itself and finally it can return the checksum string.
* Updated the public API of SST file checksum. Introduce the FileChecksumGenFactory to create the FileChecksumGenerator for each SST file, such that the FileChecksumGenerator is not shared and it can be more general for checksum implementations. Changed the FileChecksumGenerator interface from Value, Extend, and GetChecksum to Update, Finalize, and GetChecksum. Finalize should be only called once after all data is processed to generate the final checksum. Temproal data should be maintained by the FileChecksumGenerator object itself and finally it can return the checksum string.

### Bug Fixes
* Fix a bug where range tombstone blocks in ingested files were cached incorrectly during ingestion. If range tombstones were read from those incorrectly cached blocks, the keys they covered would be exposed.
* Fix a data race that might cause crash when calling DB::GetCreationTimeOfOldestFile() by a small chance. The bug was introduced in 6.6 Release.
* Fix a bug where a boolean value optimize_filters_for_hits was for max threads when calling load table handles after a flush or compaction. The value is correct to 1. The bug should not cause user visible problems.

### Performance Improvements
* In CompactRange, for levels starting from 0, if the level does not have any file with any key falling in the specified range, the level is skipped. So instead of always compacting from level 0, the compaction starts from the first level with keys in the specified range until the last such level.

### New Features
* Basic support for user timestamp in iterator. Seek/SeekToFirst/Next and lower/upper bounds are supported. Reverse iteration is not supported. Merge is not considered.
* When file lock failure when the lock is held by the current process, return acquiring time and thread ID in the error message.
* Added a new option, best_efforts_recovery (default: false), to allow database to open in a db dir with missing table files. During best efforts recovery, missing table files are ignored, and database recovers to the most recent state without missing table file. Cross-column-family consistency is not guaranteed even if WAL is enabled.
* options.bottommost_compression, options.compression_opts and options.bottommost_compression_opts are now dynamically changeable.

## 6.8.0 (02/24/2020)
### Java API Changes
* Major breaking changes to Java comparators, toward standardizing on ByteBuffer for performant, locale-neutral operations on keys (#6252).
* Added overloads of common API methods using direct ByteBuffers for keys and values (#2283).

### Bug Fixes
* Fix incorrect results while block-based table uses kHashSearch, together with Prev()/SeekForPrev().
* Fix a bug that prevents opening a DB after two consecutive crash with TransactionDB, where the first crash recovers from a corrupted WAL with kPointInTimeRecovery but the second cannot.
* Fixed issue #6316 that can cause a corruption of the MANIFEST file in the middle when writing to it fails due to no disk space.
* Add DBOptions::skip_checking_sst_file_sizes_on_db_open. It disables potentially expensive checking of all sst file sizes in DB::Open().
* BlobDB now ignores trivially moved files when updating the mapping between blob files and SSTs. This should mitigate issue #6338 where out of order flush/compaction notifications could trigger an assertion with the earlier code.
* Batched MultiGet() ignores IO errors while reading data blocks, causing it to potentially continue looking for a key and returning stale results.
* `WriteBatchWithIndex::DeleteRange` returns `Status::NotSupported`. Previously it returned success even though reads on the batch did not account for range tombstones. The corresponding language bindings now cannot be used. In C, that includes `rocksdb_writebatch_wi_delete_range`, `rocksdb_writebatch_wi_delete_range_cf`, `rocksdb_writebatch_wi_delete_rangev`, and `rocksdb_writebatch_wi_delete_rangev_cf`. In Java, that includes `WriteBatchWithIndex::deleteRange`.
* Assign new MANIFEST file number when caller tries to create a new MANIFEST by calling LogAndApply(..., new_descriptor_log=true). This bug can cause MANIFEST being overwritten during recovery if options.write_dbid_to_manifest = true and there are WAL file(s).

### Performance Improvements
* Perfom readahead when reading from option files. Inside DB, options.log_readahead_size will be used as the readahead size. In other cases, a default 512KB is used.

### Public API Change
* The BlobDB garbage collector now emits the statistics `BLOB_DB_GC_NUM_FILES` (number of blob files obsoleted during GC), `BLOB_DB_GC_NUM_NEW_FILES` (number of new blob files generated during GC), `BLOB_DB_GC_FAILURES` (number of failed GC passes), `BLOB_DB_GC_NUM_KEYS_RELOCATED` (number of blobs relocated during GC), and `BLOB_DB_GC_BYTES_RELOCATED` (total size of blobs relocated during GC). On the other hand, the following statistics, which are not relevant for the new GC implementation, are now deprecated: `BLOB_DB_GC_NUM_KEYS_OVERWRITTEN`, `BLOB_DB_GC_NUM_KEYS_EXPIRED`, `BLOB_DB_GC_BYTES_OVERWRITTEN`, `BLOB_DB_GC_BYTES_EXPIRED`, and `BLOB_DB_GC_MICROS`.
* Disable recycle_log_file_num when an inconsistent recovery modes are requested: kPointInTimeRecovery and kAbsoluteConsistency

### New Features
* Added the checksum for each SST file generated by Flush or Compaction. Added sst_file_checksum_func to Options such that user can plugin their own SST file checksum function via override the FileChecksumFunc class. If user does not set the sst_file_checksum_func, SST file checksum calculation will not be enabled. The checksum information inlcuding uint32_t checksum value and a checksum function name (string). The checksum information is stored in FileMetadata in version store and also logged to MANIFEST. A new tool is added to LDB such that user can dump out a list of file checksum information from MANIFEST (stored in an unordered_map).
* `db_bench` now supports `value_size_distribution_type`, `value_size_min`, `value_size_max` options for generating random variable sized value. Added `blob_db_compression_type` option for BlobDB to enable blob compression.
* Replace RocksDB namespace "rocksdb" with flag "ROCKSDB_NAMESPACE" which if is not defined, defined as "rocksdb" in header file rocksdb_namespace.h.

## 6.7.0 (01/21/2020)
### Public API Change
* Added a rocksdb::FileSystem class in include/rocksdb/file_system.h to encapsulate file creation/read/write operations, and an option DBOptions::file_system to allow a user to pass in an instance of rocksdb::FileSystem. If its a non-null value, this will take precendence over DBOptions::env for file operations. A new API rocksdb::FileSystem::Default() returns a platform default object. The DBOptions::env option and Env::Default() API will continue to be used for threading and other OS related functions, and where DBOptions::file_system is not specified, for file operations. For storage developers who are accustomed to rocksdb::Env, the interface in rocksdb::FileSystem is new and will probably undergo some changes as more storage systems are ported to it from rocksdb::Env. As of now, no env other than Posix has been ported to the new interface.
* A new rocksdb::NewSstFileManager() API that allows the caller to pass in separate Env and FileSystem objects.
* Changed Java API for RocksDB.keyMayExist functions to use Holder<byte[]> instead of StringBuilder, so that retrieved values need not decode to Strings.
* A new `OptimisticTransactionDBOptions` Option that allows users to configure occ validation policy. The default policy changes from kValidateSerial to kValidateParallel to reduce mutex contention.

### Bug Fixes
* Fix a bug that can cause unnecessary bg thread to be scheduled(#6104).
* Fix crash caused by concurrent CF iterations and drops(#6147).
* Fix a race condition for cfd->log_number_ between manifest switch and memtable switch (PR 6249) when number of column families is greater than 1.
* Fix a bug on fractional cascading index when multiple files at the same level contain the same smallest user key, and those user keys are for merge operands. In this case, Get() the exact key may miss some merge operands.
* Delcare kHashSearch index type feature-incompatible with index_block_restart_interval larger than 1.
* Fixed an issue where the thread pools were not resized upon setting `max_background_jobs` dynamically through the `SetDBOptions` interface.
* Fix a bug that can cause write threads to hang when a slowdown/stall happens and there is a mix of writers with WriteOptions::no_slowdown set/unset.
* Fixed an issue where an incorrect "number of input records" value was used to compute the "records dropped" statistics for compactions.
* Fix a regression bug that causes segfault when hash is used, max_open_files != -1 and total order seek is used and switched back.

### New Features
* It is now possible to enable periodic compactions for the base DB when using BlobDB.
* BlobDB now garbage collects non-TTL blobs when `enable_garbage_collection` is set to `true` in `BlobDBOptions`. Garbage collection is performed during compaction: any valid blobs located in the oldest N files (where N is the number of non-TTL blob files multiplied by the value of `BlobDBOptions::garbage_collection_cutoff`) encountered during compaction get relocated to new blob files, and old blob files are dropped once they are no longer needed. Note: we recommend enabling periodic compactions for the base DB when using this feature to deal with the case when some old blob files are kept alive by SSTs that otherwise do not get picked for compaction.
* `db_bench` now supports the `garbage_collection_cutoff` option for BlobDB.
* Introduce ReadOptions.auto_prefix_mode. When set to true, iterator will return the same result as total order seek, but may choose to use prefix seek internally based on seek key and iterator upper bound.
* MultiGet() can use IO Uring to parallelize read from the same SST file. This featuer is by default disabled. It can be enabled with environment variable ROCKSDB_USE_IO_URING.

## 6.6.2 (01/13/2020)
### Bug Fixes
* Fixed a bug where non-L0 compaction input files were not considered to compute the `creation_time` of new compaction outputs.

## 6.6.1 (01/02/2020)
### Bug Fixes
* Fix a bug in WriteBatchWithIndex::MultiGetFromBatchAndDB, which is called by Transaction::MultiGet, that causes due to stale pointer access when the number of keys is > 32
* Fixed two performance issues related to memtable history trimming. First, a new SuperVersion is now created only if some memtables were actually trimmed. Second, trimming is only scheduled if there is at least one flushed memtable that is kept in memory for the purposes of transaction conflict checking.
* BlobDB no longer updates the SST to blob file mapping upon failed compactions.
* Fix a bug in which a snapshot read through an iterator could be affected by a DeleteRange after the snapshot (#6062).
* Fixed a bug where BlobDB was comparing the `ColumnFamilyHandle` pointers themselves instead of only the column family IDs when checking whether an API call uses the default column family or not.
* Delete superversions in BackgroundCallPurge.
* Fix use-after-free and double-deleting files in BackgroundCallPurge().

## 6.6.0 (11/25/2019)
### Bug Fixes
* Fix data corruption caused by output of intra-L0 compaction on ingested file not being placed in correct order in L0.
* Fix a data race between Version::GetColumnFamilyMetaData() and Compaction::MarkFilesBeingCompacted() for access to being_compacted (#6056). The current fix acquires the db mutex during Version::GetColumnFamilyMetaData(), which may cause regression.
* Fix a bug in DBIter that is_blob_ state isn't updated when iterating backward using seek.
* Fix a bug when format_version=3, partitioned filters, and prefix search are used in conjunction. The bug could result into Seek::(prefix) returning NotFound for an existing prefix.
* Revert the feature "Merging iterator to avoid child iterator reseek for some cases (#5286)" since it might cause strong results when reseek happens with a different iterator upper bound.
* Fix a bug causing a crash during ingest external file when background compaction cause severe error (file not found).
* Fix a bug when partitioned filters and prefix search are used in conjunction, ::SeekForPrev could return invalid for an existing prefix. ::SeekForPrev might be called by the user, or internally on ::Prev, or within ::Seek if the return value involves Delete or a Merge operand.
* Fix OnFlushCompleted fired before flush result persisted in MANIFEST when there's concurrent flush job. The bug exists since OnFlushCompleted was introduced in rocksdb 3.8.
* Fixed an sst_dump crash on some plain table SST files.
* Fixed a memory leak in some error cases of opening plain table SST files.
* Fix a bug when a crash happens while calling WriteLevel0TableForRecovery for multiple column families, leading to a column family's log number greater than the first corrutped log number when the DB is being opened in PointInTime recovery mode during next recovery attempt (#5856).

### New Features
* Universal compaction to support options.periodic_compaction_seconds. A full compaction will be triggered if any file is over the threshold.
* `GetLiveFilesMetaData` and `GetColumnFamilyMetaData` now expose the file number of SST files as well as the oldest blob file referenced by each SST.
* A batched MultiGet API (DB::MultiGet()) that supports retrieving keys from multiple column families.
* Full and partitioned filters in the block-based table use an improved Bloom filter implementation, enabled with format_version 5 (or above) because previous releases cannot read this filter. This replacement is faster and more accurate, especially for high bits per key or millions of keys in a single (full) filter. For example, the new Bloom filter has the same false positive rate at 9.55 bits per key as the old one at 10 bits per key, and a lower false positive rate at 16 bits per key than the old one at 100 bits per key.
* Added AVX2 instructions to USE_SSE builds to accelerate the new Bloom filter and XXH3-based hash function on compatible x86_64 platforms (Haswell and later, ~2014).
* Support options.ttl or options.periodic_compaction_seconds with options.max_open_files = -1. File's oldest ancester time and file creation time will be written to manifest. If it is availalbe, this information will be used instead of creation_time and file_creation_time in table properties.
* Setting options.ttl for universal compaction now has the same meaning as setting periodic_compaction_seconds.
* SstFileMetaData also returns file creation time and oldest ancester time.
* The `sst_dump` command line tool `recompress` command now displays how many blocks were compressed and how many were not, in particular how many were not compressed because the compression ratio was not met (12.5% threshold for GoodCompressionRatio), as seen in the `number.block.not_compressed` counter stat since version 6.0.0.
* The block cache usage is now takes into account the overhead of metadata per each entry. This results into more accurate management of memory. A side-effect of this feature is that less items are fit into the block cache of the same size, which would result to higher cache miss rates. This can be remedied by increasing the block cache size or passing kDontChargeCacheMetadata to its constuctor to restore the old behavior.
* When using BlobDB, a mapping is maintained and persisted in the MANIFEST between each SST file and the oldest non-TTL blob file it references.
* `db_bench` now supports and by default issues non-TTL Puts to BlobDB. TTL Puts can be enabled by specifying a non-zero value for the `blob_db_max_ttl_range` command line parameter explicitly.
* `sst_dump` now supports printing BlobDB blob indexes in a human-readable format. This can be enabled by specifying the `decode_blob_index` flag on the command line.
* A number of new information elements are now exposed through the EventListener interface. For flushes, the file numbers of the new SST file and the oldest blob file referenced by the SST are propagated. For compactions, the level, file number, and the oldest blob file referenced are passed to the client for each compaction input and output file.

### Public API Change
* RocksDB release 4.1 or older will not be able to open DB generated by the new release. 4.2 was released on Feb 23, 2016.
* TTL Compactions in Level compaction style now initiate successive cascading compactions on a key range so that it reaches the bottom level quickly on TTL expiry. `creation_time` table property for compaction output files is now set to the minimum of the creation times of all compaction inputs.
* With FIFO compaction style, options.periodic_compaction_seconds will have the same meaning as options.ttl. Whichever stricter will be used. With the default options.periodic_compaction_seconds value with options.ttl's default of 0, RocksDB will give a default of 30 days.
* Added an API GetCreationTimeOfOldestFile(uint64_t* creation_time) to get the file_creation_time of the oldest SST file in the DB.
* FilterPolicy now exposes additional API to make it possible to choose filter configurations based on context, such as table level and compaction style. See `LevelAndStyleCustomFilterPolicy` in db_bloom_filter_test.cc. While most existing custom implementations of FilterPolicy should continue to work as before, those wrapping the return of NewBloomFilterPolicy will require overriding new function `GetBuilderWithContext()`, because calling `GetFilterBitsBuilder()` on the FilterPolicy returned by NewBloomFilterPolicy is no longer supported.
* An unlikely usage of FilterPolicy is no longer supported. Calling GetFilterBitsBuilder() on the FilterPolicy returned by NewBloomFilterPolicy will now cause an assertion violation in debug builds, because RocksDB has internally migrated to a more elaborate interface that is expected to evolve further. Custom implementations of FilterPolicy should work as before, except those wrapping the return of NewBloomFilterPolicy, which will require a new override of a protected function in FilterPolicy.
* NewBloomFilterPolicy now takes bits_per_key as a double instead of an int. This permits finer control over the memory vs. accuracy trade-off in the new Bloom filter implementation and should not change source code compatibility.
* The option BackupableDBOptions::max_valid_backups_to_open is now only used when opening BackupEngineReadOnly. When opening a read/write BackupEngine, anything but the default value logs a warning and is treated as the default. This change ensures that backup deletion has proper accounting of shared files to ensure they are deleted when no longer referenced by a backup.
* Deprecate `snap_refresh_nanos` option.
* Added DisableManualCompaction/EnableManualCompaction to stop and resume manual compaction.
* Add TryCatchUpWithPrimary() to StackableDB in non-LITE mode.
* Add a new Env::LoadEnv() overloaded function to return a shared_ptr to Env.
* Flush sets file name to "(nil)" for OnTableFileCreationCompleted() if the flush does not produce any L0. This can happen if the file is empty thus delete by RocksDB.

### Default Option Changes
* Changed the default value of periodic_compaction_seconds to `UINT64_MAX - 1` which allows RocksDB to auto-tune periodic compaction scheduling. When using the default value, periodic compactions are now auto-enabled if a compaction filter is used. A value of `0` will turn off the feature completely.
* Changed the default value of ttl to `UINT64_MAX - 1` which allows RocksDB to auto-tune ttl value. When using the default value, TTL will be auto-enabled to 30 days, when the feature is supported. To revert the old behavior, you can explicitly set it to 0.

### Performance Improvements
* For 64-bit hashing, RocksDB is standardizing on a slightly modified preview version of XXH3. This function is now used for many non-persisted hashes, along with fastrange64() in place of the modulus operator, and some benchmarks show a slight improvement.
* Level iterator to invlidate the iterator more often in prefix seek and the level is filtered out by prefix bloom.

## 6.5.2 (11/15/2019)
### Bug Fixes
* Fix a assertion failure in MultiGet() when BlockBasedTableOptions::no_block_cache is true and there is no compressed block cache
* Fix a buffer overrun problem in BlockBasedTable::MultiGet() when compression is enabled and no compressed block cache is configured.
* If a call to BackupEngine::PurgeOldBackups or BackupEngine::DeleteBackup suffered a crash, power failure, or I/O error, files could be left over from old backups that could only be purged with a call to GarbageCollect. Any call to PurgeOldBackups, DeleteBackup, or GarbageCollect should now suffice to purge such files.

## 6.5.1 (10/16/2019)
### Bug Fixes
* Revert the feature "Merging iterator to avoid child iterator reseek for some cases (#5286)" since it might cause strange results when reseek happens with a different iterator upper bound.
* Fix a bug in BlockBasedTableIterator that might return incorrect results when reseek happens with a different iterator upper bound.
* Fix a bug when partitioned filters and prefix search are used in conjunction, ::SeekForPrev could return invalid for an existing prefix. ::SeekForPrev might be called by the user, or internally on ::Prev, or within ::Seek if the return value involves Delete or a Merge operand.

## 6.5.0 (9/13/2019)
### Bug Fixes
* Fixed a number of data races in BlobDB.
* Fix a bug where the compaction snapshot refresh feature is not disabled as advertised when `snap_refresh_nanos` is set to 0..
* Fix bloom filter lookups by the MultiGet batching API when BlockBasedTableOptions::whole_key_filtering is false, by checking that a key is in the perfix_extractor domain and extracting the prefix before looking up.
* Fix a bug in file ingestion caused by incorrect file number allocation when the number of column families involved in the ingestion exceeds 2.

### New Features
* Introduced DBOptions::max_write_batch_group_size_bytes to configure maximum limit on number of bytes that are written in a single batch of WAL or memtable write. It is followed when the leader write size is larger than 1/8 of this limit.
* VerifyChecksum() by default will issue readahead. Allow ReadOptions to be passed in to those functions to override the readhead size. For checksum verifying before external SST file ingestion, a new option IngestExternalFileOptions.verify_checksums_readahead_size, is added for this readahead setting.
* When user uses options.force_consistency_check in RocksDb, instead of crashing the process, we now pass the error back to the users without killing the process.
* Add an option `memtable_insert_hint_per_batch` to WriteOptions. If it is true, each WriteBatch will maintain its own insert hints for each memtable in concurrent write. See include/rocksdb/options.h for more details.

### Public API Change
* Added max_write_buffer_size_to_maintain option to better control memory usage of immutable memtables.
* Added a lightweight API GetCurrentWalFile() to get last live WAL filename and size. Meant to be used as a helper for backup/restore tooling in a larger ecosystem such as MySQL with a MyRocks storage engine.
* The MemTable Bloom filter, when enabled, now always uses cache locality. Options::bloom_locality now only affects the PlainTable SST format.

### Performance Improvements
* Improve the speed of the MemTable Bloom filter, reducing the write overhead of enabling it by 1/3 to 1/2, with similar benefit to read performance.

## 6.4.0 (7/30/2019)
### Default Option Change
* LRUCacheOptions.high_pri_pool_ratio is set to 0.5 (previously 0.0) by default, which means that by default midpoint insertion is enabled. The same change is made for the default value of high_pri_pool_ratio argument in NewLRUCache(). When block cache is not explicitly created, the small block cache created by BlockBasedTable will still has this option to be 0.0.
* Change BlockBasedTableOptions.cache_index_and_filter_blocks_with_high_priority's default value from false to true.

### Public API Change
* Filter and compression dictionary blocks are now handled similarly to data blocks with regards to the block cache: instead of storing objects in the cache, only the blocks themselves are cached. In addition, filter and compression dictionary blocks (as well as filter partitions) no longer get evicted from the cache when a table is closed.
* Due to the above refactoring, block cache eviction statistics for filter and compression dictionary blocks are temporarily broken. We plan to reintroduce them in a later phase.
* The semantics of the per-block-type block read counts in the performance context now match those of the generic block_read_count.
* Errors related to the retrieval of the compression dictionary are now propagated to the user.
* db_bench adds a "benchmark" stats_history, which prints out the whole stats history.
* Overload GetAllKeyVersions() to support non-default column family.
* Added new APIs ExportColumnFamily() and CreateColumnFamilyWithImport() to support export and import of a Column Family. https://github.com/facebook/rocksdb/issues/3469
* ldb sometimes uses a string-append merge operator if no merge operator is passed in. This is to allow users to print keys from a DB with a merge operator.
* Replaces old Registra with ObjectRegistry to allow user to create custom object from string, also add LoadEnv() to Env.
* Added new overload of GetApproximateSizes which gets SizeApproximationOptions object and returns a Status. The older overloads are redirecting their calls to this new method and no longer assert if the include_flags doesn't have either of INCLUDE_MEMTABLES or INCLUDE_FILES bits set. It's recommended to use the new method only, as it is more type safe and returns a meaningful status in case of errors.
* LDBCommandRunner::RunCommand() to return the status code as an integer, rather than call exit() using the code.

### New Features
* Add argument `--secondary_path` to ldb to open the database as the secondary instance. This would keep the original DB intact.
* Compression dictionary blocks are now prefetched and pinned in the cache (based on the customer's settings) the same way as index and filter blocks.
* Added DBOptions::log_readahead_size which specifies the number of bytes to prefetch when reading the log. This is mostly useful for reading a remotely located log, as it can save the number of round-trips. If 0 (default), then the prefetching is disabled.
* Added new option in SizeApproximationOptions used with DB::GetApproximateSizes. When approximating the files total size that is used to store a keys range, allow approximation with an error margin of up to total_files_size * files_size_error_margin. This allows to take some shortcuts in files size approximation, resulting in better performance, while guaranteeing the resulting error is within a reasonable margin.
* Support loading custom objects in unit tests. In the affected unit tests, RocksDB will create custom Env objects based on environment variable TEST_ENV_URI. Users need to make sure custom object types are properly registered. For example, a static library should expose a `RegisterCustomObjects` function. By linking the unit test binary with the static library, the unit test can execute this function.

### Performance Improvements
* Reduce iterator key comparison for upper/lower bound check.
* Improve performance of row_cache: make reads with newer snapshots than data in an SST file share the same cache key, except in some transaction cases.
* The compression dictionary is no longer copied to a new object upon retrieval.

### Bug Fixes
* Fix ingested file and directory not being fsync.
* Return TryAgain status in place of Corruption when new tail is not visible to TransactionLogIterator.
* Fixed a regression where the fill_cache read option also affected index blocks.
* Fixed an issue where using cache_index_and_filter_blocks==false affected partitions of partitioned indexes/filters as well.

## 6.3.2 (8/15/2019)
### Public API Change
* The semantics of the per-block-type block read counts in the performance context now match those of the generic block_read_count.

### Bug Fixes
* Fixed a regression where the fill_cache read option also affected index blocks.
* Fixed an issue where using cache_index_and_filter_blocks==false affected partitions of partitioned indexes as well.

## 6.3.1 (7/24/2019)
### Bug Fixes
* Fix auto rolling bug introduced in 6.3.0, which causes segfault if log file creation fails.

## 6.3.0 (6/18/2019)
### Public API Change
* Now DB::Close() will return Aborted() error when there is unreleased snapshot. Users can retry after all snapshots are released.
* Index blocks are now handled similarly to data blocks with regards to the block cache: instead of storing objects in the cache, only the blocks themselves are cached. In addition, index blocks no longer get evicted from the cache when a table is closed, can now use the compressed block cache (if any), and can be shared among multiple table readers.
* Partitions of partitioned indexes no longer affect the read amplification statistics.
* Due to the above refactoring, block cache eviction statistics for indexes are temporarily broken. We plan to reintroduce them in a later phase.
* options.keep_log_file_num will be enforced strictly all the time. File names of all log files will be tracked, which may take significantly amount of memory if options.keep_log_file_num is large and either of options.max_log_file_size or options.log_file_time_to_roll is set.
* Add initial support for Get/Put with user timestamps. Users can specify timestamps via ReadOptions and WriteOptions when calling DB::Get and DB::Put.
* Accessing a partition of a partitioned filter or index through a pinned reference is no longer considered a cache hit.
* Add C bindings for secondary instance, i.e. DBImplSecondary.
* Rate limited deletion of WALs is only enabled if DBOptions::wal_dir is not set, or explicitly set to db_name passed to DB::Open and DBOptions::db_paths is empty, or same as db_paths[0].path

### New Features
* Add an option `snap_refresh_nanos` (default to 0) to periodically refresh the snapshot list in compaction jobs. Assign to 0 to disable the feature.
* Add an option `unordered_write` which trades snapshot guarantees with higher write throughput. When used with WRITE_PREPARED transactions with two_write_queues=true, it offers higher throughput with however no compromise on guarantees.
* Allow DBImplSecondary to remove memtables with obsolete data after replaying MANIFEST and WAL.
* Add an option `failed_move_fall_back_to_copy` (default is true) for external SST ingestion. When `move_files` is true and hard link fails, ingestion falls back to copy if `failed_move_fall_back_to_copy` is true. Otherwise, ingestion reports an error.
* Add command `list_file_range_deletes` in ldb, which prints out tombstones in SST files.

### Performance Improvements
* Reduce binary search when iterator reseek into the same data block.
* DBIter::Next() can skip user key checking if previous entry's seqnum is 0.
* Merging iterator to avoid child iterator reseek for some cases
* Log Writer will flush after finishing the whole record, rather than a fragment.
* Lower MultiGet batching API latency by reading data blocks from disk in parallel

### General Improvements
* Added new status code kColumnFamilyDropped to distinguish between Column Family Dropped and DB Shutdown in progress.
* Improve ColumnFamilyOptions validation when creating a new column family.

### Bug Fixes
* Fix a bug in WAL replay of secondary instance by skipping write batches with older sequence numbers than the current last sequence number.
* Fix flush's/compaction's merge processing logic which allowed `Put`s covered by range tombstones to reappear. Note `Put`s may exist even if the user only ever called `Merge()` due to an internal conversion during compaction to the bottommost level.
* Fix/improve memtable earliest sequence assignment and WAL replay so that WAL entries of unflushed column families will not be skipped after replaying the MANIFEST and increasing db sequence due to another flushed/compacted column family.
* Fix a bug caused by secondary not skipping the beginning of new MANIFEST.
* On DB open, delete WAL trash files left behind in wal_dir

## 6.2.0 (4/30/2019)
### New Features
* Add an option `strict_bytes_per_sync` that causes a file-writing thread to block rather than exceed the limit on bytes pending writeback specified by `bytes_per_sync` or `wal_bytes_per_sync`.
* Improve range scan performance by avoiding per-key upper bound check in BlockBasedTableIterator.
* Introduce Periodic Compaction for Level style compaction. Files are re-compacted periodically and put in the same level.
* Block-based table index now contains exact highest key in the file, rather than an upper bound. This may improve Get() and iterator Seek() performance in some situations, especially when direct IO is enabled and block cache is disabled. A setting BlockBasedTableOptions::index_shortening is introduced to control this behavior. Set it to kShortenSeparatorsAndSuccessor to get the old behavior.
* When reading from option file/string/map, customized envs can be filled according to object registry.
* Improve range scan performance when using explicit user readahead by not creating new table readers for every iterator.
* Add index type BlockBasedTableOptions::IndexType::kBinarySearchWithFirstKey. It significantly reduces read amplification in some setups, especially for iterator seeks. It's not fully implemented yet: IO errors are not handled right.

### Public API Change
* Change the behavior of OptimizeForPointLookup(): move away from hash-based block-based-table index, and use whole key memtable filtering.
* Change the behavior of OptimizeForSmallDb(): use a 16MB block cache, put index and filter blocks into it, and cost the memtable size to it. DBOptions.OptimizeForSmallDb() and ColumnFamilyOptions.OptimizeForSmallDb() start to take an optional cache object.
* Added BottommostLevelCompaction::kForceOptimized to avoid double compacting newly compacted files in the bottommost level compaction of manual compaction. Note this option may prohibit the manual compaction to produce a single file in the bottommost level.

### Bug Fixes
* Adjust WriteBufferManager's dummy entry size to block cache from 1MB to 256KB.
* Fix a race condition between WritePrepared::Get and ::Put with duplicate keys.
* Fix crash when memtable prefix bloom is enabled and read/write a key out of domain of prefix extractor.
* Close a WAL file before another thread deletes it.
* Fix an assertion failure `IsFlushPending() == true` caused by one bg thread releasing the db mutex in ~ColumnFamilyData and another thread clearing `flush_requested_` flag.

## 6.1.1 (4/9/2019)
### New Features
* When reading from option file/string/map, customized comparators and/or merge operators can be filled according to object registry.

### Public API Change

### Bug Fixes
* Fix a bug in 2PC where a sequence of txn prepare, memtable flush, and crash could result in losing the prepared transaction.
* Fix a bug in Encryption Env which could cause encrypted files to be read beyond file boundaries.

## 6.1.0 (3/27/2019)
### New Features
* Introduce two more stats levels, kExceptHistogramOrTimers and kExceptTimers.
* Added a feature to perform data-block sampling for compressibility, and report stats to user.
* Add support for trace filtering.
* Add DBOptions.avoid_unnecessary_blocking_io. If true, we avoid file deletion when destroying ColumnFamilyHandle and Iterator. Instead, a job is scheduled to delete the files in background.

### Public API Change
* Remove bundled fbson library.
* statistics.stats_level_ becomes atomic. It is preferred to use statistics.set_stats_level() and statistics.get_stats_level() to access it.
* Introduce a new IOError subcode, PathNotFound, to indicate trying to open a nonexistent file or directory for read.
* Add initial support for multiple db instances sharing the same data in single-writer, multi-reader mode.
* Removed some "using std::xxx" from public headers.

### Bug Fixes
* Fix JEMALLOC_CXX_THROW macro missing from older Jemalloc versions, causing build failures on some platforms.
* Fix SstFileReader not able to open file ingested with write_glbal_seqno=true.

## 6.0.0 (2/19/2019)
### New Features
* Enabled checkpoint on readonly db (DBImplReadOnly).
* Make DB ignore dropped column families while committing results of atomic flush.
* RocksDB may choose to preopen some files even if options.max_open_files != -1. This may make DB open slightly longer.
* For users of dictionary compression with ZSTD v0.7.0+, we now reuse the same digested dictionary when compressing each of an SST file's data blocks for faster compression speeds.
* For all users of dictionary compression who set `cache_index_and_filter_blocks == true`, we now store dictionary data used for decompression in the block cache for better control over memory usage. For users of ZSTD v1.1.4+ who compile with -DZSTD_STATIC_LINKING_ONLY, this includes a digested dictionary, which is used to increase decompression speed.
* Add support for block checksums verification for external SST files before ingestion.
* Introduce stats history which periodically saves Statistics snapshots and added `GetStatsHistory` API to retrieve these snapshots.
* Add a place holder in manifest which indicate a record from future that can be safely ignored.
* Add support for trace sampling.
* Enable properties block checksum verification for block-based tables.
* For all users of dictionary compression, we now generate a separate dictionary for compressing each bottom-level SST file. Previously we reused a single dictionary for a whole compaction to bottom level. The new approach achieves better compression ratios; however, it uses more memory and CPU for buffering/sampling data blocks and training dictionaries.
* Add whole key bloom filter support in memtable.
* Files written by `SstFileWriter` will now use dictionary compression if it is configured in the file writer's `CompressionOptions`.

### Public API Change
* Disallow CompactionFilter::IgnoreSnapshots() = false, because it is not very useful and the behavior is confusing. The filter will filter everything if there is no snapshot declared by the time the compaction starts. However, users can define a snapshot after the compaction starts and before it finishes and this new snapshot won't be repeatable, because after the compaction finishes, some keys may be dropped.
* CompactionPri = kMinOverlappingRatio also uses compensated file size, which boosts file with lots of tombstones to be compacted first.
* Transaction::GetForUpdate is extended with a do_validate parameter with default value of true. If false it skips validating the snapshot before doing the read. Similarly ::Merge, ::Put, ::Delete, and ::SingleDelete are extended with assume_tracked with default value of false. If true it indicates that call is assumed to be after a ::GetForUpdate.
* `TableProperties::num_entries` and `TableProperties::num_deletions` now also account for number of range tombstones.
* Remove geodb, spatial_db, document_db, json_document, date_tiered_db, and redis_lists.
* With "ldb ----try_load_options", when wal_dir specified by the option file doesn't exist, ignore it.
* Change time resolution in FileOperationInfo.
* Deleting Blob files also go through SStFileManager.
* Remove CuckooHash memtable.
* The counter stat `number.block.not_compressed` now also counts blocks not compressed due to poor compression ratio.
* Remove ttl option from `CompactionOptionsFIFO`. The option has been deprecated and ttl in `ColumnFamilyOptions` is used instead.
* Support SST file ingestion across multiple column families via DB::IngestExternalFiles. See the function's comment about atomicity.
* Remove Lua compaction filter.

### Bug Fixes
* Fix a deadlock caused by compaction and file ingestion waiting for each other in the event of write stalls.
* Fix a memory leak when files with range tombstones are read in mmap mode and block cache is enabled
* Fix handling of corrupt range tombstone blocks such that corruptions cannot cause deleted keys to reappear
* Lock free MultiGet
* Fix incorrect `NotFound` point lookup result when querying the endpoint of a file that has been extended by a range tombstone.
* Fix with pipelined write, write leaders's callback failure lead to the whole write group fail.

### Change Default Options
* Change options.compaction_pri's default to kMinOverlappingRatio

## 5.18.0 (11/30/2018)
### New Features
* Introduced `JemallocNodumpAllocator` memory allocator. When being use, block cache will be excluded from core dump.
* Introduced `PerfContextByLevel` as part of `PerfContext` which allows storing perf context at each level. Also replaced `__thread` with `thread_local` keyword for perf_context. Added per-level perf context for bloom filter and `Get` query.
* With level_compaction_dynamic_level_bytes = true, level multiplier may be adjusted automatically when Level 0 to 1 compaction is lagged behind.
* Introduced DB option `atomic_flush`. If true, RocksDB supports flushing multiple column families and atomically committing the result to MANIFEST. Useful when WAL is disabled.
* Added `num_deletions` and `num_merge_operands` members to `TableProperties`.
* Added "rocksdb.min-obsolete-sst-number-to-keep" DB property that reports the lower bound on SST file numbers that are being kept from deletion, even if the SSTs are obsolete.
* Add xxhash64 checksum support
* Introduced `MemoryAllocator`, which lets the user specify custom memory allocator for block based table.
* Improved `DeleteRange` to prevent read performance degradation. The feature is no longer marked as experimental.

### Public API Change
* `DBOptions::use_direct_reads` now affects reads issued by `BackupEngine` on the database's SSTs.
* `NO_ITERATORS` is divided into two counters `NO_ITERATOR_CREATED` and `NO_ITERATOR_DELETE`. Both of them are only increasing now, just as other counters.

### Bug Fixes
* Fix corner case where a write group leader blocked due to write stall blocks other writers in queue with WriteOptions::no_slowdown set.
* Fix in-memory range tombstone truncation to avoid erroneously covering newer keys at a lower level, and include range tombstones in compacted files whose largest key is the range tombstone's start key.
* Properly set the stop key for a truncated manual CompactRange
* Fix slow flush/compaction when DB contains many snapshots. The problem became noticeable to us in DBs with 100,000+ snapshots, though it will affect others at different thresholds.
* Fix the bug that WriteBatchWithIndex's SeekForPrev() doesn't see the entries with the same key.
* Fix the bug where user comparator was sometimes fed with InternalKey instead of the user key. The bug manifests when during GenerateBottommostFiles.
* Fix a bug in WritePrepared txns where if the number of old snapshots goes beyond the snapshot cache size (128 default) the rest will not be checked when evicting a commit entry from the commit cache.
* Fixed Get correctness bug in the presence of range tombstones where merge operands covered by a range tombstone always result in NotFound.
* Start populating `NO_FILE_CLOSES` ticker statistic, which was always zero previously.
* The default value of NewBloomFilterPolicy()'s argument use_block_based_builder is changed to false. Note that this new default may cause large temp memory usage when building very large SST files.

## 5.17.0 (10/05/2018)
### Public API Change
* `OnTableFileCreated` will now be called for empty files generated during compaction. In that case, `TableFileCreationInfo::file_path` will be "(nil)" and `TableFileCreationInfo::file_size` will be zero.
* Add `FlushOptions::allow_write_stall`, which controls whether Flush calls start working immediately, even if it causes user writes to stall, or will wait until flush can be performed without causing write stall (similar to `CompactRangeOptions::allow_write_stall`). Note that the default value is false, meaning we add delay to Flush calls until stalling can be avoided when possible. This is behavior change compared to previous RocksDB versions, where Flush calls didn't check if they might cause stall or not.
* Application using PessimisticTransactionDB is expected to rollback/commit recovered transactions before starting new ones. This assumption is used to skip concurrency control during recovery.
* Expose column family id to `OnCompactionCompleted`.

### New Features
* TransactionOptions::skip_concurrency_control allows pessimistic transactions to skip the overhead of concurrency control. Could be used for optimizing certain transactions or during recovery.

### Bug Fixes
* Avoid creating empty SSTs and subsequently deleting them in certain cases during compaction.
* Sync CURRENT file contents during checkpoint.

## 5.16.3 (10/1/2018)
### Bug Fixes
* Fix crash caused when `CompactFiles` run with `CompactionOptions::compression == CompressionType::kDisableCompressionOption`. Now that setting causes the compression type to be chosen according to the column family-wide compression options.

## 5.16.2 (9/21/2018)
### Bug Fixes
* Fix bug in partition filters with format_version=4.

## 5.16.1 (9/17/2018)
### Bug Fixes
* Remove trace_analyzer_tool from rocksdb_lib target in TARGETS file.
* Fix RocksDB Java build and tests.
* Remove sync point in Block destructor.

## 5.16.0 (8/21/2018)
### Public API Change
* The merge operands are passed to `MergeOperator::ShouldMerge` in the reversed order relative to how they were merged (passed to FullMerge or FullMergeV2) for performance reasons
* GetAllKeyVersions() to take an extra argument of `max_num_ikeys`.
* Using ZSTD dictionary trainer (i.e., setting `CompressionOptions::zstd_max_train_bytes` to a nonzero value) now requires ZSTD version 1.1.3 or later.

### New Features
* Changes the format of index blocks by delta encoding the index values, which are the block handles. This saves the encoding of BlockHandle::offset of the non-head index entries in each restart interval. The feature is backward compatible but not forward compatible. It is disabled by default unless format_version 4 or above is used.
* Add a new tool: trace_analyzer. Trace_analyzer analyzes the trace file generated by using trace_replay API. It can convert the binary format trace file to a human readable txt file, output the statistics of the analyzed query types such as access statistics and size statistics, combining the dumped whole key space file to analyze, support query correlation analyzing, and etc. Current supported query types are: Get, Put, Delete, SingleDelete, DeleteRange, Merge, Iterator (Seek, SeekForPrev only).
* Add hash index support to data blocks, which helps reducing the cpu utilization of point-lookup operations. This feature is backward compatible with the data block created without the hash index. It is disabled by default unless BlockBasedTableOptions::data_block_index_type is set to data_block_index_type = kDataBlockBinaryAndHash.

### Bug Fixes
* Fix a bug in misreporting the estimated partition index size in properties block.

## 5.15.0 (7/17/2018)
### Public API Change
* Remove managed iterator. ReadOptions.managed is not effective anymore.
* For bottommost_compression, a compatible CompressionOptions is added via `bottommost_compression_opts`. To keep backward compatible, a new boolean `enabled` is added to CompressionOptions. For compression_opts, it will be always used no matter what value of `enabled` is. For bottommost_compression_opts, it will only be used when user set `enabled=true`, otherwise, compression_opts will be used for bottommost_compression as default.
* With LRUCache, when high_pri_pool_ratio > 0, midpoint insertion strategy will be enabled to put low-pri items to the tail of low-pri list (the midpoint) when they first inserted into the cache. This is to make cache entries never get hit age out faster, improving cache efficiency when large background scan presents.
* For users of `Statistics` objects created via `CreateDBStatistics()`, the format of the string returned by its `ToString()` method has changed.
* The "rocksdb.num.entries" table property no longer counts range deletion tombstones as entries.

### New Features
* Changes the format of index blocks by storing the key in their raw form rather than converting them to InternalKey. This saves 8 bytes per index key. The feature is backward compatible but not forward compatible. It is disabled by default unless format_version 3 or above is used.
* Avoid memcpy when reading mmap files with OpenReadOnly and max_open_files==-1.
* Support dynamically changing `ColumnFamilyOptions::ttl` via `SetOptions()`.
* Add a new table property, "rocksdb.num.range-deletions", which counts the number of range deletion tombstones in the table.
* Improve the performance of iterators doing long range scans by using readahead, when using direct IO.
* pin_top_level_index_and_filter (default true) in BlockBasedTableOptions can be used in combination with cache_index_and_filter_blocks to prefetch and pin the top-level index of partitioned index and filter blocks in cache. It has no impact when cache_index_and_filter_blocks is false.
* Write properties meta-block at the end of block-based table to save read-ahead IO.

### Bug Fixes
* Fix deadlock with enable_pipelined_write=true and max_successive_merges > 0
* Check conflict at output level in CompactFiles.
* Fix corruption in non-iterator reads when mmap is used for file reads
* Fix bug with prefix search in partition filters where a shared prefix would be ignored from the later partitions. The bug could report an eixstent key as missing. The bug could be triggered if prefix_extractor is set and partition filters is enabled.
* Change default value of `bytes_max_delete_chunk` to 0 in NewSstFileManager() as it doesn't work well with checkpoints.
* Fix a bug caused by not copying the block trailer with compressed SST file, direct IO, prefetcher and no compressed block cache.
* Fix write can stuck indefinitely if enable_pipelined_write=true. The issue exists since pipelined write was introduced in 5.5.0.

## 5.14.0 (5/16/2018)
### Public API Change
* Add a BlockBasedTableOption to align uncompressed data blocks on the smaller of block size or page size boundary, to reduce flash reads by avoiding reads spanning 4K pages.
* The background thread naming convention changed (on supporting platforms) to "rocksdb:<thread pool priority><thread number>", e.g., "rocksdb:low0".
* Add a new ticker stat rocksdb.number.multiget.keys.found to count number of keys successfully read in MultiGet calls
* Touch-up to write-related counters in PerfContext. New counters added: write_scheduling_flushes_compactions_time, write_thread_wait_nanos. Counters whose behavior was fixed or modified: write_memtable_time, write_pre_and_post_process_time, write_delay_time.
* Posix Env's NewRandomRWFile() will fail if the file doesn't exist.
* Now, `DBOptions::use_direct_io_for_flush_and_compaction` only applies to background writes, and `DBOptions::use_direct_reads` applies to both user reads and background reads. This conforms with Linux's `open(2)` manpage, which advises against simultaneously reading a file in buffered and direct modes, due to possibly undefined behavior and degraded performance.
* Iterator::Valid() always returns false if !status().ok(). So, now when doing a Seek() followed by some Next()s, there's no need to check status() after every operation.
* Iterator::Seek()/SeekForPrev()/SeekToFirst()/SeekToLast() always resets status().
* Introduced `CompressionOptions::kDefaultCompressionLevel`, which is a generic way to tell RocksDB to use the compression library's default level. It is now the default value for `CompressionOptions::level`. Previously the level defaulted to -1, which gave poor compression ratios in ZSTD.

### New Features
* Introduce TTL for level compaction so that all files older than ttl go through the compaction process to get rid of old data.
* TransactionDBOptions::write_policy can be configured to enable WritePrepared 2PC transactions. Read more about them in the wiki.
* Add DB properties "rocksdb.block-cache-capacity", "rocksdb.block-cache-usage", "rocksdb.block-cache-pinned-usage" to show block cache usage.
* Add `Env::LowerThreadPoolCPUPriority(Priority)` method, which lowers the CPU priority of background (esp. compaction) threads to minimize interference with foreground tasks.
* Fsync parent directory after deleting a file in delete scheduler.
* In level-based compaction, if bottom-pri thread pool was setup via `Env::SetBackgroundThreads()`, compactions to the bottom level will be delegated to that thread pool.
* `prefix_extractor` has been moved from ImmutableCFOptions to MutableCFOptions, meaning it can be dynamically changed without a DB restart.

### Bug Fixes
* Fsync after writing global seq number to the ingestion file in ExternalSstFileIngestionJob.
* Fix WAL corruption caused by race condition between user write thread and FlushWAL when two_write_queue is not set.
* Fix `BackupableDBOptions::max_valid_backups_to_open` to not delete backup files when refcount cannot be accurately determined.
* Fix memory leak when pin_l0_filter_and_index_blocks_in_cache is used with partitioned filters
* Disable rollback of merge operands in WritePrepared transactions to work around an issue in MyRocks. It can be enabled back by setting TransactionDBOptions::rollback_merge_operands to true.
* Fix wrong results by ReverseBytewiseComparator::FindShortSuccessor()

### Java API Changes
* Add `BlockBasedTableConfig.setBlockCache` to allow sharing a block cache across DB instances.
* Added SstFileManager to the Java API to allow managing SST files across DB instances.

## 5.13.0 (3/20/2018)
### Public API Change
* RocksDBOptionsParser::Parse()'s `ignore_unknown_options` argument will only be effective if the option file shows it is generated using a higher version of RocksDB than the current version.
* Remove CompactionEventListener.

### New Features
* SstFileManager now can cancel compactions if they will result in max space errors. SstFileManager users can also use SetCompactionBufferSize to specify how much space must be leftover during a compaction for auxiliary file functions such as logging and flushing.
* Avoid unnecessarily flushing in `CompactRange()` when the range specified by the user does not overlap unflushed memtables.
* If `ColumnFamilyOptions::max_subcompactions` is set greater than one, we now parallelize large manual level-based compactions.
* Add "rocksdb.live-sst-files-size" DB property to return total bytes of all SST files belong to the latest LSM tree.
* NewSstFileManager to add an argument bytes_max_delete_chunk with default 64MB. With this argument, a file larger than 64MB will be ftruncated multiple times based on this size.

### Bug Fixes
* Fix a leak in prepared_section_completed_ where the zeroed entries would not removed from the map.
* Fix WAL corruption caused by race condition between user write thread and backup/checkpoint thread.

## 5.12.0 (2/14/2018)
### Public API Change
* Iterator::SeekForPrev is now a pure virtual method. This is to prevent user who implement the Iterator interface fail to implement SeekForPrev by mistake.
* Add `include_end` option to make the range end exclusive when `include_end == false` in `DeleteFilesInRange()`.
* Add `CompactRangeOptions::allow_write_stall`, which makes `CompactRange` start working immediately, even if it causes user writes to stall. The default value is false, meaning we add delay to `CompactRange` calls until stalling can be avoided when possible. Note this delay is not present in previous RocksDB versions.
* Creating checkpoint with empty directory now returns `Status::InvalidArgument`; previously, it returned `Status::IOError`.
* Adds a BlockBasedTableOption to turn off index block compression.
* Close() method now returns a status when closing a db.

### New Features
* Improve the performance of iterators doing long range scans by using readahead.
* Add new function `DeleteFilesInRanges()` to delete files in multiple ranges at once for better performance.
* FreeBSD build support for RocksDB and RocksJava.
* Improved performance of long range scans with readahead.
* Updated to and now continuously tested in Visual Studio 2017.

### Bug Fixes
* Fix `DisableFileDeletions()` followed by `GetSortedWalFiles()` to not return obsolete WAL files that `PurgeObsoleteFiles()` is going to delete.
* Fix Handle error return from WriteBuffer() during WAL file close and DB close.
* Fix advance reservation of arena block addresses.
* Fix handling of empty string as checkpoint directory.

## 5.11.0 (01/08/2018)
### Public API Change
* Add `autoTune` and `getBytesPerSecond()` to RocksJava RateLimiter

### New Features
* Add a new histogram stat called rocksdb.db.flush.micros for memtable flush.
* Add "--use_txn" option to use transactional API in db_stress.
* Disable onboard cache for compaction output in Windows platform.
* Improve the performance of iterators doing long range scans by using readahead.

### Bug Fixes
* Fix a stack-use-after-scope bug in ForwardIterator.
* Fix builds on platforms including Linux, Windows, and PowerPC.
* Fix buffer overrun in backup engine for DBs with huge number of files.
* Fix a mislabel bug for bottom-pri compaction threads.
* Fix DB::Flush() keep waiting after flush finish under certain condition.

## 5.10.0 (12/11/2017)
### Public API Change
* When running `make` with environment variable `USE_SSE` set and `PORTABLE` unset, will use all machine features available locally. Previously this combination only compiled SSE-related features.

### New Features
* Provide lifetime hints when writing files on Linux. This reduces hardware write-amp on storage devices supporting multiple streams.
* Add a DB stat, `NUMBER_ITER_SKIP`, which returns how many internal keys were skipped during iterations (e.g., due to being tombstones or duplicate versions of a key).
* Add PerfContext counters, `key_lock_wait_count` and `key_lock_wait_time`, which measure the number of times transactions wait on key locks and total amount of time waiting.

### Bug Fixes
* Fix IOError on WAL write doesn't propagate to write group follower
* Make iterator invalid on merge error.
* Fix performance issue in `IngestExternalFile()` affecting databases with large number of SST files.
* Fix possible corruption to LSM structure when `DeleteFilesInRange()` deletes a subset of files spanned by a `DeleteRange()` marker.

## 5.9.0 (11/1/2017)
### Public API Change
* `BackupableDBOptions::max_valid_backups_to_open == 0` now means no backups will be opened during BackupEngine initialization. Previously this condition disabled limiting backups opened.
* `DBOptions::preserve_deletes` is a new option that allows one to specify that DB should not drop tombstones for regular deletes if they have sequence number larger than what was set by the new API call `DB::SetPreserveDeletesSequenceNumber(SequenceNumber seqnum)`. Disabled by default.
* API call `DB::SetPreserveDeletesSequenceNumber(SequenceNumber seqnum)` was added, users who wish to preserve deletes are expected to periodically call this function to advance the cutoff seqnum (all deletes made before this seqnum can be dropped by DB). It's user responsibility to figure out how to advance the seqnum in the way so the tombstones are kept for the desired period of time, yet are eventually processed in time and don't eat up too much space.
* `ReadOptions::iter_start_seqnum` was added;
if set to something > 0 user will see 2 changes in iterators behavior 1) only keys written with sequence larger than this parameter would be returned and 2) the `Slice` returned by iter->key() now points to the memory that keep User-oriented representation of the internal key, rather than user key. New struct `FullKey` was added to represent internal keys, along with a new helper function `ParseFullKey(const Slice& internal_key, FullKey* result);`.
* Deprecate trash_dir param in NewSstFileManager, right now we will rename deleted files to <name>.trash instead of moving them to trash directory
* Allow setting a custom trash/DB size ratio limit in the SstFileManager, after which files that are to be scheduled for deletion are deleted immediately, regardless of any delete ratelimit.
* Return an error on write if write_options.sync = true and write_options.disableWAL = true to warn user of inconsistent options. Previously we will not write to WAL and not respecting the sync options in this case.

### New Features
* CRC32C is now using the 3-way pipelined SSE algorithm `crc32c_3way` on supported platforms to improve performance. The system will choose to use this algorithm on supported platforms automatically whenever possible. If PCLMULQDQ is not supported it will fall back to the old Fast_CRC32 algorithm.
* `DBOptions::writable_file_max_buffer_size` can now be changed dynamically.
* `DBOptions::bytes_per_sync`, `DBOptions::compaction_readahead_size`, and `DBOptions::wal_bytes_per_sync` can now be changed dynamically, `DBOptions::wal_bytes_per_sync` will flush all memtables and switch to a new WAL file.
* Support dynamic adjustment of rate limit according to demand for background I/O. It can be enabled by passing `true` to the `auto_tuned` parameter in `NewGenericRateLimiter()`. The value passed as `rate_bytes_per_sec` will still be respected as an upper-bound.
* Support dynamically changing `ColumnFamilyOptions::compaction_options_fifo`.
* Introduce `EventListener::OnStallConditionsChanged()` callback. Users can implement it to be notified when user writes are stalled, stopped, or resumed.
* Add a new db property "rocksdb.estimate-oldest-key-time" to return oldest data timestamp. The property is available only for FIFO compaction with compaction_options_fifo.allow_compaction = false.
* Upon snapshot release, recompact bottommost files containing deleted/overwritten keys that previously could not be dropped due to the snapshot. This alleviates space-amp caused by long-held snapshots.
* Support lower bound on iterators specified via `ReadOptions::iterate_lower_bound`.
* Support for differential snapshots (via iterator emitting the sequence of key-values representing the difference between DB state at two different sequence numbers). Supports preserving and emitting puts and regular deletes, doesn't support SingleDeletes, MergeOperator, Blobs and Range Deletes.

### Bug Fixes
* Fix a potential data inconsistency issue during point-in-time recovery. `DB:Open()` will abort if column family inconsistency is found during PIT recovery.
* Fix possible metadata corruption in databases using `DeleteRange()`.

## 5.8.0 (08/30/2017)
### Public API Change
* Users of `Statistics::getHistogramString()` will see fewer histogram buckets and different bucket endpoints.
* `Slice::compare` and BytewiseComparator `Compare` no longer accept `Slice`s containing nullptr.
* `Transaction::Get` and `Transaction::GetForUpdate` variants with `PinnableSlice` added.

### New Features
* Add Iterator::Refresh(), which allows users to update the iterator state so that they can avoid some initialization costs of recreating iterators.
* Replace dynamic_cast<> (except unit test) so people can choose to build with RTTI off. With make, release mode is by default built with -fno-rtti and debug mode is built without it. Users can override it by setting USE_RTTI=0 or 1.
* Universal compactions including the bottom level can be executed in a dedicated thread pool. This alleviates head-of-line blocking in the compaction queue, which cause write stalling, particularly in multi-instance use cases. Users can enable this feature via `Env::SetBackgroundThreads(N, Env::Priority::BOTTOM)`, where `N > 0`.
* Allow merge operator to be called even with a single merge operand during compactions, by appropriately overriding `MergeOperator::AllowSingleOperand`.
* Add `DB::VerifyChecksum()`, which verifies the checksums in all SST files in a running DB.
* Block-based table support for disabling checksums by setting `BlockBasedTableOptions::checksum = kNoChecksum`.

### Bug Fixes
* Fix wrong latencies in `rocksdb.db.get.micros`, `rocksdb.db.write.micros`, and `rocksdb.sst.read.micros`.
* Fix incorrect dropping of deletions during intra-L0 compaction.
* Fix transient reappearance of keys covered by range deletions when memtable prefix bloom filter is enabled.
* Fix potentially wrong file smallest key when range deletions separated by snapshot are written together.

## 5.7.0 (07/13/2017)
### Public API Change
* DB property "rocksdb.sstables" now prints keys in hex form.

### New Features
* Measure estimated number of reads per file. The information can be accessed through DB::GetColumnFamilyMetaData or "rocksdb.sstables" DB property.
* RateLimiter support for throttling background reads, or throttling the sum of background reads and writes. This can give more predictable I/O usage when compaction reads more data than it writes, e.g., due to lots of deletions.
* [Experimental] FIFO compaction with TTL support. It can be enabled by setting CompactionOptionsFIFO.ttl > 0.
* Introduce `EventListener::OnBackgroundError()` callback. Users can implement it to be notified of errors causing the DB to enter read-only mode, and optionally override them.
* Partitioned Index/Filters exiting the experimental mode. To enable partitioned indexes set index_type to kTwoLevelIndexSearch and to further enable partitioned filters set partition_filters to true. To configure the partition size set metadata_block_size.


### Bug Fixes
* Fix discarding empty compaction output files when `DeleteRange()` is used together with subcompactions.

## 5.6.0 (06/06/2017)
### Public API Change
* Scheduling flushes and compactions in the same thread pool is no longer supported by setting `max_background_flushes=0`. Instead, users can achieve this by configuring their high-pri thread pool to have zero threads.
* Replace `Options::max_background_flushes`, `Options::max_background_compactions`, and `Options::base_background_compactions` all with `Options::max_background_jobs`, which automatically decides how many threads to allocate towards flush/compaction.
* options.delayed_write_rate by default take the value of options.rate_limiter rate.
* Replace global variable `IOStatsContext iostats_context` with `IOStatsContext* get_iostats_context()`; replace global variable `PerfContext perf_context` with `PerfContext* get_perf_context()`.

### New Features
* Change ticker/histogram statistics implementations to use core-local storage. This improves aggregation speed compared to our previous thread-local approach, particularly for applications with many threads.
* Users can pass a cache object to write buffer manager, so that they can cap memory usage for memtable and block cache using one single limit.
* Flush will be triggered when 7/8 of the limit introduced by write_buffer_manager or db_write_buffer_size is triggered, so that the hard threshold is hard to hit.
* Introduce WriteOptions.low_pri. If it is true, low priority writes will be throttled if the compaction is behind.
* `DB::IngestExternalFile()` now supports ingesting files into a database containing range deletions.

### Bug Fixes
* Shouldn't ignore return value of fsync() in flush.

## 5.5.0 (05/17/2017)
### New Features
* FIFO compaction to support Intra L0 compaction too with CompactionOptionsFIFO.allow_compaction=true.
* DB::ResetStats() to reset internal stats.
* Statistics::Reset() to reset user stats.
* ldb add option --try_load_options, which will open DB with its own option file.
* Introduce WriteBatch::PopSavePoint to pop the most recent save point explicitly.
* Support dynamically change `max_open_files` option via SetDBOptions()
* Added DB::CreateColumnFamilie() and DB::DropColumnFamilies() to bulk create/drop column families.
* Add debugging function `GetAllKeyVersions` to see internal versions of a range of keys.
* Support file ingestion with universal compaction style
* Support file ingestion behind with option `allow_ingest_behind`
* New option enable_pipelined_write which may improve write throughput in case writing from multiple threads and WAL enabled.

### Bug Fixes
* Fix the bug that Direct I/O uses direct reads for non-SST file

## 5.4.0 (04/11/2017)
### Public API Change
* random_access_max_buffer_size no longer has any effect
* Removed Env::EnableReadAhead(), Env::ShouldForwardRawRequest()
* Support dynamically change `stats_dump_period_sec` option via SetDBOptions().
* Added ReadOptions::max_skippable_internal_keys to set a threshold to fail a request as incomplete when too many keys are being skipped when using iterators.
* DB::Get in place of std::string accepts PinnableSlice, which avoids the extra memcpy of value to std::string in most of cases.
    * PinnableSlice releases the pinned resources that contain the value when it is destructed or when ::Reset() is called on it.
    * The old API that accepts std::string, although discouraged, is still supported.
* Replace Options::use_direct_writes with Options::use_direct_io_for_flush_and_compaction. Read Direct IO wiki for details.
* Added CompactionEventListener and EventListener::OnFlushBegin interfaces.

### New Features
* Memtable flush can be avoided during checkpoint creation if total log file size is smaller than a threshold specified by the user.
* Introduce level-based L0->L0 compactions to reduce file count, so write delays are incurred less often.
* (Experimental) Partitioning filters which creates an index on the partitions. The feature can be enabled by setting partition_filters when using kFullFilter. Currently the feature also requires two-level indexing to be enabled. Number of partitions is the same as the number of partitions for indexes, which is controlled by metadata_block_size.

## 5.3.0 (03/08/2017)
### Public API Change
* Remove disableDataSync option.
* Remove timeout_hint_us option from WriteOptions. The option has been deprecated and has no effect since 3.13.0.
* Remove option min_partial_merge_operands. Partial merge operands will always be merged in flush or compaction if there are more than one.
* Remove option verify_checksums_in_compaction. Compaction will always verify checksum.

### Bug Fixes
* Fix the bug that iterator may skip keys

## 5.2.0 (02/08/2017)
### Public API Change
* NewLRUCache() will determine number of shard bits automatically based on capacity, if the user doesn't pass one. This also impacts the default block cache when the user doesn't explicit provide one.
* Change the default of delayed slowdown value to 16MB/s and further increase the L0 stop condition to 36 files.
* Options::use_direct_writes and Options::use_direct_reads are now ready to use.
* (Experimental) Two-level indexing that partition the index and creates a 2nd level index on the partitions. The feature can be enabled by setting kTwoLevelIndexSearch as IndexType and configuring index_per_partition.

### New Features
* Added new overloaded function GetApproximateSizes that allows to specify if memtable stats should be computed only without computing SST files' stats approximations.
* Added new function GetApproximateMemTableStats that approximates both number of records and size of memtables.
* Add Direct I/O mode for SST file I/O

### Bug Fixes
* RangeSync() should work if ROCKSDB_FALLOCATE_PRESENT is not set
* Fix wrong results in a data race case in Get()
* Some fixes related to 2PC.
* Fix bugs of data corruption in direct I/O

## 5.1.0 (01/13/2017)
* Support dynamically change `delete_obsolete_files_period_micros` option via SetDBOptions().
* Added EventListener::OnExternalFileIngested which will be called when IngestExternalFile() add a file successfully.
* BackupEngine::Open and BackupEngineReadOnly::Open now always return error statuses matching those of the backup Env.

### Bug Fixes
* Fix the bug that if 2PC is enabled, checkpoints may loss some recent transactions.
* When file copying is needed when creating checkpoints or bulk loading files, fsync the file after the file copying.

## 5.0.0 (11/17/2016)
### Public API Change
* Options::max_bytes_for_level_multiplier is now a double along with all getters and setters.
* Support dynamically change `delayed_write_rate` and `max_total_wal_size` options via SetDBOptions().
* Introduce DB::DeleteRange for optimized deletion of large ranges of contiguous keys.
* Support dynamically change `delayed_write_rate` option via SetDBOptions().
* Options::allow_concurrent_memtable_write and Options::enable_write_thread_adaptive_yield are now true by default.
* Remove Tickers::SEQUENCE_NUMBER to avoid confusion if statistics object is shared among RocksDB instance. Alternatively DB::GetLatestSequenceNumber() can be used to get the same value.
* Options.level0_stop_writes_trigger default value changes from 24 to 32.
* New compaction filter API: CompactionFilter::FilterV2(). Allows to drop ranges of keys.
* Removed flashcache support.
* DB::AddFile() is deprecated and is replaced with DB::IngestExternalFile(). DB::IngestExternalFile() remove all the restrictions that existed for DB::AddFile.

### New Features
* Add avoid_flush_during_shutdown option, which speeds up DB shutdown by not flushing unpersisted data (i.e. with disableWAL = true). Unpersisted data will be lost. The options is dynamically changeable via SetDBOptions().
* Add memtable_insert_with_hint_prefix_extractor option. The option is mean to reduce CPU usage for inserting keys into memtable, if keys can be group by prefix and insert for each prefix are sequential or almost sequential. See include/rocksdb/options.h for more details.
* Add LuaCompactionFilter in utilities.  This allows developers to write compaction filters in Lua.  To use this feature, LUA_PATH needs to be set to the root directory of Lua.
* No longer populate "LATEST_BACKUP" file in backup directory, which formerly contained the number of the latest backup. The latest backup can be determined by finding the highest numbered file in the "meta/" subdirectory.

## 4.13.0 (10/18/2016)
### Public API Change
* DB::GetOptions() reflect dynamic changed options (i.e. through DB::SetOptions()) and return copy of options instead of reference.
* Added Statistics::getAndResetTickerCount().

### New Features
* Add DB::SetDBOptions() to dynamic change base_background_compactions and max_background_compactions.
* Added Iterator::SeekForPrev(). This new API will seek to the last key that less than or equal to the target key.

## 4.12.0 (9/12/2016)
### Public API Change
* CancelAllBackgroundWork() flushes all memtables for databases containing writes that have bypassed the WAL (writes issued with WriteOptions::disableWAL=true) before shutting down background threads.
* Merge options source_compaction_factor, max_grandparent_overlap_bytes and expanded_compaction_factor into max_compaction_bytes.
* Remove ImmutableCFOptions.
* Add a compression type ZSTD, which can work with ZSTD 0.8.0 or up. Still keep ZSTDNotFinal for compatibility reasons.

### New Features
* Introduce NewClockCache, which is based on CLOCK algorithm with better concurrent performance in some cases. It can be used to replace the default LRU-based block cache and table cache. To use it, RocksDB need to be linked with TBB lib.
* Change ticker/histogram statistics implementations to accumulate data in thread-local storage, which improves CPU performance by reducing cache coherency costs. Callers of CreateDBStatistics do not need to change anything to use this feature.
* Block cache mid-point insertion, where index and filter block are inserted into LRU block cache with higher priority. The feature can be enabled by setting BlockBasedTableOptions::cache_index_and_filter_blocks_with_high_priority to true and high_pri_pool_ratio > 0 when creating NewLRUCache.

## 4.11.0 (8/1/2016)
### Public API Change
* options.memtable_prefix_bloom_huge_page_tlb_size => memtable_huge_page_size. When it is set, RocksDB will try to allocate memory from huge page for memtable too, rather than just memtable bloom filter.

### New Features
* A tool to migrate DB after options change. See include/rocksdb/utilities/option_change_migration.h.
* Add ReadOptions.background_purge_on_iterator_cleanup. If true, we avoid file deletion when destroying iterators.

## 4.10.0 (7/5/2016)
### Public API Change
* options.memtable_prefix_bloom_bits changes to options.memtable_prefix_bloom_bits_ratio and deprecate options.memtable_prefix_bloom_probes
* enum type CompressionType and PerfLevel changes from char to unsigned char. Value of all PerfLevel shift by one.
* Deprecate options.filter_deletes.

### New Features
* Add avoid_flush_during_recovery option.
* Add a read option background_purge_on_iterator_cleanup to avoid deleting files in foreground when destroying iterators. Instead, a job is scheduled in high priority queue and would be executed in a separate background thread.
* RepairDB support for column families. RepairDB now associates data with non-default column families using information embedded in the SST/WAL files (4.7 or later). For data written by 4.6 or earlier, RepairDB associates it with the default column family.
* Add options.write_buffer_manager which allows users to control total memtable sizes across multiple DB instances.

## 4.9.0 (6/9/2016)
### Public API changes
* Add bottommost_compression option, This option can be used to set a specific compression algorithm for the bottommost level (Last level containing files in the DB).
* Introduce CompactionJobInfo::compression, This field state the compression algorithm used to generate the output files of the compaction.
* Deprecate BlockBaseTableOptions.hash_index_allow_collision=false
* Deprecate options builder (GetOptions()).

### New Features
* Introduce NewSimCache() in rocksdb/utilities/sim_cache.h. This function creates a block cache that is able to give simulation results (mainly hit rate) of simulating block behavior with a configurable cache size.

## 4.8.0 (5/2/2016)
### Public API Change
* Allow preset compression dictionary for improved compression of block-based tables. This is supported for zlib, zstd, and lz4. The compression dictionary's size is configurable via CompressionOptions::max_dict_bytes.
* Delete deprecated classes for creating backups (BackupableDB) and restoring from backups (RestoreBackupableDB). Now, BackupEngine should be used for creating backups, and BackupEngineReadOnly should be used for restorations. For more details, see https://github.com/facebook/rocksdb/wiki/How-to-backup-RocksDB%3F
* Expose estimate of per-level compression ratio via DB property: "rocksdb.compression-ratio-at-levelN".
* Added EventListener::OnTableFileCreationStarted. EventListener::OnTableFileCreated will be called on failure case. User can check creation status via TableFileCreationInfo::status.

### New Features
* Add ReadOptions::readahead_size. If non-zero, NewIterator will create a new table reader which performs reads of the given size.

## 4.7.0 (4/8/2016)
### Public API Change
* rename options compaction_measure_io_stats to report_bg_io_stats and include flush too.
* Change some default options. Now default options will optimize for server-workloads. Also enable slowdown and full stop triggers for pending compaction bytes. These changes may cause sub-optimal performance or significant increase of resource usage. To avoid these risks, users can open existing RocksDB with options extracted from RocksDB option files. See https://github.com/facebook/rocksdb/wiki/RocksDB-Options-File for how to use RocksDB option files. Or you can call Options.OldDefaults() to recover old defaults. DEFAULT_OPTIONS_HISTORY.md will track change history of default options.

## 4.6.0 (3/10/2016)
### Public API Changes
* Change default of BlockBasedTableOptions.format_version to 2. It means default DB created by 4.6 or up cannot be opened by RocksDB version 3.9 or earlier.
* Added strict_capacity_limit option to NewLRUCache. If the flag is set to true, insert to cache will fail if no enough capacity can be free. Signature of Cache::Insert() is updated accordingly.
* Tickers [NUMBER_DB_NEXT, NUMBER_DB_PREV, NUMBER_DB_NEXT_FOUND, NUMBER_DB_PREV_FOUND, ITER_BYTES_READ] are not updated immediately. The are updated when the Iterator is deleted.
* Add monotonically increasing counter (DB property "rocksdb.current-super-version-number") that increments upon any change to the LSM tree.

### New Features
* Add CompactionPri::kMinOverlappingRatio, a compaction picking mode friendly to write amplification.
* Deprecate Iterator::IsKeyPinned() and replace it with Iterator::GetProperty() with prop_name="rocksdb.iterator.is.key.pinned"

## 4.5.0 (2/5/2016)
### Public API Changes
* Add a new perf context level between kEnableCount and kEnableTime. Level 2 now does not include timers for mutexes.
* Statistics of mutex operation durations will not be measured by default. If you want to have them enabled, you need to set Statistics::stats_level_ to kAll.
* DBOptions::delete_scheduler and NewDeleteScheduler() are removed, please use DBOptions::sst_file_manager and NewSstFileManager() instead

### New Features
* ldb tool now supports operations to non-default column families.
* Add kPersistedTier to ReadTier.  This option allows Get and MultiGet to read only the persited data and skip mem-tables if writes were done with disableWAL = true.
* Add DBOptions::sst_file_manager. Use NewSstFileManager() in include/rocksdb/sst_file_manager.h to create a SstFileManager that can be used to track the total size of SST files and control the SST files deletion rate.

## 4.4.0 (1/14/2016)
### Public API Changes
* Change names in CompactionPri and add a new one.
* Deprecate options.soft_rate_limit and add options.soft_pending_compaction_bytes_limit.
* If options.max_write_buffer_number > 3, writes will be slowed down when writing to the last write buffer to delay a full stop.
* Introduce CompactionJobInfo::compaction_reason, this field include the reason to trigger the compaction.
* After slow down is triggered, if estimated pending compaction bytes keep increasing, slowdown more.
* Increase default options.delayed_write_rate to 2MB/s.
* Added a new parameter --path to ldb tool. --path accepts the name of either MANIFEST, SST or a WAL file. Either --db or --path can be used when calling ldb.

## 4.3.0 (12/8/2015)
### New Features
* CompactionFilter has new member function called IgnoreSnapshots which allows CompactionFilter to be called even if there are snapshots later than the key.
* RocksDB will now persist options under the same directory as the RocksDB database on successful DB::Open, CreateColumnFamily, DropColumnFamily, and SetOptions.
* Introduce LoadLatestOptions() in rocksdb/utilities/options_util.h.  This function can construct the latest DBOptions / ColumnFamilyOptions used by the specified RocksDB intance.
* Introduce CheckOptionsCompatibility() in rocksdb/utilities/options_util.h.  This function checks whether the input set of options is able to open the specified DB successfully.

### Public API Changes
* When options.db_write_buffer_size triggers, only the column family with the largest column family size will be flushed, not all the column families.

## 4.2.0 (11/9/2015)
### New Features
* Introduce CreateLoggerFromOptions(), this function create a Logger for provided DBOptions.
* Add GetAggregatedIntProperty(), which returns the sum of the GetIntProperty of all the column families.
* Add MemoryUtil in rocksdb/utilities/memory.h.  It currently offers a way to get the memory usage by type from a list rocksdb instances.

### Public API Changes
* CompactionFilter::Context includes information of Column Family ID
* The need-compaction hint given by TablePropertiesCollector::NeedCompact() will be persistent and recoverable after DB recovery. This introduces a breaking format change. If you use this experimental feature, including NewCompactOnDeletionCollectorFactory() in the new version, you may not be able to directly downgrade the DB back to version 4.0 or lower.
* TablePropertiesCollectorFactory::CreateTablePropertiesCollector() now takes an option Context, containing the information of column family ID for the file being written.
* Remove DefaultCompactionFilterFactory.


## 4.1.0 (10/8/2015)
### New Features
* Added single delete operation as a more efficient way to delete keys that have not been overwritten.
* Added experimental AddFile() to DB interface that allow users to add files created by SstFileWriter into an empty Database, see include/rocksdb/sst_file_writer.h and DB::AddFile() for more info.
* Added support for opening SST files with .ldb suffix which enables opening LevelDB databases.
* CompactionFilter now supports filtering of merge operands and merge results.

### Public API Changes
* Added SingleDelete() to the DB interface.
* Added AddFile() to DB interface.
* Added SstFileWriter class.
* CompactionFilter has a new method FilterMergeOperand() that RocksDB applies to every merge operand during compaction to decide whether to filter the operand.
* We removed CompactionFilterV2 interfaces from include/rocksdb/compaction_filter.h. The functionality was deprecated already in version 3.13.

## 4.0.0 (9/9/2015)
### New Features
* Added support for transactions.  See include/rocksdb/utilities/transaction.h for more info.
* DB::GetProperty() now accepts "rocksdb.aggregated-table-properties" and "rocksdb.aggregated-table-properties-at-levelN", in which case it returns aggregated table properties of the target column family, or the aggregated table properties of the specified level N if the "at-level" version is used.
* Add compression option kZSTDNotFinalCompression for people to experiment ZSTD although its format is not finalized.
* We removed the need for LATEST_BACKUP file in BackupEngine. We still keep writing it when we create new backups (because of backward compatibility), but we don't read it anymore.

### Public API Changes
* Removed class Env::RandomRWFile and Env::NewRandomRWFile().
* Renamed DBOptions.num_subcompactions to DBOptions.max_subcompactions to make the name better match the actual functionality of the option.
* Added Equal() method to the Comparator interface that can optionally be overwritten in cases where equality comparisons can be done more efficiently than three-way comparisons.
* Previous 'experimental' OptimisticTransaction class has been replaced by Transaction class.

## 3.13.0 (8/6/2015)
### New Features
* RollbackToSavePoint() in WriteBatch/WriteBatchWithIndex
* Add NewCompactOnDeletionCollectorFactory() in utilities/table_properties_collectors, which allows rocksdb to mark a SST file as need-compaction when it observes at least D deletion entries in any N consecutive entries in that SST file.  Note that this feature depends on an experimental NeedCompact() API --- the result of this API will not persist after DB restart.
* Add DBOptions::delete_scheduler. Use NewDeleteScheduler() in include/rocksdb/delete_scheduler.h to create a DeleteScheduler that can be shared among multiple RocksDB instances to control the file deletion rate of SST files that exist in the first db_path.

### Public API Changes
* Deprecated WriteOptions::timeout_hint_us. We no longer support write timeout. If you really need this option, talk to us and we might consider returning it.
* Deprecated purge_redundant_kvs_while_flush option.
* Removed BackupEngine::NewBackupEngine() and NewReadOnlyBackupEngine() that were deprecated in RocksDB 3.8. Please use BackupEngine::Open() instead.
* Deprecated Compaction Filter V2. We are not aware of any existing use-cases. If you use this filter, your compile will break with RocksDB 3.13. Please let us know if you use it and we'll put it back in RocksDB 3.14.
* Env::FileExists now returns a Status instead of a boolean
* Add statistics::getHistogramString() to print detailed distribution of a histogram metric.
* Add DBOptions::skip_stats_update_on_db_open.  When it is on, DB::Open() will run faster as it skips the random reads required for loading necessary stats from SST files to optimize compaction.

## 3.12.0 (7/2/2015)
### New Features
* Added experimental support for optimistic transactions.  See include/rocksdb/utilities/optimistic_transaction.h for more info.
* Added a new way to report QPS from db_bench (check out --report_file and --report_interval_seconds)
* Added a cache for individual rows. See DBOptions::row_cache for more info.
* Several new features on EventListener (see include/rocksdb/listener.h):
 - OnCompationCompleted() now returns per-compaction job statistics, defined in include/rocksdb/compaction_job_stats.h.
 - Added OnTableFileCreated() and OnTableFileDeleted().
* Add compaction_options_universal.enable_trivial_move to true, to allow trivial move while performing universal compaction. Trivial move will happen only when all the input files are non overlapping.

### Public API changes
* EventListener::OnFlushCompleted() now passes FlushJobInfo instead of a list of parameters.
* DB::GetDbIdentity() is now a const function.  If this function is overridden in your application, be sure to also make GetDbIdentity() const to avoid compile error.
* Move listeners from ColumnFamilyOptions to DBOptions.
* Add max_write_buffer_number_to_maintain option
* DB::CompactRange()'s parameter reduce_level is changed to change_level, to allow users to move levels to lower levels if allowed. It can be used to migrate a DB from options.level_compaction_dynamic_level_bytes=false to options.level_compaction_dynamic_level_bytes.true.
* Change default value for options.compaction_filter_factory and options.compaction_filter_factory_v2 to nullptr instead of DefaultCompactionFilterFactory and DefaultCompactionFilterFactoryV2.
* If CancelAllBackgroundWork is called without doing a flush after doing loads with WAL disabled, the changes which haven't been flushed before the call to CancelAllBackgroundWork will be lost.
* WBWIIterator::Entry() now returns WriteEntry instead of `const WriteEntry&`
* options.hard_rate_limit is deprecated.
* When options.soft_rate_limit or options.level0_slowdown_writes_trigger is triggered, the way to slow down writes is changed to: write rate to DB is limited to to options.delayed_write_rate.
* DB::GetApproximateSizes() adds a parameter to allow the estimation to include data in mem table, with default to be not to include. It is now only supported in skip list mem table.
* DB::CompactRange() now accept CompactRangeOptions instead of multiple parameters. CompactRangeOptions is defined in include/rocksdb/options.h.
* CompactRange() will now skip bottommost level compaction for level based compaction if there is no compaction filter, bottommost_level_compaction is introduced in CompactRangeOptions to control when it's possible to skip bottommost level compaction. This mean that if you want the compaction to produce a single file you need to set bottommost_level_compaction to BottommostLevelCompaction::kForce.
* Add Cache.GetPinnedUsage() to get the size of memory occupied by entries that are in use by the system.
* DB:Open() will fail if the compression specified in Options is not linked with the binary. If you see this failure, recompile RocksDB with compression libraries present on your system. Also, previously our default compression was snappy. This behavior is now changed. Now, the default compression is snappy only if it's available on the system. If it isn't we change the default to kNoCompression.
* We changed how we account for memory used in block cache. Previously, we only counted the sum of block sizes currently present in block cache. Now, we count the actual memory usage of the blocks. For example, a block of size 4.5KB will use 8KB memory with jemalloc. This might decrease your memory usage and possibly decrease performance. Increase block cache size if you see this happening after an upgrade.
* Add BackupEngineImpl.options_.max_background_operations to specify the maximum number of operations that may be performed in parallel. Add support for parallelized backup and restore.
* Add DB::SyncWAL() that does a WAL sync without blocking writers.

## 3.11.0 (5/19/2015)
### New Features
* Added a new API Cache::SetCapacity(size_t capacity) to dynamically change the maximum configured capacity of the cache. If the new capacity is less than the existing cache usage, the implementation will try to lower the usage by evicting the necessary number of elements following a strict LRU policy.
* Added an experimental API for handling flashcache devices (blacklists background threads from caching their reads) -- NewFlashcacheAwareEnv
* If universal compaction is used and options.num_levels > 1, compact files are tried to be stored in none-L0 with smaller files based on options.target_file_size_base. The limitation of DB size when using universal compaction is greatly mitigated by using more levels. You can set num_levels = 1 to make universal compaction behave as before. If you set num_levels > 1 and want to roll back to a previous version, you need to compact all files to a big file in level 0 (by setting target_file_size_base to be large and CompactRange(<cf_handle>, nullptr, nullptr, true, 0) and reopen the DB with the same version to rewrite the manifest, and then you can open it using previous releases.
* More information about rocksdb background threads are available in Env::GetThreadList(), including the number of bytes read / written by a compaction job, mem-table size and current number of bytes written by a flush job and many more.  Check include/rocksdb/thread_status.h for more detail.

### Public API changes
* TablePropertiesCollector::AddUserKey() is added to replace TablePropertiesCollector::Add(). AddUserKey() exposes key type, sequence number and file size up to now to users.
* DBOptions::bytes_per_sync used to apply to both WAL and table files. As of 3.11 it applies only to table files. If you want to use this option to sync WAL in the background, please use wal_bytes_per_sync

## 3.10.0 (3/24/2015)
### New Features
* GetThreadStatus() is now able to report detailed thread status, including:
 - Thread Operation including flush and compaction.
 - The stage of the current thread operation.
 - The elapsed time in micros since the current thread operation started.
 More information can be found in include/rocksdb/thread_status.h.  In addition, when running db_bench with --thread_status_per_interval, db_bench will also report thread status periodically.
* Changed the LRU caching algorithm so that referenced blocks (by iterators) are never evicted. This change made parameter removeScanCountLimit obsolete. Because of that NewLRUCache doesn't take three arguments anymore. table_cache_remove_scan_limit option is also removed
* By default we now optimize the compilation for the compilation platform (using -march=native). If you want to build portable binary, use 'PORTABLE=1' before the make command.
* We now allow level-compaction to place files in different paths by
  specifying them in db_paths along with the target_size.
  Lower numbered levels will be placed earlier in the db_paths and higher
  numbered levels will be placed later in the db_paths vector.
* Potentially big performance improvements if you're using RocksDB with lots of column families (100-1000)
* Added BlockBasedTableOptions.format_version option, which allows user to specify which version of block based table he wants. As a general guideline, newer versions have more features, but might not be readable by older versions of RocksDB.
* Added new block based table format (version 2), which you can enable by setting BlockBasedTableOptions.format_version = 2. This format changes how we encode size information in compressed blocks and should help with memory allocations if you're using Zlib or BZip2 compressions.
* MemEnv (env that stores data in memory) is now available in default library build. You can create it by calling NewMemEnv().
* Add SliceTransform.SameResultWhenAppended() to help users determine it is safe to apply prefix bloom/hash.
* Block based table now makes use of prefix bloom filter if it is a full fulter.
* Block based table remembers whether a whole key or prefix based bloom filter is supported in SST files. Do a sanity check when reading the file with users' configuration.
* Fixed a bug in ReadOnlyBackupEngine that deleted corrupted backups in some cases, even though the engine was ReadOnly
* options.level_compaction_dynamic_level_bytes, a feature to allow RocksDB to pick dynamic base of bytes for levels. With this feature turned on, we will automatically adjust max bytes for each level. The goal of this feature is to have lower bound on size amplification. For more details, see comments in options.h.
* Added an abstract base class WriteBatchBase for write batches
* Fixed a bug where we start deleting files of a dropped column families even if there are still live references to it

### Public API changes
* Deprecated skip_log_error_on_recovery and table_cache_remove_scan_count_limit options.
* Logger method logv with log level parameter is now virtual

### RocksJava
* Added compression per level API.
* MemEnv is now available in RocksJava via RocksMemEnv class.
* lz4 compression is now included in rocksjava static library when running `make rocksdbjavastatic`.
* Overflowing a size_t when setting rocksdb options now throws an IllegalArgumentException, which removes the necessity for a developer to catch these Exceptions explicitly.

## 3.9.0 (12/8/2014)

### New Features
* Add rocksdb::GetThreadList(), which in the future will return the current status of all
  rocksdb-related threads.  We will have more code instruments in the following RocksDB
  releases.
* Change convert function in rocksdb/utilities/convenience.h to return Status instead of boolean.
  Also add support for nested options in convert function

### Public API changes
* New API to create a checkpoint added. Given a directory name, creates a new
  database which is an image of the existing database.
* New API LinkFile added to Env. If you implement your own Env class, an
  implementation of the API LinkFile will have to be provided.
* MemTableRep takes MemTableAllocator instead of Arena

### Improvements
* RocksDBLite library now becomes smaller and will be compiled with -fno-exceptions flag.

## 3.8.0 (11/14/2014)

### Public API changes
* BackupEngine::NewBackupEngine() was deprecated; please use BackupEngine::Open() from now on.
* BackupableDB/RestoreBackupableDB have new GarbageCollect() methods, which will clean up files from corrupt and obsolete backups.
* BackupableDB/RestoreBackupableDB have new GetCorruptedBackups() methods which list corrupt backups.

### Cleanup
* Bunch of code cleanup, some extra warnings turned on (-Wshadow, -Wshorten-64-to-32, -Wnon-virtual-dtor)

### New features
* CompactFiles and EventListener, although they are still in experimental state
* Full ColumnFamily support in RocksJava.

## 3.7.0 (11/6/2014)
### Public API changes
* Introduce SetOptions() API to allow adjusting a subset of options dynamically online
* Introduce 4 new convenient functions for converting Options from string: GetColumnFamilyOptionsFromMap(), GetColumnFamilyOptionsFromString(), GetDBOptionsFromMap(), GetDBOptionsFromString()
* Remove WriteBatchWithIndex.Delete() overloads using SliceParts
* When opening a DB, if options.max_background_compactions is larger than the existing low pri pool of options.env, it will enlarge it. Similarly, options.max_background_flushes is larger than the existing high pri pool of options.env, it will enlarge it.

## 3.6.0 (10/7/2014)
### Disk format changes
* If you're using RocksDB on ARM platforms and you're using default bloom filter, there is a disk format change you need to be aware of. There are three steps you need to do when you convert to new release: 1. turn off filter policy, 2. compact the whole database, 3. turn on filter policy

### Behavior changes
* We have refactored our system of stalling writes.  Any stall-related statistics' meanings are changed. Instead of per-write stall counts, we now count stalls per-epoch, where epochs are periods between flushes and compactions. You'll find more information in our Tuning Perf Guide once we release RocksDB 3.6.
* When disableDataSync=true, we no longer sync the MANIFEST file.
* Add identity_as_first_hash property to CuckooTable. SST file needs to be rebuilt to be opened by reader properly.

### Public API changes
* Change target_file_size_base type to uint64_t from int.
* Remove allow_thread_local. This feature was proved to be stable, so we are turning it always-on.

## 3.5.0 (9/3/2014)
### New Features
* Add include/utilities/write_batch_with_index.h, providing a utility class to query data out of WriteBatch when building it.
* Move BlockBasedTable related options to BlockBasedTableOptions from Options. Change corresponding JNI interface. Options affected include:
  no_block_cache, block_cache, block_cache_compressed, block_size, block_size_deviation, block_restart_interval, filter_policy, whole_key_filtering. filter_policy is changed to shared_ptr from a raw pointer.
* Remove deprecated options: disable_seek_compaction and db_stats_log_interval
* OptimizeForPointLookup() takes one parameter for block cache size. It now builds hash index, bloom filter, and block cache.

### Public API changes
* The Prefix Extractor used with V2 compaction filters is now passed user key to SliceTransform::Transform instead of unparsed RocksDB key.

## 3.4.0 (8/18/2014)
### New Features
* Support Multiple DB paths in universal style compactions
* Add feature of storing plain table index and bloom filter in SST file.
* CompactRange() will never output compacted files to level 0. This used to be the case when all the compaction input files were at level 0.
* Added iterate_upper_bound to define the extent upto which the forward iterator will return entries. This will prevent iterating over delete markers and overwritten entries for edge cases where you want to break out the iterator anyways. This may improve performance in case there are a large number of delete markers or overwritten entries.

### Public API changes
* DBOptions.db_paths now is a vector of a DBPath structure which indicates both of path and target size
* NewPlainTableFactory instead of bunch of parameters now accepts PlainTableOptions, which is defined in include/rocksdb/table.h
* Moved include/utilities/*.h to include/rocksdb/utilities/*.h
* Statistics APIs now take uint32_t as type instead of Tickers. Also make two access functions getTickerCount and histogramData const
* Add DB property rocksdb.estimate-num-keys, estimated number of live keys in DB.
* Add DB::GetIntProperty(), which returns DB properties that are integer as uint64_t.
* The Prefix Extractor used with V2 compaction filters is now passed user key to SliceTransform::Transform instead of unparsed RocksDB key.

## 3.3.0 (7/10/2014)
### New Features
* Added JSON API prototype.
* HashLinklist reduces performance outlier caused by skewed bucket by switching data in the bucket from linked list to skip list. Add parameter threshold_use_skiplist in NewHashLinkListRepFactory().
* RocksDB is now able to reclaim storage space more effectively during the compaction process.  This is done by compensating the size of each deletion entry by the 2X average value size, which makes compaction to be triggered by deletion entries more easily.
* Add TimeOut API to write.  Now WriteOptions have a variable called timeout_hint_us.  With timeout_hint_us set to non-zero, any write associated with this timeout_hint_us may be aborted when it runs longer than the specified timeout_hint_us, and it is guaranteed that any write completes earlier than the specified time-out will not be aborted due to the time-out condition.
* Add a rate_limiter option, which controls total throughput of flush and compaction. The throughput is specified in bytes/sec. Flush always has precedence over compaction when available bandwidth is constrained.

### Public API changes
* Removed NewTotalOrderPlainTableFactory because it is not used and implemented semantically incorrect.

## 3.2.0 (06/20/2014)

### Public API changes
* We removed seek compaction as a concept from RocksDB because:
1) It makes more sense for spinning disk workloads, while RocksDB is primarily designed for flash and memory,
2) It added some complexity to the important code-paths,
3) None of our internal customers were really using it.
Because of that, Options::disable_seek_compaction is now obsolete. It is still a parameter in Options, so it does not break the build, but it does not have any effect. We plan to completely remove it at some point, so we ask users to please remove this option from your code base.
* Add two parameters to NewHashLinkListRepFactory() for logging on too many entries in a hash bucket when flushing.
* Added new option BlockBasedTableOptions::hash_index_allow_collision. When enabled, prefix hash index for block-based table will not store prefix and allow hash collision, reducing memory consumption.

### New Features
* PlainTable now supports a new key encoding: for keys of the same prefix, the prefix is only written once. It can be enabled through encoding_type parameter of NewPlainTableFactory()
* Add AdaptiveTableFactory, which is used to convert from a DB of PlainTable to BlockBasedTabe, or vise versa. It can be created using NewAdaptiveTableFactory()

### Performance Improvements
* Tailing Iterator re-implemeted with ForwardIterator + Cascading Search Hint , see ~20% throughput improvement.

## 3.1.0 (05/21/2014)

### Public API changes
* Replaced ColumnFamilyOptions::table_properties_collectors with ColumnFamilyOptions::table_properties_collector_factories

### New Features
* Hash index for block-based table will be materialized and reconstructed more efficiently. Previously hash index is constructed by scanning the whole table during every table open.
* FIFO compaction style

## 3.0.0 (05/05/2014)

### Public API changes
* Added _LEVEL to all InfoLogLevel enums
* Deprecated ReadOptions.prefix and ReadOptions.prefix_seek. Seek() defaults to prefix-based seek when Options.prefix_extractor is supplied. More detail is documented in https://github.com/facebook/rocksdb/wiki/Prefix-Seek-API-Changes
* MemTableRepFactory::CreateMemTableRep() takes info logger as an extra parameter.

### New Features
* Column family support
* Added an option to use different checksum functions in BlockBasedTableOptions
* Added ApplyToAllCacheEntries() function to Cache

## 2.8.0 (04/04/2014)

* Removed arena.h from public header files.
* By default, checksums are verified on every read from database
* Change default value of several options, including: paranoid_checks=true, max_open_files=5000, level0_slowdown_writes_trigger=20, level0_stop_writes_trigger=24, disable_seek_compaction=true, max_background_flushes=1 and allow_mmap_writes=false
* Added is_manual_compaction to CompactionFilter::Context
* Added "virtual void WaitForJoin()" in class Env. Default operation is no-op.
* Removed BackupEngine::DeleteBackupsNewerThan() function
* Added new option -- verify_checksums_in_compaction
* Changed Options.prefix_extractor from raw pointer to shared_ptr (take ownership)
  Changed HashSkipListRepFactory and HashLinkListRepFactory constructor to not take SliceTransform object (use Options.prefix_extractor implicitly)
* Added Env::GetThreadPoolQueueLen(), which returns the waiting queue length of thread pools
* Added a command "checkconsistency" in ldb tool, which checks
  if file system state matches DB state (file existence and file sizes)
* Separate options related to block based table to a new struct BlockBasedTableOptions.
* WriteBatch has a new function Count() to return total size in the batch, and Data() now returns a reference instead of a copy
* Add more counters to perf context.
* Supports several more DB properties: compaction-pending, background-errors and cur-size-active-mem-table.

### New Features
* If we find one truncated record at the end of the MANIFEST or WAL files,
  we will ignore it. We assume that writers of these records were interrupted
  and that we can safely ignore it.
* A new SST format "PlainTable" is added, which is optimized for memory-only workloads. It can be created through NewPlainTableFactory() or NewTotalOrderPlainTableFactory().
* A new mem table implementation hash linked list optimizing for the case that there are only few keys for each prefix, which can be created through NewHashLinkListRepFactory().
* Merge operator supports a new function PartialMergeMulti() to allow users to do partial merges against multiple operands.
* Now compaction filter has a V2 interface. It buffers the kv-pairs sharing the same key prefix, process them in batches, and return the batched results back to DB. The new interface uses a new structure CompactionFilterContext for the same purpose as CompactionFilter::Context in V1.
* Geo-spatial support for locations and radial-search.

## 2.7.0 (01/28/2014)

### Public API changes

* Renamed `StackableDB::GetRawDB()` to `StackableDB::GetBaseDB()`.
* Renamed `WriteBatch::Data()` `const std::string& Data() const`.
* Renamed class `TableStats` to `TableProperties`.
* Deleted class `PrefixHashRepFactory`. Please use `NewHashSkipListRepFactory()` instead.
* Supported multi-threaded `EnableFileDeletions()` and `DisableFileDeletions()`.
* Added `DB::GetOptions()`.
* Added `DB::GetDbIdentity()`.

### New Features

* Added [BackupableDB](https://github.com/facebook/rocksdb/wiki/How-to-backup-RocksDB%3F)
* Implemented [TailingIterator](https://github.com/facebook/rocksdb/wiki/Tailing-Iterator), a special type of iterator that
  doesn't create a snapshot (can be used to read newly inserted data)
  and is optimized for doing sequential reads.
* Added property block for table, which allows (1) a table to store
  its metadata and (2) end user to collect and store properties they
  are interested in.
* Enabled caching index and filter block in block cache (turned off by default).
* Supported error report when doing manual compaction.
* Supported additional Linux platform flavors and Mac OS.
* Put with `SliceParts` - Variant of `Put()` that gathers output like `writev(2)`
* Bug fixes and code refactor for compatibility with upcoming Column
  Family feature.

### Performance Improvements

* Huge benchmark performance improvements by multiple efforts. For example, increase in readonly QPS from about 530k in 2.6 release to 1.1 million in 2.7 [1]
* Speeding up a way RocksDB deleted obsolete files - no longer listing the whole directory under a lock -- decrease in p99
* Use raw pointer instead of shared pointer for statistics: [5b825d](https://github.com/facebook/rocksdb/commit/5b825d6964e26ec3b4bb6faa708ebb1787f1d7bd) -- huge increase in performance -- shared pointers are slow
* Optimized locking for `Get()` -- [1fdb3f](https://github.com/facebook/rocksdb/commit/1fdb3f7dc60e96394e3e5b69a46ede5d67fb976c) -- 1.5x QPS increase for some workloads
* Cache speedup - [e8d40c3](https://github.com/facebook/rocksdb/commit/e8d40c31b3cca0c3e1ae9abe9b9003b1288026a9)
* Implemented autovector, which allocates first N elements on stack. Most of vectors in RocksDB are small. Also, we never want to allocate heap objects while holding a mutex. -- [c01676e4](https://github.com/facebook/rocksdb/commit/c01676e46d3be08c3c140361ef1f5884f47d3b3c)
* Lots of efforts to move malloc, memcpy and IO outside of locks<|MERGE_RESOLUTION|>--- conflicted
+++ resolved
@@ -3,13 +3,11 @@
 ### Behavior changes
 * Since RocksDB 6.8, ttl-based FIFO compaction can drop a file whose oldest key becomes older than options.ttl while others have not. This fix reverts this and makes ttl-based FIFO compaction use the file's flush time as the criterion. This fix also requires that max_open_files = -1 and compaction_options_fifo.allow_compaction = false to function properly.
 
-<<<<<<< HEAD
 ### New Features
 * Added support for pipelined & parallel compression optimization for `BlockBasedTableBuilder`. This optimization makes block building, block compression and block appending a pipeline, and uses multiple threads to accelerate block compression. Users can set `CompressionOptions::parallel_threads` greater than 1 to enable compression parallelism.
-=======
+
 ### Bug Fixes
 * Fix a bug which might crash the service when write buffer manager fails to insert the dummy handle to the block cache.
->>>>>>> 719c0f91
 
 ## 6.9.0 (03/29/2020)
 ### Public API Change
