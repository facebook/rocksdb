--- conflicted
+++ resolved
@@ -8,11 +8,8 @@
 * Fix a bug when format_version=3, partitioned fitlers, and prefix search are used in conjunction. The bug could result into Seek::(prefix) returning NotFound for an existing prefix.
 * Revert the feature "Merging iterator to avoid child iterator reseek for some cases (#5286)" since it might cause strong results when reseek happens with a different iterator upper bound.
 * Fix a bug causing a crash during ingest external file when background compaction cause severe error (file not found).
-<<<<<<< HEAD
+* Fix a bug when partitioned filters and prefix search are used in conjunction, ::SeekForPrev could return invalid for an existing prefix. ::SeekForPrev might be called by the user, or internally on ::Prev, or within ::Seek if the return value involves Delete or a Merge operand.
 * Fix OnFlushCompleted fired before flush result persisted in MANIFEST when there's concurrent flush job. The bug exists since OnFlushCompleted was introduced in rocksdb 3.8.
-=======
-* Fix a bug when partitioned filters and prefix search are used in conjunction, ::SeekForPrev could return invalid for an existing prefix. ::SeekForPrev might be called by the user, or internally on ::Prev, or within ::Seek if the return value involves Delete or a Merge operand.
->>>>>>> 2c9e9f2a
 ### New Features
 * Introduced DBOptions::max_write_batch_group_size_bytes to configure maximum limit on number of bytes that are written in a single batch of WAL or memtable write. It is followed when the leader write size is larger than 1/8 of this limit.
 * VerifyChecksum() by default will issue readahead. Allow ReadOptions to be passed in to those functions to override the readhead size. For checksum verifying before external SST file ingestion, a new option IngestExternalFileOptions.verify_checksums_readahead_size, is added for this readahead setting.
