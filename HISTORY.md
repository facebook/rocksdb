# Rocksdb Change Log
## Unreleased
### Bug Fixes
* Fix wrong result being read from ingested file. May happen when a key in the file happen to be prefix of another key also in the file. The issue can further cause more data corruption. The issue exists with rocksdb >= 5.0.0 since DB::IngestExternalFile() was introduced.
* Finish implementation of BlockBasedTableOptions::IndexType::kBinarySearchWithFirstKey. It's now ready for use. Significantly reduces read amplification in some setups, especially for iterator seeks.
* Fix a bug by updating CURRENT file so that it points to the correct MANIFEST file after best-efforts recovery.

### Public API Change
* Add a ConfigOptions argument to the APIs dealing with converting options to and from strings and files.  The ConfigOptions is meant to replace some of the options (such as input_strings_escaped and ignore_unknown_options) and allow for more parameters to be passed in the future without changing the function signature.
* Add NewFileChecksumGenCrc32cFactory to the file checksum public API, such that the builtin Crc32c based file checksum generator factory can be used by applications.
* Add IsDirectory to Env and FS to indicate if a path is a directory.

### New Features
* Added support for pipelined & parallel compression optimization for `BlockBasedTableBuilder`. This optimization makes block building, block compression and block appending a pipeline, and uses multiple threads to accelerate block compression. Users can set `CompressionOptions::parallel_threads` greater than 1 to enable compression parallelism.
* Provide an allocator for memkind to be used with block cache. This is to work with memory technologies (Intel DCPMM is one such technology currently available) that require different libraries for allocation and management (such as PMDK and memkind). The high capacities available make it possible to provision large caches (up to several TBs in size) beyond what is achievable with DRAM.
* Option `max_background_flushes` can be set dynamically using DB::SetDBOptions().

### Bug Fixes
* Fix a bug when making options.bottommost_compression, options.compression_opts and options.bottommost_compression_opts dynamically changeable: the modified values are not written to option files or returned back to users when being queried.
* Fix a bug where index key comparisons were unaccounted in `PerfContext::user_key_comparison_count` for lookups in files written with `format_version >= 3`.

### Performance Improvements
<<<<<<< HEAD
* Improve performance of batch MultiGet with partitioned filters, by sharing block cache lookups to applicable filter blocks.
=======
* Reduced memory copies when fetching and uncompressing compressed blocks from sst files.
>>>>>>> 3b2f2719

## 6.9.0 (03/29/2020)
### Behavior changes
* Since RocksDB 6.8, ttl-based FIFO compaction can drop a file whose oldest key becomes older than options.ttl while others have not. This fix reverts this and makes ttl-based FIFO compaction use the file's flush time as the criterion. This fix also requires that max_open_files = -1 and compaction_options_fifo.allow_compaction = false to function properly.

### Public API Change
* Fix spelling so that API now has correctly spelled transaction state name `COMMITTED`, while the old misspelled `COMMITED` is still available as an alias.
* Updated default format_version in BlockBasedTableOptions from 2 to 4. SST files generated with the new default can be read by RocksDB versions 5.16 and newer, and use more efficient encoding of keys in index blocks.
* A new parameter `CreateBackupOptions` is added to both `BackupEngine::CreateNewBackup` and `BackupEngine::CreateNewBackupWithMetadata`, you can decrease CPU priority of `BackupEngine`'s background threads by setting `decrease_background_thread_cpu_priority` and `background_thread_cpu_priority` in `CreateBackupOptions`.
* Updated the public API of SST file checksum. Introduce the FileChecksumGenFactory to create the FileChecksumGenerator for each SST file, such that the FileChecksumGenerator is not shared and it can be more general for checksum implementations. Changed the FileChecksumGenerator interface from Value, Extend, and GetChecksum to Update, Finalize, and GetChecksum. Finalize should be only called once after all data is processed to generate the final checksum. Temproal data should be maintained by the FileChecksumGenerator object itself and finally it can return the checksum string.

### Bug Fixes
* Fix a bug where range tombstone blocks in ingested files were cached incorrectly during ingestion. If range tombstones were read from those incorrectly cached blocks, the keys they covered would be exposed.
* Fix a data race that might cause crash when calling DB::GetCreationTimeOfOldestFile() by a small chance. The bug was introduced in 6.6 Release.
* Fix a bug where a boolean value optimize_filters_for_hits was for max threads when calling load table handles after a flush or compaction. The value is correct to 1. The bug should not cause user visible problems.
* Fix a bug which might crash the service when write buffer manager fails to insert the dummy handle to the block cache.

### Performance Improvements
* In CompactRange, for levels starting from 0, if the level does not have any file with any key falling in the specified range, the level is skipped. So instead of always compacting from level 0, the compaction starts from the first level with keys in the specified range until the last such level.
* Reduced memory copy when reading sst footer and blobdb in direct IO mode.
* When restarting a database with large numbers of sst files, large amount of CPU time is spent on getting logical block size of the sst files, which slows down the starting progress, this inefficiency is optimized away with an internal cache for the logical block sizes.

### New Features
* Basic support for user timestamp in iterator. Seek/SeekToFirst/Next and lower/upper bounds are supported. Reverse iteration is not supported. Merge is not considered.
* When file lock failure when the lock is held by the current process, return acquiring time and thread ID in the error message.
* Added a new option, best_efforts_recovery (default: false), to allow database to open in a db dir with missing table files. During best efforts recovery, missing table files are ignored, and database recovers to the most recent state without missing table file. Cross-column-family consistency is not guaranteed even if WAL is enabled.
* options.bottommost_compression, options.compression_opts and options.bottommost_compression_opts are now dynamically changeable.

## 6.8.0 (02/24/2020)
### Java API Changes
* Major breaking changes to Java comparators, toward standardizing on ByteBuffer for performant, locale-neutral operations on keys (#6252).
* Added overloads of common API methods using direct ByteBuffers for keys and values (#2283).

### Bug Fixes
* Fix incorrect results while block-based table uses kHashSearch, together with Prev()/SeekForPrev().
* Fix a bug that prevents opening a DB after two consecutive crash with TransactionDB, where the first crash recovers from a corrupted WAL with kPointInTimeRecovery but the second cannot.
* Fixed issue #6316 that can cause a corruption of the MANIFEST file in the middle when writing to it fails due to no disk space.
* Add DBOptions::skip_checking_sst_file_sizes_on_db_open. It disables potentially expensive checking of all sst file sizes in DB::Open().
* BlobDB now ignores trivially moved files when updating the mapping between blob files and SSTs. This should mitigate issue #6338 where out of order flush/compaction notifications could trigger an assertion with the earlier code.
* Batched MultiGet() ignores IO errors while reading data blocks, causing it to potentially continue looking for a key and returning stale results.
* `WriteBatchWithIndex::DeleteRange` returns `Status::NotSupported`. Previously it returned success even though reads on the batch did not account for range tombstones. The corresponding language bindings now cannot be used. In C, that includes `rocksdb_writebatch_wi_delete_range`, `rocksdb_writebatch_wi_delete_range_cf`, `rocksdb_writebatch_wi_delete_rangev`, and `rocksdb_writebatch_wi_delete_rangev_cf`. In Java, that includes `WriteBatchWithIndex::deleteRange`.
* Assign new MANIFEST file number when caller tries to create a new MANIFEST by calling LogAndApply(..., new_descriptor_log=true). This bug can cause MANIFEST being overwritten during recovery if options.write_dbid_to_manifest = true and there are WAL file(s).

### Performance Improvements
* Perfom readahead when reading from option files. Inside DB, options.log_readahead_size will be used as the readahead size. In other cases, a default 512KB is used.

### Public API Change
* The BlobDB garbage collector now emits the statistics `BLOB_DB_GC_NUM_FILES` (number of blob files obsoleted during GC), `BLOB_DB_GC_NUM_NEW_FILES` (number of new blob files generated during GC), `BLOB_DB_GC_FAILURES` (number of failed GC passes), `BLOB_DB_GC_NUM_KEYS_RELOCATED` (number of blobs relocated during GC), and `BLOB_DB_GC_BYTES_RELOCATED` (total size of blobs relocated during GC). On the other hand, the following statistics, which are not relevant for the new GC implementation, are now deprecated: `BLOB_DB_GC_NUM_KEYS_OVERWRITTEN`, `BLOB_DB_GC_NUM_KEYS_EXPIRED`, `BLOB_DB_GC_BYTES_OVERWRITTEN`, `BLOB_DB_GC_BYTES_EXPIRED`, and `BLOB_DB_GC_MICROS`.
* Disable recycle_log_file_num when an inconsistent recovery modes are requested: kPointInTimeRecovery and kAbsoluteConsistency

### New Features
* Added the checksum for each SST file generated by Flush or Compaction. Added sst_file_checksum_func to Options such that user can plugin their own SST file checksum function via override the FileChecksumFunc class. If user does not set the sst_file_checksum_func, SST file checksum calculation will not be enabled. The checksum information inlcuding uint32_t checksum value and a checksum function name (string). The checksum information is stored in FileMetadata in version store and also logged to MANIFEST. A new tool is added to LDB such that user can dump out a list of file checksum information from MANIFEST (stored in an unordered_map).
* `db_bench` now supports `value_size_distribution_type`, `value_size_min`, `value_size_max` options for generating random variable sized value. Added `blob_db_compression_type` option for BlobDB to enable blob compression.
* Replace RocksDB namespace "rocksdb" with flag "ROCKSDB_NAMESPACE" which if is not defined, defined as "rocksdb" in header file rocksdb_namespace.h.

## 6.7.0 (01/21/2020)
### Public API Change
* Added a rocksdb::FileSystem class in include/rocksdb/file_system.h to encapsulate file creation/read/write operations, and an option DBOptions::file_system to allow a user to pass in an instance of rocksdb::FileSystem. If its a non-null value, this will take precendence over DBOptions::env for file operations. A new API rocksdb::FileSystem::Default() returns a platform default object. The DBOptions::env option and Env::Default() API will continue to be used for threading and other OS related functions, and where DBOptions::file_system is not specified, for file operations. For storage developers who are accustomed to rocksdb::Env, the interface in rocksdb::FileSystem is new and will probably undergo some changes as more storage systems are ported to it from rocksdb::Env. As of now, no env other than Posix has been ported to the new interface.
* A new rocksdb::NewSstFileManager() API that allows the caller to pass in separate Env and FileSystem objects.
* Changed Java API for RocksDB.keyMayExist functions to use Holder<byte[]> instead of StringBuilder, so that retrieved values need not decode to Strings.
* A new `OptimisticTransactionDBOptions` Option that allows users to configure occ validation policy. The default policy changes from kValidateSerial to kValidateParallel to reduce mutex contention.

### Bug Fixes
* Fix a bug that can cause unnecessary bg thread to be scheduled(#6104).
* Fix crash caused by concurrent CF iterations and drops(#6147).
* Fix a race condition for cfd->log_number_ between manifest switch and memtable switch (PR 6249) when number of column families is greater than 1.
* Fix a bug on fractional cascading index when multiple files at the same level contain the same smallest user key, and those user keys are for merge operands. In this case, Get() the exact key may miss some merge operands.
* Delcare kHashSearch index type feature-incompatible with index_block_restart_interval larger than 1.
* Fixed an issue where the thread pools were not resized upon setting `max_background_jobs` dynamically through the `SetDBOptions` interface.
* Fix a bug that can cause write threads to hang when a slowdown/stall happens and there is a mix of writers with WriteOptions::no_slowdown set/unset.
* Fixed an issue where an incorrect "number of input records" value was used to compute the "records dropped" statistics for compactions.
* Fix a regression bug that causes segfault when hash is used, max_open_files != -1 and total order seek is used and switched back.

### New Features
* It is now possible to enable periodic compactions for the base DB when using BlobDB.
* BlobDB now garbage collects non-TTL blobs when `enable_garbage_collection` is set to `true` in `BlobDBOptions`. Garbage collection is performed during compaction: any valid blobs located in the oldest N files (where N is the number of non-TTL blob files multiplied by the value of `BlobDBOptions::garbage_collection_cutoff`) encountered during compaction get relocated to new blob files, and old blob files are dropped once they are no longer needed. Note: we recommend enabling periodic compactions for the base DB when using this feature to deal with the case when some old blob files are kept alive by SSTs that otherwise do not get picked for compaction.
* `db_bench` now supports the `garbage_collection_cutoff` option for BlobDB.
* Introduce ReadOptions.auto_prefix_mode. When set to true, iterator will return the same result as total order seek, but may choose to use prefix seek internally based on seek key and iterator upper bound.
* MultiGet() can use IO Uring to parallelize read from the same SST file. This featuer is by default disabled. It can be enabled with environment variable ROCKSDB_USE_IO_URING.

## 6.6.2 (01/13/2020)
### Bug Fixes
* Fixed a bug where non-L0 compaction input files were not considered to compute the `creation_time` of new compaction outputs.

## 6.6.1 (01/02/2020)
### Bug Fixes
* Fix a bug in WriteBatchWithIndex::MultiGetFromBatchAndDB, which is called by Transaction::MultiGet, that causes due to stale pointer access when the number of keys is > 32
* Fixed two performance issues related to memtable history trimming. First, a new SuperVersion is now created only if some memtables were actually trimmed. Second, trimming is only scheduled if there is at least one flushed memtable that is kept in memory for the purposes of transaction conflict checking.
* BlobDB no longer updates the SST to blob file mapping upon failed compactions.
* Fix a bug in which a snapshot read through an iterator could be affected by a DeleteRange after the snapshot (#6062).
* Fixed a bug where BlobDB was comparing the `ColumnFamilyHandle` pointers themselves instead of only the column family IDs when checking whether an API call uses the default column family or not.
* Delete superversions in BackgroundCallPurge.
* Fix use-after-free and double-deleting files in BackgroundCallPurge().

## 6.6.0 (11/25/2019)
### Bug Fixes
* Fix data corruption caused by output of intra-L0 compaction on ingested file not being placed in correct order in L0.
* Fix a data race between Version::GetColumnFamilyMetaData() and Compaction::MarkFilesBeingCompacted() for access to being_compacted (#6056). The current fix acquires the db mutex during Version::GetColumnFamilyMetaData(), which may cause regression.
* Fix a bug in DBIter that is_blob_ state isn't updated when iterating backward using seek.
* Fix a bug when format_version=3, partitioned filters, and prefix search are used in conjunction. The bug could result into Seek::(prefix) returning NotFound for an existing prefix.
* Revert the feature "Merging iterator to avoid child iterator reseek for some cases (#5286)" since it might cause strong results when reseek happens with a different iterator upper bound.
* Fix a bug causing a crash during ingest external file when background compaction cause severe error (file not found).
* Fix a bug when partitioned filters and prefix search are used in conjunction, ::SeekForPrev could return invalid for an existing prefix. ::SeekForPrev might be called by the user, or internally on ::Prev, or within ::Seek if the return value involves Delete or a Merge operand.
* Fix OnFlushCompleted fired before flush result persisted in MANIFEST when there's concurrent flush job. The bug exists since OnFlushCompleted was introduced in rocksdb 3.8.
* Fixed an sst_dump crash on some plain table SST files.
* Fixed a memory leak in some error cases of opening plain table SST files.
* Fix a bug when a crash happens while calling WriteLevel0TableForRecovery for multiple column families, leading to a column family's log number greater than the first corrutped log number when the DB is being opened in PointInTime recovery mode during next recovery attempt (#5856).

### New Features
* Universal compaction to support options.periodic_compaction_seconds. A full compaction will be triggered if any file is over the threshold.
* `GetLiveFilesMetaData` and `GetColumnFamilyMetaData` now expose the file number of SST files as well as the oldest blob file referenced by each SST.
* A batched MultiGet API (DB::MultiGet()) that supports retrieving keys from multiple column families.
* Full and partitioned filters in the block-based table use an improved Bloom filter implementation, enabled with format_version 5 (or above) because previous releases cannot read this filter. This replacement is faster and more accurate, especially for high bits per key or millions of keys in a single (full) filter. For example, the new Bloom filter has the same false positive rate at 9.55 bits per key as the old one at 10 bits per key, and a lower false positive rate at 16 bits per key than the old one at 100 bits per key.
* Added AVX2 instructions to USE_SSE builds to accelerate the new Bloom filter and XXH3-based hash function on compatible x86_64 platforms (Haswell and later, ~2014).
* Support options.ttl or options.periodic_compaction_seconds with options.max_open_files = -1. File's oldest ancester time and file creation time will be written to manifest. If it is availalbe, this information will be used instead of creation_time and file_creation_time in table properties.
* Setting options.ttl for universal compaction now has the same meaning as setting periodic_compaction_seconds.
* SstFileMetaData also returns file creation time and oldest ancester time.
* The `sst_dump` command line tool `recompress` command now displays how many blocks were compressed and how many were not, in particular how many were not compressed because the compression ratio was not met (12.5% threshold for GoodCompressionRatio), as seen in the `number.block.not_compressed` counter stat since version 6.0.0.
* The block cache usage is now takes into account the overhead of metadata per each entry. This results into more accurate management of memory. A side-effect of this feature is that less items are fit into the block cache of the same size, which would result to higher cache miss rates. This can be remedied by increasing the block cache size or passing kDontChargeCacheMetadata to its constuctor to restore the old behavior.
* When using BlobDB, a mapping is maintained and persisted in the MANIFEST between each SST file and the oldest non-TTL blob file it references.
* `db_bench` now supports and by default issues non-TTL Puts to BlobDB. TTL Puts can be enabled by specifying a non-zero value for the `blob_db_max_ttl_range` command line parameter explicitly.
* `sst_dump` now supports printing BlobDB blob indexes in a human-readable format. This can be enabled by specifying the `decode_blob_index` flag on the command line.
* A number of new information elements are now exposed through the EventListener interface. For flushes, the file numbers of the new SST file and the oldest blob file referenced by the SST are propagated. For compactions, the level, file number, and the oldest blob file referenced are passed to the client for each compaction input and output file.

### Public API Change
* RocksDB release 4.1 or older will not be able to open DB generated by the new release. 4.2 was released on Feb 23, 2016.
* TTL Compactions in Level compaction style now initiate successive cascading compactions on a key range so that it reaches the bottom level quickly on TTL expiry. `creation_time` table property for compaction output files is now set to the minimum of the creation times of all compaction inputs.
* With FIFO compaction style, options.periodic_compaction_seconds will have the same meaning as options.ttl. Whichever stricter will be used. With the default options.periodic_compaction_seconds value with options.ttl's default of 0, RocksDB will give a default of 30 days.
* Added an API GetCreationTimeOfOldestFile(uint64_t* creation_time) to get the file_creation_time of the oldest SST file in the DB.
* FilterPolicy now exposes additional API to make it possible to choose filter configurations based on context, such as table level and compaction style. See `LevelAndStyleCustomFilterPolicy` in db_bloom_filter_test.cc. While most existing custom implementations of FilterPolicy should continue to work as before, those wrapping the return of NewBloomFilterPolicy will require overriding new function `GetBuilderWithContext()`, because calling `GetFilterBitsBuilder()` on the FilterPolicy returned by NewBloomFilterPolicy is no longer supported.
* An unlikely usage of FilterPolicy is no longer supported. Calling GetFilterBitsBuilder() on the FilterPolicy returned by NewBloomFilterPolicy will now cause an assertion violation in debug builds, because RocksDB has internally migrated to a more elaborate interface that is expected to evolve further. Custom implementations of FilterPolicy should work as before, except those wrapping the return of NewBloomFilterPolicy, which will require a new override of a protected function in FilterPolicy.
* NewBloomFilterPolicy now takes bits_per_key as a double instead of an int. This permits finer control over the memory vs. accuracy trade-off in the new Bloom filter implementation and should not change source code compatibility.
* The option BackupableDBOptions::max_valid_backups_to_open is now only used when opening BackupEngineReadOnly. When opening a read/write BackupEngine, anything but the default value logs a warning and is treated as the default. This change ensures that backup deletion has proper accounting of shared files to ensure they are deleted when no longer referenced by a backup.
* Deprecate `snap_refresh_nanos` option.
* Added DisableManualCompaction/EnableManualCompaction to stop and resume manual compaction.
* Add TryCatchUpWithPrimary() to StackableDB in non-LITE mode.
* Add a new Env::LoadEnv() overloaded function to return a shared_ptr to Env.
* Flush sets file name to "(nil)" for OnTableFileCreationCompleted() if the flush does not produce any L0. This can happen if the file is empty thus delete by RocksDB.

### Default Option Changes
* Changed the default value of periodic_compaction_seconds to `UINT64_MAX - 1` which allows RocksDB to auto-tune periodic compaction scheduling. When using the default value, periodic compactions are now auto-enabled if a compaction filter is used. A value of `0` will turn off the feature completely.
* Changed the default value of ttl to `UINT64_MAX - 1` which allows RocksDB to auto-tune ttl value. When using the default value, TTL will be auto-enabled to 30 days, when the feature is supported. To revert the old behavior, you can explicitly set it to 0.

### Performance Improvements
* For 64-bit hashing, RocksDB is standardizing on a slightly modified preview version of XXH3. This function is now used for many non-persisted hashes, along with fastrange64() in place of the modulus operator, and some benchmarks show a slight improvement.
* Level iterator to invlidate the iterator more often in prefix seek and the level is filtered out by prefix bloom.

## 6.5.2 (11/15/2019)
### Bug Fixes
* Fix a assertion failure in MultiGet() when BlockBasedTableOptions::no_block_cache is true and there is no compressed block cache
* Fix a buffer overrun problem in BlockBasedTable::MultiGet() when compression is enabled and no compressed block cache is configured.
* If a call to BackupEngine::PurgeOldBackups or BackupEngine::DeleteBackup suffered a crash, power failure, or I/O error, files could be left over from old backups that could only be purged with a call to GarbageCollect. Any call to PurgeOldBackups, DeleteBackup, or GarbageCollect should now suffice to purge such files.

## 6.5.1 (10/16/2019)
### Bug Fixes
* Revert the feature "Merging iterator to avoid child iterator reseek for some cases (#5286)" since it might cause strange results when reseek happens with a different iterator upper bound.
* Fix a bug in BlockBasedTableIterator that might return incorrect results when reseek happens with a different iterator upper bound.
* Fix a bug when partitioned filters and prefix search are used in conjunction, ::SeekForPrev could return invalid for an existing prefix. ::SeekForPrev might be called by the user, or internally on ::Prev, or within ::Seek if the return value involves Delete or a Merge operand.

## 6.5.0 (9/13/2019)
### Bug Fixes
* Fixed a number of data races in BlobDB.
* Fix a bug where the compaction snapshot refresh feature is not disabled as advertised when `snap_refresh_nanos` is set to 0..
* Fix bloom filter lookups by the MultiGet batching API when BlockBasedTableOptions::whole_key_filtering is false, by checking that a key is in the perfix_extractor domain and extracting the prefix before looking up.
* Fix a bug in file ingestion caused by incorrect file number allocation when the number of column families involved in the ingestion exceeds 2.

### New Features
* Introduced DBOptions::max_write_batch_group_size_bytes to configure maximum limit on number of bytes that are written in a single batch of WAL or memtable write. It is followed when the leader write size is larger than 1/8 of this limit.
* VerifyChecksum() by default will issue readahead. Allow ReadOptions to be passed in to those functions to override the readhead size. For checksum verifying before external SST file ingestion, a new option IngestExternalFileOptions.verify_checksums_readahead_size, is added for this readahead setting.
* When user uses options.force_consistency_check in RocksDb, instead of crashing the process, we now pass the error back to the users without killing the process.
* Add an option `memtable_insert_hint_per_batch` to WriteOptions. If it is true, each WriteBatch will maintain its own insert hints for each memtable in concurrent write. See include/rocksdb/options.h for more details.

### Public API Change
* Added max_write_buffer_size_to_maintain option to better control memory usage of immutable memtables.
* Added a lightweight API GetCurrentWalFile() to get last live WAL filename and size. Meant to be used as a helper for backup/restore tooling in a larger ecosystem such as MySQL with a MyRocks storage engine.
* The MemTable Bloom filter, when enabled, now always uses cache locality. Options::bloom_locality now only affects the PlainTable SST format.

### Performance Improvements
* Improve the speed of the MemTable Bloom filter, reducing the write overhead of enabling it by 1/3 to 1/2, with similar benefit to read performance.

## 6.4.0 (7/30/2019)
### Default Option Change
* LRUCacheOptions.high_pri_pool_ratio is set to 0.5 (previously 0.0) by default, which means that by default midpoint insertion is enabled. The same change is made for the default value of high_pri_pool_ratio argument in NewLRUCache(). When block cache is not explicitly created, the small block cache created by BlockBasedTable will still has this option to be 0.0.
* Change BlockBasedTableOptions.cache_index_and_filter_blocks_with_high_priority's default value from false to true.

### Public API Change
* Filter and compression dictionary blocks are now handled similarly to data blocks with regards to the block cache: instead of storing objects in the cache, only the blocks themselves are cached. In addition, filter and compression dictionary blocks (as well as filter partitions) no longer get evicted from the cache when a table is closed.
* Due to the above refactoring, block cache eviction statistics for filter and compression dictionary blocks are temporarily broken. We plan to reintroduce them in a later phase.
* The semantics of the per-block-type block read counts in the performance context now match those of the generic block_read_count.
* Errors related to the retrieval of the compression dictionary are now propagated to the user.
* db_bench adds a "benchmark" stats_history, which prints out the whole stats history.
* Overload GetAllKeyVersions() to support non-default column family.
* Added new APIs ExportColumnFamily() and CreateColumnFamilyWithImport() to support export and import of a Column Family. https://github.com/facebook/rocksdb/issues/3469
* ldb sometimes uses a string-append merge operator if no merge operator is passed in. This is to allow users to print keys from a DB with a merge operator.
* Replaces old Registra with ObjectRegistry to allow user to create custom object from string, also add LoadEnv() to Env.
* Added new overload of GetApproximateSizes which gets SizeApproximationOptions object and returns a Status. The older overloads are redirecting their calls to this new method and no longer assert if the include_flags doesn't have either of INCLUDE_MEMTABLES or INCLUDE_FILES bits set. It's recommended to use the new method only, as it is more type safe and returns a meaningful status in case of errors.
* LDBCommandRunner::RunCommand() to return the status code as an integer, rather than call exit() using the code.

### New Features
* Add argument `--secondary_path` to ldb to open the database as the secondary instance. This would keep the original DB intact.
* Compression dictionary blocks are now prefetched and pinned in the cache (based on the customer's settings) the same way as index and filter blocks.
* Added DBOptions::log_readahead_size which specifies the number of bytes to prefetch when reading the log. This is mostly useful for reading a remotely located log, as it can save the number of round-trips. If 0 (default), then the prefetching is disabled.
* Added new option in SizeApproximationOptions used with DB::GetApproximateSizes. When approximating the files total size that is used to store a keys range, allow approximation with an error margin of up to total_files_size * files_size_error_margin. This allows to take some shortcuts in files size approximation, resulting in better performance, while guaranteeing the resulting error is within a reasonable margin.
* Support loading custom objects in unit tests. In the affected unit tests, RocksDB will create custom Env objects based on environment variable TEST_ENV_URI. Users need to make sure custom object types are properly registered. For example, a static library should expose a `RegisterCustomObjects` function. By linking the unit test binary with the static library, the unit test can execute this function.

### Performance Improvements
* Reduce iterator key comparison for upper/lower bound check.
* Improve performance of row_cache: make reads with newer snapshots than data in an SST file share the same cache key, except in some transaction cases.
* The compression dictionary is no longer copied to a new object upon retrieval.

### Bug Fixes
* Fix ingested file and directory not being fsync.
* Return TryAgain status in place of Corruption when new tail is not visible to TransactionLogIterator.
* Fixed a regression where the fill_cache read option also affected index blocks.
* Fixed an issue where using cache_index_and_filter_blocks==false affected partitions of partitioned indexes/filters as well.

## 6.3.2 (8/15/2019)
### Public API Change
* The semantics of the per-block-type block read counts in the performance context now match those of the generic block_read_count.

### Bug Fixes
* Fixed a regression where the fill_cache read option also affected index blocks.
* Fixed an issue where using cache_index_and_filter_blocks==false affected partitions of partitioned indexes as well.

## 6.3.1 (7/24/2019)
### Bug Fixes
* Fix auto rolling bug introduced in 6.3.0, which causes segfault if log file creation fails.

## 6.3.0 (6/18/2019)
### Public API Change
* Now DB::Close() will return Aborted() error when there is unreleased snapshot. Users can retry after all snapshots are released.
* Index blocks are now handled similarly to data blocks with regards to the block cache: instead of storing objects in the cache, only the blocks themselves are cached. In addition, index blocks no longer get evicted from the cache when a table is closed, can now use the compressed block cache (if any), and can be shared among multiple table readers.
* Partitions of partitioned indexes no longer affect the read amplification statistics.
* Due to the above refactoring, block cache eviction statistics for indexes are temporarily broken. We plan to reintroduce them in a later phase.
* options.keep_log_file_num will be enforced strictly all the time. File names of all log files will be tracked, which may take significantly amount of memory if options.keep_log_file_num is large and either of options.max_log_file_size or options.log_file_time_to_roll is set.
* Add initial support for Get/Put with user timestamps. Users can specify timestamps via ReadOptions and WriteOptions when calling DB::Get and DB::Put.
* Accessing a partition of a partitioned filter or index through a pinned reference is no longer considered a cache hit.
* Add C bindings for secondary instance, i.e. DBImplSecondary.
* Rate limited deletion of WALs is only enabled if DBOptions::wal_dir is not set, or explicitly set to db_name passed to DB::Open and DBOptions::db_paths is empty, or same as db_paths[0].path

### New Features
* Add an option `snap_refresh_nanos` (default to 0) to periodically refresh the snapshot list in compaction jobs. Assign to 0 to disable the feature.
* Add an option `unordered_write` which trades snapshot guarantees with higher write throughput. When used with WRITE_PREPARED transactions with two_write_queues=true, it offers higher throughput with however no compromise on guarantees.
* Allow DBImplSecondary to remove memtables with obsolete data after replaying MANIFEST and WAL.
* Add an option `failed_move_fall_back_to_copy` (default is true) for external SST ingestion. When `move_files` is true and hard link fails, ingestion falls back to copy if `failed_move_fall_back_to_copy` is true. Otherwise, ingestion reports an error.
* Add command `list_file_range_deletes` in ldb, which prints out tombstones in SST files.

### Performance Improvements
* Reduce binary search when iterator reseek into the same data block.
* DBIter::Next() can skip user key checking if previous entry's seqnum is 0.
* Merging iterator to avoid child iterator reseek for some cases
* Log Writer will flush after finishing the whole record, rather than a fragment.
* Lower MultiGet batching API latency by reading data blocks from disk in parallel

### General Improvements
* Added new status code kColumnFamilyDropped to distinguish between Column Family Dropped and DB Shutdown in progress.
* Improve ColumnFamilyOptions validation when creating a new column family.

### Bug Fixes
* Fix a bug in WAL replay of secondary instance by skipping write batches with older sequence numbers than the current last sequence number.
* Fix flush's/compaction's merge processing logic which allowed `Put`s covered by range tombstones to reappear. Note `Put`s may exist even if the user only ever called `Merge()` due to an internal conversion during compaction to the bottommost level.
* Fix/improve memtable earliest sequence assignment and WAL replay so that WAL entries of unflushed column families will not be skipped after replaying the MANIFEST and increasing db sequence due to another flushed/compacted column family.
* Fix a bug caused by secondary not skipping the beginning of new MANIFEST.
* On DB open, delete WAL trash files left behind in wal_dir

## 6.2.0 (4/30/2019)
### New Features
* Add an option `strict_bytes_per_sync` that causes a file-writing thread to block rather than exceed the limit on bytes pending writeback specified by `bytes_per_sync` or `wal_bytes_per_sync`.
* Improve range scan performance by avoiding per-key upper bound check in BlockBasedTableIterator.
* Introduce Periodic Compaction for Level style compaction. Files are re-compacted periodically and put in the same level.
* Block-based table index now contains exact highest key in the file, rather than an upper bound. This may improve Get() and iterator Seek() performance in some situations, especially when direct IO is enabled and block cache is disabled. A setting BlockBasedTableOptions::index_shortening is introduced to control this behavior. Set it to kShortenSeparatorsAndSuccessor to get the old behavior.
* When reading from option file/string/map, customized envs can be filled according to object registry.
* Improve range scan performance when using explicit user readahead by not creating new table readers for every iterator.
* Add index type BlockBasedTableOptions::IndexType::kBinarySearchWithFirstKey. It significantly reduces read amplification in some setups, especially for iterator seeks. It's not fully implemented yet: IO errors are not handled right.

### Public API Change
* Change the behavior of OptimizeForPointLookup(): move away from hash-based block-based-table index, and use whole key memtable filtering.
* Change the behavior of OptimizeForSmallDb(): use a 16MB block cache, put index and filter blocks into it, and cost the memtable size to it. DBOptions.OptimizeForSmallDb() and ColumnFamilyOptions.OptimizeForSmallDb() start to take an optional cache object.
* Added BottommostLevelCompaction::kForceOptimized to avoid double compacting newly compacted files in the bottommost level compaction of manual compaction. Note this option may prohibit the manual compaction to produce a single file in the bottommost level.

### Bug Fixes
* Adjust WriteBufferManager's dummy entry size to block cache from 1MB to 256KB.
* Fix a race condition between WritePrepared::Get and ::Put with duplicate keys.
* Fix crash when memtable prefix bloom is enabled and read/write a key out of domain of prefix extractor.
* Close a WAL file before another thread deletes it.
* Fix an assertion failure `IsFlushPending() == true` caused by one bg thread releasing the db mutex in ~ColumnFamilyData and another thread clearing `flush_requested_` flag.

## 6.1.1 (4/9/2019)
### New Features
* When reading from option file/string/map, customized comparators and/or merge operators can be filled according to object registry.

### Public API Change

### Bug Fixes
* Fix a bug in 2PC where a sequence of txn prepare, memtable flush, and crash could result in losing the prepared transaction.
* Fix a bug in Encryption Env which could cause encrypted files to be read beyond file boundaries.

## 6.1.0 (3/27/2019)
### New Features
* Introduce two more stats levels, kExceptHistogramOrTimers and kExceptTimers.
* Added a feature to perform data-block sampling for compressibility, and report stats to user.
* Add support for trace filtering.
* Add DBOptions.avoid_unnecessary_blocking_io. If true, we avoid file deletion when destroying ColumnFamilyHandle and Iterator. Instead, a job is scheduled to delete the files in background.

### Public API Change
* Remove bundled fbson library.
* statistics.stats_level_ becomes atomic. It is preferred to use statistics.set_stats_level() and statistics.get_stats_level() to access it.
* Introduce a new IOError subcode, PathNotFound, to indicate trying to open a nonexistent file or directory for read.
* Add initial support for multiple db instances sharing the same data in single-writer, multi-reader mode.
* Removed some "using std::xxx" from public headers.

### Bug Fixes
* Fix JEMALLOC_CXX_THROW macro missing from older Jemalloc versions, causing build failures on some platforms.
* Fix SstFileReader not able to open file ingested with write_glbal_seqno=true.

## 6.0.0 (2/19/2019)
### New Features
* Enabled checkpoint on readonly db (DBImplReadOnly).
* Make DB ignore dropped column families while committing results of atomic flush.
* RocksDB may choose to preopen some files even if options.max_open_files != -1. This may make DB open slightly longer.
* For users of dictionary compression with ZSTD v0.7.0+, we now reuse the same digested dictionary when compressing each of an SST file's data blocks for faster compression speeds.
* For all users of dictionary compression who set `cache_index_and_filter_blocks == true`, we now store dictionary data used for decompression in the block cache for better control over memory usage. For users of ZSTD v1.1.4+ who compile with -DZSTD_STATIC_LINKING_ONLY, this includes a digested dictionary, which is used to increase decompression speed.
* Add support for block checksums verification for external SST files before ingestion.
* Introduce stats history which periodically saves Statistics snapshots and added `GetStatsHistory` API to retrieve these snapshots.
* Add a place holder in manifest which indicate a record from future that can be safely ignored.
* Add support for trace sampling.
* Enable properties block checksum verification for block-based tables.
* For all users of dictionary compression, we now generate a separate dictionary for compressing each bottom-level SST file. Previously we reused a single dictionary for a whole compaction to bottom level. The new approach achieves better compression ratios; however, it uses more memory and CPU for buffering/sampling data blocks and training dictionaries.
* Add whole key bloom filter support in memtable.
* Files written by `SstFileWriter` will now use dictionary compression if it is configured in the file writer's `CompressionOptions`.

### Public API Change
* Disallow CompactionFilter::IgnoreSnapshots() = false, because it is not very useful and the behavior is confusing. The filter will filter everything if there is no snapshot declared by the time the compaction starts. However, users can define a snapshot after the compaction starts and before it finishes and this new snapshot won't be repeatable, because after the compaction finishes, some keys may be dropped.
* CompactionPri = kMinOverlappingRatio also uses compensated file size, which boosts file with lots of tombstones to be compacted first.
* Transaction::GetForUpdate is extended with a do_validate parameter with default value of true. If false it skips validating the snapshot before doing the read. Similarly ::Merge, ::Put, ::Delete, and ::SingleDelete are extended with assume_tracked with default value of false. If true it indicates that call is assumed to be after a ::GetForUpdate.
* `TableProperties::num_entries` and `TableProperties::num_deletions` now also account for number of range tombstones.
* Remove geodb, spatial_db, document_db, json_document, date_tiered_db, and redis_lists.
* With "ldb ----try_load_options", when wal_dir specified by the option file doesn't exist, ignore it.
* Change time resolution in FileOperationInfo.
* Deleting Blob files also go through SStFileManager.
* Remove CuckooHash memtable.
* The counter stat `number.block.not_compressed` now also counts blocks not compressed due to poor compression ratio.
* Remove ttl option from `CompactionOptionsFIFO`. The option has been deprecated and ttl in `ColumnFamilyOptions` is used instead.
* Support SST file ingestion across multiple column families via DB::IngestExternalFiles. See the function's comment about atomicity.
* Remove Lua compaction filter.

### Bug Fixes
* Fix a deadlock caused by compaction and file ingestion waiting for each other in the event of write stalls.
* Fix a memory leak when files with range tombstones are read in mmap mode and block cache is enabled
* Fix handling of corrupt range tombstone blocks such that corruptions cannot cause deleted keys to reappear
* Lock free MultiGet
* Fix incorrect `NotFound` point lookup result when querying the endpoint of a file that has been extended by a range tombstone.
* Fix with pipelined write, write leaders's callback failure lead to the whole write group fail.

### Change Default Options
* Change options.compaction_pri's default to kMinOverlappingRatio

## 5.18.0 (11/30/2018)
### New Features
* Introduced `JemallocNodumpAllocator` memory allocator. When being use, block cache will be excluded from core dump.
* Introduced `PerfContextByLevel` as part of `PerfContext` which allows storing perf context at each level. Also replaced `__thread` with `thread_local` keyword for perf_context. Added per-level perf context for bloom filter and `Get` query.
* With level_compaction_dynamic_level_bytes = true, level multiplier may be adjusted automatically when Level 0 to 1 compaction is lagged behind.
* Introduced DB option `atomic_flush`. If true, RocksDB supports flushing multiple column families and atomically committing the result to MANIFEST. Useful when WAL is disabled.
* Added `num_deletions` and `num_merge_operands` members to `TableProperties`.
* Added "rocksdb.min-obsolete-sst-number-to-keep" DB property that reports the lower bound on SST file numbers that are being kept from deletion, even if the SSTs are obsolete.
* Add xxhash64 checksum support
* Introduced `MemoryAllocator`, which lets the user specify custom memory allocator for block based table.
* Improved `DeleteRange` to prevent read performance degradation. The feature is no longer marked as experimental.

### Public API Change
* `DBOptions::use_direct_reads` now affects reads issued by `BackupEngine` on the database's SSTs.
* `NO_ITERATORS` is divided into two counters `NO_ITERATOR_CREATED` and `NO_ITERATOR_DELETE`. Both of them are only increasing now, just as other counters.

### Bug Fixes
* Fix corner case where a write group leader blocked due to write stall blocks other writers in queue with WriteOptions::no_slowdown set.
* Fix in-memory range tombstone truncation to avoid erroneously covering newer keys at a lower level, and include range tombstones in compacted files whose largest key is the range tombstone's start key.
* Properly set the stop key for a truncated manual CompactRange
* Fix slow flush/compaction when DB contains many snapshots. The problem became noticeable to us in DBs with 100,000+ snapshots, though it will affect others at different thresholds.
* Fix the bug that WriteBatchWithIndex's SeekForPrev() doesn't see the entries with the same key.
* Fix the bug where user comparator was sometimes fed with InternalKey instead of the user key. The bug manifests when during GenerateBottommostFiles.
* Fix a bug in WritePrepared txns where if the number of old snapshots goes beyond the snapshot cache size (128 default) the rest will not be checked when evicting a commit entry from the commit cache.
* Fixed Get correctness bug in the presence of range tombstones where merge operands covered by a range tombstone always result in NotFound.
* Start populating `NO_FILE_CLOSES` ticker statistic, which was always zero previously.
* The default value of NewBloomFilterPolicy()'s argument use_block_based_builder is changed to false. Note that this new default may cause large temp memory usage when building very large SST files.

## 5.17.0 (10/05/2018)
### Public API Change
* `OnTableFileCreated` will now be called for empty files generated during compaction. In that case, `TableFileCreationInfo::file_path` will be "(nil)" and `TableFileCreationInfo::file_size` will be zero.
* Add `FlushOptions::allow_write_stall`, which controls whether Flush calls start working immediately, even if it causes user writes to stall, or will wait until flush can be performed without causing write stall (similar to `CompactRangeOptions::allow_write_stall`). Note that the default value is false, meaning we add delay to Flush calls until stalling can be avoided when possible. This is behavior change compared to previous RocksDB versions, where Flush calls didn't check if they might cause stall or not.
* Application using PessimisticTransactionDB is expected to rollback/commit recovered transactions before starting new ones. This assumption is used to skip concurrency control during recovery.
* Expose column family id to `OnCompactionCompleted`.

### New Features
* TransactionOptions::skip_concurrency_control allows pessimistic transactions to skip the overhead of concurrency control. Could be used for optimizing certain transactions or during recovery.

### Bug Fixes
* Avoid creating empty SSTs and subsequently deleting them in certain cases during compaction.
* Sync CURRENT file contents during checkpoint.

## 5.16.3 (10/1/2018)
### Bug Fixes
* Fix crash caused when `CompactFiles` run with `CompactionOptions::compression == CompressionType::kDisableCompressionOption`. Now that setting causes the compression type to be chosen according to the column family-wide compression options.

## 5.16.2 (9/21/2018)
### Bug Fixes
* Fix bug in partition filters with format_version=4.

## 5.16.1 (9/17/2018)
### Bug Fixes
* Remove trace_analyzer_tool from rocksdb_lib target in TARGETS file.
* Fix RocksDB Java build and tests.
* Remove sync point in Block destructor.

## 5.16.0 (8/21/2018)
### Public API Change
* The merge operands are passed to `MergeOperator::ShouldMerge` in the reversed order relative to how they were merged (passed to FullMerge or FullMergeV2) for performance reasons
* GetAllKeyVersions() to take an extra argument of `max_num_ikeys`.
* Using ZSTD dictionary trainer (i.e., setting `CompressionOptions::zstd_max_train_bytes` to a nonzero value) now requires ZSTD version 1.1.3 or later.

### New Features
* Changes the format of index blocks by delta encoding the index values, which are the block handles. This saves the encoding of BlockHandle::offset of the non-head index entries in each restart interval. The feature is backward compatible but not forward compatible. It is disabled by default unless format_version 4 or above is used.
* Add a new tool: trace_analyzer. Trace_analyzer analyzes the trace file generated by using trace_replay API. It can convert the binary format trace file to a human readable txt file, output the statistics of the analyzed query types such as access statistics and size statistics, combining the dumped whole key space file to analyze, support query correlation analyzing, and etc. Current supported query types are: Get, Put, Delete, SingleDelete, DeleteRange, Merge, Iterator (Seek, SeekForPrev only).
* Add hash index support to data blocks, which helps reducing the cpu utilization of point-lookup operations. This feature is backward compatible with the data block created without the hash index. It is disabled by default unless BlockBasedTableOptions::data_block_index_type is set to data_block_index_type = kDataBlockBinaryAndHash.

### Bug Fixes
* Fix a bug in misreporting the estimated partition index size in properties block.

## 5.15.0 (7/17/2018)
### Public API Change
* Remove managed iterator. ReadOptions.managed is not effective anymore.
* For bottommost_compression, a compatible CompressionOptions is added via `bottommost_compression_opts`. To keep backward compatible, a new boolean `enabled` is added to CompressionOptions. For compression_opts, it will be always used no matter what value of `enabled` is. For bottommost_compression_opts, it will only be used when user set `enabled=true`, otherwise, compression_opts will be used for bottommost_compression as default.
* With LRUCache, when high_pri_pool_ratio > 0, midpoint insertion strategy will be enabled to put low-pri items to the tail of low-pri list (the midpoint) when they first inserted into the cache. This is to make cache entries never get hit age out faster, improving cache efficiency when large background scan presents.
* For users of `Statistics` objects created via `CreateDBStatistics()`, the format of the string returned by its `ToString()` method has changed.
* The "rocksdb.num.entries" table property no longer counts range deletion tombstones as entries.

### New Features
* Changes the format of index blocks by storing the key in their raw form rather than converting them to InternalKey. This saves 8 bytes per index key. The feature is backward compatible but not forward compatible. It is disabled by default unless format_version 3 or above is used.
* Avoid memcpy when reading mmap files with OpenReadOnly and max_open_files==-1.
* Support dynamically changing `ColumnFamilyOptions::ttl` via `SetOptions()`.
* Add a new table property, "rocksdb.num.range-deletions", which counts the number of range deletion tombstones in the table.
* Improve the performance of iterators doing long range scans by using readahead, when using direct IO.
* pin_top_level_index_and_filter (default true) in BlockBasedTableOptions can be used in combination with cache_index_and_filter_blocks to prefetch and pin the top-level index of partitioned index and filter blocks in cache. It has no impact when cache_index_and_filter_blocks is false.
* Write properties meta-block at the end of block-based table to save read-ahead IO.

### Bug Fixes
* Fix deadlock with enable_pipelined_write=true and max_successive_merges > 0
* Check conflict at output level in CompactFiles.
* Fix corruption in non-iterator reads when mmap is used for file reads
* Fix bug with prefix search in partition filters where a shared prefix would be ignored from the later partitions. The bug could report an eixstent key as missing. The bug could be triggered if prefix_extractor is set and partition filters is enabled.
* Change default value of `bytes_max_delete_chunk` to 0 in NewSstFileManager() as it doesn't work well with checkpoints.
* Fix a bug caused by not copying the block trailer with compressed SST file, direct IO, prefetcher and no compressed block cache.
* Fix write can stuck indefinitely if enable_pipelined_write=true. The issue exists since pipelined write was introduced in 5.5.0.

## 5.14.0 (5/16/2018)
### Public API Change
* Add a BlockBasedTableOption to align uncompressed data blocks on the smaller of block size or page size boundary, to reduce flash reads by avoiding reads spanning 4K pages.
* The background thread naming convention changed (on supporting platforms) to "rocksdb:<thread pool priority><thread number>", e.g., "rocksdb:low0".
* Add a new ticker stat rocksdb.number.multiget.keys.found to count number of keys successfully read in MultiGet calls
* Touch-up to write-related counters in PerfContext. New counters added: write_scheduling_flushes_compactions_time, write_thread_wait_nanos. Counters whose behavior was fixed or modified: write_memtable_time, write_pre_and_post_process_time, write_delay_time.
* Posix Env's NewRandomRWFile() will fail if the file doesn't exist.
* Now, `DBOptions::use_direct_io_for_flush_and_compaction` only applies to background writes, and `DBOptions::use_direct_reads` applies to both user reads and background reads. This conforms with Linux's `open(2)` manpage, which advises against simultaneously reading a file in buffered and direct modes, due to possibly undefined behavior and degraded performance.
* Iterator::Valid() always returns false if !status().ok(). So, now when doing a Seek() followed by some Next()s, there's no need to check status() after every operation.
* Iterator::Seek()/SeekForPrev()/SeekToFirst()/SeekToLast() always resets status().
* Introduced `CompressionOptions::kDefaultCompressionLevel`, which is a generic way to tell RocksDB to use the compression library's default level. It is now the default value for `CompressionOptions::level`. Previously the level defaulted to -1, which gave poor compression ratios in ZSTD.

### New Features
* Introduce TTL for level compaction so that all files older than ttl go through the compaction process to get rid of old data.
* TransactionDBOptions::write_policy can be configured to enable WritePrepared 2PC transactions. Read more about them in the wiki.
* Add DB properties "rocksdb.block-cache-capacity", "rocksdb.block-cache-usage", "rocksdb.block-cache-pinned-usage" to show block cache usage.
* Add `Env::LowerThreadPoolCPUPriority(Priority)` method, which lowers the CPU priority of background (esp. compaction) threads to minimize interference with foreground tasks.
* Fsync parent directory after deleting a file in delete scheduler.
* In level-based compaction, if bottom-pri thread pool was setup via `Env::SetBackgroundThreads()`, compactions to the bottom level will be delegated to that thread pool.
* `prefix_extractor` has been moved from ImmutableCFOptions to MutableCFOptions, meaning it can be dynamically changed without a DB restart.

### Bug Fixes
* Fsync after writing global seq number to the ingestion file in ExternalSstFileIngestionJob.
* Fix WAL corruption caused by race condition between user write thread and FlushWAL when two_write_queue is not set.
* Fix `BackupableDBOptions::max_valid_backups_to_open` to not delete backup files when refcount cannot be accurately determined.
* Fix memory leak when pin_l0_filter_and_index_blocks_in_cache is used with partitioned filters
* Disable rollback of merge operands in WritePrepared transactions to work around an issue in MyRocks. It can be enabled back by setting TransactionDBOptions::rollback_merge_operands to true.
* Fix wrong results by ReverseBytewiseComparator::FindShortSuccessor()

### Java API Changes
* Add `BlockBasedTableConfig.setBlockCache` to allow sharing a block cache across DB instances.
* Added SstFileManager to the Java API to allow managing SST files across DB instances.

## 5.13.0 (3/20/2018)
### Public API Change
* RocksDBOptionsParser::Parse()'s `ignore_unknown_options` argument will only be effective if the option file shows it is generated using a higher version of RocksDB than the current version.
* Remove CompactionEventListener.

### New Features
* SstFileManager now can cancel compactions if they will result in max space errors. SstFileManager users can also use SetCompactionBufferSize to specify how much space must be leftover during a compaction for auxiliary file functions such as logging and flushing.
* Avoid unnecessarily flushing in `CompactRange()` when the range specified by the user does not overlap unflushed memtables.
* If `ColumnFamilyOptions::max_subcompactions` is set greater than one, we now parallelize large manual level-based compactions.
* Add "rocksdb.live-sst-files-size" DB property to return total bytes of all SST files belong to the latest LSM tree.
* NewSstFileManager to add an argument bytes_max_delete_chunk with default 64MB. With this argument, a file larger than 64MB will be ftruncated multiple times based on this size.

### Bug Fixes
* Fix a leak in prepared_section_completed_ where the zeroed entries would not removed from the map.
* Fix WAL corruption caused by race condition between user write thread and backup/checkpoint thread.

## 5.12.0 (2/14/2018)
### Public API Change
* Iterator::SeekForPrev is now a pure virtual method. This is to prevent user who implement the Iterator interface fail to implement SeekForPrev by mistake.
* Add `include_end` option to make the range end exclusive when `include_end == false` in `DeleteFilesInRange()`.
* Add `CompactRangeOptions::allow_write_stall`, which makes `CompactRange` start working immediately, even if it causes user writes to stall. The default value is false, meaning we add delay to `CompactRange` calls until stalling can be avoided when possible. Note this delay is not present in previous RocksDB versions.
* Creating checkpoint with empty directory now returns `Status::InvalidArgument`; previously, it returned `Status::IOError`.
* Adds a BlockBasedTableOption to turn off index block compression.
* Close() method now returns a status when closing a db.

### New Features
* Improve the performance of iterators doing long range scans by using readahead.
* Add new function `DeleteFilesInRanges()` to delete files in multiple ranges at once for better performance.
* FreeBSD build support for RocksDB and RocksJava.
* Improved performance of long range scans with readahead.
* Updated to and now continuously tested in Visual Studio 2017.

### Bug Fixes
* Fix `DisableFileDeletions()` followed by `GetSortedWalFiles()` to not return obsolete WAL files that `PurgeObsoleteFiles()` is going to delete.
* Fix Handle error return from WriteBuffer() during WAL file close and DB close.
* Fix advance reservation of arena block addresses.
* Fix handling of empty string as checkpoint directory.

## 5.11.0 (01/08/2018)
### Public API Change
* Add `autoTune` and `getBytesPerSecond()` to RocksJava RateLimiter

### New Features
* Add a new histogram stat called rocksdb.db.flush.micros for memtable flush.
* Add "--use_txn" option to use transactional API in db_stress.
* Disable onboard cache for compaction output in Windows platform.
* Improve the performance of iterators doing long range scans by using readahead.

### Bug Fixes
* Fix a stack-use-after-scope bug in ForwardIterator.
* Fix builds on platforms including Linux, Windows, and PowerPC.
* Fix buffer overrun in backup engine for DBs with huge number of files.
* Fix a mislabel bug for bottom-pri compaction threads.
* Fix DB::Flush() keep waiting after flush finish under certain condition.

## 5.10.0 (12/11/2017)
### Public API Change
* When running `make` with environment variable `USE_SSE` set and `PORTABLE` unset, will use all machine features available locally. Previously this combination only compiled SSE-related features.

### New Features
* Provide lifetime hints when writing files on Linux. This reduces hardware write-amp on storage devices supporting multiple streams.
* Add a DB stat, `NUMBER_ITER_SKIP`, which returns how many internal keys were skipped during iterations (e.g., due to being tombstones or duplicate versions of a key).
* Add PerfContext counters, `key_lock_wait_count` and `key_lock_wait_time`, which measure the number of times transactions wait on key locks and total amount of time waiting.

### Bug Fixes
* Fix IOError on WAL write doesn't propagate to write group follower
* Make iterator invalid on merge error.
* Fix performance issue in `IngestExternalFile()` affecting databases with large number of SST files.
* Fix possible corruption to LSM structure when `DeleteFilesInRange()` deletes a subset of files spanned by a `DeleteRange()` marker.

## 5.9.0 (11/1/2017)
### Public API Change
* `BackupableDBOptions::max_valid_backups_to_open == 0` now means no backups will be opened during BackupEngine initialization. Previously this condition disabled limiting backups opened.
* `DBOptions::preserve_deletes` is a new option that allows one to specify that DB should not drop tombstones for regular deletes if they have sequence number larger than what was set by the new API call `DB::SetPreserveDeletesSequenceNumber(SequenceNumber seqnum)`. Disabled by default.
* API call `DB::SetPreserveDeletesSequenceNumber(SequenceNumber seqnum)` was added, users who wish to preserve deletes are expected to periodically call this function to advance the cutoff seqnum (all deletes made before this seqnum can be dropped by DB). It's user responsibility to figure out how to advance the seqnum in the way so the tombstones are kept for the desired period of time, yet are eventually processed in time and don't eat up too much space.
* `ReadOptions::iter_start_seqnum` was added;
if set to something > 0 user will see 2 changes in iterators behavior 1) only keys written with sequence larger than this parameter would be returned and 2) the `Slice` returned by iter->key() now points to the memory that keep User-oriented representation of the internal key, rather than user key. New struct `FullKey` was added to represent internal keys, along with a new helper function `ParseFullKey(const Slice& internal_key, FullKey* result);`.
* Deprecate trash_dir param in NewSstFileManager, right now we will rename deleted files to <name>.trash instead of moving them to trash directory
* Allow setting a custom trash/DB size ratio limit in the SstFileManager, after which files that are to be scheduled for deletion are deleted immediately, regardless of any delete ratelimit.
* Return an error on write if write_options.sync = true and write_options.disableWAL = true to warn user of inconsistent options. Previously we will not write to WAL and not respecting the sync options in this case.

### New Features
* CRC32C is now using the 3-way pipelined SSE algorithm `crc32c_3way` on supported platforms to improve performance. The system will choose to use this algorithm on supported platforms automatically whenever possible. If PCLMULQDQ is not supported it will fall back to the old Fast_CRC32 algorithm.
* `DBOptions::writable_file_max_buffer_size` can now be changed dynamically.
* `DBOptions::bytes_per_sync`, `DBOptions::compaction_readahead_size`, and `DBOptions::wal_bytes_per_sync` can now be changed dynamically, `DBOptions::wal_bytes_per_sync` will flush all memtables and switch to a new WAL file.
* Support dynamic adjustment of rate limit according to demand for background I/O. It can be enabled by passing `true` to the `auto_tuned` parameter in `NewGenericRateLimiter()`. The value passed as `rate_bytes_per_sec` will still be respected as an upper-bound.
* Support dynamically changing `ColumnFamilyOptions::compaction_options_fifo`.
* Introduce `EventListener::OnStallConditionsChanged()` callback. Users can implement it to be notified when user writes are stalled, stopped, or resumed.
* Add a new db property "rocksdb.estimate-oldest-key-time" to return oldest data timestamp. The property is available only for FIFO compaction with compaction_options_fifo.allow_compaction = false.
* Upon snapshot release, recompact bottommost files containing deleted/overwritten keys that previously could not be dropped due to the snapshot. This alleviates space-amp caused by long-held snapshots.
* Support lower bound on iterators specified via `ReadOptions::iterate_lower_bound`.
* Support for differential snapshots (via iterator emitting the sequence of key-values representing the difference between DB state at two different sequence numbers). Supports preserving and emitting puts and regular deletes, doesn't support SingleDeletes, MergeOperator, Blobs and Range Deletes.

### Bug Fixes
* Fix a potential data inconsistency issue during point-in-time recovery. `DB:Open()` will abort if column family inconsistency is found during PIT recovery.
* Fix possible metadata corruption in databases using `DeleteRange()`.

## 5.8.0 (08/30/2017)
### Public API Change
* Users of `Statistics::getHistogramString()` will see fewer histogram buckets and different bucket endpoints.
* `Slice::compare` and BytewiseComparator `Compare` no longer accept `Slice`s containing nullptr.
* `Transaction::Get` and `Transaction::GetForUpdate` variants with `PinnableSlice` added.

### New Features
* Add Iterator::Refresh(), which allows users to update the iterator state so that they can avoid some initialization costs of recreating iterators.
* Replace dynamic_cast<> (except unit test) so people can choose to build with RTTI off. With make, release mode is by default built with -fno-rtti and debug mode is built without it. Users can override it by setting USE_RTTI=0 or 1.
* Universal compactions including the bottom level can be executed in a dedicated thread pool. This alleviates head-of-line blocking in the compaction queue, which cause write stalling, particularly in multi-instance use cases. Users can enable this feature via `Env::SetBackgroundThreads(N, Env::Priority::BOTTOM)`, where `N > 0`.
* Allow merge operator to be called even with a single merge operand during compactions, by appropriately overriding `MergeOperator::AllowSingleOperand`.
* Add `DB::VerifyChecksum()`, which verifies the checksums in all SST files in a running DB.
* Block-based table support for disabling checksums by setting `BlockBasedTableOptions::checksum = kNoChecksum`.

### Bug Fixes
* Fix wrong latencies in `rocksdb.db.get.micros`, `rocksdb.db.write.micros`, and `rocksdb.sst.read.micros`.
* Fix incorrect dropping of deletions during intra-L0 compaction.
* Fix transient reappearance of keys covered by range deletions when memtable prefix bloom filter is enabled.
* Fix potentially wrong file smallest key when range deletions separated by snapshot are written together.

## 5.7.0 (07/13/2017)
### Public API Change
* DB property "rocksdb.sstables" now prints keys in hex form.

### New Features
* Measure estimated number of reads per file. The information can be accessed through DB::GetColumnFamilyMetaData or "rocksdb.sstables" DB property.
* RateLimiter support for throttling background reads, or throttling the sum of background reads and writes. This can give more predictable I/O usage when compaction reads more data than it writes, e.g., due to lots of deletions.
* [Experimental] FIFO compaction with TTL support. It can be enabled by setting CompactionOptionsFIFO.ttl > 0.
* Introduce `EventListener::OnBackgroundError()` callback. Users can implement it to be notified of errors causing the DB to enter read-only mode, and optionally override them.
* Partitioned Index/Filters exiting the experimental mode. To enable partitioned indexes set index_type to kTwoLevelIndexSearch and to further enable partitioned filters set partition_filters to true. To configure the partition size set metadata_block_size.


### Bug Fixes
* Fix discarding empty compaction output files when `DeleteRange()` is used together with subcompactions.

## 5.6.0 (06/06/2017)
### Public API Change
* Scheduling flushes and compactions in the same thread pool is no longer supported by setting `max_background_flushes=0`. Instead, users can achieve this by configuring their high-pri thread pool to have zero threads.
* Replace `Options::max_background_flushes`, `Options::max_background_compactions`, and `Options::base_background_compactions` all with `Options::max_background_jobs`, which automatically decides how many threads to allocate towards flush/compaction.
* options.delayed_write_rate by default take the value of options.rate_limiter rate.
* Replace global variable `IOStatsContext iostats_context` with `IOStatsContext* get_iostats_context()`; replace global variable `PerfContext perf_context` with `PerfContext* get_perf_context()`.

### New Features
* Change ticker/histogram statistics implementations to use core-local storage. This improves aggregation speed compared to our previous thread-local approach, particularly for applications with many threads.
* Users can pass a cache object to write buffer manager, so that they can cap memory usage for memtable and block cache using one single limit.
* Flush will be triggered when 7/8 of the limit introduced by write_buffer_manager or db_write_buffer_size is triggered, so that the hard threshold is hard to hit.
* Introduce WriteOptions.low_pri. If it is true, low priority writes will be throttled if the compaction is behind.
* `DB::IngestExternalFile()` now supports ingesting files into a database containing range deletions.

### Bug Fixes
* Shouldn't ignore return value of fsync() in flush.

## 5.5.0 (05/17/2017)
### New Features
* FIFO compaction to support Intra L0 compaction too with CompactionOptionsFIFO.allow_compaction=true.
* DB::ResetStats() to reset internal stats.
* Statistics::Reset() to reset user stats.
* ldb add option --try_load_options, which will open DB with its own option file.
* Introduce WriteBatch::PopSavePoint to pop the most recent save point explicitly.
* Support dynamically change `max_open_files` option via SetDBOptions()
* Added DB::CreateColumnFamilie() and DB::DropColumnFamilies() to bulk create/drop column families.
* Add debugging function `GetAllKeyVersions` to see internal versions of a range of keys.
* Support file ingestion with universal compaction style
* Support file ingestion behind with option `allow_ingest_behind`
* New option enable_pipelined_write which may improve write throughput in case writing from multiple threads and WAL enabled.

### Bug Fixes
* Fix the bug that Direct I/O uses direct reads for non-SST file

## 5.4.0 (04/11/2017)
### Public API Change
* random_access_max_buffer_size no longer has any effect
* Removed Env::EnableReadAhead(), Env::ShouldForwardRawRequest()
* Support dynamically change `stats_dump_period_sec` option via SetDBOptions().
* Added ReadOptions::max_skippable_internal_keys to set a threshold to fail a request as incomplete when too many keys are being skipped when using iterators.
* DB::Get in place of std::string accepts PinnableSlice, which avoids the extra memcpy of value to std::string in most of cases.
    * PinnableSlice releases the pinned resources that contain the value when it is destructed or when ::Reset() is called on it.
    * The old API that accepts std::string, although discouraged, is still supported.
* Replace Options::use_direct_writes with Options::use_direct_io_for_flush_and_compaction. Read Direct IO wiki for details.
* Added CompactionEventListener and EventListener::OnFlushBegin interfaces.

### New Features
* Memtable flush can be avoided during checkpoint creation if total log file size is smaller than a threshold specified by the user.
* Introduce level-based L0->L0 compactions to reduce file count, so write delays are incurred less often.
* (Experimental) Partitioning filters which creates an index on the partitions. The feature can be enabled by setting partition_filters when using kFullFilter. Currently the feature also requires two-level indexing to be enabled. Number of partitions is the same as the number of partitions for indexes, which is controlled by metadata_block_size.

## 5.3.0 (03/08/2017)
### Public API Change
* Remove disableDataSync option.
* Remove timeout_hint_us option from WriteOptions. The option has been deprecated and has no effect since 3.13.0.
* Remove option min_partial_merge_operands. Partial merge operands will always be merged in flush or compaction if there are more than one.
* Remove option verify_checksums_in_compaction. Compaction will always verify checksum.

### Bug Fixes
* Fix the bug that iterator may skip keys

## 5.2.0 (02/08/2017)
### Public API Change
* NewLRUCache() will determine number of shard bits automatically based on capacity, if the user doesn't pass one. This also impacts the default block cache when the user doesn't explicit provide one.
* Change the default of delayed slowdown value to 16MB/s and further increase the L0 stop condition to 36 files.
* Options::use_direct_writes and Options::use_direct_reads are now ready to use.
* (Experimental) Two-level indexing that partition the index and creates a 2nd level index on the partitions. The feature can be enabled by setting kTwoLevelIndexSearch as IndexType and configuring index_per_partition.

### New Features
* Added new overloaded function GetApproximateSizes that allows to specify if memtable stats should be computed only without computing SST files' stats approximations.
* Added new function GetApproximateMemTableStats that approximates both number of records and size of memtables.
* Add Direct I/O mode for SST file I/O

### Bug Fixes
* RangeSync() should work if ROCKSDB_FALLOCATE_PRESENT is not set
* Fix wrong results in a data race case in Get()
* Some fixes related to 2PC.
* Fix bugs of data corruption in direct I/O

## 5.1.0 (01/13/2017)
* Support dynamically change `delete_obsolete_files_period_micros` option via SetDBOptions().
* Added EventListener::OnExternalFileIngested which will be called when IngestExternalFile() add a file successfully.
* BackupEngine::Open and BackupEngineReadOnly::Open now always return error statuses matching those of the backup Env.

### Bug Fixes
* Fix the bug that if 2PC is enabled, checkpoints may loss some recent transactions.
* When file copying is needed when creating checkpoints or bulk loading files, fsync the file after the file copying.

## 5.0.0 (11/17/2016)
### Public API Change
* Options::max_bytes_for_level_multiplier is now a double along with all getters and setters.
* Support dynamically change `delayed_write_rate` and `max_total_wal_size` options via SetDBOptions().
* Introduce DB::DeleteRange for optimized deletion of large ranges of contiguous keys.
* Support dynamically change `delayed_write_rate` option via SetDBOptions().
* Options::allow_concurrent_memtable_write and Options::enable_write_thread_adaptive_yield are now true by default.
* Remove Tickers::SEQUENCE_NUMBER to avoid confusion if statistics object is shared among RocksDB instance. Alternatively DB::GetLatestSequenceNumber() can be used to get the same value.
* Options.level0_stop_writes_trigger default value changes from 24 to 32.
* New compaction filter API: CompactionFilter::FilterV2(). Allows to drop ranges of keys.
* Removed flashcache support.
* DB::AddFile() is deprecated and is replaced with DB::IngestExternalFile(). DB::IngestExternalFile() remove all the restrictions that existed for DB::AddFile.

### New Features
* Add avoid_flush_during_shutdown option, which speeds up DB shutdown by not flushing unpersisted data (i.e. with disableWAL = true). Unpersisted data will be lost. The options is dynamically changeable via SetDBOptions().
* Add memtable_insert_with_hint_prefix_extractor option. The option is mean to reduce CPU usage for inserting keys into memtable, if keys can be group by prefix and insert for each prefix are sequential or almost sequential. See include/rocksdb/options.h for more details.
* Add LuaCompactionFilter in utilities.  This allows developers to write compaction filters in Lua.  To use this feature, LUA_PATH needs to be set to the root directory of Lua.
* No longer populate "LATEST_BACKUP" file in backup directory, which formerly contained the number of the latest backup. The latest backup can be determined by finding the highest numbered file in the "meta/" subdirectory.

## 4.13.0 (10/18/2016)
### Public API Change
* DB::GetOptions() reflect dynamic changed options (i.e. through DB::SetOptions()) and return copy of options instead of reference.
* Added Statistics::getAndResetTickerCount().

### New Features
* Add DB::SetDBOptions() to dynamic change base_background_compactions and max_background_compactions.
* Added Iterator::SeekForPrev(). This new API will seek to the last key that less than or equal to the target key.

## 4.12.0 (9/12/2016)
### Public API Change
* CancelAllBackgroundWork() flushes all memtables for databases containing writes that have bypassed the WAL (writes issued with WriteOptions::disableWAL=true) before shutting down background threads.
* Merge options source_compaction_factor, max_grandparent_overlap_bytes and expanded_compaction_factor into max_compaction_bytes.
* Remove ImmutableCFOptions.
* Add a compression type ZSTD, which can work with ZSTD 0.8.0 or up. Still keep ZSTDNotFinal for compatibility reasons.

### New Features
* Introduce NewClockCache, which is based on CLOCK algorithm with better concurrent performance in some cases. It can be used to replace the default LRU-based block cache and table cache. To use it, RocksDB need to be linked with TBB lib.
* Change ticker/histogram statistics implementations to accumulate data in thread-local storage, which improves CPU performance by reducing cache coherency costs. Callers of CreateDBStatistics do not need to change anything to use this feature.
* Block cache mid-point insertion, where index and filter block are inserted into LRU block cache with higher priority. The feature can be enabled by setting BlockBasedTableOptions::cache_index_and_filter_blocks_with_high_priority to true and high_pri_pool_ratio > 0 when creating NewLRUCache.

## 4.11.0 (8/1/2016)
### Public API Change
* options.memtable_prefix_bloom_huge_page_tlb_size => memtable_huge_page_size. When it is set, RocksDB will try to allocate memory from huge page for memtable too, rather than just memtable bloom filter.

### New Features
* A tool to migrate DB after options change. See include/rocksdb/utilities/option_change_migration.h.
* Add ReadOptions.background_purge_on_iterator_cleanup. If true, we avoid file deletion when destroying iterators.

## 4.10.0 (7/5/2016)
### Public API Change
* options.memtable_prefix_bloom_bits changes to options.memtable_prefix_bloom_bits_ratio and deprecate options.memtable_prefix_bloom_probes
* enum type CompressionType and PerfLevel changes from char to unsigned char. Value of all PerfLevel shift by one.
* Deprecate options.filter_deletes.

### New Features
* Add avoid_flush_during_recovery option.
* Add a read option background_purge_on_iterator_cleanup to avoid deleting files in foreground when destroying iterators. Instead, a job is scheduled in high priority queue and would be executed in a separate background thread.
* RepairDB support for column families. RepairDB now associates data with non-default column families using information embedded in the SST/WAL files (4.7 or later). For data written by 4.6 or earlier, RepairDB associates it with the default column family.
* Add options.write_buffer_manager which allows users to control total memtable sizes across multiple DB instances.

## 4.9.0 (6/9/2016)
### Public API changes
* Add bottommost_compression option, This option can be used to set a specific compression algorithm for the bottommost level (Last level containing files in the DB).
* Introduce CompactionJobInfo::compression, This field state the compression algorithm used to generate the output files of the compaction.
* Deprecate BlockBaseTableOptions.hash_index_allow_collision=false
* Deprecate options builder (GetOptions()).

### New Features
* Introduce NewSimCache() in rocksdb/utilities/sim_cache.h. This function creates a block cache that is able to give simulation results (mainly hit rate) of simulating block behavior with a configurable cache size.

## 4.8.0 (5/2/2016)
### Public API Change
* Allow preset compression dictionary for improved compression of block-based tables. This is supported for zlib, zstd, and lz4. The compression dictionary's size is configurable via CompressionOptions::max_dict_bytes.
* Delete deprecated classes for creating backups (BackupableDB) and restoring from backups (RestoreBackupableDB). Now, BackupEngine should be used for creating backups, and BackupEngineReadOnly should be used for restorations. For more details, see https://github.com/facebook/rocksdb/wiki/How-to-backup-RocksDB%3F
* Expose estimate of per-level compression ratio via DB property: "rocksdb.compression-ratio-at-levelN".
* Added EventListener::OnTableFileCreationStarted. EventListener::OnTableFileCreated will be called on failure case. User can check creation status via TableFileCreationInfo::status.

### New Features
* Add ReadOptions::readahead_size. If non-zero, NewIterator will create a new table reader which performs reads of the given size.

## 4.7.0 (4/8/2016)
### Public API Change
* rename options compaction_measure_io_stats to report_bg_io_stats and include flush too.
* Change some default options. Now default options will optimize for server-workloads. Also enable slowdown and full stop triggers for pending compaction bytes. These changes may cause sub-optimal performance or significant increase of resource usage. To avoid these risks, users can open existing RocksDB with options extracted from RocksDB option files. See https://github.com/facebook/rocksdb/wiki/RocksDB-Options-File for how to use RocksDB option files. Or you can call Options.OldDefaults() to recover old defaults. DEFAULT_OPTIONS_HISTORY.md will track change history of default options.

## 4.6.0 (3/10/2016)
### Public API Changes
* Change default of BlockBasedTableOptions.format_version to 2. It means default DB created by 4.6 or up cannot be opened by RocksDB version 3.9 or earlier.
* Added strict_capacity_limit option to NewLRUCache. If the flag is set to true, insert to cache will fail if no enough capacity can be free. Signature of Cache::Insert() is updated accordingly.
* Tickers [NUMBER_DB_NEXT, NUMBER_DB_PREV, NUMBER_DB_NEXT_FOUND, NUMBER_DB_PREV_FOUND, ITER_BYTES_READ] are not updated immediately. The are updated when the Iterator is deleted.
* Add monotonically increasing counter (DB property "rocksdb.current-super-version-number") that increments upon any change to the LSM tree.

### New Features
* Add CompactionPri::kMinOverlappingRatio, a compaction picking mode friendly to write amplification.
* Deprecate Iterator::IsKeyPinned() and replace it with Iterator::GetProperty() with prop_name="rocksdb.iterator.is.key.pinned"

## 4.5.0 (2/5/2016)
### Public API Changes
* Add a new perf context level between kEnableCount and kEnableTime. Level 2 now does not include timers for mutexes.
* Statistics of mutex operation durations will not be measured by default. If you want to have them enabled, you need to set Statistics::stats_level_ to kAll.
* DBOptions::delete_scheduler and NewDeleteScheduler() are removed, please use DBOptions::sst_file_manager and NewSstFileManager() instead

### New Features
* ldb tool now supports operations to non-default column families.
* Add kPersistedTier to ReadTier.  This option allows Get and MultiGet to read only the persited data and skip mem-tables if writes were done with disableWAL = true.
* Add DBOptions::sst_file_manager. Use NewSstFileManager() in include/rocksdb/sst_file_manager.h to create a SstFileManager that can be used to track the total size of SST files and control the SST files deletion rate.

## 4.4.0 (1/14/2016)
### Public API Changes
* Change names in CompactionPri and add a new one.
* Deprecate options.soft_rate_limit and add options.soft_pending_compaction_bytes_limit.
* If options.max_write_buffer_number > 3, writes will be slowed down when writing to the last write buffer to delay a full stop.
* Introduce CompactionJobInfo::compaction_reason, this field include the reason to trigger the compaction.
* After slow down is triggered, if estimated pending compaction bytes keep increasing, slowdown more.
* Increase default options.delayed_write_rate to 2MB/s.
* Added a new parameter --path to ldb tool. --path accepts the name of either MANIFEST, SST or a WAL file. Either --db or --path can be used when calling ldb.

## 4.3.0 (12/8/2015)
### New Features
* CompactionFilter has new member function called IgnoreSnapshots which allows CompactionFilter to be called even if there are snapshots later than the key.
* RocksDB will now persist options under the same directory as the RocksDB database on successful DB::Open, CreateColumnFamily, DropColumnFamily, and SetOptions.
* Introduce LoadLatestOptions() in rocksdb/utilities/options_util.h.  This function can construct the latest DBOptions / ColumnFamilyOptions used by the specified RocksDB intance.
* Introduce CheckOptionsCompatibility() in rocksdb/utilities/options_util.h.  This function checks whether the input set of options is able to open the specified DB successfully.

### Public API Changes
* When options.db_write_buffer_size triggers, only the column family with the largest column family size will be flushed, not all the column families.

## 4.2.0 (11/9/2015)
### New Features
* Introduce CreateLoggerFromOptions(), this function create a Logger for provided DBOptions.
* Add GetAggregatedIntProperty(), which returns the sum of the GetIntProperty of all the column families.
* Add MemoryUtil in rocksdb/utilities/memory.h.  It currently offers a way to get the memory usage by type from a list rocksdb instances.

### Public API Changes
* CompactionFilter::Context includes information of Column Family ID
* The need-compaction hint given by TablePropertiesCollector::NeedCompact() will be persistent and recoverable after DB recovery. This introduces a breaking format change. If you use this experimental feature, including NewCompactOnDeletionCollectorFactory() in the new version, you may not be able to directly downgrade the DB back to version 4.0 or lower.
* TablePropertiesCollectorFactory::CreateTablePropertiesCollector() now takes an option Context, containing the information of column family ID for the file being written.
* Remove DefaultCompactionFilterFactory.


## 4.1.0 (10/8/2015)
### New Features
* Added single delete operation as a more efficient way to delete keys that have not been overwritten.
* Added experimental AddFile() to DB interface that allow users to add files created by SstFileWriter into an empty Database, see include/rocksdb/sst_file_writer.h and DB::AddFile() for more info.
* Added support for opening SST files with .ldb suffix which enables opening LevelDB databases.
* CompactionFilter now supports filtering of merge operands and merge results.

### Public API Changes
* Added SingleDelete() to the DB interface.
* Added AddFile() to DB interface.
* Added SstFileWriter class.
* CompactionFilter has a new method FilterMergeOperand() that RocksDB applies to every merge operand during compaction to decide whether to filter the operand.
* We removed CompactionFilterV2 interfaces from include/rocksdb/compaction_filter.h. The functionality was deprecated already in version 3.13.

## 4.0.0 (9/9/2015)
### New Features
* Added support for transactions.  See include/rocksdb/utilities/transaction.h for more info.
* DB::GetProperty() now accepts "rocksdb.aggregated-table-properties" and "rocksdb.aggregated-table-properties-at-levelN", in which case it returns aggregated table properties of the target column family, or the aggregated table properties of the specified level N if the "at-level" version is used.
* Add compression option kZSTDNotFinalCompression for people to experiment ZSTD although its format is not finalized.
* We removed the need for LATEST_BACKUP file in BackupEngine. We still keep writing it when we create new backups (because of backward compatibility), but we don't read it anymore.

### Public API Changes
* Removed class Env::RandomRWFile and Env::NewRandomRWFile().
* Renamed DBOptions.num_subcompactions to DBOptions.max_subcompactions to make the name better match the actual functionality of the option.
* Added Equal() method to the Comparator interface that can optionally be overwritten in cases where equality comparisons can be done more efficiently than three-way comparisons.
* Previous 'experimental' OptimisticTransaction class has been replaced by Transaction class.

## 3.13.0 (8/6/2015)
### New Features
* RollbackToSavePoint() in WriteBatch/WriteBatchWithIndex
* Add NewCompactOnDeletionCollectorFactory() in utilities/table_properties_collectors, which allows rocksdb to mark a SST file as need-compaction when it observes at least D deletion entries in any N consecutive entries in that SST file.  Note that this feature depends on an experimental NeedCompact() API --- the result of this API will not persist after DB restart.
* Add DBOptions::delete_scheduler. Use NewDeleteScheduler() in include/rocksdb/delete_scheduler.h to create a DeleteScheduler that can be shared among multiple RocksDB instances to control the file deletion rate of SST files that exist in the first db_path.

### Public API Changes
* Deprecated WriteOptions::timeout_hint_us. We no longer support write timeout. If you really need this option, talk to us and we might consider returning it.
* Deprecated purge_redundant_kvs_while_flush option.
* Removed BackupEngine::NewBackupEngine() and NewReadOnlyBackupEngine() that were deprecated in RocksDB 3.8. Please use BackupEngine::Open() instead.
* Deprecated Compaction Filter V2. We are not aware of any existing use-cases. If you use this filter, your compile will break with RocksDB 3.13. Please let us know if you use it and we'll put it back in RocksDB 3.14.
* Env::FileExists now returns a Status instead of a boolean
* Add statistics::getHistogramString() to print detailed distribution of a histogram metric.
* Add DBOptions::skip_stats_update_on_db_open.  When it is on, DB::Open() will run faster as it skips the random reads required for loading necessary stats from SST files to optimize compaction.

## 3.12.0 (7/2/2015)
### New Features
* Added experimental support for optimistic transactions.  See include/rocksdb/utilities/optimistic_transaction.h for more info.
* Added a new way to report QPS from db_bench (check out --report_file and --report_interval_seconds)
* Added a cache for individual rows. See DBOptions::row_cache for more info.
* Several new features on EventListener (see include/rocksdb/listener.h):
 - OnCompationCompleted() now returns per-compaction job statistics, defined in include/rocksdb/compaction_job_stats.h.
 - Added OnTableFileCreated() and OnTableFileDeleted().
* Add compaction_options_universal.enable_trivial_move to true, to allow trivial move while performing universal compaction. Trivial move will happen only when all the input files are non overlapping.

### Public API changes
* EventListener::OnFlushCompleted() now passes FlushJobInfo instead of a list of parameters.
* DB::GetDbIdentity() is now a const function.  If this function is overridden in your application, be sure to also make GetDbIdentity() const to avoid compile error.
* Move listeners from ColumnFamilyOptions to DBOptions.
* Add max_write_buffer_number_to_maintain option
* DB::CompactRange()'s parameter reduce_level is changed to change_level, to allow users to move levels to lower levels if allowed. It can be used to migrate a DB from options.level_compaction_dynamic_level_bytes=false to options.level_compaction_dynamic_level_bytes.true.
* Change default value for options.compaction_filter_factory and options.compaction_filter_factory_v2 to nullptr instead of DefaultCompactionFilterFactory and DefaultCompactionFilterFactoryV2.
* If CancelAllBackgroundWork is called without doing a flush after doing loads with WAL disabled, the changes which haven't been flushed before the call to CancelAllBackgroundWork will be lost.
* WBWIIterator::Entry() now returns WriteEntry instead of `const WriteEntry&`
* options.hard_rate_limit is deprecated.
* When options.soft_rate_limit or options.level0_slowdown_writes_trigger is triggered, the way to slow down writes is changed to: write rate to DB is limited to to options.delayed_write_rate.
* DB::GetApproximateSizes() adds a parameter to allow the estimation to include data in mem table, with default to be not to include. It is now only supported in skip list mem table.
* DB::CompactRange() now accept CompactRangeOptions instead of multiple parameters. CompactRangeOptions is defined in include/rocksdb/options.h.
* CompactRange() will now skip bottommost level compaction for level based compaction if there is no compaction filter, bottommost_level_compaction is introduced in CompactRangeOptions to control when it's possible to skip bottommost level compaction. This mean that if you want the compaction to produce a single file you need to set bottommost_level_compaction to BottommostLevelCompaction::kForce.
* Add Cache.GetPinnedUsage() to get the size of memory occupied by entries that are in use by the system.
* DB:Open() will fail if the compression specified in Options is not linked with the binary. If you see this failure, recompile RocksDB with compression libraries present on your system. Also, previously our default compression was snappy. This behavior is now changed. Now, the default compression is snappy only if it's available on the system. If it isn't we change the default to kNoCompression.
* We changed how we account for memory used in block cache. Previously, we only counted the sum of block sizes currently present in block cache. Now, we count the actual memory usage of the blocks. For example, a block of size 4.5KB will use 8KB memory with jemalloc. This might decrease your memory usage and possibly decrease performance. Increase block cache size if you see this happening after an upgrade.
* Add BackupEngineImpl.options_.max_background_operations to specify the maximum number of operations that may be performed in parallel. Add support for parallelized backup and restore.
* Add DB::SyncWAL() that does a WAL sync without blocking writers.

## 3.11.0 (5/19/2015)
### New Features
* Added a new API Cache::SetCapacity(size_t capacity) to dynamically change the maximum configured capacity of the cache. If the new capacity is less than the existing cache usage, the implementation will try to lower the usage by evicting the necessary number of elements following a strict LRU policy.
* Added an experimental API for handling flashcache devices (blacklists background threads from caching their reads) -- NewFlashcacheAwareEnv
* If universal compaction is used and options.num_levels > 1, compact files are tried to be stored in none-L0 with smaller files based on options.target_file_size_base. The limitation of DB size when using universal compaction is greatly mitigated by using more levels. You can set num_levels = 1 to make universal compaction behave as before. If you set num_levels > 1 and want to roll back to a previous version, you need to compact all files to a big file in level 0 (by setting target_file_size_base to be large and CompactRange(<cf_handle>, nullptr, nullptr, true, 0) and reopen the DB with the same version to rewrite the manifest, and then you can open it using previous releases.
* More information about rocksdb background threads are available in Env::GetThreadList(), including the number of bytes read / written by a compaction job, mem-table size and current number of bytes written by a flush job and many more.  Check include/rocksdb/thread_status.h for more detail.

### Public API changes
* TablePropertiesCollector::AddUserKey() is added to replace TablePropertiesCollector::Add(). AddUserKey() exposes key type, sequence number and file size up to now to users.
* DBOptions::bytes_per_sync used to apply to both WAL and table files. As of 3.11 it applies only to table files. If you want to use this option to sync WAL in the background, please use wal_bytes_per_sync

## 3.10.0 (3/24/2015)
### New Features
* GetThreadStatus() is now able to report detailed thread status, including:
 - Thread Operation including flush and compaction.
 - The stage of the current thread operation.
 - The elapsed time in micros since the current thread operation started.
 More information can be found in include/rocksdb/thread_status.h.  In addition, when running db_bench with --thread_status_per_interval, db_bench will also report thread status periodically.
* Changed the LRU caching algorithm so that referenced blocks (by iterators) are never evicted. This change made parameter removeScanCountLimit obsolete. Because of that NewLRUCache doesn't take three arguments anymore. table_cache_remove_scan_limit option is also removed
* By default we now optimize the compilation for the compilation platform (using -march=native). If you want to build portable binary, use 'PORTABLE=1' before the make command.
* We now allow level-compaction to place files in different paths by
  specifying them in db_paths along with the target_size.
  Lower numbered levels will be placed earlier in the db_paths and higher
  numbered levels will be placed later in the db_paths vector.
* Potentially big performance improvements if you're using RocksDB with lots of column families (100-1000)
* Added BlockBasedTableOptions.format_version option, which allows user to specify which version of block based table he wants. As a general guideline, newer versions have more features, but might not be readable by older versions of RocksDB.
* Added new block based table format (version 2), which you can enable by setting BlockBasedTableOptions.format_version = 2. This format changes how we encode size information in compressed blocks and should help with memory allocations if you're using Zlib or BZip2 compressions.
* MemEnv (env that stores data in memory) is now available in default library build. You can create it by calling NewMemEnv().
* Add SliceTransform.SameResultWhenAppended() to help users determine it is safe to apply prefix bloom/hash.
* Block based table now makes use of prefix bloom filter if it is a full fulter.
* Block based table remembers whether a whole key or prefix based bloom filter is supported in SST files. Do a sanity check when reading the file with users' configuration.
* Fixed a bug in ReadOnlyBackupEngine that deleted corrupted backups in some cases, even though the engine was ReadOnly
* options.level_compaction_dynamic_level_bytes, a feature to allow RocksDB to pick dynamic base of bytes for levels. With this feature turned on, we will automatically adjust max bytes for each level. The goal of this feature is to have lower bound on size amplification. For more details, see comments in options.h.
* Added an abstract base class WriteBatchBase for write batches
* Fixed a bug where we start deleting files of a dropped column families even if there are still live references to it

### Public API changes
* Deprecated skip_log_error_on_recovery and table_cache_remove_scan_count_limit options.
* Logger method logv with log level parameter is now virtual

### RocksJava
* Added compression per level API.
* MemEnv is now available in RocksJava via RocksMemEnv class.
* lz4 compression is now included in rocksjava static library when running `make rocksdbjavastatic`.
* Overflowing a size_t when setting rocksdb options now throws an IllegalArgumentException, which removes the necessity for a developer to catch these Exceptions explicitly.

## 3.9.0 (12/8/2014)

### New Features
* Add rocksdb::GetThreadList(), which in the future will return the current status of all
  rocksdb-related threads.  We will have more code instruments in the following RocksDB
  releases.
* Change convert function in rocksdb/utilities/convenience.h to return Status instead of boolean.
  Also add support for nested options in convert function

### Public API changes
* New API to create a checkpoint added. Given a directory name, creates a new
  database which is an image of the existing database.
* New API LinkFile added to Env. If you implement your own Env class, an
  implementation of the API LinkFile will have to be provided.
* MemTableRep takes MemTableAllocator instead of Arena

### Improvements
* RocksDBLite library now becomes smaller and will be compiled with -fno-exceptions flag.

## 3.8.0 (11/14/2014)

### Public API changes
* BackupEngine::NewBackupEngine() was deprecated; please use BackupEngine::Open() from now on.
* BackupableDB/RestoreBackupableDB have new GarbageCollect() methods, which will clean up files from corrupt and obsolete backups.
* BackupableDB/RestoreBackupableDB have new GetCorruptedBackups() methods which list corrupt backups.

### Cleanup
* Bunch of code cleanup, some extra warnings turned on (-Wshadow, -Wshorten-64-to-32, -Wnon-virtual-dtor)

### New features
* CompactFiles and EventListener, although they are still in experimental state
* Full ColumnFamily support in RocksJava.

## 3.7.0 (11/6/2014)
### Public API changes
* Introduce SetOptions() API to allow adjusting a subset of options dynamically online
* Introduce 4 new convenient functions for converting Options from string: GetColumnFamilyOptionsFromMap(), GetColumnFamilyOptionsFromString(), GetDBOptionsFromMap(), GetDBOptionsFromString()
* Remove WriteBatchWithIndex.Delete() overloads using SliceParts
* When opening a DB, if options.max_background_compactions is larger than the existing low pri pool of options.env, it will enlarge it. Similarly, options.max_background_flushes is larger than the existing high pri pool of options.env, it will enlarge it.

## 3.6.0 (10/7/2014)
### Disk format changes
* If you're using RocksDB on ARM platforms and you're using default bloom filter, there is a disk format change you need to be aware of. There are three steps you need to do when you convert to new release: 1. turn off filter policy, 2. compact the whole database, 3. turn on filter policy

### Behavior changes
* We have refactored our system of stalling writes.  Any stall-related statistics' meanings are changed. Instead of per-write stall counts, we now count stalls per-epoch, where epochs are periods between flushes and compactions. You'll find more information in our Tuning Perf Guide once we release RocksDB 3.6.
* When disableDataSync=true, we no longer sync the MANIFEST file.
* Add identity_as_first_hash property to CuckooTable. SST file needs to be rebuilt to be opened by reader properly.

### Public API changes
* Change target_file_size_base type to uint64_t from int.
* Remove allow_thread_local. This feature was proved to be stable, so we are turning it always-on.

## 3.5.0 (9/3/2014)
### New Features
* Add include/utilities/write_batch_with_index.h, providing a utility class to query data out of WriteBatch when building it.
* Move BlockBasedTable related options to BlockBasedTableOptions from Options. Change corresponding JNI interface. Options affected include:
  no_block_cache, block_cache, block_cache_compressed, block_size, block_size_deviation, block_restart_interval, filter_policy, whole_key_filtering. filter_policy is changed to shared_ptr from a raw pointer.
* Remove deprecated options: disable_seek_compaction and db_stats_log_interval
* OptimizeForPointLookup() takes one parameter for block cache size. It now builds hash index, bloom filter, and block cache.

### Public API changes
* The Prefix Extractor used with V2 compaction filters is now passed user key to SliceTransform::Transform instead of unparsed RocksDB key.

## 3.4.0 (8/18/2014)
### New Features
* Support Multiple DB paths in universal style compactions
* Add feature of storing plain table index and bloom filter in SST file.
* CompactRange() will never output compacted files to level 0. This used to be the case when all the compaction input files were at level 0.
* Added iterate_upper_bound to define the extent upto which the forward iterator will return entries. This will prevent iterating over delete markers and overwritten entries for edge cases where you want to break out the iterator anyways. This may improve performance in case there are a large number of delete markers or overwritten entries.

### Public API changes
* DBOptions.db_paths now is a vector of a DBPath structure which indicates both of path and target size
* NewPlainTableFactory instead of bunch of parameters now accepts PlainTableOptions, which is defined in include/rocksdb/table.h
* Moved include/utilities/*.h to include/rocksdb/utilities/*.h
* Statistics APIs now take uint32_t as type instead of Tickers. Also make two access functions getTickerCount and histogramData const
* Add DB property rocksdb.estimate-num-keys, estimated number of live keys in DB.
* Add DB::GetIntProperty(), which returns DB properties that are integer as uint64_t.
* The Prefix Extractor used with V2 compaction filters is now passed user key to SliceTransform::Transform instead of unparsed RocksDB key.

## 3.3.0 (7/10/2014)
### New Features
* Added JSON API prototype.
* HashLinklist reduces performance outlier caused by skewed bucket by switching data in the bucket from linked list to skip list. Add parameter threshold_use_skiplist in NewHashLinkListRepFactory().
* RocksDB is now able to reclaim storage space more effectively during the compaction process.  This is done by compensating the size of each deletion entry by the 2X average value size, which makes compaction to be triggered by deletion entries more easily.
* Add TimeOut API to write.  Now WriteOptions have a variable called timeout_hint_us.  With timeout_hint_us set to non-zero, any write associated with this timeout_hint_us may be aborted when it runs longer than the specified timeout_hint_us, and it is guaranteed that any write completes earlier than the specified time-out will not be aborted due to the time-out condition.
* Add a rate_limiter option, which controls total throughput of flush and compaction. The throughput is specified in bytes/sec. Flush always has precedence over compaction when available bandwidth is constrained.

### Public API changes
* Removed NewTotalOrderPlainTableFactory because it is not used and implemented semantically incorrect.

## 3.2.0 (06/20/2014)

### Public API changes
* We removed seek compaction as a concept from RocksDB because:
1) It makes more sense for spinning disk workloads, while RocksDB is primarily designed for flash and memory,
2) It added some complexity to the important code-paths,
3) None of our internal customers were really using it.
Because of that, Options::disable_seek_compaction is now obsolete. It is still a parameter in Options, so it does not break the build, but it does not have any effect. We plan to completely remove it at some point, so we ask users to please remove this option from your code base.
* Add two parameters to NewHashLinkListRepFactory() for logging on too many entries in a hash bucket when flushing.
* Added new option BlockBasedTableOptions::hash_index_allow_collision. When enabled, prefix hash index for block-based table will not store prefix and allow hash collision, reducing memory consumption.

### New Features
* PlainTable now supports a new key encoding: for keys of the same prefix, the prefix is only written once. It can be enabled through encoding_type parameter of NewPlainTableFactory()
* Add AdaptiveTableFactory, which is used to convert from a DB of PlainTable to BlockBasedTabe, or vise versa. It can be created using NewAdaptiveTableFactory()

### Performance Improvements
* Tailing Iterator re-implemeted with ForwardIterator + Cascading Search Hint , see ~20% throughput improvement.

## 3.1.0 (05/21/2014)

### Public API changes
* Replaced ColumnFamilyOptions::table_properties_collectors with ColumnFamilyOptions::table_properties_collector_factories

### New Features
* Hash index for block-based table will be materialized and reconstructed more efficiently. Previously hash index is constructed by scanning the whole table during every table open.
* FIFO compaction style

## 3.0.0 (05/05/2014)

### Public API changes
* Added _LEVEL to all InfoLogLevel enums
* Deprecated ReadOptions.prefix and ReadOptions.prefix_seek. Seek() defaults to prefix-based seek when Options.prefix_extractor is supplied. More detail is documented in https://github.com/facebook/rocksdb/wiki/Prefix-Seek-API-Changes
* MemTableRepFactory::CreateMemTableRep() takes info logger as an extra parameter.

### New Features
* Column family support
* Added an option to use different checksum functions in BlockBasedTableOptions
* Added ApplyToAllCacheEntries() function to Cache

## 2.8.0 (04/04/2014)

* Removed arena.h from public header files.
* By default, checksums are verified on every read from database
* Change default value of several options, including: paranoid_checks=true, max_open_files=5000, level0_slowdown_writes_trigger=20, level0_stop_writes_trigger=24, disable_seek_compaction=true, max_background_flushes=1 and allow_mmap_writes=false
* Added is_manual_compaction to CompactionFilter::Context
* Added "virtual void WaitForJoin()" in class Env. Default operation is no-op.
* Removed BackupEngine::DeleteBackupsNewerThan() function
* Added new option -- verify_checksums_in_compaction
* Changed Options.prefix_extractor from raw pointer to shared_ptr (take ownership)
  Changed HashSkipListRepFactory and HashLinkListRepFactory constructor to not take SliceTransform object (use Options.prefix_extractor implicitly)
* Added Env::GetThreadPoolQueueLen(), which returns the waiting queue length of thread pools
* Added a command "checkconsistency" in ldb tool, which checks
  if file system state matches DB state (file existence and file sizes)
* Separate options related to block based table to a new struct BlockBasedTableOptions.
* WriteBatch has a new function Count() to return total size in the batch, and Data() now returns a reference instead of a copy
* Add more counters to perf context.
* Supports several more DB properties: compaction-pending, background-errors and cur-size-active-mem-table.

### New Features
* If we find one truncated record at the end of the MANIFEST or WAL files,
  we will ignore it. We assume that writers of these records were interrupted
  and that we can safely ignore it.
* A new SST format "PlainTable" is added, which is optimized for memory-only workloads. It can be created through NewPlainTableFactory() or NewTotalOrderPlainTableFactory().
* A new mem table implementation hash linked list optimizing for the case that there are only few keys for each prefix, which can be created through NewHashLinkListRepFactory().
* Merge operator supports a new function PartialMergeMulti() to allow users to do partial merges against multiple operands.
* Now compaction filter has a V2 interface. It buffers the kv-pairs sharing the same key prefix, process them in batches, and return the batched results back to DB. The new interface uses a new structure CompactionFilterContext for the same purpose as CompactionFilter::Context in V1.
* Geo-spatial support for locations and radial-search.

## 2.7.0 (01/28/2014)

### Public API changes

* Renamed `StackableDB::GetRawDB()` to `StackableDB::GetBaseDB()`.
* Renamed `WriteBatch::Data()` `const std::string& Data() const`.
* Renamed class `TableStats` to `TableProperties`.
* Deleted class `PrefixHashRepFactory`. Please use `NewHashSkipListRepFactory()` instead.
* Supported multi-threaded `EnableFileDeletions()` and `DisableFileDeletions()`.
* Added `DB::GetOptions()`.
* Added `DB::GetDbIdentity()`.

### New Features

* Added [BackupableDB](https://github.com/facebook/rocksdb/wiki/How-to-backup-RocksDB%3F)
* Implemented [TailingIterator](https://github.com/facebook/rocksdb/wiki/Tailing-Iterator), a special type of iterator that
  doesn't create a snapshot (can be used to read newly inserted data)
  and is optimized for doing sequential reads.
* Added property block for table, which allows (1) a table to store
  its metadata and (2) end user to collect and store properties they
  are interested in.
* Enabled caching index and filter block in block cache (turned off by default).
* Supported error report when doing manual compaction.
* Supported additional Linux platform flavors and Mac OS.
* Put with `SliceParts` - Variant of `Put()` that gathers output like `writev(2)`
* Bug fixes and code refactor for compatibility with upcoming Column
  Family feature.

### Performance Improvements

* Huge benchmark performance improvements by multiple efforts. For example, increase in readonly QPS from about 530k in 2.6 release to 1.1 million in 2.7 [1]
* Speeding up a way RocksDB deleted obsolete files - no longer listing the whole directory under a lock -- decrease in p99
* Use raw pointer instead of shared pointer for statistics: [5b825d](https://github.com/facebook/rocksdb/commit/5b825d6964e26ec3b4bb6faa708ebb1787f1d7bd) -- huge increase in performance -- shared pointers are slow
* Optimized locking for `Get()` -- [1fdb3f](https://github.com/facebook/rocksdb/commit/1fdb3f7dc60e96394e3e5b69a46ede5d67fb976c) -- 1.5x QPS increase for some workloads
* Cache speedup - [e8d40c3](https://github.com/facebook/rocksdb/commit/e8d40c31b3cca0c3e1ae9abe9b9003b1288026a9)
* Implemented autovector, which allocates first N elements on stack. Most of vectors in RocksDB are small. Also, we never want to allocate heap objects while holding a mutex. -- [c01676e4](https://github.com/facebook/rocksdb/commit/c01676e46d3be08c3c140361ef1f5884f47d3b3c)
* Lots of efforts to move malloc, memcpy and IO outside of locks<|MERGE_RESOLUTION|>--- conflicted
+++ resolved
@@ -20,11 +20,8 @@
 * Fix a bug where index key comparisons were unaccounted in `PerfContext::user_key_comparison_count` for lookups in files written with `format_version >= 3`.
 
 ### Performance Improvements
-<<<<<<< HEAD
 * Improve performance of batch MultiGet with partitioned filters, by sharing block cache lookups to applicable filter blocks.
-=======
 * Reduced memory copies when fetching and uncompressing compressed blocks from sst files.
->>>>>>> 3b2f2719
 
 ## 6.9.0 (03/29/2020)
 ### Behavior changes
