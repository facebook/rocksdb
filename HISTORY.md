# Rocksdb Change Log
## Unreleased
### Behavior Changes
* Attempting to write a merge operand without explicitly configuring `merge_operator` now fails immediately, causing the DB to enter read-only mode. Previously, failure was deferred until the `merge_operator` was needed by a user read or a background operation.

### Bug Fixes
* Truncated WALs ending in incomplete records can no longer produce gaps in the recovered data when `WALRecoveryMode::kPointInTimeRecovery` is used. Gaps are still possible when WALs are truncated exactly on record boundaries; for complete protection, users should enable `track_and_verify_wals_in_manifest`.
* Fix a bug where compressed blocks read by MultiGet are not inserted into the compressed block cache when use_direct_reads = true.
* Fixed the issue of full scanning on obsolete files when there are too many outstanding compactions with ConcurrentTaskLimiter enabled.

### Bug Fixes
* Fixed the logic of populating native data structure for `read_amp_bytes_per_bit` during OPTIONS file parsing on big-endian architecture. Without this fix, original code introduced in PR7659, when running on big-endian machine, can mistakenly store read_amp_bytes_per_bit (an uint32) in little endian format. Future access to `read_amp_bytes_per_bit` will give wrong values. Little endian architecture is not affected.
* Fixed prefix extractor with timestamp issues.
* Fixed a bug in atomic flush: in two-phase commit mode, the minimum WAL log number to keep is incorrect.

### New Features
* User defined timestamp feature supports `CompactRange` and `GetApproximateSizes`.
<<<<<<< HEAD
* Support getting aggregated table properties (kAggregatedTableProperties and kAggregatedTablePropertiesAtLevel) with DB::GetMapProperty, for easier access to the data in a structured format.
=======
* Experimental option BlockBasedTableOptions::optimize_filters_for_memory now works with experimental Ribbon filter (as well as Bloom filter).
>>>>>>> 62afa968

### Public API Change
* Deprecated public but rarely-used FilterBitsBuilder::CalculateNumEntry, which is replaced with ApproximateNumEntries taking a size_t parameter and returning size_t.

## 6.15.0 (11/13/2020)
### Bug Fixes
* Fixed a bug in the following combination of features: indexes with user keys (`format_version >= 3`), indexes are partitioned (`index_type == kTwoLevelIndexSearch`), and some index partitions are pinned in memory (`BlockBasedTableOptions::pin_l0_filter_and_index_blocks_in_cache`). The bug could cause keys to be truncated when read from the index leading to wrong read results or other unexpected behavior.
* Fixed a bug when indexes are partitioned (`index_type == kTwoLevelIndexSearch`), some index partitions are pinned in memory (`BlockBasedTableOptions::pin_l0_filter_and_index_blocks_in_cache`), and partitions reads could be mixed between block cache and directly from the file (e.g., with `enable_index_compression == 1` and `mmap_read == 1`, partitions that were stored uncompressed due to poor compression ratio would be read directly from the file via mmap, while partitions that were stored compressed would be read from block cache). The bug could cause index partitions to be mistakenly considered empty during reads leading to wrong read results.
* Since 6.12, memtable lookup should report unrecognized value_type as corruption (#7121).
* Since 6.14, fix false positive flush/compaction `Status::Corruption` failure when `paranoid_file_checks == true` and range tombstones were written to the compaction output files.
* Since 6.14, fix a bug that could cause a stalled write to crash with mixed of slowdown and no_slowdown writes (`WriteOptions.no_slowdown=true`).
* Fixed a bug which causes hang in closing DB when refit level is set in opt build. It was because ContinueBackgroundWork() was called in assert statement which is a no op. It was introduced in 6.14.
* Fixed a bug which causes Get() to return incorrect result when a key's merge operand is applied twice. This can occur if the thread performing Get() runs concurrently with a background flush thread and another thread writing to the MANIFEST file (PR6069).
* Reverted a behavior change silently introduced in 6.14.2, in which the effects of the `ignore_unknown_options` flag (used in option parsing/loading functions) changed.
* Reverted a behavior change silently introduced in 6.14, in which options parsing/loading functions began returning `NotFound` instead of `InvalidArgument` for option names not available in the present version.
* Fixed MultiGet bugs it doesn't return valid data with user defined timestamp.
* Fixed a potential bug caused by evaluating `TableBuilder::NeedCompact()` before `TableBuilder::Finish()` in compaction job. For example, the `NeedCompact()` method of `CompactOnDeletionCollector` returned by built-in `CompactOnDeletionCollectorFactory` requires `BlockBasedTable::Finish()` to return the correct result. The bug can cause a compaction-generated file not to be marked for future compaction based on deletion ratio.
* Fixed a seek issue with prefix extractor and timestamp.
* Fixed a bug of encoding and parsing BlockBasedTableOptions::read_amp_bytes_per_bit as a 64-bit integer.
* Fixed a bug of a recovery corner case, details in PR7621.

### Public API Change
* Deprecate `BlockBasedTableOptions::pin_l0_filter_and_index_blocks_in_cache` and `BlockBasedTableOptions::pin_top_level_index_and_filter`. These options still take effect until users migrate to the replacement APIs in `BlockBasedTableOptions::metadata_cache_options`. Migration guidance can be found in the API comments on the deprecated options.
* Add new API `DB::VerifyFileChecksums` to verify SST file checksum with corresponding entries in the MANIFEST if present. Current implementation requires scanning and recomputing file checksums.
* Added a new option `track_and_verify_wals_in_manifest`. If `true`, the log numbers and sizes of the synced WALs are tracked in MANIFEST, then during DB recovery, if a synced WAL is missing from disk, or the WAL's size does not match the recorded size in MANIFEST, an error will be reported and the recovery will be aborted. Note that this option does not work with secondary instance.

### Behavior Changes
* The dictionary compression settings specified in `ColumnFamilyOptions::compression_opts` now additionally affect files generated by flush and compaction to non-bottommost level. Previously those settings at most affected files generated by compaction to bottommost level, depending on whether `ColumnFamilyOptions::bottommost_compression_opts` overrode them. Users who relied on dictionary compression settings in `ColumnFamilyOptions::compression_opts` affecting only the bottommost level can keep the behavior by moving their dictionary settings to `ColumnFamilyOptions::bottommost_compression_opts` and setting its `enabled` flag.
* When the `enabled` flag is set in `ColumnFamilyOptions::bottommost_compression_opts`, those compression options now take effect regardless of the value in `ColumnFamilyOptions::bottommost_compression`. Previously, those compression options only took effect when `ColumnFamilyOptions::bottommost_compression != kDisableCompressionOption`. Now, they additionally take effect when `ColumnFamilyOptions::bottommost_compression == kDisableCompressionOption` (such a setting causes bottommost compression type to fall back to `ColumnFamilyOptions::compression_per_level` if configured, and otherwise fall back to `ColumnFamilyOptions::compression`).

### New Features
* An EXPERIMENTAL new Bloom alternative that saves about 30% space compared to Bloom filters, with about 3-4x construction time and similar query times is available using NewExperimentalRibbonFilterPolicy.

## 6.14 (10/09/2020)
### Bug fixes
* Fixed a bug after a `CompactRange()` with `CompactRangeOptions::change_level` set fails due to a conflict in the level change step, which caused all subsequent calls to `CompactRange()` with `CompactRangeOptions::change_level` set to incorrectly fail with a `Status::NotSupported("another thread is refitting")` error.
* Fixed a bug that the bottom most level compaction could still be a trivial move even if `BottommostLevelCompaction.kForce` or `kForceOptimized` is set.

### Public API Change
* The methods to create and manage EncrypedEnv have been changed.  The EncryptionProvider is now passed to NewEncryptedEnv as a shared pointer, rather than a raw pointer.  Comparably, the CTREncryptedProvider now takes a shared pointer, rather than a reference, to a BlockCipher.  CreateFromString methods have been added to BlockCipher and EncryptionProvider to provide a single API by which different ciphers and providers can be created, respectively.
* The internal classes (CTREncryptionProvider, ROT13BlockCipher, CTRCipherStream) associated with the EncryptedEnv have been moved out of the public API.  To create a CTREncryptionProvider, one can either use EncryptionProvider::NewCTRProvider, or EncryptionProvider::CreateFromString("CTR").  To create a new ROT13BlockCipher, one can either use BlockCipher::NewROT13Cipher or BlockCipher::CreateFromString("ROT13").
* The EncryptionProvider::AddCipher method has been added to allow keys to be added to an EncryptionProvider.  This API will allow future providers to support multiple cipher keys.
* Add a new option "allow_data_in_errors". When this new option is set by users, it allows users to opt-in to get error messages containing corrupted keys/values. Corrupt keys, values will be logged in the messages, logs, status etc. that will help users with the useful information regarding affected data. By default value of this option is set false to prevent users data to be exposed in the messages so currently, data will be redacted from logs, messages, status by default.
* AdvancedColumnFamilyOptions::force_consistency_checks is now true by default, for more proactive DB corruption detection at virtually no cost (estimated two extra CPU cycles per million on a major production workload). Corruptions reported by these checks now mention "force_consistency_checks" in case a false positive corruption report is suspected and the option needs to be disabled (unlikely). Since existing column families have a saved setting for force_consistency_checks, only new column families will pick up the new default.

### General Improvements
* The settings of the DBOptions and ColumnFamilyOptions are now managed by Configurable objects (see New Features).  The same convenience methods to configure these options still exist but the backend implementation has been unified under a common implementation.

### New Features
* Methods to configure serialize, and compare -- such as TableFactory -- are exposed directly through the Configurable base class (from which these objects inherit).  This change will allow for better and more thorough configuration management and retrieval in the future.  The options for a Configurable object can be set via the ConfigureFromMap, ConfigureFromString, or ConfigureOption method.  The serialized version of the options of an object can be retrieved via the GetOptionString, ToString, or GetOption methods.  The list of options supported by an object can be obtained via the GetOptionNames method.  The "raw" object (such as the BlockBasedTableOption) for an option may be retrieved via the GetOptions method.  Configurable options can be compared via the AreEquivalent method.  The settings within a Configurable object may be validated via the ValidateOptions method.  The object may be intialized (at which point only mutable options may be updated) via the PrepareOptions method.
* Introduce options.check_flush_compaction_key_order with default value to be true. With this option, during flush and compaction, key order will be checked when writing to each SST file. If the order is violated, the flush or compaction will fail.
* Added is_full_compaction to CompactionJobStats, so that the information is available through the EventListener interface.
* Add more stats for MultiGet in Histogram to get number of data blocks, index blocks, filter blocks and sst files read from file system per level.
* SST files have a new table property called db_host_id, which is set to the hostname by default. A new option in DBOptions, db_host_id, allows the property value to be overridden with a user specified string, or disable it completely by making the option string empty.
* Methods to create customizable extensions -- such as TableFactory -- are exposed directly through the Customizable base class (from which these objects inherit).  This change will allow these Customizable classes to be loaded and configured in a standard way (via CreateFromString).  More information on how to write and use Customizable classes is in the customizable.h header file.

## 6.13 (09/12/2020)
### Bug fixes
* Fix a performance regression introduced in 6.4 that makes a upper bound check for every Next() even if keys are within a data block that is within the upper bound.
* Fix a possible corruption to the LSM state (overlapping files within a level) when a `CompactRange()` for refitting levels (`CompactRangeOptions::change_level == true`) and another manual compaction are executed in parallel.
* Sanitize `recycle_log_file_num` to zero when the user attempts to enable it in combination with `WALRecoveryMode::kTolerateCorruptedTailRecords`. Previously the two features were allowed together, which compromised the user's configured crash-recovery guarantees.
* Fix a bug where a level refitting in CompactRange() might race with an automatic compaction that puts the data to the target level of the refitting. The bug has been there for years.
* Fixed a bug in version 6.12 in which BackupEngine::CreateNewBackup could fail intermittently with non-OK status when backing up a read-write DB configured with a DBOptions::file_checksum_gen_factory.
* Fix useless no-op compactions scheduled upon snapshot release when options.disable-auto-compactions = true.
* Fix a bug when max_write_buffer_size_to_maintain is set, immutable flushed memtable destruction is delayed until the next super version is installed. A memtable is not added to delete list because of its reference hold by super version and super version doesn't switch because of empt delete list. So memory usage keeps on increasing beyond write_buffer_size + max_write_buffer_size_to_maintain.
* Avoid converting MERGES to PUTS when allow_ingest_behind is true.
* Fix compression dictionary sampling together with `SstFileWriter`. Previously, the dictionary would be trained/finalized immediately with zero samples. Now, the whole `SstFileWriter` file is buffered in memory and then sampled.
* Fix a bug with `avoid_unnecessary_blocking_io=1` and creating backups (BackupEngine::CreateNewBackup) or checkpoints (Checkpoint::Create). With this setting and WAL enabled, these operations could randomly fail with non-OK status.
* Fix a bug in which bottommost compaction continues to advance the underlying InternalIterator to skip tombstones even after shutdown.

### New Features
* A new field `std::string requested_checksum_func_name` is added to `FileChecksumGenContext`, which enables the checksum factory to create generators for a suite of different functions.
* Added a new subcommand, `ldb unsafe_remove_sst_file`, which removes a lost or corrupt SST file from a DB's metadata. This command involves data loss and must not be used on a live DB.

### Performance Improvements
* Reduce thread number for multiple DB instances by re-using one global thread for statistics dumping and persisting.
* Reduce write-amp in heavy write bursts in `kCompactionStyleLevel` compaction style with `level_compaction_dynamic_level_bytes` set.
* BackupEngine incremental backups no longer read DB table files that are already saved to a shared part of the backup directory, unless `share_files_with_checksum` is used with `kLegacyCrc32cAndFileSize` naming (discouraged).
  * For `share_files_with_checksum`, we are confident there is no regression (vs. pre-6.12) in detecting DB or backup corruption at backup creation time, mostly because the old design did not leverage this extra checksum computation for detecting inconsistencies at backup creation time.
  * For `share_table_files` without "checksum" (not recommended), there is a regression in detecting fundamentally unsafe use of the option, greatly mitigated by file size checking (under "Behavior Changes"). Almost no reason to use `share_files_with_checksum=false` should remain.
  * `DB::VerifyChecksum` and `BackupEngine::VerifyBackup` with checksum checking are still able to catch corruptions that `CreateNewBackup` does not.

### Public API Change
* Expose kTypeDeleteWithTimestamp in EntryType and update GetEntryType() accordingly.
* Added file_checksum and file_checksum_func_name to TableFileCreationInfo, which can pass the table file checksum information through the OnTableFileCreated callback during flush and compaction.
* A warning is added to `DB::DeleteFile()` API describing its known problems and deprecation plan.
* Add a new stats level, i.e. StatsLevel::kExceptTickers (PR7329) to exclude tickers even if application passes a non-null Statistics object.
* Added a new status code IOStatus::IOFenced() for the Env/FileSystem to indicate that writes from this instance are fenced off. Like any other background error, this error is returned to the user in Put/Merge/Delete/Flush calls and can be checked using Status::IsIOFenced().

### Behavior Changes
* File abstraction `FSRandomAccessFile.Prefetch()` default return status is changed from `OK` to `NotSupported`. If the user inherited file doesn't implement prefetch, RocksDB will create internal prefetch buffer to improve read performance.
* When retryabel IO error happens during Flush (manifest write error is excluded) and WAL is disabled, originally it is mapped to kHardError. Now,it is mapped to soft error. So DB will not stall the writes unless the memtable is full. At the same time, when auto resume is triggered to recover the retryable IO error during Flush, SwitchMemtable is not called to avoid generating to many small immutable memtables. If WAL is enabled, no behavior changes.
* When considering whether a table file is already backed up in a shared part of backup directory, BackupEngine would already query the sizes of source (DB) and pre-existing destination (backup) files. BackupEngine now uses these file sizes to detect corruption, as at least one of (a) old backup, (b) backup in progress, or (c) current DB is corrupt if there's a size mismatch.

### Others
* Error in prefetching partitioned index blocks will not be swallowed. It will fail the query and return the IOError users.

## 6.12 (2020-07-28)
### Public API Change
* Encryption file classes now exposed for inheritance in env_encryption.h
* File I/O listener is extended to cover more I/O operations. Now class `EventListener` in listener.h contains new callback functions: `OnFileFlushFinish()`, `OnFileSyncFinish()`, `OnFileRangeSyncFinish()`, `OnFileTruncateFinish()`, and ``OnFileCloseFinish()``.
* `FileOperationInfo` now reports `duration` measured by `std::chrono::steady_clock` and `start_ts` measured by `std::chrono::system_clock` instead of start and finish timestamps measured by `system_clock`. Note that `system_clock` is called before `steady_clock` in program order at operation starts.
* `DB::GetDbSessionId(std::string& session_id)` is added. `session_id` stores a unique identifier that gets reset every time the DB is opened. This DB session ID should be unique among all open DB instances on all hosts, and should be unique among re-openings of the same or other DBs. This identifier is recorded in the LOG file on the line starting with "DB Session ID:".
* `DB::OpenForReadOnly()` now returns `Status::NotFound` when the specified DB directory does not exist. Previously the error returned depended on the underlying `Env`. This change is available in all 6.11 releases as well.
* A parameter `verify_with_checksum` is added to `BackupEngine::VerifyBackup`, which is false by default. If it is ture, `BackupEngine::VerifyBackup` verifies checksums and file sizes of backup files. Pass `false` for `verify_with_checksum` to maintain the previous behavior and performance of `BackupEngine::VerifyBackup`, by only verifying sizes of backup files.

### Behavior Changes
* Best-efforts recovery ignores CURRENT file completely. If CURRENT file is missing during recovery, best-efforts recovery still proceeds with MANIFEST file(s).
* In best-efforts recovery, an error that is not Corruption or IOError::kNotFound or IOError::kPathNotFound will be overwritten silently. Fix this by checking all non-ok cases and return early.
* When `file_checksum_gen_factory` is set to `GetFileChecksumGenCrc32cFactory()`, BackupEngine will compare the crc32c checksums of table files computed when creating a backup to the expected checksums stored in the DB manifest, and will fail `CreateNewBackup()` on mismatch (corruption). If the `file_checksum_gen_factory` is not set or set to any other customized factory, there is no checksum verification to detect if SST files in a DB are corrupt when read, copied, and independently checksummed by BackupEngine.
* When a DB sets `stats_dump_period_sec > 0`, either as the initial value for DB open or as a dynamic option change, the first stats dump is staggered in the following X seconds, where X is an integer in `[0, stats_dump_period_sec)`. Subsequent stats dumps are still spaced `stats_dump_period_sec` seconds apart.
* When the paranoid_file_checks option is true, a hash is generated of all keys and values are generated when the SST file is written, and then the values are read back in to validate the file.  A corruption is signaled if the two hashes do not match.

### Bug fixes
* Compressed block cache was automatically disabled with read-only DBs by mistake. Now it is fixed: compressed block cache will be in effective with read-only DB too.
* Fix a bug of wrong iterator result if another thread finishes an update and a DB flush between two statement.
* Disable file deletion after MANIFEST write/sync failure until db re-open or Resume() so that subsequent re-open will not see MANIFEST referencing deleted SSTs.
* Fix a bug when index_type == kTwoLevelIndexSearch in PartitionedIndexBuilder to update FlushPolicy to point to internal key partitioner when it changes from user-key mode to internal-key mode in index partition.
* Make compaction report InternalKey corruption while iterating over the input.
* Fix a bug which may cause MultiGet to be slow because it may read more data than requested, but this won't affect correctness. The bug was introduced in 6.10 release.
* Fail recovery and report once hitting a physical log record checksum mismatch, while reading MANIFEST. RocksDB should not continue processing the MANIFEST any further.
* Fixed a bug in size-amp-triggered and periodic-triggered universal compaction, where the compression settings for the first input level were used rather than the compression settings for the output (bottom) level.

### New Features
* DB identity (`db_id`) and DB session identity (`db_session_id`) are added to table properties and stored in SST files. SST files generated from SstFileWriter and Repairer have DB identity “SST Writer” and “DB Repairer”, respectively. Their DB session IDs are generated in the same way as `DB::GetDbSessionId`. The session ID for SstFileWriter (resp., Repairer) resets every time `SstFileWriter::Open` (resp., `Repairer::Run`) is called.
* Added experimental option BlockBasedTableOptions::optimize_filters_for_memory for reducing allocated memory size of Bloom filters (~10% savings with Jemalloc) while preserving the same general accuracy. To have an effect, the option requires format_version=5 and malloc_usable_size. Enabling this option is forward and backward compatible with existing format_version=5.
* `BackupableDBOptions::share_files_with_checksum_naming` is added with new default behavior for naming backup files with `share_files_with_checksum`, to address performance and backup integrity issues. See API comments for details.
* Added auto resume function to automatically recover the DB from background Retryable IO Error. When retryable IOError happens during flush and WAL write, the error is mapped to Hard Error and DB will be in read mode. When retryable IO Error happens during compaction, the error will be mapped to Soft Error. DB is still in write/read mode. Autoresume function will create a thread for a DB to call DB->ResumeImpl() to try the recover for Retryable IO Error during flush and WAL write. Compaction will be rescheduled by itself if retryable IO Error happens. Auto resume may also cause other Retryable IO Error during the recovery, so the recovery will fail. Retry the auto resume may solve the issue, so we use max_bgerror_resume_count to decide how many resume cycles will be tried in total. If it is <=0, auto resume retryable IO Error is disabled. Default is INT_MAX, which will lead to a infinit auto resume. bgerror_resume_retry_interval decides the time interval between two auto resumes.
* Option `max_subcompactions` can be set dynamically using DB::SetDBOptions().
* Added experimental ColumnFamilyOptions::sst_partitioner_factory to define determine the partitioning of sst files. This helps compaction to split the files on interesting boundaries (key prefixes) to make propagation of sst files less write amplifying (covering the whole key space).

### Performance Improvements
* Eliminate key copies for internal comparisons while accessing ingested block-based tables.
* Reduce key comparisons during random access in all block-based tables.
* BackupEngine avoids unnecessary repeated checksum computation for backing up a table file to the `shared_checksum` directory when using `share_files_with_checksum_naming = kUseDbSessionId` (new default), except on SST files generated before this version of RocksDB, which fall back on using `kLegacyCrc32cAndFileSize`.

## 6.11 (6/12/2020)
### Bug Fixes
* Fix consistency checking error swallowing in some cases when options.force_consistency_checks = true.
* Fix possible false NotFound status from batched MultiGet using index type kHashSearch.
* Fix corruption caused by enabling delete triggered compaction (NewCompactOnDeletionCollectorFactory) in universal compaction mode, along with parallel compactions. The bug can result in two parallel compactions picking the same input files, resulting in the DB resurrecting older and deleted versions of some keys.
* Fix a use-after-free bug in best-efforts recovery. column_family_memtables_ needs to point to valid ColumnFamilySet.
* Let best-efforts recovery ignore corrupted files during table loading.
* Fix corrupt key read from ingested file when iterator direction switches from reverse to forward at a key that is a prefix of another key in the same file. It is only possible in files with a non-zero global seqno.
* Fix abnormally large estimate from GetApproximateSizes when a range starts near the end of one SST file and near the beginning of another. Now GetApproximateSizes consistently and fairly includes the size of SST metadata in addition to data blocks, attributing metadata proportionally among the data blocks based on their size.
* Fix potential file descriptor leakage in PosixEnv's IsDirectory() and NewRandomAccessFile().
* Fix false negative from the VerifyChecksum() API when there is a checksum mismatch in an index partition block in a BlockBasedTable format table file (index_type is kTwoLevelIndexSearch).
* Fix sst_dump to return non-zero exit code if the specified file is not a recognized SST file or fails requested checks.
* Fix incorrect results from batched MultiGet for duplicate keys, when the duplicate key matches the largest key of an SST file and the value type for the key in the file is a merge value.

### Public API Change
* Flush(..., column_family) may return Status::ColumnFamilyDropped() instead of Status::InvalidArgument() if column_family is dropped while processing the flush request.
* BlobDB now explicitly disallows using the default column family's storage directories as blob directory.
* DeleteRange now returns `Status::InvalidArgument` if the range's end key comes before its start key according to the user comparator. Previously the behavior was undefined.
* ldb now uses options.force_consistency_checks = true by default and "--disable_consistency_checks" is added to disable it.
* DB::OpenForReadOnly no longer creates files or directories if the named DB does not exist, unless create_if_missing is set to true.
* The consistency checks that validate LSM state changes (table file additions/deletions during flushes and compactions) are now stricter, more efficient, and no longer optional, i.e. they are performed even if `force_consistency_checks` is `false`.
* Disable delete triggered compaction (NewCompactOnDeletionCollectorFactory) in universal compaction mode and num_levels = 1 in order to avoid a corruption bug.
* `pin_l0_filter_and_index_blocks_in_cache` no longer applies to L0 files larger than `1.5 * write_buffer_size` to give more predictable memory usage. Such L0 files may exist due to intra-L0 compaction, external file ingestion, or user dynamically changing `write_buffer_size` (note, however, that files that are already pinned will continue being pinned, even after such a dynamic change).
* In point-in-time wal recovery mode, fail database recovery in case of IOError while reading the WAL to avoid data loss.
* A new method `Env::LowerThreadPoolCPUPriority(Priority, CpuPriority)` is added to `Env` to be able to lower to a specific priority such as `CpuPriority::kIdle`.

### New Features
* sst_dump to add a new --readahead_size argument. Users can specify read size when scanning the data. Sst_dump also tries to prefetch tail part of the SST files so usually some number of I/Os are saved there too.
* Generate file checksum in SstFileWriter if Options.file_checksum_gen_factory is set. The checksum and checksum function name are stored in ExternalSstFileInfo after the sst file write is finished.
* Add a value_size_soft_limit in read options which limits the cumulative value size of keys read in batches in MultiGet. Once the cumulative value size of found keys exceeds read_options.value_size_soft_limit, all the remaining keys are returned with status Abort without further finding their values. By default the value_size_soft_limit is std::numeric_limits<uint64_t>::max().
* Enable SST file ingestion with file checksum information when calling IngestExternalFiles(const std::vector<IngestExternalFileArg>& args). Added files_checksums and files_checksum_func_names to IngestExternalFileArg such that user can ingest the sst files with their file checksum information. Added verify_file_checksum to IngestExternalFileOptions (default is True). To be backward compatible, if DB does not enable file checksum or user does not provide checksum information (vectors of files_checksums and files_checksum_func_names are both empty), verification of file checksum is always sucessful. If DB enables file checksum, DB will always generate the checksum for each ingested SST file during Prepare stage of ingestion and store the checksum in Manifest, unless verify_file_checksum is False and checksum information is provided by the application. In this case, we only verify the checksum function name and directly store the ingested checksum in Manifest. If verify_file_checksum is set to True, DB will verify the ingested checksum and function name with the genrated ones. Any mismatch will fail the ingestion. Note that, if IngestExternalFileOptions::write_global_seqno is True, the seqno will be changed in the ingested file. Therefore, the checksum of the file will be changed. In this case, a new checksum will be generated after the seqno is updated and be stored in the Manifest.

### Performance Improvements
* Eliminate redundant key comparisons during random access in block-based tables.

## 6.10 (5/2/2020)
### Bug Fixes
* Fix wrong result being read from ingested file. May happen when a key in the file happen to be prefix of another key also in the file. The issue can further cause more data corruption. The issue exists with rocksdb >= 5.0.0 since DB::IngestExternalFile() was introduced.
* Finish implementation of BlockBasedTableOptions::IndexType::kBinarySearchWithFirstKey. It's now ready for use. Significantly reduces read amplification in some setups, especially for iterator seeks.
* Fix a bug by updating CURRENT file so that it points to the correct MANIFEST file after best-efforts recovery.
* Fixed a bug where ColumnFamilyHandle objects were not cleaned up in case an error happened during BlobDB's open after the base DB had been opened.
* Fix a potential undefined behavior caused by trying to dereference nullable pointer (timestamp argument) in DB::MultiGet.
* Fix a bug caused by not including user timestamp in MultiGet LookupKey construction. This can lead to wrong query result since the trailing bytes of a user key, if not shorter than timestamp, will be mistaken for user timestamp.
* Fix a bug caused by using wrong compare function when sorting the input keys of MultiGet with timestamps.
* Upgraded version of bzip library (1.0.6 -> 1.0.8) used with RocksJava to address potential vulnerabilities if an attacker can manipulate compressed data saved and loaded by RocksDB (not normal). See issue #6703.

### Public API Change
* Add a ConfigOptions argument to the APIs dealing with converting options to and from strings and files.  The ConfigOptions is meant to replace some of the options (such as input_strings_escaped and ignore_unknown_options) and allow for more parameters to be passed in the future without changing the function signature.
* Add NewFileChecksumGenCrc32cFactory to the file checksum public API, such that the builtin Crc32c based file checksum generator factory can be used by applications.
* Add IsDirectory to Env and FS to indicate if a path is a directory.

### New Features
* Added support for pipelined & parallel compression optimization for `BlockBasedTableBuilder`. This optimization makes block building, block compression and block appending a pipeline, and uses multiple threads to accelerate block compression. Users can set `CompressionOptions::parallel_threads` greater than 1 to enable compression parallelism. This feature is experimental for now.
* Provide an allocator for memkind to be used with block cache. This is to work with memory technologies (Intel DCPMM is one such technology currently available) that require different libraries for allocation and management (such as PMDK and memkind). The high capacities available make it possible to provision large caches (up to several TBs in size) beyond what is achievable with DRAM.
* Option `max_background_flushes` can be set dynamically using DB::SetDBOptions().
* Added functionality in sst_dump tool to check the compressed file size for different compression levels and print the time spent on compressing files with each compression type. Added arguments `--compression_level_from` and `--compression_level_to` to report size of all compression levels and one compression_type must be specified with it so that it will report compressed sizes of one compression type with different levels.
* Added statistics for redundant insertions into block cache: rocksdb.block.cache.*add.redundant. (There is currently no coordination to ensure that only one thread loads a table block when many threads are trying to access that same table block.)

### Bug Fixes
* Fix a bug when making options.bottommost_compression, options.compression_opts and options.bottommost_compression_opts dynamically changeable: the modified values are not written to option files or returned back to users when being queried.
* Fix a bug where index key comparisons were unaccounted in `PerfContext::user_key_comparison_count` for lookups in files written with `format_version >= 3`.
* Fix many bloom.filter statistics not being updated in batch MultiGet.

### Performance Improvements
* Improve performance of batch MultiGet with partitioned filters, by sharing block cache lookups to applicable filter blocks.
* Reduced memory copies when fetching and uncompressing compressed blocks from sst files.

## 6.9.0 (03/29/2020)
### Behavior changes
* Since RocksDB 6.8, ttl-based FIFO compaction can drop a file whose oldest key becomes older than options.ttl while others have not. This fix reverts this and makes ttl-based FIFO compaction use the file's flush time as the criterion. This fix also requires that max_open_files = -1 and compaction_options_fifo.allow_compaction = false to function properly.

### Public API Change
* Fix spelling so that API now has correctly spelled transaction state name `COMMITTED`, while the old misspelled `COMMITED` is still available as an alias.
* Updated default format_version in BlockBasedTableOptions from 2 to 4. SST files generated with the new default can be read by RocksDB versions 5.16 and newer, and use more efficient encoding of keys in index blocks.
* A new parameter `CreateBackupOptions` is added to both `BackupEngine::CreateNewBackup` and `BackupEngine::CreateNewBackupWithMetadata`, you can decrease CPU priority of `BackupEngine`'s background threads by setting `decrease_background_thread_cpu_priority` and `background_thread_cpu_priority` in `CreateBackupOptions`.
* Updated the public API of SST file checksum. Introduce the FileChecksumGenFactory to create the FileChecksumGenerator for each SST file, such that the FileChecksumGenerator is not shared and it can be more general for checksum implementations. Changed the FileChecksumGenerator interface from Value, Extend, and GetChecksum to Update, Finalize, and GetChecksum. Finalize should be only called once after all data is processed to generate the final checksum. Temproal data should be maintained by the FileChecksumGenerator object itself and finally it can return the checksum string.

### Bug Fixes
* Fix a bug where range tombstone blocks in ingested files were cached incorrectly during ingestion. If range tombstones were read from those incorrectly cached blocks, the keys they covered would be exposed.
* Fix a data race that might cause crash when calling DB::GetCreationTimeOfOldestFile() by a small chance. The bug was introduced in 6.6 Release.
* Fix a bug where a boolean value optimize_filters_for_hits was for max threads when calling load table handles after a flush or compaction. The value is correct to 1. The bug should not cause user visible problems.
* Fix a bug which might crash the service when write buffer manager fails to insert the dummy handle to the block cache.

### Performance Improvements
* In CompactRange, for levels starting from 0, if the level does not have any file with any key falling in the specified range, the level is skipped. So instead of always compacting from level 0, the compaction starts from the first level with keys in the specified range until the last such level.
* Reduced memory copy when reading sst footer and blobdb in direct IO mode.
* When restarting a database with large numbers of sst files, large amount of CPU time is spent on getting logical block size of the sst files, which slows down the starting progress, this inefficiency is optimized away with an internal cache for the logical block sizes.

### New Features
* Basic support for user timestamp in iterator. Seek/SeekToFirst/Next and lower/upper bounds are supported. Reverse iteration is not supported. Merge is not considered.
* When file lock failure when the lock is held by the current process, return acquiring time and thread ID in the error message.
* Added a new option, best_efforts_recovery (default: false), to allow database to open in a db dir with missing table files. During best efforts recovery, missing table files are ignored, and database recovers to the most recent state without missing table file. Cross-column-family consistency is not guaranteed even if WAL is enabled.
* options.bottommost_compression, options.compression_opts and options.bottommost_compression_opts are now dynamically changeable.

## 6.8.0 (02/24/2020)
### Java API Changes
* Major breaking changes to Java comparators, toward standardizing on ByteBuffer for performant, locale-neutral operations on keys (#6252).
* Added overloads of common API methods using direct ByteBuffers for keys and values (#2283).

### Bug Fixes
* Fix incorrect results while block-based table uses kHashSearch, together with Prev()/SeekForPrev().
* Fix a bug that prevents opening a DB after two consecutive crash with TransactionDB, where the first crash recovers from a corrupted WAL with kPointInTimeRecovery but the second cannot.
* Fixed issue #6316 that can cause a corruption of the MANIFEST file in the middle when writing to it fails due to no disk space.
* Add DBOptions::skip_checking_sst_file_sizes_on_db_open. It disables potentially expensive checking of all sst file sizes in DB::Open().
* BlobDB now ignores trivially moved files when updating the mapping between blob files and SSTs. This should mitigate issue #6338 where out of order flush/compaction notifications could trigger an assertion with the earlier code.
* Batched MultiGet() ignores IO errors while reading data blocks, causing it to potentially continue looking for a key and returning stale results.
* `WriteBatchWithIndex::DeleteRange` returns `Status::NotSupported`. Previously it returned success even though reads on the batch did not account for range tombstones. The corresponding language bindings now cannot be used. In C, that includes `rocksdb_writebatch_wi_delete_range`, `rocksdb_writebatch_wi_delete_range_cf`, `rocksdb_writebatch_wi_delete_rangev`, and `rocksdb_writebatch_wi_delete_rangev_cf`. In Java, that includes `WriteBatchWithIndex::deleteRange`.
* Assign new MANIFEST file number when caller tries to create a new MANIFEST by calling LogAndApply(..., new_descriptor_log=true). This bug can cause MANIFEST being overwritten during recovery if options.write_dbid_to_manifest = true and there are WAL file(s).

### Performance Improvements
* Perfom readahead when reading from option files. Inside DB, options.log_readahead_size will be used as the readahead size. In other cases, a default 512KB is used.

### Public API Change
* The BlobDB garbage collector now emits the statistics `BLOB_DB_GC_NUM_FILES` (number of blob files obsoleted during GC), `BLOB_DB_GC_NUM_NEW_FILES` (number of new blob files generated during GC), `BLOB_DB_GC_FAILURES` (number of failed GC passes), `BLOB_DB_GC_NUM_KEYS_RELOCATED` (number of blobs relocated during GC), and `BLOB_DB_GC_BYTES_RELOCATED` (total size of blobs relocated during GC). On the other hand, the following statistics, which are not relevant for the new GC implementation, are now deprecated: `BLOB_DB_GC_NUM_KEYS_OVERWRITTEN`, `BLOB_DB_GC_NUM_KEYS_EXPIRED`, `BLOB_DB_GC_BYTES_OVERWRITTEN`, `BLOB_DB_GC_BYTES_EXPIRED`, and `BLOB_DB_GC_MICROS`.
* Disable recycle_log_file_num when an inconsistent recovery modes are requested: kPointInTimeRecovery and kAbsoluteConsistency

### New Features
* Added the checksum for each SST file generated by Flush or Compaction. Added sst_file_checksum_func to Options such that user can plugin their own SST file checksum function via override the FileChecksumFunc class. If user does not set the sst_file_checksum_func, SST file checksum calculation will not be enabled. The checksum information inlcuding uint32_t checksum value and a checksum function name (string). The checksum information is stored in FileMetadata in version store and also logged to MANIFEST. A new tool is added to LDB such that user can dump out a list of file checksum information from MANIFEST (stored in an unordered_map).
* `db_bench` now supports `value_size_distribution_type`, `value_size_min`, `value_size_max` options for generating random variable sized value. Added `blob_db_compression_type` option for BlobDB to enable blob compression.
* Replace RocksDB namespace "rocksdb" with flag "ROCKSDB_NAMESPACE" which if is not defined, defined as "rocksdb" in header file rocksdb_namespace.h.

## 6.7.0 (01/21/2020)
### Public API Change
* Added a rocksdb::FileSystem class in include/rocksdb/file_system.h to encapsulate file creation/read/write operations, and an option DBOptions::file_system to allow a user to pass in an instance of rocksdb::FileSystem. If its a non-null value, this will take precendence over DBOptions::env for file operations. A new API rocksdb::FileSystem::Default() returns a platform default object. The DBOptions::env option and Env::Default() API will continue to be used for threading and other OS related functions, and where DBOptions::file_system is not specified, for file operations. For storage developers who are accustomed to rocksdb::Env, the interface in rocksdb::FileSystem is new and will probably undergo some changes as more storage systems are ported to it from rocksdb::Env. As of now, no env other than Posix has been ported to the new interface.
* A new rocksdb::NewSstFileManager() API that allows the caller to pass in separate Env and FileSystem objects.
* Changed Java API for RocksDB.keyMayExist functions to use Holder<byte[]> instead of StringBuilder, so that retrieved values need not decode to Strings.
* A new `OptimisticTransactionDBOptions` Option that allows users to configure occ validation policy. The default policy changes from kValidateSerial to kValidateParallel to reduce mutex contention.

### Bug Fixes
* Fix a bug that can cause unnecessary bg thread to be scheduled(#6104).
* Fix crash caused by concurrent CF iterations and drops(#6147).
* Fix a race condition for cfd->log_number_ between manifest switch and memtable switch (PR 6249) when number of column families is greater than 1.
* Fix a bug on fractional cascading index when multiple files at the same level contain the same smallest user key, and those user keys are for merge operands. In this case, Get() the exact key may miss some merge operands.
* Delcare kHashSearch index type feature-incompatible with index_block_restart_interval larger than 1.
* Fixed an issue where the thread pools were not resized upon setting `max_background_jobs` dynamically through the `SetDBOptions` interface.
* Fix a bug that can cause write threads to hang when a slowdown/stall happens and there is a mix of writers with WriteOptions::no_slowdown set/unset.
* Fixed an issue where an incorrect "number of input records" value was used to compute the "records dropped" statistics for compactions.
* Fix a regression bug that causes segfault when hash is used, max_open_files != -1 and total order seek is used and switched back.

### New Features
* It is now possible to enable periodic compactions for the base DB when using BlobDB.
* BlobDB now garbage collects non-TTL blobs when `enable_garbage_collection` is set to `true` in `BlobDBOptions`. Garbage collection is performed during compaction: any valid blobs located in the oldest N files (where N is the number of non-TTL blob files multiplied by the value of `BlobDBOptions::garbage_collection_cutoff`) encountered during compaction get relocated to new blob files, and old blob files are dropped once they are no longer needed. Note: we recommend enabling periodic compactions for the base DB when using this feature to deal with the case when some old blob files are kept alive by SSTs that otherwise do not get picked for compaction.
* `db_bench` now supports the `garbage_collection_cutoff` option for BlobDB.
* Introduce ReadOptions.auto_prefix_mode. When set to true, iterator will return the same result as total order seek, but may choose to use prefix seek internally based on seek key and iterator upper bound.
* MultiGet() can use IO Uring to parallelize read from the same SST file. This featuer is by default disabled. It can be enabled with environment variable ROCKSDB_USE_IO_URING.

## 6.6.2 (01/13/2020)
### Bug Fixes
* Fixed a bug where non-L0 compaction input files were not considered to compute the `creation_time` of new compaction outputs.

## 6.6.1 (01/02/2020)
### Bug Fixes
* Fix a bug in WriteBatchWithIndex::MultiGetFromBatchAndDB, which is called by Transaction::MultiGet, that causes due to stale pointer access when the number of keys is > 32
* Fixed two performance issues related to memtable history trimming. First, a new SuperVersion is now created only if some memtables were actually trimmed. Second, trimming is only scheduled if there is at least one flushed memtable that is kept in memory for the purposes of transaction conflict checking.
* BlobDB no longer updates the SST to blob file mapping upon failed compactions.
* Fix a bug in which a snapshot read through an iterator could be affected by a DeleteRange after the snapshot (#6062).
* Fixed a bug where BlobDB was comparing the `ColumnFamilyHandle` pointers themselves instead of only the column family IDs when checking whether an API call uses the default column family or not.
* Delete superversions in BackgroundCallPurge.
* Fix use-after-free and double-deleting files in BackgroundCallPurge().

## 6.6.0 (11/25/2019)
### Bug Fixes
* Fix data corruption caused by output of intra-L0 compaction on ingested file not being placed in correct order in L0.
* Fix a data race between Version::GetColumnFamilyMetaData() and Compaction::MarkFilesBeingCompacted() for access to being_compacted (#6056). The current fix acquires the db mutex during Version::GetColumnFamilyMetaData(), which may cause regression.
* Fix a bug in DBIter that is_blob_ state isn't updated when iterating backward using seek.
* Fix a bug when format_version=3, partitioned filters, and prefix search are used in conjunction. The bug could result into Seek::(prefix) returning NotFound for an existing prefix.
* Revert the feature "Merging iterator to avoid child iterator reseek for some cases (#5286)" since it might cause strong results when reseek happens with a different iterator upper bound.
* Fix a bug causing a crash during ingest external file when background compaction cause severe error (file not found).
* Fix a bug when partitioned filters and prefix search are used in conjunction, ::SeekForPrev could return invalid for an existing prefix. ::SeekForPrev might be called by the user, or internally on ::Prev, or within ::Seek if the return value involves Delete or a Merge operand.
* Fix OnFlushCompleted fired before flush result persisted in MANIFEST when there's concurrent flush job. The bug exists since OnFlushCompleted was introduced in rocksdb 3.8.
* Fixed an sst_dump crash on some plain table SST files.
* Fixed a memory leak in some error cases of opening plain table SST files.
* Fix a bug when a crash happens while calling WriteLevel0TableForRecovery for multiple column families, leading to a column family's log number greater than the first corrutped log number when the DB is being opened in PointInTime recovery mode during next recovery attempt (#5856).

### New Features
* Universal compaction to support options.periodic_compaction_seconds. A full compaction will be triggered if any file is over the threshold.
* `GetLiveFilesMetaData` and `GetColumnFamilyMetaData` now expose the file number of SST files as well as the oldest blob file referenced by each SST.
* A batched MultiGet API (DB::MultiGet()) that supports retrieving keys from multiple column families.
* Full and partitioned filters in the block-based table use an improved Bloom filter implementation, enabled with format_version 5 (or above) because previous releases cannot read this filter. This replacement is faster and more accurate, especially for high bits per key or millions of keys in a single (full) filter. For example, the new Bloom filter has the same false positive rate at 9.55 bits per key as the old one at 10 bits per key, and a lower false positive rate at 16 bits per key than the old one at 100 bits per key.
* Added AVX2 instructions to USE_SSE builds to accelerate the new Bloom filter and XXH3-based hash function on compatible x86_64 platforms (Haswell and later, ~2014).
* Support options.ttl or options.periodic_compaction_seconds with options.max_open_files = -1. File's oldest ancester time and file creation time will be written to manifest. If it is availalbe, this information will be used instead of creation_time and file_creation_time in table properties.
* Setting options.ttl for universal compaction now has the same meaning as setting periodic_compaction_seconds.
* SstFileMetaData also returns file creation time and oldest ancester time.
* The `sst_dump` command line tool `recompress` command now displays how many blocks were compressed and how many were not, in particular how many were not compressed because the compression ratio was not met (12.5% threshold for GoodCompressionRatio), as seen in the `number.block.not_compressed` counter stat since version 6.0.0.
* The block cache usage is now takes into account the overhead of metadata per each entry. This results into more accurate management of memory. A side-effect of this feature is that less items are fit into the block cache of the same size, which would result to higher cache miss rates. This can be remedied by increasing the block cache size or passing kDontChargeCacheMetadata to its constuctor to restore the old behavior.
* When using BlobDB, a mapping is maintained and persisted in the MANIFEST between each SST file and the oldest non-TTL blob file it references.
* `db_bench` now supports and by default issues non-TTL Puts to BlobDB. TTL Puts can be enabled by specifying a non-zero value for the `blob_db_max_ttl_range` command line parameter explicitly.
* `sst_dump` now supports printing BlobDB blob indexes in a human-readable format. This can be enabled by specifying the `decode_blob_index` flag on the command line.
* A number of new information elements are now exposed through the EventListener interface. For flushes, the file numbers of the new SST file and the oldest blob file referenced by the SST are propagated. For compactions, the level, file number, and the oldest blob file referenced are passed to the client for each compaction input and output file.

### Public API Change
* RocksDB release 4.1 or older will not be able to open DB generated by the new release. 4.2 was released on Feb 23, 2016.
* TTL Compactions in Level compaction style now initiate successive cascading compactions on a key range so that it reaches the bottom level quickly on TTL expiry. `creation_time` table property for compaction output files is now set to the minimum of the creation times of all compaction inputs.
* With FIFO compaction style, options.periodic_compaction_seconds will have the same meaning as options.ttl. Whichever stricter will be used. With the default options.periodic_compaction_seconds value with options.ttl's default of 0, RocksDB will give a default of 30 days.
* Added an API GetCreationTimeOfOldestFile(uint64_t* creation_time) to get the file_creation_time of the oldest SST file in the DB.
* FilterPolicy now exposes additional API to make it possible to choose filter configurations based on context, such as table level and compaction style. See `LevelAndStyleCustomFilterPolicy` in db_bloom_filter_test.cc. While most existing custom implementations of FilterPolicy should continue to work as before, those wrapping the return of NewBloomFilterPolicy will require overriding new function `GetBuilderWithContext()`, because calling `GetFilterBitsBuilder()` on the FilterPolicy returned by NewBloomFilterPolicy is no longer supported.
* An unlikely usage of FilterPolicy is no longer supported. Calling GetFilterBitsBuilder() on the FilterPolicy returned by NewBloomFilterPolicy will now cause an assertion violation in debug builds, because RocksDB has internally migrated to a more elaborate interface that is expected to evolve further. Custom implementations of FilterPolicy should work as before, except those wrapping the return of NewBloomFilterPolicy, which will require a new override of a protected function in FilterPolicy.
* NewBloomFilterPolicy now takes bits_per_key as a double instead of an int. This permits finer control over the memory vs. accuracy trade-off in the new Bloom filter implementation and should not change source code compatibility.
* The option BackupableDBOptions::max_valid_backups_to_open is now only used when opening BackupEngineReadOnly. When opening a read/write BackupEngine, anything but the default value logs a warning and is treated as the default. This change ensures that backup deletion has proper accounting of shared files to ensure they are deleted when no longer referenced by a backup.
* Deprecate `snap_refresh_nanos` option.
* Added DisableManualCompaction/EnableManualCompaction to stop and resume manual compaction.
* Add TryCatchUpWithPrimary() to StackableDB in non-LITE mode.
* Add a new Env::LoadEnv() overloaded function to return a shared_ptr to Env.
* Flush sets file name to "(nil)" for OnTableFileCreationCompleted() if the flush does not produce any L0. This can happen if the file is empty thus delete by RocksDB.

### Default Option Changes
* Changed the default value of periodic_compaction_seconds to `UINT64_MAX - 1` which allows RocksDB to auto-tune periodic compaction scheduling. When using the default value, periodic compactions are now auto-enabled if a compaction filter is used. A value of `0` will turn off the feature completely.
* Changed the default value of ttl to `UINT64_MAX - 1` which allows RocksDB to auto-tune ttl value. When using the default value, TTL will be auto-enabled to 30 days, when the feature is supported. To revert the old behavior, you can explicitly set it to 0.

### Performance Improvements
* For 64-bit hashing, RocksDB is standardizing on a slightly modified preview version of XXH3. This function is now used for many non-persisted hashes, along with fastrange64() in place of the modulus operator, and some benchmarks show a slight improvement.
* Level iterator to invlidate the iterator more often in prefix seek and the level is filtered out by prefix bloom.

## 6.5.2 (11/15/2019)
### Bug Fixes
* Fix a assertion failure in MultiGet() when BlockBasedTableOptions::no_block_cache is true and there is no compressed block cache
* Fix a buffer overrun problem in BlockBasedTable::MultiGet() when compression is enabled and no compressed block cache is configured.
* If a call to BackupEngine::PurgeOldBackups or BackupEngine::DeleteBackup suffered a crash, power failure, or I/O error, files could be left over from old backups that could only be purged with a call to GarbageCollect. Any call to PurgeOldBackups, DeleteBackup, or GarbageCollect should now suffice to purge such files.

## 6.5.1 (10/16/2019)
### Bug Fixes
* Revert the feature "Merging iterator to avoid child iterator reseek for some cases (#5286)" since it might cause strange results when reseek happens with a different iterator upper bound.
* Fix a bug in BlockBasedTableIterator that might return incorrect results when reseek happens with a different iterator upper bound.
* Fix a bug when partitioned filters and prefix search are used in conjunction, ::SeekForPrev could return invalid for an existing prefix. ::SeekForPrev might be called by the user, or internally on ::Prev, or within ::Seek if the return value involves Delete or a Merge operand.

## 6.5.0 (9/13/2019)
### Bug Fixes
* Fixed a number of data races in BlobDB.
* Fix a bug where the compaction snapshot refresh feature is not disabled as advertised when `snap_refresh_nanos` is set to 0..
* Fix bloom filter lookups by the MultiGet batching API when BlockBasedTableOptions::whole_key_filtering is false, by checking that a key is in the perfix_extractor domain and extracting the prefix before looking up.
* Fix a bug in file ingestion caused by incorrect file number allocation when the number of column families involved in the ingestion exceeds 2.

### New Features
* Introduced DBOptions::max_write_batch_group_size_bytes to configure maximum limit on number of bytes that are written in a single batch of WAL or memtable write. It is followed when the leader write size is larger than 1/8 of this limit.
* VerifyChecksum() by default will issue readahead. Allow ReadOptions to be passed in to those functions to override the readhead size. For checksum verifying before external SST file ingestion, a new option IngestExternalFileOptions.verify_checksums_readahead_size, is added for this readahead setting.
* When user uses options.force_consistency_check in RocksDb, instead of crashing the process, we now pass the error back to the users without killing the process.
* Add an option `memtable_insert_hint_per_batch` to WriteOptions. If it is true, each WriteBatch will maintain its own insert hints for each memtable in concurrent write. See include/rocksdb/options.h for more details.

### Public API Change
* Added max_write_buffer_size_to_maintain option to better control memory usage of immutable memtables.
* Added a lightweight API GetCurrentWalFile() to get last live WAL filename and size. Meant to be used as a helper for backup/restore tooling in a larger ecosystem such as MySQL with a MyRocks storage engine.
* The MemTable Bloom filter, when enabled, now always uses cache locality. Options::bloom_locality now only affects the PlainTable SST format.

### Performance Improvements
* Improve the speed of the MemTable Bloom filter, reducing the write overhead of enabling it by 1/3 to 1/2, with similar benefit to read performance.

## 6.4.0 (7/30/2019)
### Default Option Change
* LRUCacheOptions.high_pri_pool_ratio is set to 0.5 (previously 0.0) by default, which means that by default midpoint insertion is enabled. The same change is made for the default value of high_pri_pool_ratio argument in NewLRUCache(). When block cache is not explicitly created, the small block cache created by BlockBasedTable will still has this option to be 0.0.
* Change BlockBasedTableOptions.cache_index_and_filter_blocks_with_high_priority's default value from false to true.

### Public API Change
* Filter and compression dictionary blocks are now handled similarly to data blocks with regards to the block cache: instead of storing objects in the cache, only the blocks themselves are cached. In addition, filter and compression dictionary blocks (as well as filter partitions) no longer get evicted from the cache when a table is closed.
* Due to the above refactoring, block cache eviction statistics for filter and compression dictionary blocks are temporarily broken. We plan to reintroduce them in a later phase.
* The semantics of the per-block-type block read counts in the performance context now match those of the generic block_read_count.
* Errors related to the retrieval of the compression dictionary are now propagated to the user.
* db_bench adds a "benchmark" stats_history, which prints out the whole stats history.
* Overload GetAllKeyVersions() to support non-default column family.
* Added new APIs ExportColumnFamily() and CreateColumnFamilyWithImport() to support export and import of a Column Family. https://github.com/facebook/rocksdb/issues/3469
* ldb sometimes uses a string-append merge operator if no merge operator is passed in. This is to allow users to print keys from a DB with a merge operator.
* Replaces old Registra with ObjectRegistry to allow user to create custom object from string, also add LoadEnv() to Env.
* Added new overload of GetApproximateSizes which gets SizeApproximationOptions object and returns a Status. The older overloads are redirecting their calls to this new method and no longer assert if the include_flags doesn't have either of INCLUDE_MEMTABLES or INCLUDE_FILES bits set. It's recommended to use the new method only, as it is more type safe and returns a meaningful status in case of errors.
* LDBCommandRunner::RunCommand() to return the status code as an integer, rather than call exit() using the code.

### New Features
* Add argument `--secondary_path` to ldb to open the database as the secondary instance. This would keep the original DB intact.
* Compression dictionary blocks are now prefetched and pinned in the cache (based on the customer's settings) the same way as index and filter blocks.
* Added DBOptions::log_readahead_size which specifies the number of bytes to prefetch when reading the log. This is mostly useful for reading a remotely located log, as it can save the number of round-trips. If 0 (default), then the prefetching is disabled.
* Added new option in SizeApproximationOptions used with DB::GetApproximateSizes. When approximating the files total size that is used to store a keys range, allow approximation with an error margin of up to total_files_size * files_size_error_margin. This allows to take some shortcuts in files size approximation, resulting in better performance, while guaranteeing the resulting error is within a reasonable margin.
* Support loading custom objects in unit tests. In the affected unit tests, RocksDB will create custom Env objects based on environment variable TEST_ENV_URI. Users need to make sure custom object types are properly registered. For example, a static library should expose a `RegisterCustomObjects` function. By linking the unit test binary with the static library, the unit test can execute this function.

### Performance Improvements
* Reduce iterator key comparison for upper/lower bound check.
* Improve performance of row_cache: make reads with newer snapshots than data in an SST file share the same cache key, except in some transaction cases.
* The compression dictionary is no longer copied to a new object upon retrieval.

### Bug Fixes
* Fix ingested file and directory not being fsync.
* Return TryAgain status in place of Corruption when new tail is not visible to TransactionLogIterator.
* Fixed a regression where the fill_cache read option also affected index blocks.
* Fixed an issue where using cache_index_and_filter_blocks==false affected partitions of partitioned indexes/filters as well.

## 6.3.2 (8/15/2019)
### Public API Change
* The semantics of the per-block-type block read counts in the performance context now match those of the generic block_read_count.

### Bug Fixes
* Fixed a regression where the fill_cache read option also affected index blocks.
* Fixed an issue where using cache_index_and_filter_blocks==false affected partitions of partitioned indexes as well.

## 6.3.1 (7/24/2019)
### Bug Fixes
* Fix auto rolling bug introduced in 6.3.0, which causes segfault if log file creation fails.

## 6.3.0 (6/18/2019)
### Public API Change
* Now DB::Close() will return Aborted() error when there is unreleased snapshot. Users can retry after all snapshots are released.
* Index blocks are now handled similarly to data blocks with regards to the block cache: instead of storing objects in the cache, only the blocks themselves are cached. In addition, index blocks no longer get evicted from the cache when a table is closed, can now use the compressed block cache (if any), and can be shared among multiple table readers.
* Partitions of partitioned indexes no longer affect the read amplification statistics.
* Due to the above refactoring, block cache eviction statistics for indexes are temporarily broken. We plan to reintroduce them in a later phase.
* options.keep_log_file_num will be enforced strictly all the time. File names of all log files will be tracked, which may take significantly amount of memory if options.keep_log_file_num is large and either of options.max_log_file_size or options.log_file_time_to_roll is set.
* Add initial support for Get/Put with user timestamps. Users can specify timestamps via ReadOptions and WriteOptions when calling DB::Get and DB::Put.
* Accessing a partition of a partitioned filter or index through a pinned reference is no longer considered a cache hit.
* Add C bindings for secondary instance, i.e. DBImplSecondary.
* Rate limited deletion of WALs is only enabled if DBOptions::wal_dir is not set, or explicitly set to db_name passed to DB::Open and DBOptions::db_paths is empty, or same as db_paths[0].path

### New Features
* Add an option `snap_refresh_nanos` (default to 0) to periodically refresh the snapshot list in compaction jobs. Assign to 0 to disable the feature.
* Add an option `unordered_write` which trades snapshot guarantees with higher write throughput. When used with WRITE_PREPARED transactions with two_write_queues=true, it offers higher throughput with however no compromise on guarantees.
* Allow DBImplSecondary to remove memtables with obsolete data after replaying MANIFEST and WAL.
* Add an option `failed_move_fall_back_to_copy` (default is true) for external SST ingestion. When `move_files` is true and hard link fails, ingestion falls back to copy if `failed_move_fall_back_to_copy` is true. Otherwise, ingestion reports an error.
* Add command `list_file_range_deletes` in ldb, which prints out tombstones in SST files.

### Performance Improvements
* Reduce binary search when iterator reseek into the same data block.
* DBIter::Next() can skip user key checking if previous entry's seqnum is 0.
* Merging iterator to avoid child iterator reseek for some cases
* Log Writer will flush after finishing the whole record, rather than a fragment.
* Lower MultiGet batching API latency by reading data blocks from disk in parallel

### General Improvements
* Added new status code kColumnFamilyDropped to distinguish between Column Family Dropped and DB Shutdown in progress.
* Improve ColumnFamilyOptions validation when creating a new column family.

### Bug Fixes
* Fix a bug in WAL replay of secondary instance by skipping write batches with older sequence numbers than the current last sequence number.
* Fix flush's/compaction's merge processing logic which allowed `Put`s covered by range tombstones to reappear. Note `Put`s may exist even if the user only ever called `Merge()` due to an internal conversion during compaction to the bottommost level.
* Fix/improve memtable earliest sequence assignment and WAL replay so that WAL entries of unflushed column families will not be skipped after replaying the MANIFEST and increasing db sequence due to another flushed/compacted column family.
* Fix a bug caused by secondary not skipping the beginning of new MANIFEST.
* On DB open, delete WAL trash files left behind in wal_dir

## 6.2.0 (4/30/2019)
### New Features
* Add an option `strict_bytes_per_sync` that causes a file-writing thread to block rather than exceed the limit on bytes pending writeback specified by `bytes_per_sync` or `wal_bytes_per_sync`.
* Improve range scan performance by avoiding per-key upper bound check in BlockBasedTableIterator.
* Introduce Periodic Compaction for Level style compaction. Files are re-compacted periodically and put in the same level.
* Block-based table index now contains exact highest key in the file, rather than an upper bound. This may improve Get() and iterator Seek() performance in some situations, especially when direct IO is enabled and block cache is disabled. A setting BlockBasedTableOptions::index_shortening is introduced to control this behavior. Set it to kShortenSeparatorsAndSuccessor to get the old behavior.
* When reading from option file/string/map, customized envs can be filled according to object registry.
* Improve range scan performance when using explicit user readahead by not creating new table readers for every iterator.
* Add index type BlockBasedTableOptions::IndexType::kBinarySearchWithFirstKey. It significantly reduces read amplification in some setups, especially for iterator seeks. It's not fully implemented yet: IO errors are not handled right.

### Public API Change
* Change the behavior of OptimizeForPointLookup(): move away from hash-based block-based-table index, and use whole key memtable filtering.
* Change the behavior of OptimizeForSmallDb(): use a 16MB block cache, put index and filter blocks into it, and cost the memtable size to it. DBOptions.OptimizeForSmallDb() and ColumnFamilyOptions.OptimizeForSmallDb() start to take an optional cache object.
* Added BottommostLevelCompaction::kForceOptimized to avoid double compacting newly compacted files in the bottommost level compaction of manual compaction. Note this option may prohibit the manual compaction to produce a single file in the bottommost level.

### Bug Fixes
* Adjust WriteBufferManager's dummy entry size to block cache from 1MB to 256KB.
* Fix a race condition between WritePrepared::Get and ::Put with duplicate keys.
* Fix crash when memtable prefix bloom is enabled and read/write a key out of domain of prefix extractor.
* Close a WAL file before another thread deletes it.
* Fix an assertion failure `IsFlushPending() == true` caused by one bg thread releasing the db mutex in ~ColumnFamilyData and another thread clearing `flush_requested_` flag.

## 6.1.1 (4/9/2019)
### New Features
* When reading from option file/string/map, customized comparators and/or merge operators can be filled according to object registry.

### Public API Change

### Bug Fixes
* Fix a bug in 2PC where a sequence of txn prepare, memtable flush, and crash could result in losing the prepared transaction.
* Fix a bug in Encryption Env which could cause encrypted files to be read beyond file boundaries.

## 6.1.0 (3/27/2019)
### New Features
* Introduce two more stats levels, kExceptHistogramOrTimers and kExceptTimers.
* Added a feature to perform data-block sampling for compressibility, and report stats to user.
* Add support for trace filtering.
* Add DBOptions.avoid_unnecessary_blocking_io. If true, we avoid file deletion when destroying ColumnFamilyHandle and Iterator. Instead, a job is scheduled to delete the files in background.

### Public API Change
* Remove bundled fbson library.
* statistics.stats_level_ becomes atomic. It is preferred to use statistics.set_stats_level() and statistics.get_stats_level() to access it.
* Introduce a new IOError subcode, PathNotFound, to indicate trying to open a nonexistent file or directory for read.
* Add initial support for multiple db instances sharing the same data in single-writer, multi-reader mode.
* Removed some "using std::xxx" from public headers.

### Bug Fixes
* Fix JEMALLOC_CXX_THROW macro missing from older Jemalloc versions, causing build failures on some platforms.
* Fix SstFileReader not able to open file ingested with write_glbal_seqno=true.

## 6.0.0 (2/19/2019)
### New Features
* Enabled checkpoint on readonly db (DBImplReadOnly).
* Make DB ignore dropped column families while committing results of atomic flush.
* RocksDB may choose to preopen some files even if options.max_open_files != -1. This may make DB open slightly longer.
* For users of dictionary compression with ZSTD v0.7.0+, we now reuse the same digested dictionary when compressing each of an SST file's data blocks for faster compression speeds.
* For all users of dictionary compression who set `cache_index_and_filter_blocks == true`, we now store dictionary data used for decompression in the block cache for better control over memory usage. For users of ZSTD v1.1.4+ who compile with -DZSTD_STATIC_LINKING_ONLY, this includes a digested dictionary, which is used to increase decompression speed.
* Add support for block checksums verification for external SST files before ingestion.
* Introduce stats history which periodically saves Statistics snapshots and added `GetStatsHistory` API to retrieve these snapshots.
* Add a place holder in manifest which indicate a record from future that can be safely ignored.
* Add support for trace sampling.
* Enable properties block checksum verification for block-based tables.
* For all users of dictionary compression, we now generate a separate dictionary for compressing each bottom-level SST file. Previously we reused a single dictionary for a whole compaction to bottom level. The new approach achieves better compression ratios; however, it uses more memory and CPU for buffering/sampling data blocks and training dictionaries.
* Add whole key bloom filter support in memtable.
* Files written by `SstFileWriter` will now use dictionary compression if it is configured in the file writer's `CompressionOptions`.

### Public API Change
* Disallow CompactionFilter::IgnoreSnapshots() = false, because it is not very useful and the behavior is confusing. The filter will filter everything if there is no snapshot declared by the time the compaction starts. However, users can define a snapshot after the compaction starts and before it finishes and this new snapshot won't be repeatable, because after the compaction finishes, some keys may be dropped.
* CompactionPri = kMinOverlappingRatio also uses compensated file size, which boosts file with lots of tombstones to be compacted first.
* Transaction::GetForUpdate is extended with a do_validate parameter with default value of true. If false it skips validating the snapshot before doing the read. Similarly ::Merge, ::Put, ::Delete, and ::SingleDelete are extended with assume_tracked with default value of false. If true it indicates that call is assumed to be after a ::GetForUpdate.
* `TableProperties::num_entries` and `TableProperties::num_deletions` now also account for number of range tombstones.
* Remove geodb, spatial_db, document_db, json_document, date_tiered_db, and redis_lists.
* With "ldb ----try_load_options", when wal_dir specified by the option file doesn't exist, ignore it.
* Change time resolution in FileOperationInfo.
* Deleting Blob files also go through SStFileManager.
* Remove CuckooHash memtable.
* The counter stat `number.block.not_compressed` now also counts blocks not compressed due to poor compression ratio.
* Remove ttl option from `CompactionOptionsFIFO`. The option has been deprecated and ttl in `ColumnFamilyOptions` is used instead.
* Support SST file ingestion across multiple column families via DB::IngestExternalFiles. See the function's comment about atomicity.
* Remove Lua compaction filter.

### Bug Fixes
* Fix a deadlock caused by compaction and file ingestion waiting for each other in the event of write stalls.
* Fix a memory leak when files with range tombstones are read in mmap mode and block cache is enabled
* Fix handling of corrupt range tombstone blocks such that corruptions cannot cause deleted keys to reappear
* Lock free MultiGet
* Fix incorrect `NotFound` point lookup result when querying the endpoint of a file that has been extended by a range tombstone.
* Fix with pipelined write, write leaders's callback failure lead to the whole write group fail.

### Change Default Options
* Change options.compaction_pri's default to kMinOverlappingRatio

## 5.18.0 (11/30/2018)
### New Features
* Introduced `JemallocNodumpAllocator` memory allocator. When being use, block cache will be excluded from core dump.
* Introduced `PerfContextByLevel` as part of `PerfContext` which allows storing perf context at each level. Also replaced `__thread` with `thread_local` keyword for perf_context. Added per-level perf context for bloom filter and `Get` query.
* With level_compaction_dynamic_level_bytes = true, level multiplier may be adjusted automatically when Level 0 to 1 compaction is lagged behind.
* Introduced DB option `atomic_flush`. If true, RocksDB supports flushing multiple column families and atomically committing the result to MANIFEST. Useful when WAL is disabled.
* Added `num_deletions` and `num_merge_operands` members to `TableProperties`.
* Added "rocksdb.min-obsolete-sst-number-to-keep" DB property that reports the lower bound on SST file numbers that are being kept from deletion, even if the SSTs are obsolete.
* Add xxhash64 checksum support
* Introduced `MemoryAllocator`, which lets the user specify custom memory allocator for block based table.
* Improved `DeleteRange` to prevent read performance degradation. The feature is no longer marked as experimental.

### Public API Change
* `DBOptions::use_direct_reads` now affects reads issued by `BackupEngine` on the database's SSTs.
* `NO_ITERATORS` is divided into two counters `NO_ITERATOR_CREATED` and `NO_ITERATOR_DELETE`. Both of them are only increasing now, just as other counters.

### Bug Fixes
* Fix corner case where a write group leader blocked due to write stall blocks other writers in queue with WriteOptions::no_slowdown set.
* Fix in-memory range tombstone truncation to avoid erroneously covering newer keys at a lower level, and include range tombstones in compacted files whose largest key is the range tombstone's start key.
* Properly set the stop key for a truncated manual CompactRange
* Fix slow flush/compaction when DB contains many snapshots. The problem became noticeable to us in DBs with 100,000+ snapshots, though it will affect others at different thresholds.
* Fix the bug that WriteBatchWithIndex's SeekForPrev() doesn't see the entries with the same key.
* Fix the bug where user comparator was sometimes fed with InternalKey instead of the user key. The bug manifests when during GenerateBottommostFiles.
* Fix a bug in WritePrepared txns where if the number of old snapshots goes beyond the snapshot cache size (128 default) the rest will not be checked when evicting a commit entry from the commit cache.
* Fixed Get correctness bug in the presence of range tombstones where merge operands covered by a range tombstone always result in NotFound.
* Start populating `NO_FILE_CLOSES` ticker statistic, which was always zero previously.
* The default value of NewBloomFilterPolicy()'s argument use_block_based_builder is changed to false. Note that this new default may cause large temp memory usage when building very large SST files.

## 5.17.0 (10/05/2018)
### Public API Change
* `OnTableFileCreated` will now be called for empty files generated during compaction. In that case, `TableFileCreationInfo::file_path` will be "(nil)" and `TableFileCreationInfo::file_size` will be zero.
* Add `FlushOptions::allow_write_stall`, which controls whether Flush calls start working immediately, even if it causes user writes to stall, or will wait until flush can be performed without causing write stall (similar to `CompactRangeOptions::allow_write_stall`). Note that the default value is false, meaning we add delay to Flush calls until stalling can be avoided when possible. This is behavior change compared to previous RocksDB versions, where Flush calls didn't check if they might cause stall or not.
* Application using PessimisticTransactionDB is expected to rollback/commit recovered transactions before starting new ones. This assumption is used to skip concurrency control during recovery.
* Expose column family id to `OnCompactionCompleted`.

### New Features
* TransactionOptions::skip_concurrency_control allows pessimistic transactions to skip the overhead of concurrency control. Could be used for optimizing certain transactions or during recovery.

### Bug Fixes
* Avoid creating empty SSTs and subsequently deleting them in certain cases during compaction.
* Sync CURRENT file contents during checkpoint.

## 5.16.3 (10/1/2018)
### Bug Fixes
* Fix crash caused when `CompactFiles` run with `CompactionOptions::compression == CompressionType::kDisableCompressionOption`. Now that setting causes the compression type to be chosen according to the column family-wide compression options.

## 5.16.2 (9/21/2018)
### Bug Fixes
* Fix bug in partition filters with format_version=4.

## 5.16.1 (9/17/2018)
### Bug Fixes
* Remove trace_analyzer_tool from rocksdb_lib target in TARGETS file.
* Fix RocksDB Java build and tests.
* Remove sync point in Block destructor.

## 5.16.0 (8/21/2018)
### Public API Change
* The merge operands are passed to `MergeOperator::ShouldMerge` in the reversed order relative to how they were merged (passed to FullMerge or FullMergeV2) for performance reasons
* GetAllKeyVersions() to take an extra argument of `max_num_ikeys`.
* Using ZSTD dictionary trainer (i.e., setting `CompressionOptions::zstd_max_train_bytes` to a nonzero value) now requires ZSTD version 1.1.3 or later.

### New Features
* Changes the format of index blocks by delta encoding the index values, which are the block handles. This saves the encoding of BlockHandle::offset of the non-head index entries in each restart interval. The feature is backward compatible but not forward compatible. It is disabled by default unless format_version 4 or above is used.
* Add a new tool: trace_analyzer. Trace_analyzer analyzes the trace file generated by using trace_replay API. It can convert the binary format trace file to a human readable txt file, output the statistics of the analyzed query types such as access statistics and size statistics, combining the dumped whole key space file to analyze, support query correlation analyzing, and etc. Current supported query types are: Get, Put, Delete, SingleDelete, DeleteRange, Merge, Iterator (Seek, SeekForPrev only).
* Add hash index support to data blocks, which helps reducing the cpu utilization of point-lookup operations. This feature is backward compatible with the data block created without the hash index. It is disabled by default unless BlockBasedTableOptions::data_block_index_type is set to data_block_index_type = kDataBlockBinaryAndHash.

### Bug Fixes
* Fix a bug in misreporting the estimated partition index size in properties block.

## 5.15.0 (7/17/2018)
### Public API Change
* Remove managed iterator. ReadOptions.managed is not effective anymore.
* For bottommost_compression, a compatible CompressionOptions is added via `bottommost_compression_opts`. To keep backward compatible, a new boolean `enabled` is added to CompressionOptions. For compression_opts, it will be always used no matter what value of `enabled` is. For bottommost_compression_opts, it will only be used when user set `enabled=true`, otherwise, compression_opts will be used for bottommost_compression as default.
* With LRUCache, when high_pri_pool_ratio > 0, midpoint insertion strategy will be enabled to put low-pri items to the tail of low-pri list (the midpoint) when they first inserted into the cache. This is to make cache entries never get hit age out faster, improving cache efficiency when large background scan presents.
* For users of `Statistics` objects created via `CreateDBStatistics()`, the format of the string returned by its `ToString()` method has changed.
* The "rocksdb.num.entries" table property no longer counts range deletion tombstones as entries.

### New Features
* Changes the format of index blocks by storing the key in their raw form rather than converting them to InternalKey. This saves 8 bytes per index key. The feature is backward compatible but not forward compatible. It is disabled by default unless format_version 3 or above is used.
* Avoid memcpy when reading mmap files with OpenReadOnly and max_open_files==-1.
* Support dynamically changing `ColumnFamilyOptions::ttl` via `SetOptions()`.
* Add a new table property, "rocksdb.num.range-deletions", which counts the number of range deletion tombstones in the table.
* Improve the performance of iterators doing long range scans by using readahead, when using direct IO.
* pin_top_level_index_and_filter (default true) in BlockBasedTableOptions can be used in combination with cache_index_and_filter_blocks to prefetch and pin the top-level index of partitioned index and filter blocks in cache. It has no impact when cache_index_and_filter_blocks is false.
* Write properties meta-block at the end of block-based table to save read-ahead IO.

### Bug Fixes
* Fix deadlock with enable_pipelined_write=true and max_successive_merges > 0
* Check conflict at output level in CompactFiles.
* Fix corruption in non-iterator reads when mmap is used for file reads
* Fix bug with prefix search in partition filters where a shared prefix would be ignored from the later partitions. The bug could report an eixstent key as missing. The bug could be triggered if prefix_extractor is set and partition filters is enabled.
* Change default value of `bytes_max_delete_chunk` to 0 in NewSstFileManager() as it doesn't work well with checkpoints.
* Fix a bug caused by not copying the block trailer with compressed SST file, direct IO, prefetcher and no compressed block cache.
* Fix write can stuck indefinitely if enable_pipelined_write=true. The issue exists since pipelined write was introduced in 5.5.0.

## 5.14.0 (5/16/2018)
### Public API Change
* Add a BlockBasedTableOption to align uncompressed data blocks on the smaller of block size or page size boundary, to reduce flash reads by avoiding reads spanning 4K pages.
* The background thread naming convention changed (on supporting platforms) to "rocksdb:<thread pool priority><thread number>", e.g., "rocksdb:low0".
* Add a new ticker stat rocksdb.number.multiget.keys.found to count number of keys successfully read in MultiGet calls
* Touch-up to write-related counters in PerfContext. New counters added: write_scheduling_flushes_compactions_time, write_thread_wait_nanos. Counters whose behavior was fixed or modified: write_memtable_time, write_pre_and_post_process_time, write_delay_time.
* Posix Env's NewRandomRWFile() will fail if the file doesn't exist.
* Now, `DBOptions::use_direct_io_for_flush_and_compaction` only applies to background writes, and `DBOptions::use_direct_reads` applies to both user reads and background reads. This conforms with Linux's `open(2)` manpage, which advises against simultaneously reading a file in buffered and direct modes, due to possibly undefined behavior and degraded performance.
* Iterator::Valid() always returns false if !status().ok(). So, now when doing a Seek() followed by some Next()s, there's no need to check status() after every operation.
* Iterator::Seek()/SeekForPrev()/SeekToFirst()/SeekToLast() always resets status().
* Introduced `CompressionOptions::kDefaultCompressionLevel`, which is a generic way to tell RocksDB to use the compression library's default level. It is now the default value for `CompressionOptions::level`. Previously the level defaulted to -1, which gave poor compression ratios in ZSTD.

### New Features
* Introduce TTL for level compaction so that all files older than ttl go through the compaction process to get rid of old data.
* TransactionDBOptions::write_policy can be configured to enable WritePrepared 2PC transactions. Read more about them in the wiki.
* Add DB properties "rocksdb.block-cache-capacity", "rocksdb.block-cache-usage", "rocksdb.block-cache-pinned-usage" to show block cache usage.
* Add `Env::LowerThreadPoolCPUPriority(Priority)` method, which lowers the CPU priority of background (esp. compaction) threads to minimize interference with foreground tasks.
* Fsync parent directory after deleting a file in delete scheduler.
* In level-based compaction, if bottom-pri thread pool was setup via `Env::SetBackgroundThreads()`, compactions to the bottom level will be delegated to that thread pool.
* `prefix_extractor` has been moved from ImmutableCFOptions to MutableCFOptions, meaning it can be dynamically changed without a DB restart.

### Bug Fixes
* Fsync after writing global seq number to the ingestion file in ExternalSstFileIngestionJob.
* Fix WAL corruption caused by race condition between user write thread and FlushWAL when two_write_queue is not set.
* Fix `BackupableDBOptions::max_valid_backups_to_open` to not delete backup files when refcount cannot be accurately determined.
* Fix memory leak when pin_l0_filter_and_index_blocks_in_cache is used with partitioned filters
* Disable rollback of merge operands in WritePrepared transactions to work around an issue in MyRocks. It can be enabled back by setting TransactionDBOptions::rollback_merge_operands to true.
* Fix wrong results by ReverseBytewiseComparator::FindShortSuccessor()

### Java API Changes
* Add `BlockBasedTableConfig.setBlockCache` to allow sharing a block cache across DB instances.
* Added SstFileManager to the Java API to allow managing SST files across DB instances.

## 5.13.0 (3/20/2018)
### Public API Change
* RocksDBOptionsParser::Parse()'s `ignore_unknown_options` argument will only be effective if the option file shows it is generated using a higher version of RocksDB than the current version.
* Remove CompactionEventListener.

### New Features
* SstFileManager now can cancel compactions if they will result in max space errors. SstFileManager users can also use SetCompactionBufferSize to specify how much space must be leftover during a compaction for auxiliary file functions such as logging and flushing.
* Avoid unnecessarily flushing in `CompactRange()` when the range specified by the user does not overlap unflushed memtables.
* If `ColumnFamilyOptions::max_subcompactions` is set greater than one, we now parallelize large manual level-based compactions.
* Add "rocksdb.live-sst-files-size" DB property to return total bytes of all SST files belong to the latest LSM tree.
* NewSstFileManager to add an argument bytes_max_delete_chunk with default 64MB. With this argument, a file larger than 64MB will be ftruncated multiple times based on this size.

### Bug Fixes
* Fix a leak in prepared_section_completed_ where the zeroed entries would not removed from the map.
* Fix WAL corruption caused by race condition between user write thread and backup/checkpoint thread.

## 5.12.0 (2/14/2018)
### Public API Change
* Iterator::SeekForPrev is now a pure virtual method. This is to prevent user who implement the Iterator interface fail to implement SeekForPrev by mistake.
* Add `include_end` option to make the range end exclusive when `include_end == false` in `DeleteFilesInRange()`.
* Add `CompactRangeOptions::allow_write_stall`, which makes `CompactRange` start working immediately, even if it causes user writes to stall. The default value is false, meaning we add delay to `CompactRange` calls until stalling can be avoided when possible. Note this delay is not present in previous RocksDB versions.
* Creating checkpoint with empty directory now returns `Status::InvalidArgument`; previously, it returned `Status::IOError`.
* Adds a BlockBasedTableOption to turn off index block compression.
* Close() method now returns a status when closing a db.

### New Features
* Improve the performance of iterators doing long range scans by using readahead.
* Add new function `DeleteFilesInRanges()` to delete files in multiple ranges at once for better performance.
* FreeBSD build support for RocksDB and RocksJava.
* Improved performance of long range scans with readahead.
* Updated to and now continuously tested in Visual Studio 2017.

### Bug Fixes
* Fix `DisableFileDeletions()` followed by `GetSortedWalFiles()` to not return obsolete WAL files that `PurgeObsoleteFiles()` is going to delete.
* Fix Handle error return from WriteBuffer() during WAL file close and DB close.
* Fix advance reservation of arena block addresses.
* Fix handling of empty string as checkpoint directory.

## 5.11.0 (01/08/2018)
### Public API Change
* Add `autoTune` and `getBytesPerSecond()` to RocksJava RateLimiter

### New Features
* Add a new histogram stat called rocksdb.db.flush.micros for memtable flush.
* Add "--use_txn" option to use transactional API in db_stress.
* Disable onboard cache for compaction output in Windows platform.
* Improve the performance of iterators doing long range scans by using readahead.

### Bug Fixes
* Fix a stack-use-after-scope bug in ForwardIterator.
* Fix builds on platforms including Linux, Windows, and PowerPC.
* Fix buffer overrun in backup engine for DBs with huge number of files.
* Fix a mislabel bug for bottom-pri compaction threads.
* Fix DB::Flush() keep waiting after flush finish under certain condition.

## 5.10.0 (12/11/2017)
### Public API Change
* When running `make` with environment variable `USE_SSE` set and `PORTABLE` unset, will use all machine features available locally. Previously this combination only compiled SSE-related features.

### New Features
* Provide lifetime hints when writing files on Linux. This reduces hardware write-amp on storage devices supporting multiple streams.
* Add a DB stat, `NUMBER_ITER_SKIP`, which returns how many internal keys were skipped during iterations (e.g., due to being tombstones or duplicate versions of a key).
* Add PerfContext counters, `key_lock_wait_count` and `key_lock_wait_time`, which measure the number of times transactions wait on key locks and total amount of time waiting.

### Bug Fixes
* Fix IOError on WAL write doesn't propagate to write group follower
* Make iterator invalid on merge error.
* Fix performance issue in `IngestExternalFile()` affecting databases with large number of SST files.
* Fix possible corruption to LSM structure when `DeleteFilesInRange()` deletes a subset of files spanned by a `DeleteRange()` marker.

## 5.9.0 (11/1/2017)
### Public API Change
* `BackupableDBOptions::max_valid_backups_to_open == 0` now means no backups will be opened during BackupEngine initialization. Previously this condition disabled limiting backups opened.
* `DBOptions::preserve_deletes` is a new option that allows one to specify that DB should not drop tombstones for regular deletes if they have sequence number larger than what was set by the new API call `DB::SetPreserveDeletesSequenceNumber(SequenceNumber seqnum)`. Disabled by default.
* API call `DB::SetPreserveDeletesSequenceNumber(SequenceNumber seqnum)` was added, users who wish to preserve deletes are expected to periodically call this function to advance the cutoff seqnum (all deletes made before this seqnum can be dropped by DB). It's user responsibility to figure out how to advance the seqnum in the way so the tombstones are kept for the desired period of time, yet are eventually processed in time and don't eat up too much space.
* `ReadOptions::iter_start_seqnum` was added;
if set to something > 0 user will see 2 changes in iterators behavior 1) only keys written with sequence larger than this parameter would be returned and 2) the `Slice` returned by iter->key() now points to the memory that keep User-oriented representation of the internal key, rather than user key. New struct `FullKey` was added to represent internal keys, along with a new helper function `ParseFullKey(const Slice& internal_key, FullKey* result);`.
* Deprecate trash_dir param in NewSstFileManager, right now we will rename deleted files to <name>.trash instead of moving them to trash directory
* Allow setting a custom trash/DB size ratio limit in the SstFileManager, after which files that are to be scheduled for deletion are deleted immediately, regardless of any delete ratelimit.
* Return an error on write if write_options.sync = true and write_options.disableWAL = true to warn user of inconsistent options. Previously we will not write to WAL and not respecting the sync options in this case.

### New Features
* CRC32C is now using the 3-way pipelined SSE algorithm `crc32c_3way` on supported platforms to improve performance. The system will choose to use this algorithm on supported platforms automatically whenever possible. If PCLMULQDQ is not supported it will fall back to the old Fast_CRC32 algorithm.
* `DBOptions::writable_file_max_buffer_size` can now be changed dynamically.
* `DBOptions::bytes_per_sync`, `DBOptions::compaction_readahead_size`, and `DBOptions::wal_bytes_per_sync` can now be changed dynamically, `DBOptions::wal_bytes_per_sync` will flush all memtables and switch to a new WAL file.
* Support dynamic adjustment of rate limit according to demand for background I/O. It can be enabled by passing `true` to the `auto_tuned` parameter in `NewGenericRateLimiter()`. The value passed as `rate_bytes_per_sec` will still be respected as an upper-bound.
* Support dynamically changing `ColumnFamilyOptions::compaction_options_fifo`.
* Introduce `EventListener::OnStallConditionsChanged()` callback. Users can implement it to be notified when user writes are stalled, stopped, or resumed.
* Add a new db property "rocksdb.estimate-oldest-key-time" to return oldest data timestamp. The property is available only for FIFO compaction with compaction_options_fifo.allow_compaction = false.
* Upon snapshot release, recompact bottommost files containing deleted/overwritten keys that previously could not be dropped due to the snapshot. This alleviates space-amp caused by long-held snapshots.
* Support lower bound on iterators specified via `ReadOptions::iterate_lower_bound`.
* Support for differential snapshots (via iterator emitting the sequence of key-values representing the difference between DB state at two different sequence numbers). Supports preserving and emitting puts and regular deletes, doesn't support SingleDeletes, MergeOperator, Blobs and Range Deletes.

### Bug Fixes
* Fix a potential data inconsistency issue during point-in-time recovery. `DB:Open()` will abort if column family inconsistency is found during PIT recovery.
* Fix possible metadata corruption in databases using `DeleteRange()`.

## 5.8.0 (08/30/2017)
### Public API Change
* Users of `Statistics::getHistogramString()` will see fewer histogram buckets and different bucket endpoints.
* `Slice::compare` and BytewiseComparator `Compare` no longer accept `Slice`s containing nullptr.
* `Transaction::Get` and `Transaction::GetForUpdate` variants with `PinnableSlice` added.

### New Features
* Add Iterator::Refresh(), which allows users to update the iterator state so that they can avoid some initialization costs of recreating iterators.
* Replace dynamic_cast<> (except unit test) so people can choose to build with RTTI off. With make, release mode is by default built with -fno-rtti and debug mode is built without it. Users can override it by setting USE_RTTI=0 or 1.
* Universal compactions including the bottom level can be executed in a dedicated thread pool. This alleviates head-of-line blocking in the compaction queue, which cause write stalling, particularly in multi-instance use cases. Users can enable this feature via `Env::SetBackgroundThreads(N, Env::Priority::BOTTOM)`, where `N > 0`.
* Allow merge operator to be called even with a single merge operand during compactions, by appropriately overriding `MergeOperator::AllowSingleOperand`.
* Add `DB::VerifyChecksum()`, which verifies the checksums in all SST files in a running DB.
* Block-based table support for disabling checksums by setting `BlockBasedTableOptions::checksum = kNoChecksum`.

### Bug Fixes
* Fix wrong latencies in `rocksdb.db.get.micros`, `rocksdb.db.write.micros`, and `rocksdb.sst.read.micros`.
* Fix incorrect dropping of deletions during intra-L0 compaction.
* Fix transient reappearance of keys covered by range deletions when memtable prefix bloom filter is enabled.
* Fix potentially wrong file smallest key when range deletions separated by snapshot are written together.

## 5.7.0 (07/13/2017)
### Public API Change
* DB property "rocksdb.sstables" now prints keys in hex form.

### New Features
* Measure estimated number of reads per file. The information can be accessed through DB::GetColumnFamilyMetaData or "rocksdb.sstables" DB property.
* RateLimiter support for throttling background reads, or throttling the sum of background reads and writes. This can give more predictable I/O usage when compaction reads more data than it writes, e.g., due to lots of deletions.
* [Experimental] FIFO compaction with TTL support. It can be enabled by setting CompactionOptionsFIFO.ttl > 0.
* Introduce `EventListener::OnBackgroundError()` callback. Users can implement it to be notified of errors causing the DB to enter read-only mode, and optionally override them.
* Partitioned Index/Filters exiting the experimental mode. To enable partitioned indexes set index_type to kTwoLevelIndexSearch and to further enable partitioned filters set partition_filters to true. To configure the partition size set metadata_block_size.


### Bug Fixes
* Fix discarding empty compaction output files when `DeleteRange()` is used together with subcompactions.

## 5.6.0 (06/06/2017)
### Public API Change
* Scheduling flushes and compactions in the same thread pool is no longer supported by setting `max_background_flushes=0`. Instead, users can achieve this by configuring their high-pri thread pool to have zero threads.
* Replace `Options::max_background_flushes`, `Options::max_background_compactions`, and `Options::base_background_compactions` all with `Options::max_background_jobs`, which automatically decides how many threads to allocate towards flush/compaction.
* options.delayed_write_rate by default take the value of options.rate_limiter rate.
* Replace global variable `IOStatsContext iostats_context` with `IOStatsContext* get_iostats_context()`; replace global variable `PerfContext perf_context` with `PerfContext* get_perf_context()`.

### New Features
* Change ticker/histogram statistics implementations to use core-local storage. This improves aggregation speed compared to our previous thread-local approach, particularly for applications with many threads.
* Users can pass a cache object to write buffer manager, so that they can cap memory usage for memtable and block cache using one single limit.
* Flush will be triggered when 7/8 of the limit introduced by write_buffer_manager or db_write_buffer_size is triggered, so that the hard threshold is hard to hit.
* Introduce WriteOptions.low_pri. If it is true, low priority writes will be throttled if the compaction is behind.
* `DB::IngestExternalFile()` now supports ingesting files into a database containing range deletions.

### Bug Fixes
* Shouldn't ignore return value of fsync() in flush.

## 5.5.0 (05/17/2017)
### New Features
* FIFO compaction to support Intra L0 compaction too with CompactionOptionsFIFO.allow_compaction=true.
* DB::ResetStats() to reset internal stats.
* Statistics::Reset() to reset user stats.
* ldb add option --try_load_options, which will open DB with its own option file.
* Introduce WriteBatch::PopSavePoint to pop the most recent save point explicitly.
* Support dynamically change `max_open_files` option via SetDBOptions()
* Added DB::CreateColumnFamilie() and DB::DropColumnFamilies() to bulk create/drop column families.
* Add debugging function `GetAllKeyVersions` to see internal versions of a range of keys.
* Support file ingestion with universal compaction style
* Support file ingestion behind with option `allow_ingest_behind`
* New option enable_pipelined_write which may improve write throughput in case writing from multiple threads and WAL enabled.

### Bug Fixes
* Fix the bug that Direct I/O uses direct reads for non-SST file

## 5.4.0 (04/11/2017)
### Public API Change
* random_access_max_buffer_size no longer has any effect
* Removed Env::EnableReadAhead(), Env::ShouldForwardRawRequest()
* Support dynamically change `stats_dump_period_sec` option via SetDBOptions().
* Added ReadOptions::max_skippable_internal_keys to set a threshold to fail a request as incomplete when too many keys are being skipped when using iterators.
* DB::Get in place of std::string accepts PinnableSlice, which avoids the extra memcpy of value to std::string in most of cases.
    * PinnableSlice releases the pinned resources that contain the value when it is destructed or when ::Reset() is called on it.
    * The old API that accepts std::string, although discouraged, is still supported.
* Replace Options::use_direct_writes with Options::use_direct_io_for_flush_and_compaction. Read Direct IO wiki for details.
* Added CompactionEventListener and EventListener::OnFlushBegin interfaces.

### New Features
* Memtable flush can be avoided during checkpoint creation if total log file size is smaller than a threshold specified by the user.
* Introduce level-based L0->L0 compactions to reduce file count, so write delays are incurred less often.
* (Experimental) Partitioning filters which creates an index on the partitions. The feature can be enabled by setting partition_filters when using kFullFilter. Currently the feature also requires two-level indexing to be enabled. Number of partitions is the same as the number of partitions for indexes, which is controlled by metadata_block_size.

## 5.3.0 (03/08/2017)
### Public API Change
* Remove disableDataSync option.
* Remove timeout_hint_us option from WriteOptions. The option has been deprecated and has no effect since 3.13.0.
* Remove option min_partial_merge_operands. Partial merge operands will always be merged in flush or compaction if there are more than one.
* Remove option verify_checksums_in_compaction. Compaction will always verify checksum.

### Bug Fixes
* Fix the bug that iterator may skip keys

## 5.2.0 (02/08/2017)
### Public API Change
* NewLRUCache() will determine number of shard bits automatically based on capacity, if the user doesn't pass one. This also impacts the default block cache when the user doesn't explicit provide one.
* Change the default of delayed slowdown value to 16MB/s and further increase the L0 stop condition to 36 files.
* Options::use_direct_writes and Options::use_direct_reads are now ready to use.
* (Experimental) Two-level indexing that partition the index and creates a 2nd level index on the partitions. The feature can be enabled by setting kTwoLevelIndexSearch as IndexType and configuring index_per_partition.

### New Features
* Added new overloaded function GetApproximateSizes that allows to specify if memtable stats should be computed only without computing SST files' stats approximations.
* Added new function GetApproximateMemTableStats that approximates both number of records and size of memtables.
* Add Direct I/O mode for SST file I/O

### Bug Fixes
* RangeSync() should work if ROCKSDB_FALLOCATE_PRESENT is not set
* Fix wrong results in a data race case in Get()
* Some fixes related to 2PC.
* Fix bugs of data corruption in direct I/O

## 5.1.0 (01/13/2017)
* Support dynamically change `delete_obsolete_files_period_micros` option via SetDBOptions().
* Added EventListener::OnExternalFileIngested which will be called when IngestExternalFile() add a file successfully.
* BackupEngine::Open and BackupEngineReadOnly::Open now always return error statuses matching those of the backup Env.

### Bug Fixes
* Fix the bug that if 2PC is enabled, checkpoints may loss some recent transactions.
* When file copying is needed when creating checkpoints or bulk loading files, fsync the file after the file copying.

## 5.0.0 (11/17/2016)
### Public API Change
* Options::max_bytes_for_level_multiplier is now a double along with all getters and setters.
* Support dynamically change `delayed_write_rate` and `max_total_wal_size` options via SetDBOptions().
* Introduce DB::DeleteRange for optimized deletion of large ranges of contiguous keys.
* Support dynamically change `delayed_write_rate` option via SetDBOptions().
* Options::allow_concurrent_memtable_write and Options::enable_write_thread_adaptive_yield are now true by default.
* Remove Tickers::SEQUENCE_NUMBER to avoid confusion if statistics object is shared among RocksDB instance. Alternatively DB::GetLatestSequenceNumber() can be used to get the same value.
* Options.level0_stop_writes_trigger default value changes from 24 to 32.
* New compaction filter API: CompactionFilter::FilterV2(). Allows to drop ranges of keys.
* Removed flashcache support.
* DB::AddFile() is deprecated and is replaced with DB::IngestExternalFile(). DB::IngestExternalFile() remove all the restrictions that existed for DB::AddFile.

### New Features
* Add avoid_flush_during_shutdown option, which speeds up DB shutdown by not flushing unpersisted data (i.e. with disableWAL = true). Unpersisted data will be lost. The options is dynamically changeable via SetDBOptions().
* Add memtable_insert_with_hint_prefix_extractor option. The option is mean to reduce CPU usage for inserting keys into memtable, if keys can be group by prefix and insert for each prefix are sequential or almost sequential. See include/rocksdb/options.h for more details.
* Add LuaCompactionFilter in utilities.  This allows developers to write compaction filters in Lua.  To use this feature, LUA_PATH needs to be set to the root directory of Lua.
* No longer populate "LATEST_BACKUP" file in backup directory, which formerly contained the number of the latest backup. The latest backup can be determined by finding the highest numbered file in the "meta/" subdirectory.

## 4.13.0 (10/18/2016)
### Public API Change
* DB::GetOptions() reflect dynamic changed options (i.e. through DB::SetOptions()) and return copy of options instead of reference.
* Added Statistics::getAndResetTickerCount().

### New Features
* Add DB::SetDBOptions() to dynamic change base_background_compactions and max_background_compactions.
* Added Iterator::SeekForPrev(). This new API will seek to the last key that less than or equal to the target key.

## 4.12.0 (9/12/2016)
### Public API Change
* CancelAllBackgroundWork() flushes all memtables for databases containing writes that have bypassed the WAL (writes issued with WriteOptions::disableWAL=true) before shutting down background threads.
* Merge options source_compaction_factor, max_grandparent_overlap_bytes and expanded_compaction_factor into max_compaction_bytes.
* Remove ImmutableCFOptions.
* Add a compression type ZSTD, which can work with ZSTD 0.8.0 or up. Still keep ZSTDNotFinal for compatibility reasons.

### New Features
* Introduce NewClockCache, which is based on CLOCK algorithm with better concurrent performance in some cases. It can be used to replace the default LRU-based block cache and table cache. To use it, RocksDB need to be linked with TBB lib.
* Change ticker/histogram statistics implementations to accumulate data in thread-local storage, which improves CPU performance by reducing cache coherency costs. Callers of CreateDBStatistics do not need to change anything to use this feature.
* Block cache mid-point insertion, where index and filter block are inserted into LRU block cache with higher priority. The feature can be enabled by setting BlockBasedTableOptions::cache_index_and_filter_blocks_with_high_priority to true and high_pri_pool_ratio > 0 when creating NewLRUCache.

## 4.11.0 (8/1/2016)
### Public API Change
* options.memtable_prefix_bloom_huge_page_tlb_size => memtable_huge_page_size. When it is set, RocksDB will try to allocate memory from huge page for memtable too, rather than just memtable bloom filter.

### New Features
* A tool to migrate DB after options change. See include/rocksdb/utilities/option_change_migration.h.
* Add ReadOptions.background_purge_on_iterator_cleanup. If true, we avoid file deletion when destroying iterators.

## 4.10.0 (7/5/2016)
### Public API Change
* options.memtable_prefix_bloom_bits changes to options.memtable_prefix_bloom_bits_ratio and deprecate options.memtable_prefix_bloom_probes
* enum type CompressionType and PerfLevel changes from char to unsigned char. Value of all PerfLevel shift by one.
* Deprecate options.filter_deletes.

### New Features
* Add avoid_flush_during_recovery option.
* Add a read option background_purge_on_iterator_cleanup to avoid deleting files in foreground when destroying iterators. Instead, a job is scheduled in high priority queue and would be executed in a separate background thread.
* RepairDB support for column families. RepairDB now associates data with non-default column families using information embedded in the SST/WAL files (4.7 or later). For data written by 4.6 or earlier, RepairDB associates it with the default column family.
* Add options.write_buffer_manager which allows users to control total memtable sizes across multiple DB instances.

## 4.9.0 (6/9/2016)
### Public API changes
* Add bottommost_compression option, This option can be used to set a specific compression algorithm for the bottommost level (Last level containing files in the DB).
* Introduce CompactionJobInfo::compression, This field state the compression algorithm used to generate the output files of the compaction.
* Deprecate BlockBaseTableOptions.hash_index_allow_collision=false
* Deprecate options builder (GetOptions()).

### New Features
* Introduce NewSimCache() in rocksdb/utilities/sim_cache.h. This function creates a block cache that is able to give simulation results (mainly hit rate) of simulating block behavior with a configurable cache size.

## 4.8.0 (5/2/2016)
### Public API Change
* Allow preset compression dictionary for improved compression of block-based tables. This is supported for zlib, zstd, and lz4. The compression dictionary's size is configurable via CompressionOptions::max_dict_bytes.
* Delete deprecated classes for creating backups (BackupableDB) and restoring from backups (RestoreBackupableDB). Now, BackupEngine should be used for creating backups, and BackupEngineReadOnly should be used for restorations. For more details, see https://github.com/facebook/rocksdb/wiki/How-to-backup-RocksDB%3F
* Expose estimate of per-level compression ratio via DB property: "rocksdb.compression-ratio-at-levelN".
* Added EventListener::OnTableFileCreationStarted. EventListener::OnTableFileCreated will be called on failure case. User can check creation status via TableFileCreationInfo::status.

### New Features
* Add ReadOptions::readahead_size. If non-zero, NewIterator will create a new table reader which performs reads of the given size.

## 4.7.0 (4/8/2016)
### Public API Change
* rename options compaction_measure_io_stats to report_bg_io_stats and include flush too.
* Change some default options. Now default options will optimize for server-workloads. Also enable slowdown and full stop triggers for pending compaction bytes. These changes may cause sub-optimal performance or significant increase of resource usage. To avoid these risks, users can open existing RocksDB with options extracted from RocksDB option files. See https://github.com/facebook/rocksdb/wiki/RocksDB-Options-File for how to use RocksDB option files. Or you can call Options.OldDefaults() to recover old defaults. DEFAULT_OPTIONS_HISTORY.md will track change history of default options.

## 4.6.0 (3/10/2016)
### Public API Changes
* Change default of BlockBasedTableOptions.format_version to 2. It means default DB created by 4.6 or up cannot be opened by RocksDB version 3.9 or earlier.
* Added strict_capacity_limit option to NewLRUCache. If the flag is set to true, insert to cache will fail if no enough capacity can be free. Signature of Cache::Insert() is updated accordingly.
* Tickers [NUMBER_DB_NEXT, NUMBER_DB_PREV, NUMBER_DB_NEXT_FOUND, NUMBER_DB_PREV_FOUND, ITER_BYTES_READ] are not updated immediately. The are updated when the Iterator is deleted.
* Add monotonically increasing counter (DB property "rocksdb.current-super-version-number") that increments upon any change to the LSM tree.

### New Features
* Add CompactionPri::kMinOverlappingRatio, a compaction picking mode friendly to write amplification.
* Deprecate Iterator::IsKeyPinned() and replace it with Iterator::GetProperty() with prop_name="rocksdb.iterator.is.key.pinned"

## 4.5.0 (2/5/2016)
### Public API Changes
* Add a new perf context level between kEnableCount and kEnableTime. Level 2 now does not include timers for mutexes.
* Statistics of mutex operation durations will not be measured by default. If you want to have them enabled, you need to set Statistics::stats_level_ to kAll.
* DBOptions::delete_scheduler and NewDeleteScheduler() are removed, please use DBOptions::sst_file_manager and NewSstFileManager() instead

### New Features
* ldb tool now supports operations to non-default column families.
* Add kPersistedTier to ReadTier.  This option allows Get and MultiGet to read only the persited data and skip mem-tables if writes were done with disableWAL = true.
* Add DBOptions::sst_file_manager. Use NewSstFileManager() in include/rocksdb/sst_file_manager.h to create a SstFileManager that can be used to track the total size of SST files and control the SST files deletion rate.

## 4.4.0 (1/14/2016)
### Public API Changes
* Change names in CompactionPri and add a new one.
* Deprecate options.soft_rate_limit and add options.soft_pending_compaction_bytes_limit.
* If options.max_write_buffer_number > 3, writes will be slowed down when writing to the last write buffer to delay a full stop.
* Introduce CompactionJobInfo::compaction_reason, this field include the reason to trigger the compaction.
* After slow down is triggered, if estimated pending compaction bytes keep increasing, slowdown more.
* Increase default options.delayed_write_rate to 2MB/s.
* Added a new parameter --path to ldb tool. --path accepts the name of either MANIFEST, SST or a WAL file. Either --db or --path can be used when calling ldb.

## 4.3.0 (12/8/2015)
### New Features
* CompactionFilter has new member function called IgnoreSnapshots which allows CompactionFilter to be called even if there are snapshots later than the key.
* RocksDB will now persist options under the same directory as the RocksDB database on successful DB::Open, CreateColumnFamily, DropColumnFamily, and SetOptions.
* Introduce LoadLatestOptions() in rocksdb/utilities/options_util.h.  This function can construct the latest DBOptions / ColumnFamilyOptions used by the specified RocksDB intance.
* Introduce CheckOptionsCompatibility() in rocksdb/utilities/options_util.h.  This function checks whether the input set of options is able to open the specified DB successfully.

### Public API Changes
* When options.db_write_buffer_size triggers, only the column family with the largest column family size will be flushed, not all the column families.

## 4.2.0 (11/9/2015)
### New Features
* Introduce CreateLoggerFromOptions(), this function create a Logger for provided DBOptions.
* Add GetAggregatedIntProperty(), which returns the sum of the GetIntProperty of all the column families.
* Add MemoryUtil in rocksdb/utilities/memory.h.  It currently offers a way to get the memory usage by type from a list rocksdb instances.

### Public API Changes
* CompactionFilter::Context includes information of Column Family ID
* The need-compaction hint given by TablePropertiesCollector::NeedCompact() will be persistent and recoverable after DB recovery. This introduces a breaking format change. If you use this experimental feature, including NewCompactOnDeletionCollectorFactory() in the new version, you may not be able to directly downgrade the DB back to version 4.0 or lower.
* TablePropertiesCollectorFactory::CreateTablePropertiesCollector() now takes an option Context, containing the information of column family ID for the file being written.
* Remove DefaultCompactionFilterFactory.


## 4.1.0 (10/8/2015)
### New Features
* Added single delete operation as a more efficient way to delete keys that have not been overwritten.
* Added experimental AddFile() to DB interface that allow users to add files created by SstFileWriter into an empty Database, see include/rocksdb/sst_file_writer.h and DB::AddFile() for more info.
* Added support for opening SST files with .ldb suffix which enables opening LevelDB databases.
* CompactionFilter now supports filtering of merge operands and merge results.

### Public API Changes
* Added SingleDelete() to the DB interface.
* Added AddFile() to DB interface.
* Added SstFileWriter class.
* CompactionFilter has a new method FilterMergeOperand() that RocksDB applies to every merge operand during compaction to decide whether to filter the operand.
* We removed CompactionFilterV2 interfaces from include/rocksdb/compaction_filter.h. The functionality was deprecated already in version 3.13.

## 4.0.0 (9/9/2015)
### New Features
* Added support for transactions.  See include/rocksdb/utilities/transaction.h for more info.
* DB::GetProperty() now accepts "rocksdb.aggregated-table-properties" and "rocksdb.aggregated-table-properties-at-levelN", in which case it returns aggregated table properties of the target column family, or the aggregated table properties of the specified level N if the "at-level" version is used.
* Add compression option kZSTDNotFinalCompression for people to experiment ZSTD although its format is not finalized.
* We removed the need for LATEST_BACKUP file in BackupEngine. We still keep writing it when we create new backups (because of backward compatibility), but we don't read it anymore.

### Public API Changes
* Removed class Env::RandomRWFile and Env::NewRandomRWFile().
* Renamed DBOptions.num_subcompactions to DBOptions.max_subcompactions to make the name better match the actual functionality of the option.
* Added Equal() method to the Comparator interface that can optionally be overwritten in cases where equality comparisons can be done more efficiently than three-way comparisons.
* Previous 'experimental' OptimisticTransaction class has been replaced by Transaction class.

## 3.13.0 (8/6/2015)
### New Features
* RollbackToSavePoint() in WriteBatch/WriteBatchWithIndex
* Add NewCompactOnDeletionCollectorFactory() in utilities/table_properties_collectors, which allows rocksdb to mark a SST file as need-compaction when it observes at least D deletion entries in any N consecutive entries in that SST file.  Note that this feature depends on an experimental NeedCompact() API --- the result of this API will not persist after DB restart.
* Add DBOptions::delete_scheduler. Use NewDeleteScheduler() in include/rocksdb/delete_scheduler.h to create a DeleteScheduler that can be shared among multiple RocksDB instances to control the file deletion rate of SST files that exist in the first db_path.

### Public API Changes
* Deprecated WriteOptions::timeout_hint_us. We no longer support write timeout. If you really need this option, talk to us and we might consider returning it.
* Deprecated purge_redundant_kvs_while_flush option.
* Removed BackupEngine::NewBackupEngine() and NewReadOnlyBackupEngine() that were deprecated in RocksDB 3.8. Please use BackupEngine::Open() instead.
* Deprecated Compaction Filter V2. We are not aware of any existing use-cases. If you use this filter, your compile will break with RocksDB 3.13. Please let us know if you use it and we'll put it back in RocksDB 3.14.
* Env::FileExists now returns a Status instead of a boolean
* Add statistics::getHistogramString() to print detailed distribution of a histogram metric.
* Add DBOptions::skip_stats_update_on_db_open.  When it is on, DB::Open() will run faster as it skips the random reads required for loading necessary stats from SST files to optimize compaction.

## 3.12.0 (7/2/2015)
### New Features
* Added experimental support for optimistic transactions.  See include/rocksdb/utilities/optimistic_transaction.h for more info.
* Added a new way to report QPS from db_bench (check out --report_file and --report_interval_seconds)
* Added a cache for individual rows. See DBOptions::row_cache for more info.
* Several new features on EventListener (see include/rocksdb/listener.h):
 - OnCompationCompleted() now returns per-compaction job statistics, defined in include/rocksdb/compaction_job_stats.h.
 - Added OnTableFileCreated() and OnTableFileDeleted().
* Add compaction_options_universal.enable_trivial_move to true, to allow trivial move while performing universal compaction. Trivial move will happen only when all the input files are non overlapping.

### Public API changes
* EventListener::OnFlushCompleted() now passes FlushJobInfo instead of a list of parameters.
* DB::GetDbIdentity() is now a const function.  If this function is overridden in your application, be sure to also make GetDbIdentity() const to avoid compile error.
* Move listeners from ColumnFamilyOptions to DBOptions.
* Add max_write_buffer_number_to_maintain option
* DB::CompactRange()'s parameter reduce_level is changed to change_level, to allow users to move levels to lower levels if allowed. It can be used to migrate a DB from options.level_compaction_dynamic_level_bytes=false to options.level_compaction_dynamic_level_bytes.true.
* Change default value for options.compaction_filter_factory and options.compaction_filter_factory_v2 to nullptr instead of DefaultCompactionFilterFactory and DefaultCompactionFilterFactoryV2.
* If CancelAllBackgroundWork is called without doing a flush after doing loads with WAL disabled, the changes which haven't been flushed before the call to CancelAllBackgroundWork will be lost.
* WBWIIterator::Entry() now returns WriteEntry instead of `const WriteEntry&`
* options.hard_rate_limit is deprecated.
* When options.soft_rate_limit or options.level0_slowdown_writes_trigger is triggered, the way to slow down writes is changed to: write rate to DB is limited to to options.delayed_write_rate.
* DB::GetApproximateSizes() adds a parameter to allow the estimation to include data in mem table, with default to be not to include. It is now only supported in skip list mem table.
* DB::CompactRange() now accept CompactRangeOptions instead of multiple parameters. CompactRangeOptions is defined in include/rocksdb/options.h.
* CompactRange() will now skip bottommost level compaction for level based compaction if there is no compaction filter, bottommost_level_compaction is introduced in CompactRangeOptions to control when it's possible to skip bottommost level compaction. This mean that if you want the compaction to produce a single file you need to set bottommost_level_compaction to BottommostLevelCompaction::kForce.
* Add Cache.GetPinnedUsage() to get the size of memory occupied by entries that are in use by the system.
* DB:Open() will fail if the compression specified in Options is not linked with the binary. If you see this failure, recompile RocksDB with compression libraries present on your system. Also, previously our default compression was snappy. This behavior is now changed. Now, the default compression is snappy only if it's available on the system. If it isn't we change the default to kNoCompression.
* We changed how we account for memory used in block cache. Previously, we only counted the sum of block sizes currently present in block cache. Now, we count the actual memory usage of the blocks. For example, a block of size 4.5KB will use 8KB memory with jemalloc. This might decrease your memory usage and possibly decrease performance. Increase block cache size if you see this happening after an upgrade.
* Add BackupEngineImpl.options_.max_background_operations to specify the maximum number of operations that may be performed in parallel. Add support for parallelized backup and restore.
* Add DB::SyncWAL() that does a WAL sync without blocking writers.

## 3.11.0 (5/19/2015)
### New Features
* Added a new API Cache::SetCapacity(size_t capacity) to dynamically change the maximum configured capacity of the cache. If the new capacity is less than the existing cache usage, the implementation will try to lower the usage by evicting the necessary number of elements following a strict LRU policy.
* Added an experimental API for handling flashcache devices (blacklists background threads from caching their reads) -- NewFlashcacheAwareEnv
* If universal compaction is used and options.num_levels > 1, compact files are tried to be stored in none-L0 with smaller files based on options.target_file_size_base. The limitation of DB size when using universal compaction is greatly mitigated by using more levels. You can set num_levels = 1 to make universal compaction behave as before. If you set num_levels > 1 and want to roll back to a previous version, you need to compact all files to a big file in level 0 (by setting target_file_size_base to be large and CompactRange(<cf_handle>, nullptr, nullptr, true, 0) and reopen the DB with the same version to rewrite the manifest, and then you can open it using previous releases.
* More information about rocksdb background threads are available in Env::GetThreadList(), including the number of bytes read / written by a compaction job, mem-table size and current number of bytes written by a flush job and many more.  Check include/rocksdb/thread_status.h for more detail.

### Public API changes
* TablePropertiesCollector::AddUserKey() is added to replace TablePropertiesCollector::Add(). AddUserKey() exposes key type, sequence number and file size up to now to users.
* DBOptions::bytes_per_sync used to apply to both WAL and table files. As of 3.11 it applies only to table files. If you want to use this option to sync WAL in the background, please use wal_bytes_per_sync

## 3.10.0 (3/24/2015)
### New Features
* GetThreadStatus() is now able to report detailed thread status, including:
 - Thread Operation including flush and compaction.
 - The stage of the current thread operation.
 - The elapsed time in micros since the current thread operation started.
 More information can be found in include/rocksdb/thread_status.h.  In addition, when running db_bench with --thread_status_per_interval, db_bench will also report thread status periodically.
* Changed the LRU caching algorithm so that referenced blocks (by iterators) are never evicted. This change made parameter removeScanCountLimit obsolete. Because of that NewLRUCache doesn't take three arguments anymore. table_cache_remove_scan_limit option is also removed
* By default we now optimize the compilation for the compilation platform (using -march=native). If you want to build portable binary, use 'PORTABLE=1' before the make command.
* We now allow level-compaction to place files in different paths by
  specifying them in db_paths along with the target_size.
  Lower numbered levels will be placed earlier in the db_paths and higher
  numbered levels will be placed later in the db_paths vector.
* Potentially big performance improvements if you're using RocksDB with lots of column families (100-1000)
* Added BlockBasedTableOptions.format_version option, which allows user to specify which version of block based table he wants. As a general guideline, newer versions have more features, but might not be readable by older versions of RocksDB.
* Added new block based table format (version 2), which you can enable by setting BlockBasedTableOptions.format_version = 2. This format changes how we encode size information in compressed blocks and should help with memory allocations if you're using Zlib or BZip2 compressions.
* MemEnv (env that stores data in memory) is now available in default library build. You can create it by calling NewMemEnv().
* Add SliceTransform.SameResultWhenAppended() to help users determine it is safe to apply prefix bloom/hash.
* Block based table now makes use of prefix bloom filter if it is a full fulter.
* Block based table remembers whether a whole key or prefix based bloom filter is supported in SST files. Do a sanity check when reading the file with users' configuration.
* Fixed a bug in ReadOnlyBackupEngine that deleted corrupted backups in some cases, even though the engine was ReadOnly
* options.level_compaction_dynamic_level_bytes, a feature to allow RocksDB to pick dynamic base of bytes for levels. With this feature turned on, we will automatically adjust max bytes for each level. The goal of this feature is to have lower bound on size amplification. For more details, see comments in options.h.
* Added an abstract base class WriteBatchBase for write batches
* Fixed a bug where we start deleting files of a dropped column families even if there are still live references to it

### Public API changes
* Deprecated skip_log_error_on_recovery and table_cache_remove_scan_count_limit options.
* Logger method logv with log level parameter is now virtual

### RocksJava
* Added compression per level API.
* MemEnv is now available in RocksJava via RocksMemEnv class.
* lz4 compression is now included in rocksjava static library when running `make rocksdbjavastatic`.
* Overflowing a size_t when setting rocksdb options now throws an IllegalArgumentException, which removes the necessity for a developer to catch these Exceptions explicitly.

## 3.9.0 (12/8/2014)

### New Features
* Add rocksdb::GetThreadList(), which in the future will return the current status of all
  rocksdb-related threads.  We will have more code instruments in the following RocksDB
  releases.
* Change convert function in rocksdb/utilities/convenience.h to return Status instead of boolean.
  Also add support for nested options in convert function

### Public API changes
* New API to create a checkpoint added. Given a directory name, creates a new
  database which is an image of the existing database.
* New API LinkFile added to Env. If you implement your own Env class, an
  implementation of the API LinkFile will have to be provided.
* MemTableRep takes MemTableAllocator instead of Arena

### Improvements
* RocksDBLite library now becomes smaller and will be compiled with -fno-exceptions flag.

## 3.8.0 (11/14/2014)

### Public API changes
* BackupEngine::NewBackupEngine() was deprecated; please use BackupEngine::Open() from now on.
* BackupableDB/RestoreBackupableDB have new GarbageCollect() methods, which will clean up files from corrupt and obsolete backups.
* BackupableDB/RestoreBackupableDB have new GetCorruptedBackups() methods which list corrupt backups.

### Cleanup
* Bunch of code cleanup, some extra warnings turned on (-Wshadow, -Wshorten-64-to-32, -Wnon-virtual-dtor)

### New features
* CompactFiles and EventListener, although they are still in experimental state
* Full ColumnFamily support in RocksJava.

## 3.7.0 (11/6/2014)
### Public API changes
* Introduce SetOptions() API to allow adjusting a subset of options dynamically online
* Introduce 4 new convenient functions for converting Options from string: GetColumnFamilyOptionsFromMap(), GetColumnFamilyOptionsFromString(), GetDBOptionsFromMap(), GetDBOptionsFromString()
* Remove WriteBatchWithIndex.Delete() overloads using SliceParts
* When opening a DB, if options.max_background_compactions is larger than the existing low pri pool of options.env, it will enlarge it. Similarly, options.max_background_flushes is larger than the existing high pri pool of options.env, it will enlarge it.

## 3.6.0 (10/7/2014)
### Disk format changes
* If you're using RocksDB on ARM platforms and you're using default bloom filter, there is a disk format change you need to be aware of. There are three steps you need to do when you convert to new release: 1. turn off filter policy, 2. compact the whole database, 3. turn on filter policy

### Behavior changes
* We have refactored our system of stalling writes.  Any stall-related statistics' meanings are changed. Instead of per-write stall counts, we now count stalls per-epoch, where epochs are periods between flushes and compactions. You'll find more information in our Tuning Perf Guide once we release RocksDB 3.6.
* When disableDataSync=true, we no longer sync the MANIFEST file.
* Add identity_as_first_hash property to CuckooTable. SST file needs to be rebuilt to be opened by reader properly.

### Public API changes
* Change target_file_size_base type to uint64_t from int.
* Remove allow_thread_local. This feature was proved to be stable, so we are turning it always-on.

## 3.5.0 (9/3/2014)
### New Features
* Add include/utilities/write_batch_with_index.h, providing a utility class to query data out of WriteBatch when building it.
* Move BlockBasedTable related options to BlockBasedTableOptions from Options. Change corresponding JNI interface. Options affected include:
  no_block_cache, block_cache, block_cache_compressed, block_size, block_size_deviation, block_restart_interval, filter_policy, whole_key_filtering. filter_policy is changed to shared_ptr from a raw pointer.
* Remove deprecated options: disable_seek_compaction and db_stats_log_interval
* OptimizeForPointLookup() takes one parameter for block cache size. It now builds hash index, bloom filter, and block cache.

### Public API changes
* The Prefix Extractor used with V2 compaction filters is now passed user key to SliceTransform::Transform instead of unparsed RocksDB key.

## 3.4.0 (8/18/2014)
### New Features
* Support Multiple DB paths in universal style compactions
* Add feature of storing plain table index and bloom filter in SST file.
* CompactRange() will never output compacted files to level 0. This used to be the case when all the compaction input files were at level 0.
* Added iterate_upper_bound to define the extent upto which the forward iterator will return entries. This will prevent iterating over delete markers and overwritten entries for edge cases where you want to break out the iterator anyways. This may improve performance in case there are a large number of delete markers or overwritten entries.

### Public API changes
* DBOptions.db_paths now is a vector of a DBPath structure which indicates both of path and target size
* NewPlainTableFactory instead of bunch of parameters now accepts PlainTableOptions, which is defined in include/rocksdb/table.h
* Moved include/utilities/*.h to include/rocksdb/utilities/*.h
* Statistics APIs now take uint32_t as type instead of Tickers. Also make two access functions getTickerCount and histogramData const
* Add DB property rocksdb.estimate-num-keys, estimated number of live keys in DB.
* Add DB::GetIntProperty(), which returns DB properties that are integer as uint64_t.
* The Prefix Extractor used with V2 compaction filters is now passed user key to SliceTransform::Transform instead of unparsed RocksDB key.

## 3.3.0 (7/10/2014)
### New Features
* Added JSON API prototype.
* HashLinklist reduces performance outlier caused by skewed bucket by switching data in the bucket from linked list to skip list. Add parameter threshold_use_skiplist in NewHashLinkListRepFactory().
* RocksDB is now able to reclaim storage space more effectively during the compaction process.  This is done by compensating the size of each deletion entry by the 2X average value size, which makes compaction to be triggered by deletion entries more easily.
* Add TimeOut API to write.  Now WriteOptions have a variable called timeout_hint_us.  With timeout_hint_us set to non-zero, any write associated with this timeout_hint_us may be aborted when it runs longer than the specified timeout_hint_us, and it is guaranteed that any write completes earlier than the specified time-out will not be aborted due to the time-out condition.
* Add a rate_limiter option, which controls total throughput of flush and compaction. The throughput is specified in bytes/sec. Flush always has precedence over compaction when available bandwidth is constrained.

### Public API changes
* Removed NewTotalOrderPlainTableFactory because it is not used and implemented semantically incorrect.

## 3.2.0 (06/20/2014)

### Public API changes
* We removed seek compaction as a concept from RocksDB because:
1) It makes more sense for spinning disk workloads, while RocksDB is primarily designed for flash and memory,
2) It added some complexity to the important code-paths,
3) None of our internal customers were really using it.
Because of that, Options::disable_seek_compaction is now obsolete. It is still a parameter in Options, so it does not break the build, but it does not have any effect. We plan to completely remove it at some point, so we ask users to please remove this option from your code base.
* Add two parameters to NewHashLinkListRepFactory() for logging on too many entries in a hash bucket when flushing.
* Added new option BlockBasedTableOptions::hash_index_allow_collision. When enabled, prefix hash index for block-based table will not store prefix and allow hash collision, reducing memory consumption.

### New Features
* PlainTable now supports a new key encoding: for keys of the same prefix, the prefix is only written once. It can be enabled through encoding_type parameter of NewPlainTableFactory()
* Add AdaptiveTableFactory, which is used to convert from a DB of PlainTable to BlockBasedTabe, or vise versa. It can be created using NewAdaptiveTableFactory()

### Performance Improvements
* Tailing Iterator re-implemeted with ForwardIterator + Cascading Search Hint , see ~20% throughput improvement.

## 3.1.0 (05/21/2014)

### Public API changes
* Replaced ColumnFamilyOptions::table_properties_collectors with ColumnFamilyOptions::table_properties_collector_factories

### New Features
* Hash index for block-based table will be materialized and reconstructed more efficiently. Previously hash index is constructed by scanning the whole table during every table open.
* FIFO compaction style

## 3.0.0 (05/05/2014)

### Public API changes
* Added _LEVEL to all InfoLogLevel enums
* Deprecated ReadOptions.prefix and ReadOptions.prefix_seek. Seek() defaults to prefix-based seek when Options.prefix_extractor is supplied. More detail is documented in https://github.com/facebook/rocksdb/wiki/Prefix-Seek-API-Changes
* MemTableRepFactory::CreateMemTableRep() takes info logger as an extra parameter.

### New Features
* Column family support
* Added an option to use different checksum functions in BlockBasedTableOptions
* Added ApplyToAllCacheEntries() function to Cache

## 2.8.0 (04/04/2014)

* Removed arena.h from public header files.
* By default, checksums are verified on every read from database
* Change default value of several options, including: paranoid_checks=true, max_open_files=5000, level0_slowdown_writes_trigger=20, level0_stop_writes_trigger=24, disable_seek_compaction=true, max_background_flushes=1 and allow_mmap_writes=false
* Added is_manual_compaction to CompactionFilter::Context
* Added "virtual void WaitForJoin()" in class Env. Default operation is no-op.
* Removed BackupEngine::DeleteBackupsNewerThan() function
* Added new option -- verify_checksums_in_compaction
* Changed Options.prefix_extractor from raw pointer to shared_ptr (take ownership)
  Changed HashSkipListRepFactory and HashLinkListRepFactory constructor to not take SliceTransform object (use Options.prefix_extractor implicitly)
* Added Env::GetThreadPoolQueueLen(), which returns the waiting queue length of thread pools
* Added a command "checkconsistency" in ldb tool, which checks
  if file system state matches DB state (file existence and file sizes)
* Separate options related to block based table to a new struct BlockBasedTableOptions.
* WriteBatch has a new function Count() to return total size in the batch, and Data() now returns a reference instead of a copy
* Add more counters to perf context.
* Supports several more DB properties: compaction-pending, background-errors and cur-size-active-mem-table.

### New Features
* If we find one truncated record at the end of the MANIFEST or WAL files,
  we will ignore it. We assume that writers of these records were interrupted
  and that we can safely ignore it.
* A new SST format "PlainTable" is added, which is optimized for memory-only workloads. It can be created through NewPlainTableFactory() or NewTotalOrderPlainTableFactory().
* A new mem table implementation hash linked list optimizing for the case that there are only few keys for each prefix, which can be created through NewHashLinkListRepFactory().
* Merge operator supports a new function PartialMergeMulti() to allow users to do partial merges against multiple operands.
* Now compaction filter has a V2 interface. It buffers the kv-pairs sharing the same key prefix, process them in batches, and return the batched results back to DB. The new interface uses a new structure CompactionFilterContext for the same purpose as CompactionFilter::Context in V1.
* Geo-spatial support for locations and radial-search.

## 2.7.0 (01/28/2014)

### Public API changes

* Renamed `StackableDB::GetRawDB()` to `StackableDB::GetBaseDB()`.
* Renamed `WriteBatch::Data()` `const std::string& Data() const`.
* Renamed class `TableStats` to `TableProperties`.
* Deleted class `PrefixHashRepFactory`. Please use `NewHashSkipListRepFactory()` instead.
* Supported multi-threaded `EnableFileDeletions()` and `DisableFileDeletions()`.
* Added `DB::GetOptions()`.
* Added `DB::GetDbIdentity()`.

### New Features

* Added [BackupableDB](https://github.com/facebook/rocksdb/wiki/How-to-backup-RocksDB%3F)
* Implemented [TailingIterator](https://github.com/facebook/rocksdb/wiki/Tailing-Iterator), a special type of iterator that
  doesn't create a snapshot (can be used to read newly inserted data)
  and is optimized for doing sequential reads.
* Added property block for table, which allows (1) a table to store
  its metadata and (2) end user to collect and store properties they
  are interested in.
* Enabled caching index and filter block in block cache (turned off by default).
* Supported error report when doing manual compaction.
* Supported additional Linux platform flavors and Mac OS.
* Put with `SliceParts` - Variant of `Put()` that gathers output like `writev(2)`
* Bug fixes and code refactor for compatibility with upcoming Column
  Family feature.

### Performance Improvements

* Huge benchmark performance improvements by multiple efforts. For example, increase in readonly QPS from about 530k in 2.6 release to 1.1 million in 2.7 [1]
* Speeding up a way RocksDB deleted obsolete files - no longer listing the whole directory under a lock -- decrease in p99
* Use raw pointer instead of shared pointer for statistics: [5b825d](https://github.com/facebook/rocksdb/commit/5b825d6964e26ec3b4bb6faa708ebb1787f1d7bd) -- huge increase in performance -- shared pointers are slow
* Optimized locking for `Get()` -- [1fdb3f](https://github.com/facebook/rocksdb/commit/1fdb3f7dc60e96394e3e5b69a46ede5d67fb976c) -- 1.5x QPS increase for some workloads
* Cache speedup - [e8d40c3](https://github.com/facebook/rocksdb/commit/e8d40c31b3cca0c3e1ae9abe9b9003b1288026a9)
* Implemented autovector, which allocates first N elements on stack. Most of vectors in RocksDB are small. Also, we never want to allocate heap objects while holding a mutex. -- [c01676e4](https://github.com/facebook/rocksdb/commit/c01676e46d3be08c3c140361ef1f5884f47d3b3c)
* Lots of efforts to move malloc, memcpy and IO outside of locks<|MERGE_RESOLUTION|>--- conflicted
+++ resolved
@@ -15,11 +15,8 @@
 
 ### New Features
 * User defined timestamp feature supports `CompactRange` and `GetApproximateSizes`.
-<<<<<<< HEAD
 * Support getting aggregated table properties (kAggregatedTableProperties and kAggregatedTablePropertiesAtLevel) with DB::GetMapProperty, for easier access to the data in a structured format.
-=======
 * Experimental option BlockBasedTableOptions::optimize_filters_for_memory now works with experimental Ribbon filter (as well as Bloom filter).
->>>>>>> 62afa968
 
 ### Public API Change
 * Deprecated public but rarely-used FilterBitsBuilder::CalculateNumEntry, which is replaced with ApproximateNumEntries taking a size_t parameter and returning size_t.
