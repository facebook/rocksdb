--- conflicted
+++ resolved
@@ -7,12 +7,9 @@
 
 ### New Features
 * Changes the format of index blocks by storing the key in their raw form rather than converting them to InternalKey. This saves 8 bytes per index key. The feature is backward compatbile but not forward compatible. It is disabled by default unless format_version 3 or above is used.
-<<<<<<< HEAD
 * Add a new table property, "rocksdb.num.range-deletions", which counts the number of range deletion tombstones in the table.
-=======
 * Improve the performance of iterators doing long range scans by using readahead, when using direct IO.
 * pin_top_level_index_and_filter (default true) in BlockBasedTableOptions can be used in combination with cache_index_and_filter_blocks to prefetch and pin the top-level index of partitioned index and filter blocks in cache. It has no impact when cache_index_and_filter_blocks is false.
->>>>>>> 408205a3
 
 ### Bug Fixes
 * fix deadlock with enable_pipelined_write=true and max_successive_merges > 0
