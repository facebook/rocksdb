--- conflicted
+++ resolved
@@ -3,13 +3,11 @@
 ### Bug Fixes
 * Fixed a data race on `ColumnFamilyData::flush_reason` caused by concurrent flushes.
 
-<<<<<<< HEAD
+### Feature Removal
+* The feature block_cache_compressed is removed. Statistics related to it are removed too.
+
 ### Public API Changes
 * Completely removed the following deprecated/obsolete statistics: `STALL_L0_SLOWDOWN_MICROS`, `STALL_MEMTABLE_COMPACTION_MICROS`, `STALL_L0_NUM_FILES_MICROS`, `NO_ITERATORS`, `BLOB_DB_GC_NUM_KEYS_OVERWRITTEN`, `BLOB_DB_GC_NUM_KEYS_EXPIRED`, `BLOB_DB_GC_BYTES_OVERWRITTEN`, `BLOB_DB_GC_BYTES_EXPIRED`, `BLOB_DB_GC_MICROS`, and `NUM_DATA_BLOCKS_READ_PER_LEVEL`.
-=======
-### Feature Removal
-* The feature block_cache_compressed is removed. Statistics related to it are removed too.
->>>>>>> bcbab59c
 
 ## 7.10.0 (01/23/2023)
 ### Behavior changes
