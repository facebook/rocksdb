//  Copyright (c) 2011-present, Facebook, Inc.  All rights reserved.
//  This source code is licensed under both the GPLv2 (found in the
//  COPYING file in the root directory) and Apache 2.0 License
//  (found in the LICENSE.Apache file in the root directory).
//
// Copyright (c) 2011 The LevelDB Authors. All rights reserved.
// Use of this source code is governed by a BSD-style license that can be
// found in the LICENSE file. See the AUTHORS file for names of contributors.

#ifdef GFLAGS
#include "db_stress_tool/db_stress_common.h"
#include "rocksdb/utilities/transaction_db.h"
#include "utilities/fault_injection_fs.h"

namespace ROCKSDB_NAMESPACE {
class NonBatchedOpsStressTest : public StressTest {
 public:
  NonBatchedOpsStressTest() {}

  virtual ~NonBatchedOpsStressTest() {}

  void VerifyDb(ThreadState* thread) const override {
    // This `ReadOptions` is for validation purposes. Ignore
    // `FLAGS_rate_limit_user_ops` to avoid slowing any validation.
    ReadOptions options(FLAGS_verify_checksum, true);
    std::string ts_str;
    Slice ts;
    if (FLAGS_user_timestamp_size > 0) {
      ts_str = GetNowNanos();
      ts = ts_str;
      options.timestamp = &ts;
    }

    auto shared = thread->shared;
    const int64_t max_key = shared->GetMaxKey();
    const int64_t keys_per_thread = max_key / shared->GetNumThreads();
    int64_t start = keys_per_thread * thread->tid;
    int64_t end = start + keys_per_thread;
    uint64_t prefix_to_use =
        (FLAGS_prefix_size < 0) ? 1 : static_cast<size_t>(FLAGS_prefix_size);

    if (thread->tid == shared->GetNumThreads() - 1) {
      end = max_key;
    }

    for (size_t cf = 0; cf < column_families_.size(); ++cf) {
      if (thread->shared->HasVerificationFailedYet()) {
        break;
      }

      enum class VerificationMethod {
        kIterator,
        kGet,
        kGetEntity,
        kMultiGet,
        kGetMergeOperands,
        // Add any new items above kNumberOfMethods
        kNumberOfMethods
      };

<<<<<<< HEAD
      // Note: GetMergeOperands is currently not supported for wide-column
      // entities
      const int num_methods =
          FLAGS_use_put_entity_one_in > 0
              ? static_cast<int>(VerificationMethod::kNumberOfMethods) - 1
              : static_cast<int>(VerificationMethod::kNumberOfMethods);
=======
      constexpr int num_methods =
          static_cast<int>(VerificationMethod::kNumberOfMethods);

      // Note: Merge/GetMergeOperands is currently not supported for wide-column
      // entities
>>>>>>> 37b1f515
      const VerificationMethod method =
          static_cast<VerificationMethod>(thread->rand.Uniform(
              FLAGS_use_put_entity_one_in > 0 ? num_methods - 1 : num_methods));

      if (method == VerificationMethod::kIterator) {
        std::unique_ptr<Iterator> iter(
            db_->NewIterator(options, column_families_[cf]));

        std::string seek_key = Key(start);
        iter->Seek(seek_key);

        Slice prefix(seek_key.data(), prefix_to_use);

        for (int64_t i = start; i < end; ++i) {
          if (thread->shared->HasVerificationFailedYet()) {
            break;
          }

          const std::string key = Key(i);
          const Slice k(key);
          const Slice pfx(key.data(), prefix_to_use);

          // Reseek when the prefix changes
          if (prefix_to_use > 0 && prefix.compare(pfx) != 0) {
            iter->Seek(k);
            seek_key = key;
            prefix = Slice(seek_key.data(), prefix_to_use);
          }

          Status s = iter->status();

          std::string from_db;
          WideColumns columns_from_db;

          if (iter->Valid()) {
            const int diff = iter->key().compare(k);

            if (diff > 0) {
              s = Status::NotFound();
            } else if (diff == 0) {
              from_db = iter->value().ToString();
              columns_from_db = iter->columns();
            } else {
              assert(diff < 0);

              VerificationAbort(shared, "An out of range key was found",
                                static_cast<int>(cf), i);
            }
          } else {
            // The iterator found no value for the key in question, so do not
            // move to the next item in the iterator
            s = Status::NotFound();
          }

          VerifyOrSyncValue(static_cast<int>(cf), i, options, shared, from_db,
                            &columns_from_db, s, /* strict */ true);

          // Note: we have to wait with advancing the iterator until after
          // verification because it invalidates columns()
          if (iter->Valid() && iter_key == k) {
            iter->Next();
          }

          if (!from_db.empty()) {
            PrintKeyValue(static_cast<int>(cf), static_cast<uint32_t>(i),
                          from_db.data(), from_db.size());
          }
        }
      } else if (method == VerificationMethod::kGet) {
        for (int64_t i = start; i < end; ++i) {
          if (thread->shared->HasVerificationFailedYet()) {
            break;
          }

          const std::string key = Key(i);
          std::string from_db;

          Status s = db_->Get(options, column_families_[cf], key, &from_db);

          VerifyOrSyncValue(static_cast<int>(cf), i, options, shared, from_db,
                            /* columns_from_db */ nullptr, s,
                            /* strict */ true);

          if (!from_db.empty()) {
            PrintKeyValue(static_cast<int>(cf), static_cast<uint32_t>(i),
                          from_db.data(), from_db.size());
          }
        }
      } else if (method == VerificationMethod::kGetEntity) {
        for (int64_t i = start; i < end; ++i) {
          if (thread->shared->HasVerificationFailedYet()) {
            break;
          }

          const std::string key = Key(i);
          PinnableWideColumns columns;

          Status s =
              db_->GetEntity(options, column_families_[cf], key, &columns);

          const WideColumns& columns_from_db = columns.columns();

          std::string from_db;
          if (s.ok() && !columns_from_db.empty() &&
              columns_from_db[0].name() == kDefaultWideColumnName) {
            from_db = columns_from_db[0].value().ToString();
          }

          VerifyOrSyncValue(static_cast<int>(cf), i, options, shared, from_db,
                            &columns_from_db, s, /* strict */ true);

          if (!from_db.empty()) {
            PrintKeyValue(static_cast<int>(cf), static_cast<uint32_t>(i),
                          from_db.data(), from_db.size());
          }
        }
      } else if (method == VerificationMethod::kMultiGet) {
        for (int64_t i = start; i < end;) {
          if (thread->shared->HasVerificationFailedYet()) {
            break;
          }

          // Keep the batch size to some reasonable value
          size_t batch_size = thread->rand.Uniform(128) + 1;
          batch_size = std::min<size_t>(batch_size, end - i);

          std::vector<std::string> keystrs(batch_size);
          std::vector<Slice> keys(batch_size);
          std::vector<PinnableSlice> values(batch_size);
          std::vector<Status> statuses(batch_size);

          for (size_t j = 0; j < batch_size; ++j) {
            keystrs[j] = Key(i + j);
            keys[j] = Slice(keystrs[j].data(), keystrs[j].size());
          }

          db_->MultiGet(options, column_families_[cf], batch_size, keys.data(),
                        values.data(), statuses.data());

          for (size_t j = 0; j < batch_size; ++j) {
            const std::string from_db = values[j].ToString();

            VerifyOrSyncValue(static_cast<int>(cf), i + j, options, shared,
                              from_db, /* columns_from_db */ nullptr,
                              statuses[j], /* strict */ true);

            if (!from_db.empty()) {
              PrintKeyValue(static_cast<int>(cf), static_cast<uint32_t>(i + j),
                            from_db.data(), from_db.size());
            }
          }

          i += batch_size;
        }
      } else {
        assert(method == VerificationMethod::kGetMergeOperands);

        // Start off with small size that will be increased later if necessary
        std::vector<PinnableSlice> values(4);

        GetMergeOperandsOptions merge_operands_info;
        merge_operands_info.expected_max_number_of_operands =
            static_cast<int>(values.size());

        for (int64_t i = start; i < end; ++i) {
          if (thread->shared->HasVerificationFailedYet()) {
            break;
          }

          const std::string key = Key(i);
          const Slice k(key);
          std::string from_db;
          int number_of_operands = 0;

          Status s = db_->GetMergeOperands(options, column_families_[cf], k,
                                           values.data(), &merge_operands_info,
                                           &number_of_operands);

          if (s.IsIncomplete()) {
            // Need to resize values as there are more than values.size() merge
            // operands on this key. Should only happen a few times when we
            // encounter a key that had more merge operands than any key seen so
            // far
            values.resize(number_of_operands);
            merge_operands_info.expected_max_number_of_operands =
                static_cast<int>(number_of_operands);
            s = db_->GetMergeOperands(options, column_families_[cf], k,
                                      values.data(), &merge_operands_info,
                                      &number_of_operands);
          }
          // Assumed here that GetMergeOperands always sets number_of_operand
          if (number_of_operands) {
            from_db = values[number_of_operands - 1].ToString();
          }

          VerifyOrSyncValue(static_cast<int>(cf), i, options, shared, from_db,
                            /* columns_from_db */ nullptr, s,
                            /* strict */ true);

          if (!from_db.empty()) {
            PrintKeyValue(static_cast<int>(cf), static_cast<uint32_t>(i),
                          from_db.data(), from_db.size());
          }
        }
      }
    }
  }

#ifndef ROCKSDB_LITE
  void ContinuouslyVerifyDb(ThreadState* thread) const override {
    if (!cmp_db_) {
      return;
    }
    assert(cmp_db_);
    assert(!cmp_cfhs_.empty());
    Status s = cmp_db_->TryCatchUpWithPrimary();
    if (!s.ok()) {
      assert(false);
      exit(1);
    }

    const auto checksum_column_family = [](Iterator* iter,
                                           uint32_t* checksum) -> Status {
      assert(nullptr != checksum);
      uint32_t ret = 0;
      for (iter->SeekToFirst(); iter->Valid(); iter->Next()) {
        ret = crc32c::Extend(ret, iter->key().data(), iter->key().size());
        ret = crc32c::Extend(ret, iter->value().data(), iter->value().size());
      }
      *checksum = ret;
      return iter->status();
    };

    auto* shared = thread->shared;
    assert(shared);
    const int64_t max_key = shared->GetMaxKey();
    ReadOptions read_opts(FLAGS_verify_checksum, true);
    std::string ts_str;
    Slice ts;
    if (FLAGS_user_timestamp_size > 0) {
      ts_str = GetNowNanos();
      ts = ts_str;
      read_opts.timestamp = &ts;
    }

    static Random64 rand64(shared->GetSeed());

    {
      uint32_t crc = 0;
      std::unique_ptr<Iterator> it(cmp_db_->NewIterator(read_opts));
      s = checksum_column_family(it.get(), &crc);
      if (!s.ok()) {
        fprintf(stderr, "Computing checksum of default cf: %s\n",
                s.ToString().c_str());
        assert(false);
      }
    }

    for (auto* handle : cmp_cfhs_) {
      if (thread->rand.OneInOpt(3)) {
        // Use Get()
        uint64_t key = rand64.Uniform(static_cast<uint64_t>(max_key));
        std::string key_str = Key(key);
        std::string value;
        std::string key_ts;
        s = cmp_db_->Get(read_opts, handle, key_str, &value,
                         FLAGS_user_timestamp_size > 0 ? &key_ts : nullptr);
        s.PermitUncheckedError();
      } else {
        // Use range scan
        std::unique_ptr<Iterator> iter(cmp_db_->NewIterator(read_opts, handle));
        uint32_t rnd = (thread->rand.Next()) % 4;
        if (0 == rnd) {
          // SeekToFirst() + Next()*5
          read_opts.total_order_seek = true;
          iter->SeekToFirst();
          for (int i = 0; i < 5 && iter->Valid(); ++i, iter->Next()) {
          }
        } else if (1 == rnd) {
          // SeekToLast() + Prev()*5
          read_opts.total_order_seek = true;
          iter->SeekToLast();
          for (int i = 0; i < 5 && iter->Valid(); ++i, iter->Prev()) {
          }
        } else if (2 == rnd) {
          // Seek() +Next()*5
          uint64_t key = rand64.Uniform(static_cast<uint64_t>(max_key));
          std::string key_str = Key(key);
          iter->Seek(key_str);
          for (int i = 0; i < 5 && iter->Valid(); ++i, iter->Next()) {
          }
        } else {
          // SeekForPrev() + Prev()*5
          uint64_t key = rand64.Uniform(static_cast<uint64_t>(max_key));
          std::string key_str = Key(key);
          iter->SeekForPrev(key_str);
          for (int i = 0; i < 5 && iter->Valid(); ++i, iter->Prev()) {
          }
        }
      }
    }
  }
#else
  void ContinuouslyVerifyDb(ThreadState* /*thread*/) const override {}
#endif  // ROCKSDB_LITE

  void MaybeClearOneColumnFamily(ThreadState* thread) override {
    if (FLAGS_column_families > 1) {
      if (thread->rand.OneInOpt(FLAGS_clear_column_family_one_in)) {
        // drop column family and then create it again (can't drop default)
        int cf = thread->rand.Next() % (FLAGS_column_families - 1) + 1;
        std::string new_name =
            std::to_string(new_column_family_name_.fetch_add(1));
        {
          MutexLock l(thread->shared->GetMutex());
          fprintf(
              stdout,
              "[CF %d] Dropping and recreating column family. new name: %s\n",
              cf, new_name.c_str());
        }
        thread->shared->LockColumnFamily(cf);
        Status s = db_->DropColumnFamily(column_families_[cf]);
        delete column_families_[cf];
        if (!s.ok()) {
          fprintf(stderr, "dropping column family error: %s\n",
                  s.ToString().c_str());
          std::terminate();
        }
        s = db_->CreateColumnFamily(ColumnFamilyOptions(options_), new_name,
                                    &column_families_[cf]);
        column_family_names_[cf] = new_name;
        thread->shared->ClearColumnFamily(cf);
        if (!s.ok()) {
          fprintf(stderr, "creating column family error: %s\n",
                  s.ToString().c_str());
          std::terminate();
        }
        thread->shared->UnlockColumnFamily(cf);
      }
    }
  }

  bool ShouldAcquireMutexOnKey() const override { return true; }

  bool IsStateTracked() const override { return true; }

  Status TestGet(ThreadState* thread, const ReadOptions& read_opts,
                 const std::vector<int>& rand_column_families,
                 const std::vector<int64_t>& rand_keys) override {
    auto cfh = column_families_[rand_column_families[0]];
    std::string key_str = Key(rand_keys[0]);
    Slice key = key_str;
    std::string from_db;
    int error_count = 0;

    if (fault_fs_guard) {
      fault_fs_guard->EnableErrorInjection();
      SharedState::ignore_read_error = false;
    }

    std::unique_ptr<MutexLock> lock(new MutexLock(
        thread->shared->GetMutexForKey(rand_column_families[0], rand_keys[0])));

    ReadOptions read_opts_copy = read_opts;
    std::string read_ts_str;
    Slice read_ts_slice;
    MaybeUseOlderTimestampForPointLookup(thread, read_ts_str, read_ts_slice,
                                         read_opts_copy);

    Status s = db_->Get(read_opts_copy, cfh, key, &from_db);
    if (fault_fs_guard) {
      error_count = fault_fs_guard->GetAndResetErrorCount();
    }
    if (s.ok()) {
      if (fault_fs_guard) {
        if (error_count && !SharedState::ignore_read_error) {
          // Grab mutex so multiple thread don't try to print the
          // stack trace at the same time
          MutexLock l(thread->shared->GetMutex());
          fprintf(stderr, "Didn't get expected error from Get\n");
          fprintf(stderr, "Callstack that injected the fault\n");
          fault_fs_guard->PrintFaultBacktrace();
          std::terminate();
        }
      }
      // found case
      thread->stats.AddGets(1, 1);
      // we only have the latest expected state
      if (!FLAGS_skip_verifydb && !read_opts_copy.timestamp &&
          thread->shared->Get(rand_column_families[0], rand_keys[0]) ==
              SharedState::DELETION_SENTINEL) {
        thread->shared->SetVerificationFailure();
        fprintf(stderr,
                "error : inconsistent values for key %s: Get returns %s, "
                "expected state does not have the key.\n",
                key.ToString(true).c_str(), StringToHex(from_db).c_str());
      }
    } else if (s.IsNotFound()) {
      // not found case
      thread->stats.AddGets(1, 0);
      if (!FLAGS_skip_verifydb && !read_opts_copy.timestamp) {
        auto expected =
            thread->shared->Get(rand_column_families[0], rand_keys[0]);
        if (expected != SharedState::DELETION_SENTINEL &&
            expected != SharedState::UNKNOWN_SENTINEL) {
          thread->shared->SetVerificationFailure();
          fprintf(stderr,
                  "error : inconsistent values for key %s: expected state has "
                  "the key, Get() returns NotFound.\n",
                  key.ToString(true).c_str());
        }
      }
    } else {
      if (error_count == 0) {
        // errors case
        thread->stats.AddErrors(1);
      } else {
        thread->stats.AddVerifiedErrors(1);
      }
    }
    if (fault_fs_guard) {
      fault_fs_guard->DisableErrorInjection();
    }
    return s;
  }

  std::vector<Status> TestMultiGet(
      ThreadState* thread, const ReadOptions& read_opts,
      const std::vector<int>& rand_column_families,
      const std::vector<int64_t>& rand_keys) override {
    size_t num_keys = rand_keys.size();
    std::vector<std::string> key_str;
    std::vector<Slice> keys;
    key_str.reserve(num_keys);
    keys.reserve(num_keys);
    std::vector<PinnableSlice> values(num_keys);
    std::vector<Status> statuses(num_keys);
    ColumnFamilyHandle* cfh = column_families_[rand_column_families[0]];
    int error_count = 0;
    // Do a consistency check between Get and MultiGet. Don't do it too
    // often as it will slow db_stress down
    bool do_consistency_check = thread->rand.OneIn(4);

    ReadOptions readoptionscopy = read_opts;
    if (do_consistency_check) {
      readoptionscopy.snapshot = db_->GetSnapshot();
    }

    std::string read_ts_str;
    Slice read_ts_slice;
    MaybeUseOlderTimestampForPointLookup(thread, read_ts_str, read_ts_slice,
                                         readoptionscopy);

    readoptionscopy.rate_limiter_priority =
        FLAGS_rate_limit_user_ops ? Env::IO_USER : Env::IO_TOTAL;

    // To appease clang analyzer
    const bool use_txn = FLAGS_use_txn;

    // Create a transaction in order to write some data. The purpose is to
    // exercise WriteBatchWithIndex::MultiGetFromBatchAndDB. The transaction
    // will be rolled back once MultiGet returns.
#ifndef ROCKSDB_LITE
    Transaction* txn = nullptr;
    if (use_txn) {
      WriteOptions wo;
      if (FLAGS_rate_limit_auto_wal_flush) {
        wo.rate_limiter_priority = Env::IO_USER;
      }
      Status s = NewTxn(wo, &txn);
      if (!s.ok()) {
        fprintf(stderr, "NewTxn: %s\n", s.ToString().c_str());
        std::terminate();
      }
    }
#endif
    for (size_t i = 0; i < num_keys; ++i) {
      key_str.emplace_back(Key(rand_keys[i]));
      keys.emplace_back(key_str.back());
#ifndef ROCKSDB_LITE
      if (use_txn) {
        // With a 1 in 10 probability, insert the just added key in the batch
        // into the transaction. This will create an overlap with the MultiGet
        // keys and exercise some corner cases in the code
        if (thread->rand.OneIn(10)) {
          int op = thread->rand.Uniform(2);
          Status s;
          switch (op) {
            case 0:
            case 1: {
              uint32_t value_base =
                  thread->rand.Next() % thread->shared->UNKNOWN_SENTINEL;
              char value[100];
              size_t sz = GenerateValue(value_base, value, sizeof(value));
              Slice v(value, sz);
              if (op == 0) {
                s = txn->Put(cfh, keys.back(), v);
              } else {
                s = txn->Merge(cfh, keys.back(), v);
              }
              break;
            }
            case 2:
              s = txn->Delete(cfh, keys.back());
              break;
            default:
              assert(false);
          }
          if (!s.ok()) {
            fprintf(stderr, "Transaction put: %s\n", s.ToString().c_str());
            std::terminate();
          }
        }
      }
#endif
    }

    if (!use_txn) {
      if (fault_fs_guard) {
        fault_fs_guard->EnableErrorInjection();
        SharedState::ignore_read_error = false;
      }
      db_->MultiGet(readoptionscopy, cfh, num_keys, keys.data(), values.data(),
                    statuses.data());
      if (fault_fs_guard) {
        error_count = fault_fs_guard->GetAndResetErrorCount();
      }
    } else {
#ifndef ROCKSDB_LITE
      txn->MultiGet(readoptionscopy, cfh, num_keys, keys.data(), values.data(),
                    statuses.data());
#endif
    }

    if (fault_fs_guard && error_count && !SharedState::ignore_read_error) {
      int stat_nok = 0;
      for (const auto& s : statuses) {
        if (!s.ok() && !s.IsNotFound()) {
          stat_nok++;
        }
      }

      if (stat_nok < error_count) {
        // Grab mutex so multiple thread don't try to print the
        // stack trace at the same time
        MutexLock l(thread->shared->GetMutex());
        fprintf(stderr, "Didn't get expected error from MultiGet. \n");
        fprintf(stderr, "num_keys %zu Expected %d errors, seen %d\n", num_keys,
                error_count, stat_nok);
        fprintf(stderr, "Callstack that injected the fault\n");
        fault_fs_guard->PrintFaultBacktrace();
        std::terminate();
      }
    }
    if (fault_fs_guard) {
      fault_fs_guard->DisableErrorInjection();
    }

    for (size_t i = 0; i < statuses.size(); ++i) {
      Status s = statuses[i];
      bool is_consistent = true;
      // Only do the consistency check if no error was injected and MultiGet
      // didn't return an unexpected error
      if (do_consistency_check && !error_count && (s.ok() || s.IsNotFound())) {
        Status tmp_s;
        std::string value;

        if (use_txn) {
#ifndef ROCKSDB_LITE
          tmp_s = txn->Get(readoptionscopy, cfh, keys[i], &value);
#endif  // ROCKSDB_LITE
        } else {
          tmp_s = db_->Get(readoptionscopy, cfh, keys[i], &value);
        }
        if (!tmp_s.ok() && !tmp_s.IsNotFound()) {
          fprintf(stderr, "Get error: %s\n", s.ToString().c_str());
          is_consistent = false;
        } else if (!s.ok() && tmp_s.ok()) {
          fprintf(stderr, "MultiGet returned different results with key %s\n",
                  keys[i].ToString(true).c_str());
          fprintf(stderr, "Get returned ok, MultiGet returned not found\n");
          is_consistent = false;
        } else if (s.ok() && tmp_s.IsNotFound()) {
          fprintf(stderr, "MultiGet returned different results with key %s\n",
                  keys[i].ToString(true).c_str());
          fprintf(stderr, "MultiGet returned ok, Get returned not found\n");
          is_consistent = false;
        } else if (s.ok() && value != values[i].ToString()) {
          fprintf(stderr, "MultiGet returned different results with key %s\n",
                  keys[i].ToString(true).c_str());
          fprintf(stderr, "MultiGet returned value %s\n",
                  values[i].ToString(true).c_str());
          fprintf(stderr, "Get returned value %s\n", value.c_str());
          is_consistent = false;
        }
      }

      if (!is_consistent) {
        fprintf(stderr, "TestMultiGet error: is_consistent is false\n");
        thread->stats.AddErrors(1);
        // Fail fast to preserve the DB state
        thread->shared->SetVerificationFailure();
        break;
      } else if (s.ok()) {
        // found case
        thread->stats.AddGets(1, 1);
      } else if (s.IsNotFound()) {
        // not found case
        thread->stats.AddGets(1, 0);
      } else if (s.IsMergeInProgress() && use_txn) {
        // With txn this is sometimes expected.
        thread->stats.AddGets(1, 1);
      } else {
        if (error_count == 0) {
          // errors case
          fprintf(stderr, "MultiGet error: %s\n", s.ToString().c_str());
          thread->stats.AddErrors(1);
        } else {
          thread->stats.AddVerifiedErrors(1);
        }
      }
    }

    if (readoptionscopy.snapshot) {
      db_->ReleaseSnapshot(readoptionscopy.snapshot);
    }
    if (use_txn) {
#ifndef ROCKSDB_LITE
      RollbackTxn(txn);
#endif
    }
    return statuses;
  }

  Status TestPrefixScan(ThreadState* thread, const ReadOptions& read_opts,
                        const std::vector<int>& rand_column_families,
                        const std::vector<int64_t>& rand_keys) override {
    auto cfh = column_families_[rand_column_families[0]];
    std::string key_str = Key(rand_keys[0]);
    Slice key = key_str;
    Slice prefix = Slice(key.data(), FLAGS_prefix_size);

    std::string upper_bound;
    Slice ub_slice;
    ReadOptions ro_copy = read_opts;
    // Get the next prefix first and then see if we want to set upper bound.
    // We'll use the next prefix in an assertion later on
    if (GetNextPrefix(prefix, &upper_bound) && thread->rand.OneIn(2)) {
      // For half of the time, set the upper bound to the next prefix
      ub_slice = Slice(upper_bound);
      ro_copy.iterate_upper_bound = &ub_slice;
    }

    std::string read_ts_str;
    Slice read_ts_slice;
    MaybeUseOlderTimestampForRangeScan(thread, read_ts_str, read_ts_slice,
                                       ro_copy);

    Iterator* iter = db_->NewIterator(ro_copy, cfh);
    unsigned long count = 0;
    for (iter->Seek(prefix); iter->Valid() && iter->key().starts_with(prefix);
         iter->Next()) {
      ++count;
    }

    if (ro_copy.iter_start_ts == nullptr) {
      assert(count <= GetPrefixKeyCount(prefix.ToString(), upper_bound));
    }

    Status s = iter->status();
    if (iter->status().ok()) {
      thread->stats.AddPrefixes(1, count);
    } else {
      fprintf(stderr, "TestPrefixScan error: %s\n", s.ToString().c_str());
      thread->stats.AddErrors(1);
    }
    delete iter;
    return s;
  }

  Status TestPut(ThreadState* thread, WriteOptions& write_opts,
                 const ReadOptions& read_opts,
                 const std::vector<int>& rand_column_families,
                 const std::vector<int64_t>& rand_keys,
                 char (&value)[100]) override {
    assert(!rand_column_families.empty());
    assert(!rand_keys.empty());

    auto shared = thread->shared;
    assert(shared);

    const int64_t max_key = shared->GetMaxKey();

    int64_t rand_key = rand_keys[0];
    int rand_column_family = rand_column_families[0];
    std::string write_ts;

    std::unique_ptr<MutexLock> lock(
        new MutexLock(shared->GetMutexForKey(rand_column_family, rand_key)));
    while (!shared->AllowsOverwrite(rand_key) &&
           (FLAGS_use_merge || shared->Exists(rand_column_family, rand_key))) {
      lock.reset();

      rand_key = thread->rand.Next() % max_key;
      rand_column_family = thread->rand.Next() % FLAGS_column_families;

      lock.reset(
          new MutexLock(shared->GetMutexForKey(rand_column_family, rand_key)));
      if (FLAGS_user_timestamp_size > 0) {
        write_ts = GetNowNanos();
      }
    }

    if (write_ts.empty() && FLAGS_user_timestamp_size) {
      write_ts = GetNowNanos();
    }

    const std::string k = Key(rand_key);

    ColumnFamilyHandle* const cfh = column_families_[rand_column_family];
    assert(cfh);

    if (FLAGS_verify_before_write) {
      std::string from_db;
      Status s = db_->Get(read_opts, cfh, k, &from_db);
      if (!VerifyOrSyncValue(rand_column_family, rand_key, read_opts, shared,
                             from_db, /* columns_from_db */ nullptr, s,
                             /* strict */ true)) {
        return s;
      }
    }

    const uint32_t value_base = thread->rand.Next() % shared->UNKNOWN_SENTINEL;
    const size_t sz = GenerateValue(value_base, value, sizeof(value));
    const Slice v(value, sz);

    shared->Put(rand_column_family, rand_key, value_base, true /* pending */);

    Status s;

    if (FLAGS_use_merge) {
      if (!FLAGS_use_txn) {
        s = db_->Merge(write_opts, cfh, k, v);
      } else {
#ifndef ROCKSDB_LITE
        Transaction* txn;
        s = NewTxn(write_opts, &txn);
        if (s.ok()) {
          s = txn->Merge(cfh, k, v);
          if (s.ok()) {
            s = CommitTxn(txn, thread);
          }
        }
#endif
      }
    } else if (FLAGS_use_put_entity_one_in > 0 &&
               (value_base % FLAGS_use_put_entity_one_in) == 0) {
<<<<<<< HEAD
      s = db_->PutEntity(write_opts, cfh, key,
=======
      s = db_->PutEntity(write_opts, cfh, k,
>>>>>>> 37b1f515
                         GenerateWideColumns(value_base, v));
    } else {
      if (!FLAGS_use_txn) {
        if (FLAGS_user_timestamp_size == 0) {
          s = db_->Put(write_opts, cfh, k, v);
        } else {
          s = db_->Put(write_opts, cfh, k, write_ts, v);
        }
      } else {
#ifndef ROCKSDB_LITE
        Transaction* txn;
        s = NewTxn(write_opts, &txn);
        if (s.ok()) {
          s = txn->Put(cfh, k, v);
          if (s.ok()) {
            s = CommitTxn(txn, thread);
          }
        }
#endif
      }
    }

    shared->Put(rand_column_family, rand_key, value_base, false /* pending */);

    if (!s.ok()) {
      if (FLAGS_injest_error_severity >= 2) {
        if (!is_db_stopped_ && s.severity() >= Status::Severity::kFatalError) {
          is_db_stopped_ = true;
        } else if (!is_db_stopped_ ||
                   s.severity() < Status::Severity::kFatalError) {
          fprintf(stderr, "put or merge error: %s\n", s.ToString().c_str());
          std::terminate();
        }
      } else {
        fprintf(stderr, "put or merge error: %s\n", s.ToString().c_str());
        std::terminate();
      }
    }

    thread->stats.AddBytesForWrites(1, sz);
    PrintKeyValue(rand_column_family, static_cast<uint32_t>(rand_key), value,
                  sz);
    return s;
  }

  Status TestDelete(ThreadState* thread, WriteOptions& write_opts,
                    const std::vector<int>& rand_column_families,
                    const std::vector<int64_t>& rand_keys) override {
    int64_t rand_key = rand_keys[0];
    int rand_column_family = rand_column_families[0];
    auto shared = thread->shared;

    std::unique_ptr<MutexLock> lock(
        new MutexLock(shared->GetMutexForKey(rand_column_family, rand_key)));

    // OPERATION delete
    std::string write_ts_str = GetNowNanos();
    Slice write_ts = write_ts_str;

    std::string key_str = Key(rand_key);
    Slice key = key_str;
    auto cfh = column_families_[rand_column_family];

    // Use delete if the key may be overwritten and a single deletion
    // otherwise.
    Status s;
    if (shared->AllowsOverwrite(rand_key)) {
      shared->Delete(rand_column_family, rand_key, true /* pending */);
      if (!FLAGS_use_txn) {
        if (FLAGS_user_timestamp_size == 0) {
          s = db_->Delete(write_opts, cfh, key);
        } else {
          s = db_->Delete(write_opts, cfh, key, write_ts);
        }
      } else {
#ifndef ROCKSDB_LITE
        Transaction* txn;
        s = NewTxn(write_opts, &txn);
        if (s.ok()) {
          s = txn->Delete(cfh, key);
          if (s.ok()) {
            s = CommitTxn(txn, thread);
          }
        }
#endif
      }
      shared->Delete(rand_column_family, rand_key, false /* pending */);
      thread->stats.AddDeletes(1);
      if (!s.ok()) {
        if (FLAGS_injest_error_severity >= 2) {
          if (!is_db_stopped_ &&
              s.severity() >= Status::Severity::kFatalError) {
            is_db_stopped_ = true;
          } else if (!is_db_stopped_ ||
                     s.severity() < Status::Severity::kFatalError) {
            fprintf(stderr, "delete error: %s\n", s.ToString().c_str());
            std::terminate();
          }
        } else {
          fprintf(stderr, "delete error: %s\n", s.ToString().c_str());
          std::terminate();
        }
      }
    } else {
      shared->SingleDelete(rand_column_family, rand_key, true /* pending */);
      if (!FLAGS_use_txn) {
        if (FLAGS_user_timestamp_size == 0) {
          s = db_->SingleDelete(write_opts, cfh, key);
        } else {
          s = db_->SingleDelete(write_opts, cfh, key, write_ts);
        }
      } else {
#ifndef ROCKSDB_LITE
        Transaction* txn;
        s = NewTxn(write_opts, &txn);
        if (s.ok()) {
          s = txn->SingleDelete(cfh, key);
          if (s.ok()) {
            s = CommitTxn(txn, thread);
          }
        }
#endif
      }
      shared->SingleDelete(rand_column_family, rand_key, false /* pending */);
      thread->stats.AddSingleDeletes(1);
      if (!s.ok()) {
        if (FLAGS_injest_error_severity >= 2) {
          if (!is_db_stopped_ &&
              s.severity() >= Status::Severity::kFatalError) {
            is_db_stopped_ = true;
          } else if (!is_db_stopped_ ||
                     s.severity() < Status::Severity::kFatalError) {
            fprintf(stderr, "single delete error: %s\n", s.ToString().c_str());
            std::terminate();
          }
        } else {
          fprintf(stderr, "single delete error: %s\n", s.ToString().c_str());
          std::terminate();
        }
      }
    }
    return s;
  }

  Status TestDeleteRange(ThreadState* thread, WriteOptions& write_opts,
                         const std::vector<int>& rand_column_families,
                         const std::vector<int64_t>& rand_keys) override {
    // OPERATION delete range
    std::vector<std::unique_ptr<MutexLock>> range_locks;
    // delete range does not respect disallowed overwrites. the keys for
    // which overwrites are disallowed are randomly distributed so it
    // could be expensive to find a range where each key allows
    // overwrites.
    int64_t rand_key = rand_keys[0];
    int rand_column_family = rand_column_families[0];
    auto shared = thread->shared;
    int64_t max_key = shared->GetMaxKey();
    if (rand_key > max_key - FLAGS_range_deletion_width) {
      rand_key =
          thread->rand.Next() % (max_key - FLAGS_range_deletion_width + 1);
    }
    for (int j = 0; j < FLAGS_range_deletion_width; ++j) {
      if (j == 0 ||
          ((rand_key + j) & ((1 << FLAGS_log2_keys_per_lock) - 1)) == 0) {
        range_locks.emplace_back(new MutexLock(
            shared->GetMutexForKey(rand_column_family, rand_key + j)));
      }
    }
    shared->DeleteRange(rand_column_family, rand_key,
                        rand_key + FLAGS_range_deletion_width,
                        true /* pending */);

    std::string keystr = Key(rand_key);
    Slice key = keystr;
    auto cfh = column_families_[rand_column_family];
    std::string end_keystr = Key(rand_key + FLAGS_range_deletion_width);
    Slice end_key = end_keystr;
    Status s = db_->DeleteRange(write_opts, cfh, key, end_key);
    if (!s.ok()) {
      if (FLAGS_injest_error_severity >= 2) {
        if (!is_db_stopped_ && s.severity() >= Status::Severity::kFatalError) {
          is_db_stopped_ = true;
        } else if (!is_db_stopped_ ||
                   s.severity() < Status::Severity::kFatalError) {
          fprintf(stderr, "delete range error: %s\n", s.ToString().c_str());
          std::terminate();
        }
      } else {
        fprintf(stderr, "delete range error: %s\n", s.ToString().c_str());
        std::terminate();
      }
    }
    int covered = shared->DeleteRange(rand_column_family, rand_key,
                                      rand_key + FLAGS_range_deletion_width,
                                      false /* pending */);
    thread->stats.AddRangeDeletions(1);
    thread->stats.AddCoveredByRangeDeletions(covered);
    return s;
  }

#ifdef ROCKSDB_LITE
  void TestIngestExternalFile(
      ThreadState* /* thread */,
      const std::vector<int>& /* rand_column_families */,
      const std::vector<int64_t>& /* rand_keys */) override {
    assert(false);
    fprintf(stderr,
            "RocksDB lite does not support "
            "TestIngestExternalFile\n");
    std::terminate();
  }
#else
  void TestIngestExternalFile(ThreadState* thread,
                              const std::vector<int>& rand_column_families,
                              const std::vector<int64_t>& rand_keys) override {
    const std::string sst_filename =
        FLAGS_db + "/." + std::to_string(thread->tid) + ".sst";
    Status s;
    if (db_stress_env->FileExists(sst_filename).ok()) {
      // Maybe we terminated abnormally before, so cleanup to give this file
      // ingestion a clean slate
      s = db_stress_env->DeleteFile(sst_filename);
    }

    SstFileWriter sst_file_writer(EnvOptions(options_), options_);
    if (s.ok()) {
      s = sst_file_writer.Open(sst_filename);
    }
    int64_t key_base = rand_keys[0];
    int column_family = rand_column_families[0];
    std::vector<std::unique_ptr<MutexLock>> range_locks;
    range_locks.reserve(FLAGS_ingest_external_file_width);
    std::vector<int64_t> keys;
    keys.reserve(FLAGS_ingest_external_file_width);
    std::vector<uint32_t> values;
    values.reserve(FLAGS_ingest_external_file_width);
    SharedState* shared = thread->shared;

    assert(FLAGS_nooverwritepercent < 100);
    // Grab locks, set pending state on expected values, and add keys
    for (int64_t key = key_base;
         s.ok() && key < shared->GetMaxKey() &&
         static_cast<int32_t>(keys.size()) < FLAGS_ingest_external_file_width;
         ++key) {
      if (key == key_base ||
          (key & ((1 << FLAGS_log2_keys_per_lock) - 1)) == 0) {
        range_locks.emplace_back(
            new MutexLock(shared->GetMutexForKey(column_family, key)));
      }
      if (!shared->AllowsOverwrite(key)) {
        // We could alternatively include `key` on the condition its current
        // value is `DELETION_SENTINEL`.
        continue;
      }
      keys.push_back(key);

      uint32_t value_base = thread->rand.Next() % shared->UNKNOWN_SENTINEL;
      values.push_back(value_base);
      shared->Put(column_family, key, value_base, true /* pending */);

      char value[100];
      size_t value_len = GenerateValue(value_base, value, sizeof(value));
      auto key_str = Key(key);
      s = sst_file_writer.Put(Slice(key_str), Slice(value, value_len));
    }

    if (s.ok()) {
      s = sst_file_writer.Finish();
    }
    if (s.ok()) {
      s = db_->IngestExternalFile(column_families_[column_family],
                                  {sst_filename}, IngestExternalFileOptions());
    }
    if (!s.ok()) {
      fprintf(stderr, "file ingestion error: %s\n", s.ToString().c_str());
      std::terminate();
    }
    for (size_t i = 0; i < keys.size(); ++i) {
      shared->Put(column_family, keys[i], values[i], false /* pending */);
    }
  }
#endif  // ROCKSDB_LITE

  // Given a key K, this creates an iterator which scans the range
  // [K, K + FLAGS_num_iterations) forward and backward.
  // Then does a random sequence of Next/Prev operations.
  Status TestIterateAgainstExpected(
      ThreadState* thread, const ReadOptions& read_opts,
      const std::vector<int>& rand_column_families,
      const std::vector<int64_t>& rand_keys) override {
    // Lock the whole range over which we might iterate to ensure it doesn't
    // change under us.
    std::vector<std::unique_ptr<MutexLock>> range_locks;
    int64_t lb = rand_keys[0];
    int rand_column_family = rand_column_families[0];
    auto shared = thread->shared;
    int64_t max_key = shared->GetMaxKey();
    if (static_cast<uint64_t>(lb) > max_key - FLAGS_num_iterations) {
      lb = thread->rand.Next() % (max_key - FLAGS_num_iterations + 1);
    }
    for (int j = 0; j < static_cast<int>(FLAGS_num_iterations); ++j) {
      if (j == 0 || ((lb + j) & ((1 << FLAGS_log2_keys_per_lock) - 1)) == 0) {
        range_locks.emplace_back(
            new MutexLock(shared->GetMutexForKey(rand_column_family, lb + j)));
      }
    }
    int64_t ub = lb + FLAGS_num_iterations;
    // Locks acquired for [lb, ub)
    ReadOptions readoptscopy(read_opts);
    std::string read_ts_str;
    Slice read_ts;
    if (FLAGS_user_timestamp_size > 0) {
      read_ts_str = GetNowNanos();
      read_ts = read_ts_str;
      readoptscopy.timestamp = &read_ts;
    }
    readoptscopy.total_order_seek = true;
    std::string max_key_str;
    Slice max_key_slice;
    if (!FLAGS_destroy_db_initially) {
      max_key_str = Key(max_key);
      max_key_slice = max_key_str;
      // to restrict iterator from reading keys written in batched_op_stress
      // that do not have expected state updated and may not be parseable by
      // GetIntVal().
      readoptscopy.iterate_upper_bound = &max_key_slice;
    }
    auto cfh = column_families_[rand_column_family];
    std::string op_logs;
    std::unique_ptr<Iterator> iter(db_->NewIterator(readoptscopy, cfh));

    auto check_no_key_in_range = [&](int64_t start, int64_t end) {
      for (auto j = std::max(start, lb); j < std::min(end, ub); ++j) {
        auto expected_value =
            shared->Get(rand_column_family, static_cast<int64_t>(j));
        if (expected_value != shared->DELETION_SENTINEL &&
            expected_value != shared->UNKNOWN_SENTINEL) {
          // Fail fast to preserve the DB state.
          thread->shared->SetVerificationFailure();
          if (iter->Valid()) {
            fprintf(stderr,
                    "Expected state has key %s, iterator is at key %s\n",
                    Slice(Key(j)).ToString(true).c_str(),
                    iter->key().ToString(true).c_str());
          } else {
            fprintf(stderr, "Expected state has key %s, iterator is invalid\n",
                    Slice(Key(j)).ToString(true).c_str());
          }
          fprintf(stderr, "Column family: %s, op_logs: %s\n",
                  cfh->GetName().c_str(), op_logs.c_str());
          thread->stats.AddErrors(1);
          return false;
        }
      }
      return true;
    };

    // Forward and backward scan to ensure we cover the entire range [lb, ub).
    // The random sequence Next and Prev test below tends to be very short
    // ranged.
    int64_t last_key = lb - 1;
    std::string key_str = Key(lb);
    iter->Seek(Slice(key_str));
    op_logs += "S " + Slice(key_str).ToString(true) + " ";
    uint64_t curr;
    while (true) {
      if (!iter->Valid()) {
        if (!iter->status().ok()) {
          thread->shared->SetVerificationFailure();
          fprintf(stderr, "TestIterate against expected state error: %s\n",
                  iter->status().ToString().c_str());
          fprintf(stderr, "Column family: %s, op_logs: %s\n",
                  cfh->GetName().c_str(), op_logs.c_str());
          thread->stats.AddErrors(1);
          return iter->status();
        }
        if (!check_no_key_in_range(last_key + 1, static_cast<int64_t>(ub))) {
          // error reported in check_no_key_in_range()
          return Status::OK();
        }
        break;
      }
      // iter is valid, the range (last_key, current key) was skipped
      GetIntVal(iter->key().ToString(), &curr);
      if (!check_no_key_in_range(last_key + 1, static_cast<int64_t>(curr))) {
        return Status::OK();
      }
      last_key = static_cast<int64_t>(curr);
      if (last_key >= ub - 1) {
        break;
      }
      iter->Next();
      op_logs += "N";
    }

    // backward scan
    key_str = Key(ub - 1);
    iter->SeekForPrev(Slice(key_str));
    op_logs += " SFP " + Slice(key_str).ToString(true) + " ";
    last_key = ub;
    while (true) {
      if (!iter->Valid()) {
        if (!iter->status().ok()) {
          thread->shared->SetVerificationFailure();
          fprintf(stderr, "TestIterate against expected state error: %s\n",
                  iter->status().ToString().c_str());
          fprintf(stderr, "Column family: %s, op_logs: %s\n",
                  cfh->GetName().c_str(), op_logs.c_str());
          thread->stats.AddErrors(1);
          return iter->status();
        }
        if (!check_no_key_in_range(lb, last_key)) {
          return Status::OK();
        }
        break;
      }
      // the range (current key, last key) was skipped
      GetIntVal(iter->key().ToString(), &curr);
      if (!check_no_key_in_range(static_cast<int64_t>(curr + 1), last_key)) {
        return Status::OK();
      }
      last_key = static_cast<int64_t>(curr);
      if (last_key <= lb) {
        break;
      }
      iter->Prev();
      op_logs += "P";
    }

    // start from middle of [lb, ub) otherwise it is easy to iterate out of
    // locked range
    int64_t mid = lb + static_cast<int64_t>(FLAGS_num_iterations / 2);
    key_str = Key(mid);
    Slice key = key_str;
    if (thread->rand.OneIn(2)) {
      iter->Seek(key);
      op_logs += " S " + key.ToString(true) + " ";
      if (!iter->Valid() && iter->status().ok()) {
        if (!check_no_key_in_range(mid, ub)) {
          return Status::OK();
        }
      }
    } else {
      iter->SeekForPrev(key);
      op_logs += " SFP " + key.ToString(true) + " ";
      if (!iter->Valid() && iter->status().ok()) {
        // iterator says nothing <= mid
        if (!check_no_key_in_range(lb, mid + 1)) {
          return Status::OK();
        }
      }
    }

    for (uint64_t i = 0; i < FLAGS_num_iterations && iter->Valid(); i++) {
      GetIntVal(iter->key().ToString(), &curr);
      if (curr < static_cast<uint64_t>(lb)) {
        iter->Next();
        op_logs += "N";
      } else if (curr >= static_cast<uint64_t>(ub)) {
        iter->Prev();
        op_logs += "P";
      } else {
        uint32_t expected_value =
            shared->Get(rand_column_family, static_cast<int64_t>(curr));
        if (expected_value == shared->DELETION_SENTINEL) {
          // Fail fast to preserve the DB state.
          thread->shared->SetVerificationFailure();
          fprintf(stderr, "Iterator has key %s, but expected state does not.\n",
                  iter->key().ToString(true).c_str());
          fprintf(stderr, "Column family: %s, op_logs: %s\n",
                  cfh->GetName().c_str(), op_logs.c_str());
          thread->stats.AddErrors(1);
          break;
        }
        if (thread->rand.OneIn(2)) {
          iter->Next();
          op_logs += "N";
          if (!iter->Valid()) {
            break;
          }
          uint64_t next;
          GetIntVal(iter->key().ToString(), &next);
          if (!check_no_key_in_range(static_cast<int64_t>(curr + 1),
                                     static_cast<int64_t>(next))) {
            return Status::OK();
          }
        } else {
          iter->Prev();
          op_logs += "P";
          if (!iter->Valid()) {
            break;
          }
          uint64_t prev;
          GetIntVal(iter->key().ToString(), &prev);
          if (!check_no_key_in_range(static_cast<int64_t>(prev + 1),
                                     static_cast<int64_t>(curr))) {
            return Status::OK();
          }
        }
      }
    }
    if (!iter->status().ok()) {
      thread->shared->SetVerificationFailure();
      fprintf(stderr, "TestIterate against expected state error: %s\n",
              iter->status().ToString().c_str());
      fprintf(stderr, "Column family: %s, op_logs: %s\n",
              cfh->GetName().c_str(), op_logs.c_str());
      thread->stats.AddErrors(1);
      return iter->status();
    }
    thread->stats.AddIterations(1);
    return Status::OK();
  }

  bool VerifyOrSyncValue(int cf, int64_t key, const ReadOptions& /*opts*/,
                         SharedState* shared, const std::string& value_from_db,
                         const WideColumns* columns_from_db, const Status& s,
                         bool strict = false) const {
    if (shared->HasVerificationFailedYet()) {
      return false;
    }

    if (s.ok() && columns_from_db) {
      const WideColumns expected_columns =
          GenerateWideColumns(GetValueBase(value_from_db), value_from_db);
      if (*columns_from_db != expected_columns) {
        VerificationAbort(shared, "Value and columns inconsistent", cf, key);
        return false;
      }
    }

    // compare value_from_db with the value in the shared state
    uint32_t value_base = shared->Get(cf, key);
    if (value_base == SharedState::UNKNOWN_SENTINEL) {
      if (s.ok()) {
        // Value exists in db, update state to reflect that
        Slice slice(value_from_db);
        value_base = GetValueBase(slice);
        shared->Put(cf, key, value_base, false);
      } else if (s.IsNotFound()) {
        // Value doesn't exist in db, update state to reflect that
        shared->SingleDelete(cf, key, false);
      }
      return true;
    }
    if (value_base == SharedState::DELETION_SENTINEL && !strict) {
      return true;
    }

    if (s.ok()) {
      char value[kValueMaxLen];
      if (value_base == SharedState::DELETION_SENTINEL) {
        VerificationAbort(shared, "Unexpected value found", cf, key,
                          value_from_db, "");
        return false;
      }
      size_t sz = GenerateValue(value_base, value, sizeof(value));
      if (value_from_db.length() != sz) {
        VerificationAbort(shared, "Length of value read is not equal", cf, key,
                          value_from_db, Slice(value, sz));
        return false;
      }
      if (memcmp(value_from_db.data(), value, sz) != 0) {
        VerificationAbort(shared, "Contents of value read don't match", cf, key,
                          value_from_db, Slice(value, sz));
        return false;
      }
    } else {
      if (value_base != SharedState::DELETION_SENTINEL) {
        char value[kValueMaxLen];
        size_t sz = GenerateValue(value_base, value, sizeof(value));
        VerificationAbort(shared, "Value not found: " + s.ToString(), cf, key,
                          "", Slice(value, sz));
        return false;
      }
    }
    return true;
  }

#ifndef ROCKSDB_LITE
  void PrepareTxnDbOptions(SharedState* shared,
                           TransactionDBOptions& txn_db_opts) override {
    txn_db_opts.rollback_deletion_type_callback =
        [shared](TransactionDB*, ColumnFamilyHandle*, const Slice& key) {
          assert(shared);
          uint64_t key_num = 0;
          bool ok = GetIntVal(key.ToString(), &key_num);
          assert(ok);
          (void)ok;
          return !shared->AllowsOverwrite(key_num);
        };
  }
#endif  // ROCKSDB_LITE
};

StressTest* CreateNonBatchedOpsStressTest() {
  return new NonBatchedOpsStressTest();
}

}  // namespace ROCKSDB_NAMESPACE
#endif  // GFLAGS<|MERGE_RESOLUTION|>--- conflicted
+++ resolved
@@ -58,20 +58,11 @@
         kNumberOfMethods
       };
 
-<<<<<<< HEAD
-      // Note: GetMergeOperands is currently not supported for wide-column
-      // entities
-      const int num_methods =
-          FLAGS_use_put_entity_one_in > 0
-              ? static_cast<int>(VerificationMethod::kNumberOfMethods) - 1
-              : static_cast<int>(VerificationMethod::kNumberOfMethods);
-=======
       constexpr int num_methods =
           static_cast<int>(VerificationMethod::kNumberOfMethods);
 
       // Note: Merge/GetMergeOperands is currently not supported for wide-column
       // entities
->>>>>>> 37b1f515
       const VerificationMethod method =
           static_cast<VerificationMethod>(thread->rand.Uniform(
               FLAGS_use_put_entity_one_in > 0 ? num_methods - 1 : num_methods));
@@ -829,11 +820,7 @@
       }
     } else if (FLAGS_use_put_entity_one_in > 0 &&
                (value_base % FLAGS_use_put_entity_one_in) == 0) {
-<<<<<<< HEAD
-      s = db_->PutEntity(write_opts, cfh, key,
-=======
       s = db_->PutEntity(write_opts, cfh, k,
->>>>>>> 37b1f515
                          GenerateWideColumns(value_base, v));
     } else {
       if (!FLAGS_use_txn) {
