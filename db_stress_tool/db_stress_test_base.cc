--- conflicted
+++ resolved
@@ -3412,29 +3412,6 @@
     InitializeOptionsFromFlags(cache_, filter_policy_, options_);
   }
   InitializeOptionsGeneral(cache_, filter_policy_, sqfc_factory_, options_);
-<<<<<<< HEAD
-  if (strcasecmp(FLAGS_compression_manager.c_str(), "none")) {
-    if (!strcasecmp(FLAGS_compression_manager.c_str(), "mixed")) {
-      // Currently limited to ZSTD compression. Table property compression_name
-      // needs to set to zstd for now even when there can be more than one
-      // algorithm in the table under your compressor.
-      if (!ZSTD_Supported()) {
-        fprintf(
-            stderr,
-            "ZSTD compression not supported thus mixed compression cannot be "
-            "used\n");
-        exit(1);
-      }
-      auto mgr = std::make_shared<RoundRobinManager>(
-          GetDefaultBuiltinCompressionManager());
-      options_.compression_manager = mgr;
-      options_.compression = kZSTD;
-      options_.bottommost_compression = kZSTD;
-    } else if (!strcasecmp(FLAGS_compression_manager.c_str(), "autoskip")) {
-      options_.compression_manager = CreateAutoSkipCompressionManager(
-          GetDefaultBuiltinCompressionManager());
-    }
-=======
   if (!strcasecmp(FLAGS_compression_manager.c_str(), "mixed") ||
       !strcasecmp(FLAGS_compression_manager.c_str(), "randommixed")) {
     // Currently limited to ZSTD compression. Table property compression_name
@@ -3461,7 +3438,6 @@
   } else if (!strcasecmp(FLAGS_compression_manager.c_str(), "autoskip")) {
     options_.compression_manager =
         CreateAutoSkipCompressionManager(GetDefaultBuiltinCompressionManager());
->>>>>>> 2dcfc547
   } else if (!strcasecmp(FLAGS_compression_manager.c_str(), "none")) {
     // Nothing to do using default compression manager
   } else {
