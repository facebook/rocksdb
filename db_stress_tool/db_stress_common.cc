--- conflicted
+++ resolved
@@ -240,31 +240,16 @@
 }
 
 WideColumns GenerateWideColumns(uint32_t value_base, const Slice& slice) {
-<<<<<<< HEAD
-  WideColumns columns{{kDefaultWideColumnName, slice}};
-
-  if (!FLAGS_use_put_entity_one_in ||
-      (value_base % FLAGS_use_put_entity_one_in) != 0) {
-    return columns;
-  }
-=======
   WideColumns columns;
->>>>>>> 37b1f515
 
   constexpr size_t max_columns = 4;
   const size_t num_columns = (value_base % max_columns) + 1;
 
-<<<<<<< HEAD
+  columns.reserve(num_columns);
+
   assert(slice.size() >= num_columns);
 
-  columns.reserve(num_columns);
-=======
-  columns.reserve(num_columns);
-
-  assert(slice.size() >= num_columns);
-
   columns.emplace_back(kDefaultWideColumnName, slice);
->>>>>>> 37b1f515
 
   for (size_t i = 1; i < num_columns; ++i) {
     const Slice name(slice.data(), i);
@@ -273,8 +258,6 @@
     columns.emplace_back(name, value);
   }
 
-<<<<<<< HEAD
-=======
   return columns;
 }
 
@@ -282,7 +265,6 @@
                                         const Slice& slice) {
   WideColumns columns = GenerateWideColumns(value_base, slice);
 
->>>>>>> 37b1f515
   std::sort(columns.begin(), columns.end(),
             [](const WideColumn& lhs, const WideColumn& rhs) {
               return lhs.name().compare(rhs.name()) < 0;
