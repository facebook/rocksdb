//  Copyright (c) 2011-present, Facebook, Inc.  All rights reserved.
//  This source code is licensed under both the GPLv2 (found in the
//  COPYING file in the root directory) and Apache 2.0 License
//  (found in the LICENSE.Apache file in the root directory).
//
// Copyright 2014 The LevelDB Authors. All rights reserved.
// Use of this source code is governed by a BSD-style license that can be
// found in the LICENSE file. See the AUTHORS file for names of contributors.

// This test uses a custom FileSystem to keep track of the state of a file
// system the last "Sync". The data being written is cached in a "buffer".
// Only when "Sync" is called, the data will be persistent. It can similate
// file data loss (or entire files) not protected by a "Sync". For any of the
// FileSystem related operations, by specify the "IOStatus Error", a specific
// error can be returned when file system is not activated.

#pragma once

#include <algorithm>
#include <map>
#include <set>
#include <string>

#include "file/filename.h"
#include "rocksdb/file_system.h"
#include "util/mutexlock.h"
#include "util/random.h"
#include "util/thread_local.h"

namespace ROCKSDB_NAMESPACE {

class TestFSWritableFile;
class FaultInjectionTestFS;

struct FSFileState {
  std::string filename_;
  ssize_t pos_;
  ssize_t pos_at_last_sync_;
  ssize_t pos_at_last_flush_;
  std::string buffer_;

  explicit FSFileState(const std::string& filename)
      : filename_(filename),
        pos_(-1),
        pos_at_last_sync_(-1),
        pos_at_last_flush_(-1) {}

  FSFileState() : pos_(-1), pos_at_last_sync_(-1), pos_at_last_flush_(-1) {}

  bool IsFullySynced() const { return pos_ <= 0 || pos_ == pos_at_last_sync_; }

  IOStatus DropUnsyncedData();

  IOStatus DropRandomUnsyncedData(Random* rand);
};

// A wrapper around WritableFileWriter* file
// is written to or sync'ed.
class TestFSWritableFile : public FSWritableFile {
 public:
  explicit TestFSWritableFile(const std::string& fname,
                              const FileOptions& file_opts,
                              std::unique_ptr<FSWritableFile>&& f,
                              FaultInjectionTestFS* fs);
  virtual ~TestFSWritableFile();
  virtual IOStatus Append(const Slice& data, const IOOptions&,
                          IODebugContext*) override;
  virtual async_result AsyncAppend(const Slice& data, const IOOptions&,
                                       IODebugContext*) override {
    (void)data;
    throw "Not implemented";
  }
  async_result AsyncAppend(const Slice& data, const IOOptions& /*options*/,
                           const DataVerificationInfo& /*verification_info*/,
                           IODebugContext* /*dbg*/) override {
    (void)data;
    throw "Not implemented";
  }
  virtual IOStatus Append(const Slice& data, const IOOptions& options,
                          const DataVerificationInfo& verification_info,
                          IODebugContext* dbg) override;
  virtual IOStatus Truncate(uint64_t size, const IOOptions& options,
                            IODebugContext* dbg) override {
    return target_->Truncate(size, options, dbg);
  }
  virtual IOStatus Close(const IOOptions& options,
                         IODebugContext* dbg) override;
  virtual IOStatus Flush(const IOOptions&, IODebugContext*) override;
  virtual IOStatus Sync(const IOOptions& options, IODebugContext* dbg) override;
  virtual bool IsSyncThreadSafe() const override { return true; }
  virtual IOStatus PositionedAppend(const Slice& data, uint64_t offset,
                                    const IOOptions& options,
                                    IODebugContext* dbg) override {
    return target_->PositionedAppend(data, offset, options, dbg);
  }
  IOStatus PositionedAppend(const Slice& data, uint64_t offset,
                            const IOOptions& options,
                            const DataVerificationInfo& verification_info,
                            IODebugContext* dbg) override;
  virtual size_t GetRequiredBufferAlignment() const override {
    return target_->GetRequiredBufferAlignment();
  }
  virtual bool use_direct_io() const override {
    return target_->use_direct_io();
  };

 private:
  FSFileState state_;
  FileOptions file_opts_;
  std::unique_ptr<FSWritableFile> target_;
  bool writable_file_opened_;
  FaultInjectionTestFS* fs_;
  port::Mutex mutex_;
};

// A wrapper around WritableFileWriter* file
// is written to or sync'ed.
class TestFSRandomRWFile : public FSRandomRWFile {
 public:
  explicit TestFSRandomRWFile(const std::string& fname,
                              std::unique_ptr<FSRandomRWFile>&& f,
                              FaultInjectionTestFS* fs);
  virtual ~TestFSRandomRWFile();
  IOStatus Write(uint64_t offset, const Slice& data, const IOOptions& options,
                 IODebugContext* dbg) override;
  IOStatus Read(uint64_t offset, size_t n, const IOOptions& options,
                Slice* result, char* scratch,
                IODebugContext* dbg) const override;
  IOStatus Close(const IOOptions& options, IODebugContext* dbg) override;
  IOStatus Flush(const IOOptions& options, IODebugContext* dbg) override;
  IOStatus Sync(const IOOptions& options, IODebugContext* dbg) override;
  size_t GetRequiredBufferAlignment() const override {
    return target_->GetRequiredBufferAlignment();
  }
  bool use_direct_io() const override { return target_->use_direct_io(); };

 private:
  std::unique_ptr<FSRandomRWFile> target_;
  bool file_opened_;
  FaultInjectionTestFS* fs_;
};

class TestFSRandomAccessFile : public FSRandomAccessFile {
 public:
  explicit TestFSRandomAccessFile(const std::string& fname,
                              std::unique_ptr<FSRandomAccessFile>&& f,
                              FaultInjectionTestFS* fs);
  ~TestFSRandomAccessFile() override {}
  IOStatus Read(uint64_t offset, size_t n, const IOOptions& options,
                Slice* result, char* scratch,
                IODebugContext* dbg) const override;
<<<<<<< HEAD
  
  async_result AsyncRead(uint64_t offset, size_t n, const IOOptions& options,
                Slice* result, char* scratch,
                IODebugContext* dbg) const override {
    (void)offset;
    (void)n;
    (void)options;
    (void)result;
    (void)scratch;
    (void)dbg;
    throw "Not implemented";
  }

=======
  IOStatus MultiRead(FSReadRequest* reqs, size_t num_reqs,
                     const IOOptions& options, IODebugContext* dbg) override;
>>>>>>> 82846f41
  size_t GetRequiredBufferAlignment() const override {
    return target_->GetRequiredBufferAlignment();
  }
  bool use_direct_io() const override { return target_->use_direct_io(); }

  size_t GetUniqueId(char* id, size_t max_size) const override;

 private:
  std::unique_ptr<FSRandomAccessFile> target_;
  FaultInjectionTestFS* fs_;
};

class TestFSSequentialFile : public FSSequentialFileOwnerWrapper {
 public:
  explicit TestFSSequentialFile(std::unique_ptr<FSSequentialFile>&& f,
                                FaultInjectionTestFS* fs)
      : FSSequentialFileOwnerWrapper(std::move(f)), fs_(fs) {}
  IOStatus Read(size_t n, const IOOptions& options, Slice* result,
                char* scratch, IODebugContext* dbg) override;
  IOStatus PositionedRead(uint64_t offset, size_t n, const IOOptions& options,
                          Slice* result, char* scratch,
                          IODebugContext* dbg) override;

 private:
  FaultInjectionTestFS* fs_;
};

class TestFSDirectory : public FSDirectory {
 public:
  explicit TestFSDirectory(FaultInjectionTestFS* fs, std::string dirname,
                           FSDirectory* dir)
      : fs_(fs), dirname_(dirname), dir_(dir) {}
  ~TestFSDirectory() {}

  virtual IOStatus Fsync(const IOOptions& options,
                         IODebugContext* dbg) override;

 private:
  FaultInjectionTestFS* fs_;
  std::string dirname_;
  std::unique_ptr<FSDirectory> dir_;
};

class FaultInjectionTestFS : public FileSystemWrapper {
 public:
  explicit FaultInjectionTestFS(const std::shared_ptr<FileSystem>& base)
      : FileSystemWrapper(base),
        filesystem_active_(true),
        filesystem_writable_(false),
        thread_local_error_(new ThreadLocalPtr(DeleteThreadLocalErrorContext)),
        enable_write_error_injection_(false),
        enable_metadata_write_error_injection_(false),
        write_error_rand_(0),
        write_error_one_in_(0),
        metadata_write_error_one_in_(0),
        read_error_one_in_(0),
        ingest_data_corruption_before_write_(false),
        fail_get_file_unique_id_(false) {}
  virtual ~FaultInjectionTestFS() { error_.PermitUncheckedError(); }

  const char* Name() const override { return "FaultInjectionTestFS"; }

  IOStatus NewDirectory(const std::string& name, const IOOptions& options,
                        std::unique_ptr<FSDirectory>* result,
                        IODebugContext* dbg) override;

  IOStatus NewWritableFile(const std::string& fname,
                           const FileOptions& file_opts,
                           std::unique_ptr<FSWritableFile>* result,
                           IODebugContext* dbg) override;

  IOStatus ReopenWritableFile(const std::string& fname,
                              const FileOptions& file_opts,
                              std::unique_ptr<FSWritableFile>* result,
                              IODebugContext* dbg) override;

  IOStatus NewRandomRWFile(const std::string& fname,
                           const FileOptions& file_opts,
                           std::unique_ptr<FSRandomRWFile>* result,
                           IODebugContext* dbg) override;

  IOStatus NewRandomAccessFile(const std::string& fname,
                               const FileOptions& file_opts,
                               std::unique_ptr<FSRandomAccessFile>* result,
                               IODebugContext* dbg) override;
  IOStatus NewSequentialFile(const std::string& f, const FileOptions& file_opts,
                             std::unique_ptr<FSSequentialFile>* r,
                             IODebugContext* dbg) override;

  virtual IOStatus DeleteFile(const std::string& f, const IOOptions& options,
                              IODebugContext* dbg) override;

  virtual IOStatus RenameFile(const std::string& s, const std::string& t,
                              const IOOptions& options,
                              IODebugContext* dbg) override;

  virtual IOStatus LinkFile(const std::string& src, const std::string& target,
                            const IOOptions& options,
                            IODebugContext* dbg) override;

// Undef to eliminate clash on Windows
#undef GetFreeSpace
  virtual IOStatus GetFreeSpace(const std::string& path,
                                const IOOptions& options, uint64_t* disk_free,
                                IODebugContext* dbg) override {
    IOStatus io_s;
    if (!IsFilesystemActive() &&
        error_.subcode() == IOStatus::SubCode::kNoSpace) {
      *disk_free = 0;
    } else {
      io_s = target()->GetFreeSpace(path, options, disk_free, dbg);
    }
    return io_s;
  }

  void WritableFileClosed(const FSFileState& state);

  void WritableFileSynced(const FSFileState& state);

  void WritableFileAppended(const FSFileState& state);

  IOStatus DropUnsyncedFileData();

  IOStatus DropRandomUnsyncedFileData(Random* rnd);

  IOStatus DeleteFilesCreatedAfterLastDirSync(const IOOptions& options,
                                              IODebugContext* dbg);

  void ResetState();

  void UntrackFile(const std::string& f);

  void SyncDir(const std::string& dirname) {
    MutexLock l(&mutex_);
    dir_to_new_files_since_last_sync_.erase(dirname);
  }

  // Setting the filesystem to inactive is the test equivalent to simulating a
  // system reset. Setting to inactive will freeze our saved filesystem state so
  // that it will stop being recorded. It can then be reset back to the state at
  // the time of the reset.
  bool IsFilesystemActive() {
    MutexLock l(&mutex_);
    return filesystem_active_;
  }

  // Setting filesystem_writable_ makes NewWritableFile. ReopenWritableFile,
  // and NewRandomRWFile bypass FaultInjectionTestFS and go directly to the
  // target FS
  bool IsFilesystemDirectWritable() {
    MutexLock l(&mutex_);
    return filesystem_writable_;
  }
  bool ShouldUseDiretWritable(const std::string& file_name) {
    MutexLock l(&mutex_);
    if (filesystem_writable_) {
      return true;
    }
    FileType file_type = kTempFile;
    uint64_t file_number = 0;
    if (!TryParseFileName(file_name, &file_number, &file_type)) {
      return false;
    }
    return skip_direct_writable_types_.find(file_type) !=
           skip_direct_writable_types_.end();
  }
  void SetFilesystemActiveNoLock(
      bool active, IOStatus error = IOStatus::Corruption("Not active")) {
    error.PermitUncheckedError();
    filesystem_active_ = active;
    if (!active) {
      error_ = error;
    }
  }
  void SetFilesystemActive(
      bool active, IOStatus error = IOStatus::Corruption("Not active")) {
    MutexLock l(&mutex_);
    error.PermitUncheckedError();
    SetFilesystemActiveNoLock(active, error);
  }
  void SetFilesystemDirectWritable(
      bool writable) {
    MutexLock l(&mutex_);
    filesystem_writable_ = writable;
  }
  void AssertNoOpenFile() { assert(open_managed_files_.empty()); }

  IOStatus GetError() { return error_; }

  void SetFileSystemIOError(IOStatus io_error) {
    MutexLock l(&mutex_);
    io_error.PermitUncheckedError();
    error_ = io_error;
  }

  // To simulate the data corruption before data is written in FS
  void IngestDataCorruptionBeforeWrite() {
    MutexLock l(&mutex_);
    ingest_data_corruption_before_write_ = true;
  }

  void NoDataCorruptionBeforeWrite() {
    MutexLock l(&mutex_);
    ingest_data_corruption_before_write_ = false;
  }

  bool ShouldDataCorruptionBeforeWrite() {
    MutexLock l(&mutex_);
    return ingest_data_corruption_before_write_;
  }

  void SetChecksumHandoffFuncType(const ChecksumType& func_type) {
    MutexLock l(&mutex_);
    checksum_handoff_func_tpye_ = func_type;
  }

  const ChecksumType& GetChecksumHandoffFuncType() {
    MutexLock l(&mutex_);
    return checksum_handoff_func_tpye_;
  }

  void SetFailGetUniqueId(bool flag) {
    MutexLock l(&mutex_);
    fail_get_file_unique_id_ = flag;
  }

  bool ShouldFailGetUniqueId() {
    MutexLock l(&mutex_);
    return fail_get_file_unique_id_;
  }

  // Specify what the operation, so we can inject the right type of error
  enum ErrorOperation : char {
    kRead = 0,
    kMultiReadSingleReq = 1,
    kMultiRead = 2,
    kOpen,
  };

  // Set thread-local parameters for error injection. The first argument,
  // seed is the seed for the random number generator, and one_in determines
  // the probability of injecting error (i.e an error is injected with
  // 1/one_in probability)
  void SetThreadLocalReadErrorContext(uint32_t seed, int one_in) {
    struct ErrorContext* ctx =
          static_cast<struct ErrorContext*>(thread_local_error_->Get());
    if (ctx == nullptr) {
      ctx = new ErrorContext(seed);
      thread_local_error_->Reset(ctx);
    }
    ctx->one_in = one_in;
    ctx->count = 0;
  }

  static void DeleteThreadLocalErrorContext(void *p) {
    ErrorContext* ctx = static_cast<ErrorContext*>(p);
    delete ctx;
  }

  // This is to set the parameters for the write error injection.
  // seed is the seed for the random number generator, and one_in determines
  // the probability of injecting error (i.e an error is injected with
  // 1/one_in probability). For write error, we can specify the error we
  // want to inject. Types decides the file types we want to inject the
  // error (e.g., Wal files, SST files), which is empty by default.
  void SetRandomWriteError(uint32_t seed, int one_in, IOStatus error,
                           bool inject_for_all_file_types,
                           const std::vector<FileType>& types) {
    MutexLock l(&mutex_);
    Random tmp_rand(seed);
    error.PermitUncheckedError();
    error_ = error;
    write_error_rand_ = tmp_rand;
    write_error_one_in_ = one_in;
    inject_for_all_file_types_ = inject_for_all_file_types;
    write_error_allowed_types_ = types;
  }

  void SetSkipDirectWritableTypes(const std::set<FileType>& types) {
    MutexLock l(&mutex_);
    skip_direct_writable_types_ = types;
  }

  void SetRandomMetadataWriteError(int one_in) {
    MutexLock l(&mutex_);
    metadata_write_error_one_in_ = one_in;
  }
  // If the value is not 0, it is enabled. Otherwise, it is disabled.
  void SetRandomReadError(int one_in) { read_error_one_in_ = one_in; }

  bool ShouldInjectRandomReadError() {
    return read_error_one_in() &&
           Random::GetTLSInstance()->OneIn(read_error_one_in());
  }

  // Inject an write error with randomlized parameter and the predefined
  // error type. Only the allowed file types will inject the write error
  IOStatus InjectWriteError(const std::string& file_name);

  // Ingest error to metadata operations.
  IOStatus InjectMetadataWriteError();

  // Inject an error. For a READ operation, a status of IOError(), a
  // corruption in the contents of scratch, or truncation of slice
  // are the types of error with equal probability. For OPEN,
  // its always an IOError.
  // fault_injected returns whether a fault is injected. It is needed
  // because some fault is inected with IOStatus to be OK.
  IOStatus InjectThreadSpecificReadError(ErrorOperation op, Slice* slice,
                                         bool direct_io, char* scratch,
                                         bool need_count_increase,
                                         bool* fault_injected);

  // Get the count of how many times we injected since the previous call
  int GetAndResetErrorCount() {
    ErrorContext* ctx =
          static_cast<ErrorContext*>(thread_local_error_->Get());
    int count = 0;
    if (ctx != nullptr) {
      count = ctx->count;
      ctx->count = 0;
    }
    return count;
  }

  void EnableErrorInjection() {
    ErrorContext* ctx =
          static_cast<ErrorContext*>(thread_local_error_->Get());
    if (ctx) {
      ctx->enable_error_injection = true;
    }
  }

  void EnableWriteErrorInjection() {
    MutexLock l(&mutex_);
    enable_write_error_injection_ = true;
  }
  void EnableMetadataWriteErrorInjection() {
    MutexLock l(&mutex_);
    enable_metadata_write_error_injection_ = true;
  }

  void DisableWriteErrorInjection() {
    MutexLock l(&mutex_);
    enable_write_error_injection_ = false;
  }

  void DisableErrorInjection() {
    ErrorContext* ctx =
          static_cast<ErrorContext*>(thread_local_error_->Get());
    if (ctx) {
      ctx->enable_error_injection = false;
    }
  }

  void DisableMetadataWriteErrorInjection() {
    MutexLock l(&mutex_);
    enable_metadata_write_error_injection_ = false;
  }

  int read_error_one_in() const { return read_error_one_in_.load(); }

  // We capture a backtrace every time a fault is injected, for debugging
  // purposes. This call prints the backtrace to stderr and frees the
  // saved callstack
  void PrintFaultBacktrace();

 private:
  port::Mutex mutex_;
  std::map<std::string, FSFileState> db_file_state_;
  std::set<std::string> open_managed_files_;
  // directory -> (file name -> file contents to recover)
  // When data is recovered from unsyned parent directory, the files with
  // empty file contents to recover is deleted. Those with non-empty ones
  // will be recovered to content accordingly.
  std::unordered_map<std::string, std::map<std::string, std::string>>
      dir_to_new_files_since_last_sync_;
  bool filesystem_active_;  // Record flushes, syncs, writes
  bool filesystem_writable_;  // Bypass FaultInjectionTestFS and go directly
                              // to underlying FS for writable files
  IOStatus error_;

  enum ErrorType : int {
    kErrorTypeStatus = 0,
    kErrorTypeCorruption,
    kErrorTypeTruncated,
    kErrorTypeMax
  };

  struct ErrorContext {
    Random rand;
    int one_in;
    int count;
    bool enable_error_injection;
    void* callstack;
    std::string message;
    int frames;
    ErrorType type;

    explicit ErrorContext(uint32_t seed)
        : rand(seed),
          enable_error_injection(false),
          callstack(nullptr),
          frames(0) {}
    ~ErrorContext() {
      if (callstack) {
        free(callstack);
      }
    }
  };

  std::unique_ptr<ThreadLocalPtr> thread_local_error_;
  bool enable_write_error_injection_;
  bool enable_metadata_write_error_injection_;
  Random write_error_rand_;
  int write_error_one_in_;
  int metadata_write_error_one_in_;
  std::atomic<int> read_error_one_in_;
  bool inject_for_all_file_types_;
  std::vector<FileType> write_error_allowed_types_;
  // File types where direct writable is skipped.
  std::set<FileType> skip_direct_writable_types_;
  bool ingest_data_corruption_before_write_;
  ChecksumType checksum_handoff_func_tpye_;
  bool fail_get_file_unique_id_;

  // Extract number of type from file name. Return false if failing to fine
  // them.
  bool TryParseFileName(const std::string& file_name, uint64_t* number,
                        FileType* type);
};

}  // namespace ROCKSDB_NAMESPACE<|MERGE_RESOLUTION|>--- conflicted
+++ resolved
@@ -149,7 +149,6 @@
   IOStatus Read(uint64_t offset, size_t n, const IOOptions& options,
                 Slice* result, char* scratch,
                 IODebugContext* dbg) const override;
-<<<<<<< HEAD
   
   async_result AsyncRead(uint64_t offset, size_t n, const IOOptions& options,
                 Slice* result, char* scratch,
@@ -163,10 +162,8 @@
     throw "Not implemented";
   }
 
-=======
   IOStatus MultiRead(FSReadRequest* reqs, size_t num_reqs,
                      const IOOptions& options, IODebugContext* dbg) override;
->>>>>>> 82846f41
   size_t GetRequiredBufferAlignment() const override {
     return target_->GetRequiredBufferAlignment();
   }
