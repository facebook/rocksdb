--- conflicted
+++ resolved
@@ -92,25 +92,6 @@
     }
   }
 
-<<<<<<< HEAD
-  BlobDBImpl *blob_db_impl() {
-    return reinterpret_cast<BlobDBImpl *>(blob_db_);
-  }
-
-  Status Put(const Slice &key, const Slice &value) {
-    return blob_db_->Put(WriteOptions(), key, value);
-  }
-
-  void Delete(const std::string &key,
-              std::map<std::string, std::string> *data = nullptr) {
-    ASSERT_OK(blob_db_->Delete(WriteOptions(), key));
-    if (data != nullptr) {
-      data->erase(key);
-    }
-  }
-
-=======
->>>>>>> dbd8fa09
   Status PutUntil(const Slice &key, const Slice &value, uint64_t expiration) {
     return blob_db_->PutUntil(WriteOptions(), key, value, expiration);
   }
@@ -854,12 +835,7 @@
     GCStats gc_stats;
     ASSERT_OK(blob_db_impl()->TEST_GCFileAndUpdateLSM(bfile, &gc_stats));
     ASSERT_EQ(1, gc_stats.blob_count);
-<<<<<<< HEAD
-    ASSERT_EQ(1, gc_stats.num_relocate);
-    ASSERT_EQ(1, gc_stats.relocate_succeeded);
-=======
     ASSERT_EQ(1, gc_stats.num_keys_relocated);
->>>>>>> dbd8fa09
     blob_db_impl()->TEST_DeleteObsoleteFiles();
     // The file shouln't be deleted
     blob_files = blob_db_impl()->TEST_GetBlobFiles();
@@ -924,34 +900,19 @@
       ASSERT_TRUE(bfile->Obsolete());
       ASSERT_EQ(1, gc_stats.blob_count);
       if (delete_key) {
-<<<<<<< HEAD
-        ASSERT_EQ(0, gc_stats.num_relocate);
-        ASSERT_EQ(bfile->GetSequenceRange().second + 1,
-                  bfile->GetObsoleteSequence());
-      } else {
-        ASSERT_EQ(1, gc_stats.num_relocate);
-        ASSERT_EQ(blob_db_->GetLatestSequenceNumber(),
-                  bfile->GetObsoleteSequence());
-      }
-=======
         ASSERT_EQ(0, gc_stats.num_keys_relocated);
       } else {
         ASSERT_EQ(1, gc_stats.num_keys_relocated);
       }
       ASSERT_EQ(blob_db_->GetLatestSequenceNumber(),
                 bfile->GetObsoleteSequence());
->>>>>>> dbd8fa09
       if (i == 3) {
         snapshot = blob_db_->GetSnapshot();
       }
       size_t num_files = delete_key ? 3 : 4;
       ASSERT_EQ(num_files, blob_db_impl()->TEST_GetBlobFiles().size());
       blob_db_impl()->TEST_DeleteObsoleteFiles();
-<<<<<<< HEAD
-      if (i == 0 || i == 3 || (i == 2 && delete_key)) {
-=======
       if (i == 3) {
->>>>>>> dbd8fa09
         // The snapshot shouldn't see data in bfile
         ASSERT_EQ(num_files - 1, blob_db_impl()->TEST_GetBlobFiles().size());
         blob_db_->ReleaseSnapshot(snapshot);
@@ -1148,13 +1109,6 @@
   Open(bdb_options, options);
   std::map<std::string, std::string> data;
   std::map<std::string, KeyVersion> versions;
-<<<<<<< HEAD
-  SequenceNumber first_non_ttl_seq = kMaxSequenceNumber;
-  SequenceNumber first_ttl_seq = kMaxSequenceNumber;
-  SequenceNumber last_non_ttl_seq = 0;
-  SequenceNumber last_ttl_seq = 0;
-=======
->>>>>>> dbd8fa09
   for (size_t i = 0; i < 1000; i++) {
     bool is_small_value = rnd.Next() % 2;
     bool has_ttl = rnd.Next() % 2;
@@ -1174,18 +1128,6 @@
     versions[key] =
         KeyVersion(key, value, sequence,
                    (is_small_value && !has_ttl) ? kTypeValue : kTypeBlobIndex);
-<<<<<<< HEAD
-    if (!is_small_value) {
-      if (!has_ttl) {
-        first_non_ttl_seq = std::min(first_non_ttl_seq, sequence);
-        last_non_ttl_seq = std::max(last_non_ttl_seq, sequence);
-      } else {
-        first_ttl_seq = std::min(first_ttl_seq, sequence);
-        last_ttl_seq = std::max(last_ttl_seq, sequence);
-      }
-    }
-=======
->>>>>>> dbd8fa09
   }
   VerifyDB(data);
   VerifyBaseDB(versions);
@@ -1202,15 +1144,7 @@
     ttl_file = blob_files[1];
   }
   ASSERT_FALSE(non_ttl_file->HasTTL());
-<<<<<<< HEAD
-  ASSERT_EQ(first_non_ttl_seq, non_ttl_file->GetSequenceRange().first);
-  ASSERT_EQ(last_non_ttl_seq, non_ttl_file->GetSequenceRange().second);
   ASSERT_TRUE(ttl_file->HasTTL());
-  ASSERT_EQ(first_ttl_seq, ttl_file->GetSequenceRange().first);
-  ASSERT_EQ(last_ttl_seq, ttl_file->GetSequenceRange().second);
-=======
-  ASSERT_TRUE(ttl_file->HasTTL());
->>>>>>> dbd8fa09
 }
 
 TEST_F(BlobDBTest, CompactionFilterNotSupported) {
