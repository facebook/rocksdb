--- conflicted
+++ resolved
@@ -124,11 +124,7 @@
 
   using BlobDB::MultiGet;
   virtual std::vector<Status> MultiGet(
-<<<<<<< HEAD
-      const ReadOptions& read_options, const std::vector<Slice>& keys,
-=======
       const ReadOptions& _read_options, const std::vector<Slice>& keys,
->>>>>>> 49ce8a10
       std::vector<std::string>* values) override;
 
   using BlobDB::Write;
