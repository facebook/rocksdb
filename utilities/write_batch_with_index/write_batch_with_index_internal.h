--- conflicted
+++ resolved
@@ -301,34 +301,22 @@
   //   and return kMergeInProgress
   // If batch does not contain this key, return kNotFound
   // Else, return kError on error with error Status stored in *s.
-<<<<<<< HEAD
-  Result GetFromBatch(WriteBatchWithIndex* batch, const Slice& key,
-                      DeletedRangeMap& deleted_ranges, std::string* value,
-                      bool overwrite_key, Status* s) {
-    return GetFromBatch(batch, key, deleted_ranges, &merge_context_, value,
-                        overwrite_key, s);
-  }
-  Result GetFromBatch(WriteBatchWithIndex* batch, const Slice& key,
-                      DeletedRangeMap& deleted_ranges,
-                      MergeContext* merge_context, std::string* value,
-                      bool overwrite_key, Status* s);
-  Status MergeKey(const Slice& key, const Slice* value, std::string* result,
-                  Slice* result_operand = nullptr) {
-    return MergeKey(key, value, merge_context_, result, result_operand);
-=======
-  WBWIIteratorImpl::Result GetFromBatch(WriteBatchWithIndex* batch,
-                                        const Slice& key, std::string* value,
-                                        Status* s) {
-    return GetFromBatch(batch, key, &merge_context_, value, s);
-  }
+
   WBWIIteratorImpl::Result GetFromBatch(WriteBatchWithIndex* batch,
                                         const Slice& key,
+                                        DeletedRangeMap& deleted_ranges,
+                                        std::string* value, Status* s) {
+    return GetFromBatch(batch, key, deleted_ranges, &merge_context_, value, s);
+  }
+
+  WBWIIteratorImpl::Result GetFromBatch(WriteBatchWithIndex* batch,
+                                        const Slice& key,
+                                        DeletedRangeMap& deleted_ranges,
                                         MergeContext* merge_context,
                                         std::string* value, Status* s);
   Status MergeKey(const Slice& key, const Slice* value,
                   std::string* result) const {
     return MergeKey(key, value, merge_context_, result);
->>>>>>> 21e27844
   }
   Status MergeKey(const Slice& key, const Slice* value,
                   const MergeContext& context, std::string* result) const;
