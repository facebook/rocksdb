//  Copyright (c) 2011-present, Facebook, Inc.  All rights reserved.
//  This source code is licensed under both the GPLv2 (found in the
//  COPYING file in the root directory) and Apache 2.0 License
//  (found in the LICENSE.Apache file in the root directory).

#ifndef ROCKSDB_LITE

#include "utilities/write_batch_with_index/write_batch_with_index_internal.h"

#include "db/column_family.h"
#include "db/db_impl/db_impl.h"
#include "db/merge_context.h"
#include "db/merge_helper.h"
#include "rocksdb/comparator.h"
#include "rocksdb/db.h"
#include "rocksdb/utilities/write_batch_with_index.h"
#include "util/cast_util.h"
#include "util/coding.h"
#include "util/string_util.h"

namespace ROCKSDB_NAMESPACE {
BaseDeltaIterator::BaseDeltaIterator(ColumnFamilyHandle* column_family,
                                     Iterator* base_iterator,
                                     WBWIIteratorImpl* delta_iterator,
                                     const Comparator* comparator,
                                     const ReadOptions* read_options)
    : forward_(true),
      current_at_base_(true),
      equal_keys_(false),
      status_(Status::OK()),
      base_iterator_(base_iterator),
      delta_iterator_(delta_iterator),
      comparator_(comparator),
      iterate_upper_bound_(read_options ? read_options->iterate_upper_bound
                                        : nullptr) {
  wbwii_.reset(new WriteBatchWithIndexInternal(column_family));
}

bool BaseDeltaIterator::Valid() const {
  return status_.ok() ? (current_at_base_ ? BaseValid() : DeltaValid()) : false;
}

void BaseDeltaIterator::SeekToFirst() {
  forward_ = true;
  base_iterator_->SeekToFirst();
  delta_iterator_->SeekToFirst();
  UpdateCurrent();
}

void BaseDeltaIterator::SeekToLast() {
  forward_ = false;
  base_iterator_->SeekToLast();
  delta_iterator_->SeekToLast();
  UpdateCurrent();
}

void BaseDeltaIterator::Seek(const Slice& k) {
  forward_ = true;
  base_iterator_->Seek(k);
  delta_iterator_->Seek(k);
  UpdateCurrent();
}

void BaseDeltaIterator::SeekForPrev(const Slice& k) {
  forward_ = false;
  base_iterator_->SeekForPrev(k);
  delta_iterator_->SeekForPrev(k);
  UpdateCurrent();
}

void BaseDeltaIterator::Next() {
  if (!Valid()) {
    status_ = Status::NotSupported("Next() on invalid iterator");
    return;
  }

  if (!forward_) {
    // Need to change direction
    // if our direction was backward and we're not equal, we have two states:
    // * both iterators are valid: we're already in a good state (current
    // shows to smaller)
    // * only one iterator is valid: we need to advance that iterator
    forward_ = true;
    equal_keys_ = false;
    if (!BaseValid()) {
      assert(DeltaValid());
      base_iterator_->SeekToFirst();
    } else if (!DeltaValid()) {
      delta_iterator_->SeekToFirst();
    } else if (current_at_base_) {
      // Change delta from larger than base to smaller
      AdvanceDelta();
    } else {
      // Change base from larger than delta to smaller
      AdvanceBase();
    }
    if (DeltaValid() && BaseValid()) {
      if (comparator_->Equal(delta_iterator_->Entry().key,
                             base_iterator_->key())) {
        equal_keys_ = true;
      }
    }
  }
  Advance();
}

void BaseDeltaIterator::Prev() {
  if (!Valid()) {
    status_ = Status::NotSupported("Prev() on invalid iterator");
    return;
  }

  if (forward_) {
    // Need to change direction
    // if our direction was backward and we're not equal, we have two states:
    // * both iterators are valid: we're already in a good state (current
    // shows to smaller)
    // * only one iterator is valid: we need to advance that iterator
    forward_ = false;
    equal_keys_ = false;
    if (!BaseValid()) {
      assert(DeltaValid());
      base_iterator_->SeekToLast();
    } else if (!DeltaValid()) {
      delta_iterator_->SeekToLast();
    } else if (current_at_base_) {
      // Change delta from less advanced than base to more advanced
      AdvanceDelta();
    } else {
      // Change base from less advanced than delta to more advanced
      AdvanceBase();
    }
    if (DeltaValid() && BaseValid()) {
      if (comparator_->Equal(delta_iterator_->Entry().key,
                             base_iterator_->key())) {
        equal_keys_ = true;
      }
    }
  }

  Advance();
}

Slice BaseDeltaIterator::key() const {
  return current_at_base_ ? base_iterator_->key()
                          : delta_iterator_->Entry().key;
}

Slice BaseDeltaIterator::value() const {
  if (current_at_base_) {
    return base_iterator_->value();
  } else {
    WriteEntry delta_entry = delta_iterator_->Entry();
    if (wbwii_->GetNumOperands() == 0) {
      return delta_entry.value;
    } else if (delta_entry.type == kDeleteRecord ||
               delta_entry.type == kSingleDeleteRecord) {
      status_ =
          wbwii_->MergeKey(delta_entry.key, nullptr, merge_result_.GetSelf());
    } else if (delta_entry.type == kPutRecord) {
      status_ = wbwii_->MergeKey(delta_entry.key, &delta_entry.value,
                                 merge_result_.GetSelf());
    } else if (delta_entry.type == kMergeRecord) {
      if (equal_keys_) {
        Slice base_value = base_iterator_->value();
        status_ = wbwii_->MergeKey(delta_entry.key, &base_value,
                                   merge_result_.GetSelf());
      } else {
        status_ =
            wbwii_->MergeKey(delta_entry.key, nullptr, merge_result_.GetSelf());
      }
    }
    merge_result_.PinSelf();
    return merge_result_;
  }
}

Status BaseDeltaIterator::status() const {
  if (!status_.ok()) {
    return status_;
  }
  if (!base_iterator_->status().ok()) {
    return base_iterator_->status();
  }
  return delta_iterator_->status();
}

void BaseDeltaIterator::Invalidate(Status s) { status_ = s; }

void BaseDeltaIterator::AssertInvariants() {
#ifndef NDEBUG
  bool not_ok = false;
  if (!base_iterator_->status().ok()) {
    assert(!base_iterator_->Valid());
    not_ok = true;
  }
  if (!delta_iterator_->status().ok()) {
    assert(!delta_iterator_->Valid());
    not_ok = true;
  }
  if (not_ok) {
    assert(!Valid());
    assert(!status().ok());
    return;
  }

  if (!Valid()) {
    return;
  }
  if (!BaseValid()) {
    assert(!current_at_base_ && delta_iterator_->Valid());
    return;
  }
  if (!DeltaValid()) {
    assert(current_at_base_ && base_iterator_->Valid());
    return;
  }
  // we don't support those yet
  assert(delta_iterator_->Entry().type != kMergeRecord &&
         delta_iterator_->Entry().type != kLogDataRecord);
  int compare =
      comparator_->Compare(delta_iterator_->Entry().key, base_iterator_->key());
  if (forward_) {
    // current_at_base -> compare < 0
    assert(!current_at_base_ || compare < 0);
    // !current_at_base -> compare <= 0
    assert(current_at_base_ && compare >= 0);
  } else {
    // current_at_base -> compare > 0
    assert(!current_at_base_ || compare > 0);
    // !current_at_base -> compare <= 0
    assert(current_at_base_ && compare <= 0);
  }
  // equal_keys_ <=> compare == 0
  assert((equal_keys_ || compare != 0) && (!equal_keys_ || compare == 0));
#endif
}

void BaseDeltaIterator::Advance() {
  if (equal_keys_) {
    assert(BaseValid() && DeltaValid());
    AdvanceBase();
    AdvanceDelta();
  } else {
    if (current_at_base_) {
      assert(BaseValid());
      AdvanceBase();
    } else {
      assert(DeltaValid());
      AdvanceDelta();
    }
  }
  UpdateCurrent();
}

void BaseDeltaIterator::AdvanceDelta() {
  if (forward_) {
    delta_iterator_->NextKey();
  } else {
    delta_iterator_->PrevKey();
  }
}
void BaseDeltaIterator::AdvanceBase() {
  if (forward_) {
    base_iterator_->Next();
  } else {
    base_iterator_->Prev();
  }
}

bool BaseDeltaIterator::BaseValid() const { return base_iterator_->Valid(); }
bool BaseDeltaIterator::DeltaValid() const { return delta_iterator_->Valid(); }
void BaseDeltaIterator::UpdateCurrent() {
// Suppress false positive clang analyzer warnings.
#ifndef __clang_analyzer__
  status_ = Status::OK();
  while (true) {
    auto delta_result = WBWIIteratorImpl::kNotFound;
    WriteEntry delta_entry;
    if (DeltaValid()) {
      assert(delta_iterator_->status().ok());
      delta_result =
          delta_iterator_->FindLatestUpdate(wbwii_->GetMergeContext());
      delta_entry = delta_iterator_->Entry();
    } else if (!delta_iterator_->status().ok()) {
      // Expose the error status and stop.
      current_at_base_ = false;
      return;
    }
    equal_keys_ = false;
    if (!BaseValid()) {
      if (!base_iterator_->status().ok()) {
        // Expose the error status and stop.
        current_at_base_ = true;
        return;
      }

      // Base has finished.
      if (!DeltaValid()) {
        // Finished
        return;
      }
      if (iterate_upper_bound_) {
        if (comparator_->Compare(delta_entry.key, *iterate_upper_bound_) >= 0) {
          // out of upper bound -> finished.
          return;
        }
      }
      if (delta_result == WBWIIteratorImpl::kDeleted &&
          wbwii_->GetNumOperands() == 0) {
        AdvanceDelta();
      } else {
        current_at_base_ = false;
        return;
      }
    } else if (!DeltaValid()) {
      // Delta has finished.
      current_at_base_ = true;
      return;
    } else {
      int compare =
          (forward_ ? 1 : -1) *
          comparator_->Compare(delta_entry.key, base_iterator_->key());
      if (compare <= 0) {  // delta bigger or equal
        if (compare == 0) {
          equal_keys_ = true;
        }
        if (delta_result != WBWIIteratorImpl::kDeleted ||
            wbwii_->GetNumOperands() > 0) {
          current_at_base_ = false;
          return;
        }
        // Delta is less advanced and is delete.
        AdvanceDelta();
        if (equal_keys_) {
          AdvanceBase();
        }
      } else {
        current_at_base_ = true;
        return;
      }
    }
  }

  AssertInvariants();
#endif  // __clang_analyzer__
}

void WBWIIteratorImpl::AdvanceKey(bool forward) {
  if (Valid()) {
    Slice key = Entry().key;
    do {
      if (forward) {
        Next();
      } else {
        Prev();
      }
    } while (MatchesKey(column_family_id_, key));
  }
}

void WBWIIteratorImpl::NextKey() { AdvanceKey(true); }

void WBWIIteratorImpl::PrevKey() {
  AdvanceKey(false);  // Move to the tail of the previous key
  if (Valid()) {
    AdvanceKey(false);  // Move back another key.  Now we are at the start of
                        // the previous key
    if (Valid()) {      // Still a valid
      Next();           // Move forward one onto this key
    } else {
      SeekToFirst();  // Not valid, move to the start
    }
  }
}

WBWIIteratorImpl::Result WBWIIteratorImpl::FindLatestUpdate(
    MergeContext* merge_context) {
  if (Valid()) {
    Slice key = Entry().key;
    return FindLatestUpdate(key, merge_context);
  } else {
    merge_context->Clear();  // Clear any entries in the MergeContext
    return WBWIIteratorImpl::kNotFound;
  }
}

WBWIIteratorImpl::Result WBWIIteratorImpl::FindLatestUpdate(
    const Slice& key, MergeContext* merge_context) {
  Result result = WBWIIteratorImpl::kNotFound;
  merge_context->Clear();  // Clear any entries in the MergeContext
  // TODO(agiardullo): consider adding support for reverse iteration
  if (!Valid()) {
    return result;
  } else if (comparator_->CompareKey(column_family_id_, Entry().key, key) !=
             0) {
    return result;
  } else {
    // We want to iterate in the reverse order that the writes were added to the
    // batch.  Since we don't have a reverse iterator, we must seek past the
    // end. We do this by seeking to the next key, and then back one step
    NextKey();
    if (Valid()) {
      Prev();
    } else {
      SeekToLast();
    }

    // We are at the end of the iterator for this key.  Search backwards for the
    // last Put or Delete, accumulating merges along the way.
    while (Valid()) {
      const WriteEntry entry = Entry();
      if (comparator_->CompareKey(column_family_id_, entry.key, key) != 0) {
        break;  // Unexpected error or we've reached a different next key
      }

      switch (entry.type) {
        case kPutRecord:
          return WBWIIteratorImpl::kFound;
        case kDeleteRecord:
          return WBWIIteratorImpl::kDeleted;
        case kSingleDeleteRecord:
          return WBWIIteratorImpl::kDeleted;
        case kMergeRecord:
          result = WBWIIteratorImpl::kMergeInProgress;
          merge_context->PushOperand(entry.value);
          break;
        case kLogDataRecord:
          break;  // ignore
        case kXIDRecord:
          break;  // ignore
        default:
          return WBWIIteratorImpl::kError;
      }  // end switch statement
      Prev();
    }  // End while Valid()
    // At this point, we have been through the whole list and found no Puts or
    // Deletes. The iterator points to the previous key.  Move the iterator back
    // onto this one.
    if (Valid()) {
      Next();
    } else {
      SeekToFirst();
    }
  }
  return result;
}

Status ReadableWriteBatch::GetEntryFromDataOffset(size_t data_offset,
                                                  WriteType* type, Slice* Key,
                                                  Slice* value, Slice* blob,
                                                  Slice* xid) const {
  if (type == nullptr || Key == nullptr || value == nullptr ||
      blob == nullptr || xid == nullptr) {
    return Status::InvalidArgument("Output parameters cannot be null");
  }

  if (data_offset == GetDataSize()) {
    // reached end of batch.
    return Status::NotFound();
  }

  if (data_offset > GetDataSize()) {
    return Status::InvalidArgument("data offset exceed write batch size");
  }
  Slice input = Slice(rep_.data() + data_offset, rep_.size() - data_offset);
  char tag;
  uint32_t column_family;
  Status s = ReadRecordFromWriteBatch(&input, &tag, &column_family, Key, value,
                                      blob, xid);
  if (!s.ok()) {
    return s;
  }

  switch (tag) {
    case kTypeColumnFamilyValue:
    case kTypeValue:
      *type = kPutRecord;
      break;
    case kTypeColumnFamilyDeletion:
    case kTypeDeletion:
      *type = kDeleteRecord;
      break;
    case kTypeColumnFamilySingleDeletion:
    case kTypeSingleDeletion:
      *type = kSingleDeleteRecord;
      break;
    case kTypeColumnFamilyRangeDeletion:
    case kTypeRangeDeletion:
      *type = kDeleteRangeRecord;
      break;
    case kTypeColumnFamilyMerge:
    case kTypeMerge:
      *type = kMergeRecord;
      break;
    case kTypeLogData:
      *type = kLogDataRecord;
      break;
    case kTypeNoop:
    case kTypeBeginPrepareXID:
    case kTypeBeginPersistedPrepareXID:
    case kTypeBeginUnprepareXID:
    case kTypeEndPrepareXID:
    case kTypeCommitXID:
    case kTypeRollbackXID:
      *type = kXIDRecord;
      break;
    default:
      return Status::Corruption("unknown WriteBatch tag ",
                                ToString(static_cast<unsigned int>(tag)));
  }
  return Status::OK();
}

// If both of `entry1` and `entry2` point to real entry in write batch, we
// compare the entries as following:
// 1. first compare the column family, the one with larger CF will be larger;
// 2. Inside the same CF, we first decode the entry to find the key of the entry
//    and the entry with larger key will be larger;
// 3. If two entries are of the same CF and offset, the one with larger offset
//    will be larger.
// Some times either `entry1` or `entry2` is dummy entry, which is actually
// a search key. In this case, in step 2, we don't go ahead and decode the
// entry but use the value in WriteBatchIndexEntry::search_key.
// One special case is WriteBatchIndexEntry::key_size is kFlagMinInCf.
// This indicate that we are going to seek to the first of the column family.
// Once we see this, this entry will be smaller than all the real entries of
// the column family.
int WriteBatchEntryComparator::operator()(
    const WriteBatchIndexEntry* entry1,
    const WriteBatchIndexEntry* entry2) const {
  if (entry1->column_family > entry2->column_family) {
    return 1;
  } else if (entry1->column_family < entry2->column_family) {
    return -1;
  }

  // Deal with special case of seeking to the beginning of a column family
  if (entry1->is_min_in_cf()) {
    return -1;
  } else if (entry2->is_min_in_cf()) {
    return 1;
  }

  Slice key1, key2;
  if (entry1->search_key == nullptr) {
    key1 = Slice(write_batch_->Data().data() + entry1->key_offset,
                 entry1->key_size);
  } else {
    key1 = *(entry1->search_key);
  }
  if (entry2->search_key == nullptr) {
    key2 = Slice(write_batch_->Data().data() + entry2->key_offset,
                 entry2->key_size);
  } else {
    key2 = *(entry2->search_key);
  }

  int cmp = CompareKey(entry1->column_family, key1, key2);
  if (cmp != 0) {
    return cmp;
  } else if (entry1->offset > entry2->offset) {
    return 1;
  } else if (entry1->offset < entry2->offset) {
    return -1;
  }
  return 0;
}

int WriteBatchEntryComparator::CompareKey(uint32_t column_family,
                                          const Slice& key1,
                                          const Slice& key2) const {
  if (column_family < cf_comparators_.size() &&
      cf_comparators_[column_family] != nullptr) {
    return cf_comparators_[column_family]->Compare(key1, key2);
  } else {
    return default_comparator_->Compare(key1, key2);
  }
}

WriteEntry WBWIIteratorImpl::Entry() const {
  WriteEntry ret;
  Slice blob, xid;
  const WriteBatchIndexEntry* iter_entry = skip_list_iter_.key();
  // this is guaranteed with Valid()
  assert(iter_entry != nullptr &&
         iter_entry->column_family == column_family_id_);
  auto s = write_batch_->GetEntryFromDataOffset(
      iter_entry->offset, &ret.type, &ret.key, &ret.value, &blob, &xid);
  assert(s.ok());
  assert(ret.type == kPutRecord || ret.type == kDeleteRecord ||
         ret.type == kSingleDeleteRecord || ret.type == kDeleteRangeRecord ||
         ret.type == kMergeRecord);
  return ret;
}

bool WBWIIteratorImpl::MatchesKey(uint32_t cf_id, const Slice& key) {
  if (Valid()) {
    return comparator_->CompareKey(cf_id, key, Entry().key) == 0;
  } else {
    return false;
  }
}

WriteBatchWithIndexInternal::WriteBatchWithIndexInternal(
    ColumnFamilyHandle* column_family)
    : db_(nullptr), db_options_(nullptr), column_family_(column_family) {}

WriteBatchWithIndexInternal::WriteBatchWithIndexInternal(
    DB* db, ColumnFamilyHandle* column_family)
    : db_(db), db_options_(nullptr), column_family_(column_family) {
  if (db_ != nullptr && column_family_ == nullptr) {
    column_family_ = db_->DefaultColumnFamily();
  }
}

WriteBatchWithIndexInternal::WriteBatchWithIndexInternal(
    const DBOptions* db_options, ColumnFamilyHandle* column_family)
    : db_(nullptr), db_options_(db_options), column_family_(column_family) {}

Status WriteBatchWithIndexInternal::MergeKey(const Slice& key,
                                             const Slice* value,
                                             const MergeContext& context,
                                             std::string* result) const {
  if (column_family_ != nullptr) {
    auto cfh = static_cast_with_check<ColumnFamilyHandleImpl>(column_family_);
    const auto merge_operator = cfh->cfd()->ioptions()->merge_operator.get();
    if (merge_operator == nullptr) {
      return Status::InvalidArgument(
          "Merge_operator must be set for column_family");
    } else if (db_ != nullptr) {
      const ImmutableDBOptions& immutable_db_options =
          static_cast_with_check<DBImpl>(db_->GetRootDB())
              ->immutable_db_options();
      Statistics* statistics = immutable_db_options.statistics.get();
      Logger* logger = immutable_db_options.info_log.get();
      SystemClock* clock = immutable_db_options.clock;
      return MergeHelper::TimedFullMerge(merge_operator, key, value,
                                         context.GetOperands(), result, logger,
                                         statistics, clock);
    } else if (db_options_ != nullptr) {
      Statistics* statistics = db_options_->statistics.get();
      Env* env = db_options_->env;
      Logger* logger = db_options_->info_log.get();
      SystemClock* clock = env->GetSystemClock().get();
      return MergeHelper::TimedFullMerge(merge_operator, key, value,
                                         context.GetOperands(), result, logger,
                                         statistics, clock);
    } else {
      const auto cf_opts = cfh->cfd()->ioptions();
      return MergeHelper::TimedFullMerge(
          merge_operator, key, value, context.GetOperands(), result,
          cf_opts->logger, cf_opts->stats, cf_opts->clock);
    }
  } else {
    return Status::InvalidArgument("Must provide a column_family");
  }
}

<<<<<<< HEAD
WriteBatchWithIndexInternal::Result WriteBatchWithIndexInternal::GetFromBatch(
    WriteBatchWithIndex* batch, const Slice& key,
    DeletedRangeMap& deleted_ranges, MergeContext* merge_context,
    std::string* value, bool overwrite_key, Status* s) {
  uint32_t cf_id = GetColumnFamilyID(column_family_);
=======
WBWIIteratorImpl::Result WriteBatchWithIndexInternal::GetFromBatch(
    WriteBatchWithIndex* batch, const Slice& key, MergeContext* context,
    std::string* value, Status* s) {
>>>>>>> 21e27844
  *s = Status::OK();

  std::unique_ptr<WBWIIteratorImpl> iter(
      static_cast_with_check<WBWIIteratorImpl>(
          batch->NewIterator(column_family_)));

  // Search the iterator for this key, and updates/merges to it.
  iter->Seek(key);
  auto result = iter->FindLatestUpdate(key, context);
  if (result == WBWIIteratorImpl::kError) {
    (*s) = Status::Corruption("Unexpected entry in WriteBatchWithIndex:",
                              ToString(iter->Entry().type));
    return result;
  } else if (result == WBWIIteratorImpl::kNotFound) {
    return result;
  } else if (result == WBWIIteratorImpl::Result::kFound) {  // PUT
    Slice entry_value = iter->Entry().value;
    if (context->GetNumOperands() > 0) {
      *s = MergeKey(key, &entry_value, *context, value);
      if (!s->ok()) {
        result = WBWIIteratorImpl::Result::kError;
      }
    } else {
      value->assign(entry_value.data(), entry_value.size());
    }
  } else if (result == WBWIIteratorImpl::kDeleted) {
    if (context->GetNumOperands() > 0) {
      *s = MergeKey(key, nullptr, *context, value);
      if (s->ok()) {
        result = WBWIIteratorImpl::Result::kFound;
      } else {
        result = WBWIIteratorImpl::Result::kError;
      }
    }

    // If we simply did not find the key in the index,
    // we need to check if it is part of an explicitly deleted range.
    if (result == kNotFound) {
      if (deleted_ranges.IsInInterval(cf_id, key)) {
        result = WriteBatchWithIndexInternal::Result::kDeleted;
      }
    }
  }
  return result;
}

}  // namespace ROCKSDB_NAMESPACE

#endif  // !ROCKSDB_LITE<|MERGE_RESOLUTION|>--- conflicted
+++ resolved
@@ -657,18 +657,12 @@
   }
 }
 
-<<<<<<< HEAD
-WriteBatchWithIndexInternal::Result WriteBatchWithIndexInternal::GetFromBatch(
+WBWIIteratorImpl::Result WriteBatchWithIndexInternal::GetFromBatch(
     WriteBatchWithIndex* batch, const Slice& key,
-    DeletedRangeMap& deleted_ranges, MergeContext* merge_context,
-    std::string* value, bool overwrite_key, Status* s) {
+    DeletedRangeMap& deleted_ranges, MergeContext* context, std::string* value,
+    Status* s) {
+  *s = Status::OK();
   uint32_t cf_id = GetColumnFamilyID(column_family_);
-=======
-WBWIIteratorImpl::Result WriteBatchWithIndexInternal::GetFromBatch(
-    WriteBatchWithIndex* batch, const Slice& key, MergeContext* context,
-    std::string* value, Status* s) {
->>>>>>> 21e27844
-  *s = Status::OK();
 
   std::unique_ptr<WBWIIteratorImpl> iter(
       static_cast_with_check<WBWIIteratorImpl>(
@@ -682,6 +676,11 @@
                               ToString(iter->Entry().type));
     return result;
   } else if (result == WBWIIteratorImpl::kNotFound) {
+    // If we simply did not find the key in the index,
+    // we need to check if it is part of an explicitly deleted range.
+    if (deleted_ranges.IsInInterval(cf_id, key)) {
+      result = WBWIIteratorImpl::Result::kDeleted;
+    }
     return result;
   } else if (result == WBWIIteratorImpl::Result::kFound) {  // PUT
     Slice entry_value = iter->Entry().value;
@@ -702,14 +701,6 @@
         result = WBWIIteratorImpl::Result::kError;
       }
     }
-
-    // If we simply did not find the key in the index,
-    // we need to check if it is part of an explicitly deleted range.
-    if (result == kNotFound) {
-      if (deleted_ranges.IsInInterval(cf_id, key)) {
-        result = WriteBatchWithIndexInternal::Result::kDeleted;
-      }
-    }
   }
   return result;
 }
