--- conflicted
+++ resolved
@@ -626,35 +626,21 @@
       Statistics* statistics = immutable_db_options.statistics.get();
       Logger* logger = immutable_db_options.info_log.get();
       SystemClock* clock = immutable_db_options.clock;
-      return MergeHelper::TimedFullMerge(
-<<<<<<< HEAD
-          merge_operator, key, value, context.GetOperands(), result, logger,
-          statistics, env->GetSystemClock(), result_operand);
-=======
-          merge_operator, key, value, merge_context.GetOperands(), result,
-          logger, statistics, clock, result_operand);
->>>>>>> ce6de862
+      return MergeHelper::TimedFullMerge(merge_operator, key, value,
+                                         context.GetOperands(), result, logger,
+                                         statistics, clock, result_operand);
     } else if (db_options_ != nullptr) {
       Statistics* statistics = db_options_->statistics.get();
       Env* env = db_options_->env;
       Logger* logger = db_options_->info_log.get();
       SystemClock* clock = env->GetSystemClock().get();
-      return MergeHelper::TimedFullMerge(
-<<<<<<< HEAD
-          merge_operator, key, value, context.GetOperands(), result, logger,
-          statistics, env->GetSystemClock(), result_operand);
+      return MergeHelper::TimedFullMerge(merge_operator, key, value,
+                                         context.GetOperands(), result, logger,
+                                         statistics, clock, result_operand);
     } else {
       return MergeHelper::TimedFullMerge(
           merge_operator, key, value, context.GetOperands(), result, nullptr,
-          nullptr, SystemClock::Default(), result_operand);
-=======
-          merge_operator, key, value, merge_context.GetOperands(), result,
-          logger, statistics, clock, result_operand);
-    } else {
-      return MergeHelper::TimedFullMerge(
-          merge_operator, key, value, merge_context.GetOperands(), result,
-          nullptr, nullptr, SystemClock::Default().get(), result_operand);
->>>>>>> ce6de862
+          nullptr, SystemClock::Default().get(), result_operand);
     }
   } else {
     return Status::InvalidArgument("Must provide a column_family");
