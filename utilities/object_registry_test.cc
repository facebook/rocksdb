// Copyright (c) 2016-present, Facebook, Inc.  All rights reserved.
//  This source code is licensed under both the GPLv2 (found in the
//  COPYING file in the root directory) and Apache 2.0 License
//  (found in the LICENSE.Apache file in the root directory).

#ifndef ROCKSDB_LITE

#include "rocksdb/utilities/object_registry.h"

<<<<<<< HEAD
=======
#include "rocksdb/customizable.h"
>>>>>>> 0fb938c4
#include "test_util/testharness.h"

namespace ROCKSDB_NAMESPACE {

class EnvRegistryTest : public testing::Test {
 public:
  static int num_a, num_b;
};

int EnvRegistryTest::num_a = 0;
int EnvRegistryTest::num_b = 0;
static FactoryFunc<Env> test_reg_a = ObjectLibrary::Default()->Register<Env>(
    "a://.*",
    [](const std::string& /*uri*/, std::unique_ptr<Env>* /*env_guard*/,
       std::string* /* errmsg */) {
      ++EnvRegistryTest::num_a;
      return Env::Default();
    });

static FactoryFunc<Env> test_reg_b = ObjectLibrary::Default()->Register<Env>(
    "b://.*", [](const std::string& /*uri*/, std::unique_ptr<Env>* env_guard,
                 std::string* /* errmsg */) {
      ++EnvRegistryTest::num_b;
      // Env::Default() is a singleton so we can't grant ownership directly to
      // the caller - we must wrap it first.
      env_guard->reset(new EnvWrapper(Env::Default()));
      return env_guard->get();
    });

TEST_F(EnvRegistryTest, Basics) {
  std::string msg;
  std::unique_ptr<Env> env_guard;
  auto registry = ObjectRegistry::NewInstance();
  auto res = registry->NewObject<Env>("a://test", &env_guard, &msg);
  ASSERT_NE(res, nullptr);
  ASSERT_EQ(env_guard, nullptr);
  ASSERT_EQ(1, num_a);
  ASSERT_EQ(0, num_b);

  res = registry->NewObject<Env>("b://test", &env_guard, &msg);
  ASSERT_NE(res, nullptr);
  ASSERT_NE(env_guard, nullptr);
  ASSERT_EQ(1, num_a);
  ASSERT_EQ(1, num_b);

  res = registry->NewObject<Env>("c://test", &env_guard, &msg);
  ASSERT_EQ(res, nullptr);
  ASSERT_EQ(env_guard, nullptr);
  ASSERT_EQ(1, num_a);
  ASSERT_EQ(1, num_b);
}

TEST_F(EnvRegistryTest, LocalRegistry) {
  std::string msg;
  std::unique_ptr<Env> guard;
  auto registry = ObjectRegistry::NewInstance();
  std::shared_ptr<ObjectLibrary> library =
      std::make_shared<ObjectLibrary>("local");
  registry->AddLibrary(library);
  library->Register<Env>(
      "test-local",
      [](const std::string& /*uri*/, std::unique_ptr<Env>* /*guard */,
         std::string* /* errmsg */) { return Env::Default(); });

  ObjectLibrary::Default()->Register<Env>(
      "test-global",
      [](const std::string& /*uri*/, std::unique_ptr<Env>* /*guard */,
         std::string* /* errmsg */) { return Env::Default(); });

  ASSERT_EQ(
      ObjectRegistry::NewInstance()->NewObject<Env>("test-local", &guard, &msg),
      nullptr);
  ASSERT_NE(
      ObjectRegistry::NewInstance()->NewObject("test-global", &guard, &msg),
      nullptr);
  ASSERT_NE(registry->NewObject<Env>("test-local", &guard, &msg), nullptr);
  ASSERT_NE(registry->NewObject<Env>("test-global", &guard, &msg), nullptr);
}

static int RegisterTestUnguarded(ObjectLibrary& library,
                                 const std::string& /*arg*/) {
  library.Register<Env>(
      "unguarded",
      [](const std::string& /*uri*/, std::unique_ptr<Env>* /*guard */,
         std::string* /* errmsg */) { return Env::Default(); });

  library.Register<Env>(
      "guarded", [](const std::string& /*uri*/, std::unique_ptr<Env>* guard,
                    std::string* /* errmsg */) {
        guard->reset(new EnvWrapper(Env::Default()));
        return guard->get();
      });
  return 2;
}

TEST_F(EnvRegistryTest, CheckShared) {
  std::shared_ptr<Env> shared;
  std::shared_ptr<ObjectRegistry> registry = ObjectRegistry::NewInstance();
  registry->AddLibrary("shared", RegisterTestUnguarded, "");

  ASSERT_OK(registry->NewSharedObject<Env>("guarded", &shared));
  ASSERT_NE(shared, nullptr);
  shared.reset();
  ASSERT_NOK(registry->NewSharedObject<Env>("unguarded", &shared));
  ASSERT_EQ(shared, nullptr);
}

TEST_F(EnvRegistryTest, CheckStatic) {
  Env* env = nullptr;
  std::shared_ptr<ObjectRegistry> registry = ObjectRegistry::NewInstance();
  registry->AddLibrary("static", RegisterTestUnguarded, "");

  ASSERT_NOK(registry->NewStaticObject<Env>("guarded", &env));
  ASSERT_EQ(env, nullptr);
  env = nullptr;
  ASSERT_OK(registry->NewStaticObject<Env>("unguarded", &env));
  ASSERT_NE(env, nullptr);
}

TEST_F(EnvRegistryTest, CheckUnique) {
  std::unique_ptr<Env> unique;
  std::shared_ptr<ObjectRegistry> registry = ObjectRegistry::NewInstance();
  registry->AddLibrary("unique", RegisterTestUnguarded, "");

  ASSERT_OK(registry->NewUniqueObject<Env>("guarded", &unique));
  ASSERT_NE(unique, nullptr);
  unique.reset();
  ASSERT_NOK(registry->NewUniqueObject<Env>("unguarded", &unique));
  ASSERT_EQ(unique, nullptr);
}

TEST_F(EnvRegistryTest, TestRegistryParents) {
  auto grand = ObjectRegistry::Default();
  auto parent = ObjectRegistry::NewInstance();  // parent with a grandparent
  auto uncle = ObjectRegistry::NewInstance(grand);
  auto child = ObjectRegistry::NewInstance(parent);
  auto cousin = ObjectRegistry::NewInstance(uncle);

  auto library = parent->AddLibrary("parent");
  library->Register<Env>(
      "parent", [](const std::string& /*uri*/, std::unique_ptr<Env>* guard,
                   std::string* /* errmsg */) {
        guard->reset(new EnvWrapper(Env::Default()));
        return guard->get();
      });
  library = cousin->AddLibrary("cousin");
  library->Register<Env>(
      "cousin", [](const std::string& /*uri*/, std::unique_ptr<Env>* guard,
                   std::string* /* errmsg */) {
        guard->reset(new EnvWrapper(Env::Default()));
        return guard->get();
      });

  std::unique_ptr<Env> guard;
  std::string msg;

  // a:://* is registered in Default, so they should all workd
  ASSERT_NE(parent->NewObject<Env>("a://test", &guard, &msg), nullptr);
  ASSERT_NE(child->NewObject<Env>("a://test", &guard, &msg), nullptr);
  ASSERT_NE(uncle->NewObject<Env>("a://test", &guard, &msg), nullptr);
  ASSERT_NE(cousin->NewObject<Env>("a://test", &guard, &msg), nullptr);

  // The parent env is only registered for parent, not uncle,
  // So parent and child should return success and uncle and cousin should fail
  ASSERT_OK(parent->NewUniqueObject<Env>("parent", &guard));
  ASSERT_OK(child->NewUniqueObject<Env>("parent", &guard));
  ASSERT_NOK(uncle->NewUniqueObject<Env>("parent", &guard));
  ASSERT_NOK(cousin->NewUniqueObject<Env>("parent", &guard));

  // The cousin is only registered in the cousin, so all of the others should
  // fail
  ASSERT_OK(cousin->NewUniqueObject<Env>("cousin", &guard));
  ASSERT_NOK(parent->NewUniqueObject<Env>("cousin", &guard));
  ASSERT_NOK(child->NewUniqueObject<Env>("cousin", &guard));
  ASSERT_NOK(uncle->NewUniqueObject<Env>("cousin", &guard));
}
<<<<<<< HEAD

class PluginRegistryTest : public testing::Test {
 public:
};

static int test_ValidPlugin(Plugin* plugin, size_t /*size*/,
                            std::string* /*errmsg*/) {
  plugin->name = "Valid";
  plugin->registrar = RegisterTestUnguarded;
  return 0;
}

static int test_MissingPlugin(Plugin* plugin, size_t /*size*/,
                              std::string* /*errmsg*/) {
  plugin->name = "Missing";
  plugin->registrar = nullptr;
  return 0;
}

static int test_FailedPlugin(Plugin* plugin, size_t /*size*/,
                             std::string* errmsg) {
  plugin->name = "Failed";
  *errmsg = "Invalid plugin";
  return -1;
}

TEST_F(PluginRegistryTest, Register) {
  std::shared_ptr<ObjectRegistry> registry = ObjectRegistry::NewInstance();
  ASSERT_NOK(registry->RegisterPlugin(test_FailedPlugin));
  ASSERT_NOK(registry->RegisterPlugin(test_MissingPlugin));
  ASSERT_OK(registry->RegisterPlugin(test_ValidPlugin));
}

=======
class MyCustomizable : public Customizable {
 public:
  static const char* Type() { return "MyCustomizable"; }
  MyCustomizable(const char* prefix, const std::string& id) : id_(id) {
    name_ = id_.substr(0, strlen(prefix) - 1);
  }
  const char* Name() const override { return name_.c_str(); }
  std::string GetId() const override { return id_; }

 private:
  std::string id_;
  std::string name_;
};

TEST_F(EnvRegistryTest, TestManagedObjects) {
  auto registry = ObjectRegistry::NewInstance();
  auto m_a1 = std::make_shared<MyCustomizable>("", "A");
  auto m_a2 = std::make_shared<MyCustomizable>("", "A");

  ASSERT_EQ(registry->GetManagedObject<MyCustomizable>("A"), nullptr);
  ASSERT_OK(registry->SetManagedObject<MyCustomizable>(m_a1));
  ASSERT_EQ(registry->GetManagedObject<MyCustomizable>("A"), m_a1);

  ASSERT_NOK(registry->SetManagedObject<MyCustomizable>(m_a2));
  ASSERT_OK(registry->SetManagedObject<MyCustomizable>(m_a1));
  m_a1.reset();
  ASSERT_EQ(registry->GetManagedObject<MyCustomizable>("A"), nullptr);
  ASSERT_OK(registry->SetManagedObject<MyCustomizable>(m_a2));
  ASSERT_EQ(registry->GetManagedObject<MyCustomizable>("A"), m_a2);
}

TEST_F(EnvRegistryTest, TestTwoManagedObjects) {
  auto registry = ObjectRegistry::NewInstance();
  auto m_a = std::make_shared<MyCustomizable>("", "A");
  auto m_b = std::make_shared<MyCustomizable>("", "B");
  std::vector<std::shared_ptr<MyCustomizable>> objects;

  ASSERT_EQ(registry->GetManagedObject<MyCustomizable>("A"), nullptr);
  ASSERT_EQ(registry->GetManagedObject<MyCustomizable>("B"), nullptr);
  ASSERT_OK(registry->ListManagedObjects(&objects));
  ASSERT_EQ(objects.size(), 0U);
  ASSERT_OK(registry->SetManagedObject(m_a));
  ASSERT_EQ(registry->GetManagedObject<MyCustomizable>("B"), nullptr);
  ASSERT_EQ(registry->GetManagedObject<MyCustomizable>("A"), m_a);
  ASSERT_OK(registry->ListManagedObjects(&objects));
  ASSERT_EQ(objects.size(), 1U);
  ASSERT_EQ(objects.front(), m_a);

  ASSERT_OK(registry->SetManagedObject(m_b));
  ASSERT_EQ(registry->GetManagedObject<MyCustomizable>("A"), m_a);
  ASSERT_EQ(registry->GetManagedObject<MyCustomizable>("B"), m_b);
  ASSERT_OK(registry->ListManagedObjects(&objects));
  ASSERT_EQ(objects.size(), 2U);
  ASSERT_OK(registry->ListManagedObjects("A", &objects));
  ASSERT_EQ(objects.size(), 1U);
  ASSERT_EQ(objects.front(), m_a);
  ASSERT_OK(registry->ListManagedObjects("B", &objects));
  ASSERT_EQ(objects.size(), 1U);
  ASSERT_EQ(objects.front(), m_b);
  ASSERT_OK(registry->ListManagedObjects("C", &objects));
  ASSERT_EQ(objects.size(), 0U);

  m_a.reset();
  objects.clear();

  ASSERT_EQ(registry->GetManagedObject<MyCustomizable>("B"), m_b);
  ASSERT_EQ(registry->GetManagedObject<MyCustomizable>("A"), nullptr);
  ASSERT_OK(registry->ListManagedObjects(&objects));
  ASSERT_EQ(objects.size(), 1U);
  ASSERT_EQ(objects.front(), m_b);

  m_b.reset();
  objects.clear();
  ASSERT_EQ(registry->GetManagedObject<MyCustomizable>("A"), nullptr);
  ASSERT_EQ(registry->GetManagedObject<MyCustomizable>("B"), nullptr);
}

TEST_F(EnvRegistryTest, TestAlternateNames) {
  auto registry = ObjectRegistry::NewInstance();
  auto m_a = std::make_shared<MyCustomizable>("", "A");
  auto m_b = std::make_shared<MyCustomizable>("", "B");
  std::vector<std::shared_ptr<MyCustomizable>> objects;
  // Test no objects exist
  ASSERT_EQ(registry->GetManagedObject<MyCustomizable>("A"), nullptr);
  ASSERT_EQ(registry->GetManagedObject<MyCustomizable>("B"), nullptr);
  ASSERT_EQ(registry->GetManagedObject<MyCustomizable>("TheOne"), nullptr);
  ASSERT_OK(registry->ListManagedObjects(&objects));
  ASSERT_EQ(objects.size(), 0U);

  // Mark "TheOne" to be A
  ASSERT_OK(registry->SetManagedObject("TheOne", m_a));
  ASSERT_EQ(registry->GetManagedObject<MyCustomizable>("B"), nullptr);
  ASSERT_EQ(registry->GetManagedObject<MyCustomizable>("A"), nullptr);
  ASSERT_EQ(registry->GetManagedObject<MyCustomizable>("TheOne"), m_a);
  ASSERT_OK(registry->ListManagedObjects(&objects));
  ASSERT_EQ(objects.size(), 1U);
  ASSERT_EQ(objects.front(), m_a);

  // Try to mark "TheOne" again.
  ASSERT_NOK(registry->SetManagedObject("TheOne", m_b));
  ASSERT_OK(registry->SetManagedObject("TheOne", m_a));

  // Add "A" as a managed object.  Registered 2x
  ASSERT_OK(registry->SetManagedObject(m_a));
  ASSERT_EQ(registry->GetManagedObject<MyCustomizable>("B"), nullptr);
  ASSERT_EQ(registry->GetManagedObject<MyCustomizable>("A"), m_a);
  ASSERT_EQ(registry->GetManagedObject<MyCustomizable>("TheOne"), m_a);
  ASSERT_OK(registry->ListManagedObjects(&objects));
  ASSERT_EQ(objects.size(), 2U);

  // Delete "A".
  m_a.reset();
  objects.clear();

  ASSERT_EQ(registry->GetManagedObject<MyCustomizable>("TheOne"), nullptr);
  ASSERT_OK(registry->SetManagedObject("TheOne", m_b));
  ASSERT_EQ(registry->GetManagedObject<MyCustomizable>("TheOne"), m_b);
  ASSERT_OK(registry->ListManagedObjects(&objects));
  ASSERT_EQ(objects.size(), 1U);
  ASSERT_EQ(objects.front(), m_b);

  m_b.reset();
  objects.clear();
  ASSERT_EQ(registry->GetManagedObject<MyCustomizable>("A"), nullptr);
  ASSERT_EQ(registry->GetManagedObject<MyCustomizable>("A"), nullptr);
  ASSERT_EQ(registry->GetManagedObject<MyCustomizable>("TheOne"), nullptr);
  ASSERT_OK(registry->ListManagedObjects(&objects));
  ASSERT_EQ(objects.size(), 0U);
}

TEST_F(EnvRegistryTest, TestTwoManagedClasses) {
  class MyCustomizable2 : public MyCustomizable {
   public:
    static const char* Type() { return "MyCustomizable2"; }
    MyCustomizable2(const char* prefix, const std::string& id)
        : MyCustomizable(prefix, id) {}
  };

  auto registry = ObjectRegistry::NewInstance();
  auto m_a1 = std::make_shared<MyCustomizable>("", "A");
  auto m_a2 = std::make_shared<MyCustomizable2>("", "A");
  std::vector<std::shared_ptr<MyCustomizable>> obj1s;
  std::vector<std::shared_ptr<MyCustomizable2>> obj2s;

  ASSERT_EQ(registry->GetManagedObject<MyCustomizable>("A"), nullptr);
  ASSERT_EQ(registry->GetManagedObject<MyCustomizable2>("A"), nullptr);

  ASSERT_OK(registry->SetManagedObject(m_a1));
  ASSERT_EQ(registry->GetManagedObject<MyCustomizable>("A"), m_a1);
  ASSERT_EQ(registry->GetManagedObject<MyCustomizable2>("A"), nullptr);

  ASSERT_OK(registry->SetManagedObject(m_a2));
  ASSERT_EQ(registry->GetManagedObject<MyCustomizable2>("A"), m_a2);
  ASSERT_OK(registry->ListManagedObjects(&obj1s));
  ASSERT_OK(registry->ListManagedObjects(&obj2s));
  ASSERT_EQ(obj1s.size(), 1U);
  ASSERT_EQ(obj2s.size(), 1U);
  ASSERT_EQ(obj1s.front(), m_a1);
  ASSERT_EQ(obj2s.front(), m_a2);
  m_a1.reset();
  obj1s.clear();
  obj2s.clear();
  ASSERT_EQ(registry->GetManagedObject<MyCustomizable>("A"), nullptr);
  ASSERT_EQ(registry->GetManagedObject<MyCustomizable2>("A"), m_a2);

  m_a2.reset();
  ASSERT_EQ(registry->GetManagedObject<MyCustomizable>("A"), nullptr);
  ASSERT_EQ(registry->GetManagedObject<MyCustomizable2>("A"), nullptr);
}

TEST_F(EnvRegistryTest, TestManagedObjectsWithParent) {
  auto base = ObjectRegistry::NewInstance();
  auto registry = ObjectRegistry::NewInstance(base);

  auto m_a = std::make_shared<MyCustomizable>("", "A");
  auto m_b = std::make_shared<MyCustomizable>("", "A");

  ASSERT_EQ(registry->GetManagedObject<MyCustomizable>("A"), nullptr);
  ASSERT_OK(base->SetManagedObject(m_a));
  ASSERT_EQ(registry->GetManagedObject<MyCustomizable>("A"), m_a);

  ASSERT_NOK(registry->SetManagedObject(m_b));
  ASSERT_OK(registry->SetManagedObject(m_a));

  m_a.reset();
  ASSERT_EQ(registry->GetManagedObject<MyCustomizable>("A"), nullptr);
  ASSERT_OK(registry->SetManagedObject(m_b));
  ASSERT_EQ(registry->GetManagedObject<MyCustomizable>("A"), m_b);
}

TEST_F(EnvRegistryTest, TestGetOrCreateManagedObject) {
  auto registry = ObjectRegistry::NewInstance();
  registry->AddLibrary("test")->Register<MyCustomizable>(
      "MC(@.*)?",
      [](const std::string& uri, std::unique_ptr<MyCustomizable>* guard,
         std::string* /* errmsg */) {
        guard->reset(new MyCustomizable("MC", uri));
        return guard->get();
      });
  std::shared_ptr<MyCustomizable> m_a, m_b, obj;
  std::vector<std::shared_ptr<MyCustomizable>> objs;

  std::unordered_map<std::string, std::string> opt_map;

  ASSERT_EQ(registry->GetManagedObject<MyCustomizable>("MC@A"), nullptr);
  ASSERT_EQ(registry->GetManagedObject<MyCustomizable>("MC@B"), nullptr);
  ASSERT_OK(registry->GetOrCreateManagedObject("MC@A", &m_a));
  ASSERT_OK(registry->GetOrCreateManagedObject("MC@B", &m_b));
  ASSERT_EQ(registry->GetManagedObject<MyCustomizable>("MC@A"), m_a);
  ASSERT_OK(registry->GetOrCreateManagedObject("MC@A", &obj));
  ASSERT_EQ(obj, m_a);
  ASSERT_OK(registry->GetOrCreateManagedObject("MC@B", &obj));
  ASSERT_EQ(obj, m_b);
  ASSERT_OK(registry->ListManagedObjects(&objs));
  ASSERT_EQ(objs.size(), 2U);

  objs.clear();
  m_a.reset();
  obj.reset();
  ASSERT_OK(registry->GetOrCreateManagedObject("MC@A", &m_a));
  ASSERT_EQ(1, m_a.use_count());
  ASSERT_OK(registry->GetOrCreateManagedObject("MC@B", &obj));
  ASSERT_EQ(2, obj.use_count());
}
>>>>>>> 0fb938c4
}  // namespace ROCKSDB_NAMESPACE

int main(int argc, char** argv) {
  ::testing::InitGoogleTest(&argc, argv);
  return RUN_ALL_TESTS();
}

#else  // ROCKSDB_LITE
#include <stdio.h>

int main(int /*argc*/, char** /*argv*/) {
  fprintf(stderr, "SKIPPED as EnvRegistry is not supported in ROCKSDB_LITE\n");
  return 0;
}

#endif  // ROCKSDB_LITE<|MERGE_RESOLUTION|>--- conflicted
+++ resolved
@@ -7,10 +7,7 @@
 
 #include "rocksdb/utilities/object_registry.h"
 
-<<<<<<< HEAD
-=======
 #include "rocksdb/customizable.h"
->>>>>>> 0fb938c4
 #include "test_util/testharness.h"
 
 namespace ROCKSDB_NAMESPACE {
@@ -187,41 +184,7 @@
   ASSERT_NOK(child->NewUniqueObject<Env>("cousin", &guard));
   ASSERT_NOK(uncle->NewUniqueObject<Env>("cousin", &guard));
 }
-<<<<<<< HEAD
-
-class PluginRegistryTest : public testing::Test {
- public:
-};
-
-static int test_ValidPlugin(Plugin* plugin, size_t /*size*/,
-                            std::string* /*errmsg*/) {
-  plugin->name = "Valid";
-  plugin->registrar = RegisterTestUnguarded;
-  return 0;
-}
-
-static int test_MissingPlugin(Plugin* plugin, size_t /*size*/,
-                              std::string* /*errmsg*/) {
-  plugin->name = "Missing";
-  plugin->registrar = nullptr;
-  return 0;
-}
-
-static int test_FailedPlugin(Plugin* plugin, size_t /*size*/,
-                             std::string* errmsg) {
-  plugin->name = "Failed";
-  *errmsg = "Invalid plugin";
-  return -1;
-}
-
-TEST_F(PluginRegistryTest, Register) {
-  std::shared_ptr<ObjectRegistry> registry = ObjectRegistry::NewInstance();
-  ASSERT_NOK(registry->RegisterPlugin(test_FailedPlugin));
-  ASSERT_NOK(registry->RegisterPlugin(test_MissingPlugin));
-  ASSERT_OK(registry->RegisterPlugin(test_ValidPlugin));
-}
-
-=======
+
 class MyCustomizable : public Customizable {
  public:
   static const char* Type() { return "MyCustomizable"; }
@@ -446,7 +409,38 @@
   ASSERT_OK(registry->GetOrCreateManagedObject("MC@B", &obj));
   ASSERT_EQ(2, obj.use_count());
 }
->>>>>>> 0fb938c4
+
+class PluginRegistryTest : public testing::Test {
+ public:
+};
+
+static int test_ValidPlugin(Plugin* plugin, size_t /*size*/,
+                            std::string* /*errmsg*/) {
+  plugin->name = "Valid";
+  plugin->registrar = RegisterTestUnguarded;
+  return 0;
+}
+
+static int test_MissingPlugin(Plugin* plugin, size_t /*size*/,
+                              std::string* /*errmsg*/) {
+  plugin->name = "Missing";
+  plugin->registrar = nullptr;
+  return 0;
+}
+
+static int test_FailedPlugin(Plugin* plugin, size_t /*size*/,
+                             std::string* errmsg) {
+  plugin->name = "Failed";
+  *errmsg = "Invalid plugin";
+  return -1;
+}
+
+TEST_F(PluginRegistryTest, Register) {
+  std::shared_ptr<ObjectRegistry> registry = ObjectRegistry::NewInstance();
+  ASSERT_NOK(registry->RegisterPlugin(test_FailedPlugin));
+  ASSERT_NOK(registry->RegisterPlugin(test_MissingPlugin));
+  ASSERT_OK(registry->RegisterPlugin(test_ValidPlugin));
+}
 }  // namespace ROCKSDB_NAMESPACE
 
 int main(int argc, char** argv) {
