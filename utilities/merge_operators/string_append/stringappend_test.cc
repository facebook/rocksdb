//  Copyright (c) 2011-present, Facebook, Inc.  All rights reserved.
//  This source code is licensed under both the GPLv2 (found in the
//  COPYING file in the root directory) and Apache 2.0 License
//  (found in the LICENSE.Apache file in the root directory).
//

/**
 * An persistent map : key -> (list of strings), using rocksdb merge.
 * This file is a test-harness / use-case for the StringAppendOperator.
 *
 * @author Deon Nicholas (dnicholas@fb.com)
 * Copyright 2013 Facebook, Inc.
*/

#include "utilities/merge_operators/string_append/stringappend.h"

#include <iostream>
#include <map>
#include <tuple>

#include "port/stack_trace.h"
#include "rocksdb/db.h"
#include "rocksdb/merge_operator.h"
#include "rocksdb/utilities/db_ttl.h"
#include "test_util/testharness.h"
#include "util/random.h"
#include "utilities/merge_operators.h"
#include "utilities/merge_operators/string_append/stringappend2.h"


namespace ROCKSDB_NAMESPACE {

// Path to the database on file system
const std::string kDbName = test::PerThreadDBPath("stringappend_test");

namespace {
// OpenDb opens a (possibly new) rocksdb database with a StringAppendOperator
std::shared_ptr<DB> OpenNormalDb(char delim_char) {
  DB* db;
  Options options;
  options.create_if_missing = true;
  options.merge_operator.reset(new StringAppendOperator(delim_char));
  EXPECT_OK(DB::Open(options, kDbName, &db));
  return std::shared_ptr<DB>(db);
}

#ifndef ROCKSDB_LITE  // TtlDb is not supported in Lite
// Open a TtlDB with a non-associative StringAppendTESTOperator
std::shared_ptr<DB> OpenTtlDb(char delim_char) {
  DBWithTTL* db;
  Options options;
  options.create_if_missing = true;
  options.merge_operator.reset(new StringAppendTESTOperator(delim_char));
  EXPECT_OK(DBWithTTL::Open(options, kDbName, &db, 123456));
  return std::shared_ptr<DB>(db);
}
#endif  // !ROCKSDB_LITE
}  // namespace

/// StringLists represents a set of string-lists, each with a key-index.
/// Supports Append(list, string) and Get(list)
class StringLists {
 public:

  //Constructor: specifies the rocksdb db
  /* implicit */
  StringLists(std::shared_ptr<DB> db)
      : db_(db),
        merge_option_(),
        get_option_() {
    assert(db);
  }

  // Append string val onto the list defined by key; return true on success
  bool Append(const std::string& key, const std::string& val){
    Slice valSlice(val.data(), val.size());
    auto s = db_->Merge(merge_option_, key, valSlice);

    if (s.ok()) {
      return true;
    } else {
      std::cerr << "ERROR " << s.ToString() << std::endl;
      return false;
    }
  }

  // Returns the list of strings associated with key (or "" if does not exist)
  bool Get(const std::string& key, std::string* const result){
    assert(result != nullptr); // we should have a place to store the result
    auto s = db_->Get(get_option_, key, result);

    if (s.ok()) {
      return true;
    }

    // Either key does not exist, or there is some error.
    *result = "";       // Always return empty string (just for convention)

    //NotFound is okay; just return empty (similar to std::map)
    //But network or db errors, etc, should fail the test (or at least yell)
    if (!s.IsNotFound()) {
      std::cerr << "ERROR " << s.ToString() << std::endl;
    }

    // Always return false if s.ok() was not true
    return false;
  }


 private:
  std::shared_ptr<DB> db_;
  WriteOptions merge_option_;
  ReadOptions get_option_;

};


// The class for unit-testing
class StringAppendOperatorTest : public testing::Test,
                                 public ::testing::WithParamInterface<bool> {
 public:
  StringAppendOperatorTest() {
<<<<<<< HEAD
    EXPECT_OK(
        DestroyDB(kDbName, Options()));  // Start each test with a fresh DB
=======
    DestroyDB(kDbName, Options())
        .PermitUncheckedError();  // Start each test with a fresh DB
>>>>>>> 02418194
  }

  void SetUp() override {
#ifndef ROCKSDB_LITE  // TtlDb is not supported in Lite
    bool if_use_ttl = GetParam();
    if (if_use_ttl) {
      fprintf(stderr, "Running tests with ttl db and generic operator.\n");
      StringAppendOperatorTest::SetOpenDbFunction(&OpenTtlDb);
      return;
    }
#endif  // !ROCKSDB_LITE
    fprintf(stderr, "Running tests with regular db and operator.\n");
    StringAppendOperatorTest::SetOpenDbFunction(&OpenNormalDb);
  }

  typedef std::shared_ptr<DB> (* OpenFuncPtr)(char);

  // Allows user to open databases with different configurations.
  // e.g.: Can open a DB or a TtlDB, etc.
  static void SetOpenDbFunction(OpenFuncPtr func) {
    OpenDb = func;
  }

 protected:
  static OpenFuncPtr OpenDb;
};
StringAppendOperatorTest::OpenFuncPtr StringAppendOperatorTest::OpenDb = nullptr;

// THE TEST CASES BEGIN HERE

TEST_P(StringAppendOperatorTest, IteratorTest) {
  auto db_ = OpenDb(',');
  StringLists slists(db_);

  slists.Append("k1", "v1");
  slists.Append("k1", "v2");
  slists.Append("k1", "v3");

  slists.Append("k2", "a1");
  slists.Append("k2", "a2");
  slists.Append("k2", "a3");

  std::string res;
  std::unique_ptr<ROCKSDB_NAMESPACE::Iterator> it(
      db_->NewIterator(ReadOptions()));
  std::string k1("k1");
  std::string k2("k2");
  bool first = true;
  for (it->Seek(k1); it->Valid(); it->Next()) {
    res = it->value().ToString();
    if (first) {
      ASSERT_EQ(res, "v1,v2,v3");
      first = false;
    } else {
      ASSERT_EQ(res, "a1,a2,a3");
    }
  }
  slists.Append("k2", "a4");
  slists.Append("k1", "v4");

  // Snapshot should still be the same. Should ignore a4 and v4.
  first = true;
  for (it->Seek(k1); it->Valid(); it->Next()) {
    res = it->value().ToString();
    if (first) {
      ASSERT_EQ(res, "v1,v2,v3");
      first = false;
    } else {
      ASSERT_EQ(res, "a1,a2,a3");
    }
  }


  // Should release the snapshot and be aware of the new stuff now
  it.reset(db_->NewIterator(ReadOptions()));
  first = true;
  for (it->Seek(k1); it->Valid(); it->Next()) {
    res = it->value().ToString();
    if (first) {
      ASSERT_EQ(res, "v1,v2,v3,v4");
      first = false;
    } else {
      ASSERT_EQ(res, "a1,a2,a3,a4");
    }
  }

  // start from k2 this time.
  for (it->Seek(k2); it->Valid(); it->Next()) {
    res = it->value().ToString();
    if (first) {
      ASSERT_EQ(res, "v1,v2,v3,v4");
      first = false;
    } else {
      ASSERT_EQ(res, "a1,a2,a3,a4");
    }
  }

  slists.Append("k3", "g1");

  it.reset(db_->NewIterator(ReadOptions()));
  first = true;
  std::string k3("k3");
  for(it->Seek(k2); it->Valid(); it->Next()) {
    res = it->value().ToString();
    if (first) {
      ASSERT_EQ(res, "a1,a2,a3,a4");
      first = false;
    } else {
      ASSERT_EQ(res, "g1");
    }
  }
  for(it->Seek(k3); it->Valid(); it->Next()) {
    res = it->value().ToString();
    if (first) {
      // should not be hit
      ASSERT_EQ(res, "a1,a2,a3,a4");
      first = false;
    } else {
      ASSERT_EQ(res, "g1");
    }
  }
}

TEST_P(StringAppendOperatorTest, SimpleTest) {
  auto db = OpenDb(',');
  StringLists slists(db);

  slists.Append("k1", "v1");
  slists.Append("k1", "v2");
  slists.Append("k1", "v3");

  std::string res;
  ASSERT_TRUE(slists.Get("k1", &res));
  ASSERT_EQ(res, "v1,v2,v3");
}

TEST_P(StringAppendOperatorTest, SimpleDelimiterTest) {
  auto db = OpenDb('|');
  StringLists slists(db);

  slists.Append("k1", "v1");
  slists.Append("k1", "v2");
  slists.Append("k1", "v3");

  std::string res;
  ASSERT_TRUE(slists.Get("k1", &res));
  ASSERT_EQ(res, "v1|v2|v3");
}

TEST_P(StringAppendOperatorTest, OneValueNoDelimiterTest) {
  auto db = OpenDb('!');
  StringLists slists(db);

  slists.Append("random_key", "single_val");

  std::string res;
  ASSERT_TRUE(slists.Get("random_key", &res));
  ASSERT_EQ(res, "single_val");
}

TEST_P(StringAppendOperatorTest, VariousKeys) {
  auto db = OpenDb('\n');
  StringLists slists(db);

  slists.Append("c", "asdasd");
  slists.Append("a", "x");
  slists.Append("b", "y");
  slists.Append("a", "t");
  slists.Append("a", "r");
  slists.Append("b", "2");
  slists.Append("c", "asdasd");

  std::string a, b, c;
  bool sa, sb, sc;
  sa = slists.Get("a", &a);
  sb = slists.Get("b", &b);
  sc = slists.Get("c", &c);

  ASSERT_TRUE(sa && sb && sc); // All three keys should have been found

  ASSERT_EQ(a, "x\nt\nr");
  ASSERT_EQ(b, "y\n2");
  ASSERT_EQ(c, "asdasd\nasdasd");
}

// Generate semi random keys/words from a small distribution.
TEST_P(StringAppendOperatorTest, RandomMixGetAppend) {
  auto db = OpenDb(' ');
  StringLists slists(db);

  // Generate a list of random keys and values
  const int kWordCount = 15;
  std::string words[] = {"sdasd", "triejf", "fnjsdfn", "dfjisdfsf", "342839",
                         "dsuha", "mabuais", "sadajsid", "jf9834hf", "2d9j89",
                         "dj9823jd", "a", "dk02ed2dh", "$(jd4h984$(*", "mabz"};
  const int kKeyCount = 6;
  std::string keys[] = {"dhaiusdhu", "denidw", "daisda", "keykey", "muki",
                        "shzassdianmd"};

  // Will store a local copy of all data in order to verify correctness
  std::map<std::string, std::string> parallel_copy;

  // Generate a bunch of random queries (Append and Get)!
  enum query_t  { APPEND_OP, GET_OP, NUM_OPS };
  Random randomGen(1337);       //deterministic seed; always get same results!

  const int kNumQueries = 30;
  for (int q=0; q<kNumQueries; ++q) {
    // Generate a random query (Append or Get) and random parameters
    query_t query = (query_t)randomGen.Uniform((int)NUM_OPS);
    std::string key = keys[randomGen.Uniform((int)kKeyCount)];
    std::string word = words[randomGen.Uniform((int)kWordCount)];

    // Apply the query and any checks.
    if (query == APPEND_OP) {

      // Apply the rocksdb test-harness Append defined above
      slists.Append(key, word);  //apply the rocksdb append

      // Apply the similar "Append" to the parallel copy
      if (parallel_copy[key].size() > 0) {
        parallel_copy[key] += " " + word;
      } else {
        parallel_copy[key] = word;
      }

    } else if (query == GET_OP) {
      // Assumes that a non-existent key just returns <empty>
      std::string res;
      slists.Get(key, &res);
      ASSERT_EQ(res, parallel_copy[key]);
    }

  }
}

TEST_P(StringAppendOperatorTest, BIGRandomMixGetAppend) {
  auto db = OpenDb(' ');
  StringLists slists(db);

  // Generate a list of random keys and values
  const int kWordCount = 15;
  std::string words[] = {"sdasd", "triejf", "fnjsdfn", "dfjisdfsf", "342839",
                         "dsuha", "mabuais", "sadajsid", "jf9834hf", "2d9j89",
                         "dj9823jd", "a", "dk02ed2dh", "$(jd4h984$(*", "mabz"};
  const int kKeyCount = 6;
  std::string keys[] = {"dhaiusdhu", "denidw", "daisda", "keykey", "muki",
                        "shzassdianmd"};

  // Will store a local copy of all data in order to verify correctness
  std::map<std::string, std::string> parallel_copy;

  // Generate a bunch of random queries (Append and Get)!
  enum query_t  { APPEND_OP, GET_OP, NUM_OPS };
  Random randomGen(9138204);       // deterministic seed

  const int kNumQueries = 1000;
  for (int q=0; q<kNumQueries; ++q) {
    // Generate a random query (Append or Get) and random parameters
    query_t query = (query_t)randomGen.Uniform((int)NUM_OPS);
    std::string key = keys[randomGen.Uniform((int)kKeyCount)];
    std::string word = words[randomGen.Uniform((int)kWordCount)];

    //Apply the query and any checks.
    if (query == APPEND_OP) {

      // Apply the rocksdb test-harness Append defined above
      slists.Append(key, word);  //apply the rocksdb append

      // Apply the similar "Append" to the parallel copy
      if (parallel_copy[key].size() > 0) {
        parallel_copy[key] += " " + word;
      } else {
        parallel_copy[key] = word;
      }

    } else if (query == GET_OP) {
      // Assumes that a non-existent key just returns <empty>
      std::string res;
      slists.Get(key, &res);
      ASSERT_EQ(res, parallel_copy[key]);
    }

  }
}

TEST_P(StringAppendOperatorTest, PersistentVariousKeys) {
  // Perform the following operations in limited scope
  {
    auto db = OpenDb('\n');
    StringLists slists(db);

    slists.Append("c", "asdasd");
    slists.Append("a", "x");
    slists.Append("b", "y");
    slists.Append("a", "t");
    slists.Append("a", "r");
    slists.Append("b", "2");
    slists.Append("c", "asdasd");

    std::string a, b, c;
    ASSERT_TRUE(slists.Get("a", &a));
    ASSERT_TRUE(slists.Get("b", &b));
    ASSERT_TRUE(slists.Get("c", &c));

    ASSERT_EQ(a, "x\nt\nr");
    ASSERT_EQ(b, "y\n2");
    ASSERT_EQ(c, "asdasd\nasdasd");
  }

  // Reopen the database (the previous changes should persist / be remembered)
  {
    auto db = OpenDb('\n');
    StringLists slists(db);

    slists.Append("c", "bbnagnagsx");
    slists.Append("a", "sa");
    slists.Append("b", "df");
    slists.Append("a", "gh");
    slists.Append("a", "jk");
    slists.Append("b", "l;");
    slists.Append("c", "rogosh");

    // The previous changes should be on disk (L0)
    // The most recent changes should be in memory (MemTable)
    // Hence, this will test both Get() paths.
    std::string a, b, c;
    ASSERT_TRUE(slists.Get("a", &a));
    ASSERT_TRUE(slists.Get("b", &b));
    ASSERT_TRUE(slists.Get("c", &c));

    ASSERT_EQ(a, "x\nt\nr\nsa\ngh\njk");
    ASSERT_EQ(b, "y\n2\ndf\nl;");
    ASSERT_EQ(c, "asdasd\nasdasd\nbbnagnagsx\nrogosh");
  }

  // Reopen the database (the previous changes should persist / be remembered)
  {
    auto db = OpenDb('\n');
    StringLists slists(db);

    // All changes should be on disk. This will test VersionSet Get()
    std::string a, b, c;
    ASSERT_TRUE(slists.Get("a", &a));
    ASSERT_TRUE(slists.Get("b", &b));
    ASSERT_TRUE(slists.Get("c", &c));

    ASSERT_EQ(a, "x\nt\nr\nsa\ngh\njk");
    ASSERT_EQ(b, "y\n2\ndf\nl;");
    ASSERT_EQ(c, "asdasd\nasdasd\nbbnagnagsx\nrogosh");
  }
}

TEST_P(StringAppendOperatorTest, PersistentFlushAndCompaction) {
  // Perform the following operations in limited scope
  {
    auto db = OpenDb('\n');
    StringLists slists(db);
    std::string a, b, c;

    // Append, Flush, Get
    slists.Append("c", "asdasd");
    ASSERT_OK(db->Flush(ROCKSDB_NAMESPACE::FlushOptions()));
<<<<<<< HEAD
    success = slists.Get("c", &c);
    ASSERT_TRUE(success);
=======
    ASSERT_TRUE(slists.Get("c", &c));
>>>>>>> 02418194
    ASSERT_EQ(c, "asdasd");

    // Append, Flush, Append, Get
    slists.Append("a", "x");
    slists.Append("b", "y");
    ASSERT_OK(db->Flush(ROCKSDB_NAMESPACE::FlushOptions()));
    slists.Append("a", "t");
    slists.Append("a", "r");
    slists.Append("b", "2");

    ASSERT_TRUE(slists.Get("a", &a));
    ASSERT_EQ(a, "x\nt\nr");

    ASSERT_TRUE(slists.Get("b", &b));
    ASSERT_EQ(b, "y\n2");

    // Append, Get
    ASSERT_TRUE(slists.Append("c", "asdasd"));
    ASSERT_TRUE(slists.Append("b", "monkey"));

    ASSERT_TRUE(slists.Get("a", &a));
    ASSERT_TRUE(slists.Get("b", &b));
    ASSERT_TRUE(slists.Get("c", &c));

    ASSERT_EQ(a, "x\nt\nr");
    ASSERT_EQ(b, "y\n2\nmonkey");
    ASSERT_EQ(c, "asdasd\nasdasd");
  }

  // Reopen the database (the previous changes should persist / be remembered)
  {
    auto db = OpenDb('\n');
    StringLists slists(db);
    std::string a, b, c;

    // Get (Quick check for persistence of previous database)
    ASSERT_TRUE(slists.Get("a", &a));
    ASSERT_EQ(a, "x\nt\nr");

    //Append, Compact, Get
    slists.Append("c", "bbnagnagsx");
    slists.Append("a", "sa");
    slists.Append("b", "df");
    ASSERT_OK(db->CompactRange(CompactRangeOptions(), nullptr, nullptr));
<<<<<<< HEAD
    slists.Get("a", &a);
    slists.Get("b", &b);
    slists.Get("c", &c);
=======
    ASSERT_TRUE(slists.Get("a", &a));
    ASSERT_TRUE(slists.Get("b", &b));
    ASSERT_TRUE(slists.Get("c", &c));
>>>>>>> 02418194
    ASSERT_EQ(a, "x\nt\nr\nsa");
    ASSERT_EQ(b, "y\n2\nmonkey\ndf");
    ASSERT_EQ(c, "asdasd\nasdasd\nbbnagnagsx");

    // Append, Get
    slists.Append("a", "gh");
    slists.Append("a", "jk");
    slists.Append("b", "l;");
    slists.Append("c", "rogosh");
    ASSERT_TRUE(slists.Get("a", &a));
    ASSERT_TRUE(slists.Get("b", &b));
    ASSERT_TRUE(slists.Get("c", &c));
    ASSERT_EQ(a, "x\nt\nr\nsa\ngh\njk");
    ASSERT_EQ(b, "y\n2\nmonkey\ndf\nl;");
    ASSERT_EQ(c, "asdasd\nasdasd\nbbnagnagsx\nrogosh");

    // Compact, Get
    ASSERT_OK(db->CompactRange(CompactRangeOptions(), nullptr, nullptr));
    ASSERT_EQ(a, "x\nt\nr\nsa\ngh\njk");
    ASSERT_EQ(b, "y\n2\nmonkey\ndf\nl;");
    ASSERT_EQ(c, "asdasd\nasdasd\nbbnagnagsx\nrogosh");

    // Append, Flush, Compact, Get
    slists.Append("b", "afcg");
    ASSERT_OK(db->Flush(ROCKSDB_NAMESPACE::FlushOptions()));
    ASSERT_OK(db->CompactRange(CompactRangeOptions(), nullptr, nullptr));
<<<<<<< HEAD
    slists.Get("b", &b);
=======
    ASSERT_TRUE(slists.Get("b", &b));
>>>>>>> 02418194
    ASSERT_EQ(b, "y\n2\nmonkey\ndf\nl;\nafcg");
  }
}

TEST_P(StringAppendOperatorTest, SimpleTestNullDelimiter) {
  auto db = OpenDb('\0');
  StringLists slists(db);

  slists.Append("k1", "v1");
  slists.Append("k1", "v2");
  slists.Append("k1", "v3");

  std::string res;
  ASSERT_TRUE(slists.Get("k1", &res));

  // Construct the desired string. Default constructor doesn't like '\0' chars.
  std::string checker("v1,v2,v3");    // Verify that the string is right size.
  checker[2] = '\0';                  // Use null delimiter instead of comma.
  checker[5] = '\0';
  ASSERT_EQ(checker.size(), 8);  // Verify it is still the correct size

  // Check that the rocksdb result string matches the desired string
  ASSERT_EQ(res.size(), checker.size());
  ASSERT_EQ(res, checker);
}

INSTANTIATE_TEST_CASE_P(StringAppendOperatorTest, StringAppendOperatorTest,
                        testing::Bool());

}  // namespace ROCKSDB_NAMESPACE

int main(int argc, char** argv) {
  ROCKSDB_NAMESPACE::port::InstallStackTraceHandler();
  ::testing::InitGoogleTest(&argc, argv);
  return RUN_ALL_TESTS();
}<|MERGE_RESOLUTION|>--- conflicted
+++ resolved
@@ -120,13 +120,8 @@
                                  public ::testing::WithParamInterface<bool> {
  public:
   StringAppendOperatorTest() {
-<<<<<<< HEAD
     EXPECT_OK(
         DestroyDB(kDbName, Options()));  // Start each test with a fresh DB
-=======
-    DestroyDB(kDbName, Options())
-        .PermitUncheckedError();  // Start each test with a fresh DB
->>>>>>> 02418194
   }
 
   void SetUp() override {
@@ -490,12 +485,7 @@
     // Append, Flush, Get
     slists.Append("c", "asdasd");
     ASSERT_OK(db->Flush(ROCKSDB_NAMESPACE::FlushOptions()));
-<<<<<<< HEAD
-    success = slists.Get("c", &c);
-    ASSERT_TRUE(success);
-=======
-    ASSERT_TRUE(slists.Get("c", &c));
->>>>>>> 02418194
+    ASSERT_TRUE(slists.Get("c", &c));
     ASSERT_EQ(c, "asdasd");
 
     // Append, Flush, Append, Get
@@ -540,15 +530,9 @@
     slists.Append("a", "sa");
     slists.Append("b", "df");
     ASSERT_OK(db->CompactRange(CompactRangeOptions(), nullptr, nullptr));
-<<<<<<< HEAD
-    slists.Get("a", &a);
-    slists.Get("b", &b);
-    slists.Get("c", &c);
-=======
-    ASSERT_TRUE(slists.Get("a", &a));
-    ASSERT_TRUE(slists.Get("b", &b));
-    ASSERT_TRUE(slists.Get("c", &c));
->>>>>>> 02418194
+    ASSERT_TRUE(slists.Get("a", &a));
+    ASSERT_TRUE(slists.Get("b", &b));
+    ASSERT_TRUE(slists.Get("c", &c));
     ASSERT_EQ(a, "x\nt\nr\nsa");
     ASSERT_EQ(b, "y\n2\nmonkey\ndf");
     ASSERT_EQ(c, "asdasd\nasdasd\nbbnagnagsx");
@@ -575,11 +559,7 @@
     slists.Append("b", "afcg");
     ASSERT_OK(db->Flush(ROCKSDB_NAMESPACE::FlushOptions()));
     ASSERT_OK(db->CompactRange(CompactRangeOptions(), nullptr, nullptr));
-<<<<<<< HEAD
-    slists.Get("b", &b);
-=======
-    ASSERT_TRUE(slists.Get("b", &b));
->>>>>>> 02418194
+    ASSERT_TRUE(slists.Get("b", &b));
     ASSERT_EQ(b, "y\n2\nmonkey\ndf\nl;\nafcg");
   }
 }
