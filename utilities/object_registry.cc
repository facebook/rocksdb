// Copyright (c) Facebook, Inc. and its affiliates. All Rights Reserved.
//  This source code is licensed under both the GPLv2 (found in the
//  COPYING file in the root directory) and Apache 2.0 License
//  (found in the LICENSE.Apache file in the root directory).

#include "rocksdb/utilities/object_registry.h"

#include "logging/logging.h"
#include "rocksdb/env.h"
#include "rocksdb/utilities/plugin.h"
#include "rocksdb/version.h"

namespace ROCKSDB_NAMESPACE {
#ifndef ROCKSDB_LITE
// Looks through the "type" factories for one that matches "name".
// If found, returns the pointer to the Entry matching this name.
// Otherwise, nullptr is returned
const ObjectLibrary::Entry *ObjectLibrary::FindEntry(
    const std::string &type, const std::string &name) const {
  std::unique_lock<std::mutex> lock(mu_);
  auto entries = entries_.find(type);
  if (entries != entries_.end()) {
    for (const auto &entry : entries->second) {
      if (entry->matches(name)) {
        return entry.get();
      }
    }
  }
  return nullptr;
}

void ObjectLibrary::AddEntry(const std::string &type,
                             std::unique_ptr<Entry> &entry) {
  std::unique_lock<std::mutex> lock(mu_);
  auto &entries = entries_[type];
  entries.emplace_back(std::move(entry));
}

size_t ObjectLibrary::GetFactoryCount(size_t *types) const {
  std::unique_lock<std::mutex> lock(mu_);
  *types = entries_.size();
  size_t factories = 0;
  for (const auto &e : entries_) {
    factories += e.second.size();
  }
  return factories;
}

void ObjectLibrary::Dump(Logger *logger) const {
<<<<<<< HEAD
  if (logger != nullptr && !entries_.empty()) {
    ROCKS_LOG_HEADER(logger, "    Registered Library: %s\n", id_.c_str());
    for (const auto &iter : entries_) {
      ROCKS_LOG_HEADER(logger, "       Factories for type[%s] ",
                       iter.first.c_str());
      bool printed_one = false;
      for (const auto &e : iter.second) {
        ROCKS_LOG_HEADER(logger, "%c %s", (printed_one) ? ',' : ':',
                         e->Name().c_str());
        printed_one = true;
      }
      ROCKS_LOG_HEADER(logger, "\n");
=======
  std::unique_lock<std::mutex> lock(mu_);
  for (const auto &iter : entries_) {
    ROCKS_LOG_HEADER(logger, "    Registered factories for type[%s] ",
                     iter.first.c_str());
    bool printed_one = false;
    for (const auto &e : iter.second) {
      ROCKS_LOG_HEADER(logger, "%c %s", (printed_one) ? ',' : ':',
                       e->Name().c_str());
      printed_one = true;
>>>>>>> 361895ad
    }
  }
}

// Returns the Default singleton instance of the ObjectLibrary
// This instance will contain most of the "standard" registered objects
std::shared_ptr<ObjectLibrary> &ObjectLibrary::Default() {
  static std::shared_ptr<ObjectLibrary> instance =
      std::make_shared<ObjectLibrary>("default");
  return instance;
}

ObjectRegistry::ObjectRegistry(const std::shared_ptr<ObjectLibrary> &library) {
  libraries_.push_back(library);
  for (const auto &b : builtins_) {
    Status s = RegisterPlugin(b);
    if (!s.ok()) {
      // TODO: What are we going to do with failed compile-time plugins?
    }
  }
}

std::shared_ptr<ObjectRegistry> ObjectRegistry::Default() {
  static std::shared_ptr<ObjectRegistry> instance(
      new ObjectRegistry(ObjectLibrary::Default()));
  return instance;
}

std::shared_ptr<ObjectRegistry> ObjectRegistry::NewInstance() {
  return std::make_shared<ObjectRegistry>(Default());
}

std::shared_ptr<ObjectRegistry> ObjectRegistry::NewInstance(
    const std::shared_ptr<ObjectRegistry> &parent) {
  return std::make_shared<ObjectRegistry>(parent);
}

// Searches (from back to front) the libraries looking for the
// an entry that matches this pattern.
// Returns the entry if it is found, and nullptr otherwise
const ObjectLibrary::Entry *ObjectRegistry::FindEntry(
    const std::string &type, const std::string &name) const {
  for (auto iter = libraries_.crbegin(); iter != libraries_.crend(); ++iter) {
    const auto *entry = iter->get()->FindEntry(type, name);
    if (entry != nullptr) {
      return entry;
    }
  }
  if (parent_ != nullptr) {
    return parent_->FindEntry(type, name);
  } else {
    return nullptr;
  }
}

void ObjectRegistry::Dump(Logger *logger) const {
  if (logger != nullptr) {
    if (!plugins_.empty()) {
      ROCKS_LOG_HEADER(logger, "    Registered Plugins:");
      bool printed_one = false;
      for (const auto &plugin : plugins_) {
        ROCKS_LOG_HEADER(logger, "%s%s", (printed_one) ? ", " : " ",
                         plugin.c_str());
        printed_one = true;
      }
      ROCKS_LOG_HEADER(logger, "\n");
    }

    for (const auto &lib : libraries_) {
      lib->Dump(logger);
    }
    if (parent_ != nullptr) {
      parent_->Dump(logger);
    }
  }
}

Status ObjectRegistry::RegisterPlugin(const PluginFunc &plugin_func) {
  PluginProperties properties;
  std::string errmsg;
  int code = plugin_func(&properties, sizeof(properties), &errmsg);
  if (code != 0) {  // TODO: Perhaps use different codes?
    return Status::InvalidArgument(errmsg);
  } else {
    return RegisterPlugin(properties);
  }
}

Status ObjectRegistry::RegisterPlugin(const PluginProperties &properties) {
  static RocksVersion version;
  if (version.Compare(properties.rocksdb_version) != 0) {
    return Status::InvalidArgument("Unsupported plugin version: ",
                                   properties.rocksdb_version.AsString(false));
  } else if (properties.registrar != nullptr) {
    AddLibrary(properties.name, properties.registrar, properties.name);
    plugins_.push_back(properties.name);
    return Status::OK();
  } else {
    return Status::InvalidArgument("Plugin Missing Registrar Function: ",
                                   properties.name);
  }
}
#endif  // ROCKSDB_LITE
}  // namespace ROCKSDB_NAMESPACE<|MERGE_RESOLUTION|>--- conflicted
+++ resolved
@@ -47,21 +47,9 @@
 }
 
 void ObjectLibrary::Dump(Logger *logger) const {
-<<<<<<< HEAD
+  std::unique_lock<std::mutex> lock(mu_);
   if (logger != nullptr && !entries_.empty()) {
     ROCKS_LOG_HEADER(logger, "    Registered Library: %s\n", id_.c_str());
-    for (const auto &iter : entries_) {
-      ROCKS_LOG_HEADER(logger, "       Factories for type[%s] ",
-                       iter.first.c_str());
-      bool printed_one = false;
-      for (const auto &e : iter.second) {
-        ROCKS_LOG_HEADER(logger, "%c %s", (printed_one) ? ',' : ':',
-                         e->Name().c_str());
-        printed_one = true;
-      }
-      ROCKS_LOG_HEADER(logger, "\n");
-=======
-  std::unique_lock<std::mutex> lock(mu_);
   for (const auto &iter : entries_) {
     ROCKS_LOG_HEADER(logger, "    Registered factories for type[%s] ",
                      iter.first.c_str());
@@ -70,7 +58,6 @@
       ROCKS_LOG_HEADER(logger, "%c %s", (printed_one) ? ',' : ':',
                        e->Name().c_str());
       printed_one = true;
->>>>>>> 361895ad
     }
   }
 }
