--- conflicted
+++ resolved
@@ -54,16 +54,9 @@
     return Status::NotSupported("Not supported in compacted db mode.");
   }
   using DBImpl::CompactRange;
-<<<<<<< HEAD
-  virtual Status CompactRange(ColumnFamilyHandle* column_family,
-                              const Slice* begin, const Slice* end,
-                              bool reduce_level = false, int target_level = -1,
-                              uint32_t target_path_id = 0) override {
-=======
   virtual Status CompactRange(const CompactRangeOptions& options,
                               ColumnFamilyHandle* column_family,
                               const Slice* begin, const Slice* end) override {
->>>>>>> 72cab889
     return Status::NotSupported("Not supported in compacted db mode.");
   }
 
