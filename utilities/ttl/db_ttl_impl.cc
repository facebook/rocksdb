--- conflicted
+++ resolved
@@ -280,38 +280,20 @@
       std::string value_with_ts;
       Status st = AppendTS(value, &value_with_ts, env_);
       if (!st.ok()) {
-<<<<<<< HEAD
-        batch_rewrite_status = st;
-      } else {
-        st = WriteBatchInternal::Put(&updates_ttl, column_family_id, key,
-                                     value_with_ts);
-      }
-      return st;
-=======
         return st;
       }
       return WriteBatchInternal::Put(&updates_ttl, column_family_id, key,
                                      value_with_ts);
->>>>>>> 02418194
     }
     Status MergeCF(uint32_t column_family_id, const Slice& key,
                    const Slice& value) override {
       std::string value_with_ts;
       Status st = AppendTS(value, &value_with_ts, env_);
       if (!st.ok()) {
-<<<<<<< HEAD
-        batch_rewrite_status = st;
-      } else {
-        st = WriteBatchInternal::Merge(&updates_ttl, column_family_id, key,
-                                       value_with_ts);
-      }
-      return st;
-=======
         return st;
       }
       return WriteBatchInternal::Merge(&updates_ttl, column_family_id, key,
                                        value_with_ts);
->>>>>>> 02418194
     }
     Status DeleteCF(uint32_t column_family_id, const Slice& key) override {
       return WriteBatchInternal::Delete(&updates_ttl, column_family_id, key);
@@ -324,14 +306,7 @@
   Handler handler(GetEnv());
   Status st = updates->Iterate(&handler);
   if (!st.ok()) {
-<<<<<<< HEAD
-    handler.batch_rewrite_status.PermitUncheckedError();
     return st;
-  } else if (!handler.batch_rewrite_status.ok()) {
-    return handler.batch_rewrite_status;
-=======
-    return st;
->>>>>>> 02418194
   } else {
     return db_->Write(opts, &(handler.updates_ttl));
   }
