//  Copyright (c) 2011-present, Facebook, Inc.  All rights reserved.
//  This source code is licensed under both the GPLv2 (found in the
//  COPYING file in the root directory) and Apache 2.0 License
//  (found in the LICENSE.Apache file in the root directory).
//
// Copyright (c) 2011 The LevelDB Authors. All rights reserved.
// Use of this source code is governed by a BSD-style license that can be
// found in the LICENSE file. See the AUTHORS file for names of contributors.

#if !defined(ROCKSDB_LITE) && !defined(OS_WIN)

#include <algorithm>
#include <array>
#include <atomic>
#include <cstddef>
#include <cstdint>
#include <limits>
#include <memory>
#include <random>
#include <string>
#include <utility>

#include "db/db_impl/db_impl.h"
#include "db/db_test_util.h"
#include "env/composite_env_wrapper.h"
#include "env/env_chroot.h"
#include "file/filename.h"
#include "port/port.h"
#include "port/stack_trace.h"
#include "rocksdb/advanced_options.h"
#include "rocksdb/env.h"
#include "rocksdb/file_checksum.h"
#include "rocksdb/rate_limiter.h"
#include "rocksdb/statistics.h"
#include "rocksdb/transaction_log.h"
#include "rocksdb/types.h"
#include "rocksdb/utilities/backup_engine.h"
#include "rocksdb/utilities/options_util.h"
#include "rocksdb/utilities/stackable_db.h"
#include "test_util/sync_point.h"
#include "test_util/testharness.h"
#include "test_util/testutil.h"
#include "util/cast_util.h"
#include "util/mutexlock.h"
#include "util/random.h"
#include "util/rate_limiter.h"
#include "util/stderr_logger.h"
#include "util/string_util.h"
#include "utilities/backupable/backupable_db_impl.h"

namespace ROCKSDB_NAMESPACE {

namespace {
using ShareFilesNaming = BackupEngineOptions::ShareFilesNaming;
const auto kLegacyCrc32cAndFileSize =
    BackupEngineOptions::kLegacyCrc32cAndFileSize;
const auto kUseDbSessionId = BackupEngineOptions::kUseDbSessionId;
const auto kFlagIncludeFileSize = BackupEngineOptions::kFlagIncludeFileSize;
const auto kNamingDefault = kUseDbSessionId | kFlagIncludeFileSize;

class DummyDB : public StackableDB {
 public:
  /* implicit */
  DummyDB(const Options& options, const std::string& dbname)
     : StackableDB(nullptr), options_(options), dbname_(dbname),
       deletions_enabled_(true), sequence_number_(0) {}

  SequenceNumber GetLatestSequenceNumber() const override {
    return ++sequence_number_;
  }

  const std::string& GetName() const override { return dbname_; }

  Env* GetEnv() const override { return options_.env; }

  using DB::GetOptions;
  Options GetOptions(ColumnFamilyHandle* /*column_family*/) const override {
    return options_;
  }

  DBOptions GetDBOptions() const override { return DBOptions(options_); }

  Status EnableFileDeletions(bool /*force*/) override {
    EXPECT_TRUE(!deletions_enabled_);
    deletions_enabled_ = true;
    return Status::OK();
  }

  Status DisableFileDeletions() override {
    EXPECT_TRUE(deletions_enabled_);
    deletions_enabled_ = false;
    return Status::OK();
  }

  ColumnFamilyHandle* DefaultColumnFamily() const override { return nullptr; }

  class DummyLogFile : public LogFile {
   public:
    /* implicit */
     DummyLogFile(const std::string& path, bool alive = true)
         : path_(path), alive_(alive) {}

     std::string PathName() const override { return path_; }

     uint64_t LogNumber() const override {
       // what business do you have calling this method?
       ADD_FAILURE();
       return 0;
     }

     WalFileType Type() const override {
       return alive_ ? kAliveLogFile : kArchivedLogFile;
     }

     SequenceNumber StartSequence() const override {
       // this seqnum guarantees the dummy file will be included in the backup
       // as long as it is alive.
       return kMaxSequenceNumber;
     }

     uint64_t SizeFileBytes() const override { return 0; }

    private:
     std::string path_;
     bool alive_;
  }; // DummyLogFile

  Status GetLiveFilesStorageInfo(
      const LiveFilesStorageInfoOptions& opts,
      std::vector<LiveFileStorageInfo>* files) override {
    uint64_t number;
    FileType type;
    files->clear();
    for (auto& f : live_files_) {
      bool success = ParseFileName(f, &number, &type);
      if (!success) {
        return Status::InvalidArgument("Bad file name: " + f);
      }
      files->emplace_back();
      LiveFileStorageInfo& info = files->back();
      info.relative_filename = f;
      info.directory = dbname_;
      info.file_number = number;
      info.file_type = type;
      if (type == kDescriptorFile) {
        info.size = 100;  // See TestFs::GetChildrenFileAttributes below
        info.trim_to_size = true;
      } else if (type == kCurrentFile) {
        info.size = 0;
        info.trim_to_size = true;
      } else {
        info.size = 200;  // See TestFs::GetChildrenFileAttributes below
      }
      if (opts.include_checksum_info) {
        info.file_checksum = kUnknownFileChecksum;
        info.file_checksum_func_name = kUnknownFileChecksumFuncName;
      }
    }
    return Status::OK();
  }

  // To avoid FlushWAL called on stacked db which is nullptr
  Status FlushWAL(bool /*sync*/) override { return Status::OK(); }

  std::vector<std::string> live_files_;

 private:
  Options options_;
  std::string dbname_;
  bool deletions_enabled_;
  mutable SequenceNumber sequence_number_;
}; // DummyDB

class TestFs : public FileSystemWrapper {
 public:
  explicit TestFs(const std::shared_ptr<FileSystem>& t)
      : FileSystemWrapper(t) {}
  const char* Name() const override { return "TestFs"; }

  class DummySequentialFile : public FSSequentialFile {
   public:
    explicit DummySequentialFile(bool fail_reads)
        : FSSequentialFile(), rnd_(5), fail_reads_(fail_reads) {}
    IOStatus Read(size_t n, const IOOptions&, Slice* result, char* scratch,
                  IODebugContext*) override {
      if (fail_reads_) {
        return IOStatus::IOError();
      }
      size_t read_size = (n > size_left) ? size_left : n;
      for (size_t i = 0; i < read_size; ++i) {
        scratch[i] = rnd_.Next() & 255;
      }
      *result = Slice(scratch, read_size);
      size_left -= read_size;
      return IOStatus::OK();
    }

    IOStatus Skip(uint64_t n) override {
      size_left = (n > size_left) ? size_left - n : 0;
      return IOStatus::OK();
    }

   private:
    size_t size_left = 200;
    Random rnd_;
    bool fail_reads_;
  };

  IOStatus NewSequentialFile(const std::string& f, const FileOptions& file_opts,
                             std::unique_ptr<FSSequentialFile>* r,
                             IODebugContext* dbg) override {
    MutexLock l(&mutex_);
    if (dummy_sequential_file_) {
      r->reset(
          new TestFs::DummySequentialFile(dummy_sequential_file_fail_reads_));
      return IOStatus::OK();
    } else {
      IOStatus s = FileSystemWrapper::NewSequentialFile(f, file_opts, r, dbg);
      if (s.ok()) {
        if ((*r)->use_direct_io()) {
          ++num_direct_seq_readers_;
        }
        ++num_seq_readers_;
      }
      return s;
    }
  }

  IOStatus NewWritableFile(const std::string& f, const FileOptions& file_opts,
                           std::unique_ptr<FSWritableFile>* r,
                           IODebugContext* dbg) override {
    MutexLock l(&mutex_);
    written_files_.push_back(f);
    if (limit_written_files_ <= 0) {
      return IOStatus::NotSupported("Sorry, can't do this");
    }
    limit_written_files_--;
    IOStatus s = FileSystemWrapper::NewWritableFile(f, file_opts, r, dbg);
    if (s.ok()) {
      if ((*r)->use_direct_io()) {
        ++num_direct_writers_;
      }
      ++num_writers_;
    }
    return s;
  }

  IOStatus NewRandomAccessFile(const std::string& f,
                               const FileOptions& file_opts,
                               std::unique_ptr<FSRandomAccessFile>* r,
                               IODebugContext* dbg) override {
    MutexLock l(&mutex_);
    IOStatus s = FileSystemWrapper::NewRandomAccessFile(f, file_opts, r, dbg);
    if (s.ok()) {
      if ((*r)->use_direct_io()) {
        ++num_direct_rand_readers_;
      }
      ++num_rand_readers_;
    }
    return s;
  }

  IOStatus DeleteFile(const std::string& f, const IOOptions& options,
                      IODebugContext* dbg) override {
    MutexLock l(&mutex_);
    if (fail_delete_files_) {
      return IOStatus::IOError();
    }
    EXPECT_GT(limit_delete_files_, 0U);
    limit_delete_files_--;
    return FileSystemWrapper::DeleteFile(f, options, dbg);
  }

  IOStatus DeleteDir(const std::string& d, const IOOptions& options,
                     IODebugContext* dbg) override {
    MutexLock l(&mutex_);
    if (fail_delete_files_) {
      return IOStatus::IOError();
    }
    return FileSystemWrapper::DeleteDir(d, options, dbg);
  }

  void AssertWrittenFiles(std::vector<std::string>& should_have_written) {
    MutexLock l(&mutex_);
    std::sort(should_have_written.begin(), should_have_written.end());
    std::sort(written_files_.begin(), written_files_.end());

    ASSERT_EQ(should_have_written, written_files_);
  }

  void ClearWrittenFiles() {
    MutexLock l(&mutex_);
    written_files_.clear();
  }

  void SetLimitWrittenFiles(uint64_t limit) {
    MutexLock l(&mutex_);
    limit_written_files_ = limit;
  }

  void SetLimitDeleteFiles(uint64_t limit) {
    MutexLock l(&mutex_);
    limit_delete_files_ = limit;
  }

  void SetDeleteFileFailure(bool fail) {
    MutexLock l(&mutex_);
    fail_delete_files_ = fail;
  }

  void SetDummySequentialFile(bool dummy_sequential_file) {
    MutexLock l(&mutex_);
    dummy_sequential_file_ = dummy_sequential_file;
  }
  void SetDummySequentialFileFailReads(bool dummy_sequential_file_fail_reads) {
    MutexLock l(&mutex_);
    dummy_sequential_file_fail_reads_ = dummy_sequential_file_fail_reads;
  }

  void SetGetChildrenFailure(bool fail) { get_children_failure_ = fail; }
  IOStatus GetChildren(const std::string& dir, const IOOptions& io_opts,
                       std::vector<std::string>* r,
                       IODebugContext* dbg) override {
    if (get_children_failure_) {
      return IOStatus::IOError("SimulatedFailure");
    }
    return FileSystemWrapper::GetChildren(dir, io_opts, r, dbg);
  }

  // Some test cases do not actually create the test files (e.g., see
  // DummyDB::live_files_) - for those cases, we mock those files' attributes
  // so CreateNewBackup() can get their attributes.
  void SetFilenamesForMockedAttrs(const std::vector<std::string>& filenames) {
    filenames_for_mocked_attrs_ = filenames;
  }
  IOStatus GetChildrenFileAttributes(const std::string& dir,
                                     const IOOptions& options,
                                     std::vector<FileAttributes>* result,
                                     IODebugContext* dbg) override {
    if (filenames_for_mocked_attrs_.size() > 0) {
      for (const auto& filename : filenames_for_mocked_attrs_) {
        uint64_t size_bytes = 200;  // Match TestFs
        if (filename.find("MANIFEST") == 0) {
          size_bytes = 100;  // Match DummyDB::GetLiveFiles
        }
        result->push_back({dir + "/" + filename, size_bytes});
      }
      return IOStatus::OK();
    }
    return FileSystemWrapper::GetChildrenFileAttributes(dir, options, result,
                                                        dbg);
  }

  IOStatus GetFileSize(const std::string& f, const IOOptions& options,
                       uint64_t* s, IODebugContext* dbg) override {
    if (filenames_for_mocked_attrs_.size() > 0) {
      auto fname = f.substr(f.find_last_of('/') + 1);
      auto filename_iter = std::find(filenames_for_mocked_attrs_.begin(),
                                     filenames_for_mocked_attrs_.end(), fname);
      if (filename_iter != filenames_for_mocked_attrs_.end()) {
        *s = 200;  // Match TestFs
        if (fname.find("MANIFEST") == 0) {
          *s = 100;  // Match DummyDB::GetLiveFiles
        }
        return IOStatus::OK();
      }
      return IOStatus::NotFound(fname);
    }
    return FileSystemWrapper::GetFileSize(f, options, s, dbg);
  }

  void SetCreateDirIfMissingFailure(bool fail) {
    create_dir_if_missing_failure_ = fail;
  }
  IOStatus CreateDirIfMissing(const std::string& d, const IOOptions& options,
                              IODebugContext* dbg) override {
    if (create_dir_if_missing_failure_) {
      return IOStatus::IOError("SimulatedFailure");
    }
    return FileSystemWrapper::CreateDirIfMissing(d, options, dbg);
  }

  void SetNewDirectoryFailure(bool fail) { new_directory_failure_ = fail; }
  IOStatus NewDirectory(const std::string& name, const IOOptions& io_opts,
                        std::unique_ptr<FSDirectory>* result,
                        IODebugContext* dbg) override {
    if (new_directory_failure_) {
      return IOStatus::IOError("SimulatedFailure");
    }
    return FileSystemWrapper::NewDirectory(name, io_opts, result, dbg);
  }

  void ClearFileOpenCounters() {
    MutexLock l(&mutex_);
    num_rand_readers_ = 0;
    num_direct_rand_readers_ = 0;
    num_seq_readers_ = 0;
    num_direct_seq_readers_ = 0;
    num_writers_ = 0;
    num_direct_writers_ = 0;
  }

  int num_rand_readers() { return num_rand_readers_; }
  int num_direct_rand_readers() { return num_direct_rand_readers_; }
  int num_seq_readers() { return num_seq_readers_; }
  int num_direct_seq_readers() { return num_direct_seq_readers_; }
  int num_writers() { return num_writers_; }
  int num_direct_writers() { return num_direct_writers_; }

 private:
  port::Mutex mutex_;
  bool dummy_sequential_file_ = false;
  bool dummy_sequential_file_fail_reads_ = false;
  std::vector<std::string> written_files_;
  std::vector<std::string> filenames_for_mocked_attrs_;
  uint64_t limit_written_files_ = 1000000;
  uint64_t limit_delete_files_ = 1000000;
  bool fail_delete_files_ = false;

  bool get_children_failure_ = false;
  bool create_dir_if_missing_failure_ = false;
  bool new_directory_failure_ = false;

  // Keeps track of how many files of each type were successfully opened, and
  // out of those, how many were opened with direct I/O.
  std::atomic<int> num_rand_readers_{};
  std::atomic<int> num_direct_rand_readers_{};
  std::atomic<int> num_seq_readers_{};
  std::atomic<int> num_direct_seq_readers_{};
  std::atomic<int> num_writers_{};
  std::atomic<int> num_direct_writers_{};
};  // TestFs

class FileManager : public EnvWrapper {
 public:
  explicit FileManager(Env* t) : EnvWrapper(t), rnd_(5) {}
  const char* Name() const override { return "FileManager"; }

  Status GetRandomFileInDir(const std::string& dir, std::string* fname,
                            uint64_t* fsize) {
    std::vector<FileAttributes> children;
    auto s = GetChildrenFileAttributes(dir, &children);
    if (!s.ok()) {
      return s;
    } else if (children.size() <= 2) {  // . and ..
      return Status::NotFound("Empty directory: " + dir);
    }
    assert(fname != nullptr);
    while (true) {
      int i = rnd_.Next() % children.size();
      fname->assign(dir + "/" + children[i].name);
      *fsize = children[i].size_bytes;
      return Status::OK();
    }
    // should never get here
    assert(false);
    return Status::NotFound("");
  }

  Status DeleteRandomFileInDir(const std::string& dir) {
    std::vector<std::string> children;
    Status s = GetChildren(dir, &children);
    if (!s.ok()) {
      return s;
    }
    while (true) {
      int i = rnd_.Next() % children.size();
      return DeleteFile(dir + "/" + children[i]);
    }
    // should never get here
    assert(false);
    return Status::NotFound("");
  }

  Status AppendToRandomFileInDir(const std::string& dir,
                                 const std::string& data) {
    std::vector<std::string> children;
    Status s = GetChildren(dir, &children);
    if (!s.ok()) {
      return s;
    }
    while (true) {
      int i = rnd_.Next() % children.size();
      return WriteToFile(dir + "/" + children[i], data);
    }
    // should never get here
    assert(false);
    return Status::NotFound("");
  }

  Status CorruptFile(const std::string& fname, uint64_t bytes_to_corrupt) {
    std::string file_contents;
    Status s = ReadFileToString(this, fname, &file_contents);
    if (!s.ok()) {
      return s;
    }
    s = DeleteFile(fname);
    if (!s.ok()) {
      return s;
    }

    for (uint64_t i = 0; i < bytes_to_corrupt; ++i) {
      std::string tmp = rnd_.RandomString(1);
      file_contents[rnd_.Next() % file_contents.size()] = tmp[0];
    }
    return WriteToFile(fname, file_contents);
  }

  Status CorruptFileStart(const std::string& fname) {
    std::string to_xor = "blah";
    std::string file_contents;
    Status s = ReadFileToString(this, fname, &file_contents);
    if (!s.ok()) {
      return s;
    }
    s = DeleteFile(fname);
    if (!s.ok()) {
      return s;
    }
    for (size_t i = 0; i < to_xor.size(); ++i) {
      file_contents[i] ^= to_xor[i];
    }
    return WriteToFile(fname, file_contents);
  }

  Status CorruptChecksum(const std::string& fname, bool appear_valid) {
    std::string metadata;
    Status s = ReadFileToString(this, fname, &metadata);
    if (!s.ok()) {
      return s;
    }
    s = DeleteFile(fname);
    if (!s.ok()) {
      return s;
    }

    auto pos = metadata.find("private");
    if (pos == std::string::npos) {
      return Status::Corruption("private file is expected");
    }
    pos = metadata.find(" crc32 ", pos + 6);
    if (pos == std::string::npos) {
      return Status::Corruption("checksum not found");
    }

    if (metadata.size() < pos + 7) {
      return Status::Corruption("bad CRC32 checksum value");
    }

    if (appear_valid) {
      if (metadata[pos + 8] == '\n') {
        // single digit value, safe to insert one more digit
        metadata.insert(pos + 8, 1, '0');
      } else {
        metadata.erase(pos + 8, 1);
      }
    } else {
      metadata[pos + 7] = 'a';
    }

    return WriteToFile(fname, metadata);
  }

  Status WriteToFile(const std::string& fname, const std::string& data) {
    std::unique_ptr<WritableFile> file;
    EnvOptions env_options;
    env_options.use_mmap_writes = false;
    Status s = EnvWrapper::NewWritableFile(fname, &file, env_options);
    if (!s.ok()) {
      return s;
    }
    return file->Append(Slice(data));
  }

 private:
  Random rnd_;
}; // FileManager

// utility functions
namespace {

enum FillDBFlushAction {
  kFlushMost,
  kFlushAll,
  kAutoFlushOnly,
};

// Many tests in this file expect FillDB to write at least one sst file,
// so the default behavior (if not kAutoFlushOnly) of FillDB is to force
// a flush. But to ensure coverage of the WAL file case, we also (by default)
// do one Put after the Flush (kFlushMost).
size_t FillDB(DB* db, int from, int to,
              FillDBFlushAction flush_action = kFlushMost) {
  size_t bytes_written = 0;
  for (int i = from; i < to; ++i) {
    std::string key = "testkey" + ToString(i);
    std::string value = "testvalue" + ToString(i);
    bytes_written += key.size() + value.size();

    EXPECT_OK(db->Put(WriteOptions(), Slice(key), Slice(value)));

    if (flush_action == kFlushMost && i == to - 2) {
      EXPECT_OK(db->Flush(FlushOptions()));
    }
  }
  if (flush_action == kFlushAll) {
    EXPECT_OK(db->Flush(FlushOptions()));
  }
  return bytes_written;
}

void AssertExists(DB* db, int from, int to) {
  for (int i = from; i < to; ++i) {
    std::string key = "testkey" + ToString(i);
    std::string value;
    Status s = db->Get(ReadOptions(), Slice(key), &value);
    ASSERT_EQ(value, "testvalue" + ToString(i));
  }
}

void AssertEmpty(DB* db, int from, int to) {
  for (int i = from; i < to; ++i) {
    std::string key = "testkey" + ToString(i);
    std::string value = "testvalue" + ToString(i);

    Status s = db->Get(ReadOptions(), Slice(key), &value);
    ASSERT_TRUE(s.IsNotFound());
  }
}
}  // namespace

class BackupEngineTest : public testing::Test {
 public:
  enum ShareOption {
    kNoShare,
    kShareNoChecksum,
    kShareWithChecksum,
  };

  const std::vector<ShareOption> kAllShareOptions = {
      kNoShare, kShareNoChecksum, kShareWithChecksum};

  BackupEngineTest() {
    // set up files
    std::string db_chroot = test::PerThreadDBPath("db_for_backup");
    std::string backup_chroot = test::PerThreadDBPath("db_backups");
    EXPECT_OK(Env::Default()->CreateDirIfMissing(db_chroot));
    EXPECT_OK(Env::Default()->CreateDirIfMissing(backup_chroot));
    dbname_ = "/tempdb";
    backupdir_ = "/tempbk";
    latest_backup_ = backupdir_ + "/LATEST_BACKUP";

    // set up FileSystem & Envs
    db_chroot_fs_ = NewChrootFileSystem(FileSystem::Default(), db_chroot);
    backup_chroot_fs_ =
        NewChrootFileSystem(FileSystem::Default(), backup_chroot);
    test_db_fs_ = std::make_shared<TestFs>(db_chroot_fs_);
    test_backup_fs_ = std::make_shared<TestFs>(backup_chroot_fs_);
    SetEnvsFromFileSystems();

    // set up db options
    options_.create_if_missing = true;
    options_.paranoid_checks = true;
    options_.write_buffer_size = 1 << 17; // 128KB
    options_.wal_dir = dbname_;
    options_.enable_blob_files = true;

    // The sync option is not easily testable in unit tests, but should be
    // smoke tested across all the other backup tests. However, it is
    // certainly not worth doubling the runtime of backup tests for it.
    // Thus, we can enable sync for one of our alternate testing
    // configurations.
    constexpr bool kUseSync =
#ifdef ROCKSDB_MODIFY_NPHASH
        true;
#else
        false;
#endif  // ROCKSDB_MODIFY_NPHASH

    // set up backup db options
    engine_options_.reset(new BackupEngineOptions(
        backupdir_, test_backup_env_.get(), /*share_table_files*/ true,
        logger_.get(), kUseSync));

    // most tests will use multi-threaded backups
    engine_options_->max_background_operations = 7;

    // delete old files in db
    DestroyDB(dbname_, options_);

    // delete old LATEST_BACKUP file, which some tests create for compatibility
    // testing.
    backup_chroot_env_->DeleteFile(latest_backup_).PermitUncheckedError();
  }

  void SetEnvsFromFileSystems() {
    db_chroot_env_.reset(
        new CompositeEnvWrapper(Env::Default(), db_chroot_fs_));
    backup_chroot_env_.reset(
        new CompositeEnvWrapper(Env::Default(), backup_chroot_fs_));
    test_db_env_.reset(new CompositeEnvWrapper(Env::Default(), test_db_fs_));
    options_.env = test_db_env_.get();
    test_backup_env_.reset(
        new CompositeEnvWrapper(Env::Default(), test_backup_fs_));
    if (engine_options_) {
      engine_options_->backup_env = test_backup_env_.get();
    }
    file_manager_.reset(new FileManager(backup_chroot_env_.get()));
    db_file_manager_.reset(new FileManager(db_chroot_env_.get()));

    // Create logger
    DBOptions logger_options;
    logger_options.env = db_chroot_env_.get();
    ASSERT_OK(CreateLoggerFromOptions(dbname_, logger_options, &logger_));
  }

  DB* OpenDB() {
    DB* db;
    EXPECT_OK(DB::Open(options_, dbname_, &db));
    return db;
  }

  void CloseAndReopenDB(bool read_only = false) {
    // Close DB
    db_.reset();

    // Open DB
    test_db_fs_->SetLimitWrittenFiles(1000000);
    DB* db;
    if (read_only) {
      ASSERT_OK(DB::OpenForReadOnly(options_, dbname_, &db));
    } else {
      ASSERT_OK(DB::Open(options_, dbname_, &db));
    }
    db_.reset(db);
  }

  void InitializeDBAndBackupEngine(bool dummy = false) {
    // reset all the db env defaults
    test_db_fs_->SetLimitWrittenFiles(1000000);
    test_db_fs_->SetDummySequentialFile(dummy);

    DB* db;
    if (dummy) {
      dummy_db_ = new DummyDB(options_, dbname_);
      db = dummy_db_;
    } else {
      ASSERT_OK(DB::Open(options_, dbname_, &db));
    }
    db_.reset(db);
  }

  virtual void OpenDBAndBackupEngine(
      bool destroy_old_data = false, bool dummy = false,
      ShareOption shared_option = kShareNoChecksum) {
    InitializeDBAndBackupEngine(dummy);
    // reset backup env defaults
    test_backup_fs_->SetLimitWrittenFiles(1000000);
    engine_options_->destroy_old_data = destroy_old_data;
    engine_options_->share_table_files = shared_option != kNoShare;
    engine_options_->share_files_with_checksum =
        shared_option == kShareWithChecksum;
    OpenBackupEngine(destroy_old_data);
  }

  void CloseDBAndBackupEngine() {
    db_.reset();
    backup_engine_.reset();
  }

  void OpenBackupEngine(bool destroy_old_data = false) {
    engine_options_->destroy_old_data = destroy_old_data;
    engine_options_->info_log = logger_.get();
    BackupEngine* backup_engine;
    ASSERT_OK(BackupEngine::Open(test_db_env_.get(), *engine_options_,
                                 &backup_engine));
    backup_engine_.reset(backup_engine);
  }

  void CloseBackupEngine() { backup_engine_.reset(nullptr); }

  // cross-cutting test of GetBackupInfo
  void AssertBackupInfoConsistency() {
    std::vector<BackupInfo> backup_info;
    backup_engine_->GetBackupInfo(&backup_info, /*with file details*/ true);
    std::map<std::string, uint64_t> file_sizes;

    // Find the files that are supposed to be there
    for (auto& backup : backup_info) {
      uint64_t sum_for_backup = 0;
      for (auto& file : backup.file_details) {
        auto e = file_sizes.find(file.relative_filename);
        if (e == file_sizes.end()) {
          // fprintf(stderr, "Adding %s -> %u\n",
          // file.relative_filename.c_str(), (unsigned)file.size);
          file_sizes[file.relative_filename] = file.size;
        } else {
          ASSERT_EQ(file_sizes[file.relative_filename], file.size);
        }
        sum_for_backup += file.size;
      }
      ASSERT_EQ(backup.size, sum_for_backup);
    }

    std::vector<BackupID> corrupt_backup_ids;
    backup_engine_->GetCorruptedBackups(&corrupt_backup_ids);
    bool has_corrupt = corrupt_backup_ids.size() > 0;

    // Compare with what's in backup dir
    std::vector<std::string> child_dirs;
    ASSERT_OK(
        test_backup_env_->GetChildren(backupdir_ + "/private", &child_dirs));
    for (auto& dir : child_dirs) {
      dir = "private/" + dir;
    }
    child_dirs.push_back("shared");           // might not exist
    child_dirs.push_back("shared_checksum");  // might not exist
    for (auto& dir : child_dirs) {
      std::vector<std::string> children;
      test_backup_env_->GetChildren(backupdir_ + "/" + dir, &children)
          .PermitUncheckedError();
      // fprintf(stderr, "ls %s\n", (backupdir_ + "/" + dir).c_str());
      for (auto& file : children) {
        uint64_t size;
        size = UINT64_MAX;  // appease clang-analyze
        std::string rel_file = dir + "/" + file;
        // fprintf(stderr, "stat %s\n", (backupdir_ + "/" + rel_file).c_str());
        ASSERT_OK(
            test_backup_env_->GetFileSize(backupdir_ + "/" + rel_file, &size));
        auto e = file_sizes.find(rel_file);
        if (e == file_sizes.end()) {
          // The only case in which we should find files not reported
          ASSERT_TRUE(has_corrupt);
        } else {
          ASSERT_EQ(e->second, size);
          file_sizes.erase(e);
        }
      }
    }

    // Everything should have been matched
    ASSERT_EQ(file_sizes.size(), 0);
  }

  // restores backup backup_id and asserts the existence of
  // [start_exist, end_exist> and not-existence of
  // [end_exist, end>
  //
  // if backup_id == 0, it means restore from latest
  // if end == 0, don't check AssertEmpty
  void AssertBackupConsistency(BackupID backup_id, uint32_t start_exist,
                               uint32_t end_exist, uint32_t end = 0,
                               bool keep_log_files = false) {
    RestoreOptions restore_options(keep_log_files);
    bool opened_backup_engine = false;
    if (backup_engine_.get() == nullptr) {
      opened_backup_engine = true;
      OpenBackupEngine();
    }
    AssertBackupInfoConsistency();

    // Now perform restore
    if (backup_id > 0) {
      ASSERT_OK(backup_engine_->RestoreDBFromBackup(backup_id, dbname_, dbname_,
                                                    restore_options));
    } else {
      ASSERT_OK(backup_engine_->RestoreDBFromLatestBackup(dbname_, dbname_,
                                                          restore_options));
    }
    DB* db = OpenDB();
    // Check DB contents
    AssertExists(db, start_exist, end_exist);
    if (end != 0) {
      AssertEmpty(db, end_exist, end);
    }
    delete db;
    if (opened_backup_engine) {
      CloseBackupEngine();
    }
  }

  void DeleteLogFiles() {
    std::vector<std::string> delete_logs;
    ASSERT_OK(db_chroot_env_->GetChildren(dbname_, &delete_logs));
    for (auto f : delete_logs) {
      uint64_t number;
      FileType type;
      bool ok = ParseFileName(f, &number, &type);
      if (ok && type == kWalFile) {
        ASSERT_OK(db_chroot_env_->DeleteFile(dbname_ + "/" + f));
      }
    }
  }

  Status GetDataFilesInDB(const FileType& file_type,
                          std::vector<FileAttributes>* files) {
    std::vector<std::string> live;
    uint64_t ignore_manifest_size;
    Status s = db_->GetLiveFiles(live, &ignore_manifest_size, /*flush*/ false);
    if (!s.ok()) {
      return s;
    }
    std::vector<FileAttributes> children;
    s = test_db_env_->GetChildrenFileAttributes(dbname_, &children);
    for (const auto& child : children) {
      FileType type;
      uint64_t number = 0;
      if (ParseFileName(child.name, &number, &type) && type == file_type &&
          std::find(live.begin(), live.end(), "/" + child.name) != live.end()) {
        files->push_back(child);
      }
    }
    return s;
  }

  Status GetRandomDataFileInDB(const FileType& file_type,
                               std::string* fname_out,
                               uint64_t* fsize_out = nullptr) {
    Random rnd(6);  // NB: hardly "random"
    std::vector<FileAttributes> files;
    Status s = GetDataFilesInDB(file_type, &files);
    if (!s.ok()) {
      return s;
    }
    if (files.empty()) {
      return Status::NotFound("");
    }
    size_t i = rnd.Uniform(static_cast<int>(files.size()));
    *fname_out = dbname_ + "/" + files[i].name;
    if (fsize_out) {
      *fsize_out = files[i].size_bytes;
    }
    return Status::OK();
  }

  Status CorruptRandomDataFileInDB(const FileType& file_type) {
    std::string fname;
    uint64_t fsize = 0;
    Status s = GetRandomDataFileInDB(file_type, &fname, &fsize);
    if (!s.ok()) {
      return s;
    }

    std::string file_contents;
    s = ReadFileToString(test_db_env_.get(), fname, &file_contents);
    if (!s.ok()) {
      return s;
    }
    s = test_db_env_->DeleteFile(fname);
    if (!s.ok()) {
      return s;
    }

    file_contents[0] = (file_contents[0] + 257) % 256;
    return WriteStringToFile(test_db_env_.get(), file_contents, fname);
  }

  void AssertDirectoryFilesMatchRegex(const std::string& dir,
                                      const TestRegex& pattern,
                                      const std::string& file_type,
                                      int minimum_count) {
    std::vector<FileAttributes> children;
    ASSERT_OK(file_manager_->GetChildrenFileAttributes(dir, &children));
    int found_count = 0;
    for (const auto& child : children) {
      if (EndsWith(child.name, file_type)) {
        ASSERT_MATCHES_REGEX(child.name, pattern);
        ++found_count;
      }
    }
    ASSERT_GE(found_count, minimum_count);
  }

  void AssertDirectoryFilesSizeIndicators(const std::string& dir,
                                          int minimum_count) {
    std::vector<FileAttributes> children;
    ASSERT_OK(file_manager_->GetChildrenFileAttributes(dir, &children));
    int found_count = 0;
    for (const auto& child : children) {
      auto last_underscore = child.name.find_last_of('_');
      auto last_dot = child.name.find_last_of('.');
      ASSERT_NE(child.name, child.name.substr(0, last_underscore));
      ASSERT_NE(child.name, child.name.substr(0, last_dot));
      ASSERT_LT(last_underscore, last_dot);
      std::string s = child.name.substr(last_underscore + 1,
                                        last_dot - (last_underscore + 1));
      ASSERT_EQ(s, ToString(child.size_bytes));
      ++found_count;
    }
    ASSERT_GE(found_count, minimum_count);
  }

  // files
  std::string dbname_;
  std::string backupdir_;
  std::string latest_backup_;

  // logger_ must be above backup_engine_ such that the engine's destructor,
  // which uses a raw pointer to the logger, executes first.
  std::shared_ptr<Logger> logger_;

  // FileSystems
  std::shared_ptr<FileSystem> db_chroot_fs_;
  std::shared_ptr<FileSystem> backup_chroot_fs_;
  std::shared_ptr<TestFs> test_db_fs_;
  std::shared_ptr<TestFs> test_backup_fs_;

  // Env wrappers
  std::unique_ptr<Env> db_chroot_env_;
  std::unique_ptr<Env> backup_chroot_env_;
  std::unique_ptr<Env> test_db_env_;
  std::unique_ptr<Env> test_backup_env_;
  std::unique_ptr<FileManager> file_manager_;
  std::unique_ptr<FileManager> db_file_manager_;

  // all the dbs!
  DummyDB* dummy_db_;  // owned as db_ when present
  std::unique_ptr<DB> db_;
  std::unique_ptr<BackupEngine> backup_engine_;

  // options
  Options options_;

 protected:
  std::unique_ptr<BackupEngineOptions> engine_options_;
};  // BackupEngineTest

void AppendPath(const std::string& path, std::vector<std::string>& v) {
  for (auto& f : v) {
    f = path + f;
  }
}

class BackupEngineTestWithParam : public BackupEngineTest,
                                  public testing::WithParamInterface<bool> {
 public:
  BackupEngineTestWithParam() {
    engine_options_->share_files_with_checksum = GetParam();
  }
  void OpenDBAndBackupEngine(
      bool destroy_old_data = false, bool dummy = false,
      ShareOption shared_option = kShareNoChecksum) override {
    BackupEngineTest::InitializeDBAndBackupEngine(dummy);
    // reset backup env defaults
    test_backup_fs_->SetLimitWrittenFiles(1000000);
    engine_options_->destroy_old_data = destroy_old_data;
    engine_options_->share_table_files = shared_option != kNoShare;
    // NOTE: keep share_files_with_checksum setting from constructor
    OpenBackupEngine(destroy_old_data);
  }
};

TEST_F(BackupEngineTest, FileCollision) {
  const int keys_iteration = 100;
  for (const auto& sopt : kAllShareOptions) {
    OpenDBAndBackupEngine(true /* destroy_old_data */, false /* dummy */, sopt);
    FillDB(db_.get(), 0, keys_iteration);
    ASSERT_OK(backup_engine_->CreateNewBackup(db_.get()));
    FillDB(db_.get(), keys_iteration, keys_iteration * 2);
    ASSERT_OK(backup_engine_->CreateNewBackup(db_.get()));
    CloseDBAndBackupEngine();

    // If the db directory has been cleaned up, it is sensitive to file
    // collision.
    ASSERT_OK(DestroyDB(dbname_, options_));

    // open fresh DB, but old backups present
    OpenDBAndBackupEngine(false /* destroy_old_data */, false /* dummy */,
                          sopt);
    FillDB(db_.get(), 0, keys_iteration);
    ASSERT_OK(db_->Flush(FlushOptions()));  // like backup would do
    FillDB(db_.get(), keys_iteration, keys_iteration * 2);
    if (sopt != kShareNoChecksum) {
      ASSERT_OK(backup_engine_->CreateNewBackup(db_.get()));
    } else {
      // The new table files created in FillDB() will clash with the old
      // backup and sharing tables with no checksum will have the file
      // collision problem.
      ASSERT_NOK(backup_engine_->CreateNewBackup(db_.get()));
      ASSERT_OK(backup_engine_->PurgeOldBackups(0));
      ASSERT_OK(backup_engine_->CreateNewBackup(db_.get()));
    }
    CloseDBAndBackupEngine();

    // delete old data
    ASSERT_OK(DestroyDB(dbname_, options_));
  }
}

// This test verifies that the verifyBackup method correctly identifies
// invalid backups
TEST_P(BackupEngineTestWithParam, VerifyBackup) {
  const int keys_iteration = 5000;
  OpenDBAndBackupEngine(true);
  // create five backups
  for (int i = 0; i < 5; ++i) {
    FillDB(db_.get(), keys_iteration * i, keys_iteration * (i + 1));
    ASSERT_OK(backup_engine_->CreateNewBackup(db_.get(), true));
  }
  CloseDBAndBackupEngine();

  OpenDBAndBackupEngine();
  // ---------- case 1. - valid backup -----------
  ASSERT_TRUE(backup_engine_->VerifyBackup(1).ok());

  // ---------- case 2. - delete a file -----------i
  ASSERT_OK(file_manager_->DeleteRandomFileInDir(backupdir_ + "/private/1"));
  ASSERT_TRUE(backup_engine_->VerifyBackup(1).IsNotFound());

  // ---------- case 3. - corrupt a file -----------
  std::string append_data = "Corrupting a random file";
  ASSERT_OK(file_manager_->AppendToRandomFileInDir(backupdir_ + "/private/2",
                                                   append_data));
  ASSERT_TRUE(backup_engine_->VerifyBackup(2).IsCorruption());

  // ---------- case 4. - invalid backup -----------
  ASSERT_TRUE(backup_engine_->VerifyBackup(6).IsNotFound());
  CloseDBAndBackupEngine();
}

#if !defined(ROCKSDB_VALGRIND_RUN) || defined(ROCKSDB_FULL_VALGRIND_RUN)
// open DB, write, close DB, backup, restore, repeat
TEST_P(BackupEngineTestWithParam, OfflineIntegrationTest) {
  // has to be a big number, so that it triggers the memtable flush
  const int keys_iteration = 5000;
  const int max_key = keys_iteration * 4 + 10;
  // first iter -- flush before backup
  // second iter -- don't flush before backup
  for (int iter = 0; iter < 2; ++iter) {
    // delete old data
    DestroyDB(dbname_, options_);
    bool destroy_data = true;

    // every iteration --
    // 1. insert new data in the DB
    // 2. backup the DB
    // 3. destroy the db
    // 4. restore the db, check everything is still there
    for (int i = 0; i < 5; ++i) {
      // in last iteration, put smaller amount of data,
      int fill_up_to = std::min(keys_iteration * (i + 1), max_key);
      // ---- insert new data and back up ----
      OpenDBAndBackupEngine(destroy_data);
      destroy_data = false;
      // kAutoFlushOnly to preserve legacy test behavior (consider updating)
      FillDB(db_.get(), keys_iteration * i, fill_up_to, kAutoFlushOnly);
      ASSERT_OK(backup_engine_->CreateNewBackup(db_.get(), iter == 0));
      CloseDBAndBackupEngine();
      DestroyDB(dbname_, options_);

      // ---- make sure it's empty ----
      DB* db = OpenDB();
      AssertEmpty(db, 0, fill_up_to);
      delete db;

      // ---- restore the DB ----
      OpenBackupEngine();
      if (i >= 3) {  // test purge old backups
        // when i == 4, purge to only 1 backup
        // when i == 3, purge to 2 backups
        ASSERT_OK(backup_engine_->PurgeOldBackups(5 - i));
      }
      // ---- make sure the data is there ---
      AssertBackupConsistency(0, 0, fill_up_to, max_key);
      CloseBackupEngine();
    }
  }
}

// open DB, write, backup, write, backup, close, restore
TEST_P(BackupEngineTestWithParam, OnlineIntegrationTest) {
  // has to be a big number, so that it triggers the memtable flush
  const int keys_iteration = 5000;
  const int max_key = keys_iteration * 4 + 10;
  Random rnd(7);
  // delete old data
  DestroyDB(dbname_, options_);

  // TODO: Implement & test db_paths support in backup (not supported in
  // restore)
  // options_.db_paths.emplace_back(dbname_, 500 * 1024);
  // options_.db_paths.emplace_back(dbname_ + "_2", 1024 * 1024 * 1024);

  OpenDBAndBackupEngine(true);
  // write some data, backup, repeat
  for (int i = 0; i < 5; ++i) {
    if (i == 4) {
      // delete backup number 2, online delete!
      ASSERT_OK(backup_engine_->DeleteBackup(2));
    }
    // in last iteration, put smaller amount of data,
    // so that backups can share sst files
    int fill_up_to = std::min(keys_iteration * (i + 1), max_key);
    // kAutoFlushOnly to preserve legacy test behavior (consider updating)
    FillDB(db_.get(), keys_iteration * i, fill_up_to, kAutoFlushOnly);
    // we should get consistent results with flush_before_backup
    // set to both true and false
    ASSERT_OK(backup_engine_->CreateNewBackup(db_.get(), !!(rnd.Next() % 2)));
  }
  // close and destroy
  CloseDBAndBackupEngine();
  DestroyDB(dbname_, options_);

  // ---- make sure it's empty ----
  DB* db = OpenDB();
  AssertEmpty(db, 0, max_key);
  delete db;

  // ---- restore every backup and verify all the data is there ----
  OpenBackupEngine();
  for (int i = 1; i <= 5; ++i) {
    if (i == 2) {
      // we deleted backup 2
      Status s = backup_engine_->RestoreDBFromBackup(2, dbname_, dbname_);
      ASSERT_TRUE(!s.ok());
    } else {
      int fill_up_to = std::min(keys_iteration * i, max_key);
      AssertBackupConsistency(i, 0, fill_up_to, max_key);
    }
  }

  // delete some backups -- this should leave only backups 3 and 5 alive
  ASSERT_OK(backup_engine_->DeleteBackup(4));
  ASSERT_OK(backup_engine_->PurgeOldBackups(2));

  std::vector<BackupInfo> backup_info;
  backup_engine_->GetBackupInfo(&backup_info);
  ASSERT_EQ(2UL, backup_info.size());

  // check backup 3
  AssertBackupConsistency(3, 0, 3 * keys_iteration, max_key);
  // check backup 5
  AssertBackupConsistency(5, 0, max_key);

  CloseBackupEngine();
}
#endif  // !defined(ROCKSDB_VALGRIND_RUN) || defined(ROCKSDB_FULL_VALGRIND_RUN)

INSTANTIATE_TEST_CASE_P(BackupEngineTestWithParam, BackupEngineTestWithParam,
                        ::testing::Bool());

// this will make sure that backup does not copy the same file twice
TEST_F(BackupEngineTest, NoDoubleCopy_And_AutoGC) {
  OpenDBAndBackupEngine(true, true);

  // should write 5 DB files + one meta file
  test_backup_fs_->SetLimitWrittenFiles(7);
  test_backup_fs_->ClearWrittenFiles();
  test_db_fs_->SetLimitWrittenFiles(0);
  dummy_db_->live_files_ = {"00010.sst", "00011.sst", "CURRENT", "MANIFEST-01",
                            "00011.log"};
  test_db_fs_->SetFilenamesForMockedAttrs(dummy_db_->live_files_);
  ASSERT_OK(backup_engine_->CreateNewBackup(db_.get(), false));
  std::vector<std::string> should_have_written = {
      "/shared/.00010.sst.tmp", "/shared/.00011.sst.tmp", "/private/1/CURRENT",
      "/private/1/MANIFEST-01", "/private/1/00011.log",   "/meta/.1.tmp"};
  AppendPath(backupdir_, should_have_written);
  test_backup_fs_->AssertWrittenFiles(should_have_written);

  char db_number = '1';

  for (std::string other_sst : {"00015.sst", "00017.sst", "00019.sst"}) {
    // should write 4 new DB files + one meta file
    // should not write/copy 00010.sst, since it's already there!
    test_backup_fs_->SetLimitWrittenFiles(6);
    test_backup_fs_->ClearWrittenFiles();

    dummy_db_->live_files_ = {"00010.sst", other_sst, "CURRENT", "MANIFEST-01",
                              "00011.log"};
    test_db_fs_->SetFilenamesForMockedAttrs(dummy_db_->live_files_);
    ASSERT_OK(backup_engine_->CreateNewBackup(db_.get(), false));
    // should not open 00010.sst - it's already there

    ++db_number;
    std::string private_dir = std::string("/private/") + db_number;
    should_have_written = {
        "/shared/." + other_sst + ".tmp", private_dir + "/CURRENT",
        private_dir + "/MANIFEST-01", private_dir + "/00011.log",
        std::string("/meta/.") + db_number + ".tmp"};
    AppendPath(backupdir_, should_have_written);
    test_backup_fs_->AssertWrittenFiles(should_have_written);
  }

  ASSERT_OK(backup_engine_->DeleteBackup(1));
  ASSERT_OK(test_backup_env_->FileExists(backupdir_ + "/shared/00010.sst"));

  // 00011.sst was only in backup 1, should be deleted
  ASSERT_EQ(Status::NotFound(),
            test_backup_env_->FileExists(backupdir_ + "/shared/00011.sst"));
  ASSERT_OK(test_backup_env_->FileExists(backupdir_ + "/shared/00015.sst"));

  // MANIFEST file size should be only 100
  uint64_t size = 0;
  ASSERT_OK(test_backup_env_->GetFileSize(backupdir_ + "/private/2/MANIFEST-01",
                                          &size));
  ASSERT_EQ(100UL, size);
  ASSERT_OK(
      test_backup_env_->GetFileSize(backupdir_ + "/shared/00015.sst", &size));
  ASSERT_EQ(200UL, size);

  CloseBackupEngine();

  //
  // Now simulate incomplete delete by removing just meta
  //
  ASSERT_OK(test_backup_env_->DeleteFile(backupdir_ + "/meta/2"));

  OpenBackupEngine();

  // 1 appears to be removed, so
  // 2 non-corrupt and 0 corrupt seen
  std::vector<BackupInfo> backup_info;
  std::vector<BackupID> corrupt_backup_ids;
  backup_engine_->GetBackupInfo(&backup_info);
  backup_engine_->GetCorruptedBackups(&corrupt_backup_ids);
  ASSERT_EQ(2UL, backup_info.size());
  ASSERT_EQ(0UL, corrupt_backup_ids.size());

  // Keep the two we see, but this should suffice to purge unreferenced
  // shared files from incomplete delete.
  ASSERT_OK(backup_engine_->PurgeOldBackups(2));

  // Make sure dangling sst file has been removed (somewhere along this
  // process). GarbageCollect should not be needed.
  ASSERT_EQ(Status::NotFound(),
            test_backup_env_->FileExists(backupdir_ + "/shared/00015.sst"));
  ASSERT_OK(test_backup_env_->FileExists(backupdir_ + "/shared/00017.sst"));
  ASSERT_OK(test_backup_env_->FileExists(backupdir_ + "/shared/00019.sst"));

  // Now actually purge a good one
  ASSERT_OK(backup_engine_->PurgeOldBackups(1));

  ASSERT_EQ(Status::NotFound(),
            test_backup_env_->FileExists(backupdir_ + "/shared/00017.sst"));
  ASSERT_OK(test_backup_env_->FileExists(backupdir_ + "/shared/00019.sst"));

  CloseDBAndBackupEngine();
}

// test various kind of corruptions that may happen:
// 1. Not able to write a file for backup - that backup should fail,
//      everything else should work
// 2. Corrupted backup meta file or missing backuped file - we should
//      not be able to open that backup, but all other backups should be
//      fine
// 3. Corrupted checksum value - if the checksum is not a valid uint32_t,
//      db open should fail, otherwise, it aborts during the restore process.
TEST_F(BackupEngineTest, CorruptionsTest) {
  const int keys_iteration = 5000;
  Random rnd(6);
  Status s;

  OpenDBAndBackupEngine(true);
  // create five backups
  for (int i = 0; i < 5; ++i) {
    FillDB(db_.get(), keys_iteration * i, keys_iteration * (i + 1));
    ASSERT_OK(backup_engine_->CreateNewBackup(db_.get(), !!(rnd.Next() % 2)));
  }

  // ---------- case 1. - fail a write -----------
  // try creating backup 6, but fail a write
  FillDB(db_.get(), keys_iteration * 5, keys_iteration * 6);
  test_backup_fs_->SetLimitWrittenFiles(2);
  // should fail
  s = backup_engine_->CreateNewBackup(db_.get(), !!(rnd.Next() % 2));
  ASSERT_NOK(s);
  test_backup_fs_->SetLimitWrittenFiles(1000000);
  // latest backup should have all the keys
  CloseDBAndBackupEngine();
  AssertBackupConsistency(0, 0, keys_iteration * 5, keys_iteration * 6);

  // --------- case 2. corrupted backup meta or missing backuped file ----
  ASSERT_OK(file_manager_->CorruptFile(backupdir_ + "/meta/5", 3));
  // since 5 meta is now corrupted, latest backup should be 4
  AssertBackupConsistency(0, 0, keys_iteration * 4, keys_iteration * 5);
  OpenBackupEngine();
  s = backup_engine_->RestoreDBFromBackup(5, dbname_, dbname_);
  ASSERT_NOK(s);
  CloseBackupEngine();
  ASSERT_OK(file_manager_->DeleteRandomFileInDir(backupdir_ + "/private/4"));
  // 4 is corrupted, 3 is the latest backup now
  AssertBackupConsistency(0, 0, keys_iteration * 3, keys_iteration * 5);
  OpenBackupEngine();
  s = backup_engine_->RestoreDBFromBackup(4, dbname_, dbname_);
  CloseBackupEngine();
  ASSERT_NOK(s);

  // --------- case 3. corrupted checksum value ----
  ASSERT_OK(file_manager_->CorruptChecksum(backupdir_ + "/meta/3", false));
  // checksum of backup 3 is an invalid value, this can be detected at
  // db open time, and it reverts to the previous backup automatically
  AssertBackupConsistency(0, 0, keys_iteration * 2, keys_iteration * 5);
  // checksum of the backup 2 appears to be valid, this can cause checksum
  // mismatch and abort restore process
  ASSERT_OK(file_manager_->CorruptChecksum(backupdir_ + "/meta/2", true));
  ASSERT_OK(file_manager_->FileExists(backupdir_ + "/meta/2"));
  OpenBackupEngine();
  ASSERT_OK(file_manager_->FileExists(backupdir_ + "/meta/2"));
  s = backup_engine_->RestoreDBFromBackup(2, dbname_, dbname_);
  ASSERT_NOK(s);

  // make sure that no corrupt backups have actually been deleted!
  ASSERT_OK(file_manager_->FileExists(backupdir_ + "/meta/1"));
  ASSERT_OK(file_manager_->FileExists(backupdir_ + "/meta/2"));
  ASSERT_OK(file_manager_->FileExists(backupdir_ + "/meta/3"));
  ASSERT_OK(file_manager_->FileExists(backupdir_ + "/meta/4"));
  ASSERT_OK(file_manager_->FileExists(backupdir_ + "/meta/5"));
  ASSERT_OK(file_manager_->FileExists(backupdir_ + "/private/1"));
  ASSERT_OK(file_manager_->FileExists(backupdir_ + "/private/2"));
  ASSERT_OK(file_manager_->FileExists(backupdir_ + "/private/3"));
  ASSERT_OK(file_manager_->FileExists(backupdir_ + "/private/4"));
  ASSERT_OK(file_manager_->FileExists(backupdir_ + "/private/5"));

  // delete the corrupt backups and then make sure they're actually deleted
  ASSERT_OK(backup_engine_->DeleteBackup(5));
  ASSERT_OK(backup_engine_->DeleteBackup(4));
  ASSERT_OK(backup_engine_->DeleteBackup(3));
  ASSERT_OK(backup_engine_->DeleteBackup(2));
  // Should not be needed anymore with auto-GC on DeleteBackup
  //(void)backup_engine_->GarbageCollect();
  ASSERT_EQ(Status::NotFound(),
            file_manager_->FileExists(backupdir_ + "/meta/5"));
  ASSERT_EQ(Status::NotFound(),
            file_manager_->FileExists(backupdir_ + "/private/5"));
  ASSERT_EQ(Status::NotFound(),
            file_manager_->FileExists(backupdir_ + "/meta/4"));
  ASSERT_EQ(Status::NotFound(),
            file_manager_->FileExists(backupdir_ + "/private/4"));
  ASSERT_EQ(Status::NotFound(),
            file_manager_->FileExists(backupdir_ + "/meta/3"));
  ASSERT_EQ(Status::NotFound(),
            file_manager_->FileExists(backupdir_ + "/private/3"));
  ASSERT_EQ(Status::NotFound(),
            file_manager_->FileExists(backupdir_ + "/meta/2"));
  ASSERT_EQ(Status::NotFound(),
            file_manager_->FileExists(backupdir_ + "/private/2"));
  CloseBackupEngine();
  AssertBackupConsistency(0, 0, keys_iteration * 1, keys_iteration * 5);

  // new backup should be 2!
  OpenDBAndBackupEngine();
  FillDB(db_.get(), keys_iteration * 1, keys_iteration * 2);
  ASSERT_OK(backup_engine_->CreateNewBackup(db_.get(), !!(rnd.Next() % 2)));
  CloseDBAndBackupEngine();
  AssertBackupConsistency(2, 0, keys_iteration * 2, keys_iteration * 5);
}

// Corrupt a file but maintain its size
TEST_F(BackupEngineTest, CorruptFileMaintainSize) {
  const int keys_iteration = 5000;
  OpenDBAndBackupEngine(true);
  // create a backup
  FillDB(db_.get(), 0, keys_iteration);
  ASSERT_OK(backup_engine_->CreateNewBackup(db_.get(), true));
  CloseDBAndBackupEngine();

  OpenDBAndBackupEngine();
  // verify with file size
  ASSERT_OK(backup_engine_->VerifyBackup(1, false));
  // verify with file checksum
  ASSERT_OK(backup_engine_->VerifyBackup(1, true));

  std::string file_to_corrupt;
  uint64_t file_size = 0;
  // under normal circumstance, there should be at least one nonempty file
  while (file_size == 0) {
    // get a random file in /private/1
    assert(file_manager_
               ->GetRandomFileInDir(backupdir_ + "/private/1", &file_to_corrupt,
                                    &file_size)
               .ok());
    // corrupt the file by replacing its content by file_size random bytes
    ASSERT_OK(file_manager_->CorruptFile(file_to_corrupt, file_size));
  }
  // file sizes match
  ASSERT_OK(backup_engine_->VerifyBackup(1, false));
  // file checksums mismatch
  ASSERT_NOK(backup_engine_->VerifyBackup(1, true));
  // sanity check, use default second argument
  ASSERT_OK(backup_engine_->VerifyBackup(1));
  CloseDBAndBackupEngine();

  // an extra challenge
  // set share_files_with_checksum to true and do two more backups
  // corrupt all the table files in shared_checksum but maintain their sizes
  OpenDBAndBackupEngine(true /* destroy_old_data */, false /* dummy */,
                        kShareWithChecksum);
  // creat two backups
  for (int i = 1; i < 3; ++i) {
    FillDB(db_.get(), keys_iteration * i, keys_iteration * (i + 1));
    ASSERT_OK(backup_engine_->CreateNewBackup(db_.get(), true));
  }
  CloseDBAndBackupEngine();

  OpenDBAndBackupEngine();
  std::vector<FileAttributes> children;
  const std::string dir = backupdir_ + "/shared_checksum";
  ASSERT_OK(file_manager_->GetChildrenFileAttributes(dir, &children));
  for (const auto& child : children) {
    if (child.size_bytes == 0) {
      continue;
    }
    // corrupt the file by replacing its content by file_size random bytes
    ASSERT_OK(
        file_manager_->CorruptFile(dir + "/" + child.name, child.size_bytes));
  }
  // file sizes match
  ASSERT_OK(backup_engine_->VerifyBackup(1, false));
  ASSERT_OK(backup_engine_->VerifyBackup(2, false));
  // file checksums mismatch
  ASSERT_NOK(backup_engine_->VerifyBackup(1, true));
  ASSERT_NOK(backup_engine_->VerifyBackup(2, true));
  CloseDBAndBackupEngine();
}

// Corrupt a blob file but maintain its size
TEST_P(BackupEngineTestWithParam, CorruptBlobFileMaintainSize) {
  const int keys_iteration = 5000;
  OpenDBAndBackupEngine(true);
  // create a backup
  FillDB(db_.get(), 0, keys_iteration);
  ASSERT_OK(backup_engine_->CreateNewBackup(db_.get(), true));
  CloseDBAndBackupEngine();

  OpenDBAndBackupEngine();
  // verify with file size
  ASSERT_OK(backup_engine_->VerifyBackup(1, false));
  // verify with file checksum
  ASSERT_OK(backup_engine_->VerifyBackup(1, true));

  std::string file_to_corrupt;
  std::vector<FileAttributes> children;

  std::string dir = backupdir_;
  if (engine_options_->share_files_with_checksum) {
    dir += "/shared_checksum";
  } else {
    dir += "/shared";
  }

  ASSERT_OK(file_manager_->GetChildrenFileAttributes(dir, &children));

  for (const auto& child : children) {
    if (EndsWith(child.name, ".blob") && child.size_bytes != 0) {
      // corrupt the blob files by replacing its content by file_size random
      // bytes
      ASSERT_OK(
          file_manager_->CorruptFile(dir + "/" + child.name, child.size_bytes));
    }
  }

  // file sizes match
  ASSERT_OK(backup_engine_->VerifyBackup(1, false));
  // file checksums mismatch
  ASSERT_NOK(backup_engine_->VerifyBackup(1, true));
  // sanity check, use default second argument
  ASSERT_OK(backup_engine_->VerifyBackup(1));
  CloseDBAndBackupEngine();
}

// Test if BackupEngine will fail to create new backup if some table has been
// corrupted and the table file checksum is stored in the DB manifest
TEST_F(BackupEngineTest, TableFileCorruptedBeforeBackup) {
  const int keys_iteration = 50000;

  OpenDBAndBackupEngine(true /* destroy_old_data */, false /* dummy */,
                        kNoShare);
  FillDB(db_.get(), 0, keys_iteration);
  CloseAndReopenDB(/*read_only*/ true);
  // corrupt a random table file in the DB directory
  ASSERT_OK(CorruptRandomDataFileInDB(kTableFile));
  // file_checksum_gen_factory is null, and thus table checksum is not
  // verified for creating a new backup; no correction is detected
  ASSERT_OK(backup_engine_->CreateNewBackup(db_.get()));
  CloseDBAndBackupEngine();

  // delete old files in db
  ASSERT_OK(DestroyDB(dbname_, options_));

  // Enable table file checksum in DB manifest
  options_.file_checksum_gen_factory = GetFileChecksumGenCrc32cFactory();
  OpenDBAndBackupEngine(true /* destroy_old_data */, false /* dummy */,
                        kNoShare);
  FillDB(db_.get(), 0, keys_iteration);
  CloseAndReopenDB(/*read_only*/ true);
  // corrupt a random table file in the DB directory
  ASSERT_OK(CorruptRandomDataFileInDB(kTableFile));
  // table file checksum is enabled so we should be able to detect any
  // corruption
  ASSERT_NOK(backup_engine_->CreateNewBackup(db_.get()));
  CloseDBAndBackupEngine();
}

// Test if BackupEngine will fail to create new backup if some blob files has
// been corrupted and the blob file checksum is stored in the DB manifest
TEST_F(BackupEngineTest, BlobFileCorruptedBeforeBackup) {
  const int keys_iteration = 50000;

  OpenDBAndBackupEngine(true /* destroy_old_data */, false /* dummy */,
                        kNoShare);
  FillDB(db_.get(), 0, keys_iteration);
  CloseAndReopenDB(/*read_only*/ true);
  // corrupt a random blob file in the DB directory
  ASSERT_OK(CorruptRandomDataFileInDB(kBlobFile));
  // file_checksum_gen_factory is null, and thus blob checksum is not
  // verified for creating a new backup; no correction is detected
  ASSERT_OK(backup_engine_->CreateNewBackup(db_.get()));
  CloseDBAndBackupEngine();

  // delete old files in db
  ASSERT_OK(DestroyDB(dbname_, options_));

  // Enable file checksum in DB manifest
  options_.file_checksum_gen_factory = GetFileChecksumGenCrc32cFactory();
  OpenDBAndBackupEngine(true /* destroy_old_data */, false /* dummy */,
                        kNoShare);
  FillDB(db_.get(), 0, keys_iteration);
  CloseAndReopenDB(/*read_only*/ true);
  // corrupt a random blob file in the DB directory
  ASSERT_OK(CorruptRandomDataFileInDB(kBlobFile));

  // file checksum is enabled so we should be able to detect any
  // corruption
  ASSERT_NOK(backup_engine_->CreateNewBackup(db_.get()));
  CloseDBAndBackupEngine();
}

#if !defined(ROCKSDB_VALGRIND_RUN) || defined(ROCKSDB_FULL_VALGRIND_RUN)
// Test if BackupEngine will fail to create new backup if some table has been
// corrupted and the table file checksum is stored in the DB manifest for the
// case when backup table files will be stored in a shared directory
TEST_P(BackupEngineTestWithParam, TableFileCorruptedBeforeBackup) {
  const int keys_iteration = 50000;

  OpenDBAndBackupEngine(true /* destroy_old_data */);
  FillDB(db_.get(), 0, keys_iteration);
  CloseAndReopenDB(/*read_only*/ true);
  // corrupt a random table file in the DB directory
  ASSERT_OK(CorruptRandomDataFileInDB(kTableFile));
  // cannot detect corruption since DB manifest has no table checksums
  ASSERT_OK(backup_engine_->CreateNewBackup(db_.get()));
  CloseDBAndBackupEngine();

  // delete old files in db
  ASSERT_OK(DestroyDB(dbname_, options_));

  // Enable table checksums in DB manifest
  options_.file_checksum_gen_factory = GetFileChecksumGenCrc32cFactory();
  OpenDBAndBackupEngine(true /* destroy_old_data */);
  FillDB(db_.get(), 0, keys_iteration);
  CloseAndReopenDB(/*read_only*/ true);
  // corrupt a random table file in the DB directory
  ASSERT_OK(CorruptRandomDataFileInDB(kTableFile));
  // corruption is detected
  ASSERT_NOK(backup_engine_->CreateNewBackup(db_.get()));
  CloseDBAndBackupEngine();
}

// Test if BackupEngine will fail to create new backup if some blob files have
// been corrupted and the blob file checksum is stored in the DB manifest for
// the case when backup blob files will be stored in a shared directory
TEST_P(BackupEngineTestWithParam, BlobFileCorruptedBeforeBackup) {
  const int keys_iteration = 50000;
  OpenDBAndBackupEngine(true /* destroy_old_data */);
  FillDB(db_.get(), 0, keys_iteration);
  CloseAndReopenDB(/*read_only*/ true);
  // corrupt a random blob file in the DB directory
  ASSERT_OK(CorruptRandomDataFileInDB(kBlobFile));
  // cannot detect corruption since DB manifest has no blob file checksums
  ASSERT_OK(backup_engine_->CreateNewBackup(db_.get()));
  CloseDBAndBackupEngine();

  // delete old files in db
  ASSERT_OK(DestroyDB(dbname_, options_));

  // Enable blob file checksums in DB manifest
  options_.file_checksum_gen_factory = GetFileChecksumGenCrc32cFactory();
  OpenDBAndBackupEngine(true /* destroy_old_data */);
  FillDB(db_.get(), 0, keys_iteration);
  CloseAndReopenDB(/*read_only*/ true);
  // corrupt a random blob file in the DB directory
  ASSERT_OK(CorruptRandomDataFileInDB(kBlobFile));
  // corruption is detected
  ASSERT_NOK(backup_engine_->CreateNewBackup(db_.get()));
  CloseDBAndBackupEngine();
}
#endif  // !defined(ROCKSDB_VALGRIND_RUN) || defined(ROCKSDB_FULL_VALGRIND_RUN)

TEST_F(BackupEngineTest, TableFileWithoutDbChecksumCorruptedDuringBackup) {
  const int keys_iteration = 50000;
  engine_options_->share_files_with_checksum_naming = kLegacyCrc32cAndFileSize;
  // When share_files_with_checksum is on, we calculate checksums of table
  // files before and after copying. So we can test whether a corruption has
  // happened during the file is copied to backup directory.
  OpenDBAndBackupEngine(true /* destroy_old_data */, false /* dummy */,
                        kShareWithChecksum);

  FillDB(db_.get(), 0, keys_iteration);
  std::atomic<bool> corrupted{false};
  // corrupt files when copying to the backup directory
  SyncPoint::GetInstance()->SetCallBack(
      "BackupEngineImpl::CopyOrCreateFile:CorruptionDuringBackup",
      [&](void* data) {
        if (data != nullptr) {
          Slice* d = reinterpret_cast<Slice*>(data);
          if (!d->empty()) {
            d->remove_suffix(1);
            corrupted = true;
          }
        }
      });
  SyncPoint::GetInstance()->EnableProcessing();
  Status s = backup_engine_->CreateNewBackup(db_.get());
  if (corrupted) {
    ASSERT_NOK(s);
  } else {
    // should not in this path in normal cases
    ASSERT_OK(s);
  }

  SyncPoint::GetInstance()->DisableProcessing();
  SyncPoint::GetInstance()->ClearAllCallBacks();

  CloseDBAndBackupEngine();
  // delete old files in db
  ASSERT_OK(DestroyDB(dbname_, options_));
}

TEST_F(BackupEngineTest, TableFileWithDbChecksumCorruptedDuringBackup) {
  const int keys_iteration = 50000;
  options_.file_checksum_gen_factory = GetFileChecksumGenCrc32cFactory();
  for (auto& sopt : kAllShareOptions) {
    // Since the default DB table file checksum is on, we obtain checksums of
    // table files from the DB manifest before copying and verify it with the
    // one calculated during copying.
    // Therefore, we can test whether a corruption has happened during the file
    // being copied to backup directory.
    OpenDBAndBackupEngine(true /* destroy_old_data */, false /* dummy */, sopt);

    FillDB(db_.get(), 0, keys_iteration);

    // corrupt files when copying to the backup directory
    SyncPoint::GetInstance()->SetCallBack(
        "BackupEngineImpl::CopyOrCreateFile:CorruptionDuringBackup",
        [&](void* data) {
          if (data != nullptr) {
            Slice* d = reinterpret_cast<Slice*>(data);
            if (!d->empty()) {
              d->remove_suffix(1);
            }
          }
        });
    SyncPoint::GetInstance()->EnableProcessing();
    // The only case that we can't detect a corruption is when the file
    // being backed up is empty. But as keys_iteration is large, such
    // a case shouldn't have happened and we should be able to detect
    // the corruption.
    ASSERT_NOK(backup_engine_->CreateNewBackup(db_.get()));

    SyncPoint::GetInstance()->DisableProcessing();
    SyncPoint::GetInstance()->ClearAllCallBacks();

    CloseDBAndBackupEngine();
    // delete old files in db
    ASSERT_OK(DestroyDB(dbname_, options_));
  }
}

TEST_F(BackupEngineTest, InterruptCreationTest) {
  // Interrupt backup creation by failing new writes and failing cleanup of the
  // partial state. Then verify a subsequent backup can still succeed.
  const int keys_iteration = 5000;
  Random rnd(6);

  OpenDBAndBackupEngine(true /* destroy_old_data */);
  FillDB(db_.get(), 0, keys_iteration);
  test_backup_fs_->SetLimitWrittenFiles(2);
  test_backup_fs_->SetDeleteFileFailure(true);
  // should fail creation
  ASSERT_NOK(backup_engine_->CreateNewBackup(db_.get(), !!(rnd.Next() % 2)));
  CloseDBAndBackupEngine();
  // should also fail cleanup so the tmp directory stays behind
  ASSERT_OK(backup_chroot_env_->FileExists(backupdir_ + "/private/1/"));

  OpenDBAndBackupEngine(false /* destroy_old_data */);
  test_backup_fs_->SetLimitWrittenFiles(1000000);
  test_backup_fs_->SetDeleteFileFailure(false);
  ASSERT_OK(backup_engine_->CreateNewBackup(db_.get(), !!(rnd.Next() % 2)));
  // latest backup should have all the keys
  CloseDBAndBackupEngine();
  AssertBackupConsistency(0, 0, keys_iteration);
}

TEST_F(BackupEngineTest, FlushCompactDuringBackupCheckpoint) {
  const int keys_iteration = 5000;
  options_.file_checksum_gen_factory = GetFileChecksumGenCrc32cFactory();
  for (const auto& sopt : kAllShareOptions) {
    OpenDBAndBackupEngine(true /* destroy_old_data */, false /* dummy */, sopt);
    FillDB(db_.get(), 0, keys_iteration);
    // That FillDB leaves a mix of flushed and unflushed data
    SyncPoint::GetInstance()->LoadDependency(
        {{"CheckpointImpl::CreateCustomCheckpoint:AfterGetLive1",
          "BackupEngineTest::FlushCompactDuringBackupCheckpoint:Before"},
         {"BackupEngineTest::FlushCompactDuringBackupCheckpoint:After",
          "CheckpointImpl::CreateCustomCheckpoint:AfterGetLive2"}});
    SyncPoint::GetInstance()->EnableProcessing();
    ROCKSDB_NAMESPACE::port::Thread flush_thread{[this]() {
      TEST_SYNC_POINT(
          "BackupEngineTest::FlushCompactDuringBackupCheckpoint:Before");
      FillDB(db_.get(), keys_iteration, 2 * keys_iteration);
      ASSERT_OK(db_->Flush(FlushOptions()));
      DBImpl* dbi = static_cast<DBImpl*>(db_.get());
      ASSERT_OK(dbi->TEST_WaitForFlushMemTable());
      ASSERT_OK(db_->CompactRange(CompactRangeOptions(), nullptr, nullptr));
      ASSERT_OK(dbi->TEST_WaitForCompact());
      TEST_SYNC_POINT(
          "BackupEngineTest::FlushCompactDuringBackupCheckpoint:After");
    }};
    ASSERT_OK(backup_engine_->CreateNewBackup(db_.get()));
    flush_thread.join();
    CloseDBAndBackupEngine();
    SyncPoint::GetInstance()->DisableProcessing();
    SyncPoint::GetInstance()->ClearAllCallBacks();
    /* FIXME(peterd): reinstate with option for checksum in file names
    if (sopt == kShareWithChecksum) {
      // Ensure we actually got DB manifest checksums by inspecting
      // shared_checksum file names for hex checksum component
      TestRegex expected("[^_]+_[0-9A-F]{8}_[^_]+.sst");
      std::vector<FileAttributes> children;
      const std::string dir = backupdir_ + "/shared_checksum";
      ASSERT_OK(file_manager_->GetChildrenFileAttributes(dir, &children));
      for (const auto& child : children) {
        if (child.size_bytes == 0) {
          continue;
        }
        EXPECT_MATCHES_REGEX(child.name, expected);
      }
    }
    */
    AssertBackupConsistency(0, 0, keys_iteration);
  }
}

inline std::string OptionsPath(std::string ret, int backupID) {
  ret += "/private/";
  ret += std::to_string(backupID);
  ret += "/";
  return ret;
}

// Backup the LATEST options file to
// "<backup_dir>/private/<backup_id>/OPTIONS<number>"

TEST_F(BackupEngineTest, BackupOptions) {
  OpenDBAndBackupEngine(true);
  for (int i = 1; i < 5; i++) {
    std::string name;
    std::vector<std::string> filenames;
    // Must reset() before reset(OpenDB()) again.
    // Calling OpenDB() while *db_ is existing will cause LOCK issue
    db_.reset();
    db_.reset(OpenDB());
    ASSERT_OK(backup_engine_->CreateNewBackup(db_.get(), true));
    ASSERT_OK(ROCKSDB_NAMESPACE::GetLatestOptionsFileName(db_->GetName(),
                                                          options_.env, &name));
    ASSERT_OK(file_manager_->FileExists(OptionsPath(backupdir_, i) + name));
    ASSERT_OK(backup_chroot_env_->GetChildren(OptionsPath(backupdir_, i),
                                              &filenames));
    for (auto fn : filenames) {
      if (fn.compare(0, 7, "OPTIONS") == 0) {
        ASSERT_EQ(name, fn);
      }
    }
  }

  CloseDBAndBackupEngine();
}

TEST_F(BackupEngineTest, SetOptionsBackupRaceCondition) {
  OpenDBAndBackupEngine(true);
  SyncPoint::GetInstance()->LoadDependency(
      {{"CheckpointImpl::CreateCheckpoint:SavedLiveFiles1",
        "BackupEngineTest::SetOptionsBackupRaceCondition:BeforeSetOptions"},
       {"BackupEngineTest::SetOptionsBackupRaceCondition:AfterSetOptions",
        "CheckpointImpl::CreateCheckpoint:SavedLiveFiles2"}});
  SyncPoint::GetInstance()->EnableProcessing();
  ROCKSDB_NAMESPACE::port::Thread setoptions_thread{[this]() {
    TEST_SYNC_POINT(
        "BackupEngineTest::SetOptionsBackupRaceCondition:BeforeSetOptions");
    DBImpl* dbi = static_cast<DBImpl*>(db_.get());
    // Change arbitrary option to trigger OPTIONS file deletion
    ASSERT_OK(dbi->SetOptions(dbi->DefaultColumnFamily(),
                              {{"paranoid_file_checks", "false"}}));
    ASSERT_OK(dbi->SetOptions(dbi->DefaultColumnFamily(),
                              {{"paranoid_file_checks", "true"}}));
    ASSERT_OK(dbi->SetOptions(dbi->DefaultColumnFamily(),
                              {{"paranoid_file_checks", "false"}}));
    TEST_SYNC_POINT(
        "BackupEngineTest::SetOptionsBackupRaceCondition:AfterSetOptions");
  }};
  ASSERT_OK(backup_engine_->CreateNewBackup(db_.get()));
  setoptions_thread.join();
  CloseDBAndBackupEngine();
}

// This test verifies we don't delete the latest backup when read-only option is
// set
TEST_F(BackupEngineTest, NoDeleteWithReadOnly) {
  const int keys_iteration = 5000;
  Random rnd(6);

  OpenDBAndBackupEngine(true);
  // create five backups
  for (int i = 0; i < 5; ++i) {
    FillDB(db_.get(), keys_iteration * i, keys_iteration * (i + 1));
    ASSERT_OK(backup_engine_->CreateNewBackup(db_.get(), !!(rnd.Next() % 2)));
  }
  CloseDBAndBackupEngine();
  ASSERT_OK(file_manager_->WriteToFile(latest_backup_, "4"));

  engine_options_->destroy_old_data = false;
  BackupEngineReadOnly* read_only_backup_engine;
  ASSERT_OK(BackupEngineReadOnly::Open(
      backup_chroot_env_.get(), *engine_options_, &read_only_backup_engine));

  // assert that data from backup 5 is still here (even though LATEST_BACKUP
  // says 4 is latest)
  ASSERT_OK(file_manager_->FileExists(backupdir_ + "/meta/5"));
  ASSERT_OK(file_manager_->FileExists(backupdir_ + "/private/5"));

  // Behavior change: We now ignore LATEST_BACKUP contents. This means that
  // we should have 5 backups, even if LATEST_BACKUP says 4.
  std::vector<BackupInfo> backup_info;
  read_only_backup_engine->GetBackupInfo(&backup_info);
  ASSERT_EQ(5UL, backup_info.size());
  delete read_only_backup_engine;
}

TEST_F(BackupEngineTest, FailOverwritingBackups) {
  options_.write_buffer_size = 1024 * 1024 * 1024;  // 1GB
  options_.disable_auto_compactions = true;

  // create backups 1, 2, 3, 4, 5
  OpenDBAndBackupEngine(true);
  for (int i = 0; i < 5; ++i) {
    CloseDBAndBackupEngine();
    DeleteLogFiles();
    OpenDBAndBackupEngine(false);
    FillDB(db_.get(), 100 * i, 100 * (i + 1), kFlushAll);
    ASSERT_OK(backup_engine_->CreateNewBackup(db_.get()));
  }
  CloseDBAndBackupEngine();

  // restore 3
  OpenBackupEngine();
  ASSERT_OK(backup_engine_->RestoreDBFromBackup(3, dbname_, dbname_));
  CloseBackupEngine();

  OpenDBAndBackupEngine(false);
  // More data, bigger SST
  FillDB(db_.get(), 1000, 1300, kFlushAll);
  Status s = backup_engine_->CreateNewBackup(db_.get());
  // the new backup fails because new table files
  // clash with old table files from backups 4 and 5
  // (since write_buffer_size is huge, we can be sure that
  // each backup will generate only one sst file and that
  // a file generated here would have the same name as an
  // sst file generated by backup 4, and will be bigger)
  ASSERT_TRUE(s.IsCorruption());
  ASSERT_OK(backup_engine_->DeleteBackup(4));
  ASSERT_OK(backup_engine_->DeleteBackup(5));
  // now, the backup can succeed
  ASSERT_OK(backup_engine_->CreateNewBackup(db_.get()));
  CloseDBAndBackupEngine();
}

TEST_F(BackupEngineTest, NoShareTableFiles) {
  const int keys_iteration = 5000;
  OpenDBAndBackupEngine(true, false, kNoShare);
  for (int i = 0; i < 5; ++i) {
    FillDB(db_.get(), keys_iteration * i, keys_iteration * (i + 1));
    ASSERT_OK(backup_engine_->CreateNewBackup(db_.get(), !!(i % 2)));
  }
  CloseDBAndBackupEngine();

  for (int i = 0; i < 5; ++i) {
    AssertBackupConsistency(i + 1, 0, keys_iteration * (i + 1),
                            keys_iteration * 6);
  }
}

// Verify that you can backup and restore with share_files_with_checksum on
TEST_F(BackupEngineTest, ShareTableFilesWithChecksums) {
  const int keys_iteration = 5000;
  OpenDBAndBackupEngine(true, false, kShareWithChecksum);
  for (int i = 0; i < 5; ++i) {
    FillDB(db_.get(), keys_iteration * i, keys_iteration * (i + 1));
    ASSERT_OK(backup_engine_->CreateNewBackup(db_.get(), !!(i % 2)));
  }
  CloseDBAndBackupEngine();

  for (int i = 0; i < 5; ++i) {
    AssertBackupConsistency(i + 1, 0, keys_iteration * (i + 1),
                            keys_iteration * 6);
  }
}

// Verify that you can backup and restore using share_files_with_checksum set to
// false and then transition this option to true
TEST_F(BackupEngineTest, ShareTableFilesWithChecksumsTransition) {
  const int keys_iteration = 5000;
  // set share_files_with_checksum to false
  OpenDBAndBackupEngine(true, false, kShareNoChecksum);
  for (int i = 0; i < 5; ++i) {
    FillDB(db_.get(), keys_iteration * i, keys_iteration * (i + 1));
    ASSERT_OK(backup_engine_->CreateNewBackup(db_.get(), true));
  }
  CloseDBAndBackupEngine();

  for (int i = 0; i < 5; ++i) {
    AssertBackupConsistency(i + 1, 0, keys_iteration * (i + 1),
                            keys_iteration * 6);
  }

  // set share_files_with_checksum to true and do some more backups
  OpenDBAndBackupEngine(false /* destroy_old_data */, false,
                        kShareWithChecksum);
  for (int i = 5; i < 10; ++i) {
    FillDB(db_.get(), keys_iteration * i, keys_iteration * (i + 1));
    ASSERT_OK(backup_engine_->CreateNewBackup(db_.get(), true));
  }
  CloseDBAndBackupEngine();

  // Verify first (about to delete)
  AssertBackupConsistency(1, 0, keys_iteration, keys_iteration * 11);

  // For an extra challenge, make sure that GarbageCollect / DeleteBackup
  // is OK even if we open without share_table_files
  OpenDBAndBackupEngine(false /* destroy_old_data */, false, kNoShare);
  ASSERT_OK(backup_engine_->DeleteBackup(1));
  ASSERT_OK(backup_engine_->GarbageCollect());
  CloseDBAndBackupEngine();

  // Verify rest (not deleted)
  for (int i = 1; i < 10; ++i) {
    AssertBackupConsistency(i + 1, 0, keys_iteration * (i + 1),
                            keys_iteration * 11);
  }
}

// Verify backup and restore with various naming options, check names
TEST_F(BackupEngineTest, ShareTableFilesWithChecksumsNewNaming) {
  ASSERT_TRUE(engine_options_->share_files_with_checksum_naming ==
              kNamingDefault);

  const int keys_iteration = 5000;

  OpenDBAndBackupEngine(true, false, kShareWithChecksum);
  FillDB(db_.get(), 0, keys_iteration);
  CloseDBAndBackupEngine();

  static const std::map<ShareFilesNaming, TestRegex> option_to_expected = {
      {kLegacyCrc32cAndFileSize, "[0-9]+_[0-9]+_[0-9]+[.]sst"},
      // kFlagIncludeFileSize redundant here
      {kLegacyCrc32cAndFileSize | kFlagIncludeFileSize,
       "[0-9]+_[0-9]+_[0-9]+[.]sst"},
      {kUseDbSessionId, "[0-9]+_s[0-9A-Z]{20}[.]sst"},
      {kUseDbSessionId | kFlagIncludeFileSize,
       "[0-9]+_s[0-9A-Z]{20}_[0-9]+[.]sst"},
  };

  const TestRegex blobfile_pattern = "[0-9]+_[0-9]+_[0-9]+[.]blob";

  for (const auto& pair : option_to_expected) {
    CloseAndReopenDB();
    engine_options_->share_files_with_checksum_naming = pair.first;
    OpenBackupEngine(true /*destroy_old_data*/);
    ASSERT_OK(backup_engine_->CreateNewBackup(db_.get()));
    CloseDBAndBackupEngine();
    AssertBackupConsistency(1, 0, keys_iteration, keys_iteration * 2);
    AssertDirectoryFilesMatchRegex(backupdir_ + "/shared_checksum", pair.second,
                                   ".sst", 1 /* minimum_count */);
    if (std::string::npos != pair.second.GetPattern().find("_[0-9]+[.]sst")) {
      AssertDirectoryFilesSizeIndicators(backupdir_ + "/shared_checksum",
                                         1 /* minimum_count */);
    }

    AssertDirectoryFilesMatchRegex(backupdir_ + "/shared_checksum",
                                   blobfile_pattern, ".blob",
                                   1 /* minimum_count */);
  }
}

// Mimic SST file generated by pre-6.12 releases and verify that
// old names are always used regardless of naming option.
TEST_F(BackupEngineTest, ShareTableFilesWithChecksumsOldFileNaming) {
  const int keys_iteration = 5000;

  // Pre-6.12 release did not include db id and db session id properties.
  ROCKSDB_NAMESPACE::SyncPoint::GetInstance()->SetCallBack(
      "PropertyBlockBuilder::AddTableProperty:Start", [&](void* props_vs) {
        auto props = static_cast<TableProperties*>(props_vs);
        props->db_id = "";
        props->db_session_id = "";
      });
  ROCKSDB_NAMESPACE::SyncPoint::GetInstance()->EnableProcessing();

  OpenDBAndBackupEngine(true, false, kShareWithChecksum);
  FillDB(db_.get(), 0, keys_iteration);
  CloseDBAndBackupEngine();

  // Old names should always be used on old files
  const TestRegex sstfile_pattern("[0-9]+_[0-9]+_[0-9]+[.]sst");

  const TestRegex blobfile_pattern = "[0-9]+_[0-9]+_[0-9]+[.]blob";

  for (ShareFilesNaming option : {kNamingDefault, kUseDbSessionId}) {
    CloseAndReopenDB();
    engine_options_->share_files_with_checksum_naming = option;
    OpenBackupEngine(true /*destroy_old_data*/);
    ASSERT_OK(backup_engine_->CreateNewBackup(db_.get()));
    CloseDBAndBackupEngine();
    AssertBackupConsistency(1, 0, keys_iteration, keys_iteration * 2);
    AssertDirectoryFilesMatchRegex(backupdir_ + "/shared_checksum",
                                   sstfile_pattern, ".sst",
                                   1 /* minimum_count */);
    AssertDirectoryFilesMatchRegex(backupdir_ + "/shared_checksum",
                                   blobfile_pattern, ".blob",
                                   1 /* minimum_count */);
  }

  ROCKSDB_NAMESPACE::SyncPoint::GetInstance()->DisableProcessing();
  ROCKSDB_NAMESPACE::SyncPoint::GetInstance()->ClearAllCallBacks();
}

// Test how naming options interact with detecting DB corruption
// between incremental backups
TEST_F(BackupEngineTest, TableFileCorruptionBeforeIncremental) {
  const auto share_no_checksum = static_cast<ShareFilesNaming>(0);

  for (bool corrupt_before_first_backup : {false, true}) {
    for (ShareFilesNaming option :
         {share_no_checksum, kLegacyCrc32cAndFileSize, kNamingDefault}) {
      auto share =
          option == share_no_checksum ? kShareNoChecksum : kShareWithChecksum;
      if (option != share_no_checksum) {
        engine_options_->share_files_with_checksum_naming = option;
      }
      OpenDBAndBackupEngine(true, false, share);
      DBImpl* dbi = static_cast<DBImpl*>(db_.get());
      // A small SST file
      ASSERT_OK(dbi->Put(WriteOptions(), "x", "y"));
      ASSERT_OK(dbi->Flush(FlushOptions()));
      // And a bigger one
      ASSERT_OK(dbi->Put(WriteOptions(), "y", Random(42).RandomString(500)));
      ASSERT_OK(dbi->Flush(FlushOptions()));
      ASSERT_OK(dbi->TEST_WaitForFlushMemTable());
      CloseAndReopenDB(/*read_only*/ true);

      std::vector<FileAttributes> table_files;
      ASSERT_OK(GetDataFilesInDB(kTableFile, &table_files));
      ASSERT_EQ(table_files.size(), 2);
      std::string tf0 = dbname_ + "/" + table_files[0].name;
      std::string tf1 = dbname_ + "/" + table_files[1].name;

      CloseDBAndBackupEngine();

      if (corrupt_before_first_backup) {
        // This corrupts a data block, which does not cause DB open
        // failure, only failure on accessing the block.
        ASSERT_OK(db_file_manager_->CorruptFileStart(tf0));
      }

      OpenDBAndBackupEngine(false, false, share);
      ASSERT_OK(backup_engine_->CreateNewBackup(db_.get()));
      CloseDBAndBackupEngine();

      // if corrupt_before_first_backup, this undoes the initial corruption
      ASSERT_OK(db_file_manager_->CorruptFileStart(tf0));

      OpenDBAndBackupEngine(false, false, share);
      Status s = backup_engine_->CreateNewBackup(db_.get());

      // Even though none of the naming options catch the inconsistency
      // between the first and second time backing up fname, in the case
      // of kUseDbSessionId (kNamingDefault), this is an intentional
      // trade-off to avoid full scan of files from the DB that are
      // already backed up. If we did the scan, kUseDbSessionId could catch
      // the corruption. kLegacyCrc32cAndFileSize does the scan (to
      // compute checksum for name) without catching the corruption,
      // because the corruption means the names don't merge.
      EXPECT_OK(s);

      // VerifyBackup doesn't check DB integrity or table file internal
      // checksums
      EXPECT_OK(backup_engine_->VerifyBackup(1, true));
      EXPECT_OK(backup_engine_->VerifyBackup(2, true));

      db_.reset();
      ASSERT_OK(backup_engine_->RestoreDBFromBackup(2, dbname_, dbname_));
      {
        DB* db = OpenDB();
        s = db->VerifyChecksum();
        delete db;
      }
      if (option != kLegacyCrc32cAndFileSize && !corrupt_before_first_backup) {
        // Second backup is OK because it used (uncorrupt) file from first
        // backup instead of (corrupt) file from DB.
        // This is arguably a good trade-off vs. treating the file as distinct
        // from the old version, because a file should be more likely to be
        // corrupt as it ages. Although the backed-up file might also corrupt
        // with age, the alternative approach (checksum in file name computed
        // from current DB file contents) wouldn't detect that case at backup
        // time either. Although you would have both copies of the file with
        // the alternative approach, that would only last until the older
        // backup is deleted.
        ASSERT_OK(s);
      } else if (option == kLegacyCrc32cAndFileSize &&
                 corrupt_before_first_backup) {
        // Second backup is OK because it saved the updated (uncorrupt)
        // file from DB, instead of the sharing with first backup.
        // Recall: if corrupt_before_first_backup, [second CorruptFileStart]
        // undoes the initial corruption.
        // This is arguably a bad trade-off vs. sharing the old version of the
        // file because a file should be more likely to corrupt as it ages.
        // (Not likely that the previously backed-up version was already
        // corrupt and the new version is non-corrupt. This approach doesn't
        // help if backed-up version is corrupted after taking the backup.)
        ASSERT_OK(s);
      } else {
        // Something is legitimately corrupted, but we can't be sure what
        // with information available (TODO? unless one passes block checksum
        // test and other doesn't. Probably better to use end-to-end full file
        // checksum anyway.)
        ASSERT_TRUE(s.IsCorruption());
      }

      CloseDBAndBackupEngine();
      ASSERT_OK(DestroyDB(dbname_, options_));
    }
  }
}

// Test how naming options interact with detecting file size corruption
// between incremental backups
TEST_F(BackupEngineTest, FileSizeForIncremental) {
  const auto share_no_checksum = static_cast<ShareFilesNaming>(0);
  // TODO: enable blob files once Integrated BlobDB supports DB session id.
  options_.enable_blob_files = false;

  for (ShareFilesNaming option : {share_no_checksum, kLegacyCrc32cAndFileSize,
                                  kNamingDefault, kUseDbSessionId}) {
    auto share =
        option == share_no_checksum ? kShareNoChecksum : kShareWithChecksum;
    if (option != share_no_checksum) {
      engine_options_->share_files_with_checksum_naming = option;
    }
    OpenDBAndBackupEngine(true, false, share);

    std::vector<FileAttributes> children;
    const std::string shared_dir =
        backupdir_ +
        (option == share_no_checksum ? "/shared" : "/shared_checksum");

    // A single small SST file
    ASSERT_OK(db_->Put(WriteOptions(), "x", "y"));

    // First, test that we always detect file size corruption on the shared
    // backup side on incremental. (Since sizes aren't really part of backup
    // meta file, this works by querying the filesystem for the sizes.)
    ASSERT_OK(backup_engine_->CreateNewBackup(db_.get(), true /*flush*/));
    CloseDBAndBackupEngine();

    // Corrupt backup SST file
    ASSERT_OK(file_manager_->GetChildrenFileAttributes(shared_dir, &children));
    ASSERT_EQ(children.size(), 1U);  // one sst
    for (const auto& child : children) {
      if (child.name.size() > 4 && child.size_bytes > 0) {
        ASSERT_OK(
            file_manager_->WriteToFile(shared_dir + "/" + child.name, "asdf"));
        break;
      }
    }

    OpenDBAndBackupEngine(false, false, share);
    Status s = backup_engine_->CreateNewBackup(db_.get());
    EXPECT_TRUE(s.IsCorruption());

    ASSERT_OK(backup_engine_->PurgeOldBackups(0));
    CloseDBAndBackupEngine();

    // Second, test that a hypothetical db session id collision would likely
    // not suffice to corrupt a backup, because there's a good chance of
    // file size difference (in this test, guaranteed) so either no name
    // collision or detected collision.

    // Create backup 1
    OpenDBAndBackupEngine(false, false, share);
    ASSERT_OK(backup_engine_->CreateNewBackup(db_.get()));

    // Even though we have "the same" DB state as backup 1, we need
    // to restore to recreate the same conditions as later restore.
    db_.reset();
    ASSERT_OK(DestroyDB(dbname_, options_));
    ASSERT_OK(backup_engine_->RestoreDBFromBackup(1, dbname_, dbname_));
    CloseDBAndBackupEngine();

    // Forge session id
    ROCKSDB_NAMESPACE::SyncPoint::GetInstance()->SetCallBack(
        "DBImpl::SetDbSessionId", [](void* sid_void_star) {
          std::string* sid = static_cast<std::string*>(sid_void_star);
          *sid = "01234567890123456789";
        });
    ROCKSDB_NAMESPACE::SyncPoint::GetInstance()->EnableProcessing();

    // Create another SST file
    OpenDBAndBackupEngine(false, false, share);
    ASSERT_OK(db_->Put(WriteOptions(), "y", "x"));

    // Create backup 2
    ASSERT_OK(backup_engine_->CreateNewBackup(db_.get(), true /*flush*/));

    // Restore backup 1 (again)
    db_.reset();
    ASSERT_OK(DestroyDB(dbname_, options_));
    ASSERT_OK(backup_engine_->RestoreDBFromBackup(1, dbname_, dbname_));
    CloseDBAndBackupEngine();

    // Create another SST file with same number and db session id, only bigger
    OpenDBAndBackupEngine(false, false, share);
    ASSERT_OK(db_->Put(WriteOptions(), "y", Random(42).RandomString(500)));

    // Count backup SSTs files.
    children.clear();
    ASSERT_OK(file_manager_->GetChildrenFileAttributes(shared_dir, &children));
    ASSERT_EQ(children.size(), 2U);  // two sst files

    // Try create backup 3
    s = backup_engine_->CreateNewBackup(db_.get(), true /*flush*/);

    // Re-count backup SSTs
    children.clear();
    ASSERT_OK(file_manager_->GetChildrenFileAttributes(shared_dir, &children));

    if (option == kUseDbSessionId) {
      // Acceptable to call it corruption if size is not in name and
      // db session id collision is practically impossible.
      EXPECT_TRUE(s.IsCorruption());
      EXPECT_EQ(children.size(), 2U);  // no SST file added
    } else if (option == share_no_checksum) {
      // Good to call it corruption if both backups cannot be
      // accommodated.
      EXPECT_TRUE(s.IsCorruption());
      EXPECT_EQ(children.size(), 2U);  // no SST file added
    } else {
      // Since opening a DB seems sufficient for detecting size corruption
      // on the DB side, this should be a good thing, ...
      EXPECT_OK(s);
      // ... as long as we did actually treat it as a distinct SST file.
      EXPECT_EQ(children.size(), 3U);  // Another SST added
    }
    CloseDBAndBackupEngine();
    ASSERT_OK(DestroyDB(dbname_, options_));
    ROCKSDB_NAMESPACE::SyncPoint::GetInstance()->DisableProcessing();
    ROCKSDB_NAMESPACE::SyncPoint::GetInstance()->ClearAllCallBacks();
  }
}

// Verify backup and restore with share_files_with_checksum off and then
// transition this option to on and share_files_with_checksum_naming to be
// based on kUseDbSessionId
TEST_F(BackupEngineTest, ShareTableFilesWithChecksumsNewNamingTransition) {
  const int keys_iteration = 5000;
  // We may set share_files_with_checksum_naming to kLegacyCrc32cAndFileSize
  // here but even if we don't, it should have no effect when
  // share_files_with_checksum is false
  ASSERT_TRUE(engine_options_->share_files_with_checksum_naming ==
              kNamingDefault);
  // set share_files_with_checksum to false
  OpenDBAndBackupEngine(true, false, kShareNoChecksum);
  int j = 3;
  for (int i = 0; i < j; ++i) {
    FillDB(db_.get(), keys_iteration * i, keys_iteration * (i + 1));
    ASSERT_OK(backup_engine_->CreateNewBackup(db_.get(), true));
  }
  CloseDBAndBackupEngine();

  for (int i = 0; i < j; ++i) {
    AssertBackupConsistency(i + 1, 0, keys_iteration * (i + 1),
                            keys_iteration * (j + 1));
  }

  // set share_files_with_checksum to true and do some more backups
  // and use session id in the name of SST file backup
  ASSERT_TRUE(engine_options_->share_files_with_checksum_naming ==
              kNamingDefault);
  OpenDBAndBackupEngine(false /* destroy_old_data */, false,
                        kShareWithChecksum);
  FillDB(db_.get(), keys_iteration * j, keys_iteration * (j + 1));
  ASSERT_OK(backup_engine_->CreateNewBackup(db_.get(), true));
  CloseDBAndBackupEngine();
  // Use checksum in the name as well
  ++j;
  options_.file_checksum_gen_factory = GetFileChecksumGenCrc32cFactory();
  OpenDBAndBackupEngine(false /* destroy_old_data */, false,
                        kShareWithChecksum);
  FillDB(db_.get(), keys_iteration * j, keys_iteration * (j + 1));
  ASSERT_OK(backup_engine_->CreateNewBackup(db_.get(), true));
  CloseDBAndBackupEngine();

  // Verify first (about to delete)
  AssertBackupConsistency(1, 0, keys_iteration, keys_iteration * (j + 1));

  // For an extra challenge, make sure that GarbageCollect / DeleteBackup
  // is OK even if we open without share_table_files but with
  // share_files_with_checksum_naming based on kUseDbSessionId
  ASSERT_TRUE(engine_options_->share_files_with_checksum_naming ==
              kNamingDefault);
  OpenDBAndBackupEngine(false /* destroy_old_data */, false, kNoShare);
  ASSERT_OK(backup_engine_->DeleteBackup(1));
  ASSERT_OK(backup_engine_->GarbageCollect());
  CloseDBAndBackupEngine();

  // Verify second (about to delete)
  AssertBackupConsistency(2, 0, keys_iteration * 2, keys_iteration * (j + 1));

  // Use checksum and file size for backup table file names and open without
  // share_table_files
  // Again, make sure that GarbageCollect / DeleteBackup is OK
  engine_options_->share_files_with_checksum_naming = kLegacyCrc32cAndFileSize;
  OpenDBAndBackupEngine(false /* destroy_old_data */, false, kNoShare);
  ASSERT_OK(backup_engine_->DeleteBackup(2));
  ASSERT_OK(backup_engine_->GarbageCollect());
  CloseDBAndBackupEngine();

  // Verify rest (not deleted)
  for (int i = 2; i < j; ++i) {
    AssertBackupConsistency(i + 1, 0, keys_iteration * (i + 1),
                            keys_iteration * (j + 1));
  }
}

// Verify backup and restore with share_files_with_checksum on and transition
// from kLegacyCrc32cAndFileSize to kUseDbSessionId
TEST_F(BackupEngineTest, ShareTableFilesWithChecksumsNewNamingUpgrade) {
  engine_options_->share_files_with_checksum_naming = kLegacyCrc32cAndFileSize;
  const int keys_iteration = 5000;
  // set share_files_with_checksum to true
  OpenDBAndBackupEngine(true, false, kShareWithChecksum);
  int j = 3;
  for (int i = 0; i < j; ++i) {
    FillDB(db_.get(), keys_iteration * i, keys_iteration * (i + 1));
    ASSERT_OK(backup_engine_->CreateNewBackup(db_.get(), true));
  }
  CloseDBAndBackupEngine();

  for (int i = 0; i < j; ++i) {
    AssertBackupConsistency(i + 1, 0, keys_iteration * (i + 1),
                            keys_iteration * (j + 1));
  }

  engine_options_->share_files_with_checksum_naming = kUseDbSessionId;
  OpenDBAndBackupEngine(false /* destroy_old_data */, false,
                        kShareWithChecksum);
  FillDB(db_.get(), keys_iteration * j, keys_iteration * (j + 1));
  ASSERT_OK(backup_engine_->CreateNewBackup(db_.get(), true));
  CloseDBAndBackupEngine();

  ++j;
  options_.file_checksum_gen_factory = GetFileChecksumGenCrc32cFactory();
  OpenDBAndBackupEngine(false /* destroy_old_data */, false,
                        kShareWithChecksum);
  FillDB(db_.get(), keys_iteration * j, keys_iteration * (j + 1));
  ASSERT_OK(backup_engine_->CreateNewBackup(db_.get(), true));
  CloseDBAndBackupEngine();

  // Verify first (about to delete)
  AssertBackupConsistency(1, 0, keys_iteration, keys_iteration * (j + 1));

  // For an extra challenge, make sure that GarbageCollect / DeleteBackup
  // is OK even if we open without share_table_files
  OpenDBAndBackupEngine(false /* destroy_old_data */, false, kNoShare);
  ASSERT_OK(backup_engine_->DeleteBackup(1));
  ASSERT_OK(backup_engine_->GarbageCollect());
  CloseDBAndBackupEngine();

  // Verify second (about to delete)
  AssertBackupConsistency(2, 0, keys_iteration * 2, keys_iteration * (j + 1));

  // Use checksum and file size for backup table file names and open without
  // share_table_files
  // Again, make sure that GarbageCollect / DeleteBackup is OK
  engine_options_->share_files_with_checksum_naming = kLegacyCrc32cAndFileSize;
  OpenDBAndBackupEngine(false /* destroy_old_data */, false, kNoShare);
  ASSERT_OK(backup_engine_->DeleteBackup(2));
  ASSERT_OK(backup_engine_->GarbageCollect());
  CloseDBAndBackupEngine();

  // Verify rest (not deleted)
  for (int i = 2; i < j; ++i) {
    AssertBackupConsistency(i + 1, 0, keys_iteration * (i + 1),
                            keys_iteration * (j + 1));
  }
}

// This test simulates cleaning up after aborted or incomplete creation
// of a new backup.
TEST_F(BackupEngineTest, DeleteTmpFiles) {
  for (int cleanup_fn : {1, 2, 3, 4}) {
    for (ShareOption shared_option : kAllShareOptions) {
      OpenDBAndBackupEngine(false /* destroy_old_data */, false /* dummy */,
                            shared_option);
      ASSERT_OK(backup_engine_->CreateNewBackup(db_.get()));
      BackupID next_id = 1;
      BackupID oldest_id = std::numeric_limits<BackupID>::max();
      {
        std::vector<BackupInfo> backup_info;
        backup_engine_->GetBackupInfo(&backup_info);
        for (const auto& bi : backup_info) {
          next_id = std::max(next_id, bi.backup_id + 1);
          oldest_id = std::min(oldest_id, bi.backup_id);
        }
      }
      CloseDBAndBackupEngine();

      // An aborted or incomplete new backup will always be in the next
      // id (maybe more)
      std::string next_private = "private/" + std::to_string(next_id);

      // NOTE: both shared and shared_checksum should be cleaned up
      // regardless of how the backup engine is opened.
      std::vector<std::string> tmp_files_and_dirs;
      for (const auto& dir_and_file : {
               std::make_pair(std::string("shared"),
                              std::string(".00006.sst.tmp")),
               std::make_pair(std::string("shared_checksum"),
                              std::string(".00007.sst.tmp")),
               std::make_pair(next_private, std::string("00003.sst")),
           }) {
        std::string dir = backupdir_ + "/" + dir_and_file.first;
        ASSERT_OK(file_manager_->CreateDirIfMissing(dir));
        ASSERT_OK(file_manager_->FileExists(dir));

        std::string file = dir + "/" + dir_and_file.second;
        ASSERT_OK(file_manager_->WriteToFile(file, "tmp"));
        ASSERT_OK(file_manager_->FileExists(file));

        tmp_files_and_dirs.push_back(file);
      }
      if (cleanup_fn != /*CreateNewBackup*/ 4) {
        // This exists after CreateNewBackup because it's deleted then
        // re-created.
        tmp_files_and_dirs.push_back(backupdir_ + "/" + next_private);
      }

      OpenDBAndBackupEngine(false /* destroy_old_data */, false /* dummy */,
                            shared_option);
      // Need to call one of these explicitly to delete tmp files
      switch (cleanup_fn) {
        case 1:
          ASSERT_OK(backup_engine_->GarbageCollect());
          break;
        case 2:
          ASSERT_OK(backup_engine_->DeleteBackup(oldest_id));
          break;
        case 3:
          ASSERT_OK(backup_engine_->PurgeOldBackups(1));
          break;
        case 4:
          // Does a garbage collect if it sees that next private dir exists
          ASSERT_OK(backup_engine_->CreateNewBackup(db_.get()));
          break;
        default:
          assert(false);
      }
      CloseDBAndBackupEngine();
      for (std::string file_or_dir : tmp_files_and_dirs) {
        if (file_manager_->FileExists(file_or_dir) != Status::NotFound()) {
          FAIL() << file_or_dir << " was expected to be deleted." << cleanup_fn;
        }
      }
    }
  }
}

TEST_F(BackupEngineTest, KeepLogFiles) {
  engine_options_->backup_log_files = false;
  // basically infinite
  options_.WAL_ttl_seconds = 24 * 60 * 60;
  OpenDBAndBackupEngine(true);
  FillDB(db_.get(), 0, 100, kFlushAll);
  FillDB(db_.get(), 100, 200, kFlushAll);
  ASSERT_OK(backup_engine_->CreateNewBackup(db_.get(), false));
  FillDB(db_.get(), 200, 300, kFlushAll);
  FillDB(db_.get(), 300, 400, kFlushAll);
  FillDB(db_.get(), 400, 500, kFlushAll);
  CloseDBAndBackupEngine();

  // all data should be there if we call with keep_log_files = true
  AssertBackupConsistency(0, 0, 500, 600, true);
}

#if !defined(ROCKSDB_VALGRIND_RUN) || defined(ROCKSDB_FULL_VALGRIND_RUN)
class BackupEngineRateLimitingTestWithParam
    : public BackupEngineTest,
      public testing::WithParamInterface<
          std::tuple<bool /* make throttle */,
                     int /* 0 = single threaded, 1 = multi threaded*/,
                     std::pair<uint64_t, uint64_t> /* limits */>> {
 public:
  BackupEngineRateLimitingTestWithParam() {}
};

uint64_t const MB = 1024 * 1024;

INSTANTIATE_TEST_CASE_P(
    RateLimiting, BackupEngineRateLimitingTestWithParam,
    ::testing::Values(std::make_tuple(false, 0, std::make_pair(1 * MB, 5 * MB)),
                      std::make_tuple(false, 0, std::make_pair(2 * MB, 3 * MB)),
                      std::make_tuple(false, 1, std::make_pair(1 * MB, 5 * MB)),
                      std::make_tuple(false, 1, std::make_pair(2 * MB, 3 * MB)),
                      std::make_tuple(true, 0, std::make_pair(1 * MB, 5 * MB)),
                      std::make_tuple(true, 0, std::make_pair(2 * MB, 3 * MB)),
                      std::make_tuple(true, 1, std::make_pair(1 * MB, 5 * MB)),
                      std::make_tuple(true, 1,
                                      std::make_pair(2 * MB, 3 * MB))));

TEST_P(BackupEngineRateLimitingTestWithParam, RateLimiting) {
  size_t const kMicrosPerSec = 1000 * 1000LL;

  std::shared_ptr<RateLimiter> backupThrottler(NewGenericRateLimiter(1));
  std::shared_ptr<RateLimiter> restoreThrottler(NewGenericRateLimiter(1));

  bool makeThrottler = std::get<0>(GetParam());
  if (makeThrottler) {
    engine_options_->backup_rate_limiter = backupThrottler;
    engine_options_->restore_rate_limiter = restoreThrottler;
  }

  // iter 0 -- single threaded
  // iter 1 -- multi threaded
  int iter = std::get<1>(GetParam());
  const std::pair<uint64_t, uint64_t> limit = std::get<2>(GetParam());

  // destroy old data
  DestroyDB(dbname_, Options());
  if (makeThrottler) {
    backupThrottler->SetBytesPerSecond(limit.first);
    restoreThrottler->SetBytesPerSecond(limit.second);
  } else {
    engine_options_->backup_rate_limit = limit.first;
    engine_options_->restore_rate_limit = limit.second;
  }
  engine_options_->max_background_operations = (iter == 0) ? 1 : 10;
  options_.compression = kNoCompression;
  OpenDBAndBackupEngine(true);
  size_t bytes_written = FillDB(db_.get(), 0, 100000);

  auto start_backup = db_chroot_env_->NowMicros();
  ASSERT_OK(backup_engine_->CreateNewBackup(db_.get(), false));
  auto backup_time = db_chroot_env_->NowMicros() - start_backup;
  auto rate_limited_backup_time = (bytes_written * kMicrosPerSec) / limit.first;
  ASSERT_GT(backup_time, 0.8 * rate_limited_backup_time);

  CloseDBAndBackupEngine();

  OpenBackupEngine();
  auto start_restore = db_chroot_env_->NowMicros();
  ASSERT_OK(backup_engine_->RestoreDBFromLatestBackup(dbname_, dbname_));
  auto restore_time = db_chroot_env_->NowMicros() - start_restore;
  CloseBackupEngine();
  auto rate_limited_restore_time =
      (bytes_written * kMicrosPerSec) / limit.second;
  ASSERT_GT(restore_time, 0.8 * rate_limited_restore_time);

  AssertBackupConsistency(0, 0, 100000, 100010);
}

TEST_P(BackupEngineRateLimitingTestWithParam, RateLimitingVerifyBackup) {
  const std::size_t kMicrosPerSec = 1000 * 1000LL;
  std::shared_ptr<RateLimiter> backupThrottler(NewGenericRateLimiter(
      1, 100 * 1000 /* refill_period_us */, 10 /* fairness */,
      RateLimiter::Mode::kAllIo /* mode */));

  bool makeThrottler = std::get<0>(GetParam());
  if (makeThrottler) {
    engine_options_->backup_rate_limiter = backupThrottler;
  }

  bool is_single_threaded = std::get<1>(GetParam()) == 0 ? true : false;
  engine_options_->max_background_operations = is_single_threaded ? 1 : 10;

  const std::uint64_t backup_rate_limiter_limit = std::get<2>(GetParam()).first;
  if (makeThrottler) {
    engine_options_->backup_rate_limiter->SetBytesPerSecond(
        backup_rate_limiter_limit);
  } else {
    engine_options_->backup_rate_limit = backup_rate_limiter_limit;
  }

  DestroyDB(dbname_, Options());
  OpenDBAndBackupEngine(true /* destroy_old_data */);
  FillDB(db_.get(), 0, 100000);
  ASSERT_OK(backup_engine_->CreateNewBackup(db_.get(),
                                            false /* flush_before_backup */));

  std::vector<BackupInfo> backup_infos;
  BackupInfo backup_info;
  backup_engine_->GetBackupInfo(&backup_infos);
  ASSERT_EQ(1, backup_infos.size());
  const int backup_id = 1;
  ASSERT_EQ(backup_id, backup_infos[0].backup_id);
  ASSERT_OK(backup_engine_->GetBackupInfo(backup_id, &backup_info,
                                          true /* include_file_details */));

  std::uint64_t bytes_read_during_verify_backup = 0;
  for (BackupFileInfo backup_file_info : backup_info.file_details) {
    bytes_read_during_verify_backup += backup_file_info.size;
  }

  auto start_verify_backup = db_chroot_env_->NowMicros();
  ASSERT_OK(
      backup_engine_->VerifyBackup(backup_id, true /* verify_with_checksum */));
  auto verify_backup_time = db_chroot_env_->NowMicros() - start_verify_backup;
  auto rate_limited_verify_backup_time =
      (bytes_read_during_verify_backup * kMicrosPerSec) /
      backup_rate_limiter_limit;

  if (makeThrottler) {
    EXPECT_GE(verify_backup_time, 0.8 * rate_limited_verify_backup_time);
  }
  CloseDBAndBackupEngine();
  AssertBackupConsistency(backup_id, 0, 100000, 100010);
  DestroyDB(dbname_, Options());
}

TEST_P(BackupEngineRateLimitingTestWithParam, RateLimitingChargeReadInBackup) {
  bool is_single_threaded = std::get<1>(GetParam()) == 0 ? true : false;
  engine_options_->max_background_operations = is_single_threaded ? 1 : 10;

  const std::uint64_t backup_rate_limiter_limit = std::get<2>(GetParam()).first;
  std::shared_ptr<RateLimiter> backup_rate_limiter(NewGenericRateLimiter(
      backup_rate_limiter_limit, 100 * 1000 /* refill_period_us */,
      10 /* fairness */, RateLimiter::Mode::kWritesOnly /* mode */));
  engine_options_->backup_rate_limiter = backup_rate_limiter;

  DestroyDB(dbname_, Options());
  OpenDBAndBackupEngine(true /* destroy_old_data */, false /* dummy */,
                        kShareWithChecksum /* shared_option */);
  FillDB(db_.get(), 0, 10);
  ASSERT_OK(backup_engine_->CreateNewBackup(db_.get(),
                                            false /* flush_before_backup */));
  std::int64_t total_bytes_through_with_no_read_charged =
      backup_rate_limiter->GetTotalBytesThrough();
  CloseBackupEngine();

  backup_rate_limiter.reset(NewGenericRateLimiter(
      backup_rate_limiter_limit, 100 * 1000 /* refill_period_us */,
      10 /* fairness */, RateLimiter::Mode::kAllIo /* mode */));
  engine_options_->backup_rate_limiter = backup_rate_limiter;

  OpenBackupEngine(true);
  ASSERT_OK(backup_engine_->CreateNewBackup(db_.get(),
                                            false /* flush_before_backup */));
  std::int64_t total_bytes_through_with_read_charged =
      backup_rate_limiter->GetTotalBytesThrough();
  EXPECT_GT(total_bytes_through_with_read_charged,
            total_bytes_through_with_no_read_charged);
  CloseDBAndBackupEngine();
  AssertBackupConsistency(1, 0, 10, 20);
  DestroyDB(dbname_, Options());
}

TEST_P(BackupEngineRateLimitingTestWithParam, RateLimitingChargeReadInRestore) {
  bool is_single_threaded = std::get<1>(GetParam()) == 0 ? true : false;
  engine_options_->max_background_operations = is_single_threaded ? 1 : 10;

  const std::uint64_t restore_rate_limiter_limit =
      std::get<2>(GetParam()).second;
  std::shared_ptr<RateLimiter> restore_rate_limiter(NewGenericRateLimiter(
      restore_rate_limiter_limit, 100 * 1000 /* refill_period_us */,
      10 /* fairness */, RateLimiter::Mode::kWritesOnly /* mode */));
  engine_options_->restore_rate_limiter = restore_rate_limiter;

  DestroyDB(dbname_, Options());
  OpenDBAndBackupEngine(true /* destroy_old_data */);
  FillDB(db_.get(), 0, 10);
  ASSERT_OK(backup_engine_->CreateNewBackup(db_.get(),
                                            false /* flush_before_backup */));
  CloseDBAndBackupEngine();
  DestroyDB(dbname_, Options());

  OpenBackupEngine(false /* destroy_old_data */);
  ASSERT_OK(backup_engine_->RestoreDBFromLatestBackup(dbname_, dbname_));
  std::int64_t total_bytes_through_with_no_read_charged =
      restore_rate_limiter->GetTotalBytesThrough();
  CloseBackupEngine();
  DestroyDB(dbname_, Options());

  restore_rate_limiter.reset(NewGenericRateLimiter(
      restore_rate_limiter_limit, 100 * 1000 /* refill_period_us */,
      10 /* fairness */, RateLimiter::Mode::kAllIo /* mode */));
  engine_options_->restore_rate_limiter = restore_rate_limiter;

  OpenBackupEngine(false /* destroy_old_data */);
  ASSERT_OK(backup_engine_->RestoreDBFromLatestBackup(dbname_, dbname_));
  std::int64_t total_bytes_through_with_read_charged =
      restore_rate_limiter->GetTotalBytesThrough();
  EXPECT_EQ(total_bytes_through_with_read_charged,
            total_bytes_through_with_no_read_charged * 2);
  CloseBackupEngine();
  AssertBackupConsistency(1, 0, 10, 20);
  DestroyDB(dbname_, Options());
}

TEST_P(BackupEngineRateLimitingTestWithParam,
       RateLimitingChargeReadInInitialize) {
  bool is_single_threaded = std::get<1>(GetParam()) == 0 ? true : false;
  engine_options_->max_background_operations = is_single_threaded ? 1 : 10;

  const std::uint64_t backup_rate_limiter_limit = std::get<2>(GetParam()).first;
  std::shared_ptr<RateLimiter> backup_rate_limiter(NewGenericRateLimiter(
      backup_rate_limiter_limit, 100 * 1000 /* refill_period_us */,
      10 /* fairness */, RateLimiter::Mode::kAllIo /* mode */));
  engine_options_->backup_rate_limiter = backup_rate_limiter;

  DestroyDB(dbname_, Options());
  OpenDBAndBackupEngine(true /* destroy_old_data */);
  FillDB(db_.get(), 0, 10);
  ASSERT_OK(backup_engine_->CreateNewBackup(db_.get(),
                                            false /* flush_before_backup */));
  CloseDBAndBackupEngine();
  AssertBackupConsistency(1, 0, 10, 20);

  std::int64_t total_bytes_through_before_initialize =
      engine_options_->backup_rate_limiter->GetTotalBytesThrough();
  OpenDBAndBackupEngine(false /* destroy_old_data */);
  // We charge read in BackupEngineImpl::BackupMeta::LoadFromFile,
  // which is called in BackupEngineImpl::Initialize() during
  // OpenBackupEngine(false)
  EXPECT_GT(engine_options_->backup_rate_limiter->GetTotalBytesThrough(),
            total_bytes_through_before_initialize);
  CloseDBAndBackupEngine();
  DestroyDB(dbname_, Options());
}

class BackupEngineRateLimitingTestWithParam2
    : public BackupEngineTest,
      public testing::WithParamInterface<
          std::tuple<std::pair<uint64_t, uint64_t> /* limits */>> {
 public:
  BackupEngineRateLimitingTestWithParam2() {}
};

INSTANTIATE_TEST_CASE_P(
    LowRefillBytesPerPeriod, BackupEngineRateLimitingTestWithParam2,
    ::testing::Values(std::make_tuple(std::make_pair(1, 1))));
// To verify we don't request over-sized bytes relative to
// refill_bytes_per_period_ in each RateLimiter::Request() called in
// BackupEngine through verifying we don't trigger assertion
// failure on over-sized request in GenericRateLimiter in debug builds
TEST_P(BackupEngineRateLimitingTestWithParam2,
       RateLimitingWithLowRefillBytesPerPeriod) {
  SpecialEnv special_env(Env::Default(), /*time_elapse_only_sleep*/ true);

  engine_options_->max_background_operations = 1;
  const uint64_t backup_rate_limiter_limit = std::get<0>(GetParam()).first;
  std::shared_ptr<RateLimiter> backup_rate_limiter(
      std::make_shared<GenericRateLimiter>(
          backup_rate_limiter_limit, 1000 * 1000 /* refill_period_us */,
          10 /* fairness */, RateLimiter::Mode::kAllIo /* mode */,
          special_env.GetSystemClock(), false /* auto_tuned */));

  engine_options_->backup_rate_limiter = backup_rate_limiter;

  const uint64_t restore_rate_limiter_limit = std::get<0>(GetParam()).second;
  std::shared_ptr<RateLimiter> restore_rate_limiter(
      std::make_shared<GenericRateLimiter>(
          restore_rate_limiter_limit, 1000 * 1000 /* refill_period_us */,
          10 /* fairness */, RateLimiter::Mode::kAllIo /* mode */,
          special_env.GetSystemClock(), false /* auto_tuned */));

  engine_options_->restore_rate_limiter = restore_rate_limiter;

  // Rate limiter uses `CondVar::TimedWait()`, which does not have access to the
  // `Env` to advance its time according to the fake wait duration. The
  // workaround is to install a callback that advance the `Env`'s mock time.
  ROCKSDB_NAMESPACE::SyncPoint::GetInstance()->SetCallBack(
      "GenericRateLimiter::Request:PostTimedWait", [&](void* arg) {
        int64_t time_waited_us = *static_cast<int64_t*>(arg);
        special_env.SleepForMicroseconds(static_cast<int>(time_waited_us));
      });
  ROCKSDB_NAMESPACE::SyncPoint::GetInstance()->EnableProcessing();

  DestroyDB(dbname_, Options());
  OpenDBAndBackupEngine(true /* destroy_old_data */, false /* dummy */,
                        kShareWithChecksum /* shared_option */);

  FillDB(db_.get(), 0, 100);
  int64_t total_bytes_through_before_backup =
      engine_options_->backup_rate_limiter->GetTotalBytesThrough();
  EXPECT_OK(backup_engine_->CreateNewBackup(db_.get(),
                                            false /* flush_before_backup */));
  int64_t total_bytes_through_after_backup =
      engine_options_->backup_rate_limiter->GetTotalBytesThrough();
  ASSERT_GT(total_bytes_through_after_backup,
            total_bytes_through_before_backup);

  std::vector<BackupInfo> backup_infos;
  BackupInfo backup_info;
  backup_engine_->GetBackupInfo(&backup_infos);
  ASSERT_EQ(1, backup_infos.size());
  const int backup_id = 1;
  ASSERT_EQ(backup_id, backup_infos[0].backup_id);
  ASSERT_OK(backup_engine_->GetBackupInfo(backup_id, &backup_info,
                                          true /* include_file_details */));
  int64_t total_bytes_through_before_verify_backup =
      engine_options_->backup_rate_limiter->GetTotalBytesThrough();
  EXPECT_OK(
      backup_engine_->VerifyBackup(backup_id, true /* verify_with_checksum */));
  int64_t total_bytes_through_after_verify_backup =
      engine_options_->backup_rate_limiter->GetTotalBytesThrough();
  ASSERT_GT(total_bytes_through_after_verify_backup,
            total_bytes_through_before_verify_backup);

  CloseDBAndBackupEngine();
  AssertBackupConsistency(backup_id, 0, 100, 101);

  int64_t total_bytes_through_before_initialize =
      engine_options_->backup_rate_limiter->GetTotalBytesThrough();
  OpenDBAndBackupEngine(false /* destroy_old_data */);
  // We charge read in BackupEngineImpl::BackupMeta::LoadFromFile,
  // which is called in BackupEngineImpl::Initialize() during
  // OpenBackupEngine(false)
  int64_t total_bytes_through_after_initialize =
      engine_options_->backup_rate_limiter->GetTotalBytesThrough();
  ASSERT_GT(total_bytes_through_after_initialize,
            total_bytes_through_before_initialize);
  CloseDBAndBackupEngine();

  DestroyDB(dbname_, Options());
  OpenBackupEngine(false /* destroy_old_data */);
  int64_t total_bytes_through_before_restore =
      engine_options_->restore_rate_limiter->GetTotalBytesThrough();
  EXPECT_OK(backup_engine_->RestoreDBFromLatestBackup(dbname_, dbname_));
  int64_t total_bytes_through_after_restore =
      engine_options_->restore_rate_limiter->GetTotalBytesThrough();
  ASSERT_GT(total_bytes_through_after_restore,
            total_bytes_through_before_restore);
  CloseBackupEngine();

  DestroyDB(dbname_, Options());

  ROCKSDB_NAMESPACE::SyncPoint::GetInstance()->DisableProcessing();
  ROCKSDB_NAMESPACE::SyncPoint::GetInstance()->ClearCallBack(
      "GenericRateLimiter::Request:PostTimedWait");
}

#endif  // !defined(ROCKSDB_VALGRIND_RUN) || defined(ROCKSDB_FULL_VALGRIND_RUN)

TEST_F(BackupEngineTest, ReadOnlyBackupEngine) {
  DestroyDB(dbname_, options_);
  OpenDBAndBackupEngine(true);
  FillDB(db_.get(), 0, 100);
  ASSERT_OK(backup_engine_->CreateNewBackup(db_.get(), true));
  FillDB(db_.get(), 100, 200);
  ASSERT_OK(backup_engine_->CreateNewBackup(db_.get(), true));
  CloseDBAndBackupEngine();
  DestroyDB(dbname_, options_);

  engine_options_->destroy_old_data = false;
  test_backup_fs_->ClearWrittenFiles();
  test_backup_fs_->SetLimitDeleteFiles(0);
  BackupEngineReadOnly* read_only_backup_engine;
  ASSERT_OK(BackupEngineReadOnly::Open(db_chroot_env_.get(), *engine_options_,
                                       &read_only_backup_engine));
  std::vector<BackupInfo> backup_info;
  read_only_backup_engine->GetBackupInfo(&backup_info);
  ASSERT_EQ(backup_info.size(), 2U);

  RestoreOptions restore_options(false);
  ASSERT_OK(read_only_backup_engine->RestoreDBFromLatestBackup(
      dbname_, dbname_, restore_options));
  delete read_only_backup_engine;
  std::vector<std::string> should_have_written;
  test_backup_fs_->AssertWrittenFiles(should_have_written);

  DB* db = OpenDB();
  AssertExists(db, 0, 200);
  delete db;
}

TEST_F(BackupEngineTest, OpenBackupAsReadOnlyDB) {
  DestroyDB(dbname_, options_);
  options_.write_dbid_to_manifest = false;

  OpenDBAndBackupEngine(true);
  FillDB(db_.get(), 0, 100);
  ASSERT_OK(backup_engine_->CreateNewBackup(db_.get(), /*flush*/ false));

  options_.write_dbid_to_manifest = true;  // exercises some read-only DB code
  CloseAndReopenDB();

  FillDB(db_.get(), 100, 200);
  ASSERT_OK(backup_engine_->CreateNewBackup(db_.get(), /*flush*/ false));
  db_.reset();  // CloseDB
  DestroyDB(dbname_, options_);
  BackupInfo backup_info;
  // First, check that we get empty fields without include_file_details
  ASSERT_OK(backup_engine_->GetBackupInfo(/*id*/ 1U, &backup_info,
                                          /*with file details*/ false));
  ASSERT_EQ(backup_info.name_for_open, "");
  ASSERT_FALSE(backup_info.env_for_open);

  // Now for the real test
  backup_info = BackupInfo();
  ASSERT_OK(backup_engine_->GetBackupInfo(/*id*/ 1U, &backup_info,
                                          /*with file details*/ true));

  // Caution: DBOptions only holds a raw pointer to Env, so something else
  // must keep it alive.
  // Case 1: Keeping BackupEngine open suffices to keep Env alive
  DB* db = nullptr;
  Options opts = options_;
  // Ensure some key defaults are set
  opts.wal_dir = "";
  opts.create_if_missing = false;
  opts.info_log.reset();

  opts.env = backup_info.env_for_open.get();
  std::string name = backup_info.name_for_open;
  backup_info = BackupInfo();
  ASSERT_OK(DB::OpenForReadOnly(opts, name, &db));

  AssertExists(db, 0, 100);
  AssertEmpty(db, 100, 200);

  delete db;
  db = nullptr;

  // Case 2: Keeping BackupInfo alive rather than BackupEngine also suffices
  ASSERT_OK(backup_engine_->GetBackupInfo(/*id*/ 2U, &backup_info,
                                          /*with file details*/ true));
  CloseBackupEngine();
  opts.create_if_missing = true;  // check also OK (though pointless)
  opts.env = backup_info.env_for_open.get();
  name = backup_info.name_for_open;
  // Note: keeping backup_info alive
  ASSERT_OK(DB::OpenForReadOnly(opts, name, &db));

  AssertExists(db, 0, 200);
  delete db;
  db = nullptr;

  // Now try opening read-write and make sure it fails, for safety.
  ASSERT_TRUE(DB::Open(opts, name, &db).IsIOError());
}

TEST_F(BackupEngineTest, ProgressCallbackDuringBackup) {
  DestroyDB(dbname_, options_);
  // Too big for this small DB
  engine_options_->callback_trigger_interval_size = 100000;
  OpenDBAndBackupEngine(true);
  FillDB(db_.get(), 0, 100);
  bool is_callback_invoked = false;
  ASSERT_OK(backup_engine_->CreateNewBackup(
      db_.get(), true,
      [&is_callback_invoked]() { is_callback_invoked = true; }));
  ASSERT_FALSE(is_callback_invoked);
  CloseBackupEngine();

  // Easily small enough for this small DB
  engine_options_->callback_trigger_interval_size = 1000;
  OpenBackupEngine();
  ASSERT_OK(backup_engine_->CreateNewBackup(
      db_.get(), true,
      [&is_callback_invoked]() { is_callback_invoked = true; }));
  ASSERT_TRUE(is_callback_invoked);
  CloseDBAndBackupEngine();
  DestroyDB(dbname_, options_);
}

TEST_F(BackupEngineTest, GarbageCollectionBeforeBackup) {
  DestroyDB(dbname_, options_);
  OpenDBAndBackupEngine(true);

  ASSERT_OK(backup_chroot_env_->CreateDirIfMissing(backupdir_ + "/shared"));
  std::string file_five = backupdir_ + "/shared/000009.sst";
  std::string file_five_contents = "I'm not really a sst file";
  // this depends on the fact that 00009.sst is the first file created by the DB
  ASSERT_OK(file_manager_->WriteToFile(file_five, file_five_contents));

  FillDB(db_.get(), 0, 100);
  // backup overwrites file 000009.sst
  ASSERT_OK(backup_engine_->CreateNewBackup(db_.get(), true));

  std::string new_file_five_contents;
  ASSERT_OK(ReadFileToString(backup_chroot_env_.get(), file_five,
                             &new_file_five_contents));
  // file 000009.sst was overwritten
  ASSERT_TRUE(new_file_five_contents != file_five_contents);

  CloseDBAndBackupEngine();

  AssertBackupConsistency(0, 0, 100);
}

// Test that we properly propagate Env failures
TEST_F(BackupEngineTest, EnvFailures) {
  BackupEngine* backup_engine;

  // get children failure
  {
    test_backup_fs_->SetGetChildrenFailure(true);
    ASSERT_NOK(BackupEngine::Open(test_db_env_.get(), *engine_options_,
                                  &backup_engine));
    test_backup_fs_->SetGetChildrenFailure(false);
  }

  // created dir failure
  {
    test_backup_fs_->SetCreateDirIfMissingFailure(true);
    ASSERT_NOK(BackupEngine::Open(test_db_env_.get(), *engine_options_,
                                  &backup_engine));
    test_backup_fs_->SetCreateDirIfMissingFailure(false);
  }

  // new directory failure
  {
    test_backup_fs_->SetNewDirectoryFailure(true);
    ASSERT_NOK(BackupEngine::Open(test_db_env_.get(), *engine_options_,
                                  &backup_engine));
    test_backup_fs_->SetNewDirectoryFailure(false);
  }

  // Read from meta-file failure
  {
    DestroyDB(dbname_, options_);
    OpenDBAndBackupEngine(true);
    FillDB(db_.get(), 0, 100);
    ASSERT_OK(backup_engine_->CreateNewBackup(db_.get(), true));
    CloseDBAndBackupEngine();
    test_backup_fs_->SetDummySequentialFile(true);
    test_backup_fs_->SetDummySequentialFileFailReads(true);
    engine_options_->destroy_old_data = false;
    ASSERT_NOK(BackupEngine::Open(test_db_env_.get(), *engine_options_,
                                  &backup_engine));
    test_backup_fs_->SetDummySequentialFile(false);
    test_backup_fs_->SetDummySequentialFileFailReads(false);
  }

  // no failure
  {
    ASSERT_OK(BackupEngine::Open(test_db_env_.get(), *engine_options_,
                                 &backup_engine));
    delete backup_engine;
  }
}

// Verify manifest can roll while a backup is being created with the old
// manifest.
TEST_F(BackupEngineTest, ChangeManifestDuringBackupCreation) {
  DestroyDB(dbname_, options_);
  options_.max_manifest_file_size = 0;  // always rollover manifest for file add
  OpenDBAndBackupEngine(true);
  FillDB(db_.get(), 0, 100, kAutoFlushOnly);

  ROCKSDB_NAMESPACE::SyncPoint::GetInstance()->LoadDependency({
      {"CheckpointImpl::CreateCheckpoint:SavedLiveFiles1",
       "VersionSet::LogAndApply:WriteManifest"},
      {"VersionSet::LogAndApply:WriteManifestDone",
       "CheckpointImpl::CreateCheckpoint:SavedLiveFiles2"},
  });
  ROCKSDB_NAMESPACE::SyncPoint::GetInstance()->EnableProcessing();

  ROCKSDB_NAMESPACE::port::Thread flush_thread{
      [this]() { ASSERT_OK(db_->Flush(FlushOptions())); }};

  ASSERT_OK(backup_engine_->CreateNewBackup(db_.get(), false));

  flush_thread.join();
  ROCKSDB_NAMESPACE::SyncPoint::GetInstance()->DisableProcessing();

  // The last manifest roll would've already been cleaned up by the full scan
  // that happens when CreateNewBackup invokes EnableFileDeletions. We need to
  // trigger another roll to verify non-full scan purges stale manifests.
  DBImpl* db_impl = static_cast_with_check<DBImpl>(db_.get());
  std::string prev_manifest_path =
      DescriptorFileName(dbname_, db_impl->TEST_Current_Manifest_FileNo());
  FillDB(db_.get(), 0, 100, kAutoFlushOnly);
  ASSERT_OK(db_chroot_env_->FileExists(prev_manifest_path));
  ASSERT_OK(db_->Flush(FlushOptions()));
  // Even though manual flush completed above, the background thread may not
  // have finished its cleanup work. `TEST_WaitForBackgroundWork()` will wait
  // until all the background thread's work has completed, including cleanup.
  ASSERT_OK(db_impl->TEST_WaitForBackgroundWork());
  ASSERT_TRUE(db_chroot_env_->FileExists(prev_manifest_path).IsNotFound());

  CloseDBAndBackupEngine();
  DestroyDB(dbname_, options_);
  AssertBackupConsistency(0, 0, 100);
}

// see https://github.com/facebook/rocksdb/issues/921
TEST_F(BackupEngineTest, Issue921Test) {
  BackupEngine* backup_engine;
  engine_options_->share_table_files = false;
  ASSERT_OK(
      backup_chroot_env_->CreateDirIfMissing(engine_options_->backup_dir));
  engine_options_->backup_dir += "/new_dir";
  ASSERT_OK(BackupEngine::Open(backup_chroot_env_.get(), *engine_options_,
                               &backup_engine));

  delete backup_engine;
}

TEST_F(BackupEngineTest, BackupWithMetadata) {
  const int keys_iteration = 5000;
  OpenDBAndBackupEngine(true);
  // create five backups
  for (int i = 0; i < 5; ++i) {
    const std::string metadata = std::to_string(i);
    FillDB(db_.get(), keys_iteration * i, keys_iteration * (i + 1));
    // Here also test CreateNewBackupWithMetadata with CreateBackupOptions
    // and outputting saved BackupID.
    CreateBackupOptions opts;
    opts.flush_before_backup = true;
    BackupID new_id = 0;
    ASSERT_OK(backup_engine_->CreateNewBackupWithMetadata(opts, db_.get(),
                                                          metadata, &new_id));
    ASSERT_EQ(new_id, static_cast<BackupID>(i + 1));
  }
  CloseDBAndBackupEngine();

  OpenDBAndBackupEngine();
  {  // Verify in bulk BackupInfo
    std::vector<BackupInfo> backup_infos;
    backup_engine_->GetBackupInfo(&backup_infos);
    ASSERT_EQ(5, backup_infos.size());
    for (int i = 0; i < 5; i++) {
      ASSERT_EQ(std::to_string(i), backup_infos[i].app_metadata);
    }
  }
  // Also verify in individual BackupInfo
  for (int i = 0; i < 5; i++) {
    BackupInfo backup_info;
    ASSERT_OK(backup_engine_->GetBackupInfo(static_cast<BackupID>(i + 1),
                                            &backup_info));
    ASSERT_EQ(std::to_string(i), backup_info.app_metadata);
  }
  CloseDBAndBackupEngine();
  DestroyDB(dbname_, options_);
}

TEST_F(BackupEngineTest, BinaryMetadata) {
  OpenDBAndBackupEngine(true);
  std::string binaryMetadata = "abc\ndef";
  binaryMetadata.push_back('\0');
  binaryMetadata.append("ghi");
  ASSERT_OK(
      backup_engine_->CreateNewBackupWithMetadata(db_.get(), binaryMetadata));
  CloseDBAndBackupEngine();

  OpenDBAndBackupEngine();
  std::vector<BackupInfo> backup_infos;
  backup_engine_->GetBackupInfo(&backup_infos);
  ASSERT_EQ(1, backup_infos.size());
  ASSERT_EQ(binaryMetadata, backup_infos[0].app_metadata);
  CloseDBAndBackupEngine();
  DestroyDB(dbname_, options_);
}

TEST_F(BackupEngineTest, MetadataTooLarge) {
  OpenDBAndBackupEngine(true);
  std::string largeMetadata(1024 * 1024 + 1, 0);
  ASSERT_NOK(
      backup_engine_->CreateNewBackupWithMetadata(db_.get(), largeMetadata));
  CloseDBAndBackupEngine();
  DestroyDB(dbname_, options_);
}

TEST_F(BackupEngineTest, MetaSchemaVersion2_SizeCorruption) {
  engine_options_->schema_version = 1;
  OpenDBAndBackupEngine(/*destroy_old_data*/ true);

  // Backup 1: no future schema, no sizes, with checksums
  ASSERT_OK(backup_engine_->CreateNewBackup(db_.get()));

  CloseDBAndBackupEngine();
  engine_options_->schema_version = 2;
  OpenDBAndBackupEngine(/*destroy_old_data*/ false);

  // Backup 2: no checksums, no sizes
  TEST_BackupMetaSchemaOptions test_opts;
  test_opts.crc32c_checksums = false;
  test_opts.file_sizes = false;
  TEST_SetBackupMetaSchemaOptions(backup_engine_.get(), test_opts);
  ASSERT_OK(backup_engine_->CreateNewBackup(db_.get()));

  // Backup 3: no checksums, with sizes
  test_opts.file_sizes = true;
  TEST_SetBackupMetaSchemaOptions(backup_engine_.get(), test_opts);
  ASSERT_OK(backup_engine_->CreateNewBackup(db_.get()));

  // Backup 4: with checksums and sizes
  test_opts.crc32c_checksums = true;
  TEST_SetBackupMetaSchemaOptions(backup_engine_.get(), test_opts);
  ASSERT_OK(backup_engine_->CreateNewBackup(db_.get()));

  CloseDBAndBackupEngine();

  // Corrupt all the CURRENT files with the wrong size
  const std::string private_dir = backupdir_ + "/private";

  for (int id = 1; id <= 3; ++id) {
    ASSERT_OK(file_manager_->WriteToFile(
        private_dir + "/" + ToString(id) + "/CURRENT", "x"));
  }
  // Except corrupt Backup 4 with same size CURRENT file
  {
    uint64_t size = 0;
    ASSERT_OK(test_backup_env_->GetFileSize(private_dir + "/4/CURRENT", &size));
    ASSERT_OK(file_manager_->WriteToFile(private_dir + "/4/CURRENT",
                                         std::string(size, 'x')));
  }

  OpenBackupEngine();

  // Only the one with sizes in metadata will be immediately detected
  // as corrupt
  std::vector<BackupID> corrupted;
  backup_engine_->GetCorruptedBackups(&corrupted);
  ASSERT_EQ(corrupted.size(), 1);
  ASSERT_EQ(corrupted[0], 3);

  // Size corruption detected on Restore with checksum
  ASSERT_TRUE(backup_engine_->RestoreDBFromBackup(1 /*id*/, dbname_, dbname_)
                  .IsCorruption());

  // Size corruption not detected without checksums nor sizes
  ASSERT_OK(backup_engine_->RestoreDBFromBackup(2 /*id*/, dbname_, dbname_));

  // Non-size corruption detected on Restore with checksum
  ASSERT_TRUE(backup_engine_->RestoreDBFromBackup(4 /*id*/, dbname_, dbname_)
                  .IsCorruption());

  CloseBackupEngine();
}

TEST_F(BackupEngineTest, MetaSchemaVersion2_NotSupported) {
  engine_options_->schema_version = 2;
  TEST_BackupMetaSchemaOptions test_opts;
  std::string app_metadata = "abc\ndef";

  OpenDBAndBackupEngine(true);
  // Start with supported
  TEST_SetBackupMetaSchemaOptions(backup_engine_.get(), test_opts);
  ASSERT_OK(
      backup_engine_->CreateNewBackupWithMetadata(db_.get(), app_metadata));

  // Because we are injecting badness with a TEST API, the badness is only
  // detected on attempt to restore.
  // Not supported versions
  test_opts.version = "3";
  TEST_SetBackupMetaSchemaOptions(backup_engine_.get(), test_opts);
  ASSERT_OK(
      backup_engine_->CreateNewBackupWithMetadata(db_.get(), app_metadata));
  test_opts.version = "23.45.67";
  TEST_SetBackupMetaSchemaOptions(backup_engine_.get(), test_opts);
  ASSERT_OK(
      backup_engine_->CreateNewBackupWithMetadata(db_.get(), app_metadata));
  test_opts.version = "2";

  // Non-ignorable fields
  test_opts.meta_fields["ni::blah"] = "123";
  TEST_SetBackupMetaSchemaOptions(backup_engine_.get(), test_opts);
  ASSERT_OK(
      backup_engine_->CreateNewBackupWithMetadata(db_.get(), app_metadata));
  test_opts.meta_fields.clear();

  test_opts.file_fields["ni::123"] = "xyz";
  TEST_SetBackupMetaSchemaOptions(backup_engine_.get(), test_opts);
  ASSERT_OK(
      backup_engine_->CreateNewBackupWithMetadata(db_.get(), app_metadata));
  test_opts.file_fields.clear();

  test_opts.footer_fields["ni::123"] = "xyz";
  TEST_SetBackupMetaSchemaOptions(backup_engine_.get(), test_opts);
  ASSERT_OK(
      backup_engine_->CreateNewBackupWithMetadata(db_.get(), app_metadata));
  test_opts.footer_fields.clear();
  CloseDBAndBackupEngine();

  OpenBackupEngine();
  std::vector<BackupID> corrupted;
  backup_engine_->GetCorruptedBackups(&corrupted);
  ASSERT_EQ(corrupted.size(), 5);

  ASSERT_OK(backup_engine_->RestoreDBFromLatestBackup(dbname_, dbname_));
  CloseBackupEngine();
}

TEST_F(BackupEngineTest, MetaSchemaVersion2_Restore) {
  engine_options_->schema_version = 2;
  TEST_BackupMetaSchemaOptions test_opts;
  const int keys_iteration = 5000;

  OpenDBAndBackupEngine(true, false, kShareWithChecksum);
  FillDB(db_.get(), 0, keys_iteration);
  // Start with minimum metadata to ensure it works without it being filled
  // based on shared files also in other backups with the metadata.
  test_opts.crc32c_checksums = false;
  test_opts.file_sizes = false;
  TEST_SetBackupMetaSchemaOptions(backup_engine_.get(), test_opts);
  ASSERT_OK(backup_engine_->CreateNewBackup(db_.get(), true));
  CloseDBAndBackupEngine();

  AssertBackupConsistency(1 /* id */, 0, keys_iteration, keys_iteration * 2);

  OpenDBAndBackupEngine(false /* destroy_old_data */, false,
                        kShareWithChecksum);
  test_opts.file_sizes = true;
  TEST_SetBackupMetaSchemaOptions(backup_engine_.get(), test_opts);
  ASSERT_OK(backup_engine_->CreateNewBackup(db_.get(), true));
  CloseDBAndBackupEngine();

  for (int id = 1; id <= 2; ++id) {
    AssertBackupConsistency(id, 0, keys_iteration, keys_iteration * 2);
  }

  OpenDBAndBackupEngine(false /* destroy_old_data */, false,
                        kShareWithChecksum);
  test_opts.crc32c_checksums = true;
  TEST_SetBackupMetaSchemaOptions(backup_engine_.get(), test_opts);
  ASSERT_OK(backup_engine_->CreateNewBackup(db_.get(), true));
  CloseDBAndBackupEngine();

  for (int id = 1; id <= 3; ++id) {
    AssertBackupConsistency(id, 0, keys_iteration, keys_iteration * 2);
  }

  OpenDBAndBackupEngine(false /* destroy_old_data */, false,
                        kShareWithChecksum);
  // No TEST_EnableWriteFutureSchemaVersion2
  ASSERT_OK(backup_engine_->CreateNewBackup(db_.get(), true));
  CloseDBAndBackupEngine();

  for (int id = 1; id <= 4; ++id) {
    AssertBackupConsistency(id, 0, keys_iteration, keys_iteration * 2);
  }

  OpenDBAndBackupEngine(false /* destroy_old_data */, false,
                        kShareWithChecksum);
  // Minor version updates should be forward-compatible
  test_opts.version = "2.5.70";
  test_opts.meta_fields["asdf.3456"] = "-42";
  test_opts.meta_fields["__QRST"] = " 1 $ %%& ";
  test_opts.file_fields["z94._"] = "^\\";
  test_opts.file_fields["_7yyyyyyyyy"] = "111111111111";
  test_opts.footer_fields["Qwzn.tz89"] = "ASDF!!@# ##=\t ";
  test_opts.footer_fields["yes"] = "no!";
  TEST_SetBackupMetaSchemaOptions(backup_engine_.get(), test_opts);
  ASSERT_OK(backup_engine_->CreateNewBackup(db_.get(), true));
  CloseDBAndBackupEngine();

  for (int id = 1; id <= 5; ++id) {
    AssertBackupConsistency(id, 0, keys_iteration, keys_iteration * 2);
  }
}

TEST_F(BackupEngineTest, Concurrency) {
  // Check that we can simultaneously:
  // * Run several read operations in different threads on a single
  // BackupEngine object, and
  // * With another BackupEngine object on the same
  // backup_dir, run the same read operations in another thread, and
  // * With yet another BackupEngine object on the same
  // backup_dir, create two new backups in parallel threads.
  //
  // Because of the challenges of integrating this into db_stress,
  // this is a non-deterministic mini-stress test here instead.

  // To check for a race condition in handling buffer size based on byte
  // burst limit, we need a (generous) rate limiter
  std::shared_ptr<RateLimiter> limiter{NewGenericRateLimiter(1000000000)};
  engine_options_->backup_rate_limiter = limiter;
  engine_options_->restore_rate_limiter = limiter;

  OpenDBAndBackupEngine(true, false, kShareWithChecksum);

  static constexpr int keys_iteration = 5000;
  FillDB(db_.get(), 0, keys_iteration);
  ASSERT_OK(backup_engine_->CreateNewBackup(db_.get()));

  FillDB(db_.get(), keys_iteration, 2 * keys_iteration);
  ASSERT_OK(backup_engine_->CreateNewBackup(db_.get()));

  static constexpr int max_factor = 3;
  FillDB(db_.get(), 2 * keys_iteration, max_factor * keys_iteration);
  // will create another backup soon...

  Options db_opts = options_;
  db_opts.wal_dir = "";
  db_opts.create_if_missing = false;
  BackupEngineOptions be_opts = *engine_options_;
  be_opts.destroy_old_data = false;

  std::mt19937 rng{std::random_device()()};

  std::array<std::thread, 4> read_threads;
  std::array<std::thread, 4> restore_verify_threads;
  for (uint32_t i = 0; i < read_threads.size(); ++i) {
    uint32_t sleep_micros = rng() % 100000;
    read_threads[i] =
        std::thread([this, i, sleep_micros, &db_opts, &be_opts,
                     &restore_verify_threads, &limiter] {
          test_db_env_->SleepForMicroseconds(sleep_micros);

          // Whether to also re-open the BackupEngine, potentially seeing
          // additional backups
          bool reopen = i == 3;
          // Whether we are going to restore "latest"
          bool latest = i > 1;

          BackupEngine* my_be;
          if (reopen) {
            ASSERT_OK(BackupEngine::Open(test_db_env_.get(), be_opts, &my_be));
          } else {
            my_be = backup_engine_.get();
          }

          // Verify metadata (we don't receive updates from concurrently
          // creating a new backup)
          std::vector<BackupInfo> infos;
          my_be->GetBackupInfo(&infos);
          const uint32_t count = static_cast<uint32_t>(infos.size());
          infos.clear();
          if (reopen) {
            ASSERT_GE(count, 2U);
            ASSERT_LE(count, 4U);
            fprintf(stderr, "Reopen saw %u backups\n", count);
          } else {
            ASSERT_EQ(count, 2U);
          }
          std::vector<BackupID> ids;
          my_be->GetCorruptedBackups(&ids);
          ASSERT_EQ(ids.size(), 0U);

          // (Eventually, see below) Restore one of the backups, or "latest"
          std::string restore_db_dir = dbname_ + "/restore" + ToString(i);
          DestroyDir(test_db_env_.get(), restore_db_dir).PermitUncheckedError();
          BackupID to_restore;
          if (latest) {
            to_restore = count;
          } else {
            to_restore = i + 1;
          }

          // Open restored DB to verify its contents, but test atomic restore
          // by doing it async and ensuring we either get OK or InvalidArgument
          restore_verify_threads[i] =
              std::thread([this, &db_opts, restore_db_dir, to_restore] {
                DB* restored;
                Status s;
                for (;;) {
                  s = DB::Open(db_opts, restore_db_dir, &restored);
                  if (s.IsInvalidArgument()) {
                    // Restore hasn't finished
                    test_db_env_->SleepForMicroseconds(1000);
                    continue;
                  } else {
                    // We should only get InvalidArgument if restore is
                    // incomplete, or OK if complete
                    ASSERT_OK(s);
                    break;
                  }
                }
                int factor = std::min(static_cast<int>(to_restore), max_factor);
                AssertExists(restored, 0, factor * keys_iteration);
                AssertEmpty(restored, factor * keys_iteration,
                            (factor + 1) * keys_iteration);
                delete restored;
              });

          // (Ok now) Restore one of the backups, or "latest"
          if (latest) {
            ASSERT_OK(my_be->RestoreDBFromLatestBackup(restore_db_dir,
                                                       restore_db_dir));
          } else {
            ASSERT_OK(my_be->VerifyBackup(to_restore, true));
            ASSERT_OK(my_be->RestoreDBFromBackup(to_restore, restore_db_dir,
                                                 restore_db_dir));
          }

          // Test for race condition in reconfiguring limiter
          // FIXME: this could set to a different value in all threads, except
          // GenericRateLimiter::SetBytesPerSecond has a write-write race
          // reported by TSAN
          if (i == 0) {
            limiter->SetBytesPerSecond(2000000000);
          }

          // Re-verify metadata (we don't receive updates from concurrently
          // creating a new backup)
          my_be->GetBackupInfo(&infos);
          ASSERT_EQ(infos.size(), count);
          my_be->GetCorruptedBackups(&ids);
          ASSERT_EQ(ids.size(), 0);
          // fprintf(stderr, "Finished read thread\n");

          if (reopen) {
            delete my_be;
          }
        });
  }

  BackupEngine* alt_be;
  ASSERT_OK(BackupEngine::Open(test_db_env_.get(), be_opts, &alt_be));

  std::array<std::thread, 2> append_threads;
  for (unsigned i = 0; i < append_threads.size(); ++i) {
    uint32_t sleep_micros = rng() % 100000;
    append_threads[i] = std::thread([this, sleep_micros, alt_be] {
      test_db_env_->SleepForMicroseconds(sleep_micros);
      // WART: CreateNewBackup doesn't tell you the BackupID it just created,
      // which is ugly for multithreaded setting.
      // TODO: add delete backup also when that is added
      ASSERT_OK(alt_be->CreateNewBackup(db_.get()));
      // fprintf(stderr, "Finished append thread\n");
    });
  }

  for (auto& t : append_threads) {
    t.join();
  }
  // Verify metadata
  std::vector<BackupInfo> infos;
  alt_be->GetBackupInfo(&infos);
  ASSERT_EQ(infos.size(), 2 + append_threads.size());

  for (auto& t : read_threads) {
    t.join();
  }

  delete alt_be;

  for (auto& t : restore_verify_threads) {
    t.join();
  }

  CloseDBAndBackupEngine();
}

TEST_F(BackupEngineTest, LimitBackupsOpened) {
  // Verify the specified max backups are opened, including skipping over
  // corrupted backups.
  //
  // Setup:
  // - backups 1, 2, and 4 are valid
  // - backup 3 is corrupt
  // - max_valid_backups_to_open == 2
  //
  // Expectation: the engine opens backups 4 and 2 since those are latest two
  // non-corrupt backups.
  const int kNumKeys = 5000;
  OpenDBAndBackupEngine(true);
  for (int i = 1; i <= 4; ++i) {
    FillDB(db_.get(), kNumKeys * i, kNumKeys * (i + 1));
    ASSERT_OK(backup_engine_->CreateNewBackup(db_.get(), true));
    if (i == 3) {
      ASSERT_OK(file_manager_->CorruptFile(backupdir_ + "/meta/3", 3));
    }
  }
  CloseDBAndBackupEngine();

  engine_options_->max_valid_backups_to_open = 2;
  engine_options_->destroy_old_data = false;
  BackupEngineReadOnly* read_only_backup_engine;
  ASSERT_OK(BackupEngineReadOnly::Open(
      backup_chroot_env_.get(), *engine_options_, &read_only_backup_engine));

  std::vector<BackupInfo> backup_infos;
  read_only_backup_engine->GetBackupInfo(&backup_infos);
  ASSERT_EQ(2, backup_infos.size());
  ASSERT_EQ(2, backup_infos[0].backup_id);
  ASSERT_EQ(4, backup_infos[1].backup_id);
  delete read_only_backup_engine;
}

TEST_F(BackupEngineTest, IgnoreLimitBackupsOpenedWhenNotReadOnly) {
  // Verify the specified max_valid_backups_to_open is ignored if the engine
  // is not read-only.
  //
  // Setup:
  // - backups 1, 2, and 4 are valid
  // - backup 3 is corrupt
  // - max_valid_backups_to_open == 2
  //
  // Expectation: the engine opens backups 4, 2, and 1 since those are latest
  // non-corrupt backups, by ignoring max_valid_backups_to_open == 2.
  const int kNumKeys = 5000;
  OpenDBAndBackupEngine(true);
  for (int i = 1; i <= 4; ++i) {
    FillDB(db_.get(), kNumKeys * i, kNumKeys * (i + 1));
    ASSERT_OK(backup_engine_->CreateNewBackup(db_.get(), true));
    if (i == 3) {
      ASSERT_OK(file_manager_->CorruptFile(backupdir_ + "/meta/3", 3));
    }
  }
  CloseDBAndBackupEngine();

  engine_options_->max_valid_backups_to_open = 2;
  OpenDBAndBackupEngine();
  std::vector<BackupInfo> backup_infos;
  backup_engine_->GetBackupInfo(&backup_infos);
  ASSERT_EQ(3, backup_infos.size());
  ASSERT_EQ(1, backup_infos[0].backup_id);
  ASSERT_EQ(2, backup_infos[1].backup_id);
  ASSERT_EQ(4, backup_infos[2].backup_id);
  CloseDBAndBackupEngine();
  DestroyDB(dbname_, options_);
}

TEST_F(BackupEngineTest, CreateWhenLatestBackupCorrupted) {
  // we should pick an ID greater than corrupted backups' IDs so creation can
  // succeed even when latest backup is corrupted.
  const int kNumKeys = 5000;
  OpenDBAndBackupEngine(true /* destroy_old_data */);
  BackupInfo backup_info;
  ASSERT_TRUE(backup_engine_->GetLatestBackupInfo(&backup_info).IsNotFound());
  FillDB(db_.get(), 0 /* from */, kNumKeys);
  ASSERT_OK(backup_engine_->CreateNewBackup(db_.get(),
                                            true /* flush_before_backup */));
  ASSERT_OK(file_manager_->CorruptFile(backupdir_ + "/meta/1",
                                       3 /* bytes_to_corrupt */));
  CloseDBAndBackupEngine();

  OpenDBAndBackupEngine();
  ASSERT_TRUE(backup_engine_->GetLatestBackupInfo(&backup_info).IsNotFound());

  ASSERT_OK(backup_engine_->CreateNewBackup(db_.get(),
                                            true /* flush_before_backup */));

  ASSERT_TRUE(backup_engine_->GetLatestBackupInfo(&backup_info).ok());
  ASSERT_EQ(2, backup_info.backup_id);

  std::vector<BackupInfo> backup_infos;
  backup_engine_->GetBackupInfo(&backup_infos);
  ASSERT_EQ(1, backup_infos.size());
  ASSERT_EQ(2, backup_infos[0].backup_id);

  // Verify individual GetBackupInfo by ID
  ASSERT_TRUE(backup_engine_->GetBackupInfo(0U, &backup_info).IsNotFound());
  ASSERT_TRUE(backup_engine_->GetBackupInfo(1U, &backup_info).IsCorruption());
  ASSERT_TRUE(backup_engine_->GetBackupInfo(2U, &backup_info).ok());
  ASSERT_TRUE(backup_engine_->GetBackupInfo(3U, &backup_info).IsNotFound());
  ASSERT_TRUE(
      backup_engine_->GetBackupInfo(999999U, &backup_info).IsNotFound());
}

TEST_F(BackupEngineTest, WriteOnlyEngineNoSharedFileDeletion) {
  // Verifies a write-only BackupEngine does not delete files belonging to valid
  // backups when GarbageCollect, PurgeOldBackups, or DeleteBackup are called.
  const int kNumKeys = 5000;
  for (int i = 0; i < 3; ++i) {
    OpenDBAndBackupEngine(i == 0 /* destroy_old_data */);
    FillDB(db_.get(), i * kNumKeys, (i + 1) * kNumKeys);
    ASSERT_OK(backup_engine_->CreateNewBackup(db_.get(), true));
    CloseDBAndBackupEngine();

    engine_options_->max_valid_backups_to_open = 0;
    OpenDBAndBackupEngine();
    switch (i) {
      case 0:
        ASSERT_OK(backup_engine_->GarbageCollect());
        break;
      case 1:
        ASSERT_OK(backup_engine_->PurgeOldBackups(1 /* num_backups_to_keep */));
        break;
      case 2:
        ASSERT_OK(backup_engine_->DeleteBackup(2 /* backup_id */));
        break;
      default:
        assert(false);
    }
    CloseDBAndBackupEngine();

    engine_options_->max_valid_backups_to_open = port::kMaxInt32;
    AssertBackupConsistency(i + 1, 0, (i + 1) * kNumKeys);
  }
}

TEST_P(BackupEngineTestWithParam, BackupUsingDirectIO) {
  // Tests direct I/O on the backup engine's reads and writes on the DB env and
  // backup env
  // We use ChrootEnv underneath so the below line checks for direct I/O support
  // in the chroot directory, not the true filesystem root.
  if (!test::IsDirectIOSupported(test_db_env_.get(), "/")) {
    ROCKSDB_GTEST_SKIP("Test requires Direct I/O Support");
    return;
  }
  const int kNumKeysPerBackup = 100;
  const int kNumBackups = 3;
  options_.use_direct_reads = true;
  OpenDBAndBackupEngine(true /* destroy_old_data */);
  for (int i = 0; i < kNumBackups; ++i) {
    FillDB(db_.get(), i * kNumKeysPerBackup /* from */,
           (i + 1) * kNumKeysPerBackup /* to */, kFlushAll);

    // Clear the file open counters and then do a bunch of backup engine ops.
    // For all ops, files should be opened in direct mode.
    test_backup_fs_->ClearFileOpenCounters();
    test_db_fs_->ClearFileOpenCounters();
    CloseBackupEngine();
    OpenBackupEngine();
    ASSERT_OK(backup_engine_->CreateNewBackup(db_.get(),
                                              false /* flush_before_backup */));
    ASSERT_OK(backup_engine_->VerifyBackup(i + 1));
    CloseBackupEngine();
    OpenBackupEngine();
    std::vector<BackupInfo> backup_infos;
    backup_engine_->GetBackupInfo(&backup_infos);
    ASSERT_EQ(static_cast<size_t>(i + 1), backup_infos.size());

    // Verify backup engine always opened files with direct I/O
    ASSERT_EQ(0, test_db_fs_->num_writers());
    ASSERT_GE(test_db_fs_->num_direct_rand_readers(), 0);
    ASSERT_GT(test_db_fs_->num_direct_seq_readers(), 0);
    // Currently the DB doesn't support reading WALs or manifest with direct
    // I/O, so subtract two.
    ASSERT_EQ(test_db_fs_->num_seq_readers() - 2,
              test_db_fs_->num_direct_seq_readers());
    ASSERT_EQ(test_db_fs_->num_rand_readers(),
              test_db_fs_->num_direct_rand_readers());
  }
  CloseDBAndBackupEngine();

  for (int i = 0; i < kNumBackups; ++i) {
    AssertBackupConsistency(i + 1 /* backup_id */,
                            i * kNumKeysPerBackup /* start_exist */,
                            (i + 1) * kNumKeysPerBackup /* end_exist */,
                            (i + 2) * kNumKeysPerBackup /* end */);
  }
}

TEST_F(BackupEngineTest, BackgroundThreadCpuPriority) {
  std::atomic<CpuPriority> priority(CpuPriority::kNormal);
  ROCKSDB_NAMESPACE::SyncPoint::GetInstance()->SetCallBack(
      "BackupEngineImpl::Initialize:SetCpuPriority", [&](void* new_priority) {
        priority.store(*reinterpret_cast<CpuPriority*>(new_priority));
      });
  ROCKSDB_NAMESPACE::SyncPoint::GetInstance()->EnableProcessing();

  // 1 thread is easier to test, otherwise, we may not be sure which thread
  // actually does the work during CreateNewBackup.
  engine_options_->max_background_operations = 1;
  OpenDBAndBackupEngine(true);

  {
    FillDB(db_.get(), 0, 100);

    // by default, cpu priority is not changed.
    CreateBackupOptions options;
    ASSERT_OK(backup_engine_->CreateNewBackup(options, db_.get()));

    ASSERT_EQ(priority, CpuPriority::kNormal);
  }

  {
    FillDB(db_.get(), 101, 200);

    // decrease cpu priority from normal to low.
    CreateBackupOptions options;
    options.decrease_background_thread_cpu_priority = true;
    options.background_thread_cpu_priority = CpuPriority::kLow;
    ASSERT_OK(backup_engine_->CreateNewBackup(options, db_.get()));

    ASSERT_EQ(priority, CpuPriority::kLow);
  }

  {
    FillDB(db_.get(), 201, 300);

    // try to upgrade cpu priority back to normal,
    // the priority should still low.
    CreateBackupOptions options;
    options.decrease_background_thread_cpu_priority = true;
    options.background_thread_cpu_priority = CpuPriority::kNormal;
    ASSERT_OK(backup_engine_->CreateNewBackup(options, db_.get()));

    ASSERT_EQ(priority, CpuPriority::kLow);
  }

  {
    FillDB(db_.get(), 301, 400);

    // decrease cpu priority from low to idle.
    CreateBackupOptions options;
    options.decrease_background_thread_cpu_priority = true;
    options.background_thread_cpu_priority = CpuPriority::kIdle;
    ASSERT_OK(backup_engine_->CreateNewBackup(options, db_.get()));

    ASSERT_EQ(priority, CpuPriority::kIdle);
  }

  {
    FillDB(db_.get(), 301, 400);

    // reset priority to later verify that it's not updated by SetCpuPriority.
    priority = CpuPriority::kNormal;

    // setting the same cpu priority won't call SetCpuPriority.
    CreateBackupOptions options;
    options.decrease_background_thread_cpu_priority = true;
    options.background_thread_cpu_priority = CpuPriority::kIdle;

    // Also check output backup_id with CreateNewBackup
    BackupID new_id = 0;
    ASSERT_OK(backup_engine_->CreateNewBackup(options, db_.get(), &new_id));
    ASSERT_EQ(new_id, 5U);

    ASSERT_EQ(priority, CpuPriority::kNormal);
  }

  ROCKSDB_NAMESPACE::SyncPoint::GetInstance()->DisableProcessing();
  ROCKSDB_NAMESPACE::SyncPoint::GetInstance()->ClearAllCallBacks();
  CloseDBAndBackupEngine();
  DestroyDB(dbname_, options_);
}

// Populates `*total_size` with the size of all files under `backup_dir`.
// We don't go through `BackupEngine` currently because it's hard to figure out
// the metadata file size.
Status GetSizeOfBackupFiles(FileSystem* backup_fs,
                            const std::string& backup_dir, size_t* total_size) {
  *total_size = 0;
  std::vector<std::string> dir_stack = {backup_dir};
  Status s;
  while (s.ok() && !dir_stack.empty()) {
    std::string dir = std::move(dir_stack.back());
    dir_stack.pop_back();
    std::vector<std::string> children;
    s = backup_fs->GetChildren(dir, IOOptions(), &children, nullptr /* dbg */);
    for (size_t i = 0; s.ok() && i < children.size(); ++i) {
      std::string path = dir + "/" + children[i];
      bool is_dir;
      s = backup_fs->IsDirectory(path, IOOptions(), &is_dir, nullptr /* dbg */);
      uint64_t file_size = 0;
      if (s.ok()) {
        if (is_dir) {
          dir_stack.emplace_back(std::move(path));
        } else {
          s = backup_fs->GetFileSize(path, IOOptions(), &file_size,
                                     nullptr /* dbg */);
        }
      }
      if (s.ok()) {
        *total_size += file_size;
      }
    }
  }
  return s;
}

TEST_F(BackupEngineTest, IOStats) {
  // Tests the `BACKUP_READ_BYTES` and `BACKUP_WRITE_BYTES` ticker stats have
  // the expected values according to the files in the backups.

  // These ticker stats are expected to be populated regardless of `PerfLevel`
  // in user thread
  SetPerfLevel(kDisable);

  options_.statistics = CreateDBStatistics();
  OpenDBAndBackupEngine(true /* destroy_old_data */, false /* dummy */,
                        kShareWithChecksum);

  FillDB(db_.get(), 0 /* from */, 100 /* to */, kFlushMost);

  ASSERT_EQ(0, options_.statistics->getTickerCount(BACKUP_READ_BYTES));
  ASSERT_EQ(0, options_.statistics->getTickerCount(BACKUP_WRITE_BYTES));
  ASSERT_OK(backup_engine_->CreateNewBackup(db_.get(),
                                            false /* flush_before_backup */));

  size_t orig_backup_files_size;
  ASSERT_OK(GetSizeOfBackupFiles(test_backup_env_->GetFileSystem().get(),
                                 backupdir_, &orig_backup_files_size));
  size_t expected_bytes_written = orig_backup_files_size;
  ASSERT_EQ(expected_bytes_written,
            options_.statistics->getTickerCount(BACKUP_WRITE_BYTES));
  // Bytes read is more difficult to pin down since there are reads for many
  // purposes other than creating file, like `GetSortedWalFiles()` to find first
  // sequence number, or `CreateNewBackup()` thread to find SST file session ID.
  // So we loosely require there are at least as many reads as needed for
  // copying, but not as many as twice that.
  ASSERT_GE(options_.statistics->getTickerCount(BACKUP_READ_BYTES),
            expected_bytes_written);
  ASSERT_LT(expected_bytes_written,
            2 * options_.statistics->getTickerCount(BACKUP_READ_BYTES));

  FillDB(db_.get(), 100 /* from */, 200 /* to */, kFlushMost);

  ASSERT_OK(options_.statistics->Reset());
  ASSERT_OK(backup_engine_->CreateNewBackup(db_.get(),
                                            false /* flush_before_backup */));
  size_t final_backup_files_size;
  ASSERT_OK(GetSizeOfBackupFiles(test_backup_env_->GetFileSystem().get(),
                                 backupdir_, &final_backup_files_size));
  expected_bytes_written = final_backup_files_size - orig_backup_files_size;
  ASSERT_EQ(expected_bytes_written,
            options_.statistics->getTickerCount(BACKUP_WRITE_BYTES));
  // See above for why these bounds were chosen.
  ASSERT_GE(options_.statistics->getTickerCount(BACKUP_READ_BYTES),
            expected_bytes_written);
  ASSERT_LT(expected_bytes_written,
            2 * options_.statistics->getTickerCount(BACKUP_READ_BYTES));
}

TEST_F(BackupEngineTest, FileTemperatures) {
  CloseDBAndBackupEngine();

  // Required for recording+restoring temperatures
  engine_options_->schema_version = 2;

  // More file IO instrumentation
  auto my_db_fs = std::make_shared<FileTemperatureTestFS>(db_chroot_fs_);
  test_db_fs_ = std::make_shared<TestFs>(my_db_fs);
  SetEnvsFromFileSystems();

  // Use temperatures
  options_.bottommost_temperature = Temperature::kWarm;
  options_.level0_file_num_compaction_trigger = 2;

  OpenDBAndBackupEngine(true /* destroy_old_data */, false /* dummy */,
                        kShareWithChecksum);

  // generate a bottommost file (combined from 2) and a non-bottommost file
  DBImpl* dbi = static_cast_with_check<DBImpl>(db_.get());
  ASSERT_OK(db_->Put(WriteOptions(), "a", "val"));
  ASSERT_OK(db_->Put(WriteOptions(), "c", "val"));
  ASSERT_OK(db_->Flush(FlushOptions()));
  ASSERT_OK(db_->Put(WriteOptions(), "b", "val"));
  ASSERT_OK(db_->Put(WriteOptions(), "d", "val"));
  ASSERT_OK(db_->Flush(FlushOptions()));
  ASSERT_OK(dbi->TEST_WaitForCompact());
  ASSERT_OK(db_->Put(WriteOptions(), "e", "val"));
  ASSERT_OK(db_->Flush(FlushOptions()));

  // Get temperatures from manifest
  std::map<uint64_t, Temperature> manifest_temps;
  std::map<Temperature, int> manifest_temp_counts;
  {
    std::vector<LiveFileStorageInfo> infos;
    ASSERT_OK(
        db_->GetLiveFilesStorageInfo(LiveFilesStorageInfoOptions(), &infos));
    for (auto info : infos) {
      if (info.file_type == kTableFile) {
        manifest_temps.emplace(info.file_number, info.temperature);
        manifest_temp_counts[info.temperature]++;
      }
    }
  }

  // Verify expected manifest temperatures
  ASSERT_EQ(manifest_temp_counts.size(), 2);
  ASSERT_EQ(manifest_temp_counts[Temperature::kWarm], 1);
  ASSERT_EQ(manifest_temp_counts[Temperature::kUnknown], 1);

<<<<<<< HEAD
  // Sample requested temperatures in opening files for backup
  my_db_fs->PopRequestedSstFileTemperatures();
  ASSERT_OK(backup_engine_->CreateNewBackup(db_.get()));

  // checking src file src_temperature hints: 2 sst files: 1 sst is kWarm,
  // another is kUnknown
  std::vector<std::pair<uint64_t, Temperature>> requested_temps;
  my_db_fs->PopRequestedSstFileTemperatures(&requested_temps);
  uint64_t warm_file_num = 0;
  for (const auto& requested_temp : requested_temps) {
    ASSERT_EQ(manifest_temps.at(requested_temp.first), requested_temp.second);
    if (requested_temp.second == Temperature::kWarm) {
      ASSERT_TRUE(warm_file_num == 0 || warm_file_num == requested_temp.first);
      warm_file_num = requested_temp.first;
=======
  // Verify manifest temperatures match FS temperatures
  std::map<uint64_t, Temperature> current_temps;
  my_db_fs->CopyCurrentSstFileTemperatures(&current_temps);
  for (const auto& manifest_temp : manifest_temps) {
    ASSERT_EQ(current_temps[manifest_temp.first], manifest_temp.second);
  }

  // Try a few different things
  for (int i = 1; i <= 5; ++i) {
    // Expected temperatures after restore are based on manifest temperatures
    std::map<uint64_t, Temperature> expected_temps = manifest_temps;

    if (i >= 2) {
      // For iterations 2 & 3, override current temperature of one file
      // and vary which temperature is authoritative (current or manifest).
      // For iterations 4 & 5, override current temperature of both files
      // but make sure an current temperate always takes precedence over
      // unknown regardless of current_temperatures_override_manifest setting.
      bool use_current = ((i % 2) == 1);
      engine_options_->current_temperatures_override_manifest = use_current;
      CloseBackupEngine();
      OpenBackupEngine();
      for (const auto& manifest_temp : manifest_temps) {
        if (i <= 3) {
          if (manifest_temp.second == Temperature::kWarm) {
            my_db_fs->OverrideSstFileTemperature(manifest_temp.first,
                                                 Temperature::kCold);
            if (use_current) {
              expected_temps[manifest_temp.first] = Temperature::kCold;
            }
          }
        } else {
          assert(i <= 5);
          if (manifest_temp.second == Temperature::kWarm) {
            my_db_fs->OverrideSstFileTemperature(manifest_temp.first,
                                                 Temperature::kUnknown);
          } else {
            ASSERT_EQ(manifest_temp.second, Temperature::kUnknown);
            my_db_fs->OverrideSstFileTemperature(manifest_temp.first,
                                                 Temperature::kHot);
            // regardless of use_current
            expected_temps[manifest_temp.first] = Temperature::kHot;
          }
        }
      }
    }

    // Sample requested temperatures in opening files for backup
    my_db_fs->PopRequestedSstFileTemperatures();
    ASSERT_OK(backup_engine_->CreateNewBackup(db_.get()));

    // Verify requested temperatures against manifest temperatures (before
    // backup finds out current temperatures in FileSystem)
    std::vector<std::pair<uint64_t, Temperature>> requested_temps;
    my_db_fs->PopRequestedSstFileTemperatures(&requested_temps);
    std::set<uint64_t> distinct_requests;
    for (const auto& requested_temp : requested_temps) {
      // Matching manifest temperatures
      ASSERT_EQ(manifest_temps.at(requested_temp.first), requested_temp.second);
      distinct_requests.insert(requested_temp.first);
>>>>>>> cff0d1e8
    }
    // Two distinct requests
    ASSERT_EQ(distinct_requests.size(), 2);

    // Verify against backup info file details API
    BackupInfo info;
    ASSERT_OK(backup_engine_->GetLatestBackupInfo(
        &info, /*include_file_details*/ true));
    ASSERT_GT(info.file_details.size(), 2);
    for (auto& e : info.file_details) {
      ASSERT_EQ(expected_temps[e.file_number], e.temperature);
    }

    // Restore backup to another virtual (tiered) dir
    const std::string restore_dir = "/restore" + ToString(i);
    ASSERT_OK(backup_engine_->RestoreDBFromLatestBackup(
        RestoreOptions(), restore_dir, restore_dir));

    // Verify restored FS temperatures match expectation
    // (FileTemperatureTestFS doesn't distinguish directories when reporting
    // current temperatures, just whatever SST was written or overridden last
    // with that file number.)
    my_db_fs->CopyCurrentSstFileTemperatures(&current_temps);
    for (const auto& expected_temp : expected_temps) {
      ASSERT_EQ(current_temps[expected_temp.first], expected_temp.second);
    }

    // Delete backup to force next backup to copy files
    ASSERT_OK(backup_engine_->PurgeOldBackups(0));
  }
<<<<<<< HEAD
  ASSERT_GT(warm_file_num, 0);  // found
=======
>>>>>>> cff0d1e8
}

}  // anon namespace

}  // namespace ROCKSDB_NAMESPACE

int main(int argc, char** argv) {
  ROCKSDB_NAMESPACE::port::InstallStackTraceHandler();
  ::testing::InitGoogleTest(&argc, argv);
  return RUN_ALL_TESTS();
}

#else
#include <stdio.h>

int main(int /*argc*/, char** /*argv*/) {
  fprintf(stderr, "SKIPPED as BackupEngine is not supported in ROCKSDB_LITE\n");
  return 0;
}

#endif  // !defined(ROCKSDB_LITE) && !defined(OS_WIN)<|MERGE_RESOLUTION|>--- conflicted
+++ resolved
@@ -4065,22 +4065,6 @@
   ASSERT_EQ(manifest_temp_counts[Temperature::kWarm], 1);
   ASSERT_EQ(manifest_temp_counts[Temperature::kUnknown], 1);
 
-<<<<<<< HEAD
-  // Sample requested temperatures in opening files for backup
-  my_db_fs->PopRequestedSstFileTemperatures();
-  ASSERT_OK(backup_engine_->CreateNewBackup(db_.get()));
-
-  // checking src file src_temperature hints: 2 sst files: 1 sst is kWarm,
-  // another is kUnknown
-  std::vector<std::pair<uint64_t, Temperature>> requested_temps;
-  my_db_fs->PopRequestedSstFileTemperatures(&requested_temps);
-  uint64_t warm_file_num = 0;
-  for (const auto& requested_temp : requested_temps) {
-    ASSERT_EQ(manifest_temps.at(requested_temp.first), requested_temp.second);
-    if (requested_temp.second == Temperature::kWarm) {
-      ASSERT_TRUE(warm_file_num == 0 || warm_file_num == requested_temp.first);
-      warm_file_num = requested_temp.first;
-=======
   // Verify manifest temperatures match FS temperatures
   std::map<uint64_t, Temperature> current_temps;
   my_db_fs->CopyCurrentSstFileTemperatures(&current_temps);
@@ -4141,7 +4125,6 @@
       // Matching manifest temperatures
       ASSERT_EQ(manifest_temps.at(requested_temp.first), requested_temp.second);
       distinct_requests.insert(requested_temp.first);
->>>>>>> cff0d1e8
     }
     // Two distinct requests
     ASSERT_EQ(distinct_requests.size(), 2);
@@ -4172,10 +4155,6 @@
     // Delete backup to force next backup to copy files
     ASSERT_OK(backup_engine_->PurgeOldBackups(0));
   }
-<<<<<<< HEAD
-  ASSERT_GT(warm_file_num, 0);  // found
-=======
->>>>>>> cff0d1e8
 }
 
 }  // anon namespace
