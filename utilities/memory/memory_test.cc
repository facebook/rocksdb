// Copyright (c) 2011-present, Facebook, Inc.  All rights reserved.
//  This source code is licensed under both the GPLv2 (found in the
//  COPYING file in the root directory) and Apache 2.0 License
//  (found in the LICENSE.Apache file in the root directory).

#ifndef ROCKSDB_LITE

#include "db/db_impl/db_impl.h"
#include "rocksdb/cache.h"
#include "rocksdb/table.h"
#include "rocksdb/utilities/memory_util.h"
#include "rocksdb/utilities/stackable_db.h"
#include "table/block_based/block_based_table_factory.h"
#include "test_util/testharness.h"
#include "test_util/testutil.h"
#include "util/random.h"
#include "util/string_util.h"

namespace ROCKSDB_NAMESPACE {

class MemoryTest : public testing::Test {
 public:
  MemoryTest() : kDbDir(test::PerThreadDBPath("memory_test")), rnd_(301) {
    EXPECT_OK(Env::Default()->CreateDirIfMissing(kDbDir));
    Options opt;
    for (int i = 0; i < kNumDBs; ++i) {
      EXPECT_OK(DestroyDB(GetDBName(i), opt));
    }
  }

<<<<<<< HEAD
  ~MemoryTest() {
    Options opt;
    for (int i = 0; i < kNumDBs; ++i) {
      EXPECT_OK(DestroyDB(GetDBName(i), opt));
    }
    EXPECT_OK(Env::Default()->DeleteDir(kDbDir));
  }

  static constexpr int kNumDBs = 10;

  std::string GetDBName(int id) { return kDbDir + "db_" + ToString(id); }
=======
  std::string GetDBName(int id) { return kDbDir + "db_" + std::to_string(id); }
>>>>>>> e78451f3

  void UpdateUsagesHistory(const std::vector<DB*>& dbs) {
    std::map<MemoryUtil::UsageType, uint64_t> usage_by_type;
    ASSERT_OK(GetApproximateMemoryUsageByType(dbs, &usage_by_type));
    for (int i = 0; i < MemoryUtil::kNumUsageTypes; ++i) {
      usage_history_[i].push_back(
          usage_by_type[static_cast<MemoryUtil::UsageType>(i)]);
    }
  }

  void GetCachePointersFromTableFactory(
      const TableFactory* factory,
      std::unordered_set<const Cache*>* cache_set) {
    const auto bbto = factory->GetOptions<BlockBasedTableOptions>();
    if (bbto != nullptr) {
      cache_set->insert(bbto->block_cache.get());
      cache_set->insert(bbto->block_cache_compressed.get());
    }
  }

  void GetCachePointers(const std::vector<DB*>& dbs,
                        std::unordered_set<const Cache*>* cache_set) {
    cache_set->clear();

    for (auto* db : dbs) {
      assert(db);

      // Cache from DBImpl
      StackableDB* sdb = dynamic_cast<StackableDB*>(db);
      DBImpl* db_impl = dynamic_cast<DBImpl*>(sdb ? sdb->GetBaseDB() : db);
      if (db_impl != nullptr) {
        cache_set->insert(db_impl->TEST_table_cache());
      }

      // Cache from DBOptions
      cache_set->insert(db->GetDBOptions().row_cache.get());

      // Cache from table factories
      std::unordered_map<std::string, const ImmutableCFOptions*> iopts_map;
      if (db_impl != nullptr) {
        ASSERT_OK(db_impl->TEST_GetAllImmutableCFOptions(&iopts_map));
      }
      for (auto pair : iopts_map) {
        GetCachePointersFromTableFactory(pair.second->table_factory.get(),
                                         cache_set);
      }
    }
  }

  Status GetApproximateMemoryUsageByType(
      const std::vector<DB*>& dbs,
      std::map<MemoryUtil::UsageType, uint64_t>* usage_by_type) {
    std::unordered_set<const Cache*> cache_set;
    GetCachePointers(dbs, &cache_set);

    return MemoryUtil::GetApproximateMemoryUsageByType(dbs, cache_set,
                                                       usage_by_type);
  }

  const std::string kDbDir;
  Random rnd_;
  std::vector<uint64_t> usage_history_[MemoryUtil::kNumUsageTypes];
};

TEST_F(MemoryTest, SharedBlockCacheTotal) {
  std::vector<DB*> dbs;
  std::vector<uint64_t> usage_by_type;
  const int kKeySize = 100;
  const int kValueSize = 500;
  Options opt;
  opt.create_if_missing = true;
  opt.write_buffer_size = kKeySize + kValueSize;
  opt.max_write_buffer_number = 10;
  opt.min_write_buffer_number_to_merge = 10;
  opt.disable_auto_compactions = true;
  BlockBasedTableOptions bbt_opts;
  bbt_opts.block_cache = NewLRUCache(4096 * 1000 * 10);
  for (int i = 0; i < kNumDBs; ++i) {
    ASSERT_OK(DestroyDB(GetDBName(i), opt));
    DB* db = nullptr;
    ASSERT_OK(DB::Open(opt, GetDBName(i), &db));
    dbs.push_back(db);
  }

  std::vector<std::string> keys_by_db[kNumDBs];

  // Fill one memtable per Put to make memtable use more memory.
  for (int p = 0; p < opt.min_write_buffer_number_to_merge / 2; ++p) {
    for (int i = 0; i < kNumDBs; ++i) {
      for (int j = 0; j < 100; ++j) {
        keys_by_db[i].emplace_back(rnd_.RandomString(kKeySize));
        ASSERT_OK(dbs[i]->Put(WriteOptions(), keys_by_db[i].back(),
                              rnd_.RandomString(kValueSize)));
      }
      ASSERT_OK(dbs[i]->Flush(FlushOptions()));
    }
  }
  for (int i = 0; i < kNumDBs; ++i) {
    for (auto& key : keys_by_db[i]) {
      std::string value;
      ASSERT_OK(dbs[i]->Get(ReadOptions(), key, &value));
    }
    UpdateUsagesHistory(dbs);
  }
  for (size_t i = 1; i < usage_history_[MemoryUtil::kMemTableTotal].size();
       ++i) {
    // Expect EQ as we didn't flush more memtables.
    ASSERT_EQ(usage_history_[MemoryUtil::kTableReadersTotal][i],
              usage_history_[MemoryUtil::kTableReadersTotal][i - 1]);
  }
  for (int i = 0; i < kNumDBs; ++i) {
    delete dbs[i];
  }
}

TEST_F(MemoryTest, MemTableAndTableReadersTotal) {
  std::vector<DB*> dbs;
  std::vector<uint64_t> usage_by_type;
  std::vector<std::vector<ColumnFamilyHandle*>> vec_handles;
  // These key/value sizes ensure each KV has its own memtable. Note that the
  // minimum write_buffer_size allowed is 64 KB.
  const int kKeySize = 100;
  const int kValueSize = 1 << 16;
  Options opt;
  opt.create_if_missing = true;
  opt.create_missing_column_families = true;
  opt.write_buffer_size = kKeySize + kValueSize;
  opt.max_write_buffer_number = 10;
  opt.min_write_buffer_number_to_merge = 10;
  opt.disable_auto_compactions = true;

  std::vector<ColumnFamilyDescriptor> cf_descs = {
      {kDefaultColumnFamilyName, ColumnFamilyOptions(opt)},
      {"one", ColumnFamilyOptions(opt)},
      {"two", ColumnFamilyOptions(opt)},
  };

  for (int i = 0; i < kNumDBs; ++i) {
    ASSERT_OK(DestroyDB(GetDBName(i), opt));
    std::vector<ColumnFamilyHandle*> handles;
    dbs.emplace_back();
    vec_handles.emplace_back();
    ASSERT_OK(DB::Open(DBOptions(opt), GetDBName(i), cf_descs,
                       &vec_handles.back(), &dbs.back()));
  }

  // Fill one memtable per Put to make memtable use more memory.
  for (int p = 0; p < opt.min_write_buffer_number_to_merge / 2; ++p) {
    for (int i = 0; i < kNumDBs; ++i) {
      for (auto* handle : vec_handles[i]) {
        ASSERT_OK(dbs[i]->Put(WriteOptions(), handle,
                              rnd_.RandomString(kKeySize),
                              rnd_.RandomString(kValueSize)));
        UpdateUsagesHistory(dbs);
      }
    }
  }
  // Expect the usage history is monotonically increasing
  for (size_t i = 1; i < usage_history_[MemoryUtil::kMemTableTotal].size();
       ++i) {
    ASSERT_GT(usage_history_[MemoryUtil::kMemTableTotal][i],
              usage_history_[MemoryUtil::kMemTableTotal][i - 1]);
    ASSERT_GT(usage_history_[MemoryUtil::kMemTableUnFlushed][i],
              usage_history_[MemoryUtil::kMemTableUnFlushed][i - 1]);
    ASSERT_EQ(usage_history_[MemoryUtil::kTableReadersTotal][i],
              usage_history_[MemoryUtil::kTableReadersTotal][i - 1]);
  }

  size_t usage_check_point = usage_history_[MemoryUtil::kMemTableTotal].size();
  std::vector<Iterator*> iters;

  // Create an iterator and flush all memtables for each db
  for (int i = 0; i < kNumDBs; ++i) {
    iters.push_back(dbs[i]->NewIterator(ReadOptions()));
    ASSERT_OK(dbs[i]->Flush(FlushOptions()));

    for (int j = 0; j < 100; ++j) {
      std::string value;
      ASSERT_NOK(
          dbs[i]->Get(ReadOptions(), rnd_.RandomString(kKeySize), &value));
    }

    UpdateUsagesHistory(dbs);
  }
  for (size_t i = usage_check_point;
       i < usage_history_[MemoryUtil::kMemTableTotal].size(); ++i) {
    // Since memtables are pinned by iterators, we don't expect the
    // memory usage of all the memtables decreases as they are pinned
    // by iterators.
    ASSERT_GE(usage_history_[MemoryUtil::kMemTableTotal][i],
              usage_history_[MemoryUtil::kMemTableTotal][i - 1]);
    // Expect the usage history from the "usage_decay_point" is
    // monotonically decreasing.
    ASSERT_LT(usage_history_[MemoryUtil::kMemTableUnFlushed][i],
              usage_history_[MemoryUtil::kMemTableUnFlushed][i - 1]);
    // Expect the usage history of the table readers increases
    // as we flush tables.
    ASSERT_GT(usage_history_[MemoryUtil::kTableReadersTotal][i],
              usage_history_[MemoryUtil::kTableReadersTotal][i - 1]);
    ASSERT_GT(usage_history_[MemoryUtil::kCacheTotal][i],
              usage_history_[MemoryUtil::kCacheTotal][i - 1]);
  }
  usage_check_point = usage_history_[MemoryUtil::kMemTableTotal].size();
  for (int i = 0; i < kNumDBs; ++i) {
    // iterator is not used.
    ASSERT_OK(iters[i]->status());
    delete iters[i];
    UpdateUsagesHistory(dbs);
  }
  for (size_t i = usage_check_point;
       i < usage_history_[MemoryUtil::kMemTableTotal].size(); ++i) {
    // Expect the usage of all memtables decreasing as we delete iterators.
    ASSERT_LT(usage_history_[MemoryUtil::kMemTableTotal][i],
              usage_history_[MemoryUtil::kMemTableTotal][i - 1]);
    // Since the memory usage of un-flushed memtables is only affected
    // by Put and flush, we expect EQ here as we only delete iterators.
    ASSERT_EQ(usage_history_[MemoryUtil::kMemTableUnFlushed][i],
              usage_history_[MemoryUtil::kMemTableUnFlushed][i - 1]);
    // Expect EQ as we didn't flush more memtables.
    ASSERT_EQ(usage_history_[MemoryUtil::kTableReadersTotal][i],
              usage_history_[MemoryUtil::kTableReadersTotal][i - 1]);
  }

  for (int i = 0; i < kNumDBs; ++i) {
    for (auto* handle : vec_handles[i]) {
      delete handle;
    }
    delete dbs[i];
  }
}
}  // namespace ROCKSDB_NAMESPACE

int main(int argc, char** argv) {
#if !(defined NDEBUG) || !defined(OS_WIN)
  ::testing::InitGoogleTest(&argc, argv);
  return RUN_ALL_TESTS();
#else
  return 0;
#endif
}

#else
#include <cstdio>

int main(int /*argc*/, char** /*argv*/) {
  printf("Skipped in RocksDBLite as utilities are not supported.\n");
  return 0;
}
#endif  // !ROCKSDB_LITE<|MERGE_RESOLUTION|>--- conflicted
+++ resolved
@@ -28,7 +28,6 @@
     }
   }
 
-<<<<<<< HEAD
   ~MemoryTest() {
     Options opt;
     for (int i = 0; i < kNumDBs; ++i) {
@@ -39,10 +38,7 @@
 
   static constexpr int kNumDBs = 10;
 
-  std::string GetDBName(int id) { return kDbDir + "db_" + ToString(id); }
-=======
   std::string GetDBName(int id) { return kDbDir + "db_" + std::to_string(id); }
->>>>>>> e78451f3
 
   void UpdateUsagesHistory(const std::vector<DB*>& dbs) {
     std::map<MemoryUtil::UsageType, uint64_t> usage_by_type;
