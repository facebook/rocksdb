--- conflicted
+++ resolved
@@ -21,74 +21,6 @@
 
 namespace ROCKSDB_NAMESPACE {
 
-<<<<<<< HEAD
-class CompressedSecondaryCacheTest : public testing::Test,
-                                     public Cache::CreateContext {
- public:
-  CompressedSecondaryCacheTest() : fail_create_(false) {}
-  ~CompressedSecondaryCacheTest() override = default;
-
- protected:
-  class TestItem {
-   public:
-    TestItem(const char* buf, size_t size) : buf_(new char[size]), size_(size) {
-      memcpy(buf_.get(), buf, size);
-    }
-    ~TestItem() = default;
-
-    char* Buf() { return buf_.get(); }
-    [[nodiscard]] size_t Size() const { return size_; }
-
-   private:
-    std::unique_ptr<char[]> buf_;
-    size_t size_;
-  };
-
-  static size_t SizeCallback(Cache::ObjectPtr obj) {
-    return static_cast<TestItem*>(obj)->Size();
-  }
-
-  static Status SaveToCallback(Cache::ObjectPtr from_obj, size_t from_offset,
-                               size_t length, char* out) {
-    auto item = static_cast<TestItem*>(from_obj);
-    const char* buf = item->Buf();
-    EXPECT_EQ(length, item->Size());
-    EXPECT_EQ(from_offset, 0);
-    memcpy(out, buf, length);
-    return Status::OK();
-  }
-
-  static void DeletionCallback(Cache::ObjectPtr obj,
-                               MemoryAllocator* /*alloc*/) {
-    delete static_cast<TestItem*>(obj);
-    obj = nullptr;
-  }
-
-  static Status SaveToCallbackFail(Cache::ObjectPtr /*obj*/, size_t /*offset*/,
-                                   size_t /*size*/, char* /*out*/) {
-    return Status::NotSupported();
-  }
-
-  static Status CreateCallback(const Slice& data, Cache::CreateContext* context,
-                               MemoryAllocator* /*allocator*/,
-                               Cache::ObjectPtr* out_obj, size_t* out_charge) {
-    auto t = static_cast<CompressedSecondaryCacheTest*>(context);
-    if (t->fail_create_) {
-      return Status::NotSupported();
-    }
-    *out_obj = new TestItem(data.data(), data.size());
-    *out_charge = data.size();
-    return Status::OK();
-  }
-
-  static constexpr Cache::CacheItemHelper kHelper{
-      CacheEntryRole::kMisc, &DeletionCallback, &SizeCallback, &SaveToCallback,
-      &CreateCallback};
-
-  static constexpr Cache::CacheItemHelper kHelperFail{
-      CacheEntryRole::kMisc, &DeletionCallback, &SizeCallback,
-      &SaveToCallbackFail, &CreateCallback};
-=======
 using secondary_cache_test_util::GetTestingCacheTypes;
 using secondary_cache_test_util::WithCacheType;
 
@@ -97,7 +29,6 @@
 const std::string key1 = "____    ____key1";
 const std::string key2 = "____    ____key2";
 const std::string key3 = "____    ____key3";
->>>>>>> 49ce8a10
 
 class CompressedSecondaryCacheTestBase : public testing::Test,
                                          public WithCacheType {
@@ -111,14 +42,9 @@
     get_perf_context()->Reset();
     bool kept_in_sec_cache{true};
     // Lookup an non-existent key.
-<<<<<<< HEAD
-    std::unique_ptr<SecondaryCacheResultHandle> handle0 = sec_cache->Lookup(
-        "k0", &kHelper, this, true, /*advise_erase=*/true, is_in_sec_cache);
-=======
     std::unique_ptr<SecondaryCacheResultHandle> handle0 =
         sec_cache->Lookup(key0, GetHelper(), this, true, /*advise_erase=*/true,
                           kept_in_sec_cache);
->>>>>>> 49ce8a10
     ASSERT_EQ(handle0, nullptr);
 
     Random rnd(301);
@@ -126,27 +52,11 @@
     std::string str1(rnd.RandomString(1000));
     TestItem item1(str1.data(), str1.length());
     // A dummy handle is inserted if the item is inserted for the first time.
-<<<<<<< HEAD
-    ASSERT_OK(sec_cache->Insert("k1", &item1, &kHelper));
-=======
     ASSERT_OK(sec_cache->Insert(key1, &item1, GetHelper(), false));
->>>>>>> 49ce8a10
     ASSERT_EQ(get_perf_context()->compressed_sec_cache_insert_dummy_count, 1);
     ASSERT_EQ(get_perf_context()->compressed_sec_cache_uncompressed_bytes, 0);
     ASSERT_EQ(get_perf_context()->compressed_sec_cache_compressed_bytes, 0);
 
-<<<<<<< HEAD
-    std::unique_ptr<SecondaryCacheResultHandle> handle1_1 = sec_cache->Lookup(
-        "k1", &kHelper, this, true, /*advise_erase=*/false, is_in_sec_cache);
-    ASSERT_EQ(handle1_1, nullptr);
-
-    // Insert and Lookup the item k1 for the second time and advise erasing it.
-    ASSERT_OK(sec_cache->Insert("k1", &item1, &kHelper));
-    ASSERT_EQ(get_perf_context()->compressed_sec_cache_insert_real_count, 1);
-
-    std::unique_ptr<SecondaryCacheResultHandle> handle1_2 = sec_cache->Lookup(
-        "k1", &kHelper, this, true, /*advise_erase=*/true, is_in_sec_cache);
-=======
     std::unique_ptr<SecondaryCacheResultHandle> handle1_1 =
         sec_cache->Lookup(key1, GetHelper(), this, true, /*advise_erase=*/false,
                           kept_in_sec_cache);
@@ -159,7 +69,6 @@
     std::unique_ptr<SecondaryCacheResultHandle> handle1_2 =
         sec_cache->Lookup(key1, GetHelper(), this, true, /*advise_erase=*/true,
                           kept_in_sec_cache);
->>>>>>> 49ce8a10
     ASSERT_NE(handle1_2, nullptr);
     ASSERT_FALSE(kept_in_sec_cache);
     if (sec_cache_is_compressed) {
@@ -178,28 +87,14 @@
     ASSERT_EQ(memcmp(val1->Buf(), item1.Buf(), item1.Size()), 0);
 
     // Lookup the item k1 again.
-<<<<<<< HEAD
-    std::unique_ptr<SecondaryCacheResultHandle> handle1_3 = sec_cache->Lookup(
-        "k1", &kHelper, this, true, /*advise_erase=*/true, is_in_sec_cache);
-=======
     std::unique_ptr<SecondaryCacheResultHandle> handle1_3 =
         sec_cache->Lookup(key1, GetHelper(), this, true, /*advise_erase=*/true,
                           kept_in_sec_cache);
->>>>>>> 49ce8a10
     ASSERT_EQ(handle1_3, nullptr);
 
     // Insert and Lookup the item k2.
     std::string str2(rnd.RandomString(1000));
     TestItem item2(str2.data(), str2.length());
-<<<<<<< HEAD
-    ASSERT_OK(sec_cache->Insert("k2", &item2, &kHelper));
-    ASSERT_EQ(get_perf_context()->compressed_sec_cache_insert_dummy_count, 2);
-    std::unique_ptr<SecondaryCacheResultHandle> handle2_1 = sec_cache->Lookup(
-        "k2", &kHelper, this, true, /*advise_erase=*/false, is_in_sec_cache);
-    ASSERT_EQ(handle2_1, nullptr);
-
-    ASSERT_OK(sec_cache->Insert("k2", &item2, &kHelper));
-=======
     ASSERT_OK(sec_cache->Insert(key2, &item2, GetHelper(), false));
     ASSERT_EQ(get_perf_context()->compressed_sec_cache_insert_dummy_count, 2);
     std::unique_ptr<SecondaryCacheResultHandle> handle2_1 =
@@ -208,7 +103,6 @@
     ASSERT_EQ(handle2_1, nullptr);
 
     ASSERT_OK(sec_cache->Insert(key2, &item2, GetHelper(), false));
->>>>>>> 49ce8a10
     ASSERT_EQ(get_perf_context()->compressed_sec_cache_insert_real_count, 2);
     if (sec_cache_is_compressed) {
       ASSERT_EQ(get_perf_context()->compressed_sec_cache_uncompressed_bytes,
@@ -219,14 +113,9 @@
       ASSERT_EQ(get_perf_context()->compressed_sec_cache_uncompressed_bytes, 0);
       ASSERT_EQ(get_perf_context()->compressed_sec_cache_compressed_bytes, 0);
     }
-<<<<<<< HEAD
-    std::unique_ptr<SecondaryCacheResultHandle> handle2_2 = sec_cache->Lookup(
-        "k2", &kHelper, this, true, /*advise_erase=*/false, is_in_sec_cache);
-=======
     std::unique_ptr<SecondaryCacheResultHandle> handle2_2 =
         sec_cache->Lookup(key2, GetHelper(), this, true, /*advise_erase=*/false,
                           kept_in_sec_cache);
->>>>>>> 49ce8a10
     ASSERT_NE(handle2_2, nullptr);
     std::unique_ptr<TestItem> val2 =
         std::unique_ptr<TestItem>(static_cast<TestItem*>(handle2_2->Value()));
@@ -295,32 +184,14 @@
     std::string str1(rnd.RandomString(1000));
     TestItem item1(str1.data(), str1.length());
     // Insert a dummy handle.
-<<<<<<< HEAD
-    ASSERT_OK(sec_cache->Insert("k1", &item1, &kHelper));
-    // Insert k1.
-    ASSERT_OK(sec_cache->Insert("k1", &item1, &kHelper));
-=======
     ASSERT_OK(sec_cache->Insert(key1, &item1, GetHelper(), false));
     // Insert k1.
     ASSERT_OK(sec_cache->Insert(key1, &item1, GetHelper(), false));
->>>>>>> 49ce8a10
 
     // Insert and Lookup the second item.
     std::string str2(rnd.RandomString(200));
     TestItem item2(str2.data(), str2.length());
     // Insert a dummy handle, k1 is not evicted.
-<<<<<<< HEAD
-    ASSERT_OK(sec_cache->Insert("k2", &item2, &kHelper));
-    bool is_in_sec_cache{false};
-    std::unique_ptr<SecondaryCacheResultHandle> handle1 = sec_cache->Lookup(
-        "k1", &kHelper, this, true, /*advise_erase=*/false, is_in_sec_cache);
-    ASSERT_EQ(handle1, nullptr);
-
-    // Insert k2 and k1 is evicted.
-    ASSERT_OK(sec_cache->Insert("k2", &item2, &kHelper));
-    std::unique_ptr<SecondaryCacheResultHandle> handle2 = sec_cache->Lookup(
-        "k2", &kHelper, this, true, /*advise_erase=*/false, is_in_sec_cache);
-=======
     ASSERT_OK(sec_cache->Insert(key2, &item2, GetHelper(), false));
     bool kept_in_sec_cache{false};
     std::unique_ptr<SecondaryCacheResultHandle> handle1 =
@@ -333,7 +204,6 @@
     std::unique_ptr<SecondaryCacheResultHandle> handle2 =
         sec_cache->Lookup(key2, GetHelper(), this, true, /*advise_erase=*/false,
                           kept_in_sec_cache);
->>>>>>> 49ce8a10
     ASSERT_NE(handle2, nullptr);
     std::unique_ptr<TestItem> val2 =
         std::unique_ptr<TestItem>(static_cast<TestItem*>(handle2->Value()));
@@ -341,43 +211,26 @@
     ASSERT_EQ(memcmp(val2->Buf(), item2.Buf(), item2.Size()), 0);
 
     // Insert k1 again and a dummy handle is inserted.
-<<<<<<< HEAD
-    ASSERT_OK(sec_cache->Insert("k1", &item1, &kHelper));
-
-    std::unique_ptr<SecondaryCacheResultHandle> handle1_1 = sec_cache->Lookup(
-        "k1", &kHelper, this, true, /*advise_erase=*/false, is_in_sec_cache);
-=======
     ASSERT_OK(sec_cache->Insert(key1, &item1, GetHelper(), false));
 
     std::unique_ptr<SecondaryCacheResultHandle> handle1_1 =
         sec_cache->Lookup(key1, GetHelper(), this, true, /*advise_erase=*/false,
                           kept_in_sec_cache);
->>>>>>> 49ce8a10
     ASSERT_EQ(handle1_1, nullptr);
 
     // Create Fails.
     SetFailCreate(true);
-<<<<<<< HEAD
-    std::unique_ptr<SecondaryCacheResultHandle> handle2_1 = sec_cache->Lookup(
-        "k2", &kHelper, this, true, /*advise_erase=*/true, is_in_sec_cache);
-=======
     std::unique_ptr<SecondaryCacheResultHandle> handle2_1 =
         sec_cache->Lookup(key2, GetHelper(), this, true, /*advise_erase=*/true,
                           kept_in_sec_cache);
->>>>>>> 49ce8a10
     ASSERT_EQ(handle2_1, nullptr);
 
     // Save Fails.
     std::string str3 = rnd.RandomString(10);
     TestItem item3(str3.data(), str3.length());
     // The Status is OK because a dummy handle is inserted.
-<<<<<<< HEAD
-    ASSERT_OK(sec_cache->Insert("k3", &item3, &kHelperFail));
-    ASSERT_NOK(sec_cache->Insert("k3", &item3, &kHelperFail));
-=======
     ASSERT_OK(sec_cache->Insert(key3, &item3, GetHelperFail(), false));
     ASSERT_NOK(sec_cache->Insert(key3, &item3, GetHelperFail(), false));
->>>>>>> 49ce8a10
 
     sec_cache.reset();
   }
@@ -410,21 +263,13 @@
     Random rnd(301);
     std::string str1 = rnd.RandomString(1001);
     auto item1_1 = new TestItem(str1.data(), str1.length());
-<<<<<<< HEAD
-    ASSERT_OK(cache->Insert("k1", item1_1, &kHelper, str1.length()));
-=======
     ASSERT_OK(cache->Insert(key1, item1_1, GetHelper(), str1.length()));
->>>>>>> 49ce8a10
 
     std::string str2 = rnd.RandomString(1012);
     auto item2_1 = new TestItem(str2.data(), str2.length());
     // After this Insert, primary cache contains k2 and secondary cache contains
     // k1's dummy item.
-<<<<<<< HEAD
-    ASSERT_OK(cache->Insert("k2", item2_1, &kHelper, str2.length()));
-=======
     ASSERT_OK(cache->Insert(key2, item2_1, GetHelper(), str2.length()));
->>>>>>> 49ce8a10
     ASSERT_EQ(get_perf_context()->compressed_sec_cache_insert_dummy_count, 1);
     ASSERT_EQ(get_perf_context()->compressed_sec_cache_uncompressed_bytes, 0);
     ASSERT_EQ(get_perf_context()->compressed_sec_cache_compressed_bytes, 0);
@@ -433,31 +278,19 @@
     auto item3_1 = new TestItem(str3.data(), str3.length());
     // After this Insert, primary cache contains k3 and secondary cache contains
     // k1's dummy item and k2's dummy item.
-<<<<<<< HEAD
-    ASSERT_OK(cache->Insert("k3", item3_1, &kHelper, str3.length()));
-=======
     ASSERT_OK(cache->Insert(key3, item3_1, GetHelper(), str3.length()));
->>>>>>> 49ce8a10
     ASSERT_EQ(get_perf_context()->compressed_sec_cache_insert_dummy_count, 2);
 
     // After this Insert, primary cache contains k1 and secondary cache contains
     // k1's dummy item, k2's dummy item, and k3's dummy item.
     auto item1_2 = new TestItem(str1.data(), str1.length());
-<<<<<<< HEAD
-    ASSERT_OK(cache->Insert("k1", item1_2, &kHelper, str1.length()));
-=======
     ASSERT_OK(cache->Insert(key1, item1_2, GetHelper(), str1.length()));
->>>>>>> 49ce8a10
     ASSERT_EQ(get_perf_context()->compressed_sec_cache_insert_dummy_count, 3);
 
     // After this Insert, primary cache contains k2 and secondary cache contains
     // k1's item, k2's dummy item, and k3's dummy item.
     auto item2_2 = new TestItem(str2.data(), str2.length());
-<<<<<<< HEAD
-    ASSERT_OK(cache->Insert("k2", item2_2, &kHelper, str2.length()));
-=======
     ASSERT_OK(cache->Insert(key2, item2_2, GetHelper(), str2.length()));
->>>>>>> 49ce8a10
     ASSERT_EQ(get_perf_context()->compressed_sec_cache_insert_real_count, 1);
     if (sec_cache_is_compressed) {
       ASSERT_EQ(get_perf_context()->compressed_sec_cache_uncompressed_bytes,
@@ -472,11 +305,7 @@
     // After this Insert, primary cache contains k3 and secondary cache contains
     // k1's item and k2's item.
     auto item3_2 = new TestItem(str3.data(), str3.length());
-<<<<<<< HEAD
-    ASSERT_OK(cache->Insert("k3", item3_2, &kHelper, str3.length()));
-=======
     ASSERT_OK(cache->Insert(key3, item3_2, GetHelper(), str3.length()));
->>>>>>> 49ce8a10
     ASSERT_EQ(get_perf_context()->compressed_sec_cache_insert_real_count, 2);
     if (sec_cache_is_compressed) {
       ASSERT_EQ(get_perf_context()->compressed_sec_cache_uncompressed_bytes,
@@ -489,11 +318,7 @@
     }
 
     Cache::Handle* handle;
-<<<<<<< HEAD
-    handle = cache->Lookup("k3", &kHelper, this, Cache::Priority::LOW, true,
-=======
     handle = cache->Lookup(key3, GetHelper(), this, Cache::Priority::LOW,
->>>>>>> 49ce8a10
                            stats.get());
     ASSERT_NE(handle, nullptr);
     auto val3 = static_cast<TestItem*>(cache->Value(handle));
@@ -502,21 +327,13 @@
     cache->Release(handle);
 
     // Lookup an non-existent key.
-<<<<<<< HEAD
-    handle = cache->Lookup("k0", &kHelper, this, Cache::Priority::LOW, true,
-=======
     handle = cache->Lookup(key0, GetHelper(), this, Cache::Priority::LOW,
->>>>>>> 49ce8a10
                            stats.get());
     ASSERT_EQ(handle, nullptr);
 
     // This Lookup should just insert a dummy handle in the primary cache
     // and the k1 is still in the secondary cache.
-<<<<<<< HEAD
-    handle = cache->Lookup("k1", &kHelper, this, Cache::Priority::LOW, true,
-=======
     handle = cache->Lookup(key1, GetHelper(), this, Cache::Priority::LOW,
->>>>>>> 49ce8a10
                            stats.get());
     ASSERT_NE(handle, nullptr);
     ASSERT_EQ(get_perf_context()->block_cache_standalone_handle_count, 1);
@@ -528,11 +345,7 @@
     // This Lookup should erase k1 from the secondary cache and insert
     // it into primary cache; then k3 is demoted.
     // k2 and k3 are in secondary cache.
-<<<<<<< HEAD
-    handle = cache->Lookup("k1", &kHelper, this, Cache::Priority::LOW, true,
-=======
     handle = cache->Lookup(key1, GetHelper(), this, Cache::Priority::LOW,
->>>>>>> 49ce8a10
                            stats.get());
     ASSERT_NE(handle, nullptr);
     ASSERT_EQ(get_perf_context()->block_cache_standalone_handle_count, 1);
@@ -540,11 +353,7 @@
     cache->Release(handle);
 
     // k2 is still in secondary cache.
-<<<<<<< HEAD
-    handle = cache->Lookup("k2", &kHelper, this, Cache::Priority::LOW, true,
-=======
     handle = cache->Lookup(key2, GetHelper(), this, Cache::Priority::LOW,
->>>>>>> 49ce8a10
                            stats.get());
     ASSERT_NE(handle, nullptr);
     ASSERT_EQ(get_perf_context()->block_cache_standalone_handle_count, 2);
@@ -552,11 +361,7 @@
 
     // Testing SetCapacity().
     ASSERT_OK(secondary_cache->SetCapacity(0));
-<<<<<<< HEAD
-    handle = cache->Lookup("k3", &kHelper, this, Cache::Priority::LOW, true,
-=======
     handle = cache->Lookup(key3, GetHelper(), this, Cache::Priority::LOW,
->>>>>>> 49ce8a10
                            stats.get());
     ASSERT_EQ(handle, nullptr);
 
@@ -566,50 +371,30 @@
     ASSERT_EQ(capacity, 7000);
     auto item1_3 = new TestItem(str1.data(), str1.length());
     // After this Insert, primary cache contains k1.
-<<<<<<< HEAD
-    ASSERT_OK(cache->Insert("k1", item1_3, &kHelper, str2.length()));
-=======
     ASSERT_OK(cache->Insert(key1, item1_3, GetHelper(), str2.length()));
->>>>>>> 49ce8a10
     ASSERT_EQ(get_perf_context()->compressed_sec_cache_insert_dummy_count, 3);
     ASSERT_EQ(get_perf_context()->compressed_sec_cache_insert_real_count, 4);
 
     auto item2_3 = new TestItem(str2.data(), str2.length());
     // After this Insert, primary cache contains k2 and secondary cache contains
     // k1's dummy item.
-<<<<<<< HEAD
-    ASSERT_OK(cache->Insert("k2", item2_3, &kHelper, str1.length()));
-=======
     ASSERT_OK(cache->Insert(key2, item2_3, GetHelper(), str1.length()));
->>>>>>> 49ce8a10
     ASSERT_EQ(get_perf_context()->compressed_sec_cache_insert_dummy_count, 4);
 
     auto item1_4 = new TestItem(str1.data(), str1.length());
     // After this Insert, primary cache contains k1 and secondary cache contains
     // k1's dummy item and k2's dummy item.
-<<<<<<< HEAD
-    ASSERT_OK(cache->Insert("k1", item1_4, &kHelper, str2.length()));
-=======
     ASSERT_OK(cache->Insert(key1, item1_4, GetHelper(), str2.length()));
->>>>>>> 49ce8a10
     ASSERT_EQ(get_perf_context()->compressed_sec_cache_insert_dummy_count, 5);
 
     auto item2_4 = new TestItem(str2.data(), str2.length());
     // After this Insert, primary cache contains k2 and secondary cache contains
     // k1's real item and k2's dummy item.
-<<<<<<< HEAD
-    ASSERT_OK(cache->Insert("k2", item2_4, &kHelper, str2.length()));
-    ASSERT_EQ(get_perf_context()->compressed_sec_cache_insert_real_count, 5);
-    // This Lookup should just insert a dummy handle in the primary cache
-    // and the k1 is still in the secondary cache.
-    handle = cache->Lookup("k1", &kHelper, this, Cache::Priority::LOW, true,
-=======
     ASSERT_OK(cache->Insert(key2, item2_4, GetHelper(), str2.length()));
     ASSERT_EQ(get_perf_context()->compressed_sec_cache_insert_real_count, 5);
     // This Lookup should just insert a dummy handle in the primary cache
     // and the k1 is still in the secondary cache.
     handle = cache->Lookup(key1, GetHelper(), this, Cache::Priority::LOW,
->>>>>>> 49ce8a10
                            stats.get());
 
     ASSERT_NE(handle, nullptr);
@@ -644,15 +429,6 @@
     Random rnd(301);
     std::string str1 = rnd.RandomString(1001);
     auto item1 = std::make_unique<TestItem>(str1.data(), str1.length());
-<<<<<<< HEAD
-    ASSERT_OK(cache->Insert("k1", item1.get(), &kHelper, str1.length()));
-    item1.release();  // Appease clang-analyze "potential memory leak"
-
-    Cache::Handle* handle;
-    handle = cache->Lookup("k2", nullptr, this, Cache::Priority::LOW, true);
-    ASSERT_EQ(handle, nullptr);
-    handle = cache->Lookup("k2", &kHelper, this, Cache::Priority::LOW, false);
-=======
     ASSERT_OK(cache->Insert(key1, item1.get(), GetHelper(), str1.length()));
     item1.release();  // Appease clang-analyze "potential memory leak"
 
@@ -660,7 +436,6 @@
     handle = cache->Lookup(key2, nullptr, this, Cache::Priority::LOW);
     ASSERT_EQ(handle, nullptr);
     handle = cache->Lookup(key2, GetHelper(), this, Cache::Priority::LOW);
->>>>>>> 49ce8a10
     ASSERT_EQ(handle, nullptr);
 
     Cache::AsyncLookupHandle ah;
@@ -701,31 +476,11 @@
     Random rnd(301);
     std::string str1 = rnd.RandomString(1001);
     auto item1 = new TestItem(str1.data(), str1.length());
-<<<<<<< HEAD
-    ASSERT_OK(cache->Insert("k1", item1, &kHelperFail, str1.length()));
-=======
     ASSERT_OK(cache->Insert(key1, item1, GetHelperFail(), str1.length()));
->>>>>>> 49ce8a10
 
     std::string str2 = rnd.RandomString(1002);
     auto item2 = new TestItem(str2.data(), str2.length());
     // k1 should be demoted to the secondary cache.
-<<<<<<< HEAD
-    ASSERT_OK(cache->Insert("k2", item2, &kHelperFail, str2.length()));
-
-    Cache::Handle* handle;
-    handle =
-        cache->Lookup("k2", &kHelperFail, this, Cache::Priority::LOW, true);
-    ASSERT_NE(handle, nullptr);
-    cache->Release(handle);
-    // This lookup should fail, since k1 demotion would have failed.
-    handle =
-        cache->Lookup("k1", &kHelperFail, this, Cache::Priority::LOW, true);
-    ASSERT_EQ(handle, nullptr);
-    // Since k1 was not promoted, k2 should still be in cache.
-    handle =
-        cache->Lookup("k2", &kHelperFail, this, Cache::Priority::LOW, true);
-=======
     ASSERT_OK(cache->Insert(key2, item2, GetHelperFail(), str2.length()));
 
     Cache::Handle* handle;
@@ -737,7 +492,6 @@
     ASSERT_EQ(handle, nullptr);
     // Since k1 was not promoted, k2 should still be in cache.
     handle = cache->Lookup(key2, GetHelperFail(), this, Cache::Priority::LOW);
->>>>>>> 49ce8a10
     ASSERT_NE(handle, nullptr);
     cache->Release(handle);
 
@@ -770,29 +524,11 @@
     Random rnd(301);
     std::string str1 = rnd.RandomString(1001);
     auto item1 = new TestItem(str1.data(), str1.length());
-<<<<<<< HEAD
-    ASSERT_OK(cache->Insert("k1", item1, &kHelper, str1.length()));
-=======
     ASSERT_OK(cache->Insert(key1, item1, GetHelper(), str1.length()));
->>>>>>> 49ce8a10
 
     std::string str2 = rnd.RandomString(1002);
     auto item2 = new TestItem(str2.data(), str2.length());
     // k1 should be demoted to the secondary cache.
-<<<<<<< HEAD
-    ASSERT_OK(cache->Insert("k2", item2, &kHelper, str2.length()));
-
-    Cache::Handle* handle;
-    SetFailCreate(true);
-    handle = cache->Lookup("k2", &kHelper, this, Cache::Priority::LOW, true);
-    ASSERT_NE(handle, nullptr);
-    cache->Release(handle);
-    // This lookup should fail, since k1 creation would have failed
-    handle = cache->Lookup("k1", &kHelper, this, Cache::Priority::LOW, true);
-    ASSERT_EQ(handle, nullptr);
-    // Since k1 didn't get promoted, k2 should still be in cache
-    handle = cache->Lookup("k2", &kHelper, this, Cache::Priority::LOW, true);
-=======
     ASSERT_OK(cache->Insert(key2, item2, GetHelper(), str2.length()));
 
     Cache::Handle* handle;
@@ -805,7 +541,6 @@
     ASSERT_EQ(handle, nullptr);
     // Since k1 didn't get promoted, k2 should still be in cache
     handle = cache->Lookup(key2, GetHelper(), this, Cache::Priority::LOW);
->>>>>>> 49ce8a10
     ASSERT_NE(handle, nullptr);
     cache->Release(handle);
 
@@ -838,46 +573,27 @@
     Random rnd(301);
     std::string str1 = rnd.RandomString(1001);
     auto item1_1 = new TestItem(str1.data(), str1.length());
-<<<<<<< HEAD
-    ASSERT_OK(cache->Insert("k1", item1_1, &kHelper, str1.length()));
-=======
     ASSERT_OK(cache->Insert(key1, item1_1, GetHelper(), str1.length()));
->>>>>>> 49ce8a10
 
     std::string str2 = rnd.RandomString(1002);
     std::string str2_clone{str2};
     auto item2 = new TestItem(str2.data(), str2.length());
     // After this Insert, primary cache contains k2 and secondary cache contains
     // k1's dummy item.
-<<<<<<< HEAD
-    ASSERT_OK(cache->Insert("k2", item2, &kHelper, str2.length()));
-=======
     ASSERT_OK(cache->Insert(key2, item2, GetHelper(), str2.length()));
->>>>>>> 49ce8a10
 
     // After this Insert, primary cache contains k1 and secondary cache contains
     // k1's dummy item and k2's dummy item.
     auto item1_2 = new TestItem(str1.data(), str1.length());
-<<<<<<< HEAD
-    ASSERT_OK(cache->Insert("k1", item1_2, &kHelper, str1.length()));
-=======
     ASSERT_OK(cache->Insert(key1, item1_2, GetHelper(), str1.length()));
->>>>>>> 49ce8a10
 
     auto item2_2 = new TestItem(str2.data(), str2.length());
     // After this Insert, primary cache contains k2 and secondary cache contains
     // k1's item and k2's dummy item.
-<<<<<<< HEAD
-    ASSERT_OK(cache->Insert("k2", item2_2, &kHelper, str2.length()));
-
-    Cache::Handle* handle2;
-    handle2 = cache->Lookup("k2", &kHelper, this, Cache::Priority::LOW, true);
-=======
     ASSERT_OK(cache->Insert(key2, item2_2, GetHelper(), str2.length()));
 
     Cache::Handle* handle2;
     handle2 = cache->Lookup(key2, GetHelper(), this, Cache::Priority::LOW);
->>>>>>> 49ce8a10
     ASSERT_NE(handle2, nullptr);
     cache->Release(handle2);
 
@@ -885,20 +601,12 @@
     // strict_capacity_limit is true, but the lookup should still succeed.
     // A k1's dummy item is inserted into primary cache.
     Cache::Handle* handle1;
-<<<<<<< HEAD
-    handle1 = cache->Lookup("k1", &kHelper, this, Cache::Priority::LOW, true);
-=======
     handle1 = cache->Lookup(key1, GetHelper(), this, Cache::Priority::LOW);
->>>>>>> 49ce8a10
     ASSERT_NE(handle1, nullptr);
     cache->Release(handle1);
 
     // Since k1 didn't get inserted, k2 should still be in cache
-<<<<<<< HEAD
-    handle2 = cache->Lookup("k2", &kHelper, this, Cache::Priority::LOW, true);
-=======
     handle2 = cache->Lookup(key2, GetHelper(), this, Cache::Priority::LOW);
->>>>>>> 49ce8a10
     ASSERT_NE(handle2, nullptr);
     cache->Release(handle2);
 
@@ -1027,8 +735,6 @@
   }
 };
 
-<<<<<<< HEAD
-=======
 class CompressedSecondaryCacheTest
     : public CompressedSecondaryCacheTestBase,
       public testing::WithParamInterface<std::string> {
@@ -1038,7 +744,6 @@
 INSTANTIATE_TEST_CASE_P(CompressedSecondaryCacheTest,
                         CompressedSecondaryCacheTest, GetTestingCacheTypes());
 
->>>>>>> 49ce8a10
 class CompressedSecCacheTestWithCompressAndAllocatorParam
     : public CompressedSecondaryCacheTestBase,
       public ::testing::WithParamInterface<
