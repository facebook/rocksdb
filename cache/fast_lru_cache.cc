//  Copyright (c) 2011-present, Facebook, Inc.  All rights reserved.
//  This source code is licensed under both the GPLv2 (found in the
//  COPYING file in the root directory) and Apache 2.0 License
//  (found in the LICENSE.Apache file in the root directory).
//
// Copyright (c) 2011 The LevelDB Authors. All rights reserved.
// Use of this source code is governed by a BSD-style license that can be
// found in the LICENSE file. See the AUTHORS file for names of contributors.

#include "cache/fast_lru_cache.h"

#include <math.h>

#include <cassert>
#include <cstdint>
#include <cstdio>
#include <functional>

#include "monitoring/perf_context_imp.h"
#include "monitoring/statistics.h"
#include "port/lang.h"
<<<<<<< HEAD
#include "util/hash.h"
#include "util/mutexlock.h"
=======
#include "util/distributed_mutex.h"
>>>>>>> fac7a236

namespace ROCKSDB_NAMESPACE {

namespace fast_lru_cache {

namespace {
// Returns x % 2^{bits}.
inline uint32_t BinaryMod(uint32_t x, uint8_t bits) {
  assert(bits <= 32);
  return (x << (32 - bits)) >> (32 - bits);
}
}  // anonymous namespace

LRUHandleTable::LRUHandleTable(uint8_t hash_bits)
    : length_bits_(hash_bits),
      occupancy_(0),
      array_(new LRUHandle[size_t{1} << length_bits_]) {
  assert(hash_bits <= 32);
}

LRUHandleTable::~LRUHandleTable() {
  ApplyToEntriesRange(
      [](LRUHandle* h) {
        if (!h->HasRefs()) {
          h->Free();
        }
      },
      0, uint32_t{1} << length_bits_);
}

LRUHandle* LRUHandleTable::Lookup(const Slice& key, uint32_t hash) {
  int probe = 0;
  int slot = FindVisibleElement(key, hash, probe, 0);
  return (slot == -1) ? nullptr : &array_[slot];
}

LRUHandle* LRUHandleTable::Insert(LRUHandle* h, LRUHandle** old) {
  int probe = 0;
  int slot = FindVisibleElementOrAvailableSlot(h->key(), h->hash, probe,
                                               1 /*displacement*/);
  *old = nullptr;
  if (slot == -1) {
    return nullptr;
  }

  if (array_[slot].IsEmpty() || array_[slot].IsTombstone()) {
    bool empty = array_[slot].IsEmpty();
    Assign(slot, h);
    LRUHandle* new_entry = &array_[slot];
    if (empty) {
      // This used to be an empty slot.
      return new_entry;
    }
    // It used to be a tombstone, so there may already be a copy of the
    // key in the table.
    slot = FindVisibleElement(h->key(), h->hash, probe, 0 /*displacement*/);
    if (slot == -1) {
      // No existing copy of the key.
      return new_entry;
    }
    *old = &array_[slot];
    return new_entry;
  } else {
    // There is an existing copy of the key.
    *old = &array_[slot];
    // Find an available slot for the new element.
    array_[slot].displacements++;
    slot = FindAvailableSlot(h->key(), probe, 1 /*displacement*/);
    if (slot == -1) {
      // No available slots. Roll back displacements.
      probe = 0;
      slot = FindVisibleElement(h->key(), h->hash, probe, -1);
      array_[slot].displacements--;
      FindAvailableSlot(h->key(), probe, -1);
      return nullptr;
    }
    Assign(slot, h);
    return &array_[slot];
  }
}

void LRUHandleTable::Remove(LRUHandle *h) {
  assert(h->next == nullptr && h->prev == nullptr); // Already off the LRU list.
  int probe = 0;
  int slot = FindSlot(h->key(), [&h](LRUHandle* e) { return e == h; }, probe, -1 /*displacement*/);
  assert(slot != -1); // The handle must be in the hash table.
  h->SetIsVisible(false);
  h->SetIsElement(false);
  occupancy_--;
}

void LRUHandleTable::Assign(int slot, LRUHandle* h) {
  LRUHandle* dst = &array_[slot];
  uint32_t disp = dst->displacements;
  *dst = *h;
  dst->displacements = disp;
  dst->SetIsVisible(true);
  dst->SetIsElement(true);
  occupancy_++;
}

void LRUHandleTable::Exclude(LRUHandle* h) { h->SetIsVisible(false); }

int LRUHandleTable::FindVisibleElement(const Slice& key, uint32_t hash,
                                       int& probe, int displacement) {
  std::function<bool(LRUHandle*)> cond = [&, key, hash](LRUHandle* h) {
    return h->Matches(key, hash) && h->IsVisible();
  };
  return FindSlot(key, cond, probe, displacement);
}

int LRUHandleTable::FindAvailableSlot(const Slice& key, int& probe,
                                      int displacement) {
  std::function<bool(LRUHandle*)> cond = [](LRUHandle* h) {
    return h->IsEmpty() || h->IsTombstone();
  };
  return FindSlot(key, cond, probe, displacement);
}

int LRUHandleTable::FindVisibleElementOrAvailableSlot(const Slice& key,
                                                      uint32_t hash, int& probe,
                                                      int displacement) {
  std::function<bool(LRUHandle*)> cond = [&, key, hash](LRUHandle* h) {
    return h->IsEmpty() || h->IsTombstone() ||
           (h->Matches(key, hash) && h->IsVisible());
  };
  return FindSlot(key, cond, probe, displacement);
}

int LRUHandleTable::FindSlot(const Slice& key,
                             std::function<bool(LRUHandle*)> cond, int& probe,
                             int displacement) {
  uint32_t base =
      BinaryMod(Hash(key.data(), key.size(), kProbingSeed1), length_bits_);
  uint32_t increment = BinaryMod(
      (Hash(key.data(), key.size(), kProbingSeed2) << 1) | 1, length_bits_);
  uint32_t current = BinaryMod(base + probe * increment, length_bits_);
  while (1) {
    LRUHandle* h = &array_[current];
    probe++;
    if (cond(h)) {
      return current;
    }
    current = BinaryMod(current + increment, length_bits_);
    if (h->IsEmpty() || current == base) {
      return -1;
    }
    h->displacements += displacement;
  }
}

LRUCacheShard::LRUCacheShard(size_t capacity, size_t estimated_value_size,
                             bool strict_capacity_limit,
                             CacheMetadataChargePolicy metadata_charge_policy)
    : capacity_(capacity),
      strict_capacity_limit_(strict_capacity_limit),
      table_(
          GetHashBits(capacity, estimated_value_size, metadata_charge_policy) +
          static_cast<uint8_t>(ceil(log2(1.0 / kLoadFactor)))),
      usage_(0),
      lru_usage_(0) {
  set_metadata_charge_policy(metadata_charge_policy);
  // Make empty circular linked list.
  lru_.next = &lru_;
  lru_.prev = &lru_;
  lru_low_pri_ = &lru_;
}

void LRUCacheShard::EraseUnRefEntries() {
  autovector<LRUHandle> last_reference_list;
  {
    DMutexLock l(mutex_);
    while (lru_.next != &lru_) {
      LRUHandle* old = lru_.next;
      // LRU list contains only elements which can be evicted.
      assert(old->IsVisible() && !old->HasRefs());
      LRU_Remove(old);
      table_.Remove(old);
      assert(usage_ >= old->total_charge);
      usage_ -= old->total_charge;
      last_reference_list.push_back(*old);
    }
  }

  // Free the entries here outside of mutex for performance reasons.
  for (auto& h : last_reference_list) {
    h.Free();
  }
}

void LRUCacheShard::ApplyToSomeEntries(
    const std::function<void(const Slice& key, void* value, size_t charge,
                             DeleterFn deleter)>& callback,
    uint32_t average_entries_per_lock, uint32_t* state) {
  // The state is essentially going to be the starting hash, which works
  // nicely even if we resize between calls because we use upper-most
  // hash bits for table indexes.
  DMutexLock l(mutex_);
  uint32_t length_bits = table_.GetLengthBits();
  uint32_t length = uint32_t{1} << length_bits;

  assert(average_entries_per_lock > 0);
  // Assuming we are called with same average_entries_per_lock repeatedly,
  // this simplifies some logic (index_end will not overflow).
  assert(average_entries_per_lock < length || *state == 0);

  uint32_t index_begin = *state >> (32 - length_bits);
  uint32_t index_end = index_begin + average_entries_per_lock;
  if (index_end >= length) {
    // Going to end
    index_end = length;
    *state = UINT32_MAX;
  } else {
    *state = index_end << (32 - length_bits);
  }

  table_.ApplyToEntriesRange(
      [callback,
       metadata_charge_policy = metadata_charge_policy_](LRUHandle* h) {
        callback(h->key(), h->value, h->GetCharge(metadata_charge_policy),
                 h->deleter);
      },
      index_begin, index_end);
}

void LRUCacheShard::LRU_Remove(LRUHandle* h) {
  assert(h->next != nullptr);
  assert(h->prev != nullptr);
  h->next->prev = h->prev;
  h->prev->next = h->next;
  h->prev = h->next = nullptr;
  assert(lru_usage_ >= h->total_charge);
  lru_usage_ -= h->total_charge;
}

void LRUCacheShard::LRU_Insert(LRUHandle* h) {
  assert(h->next == nullptr);
  assert(h->prev == nullptr);
  // Insert "e" to head of LRU list.
  h->next = &lru_;
  h->prev = lru_.prev;
  h->prev->next = h;
  h->next->prev = h;
  lru_usage_ += h->total_charge;
}

void LRUCacheShard::EvictFromLRU(size_t charge,
                                 autovector<LRUHandle>* deleted) {
  while ((usage_ + charge) > capacity_ && lru_.next != &lru_) {
    LRUHandle* old = lru_.next;
    // LRU list contains only elements which can be evicted.
    assert(old->IsVisible() && !old->HasRefs());
    LRU_Remove(old);
    table_.Remove(old);
    assert(usage_ >= old->total_charge);
    usage_ -= old->total_charge;
    deleted->push_back(*old);
  }
}

uint8_t LRUCacheShard::GetHashBits(
    size_t capacity, size_t estimated_value_size,
    CacheMetadataChargePolicy metadata_charge_policy) {
  LRUHandle h;
  h.deleter = nullptr;
  h.refs = 0;
  h.flags = 0;

  h.CalcTotalCharge(estimated_value_size, metadata_charge_policy);
  size_t num_entries = capacity / h.total_charge;
  uint8_t num_hash_bits = 0;
  while (num_entries >>= 1) {
    ++num_hash_bits;
  }
  return num_hash_bits;
}

void LRUCacheShard::SetCapacity(size_t capacity) {
  assert(false);  // Not supported. TODO(Guido) Support it?
  autovector<LRUHandle> last_reference_list;
  {
    DMutexLock l(mutex_);
    capacity_ = capacity;
    EvictFromLRU(0, &last_reference_list);
  }

  // Free the entries here outside of mutex for performance reasons.
  for (auto& h : last_reference_list) {
    h.Free();
  }
}

void LRUCacheShard::SetStrictCapacityLimit(bool strict_capacity_limit) {
  DMutexLock l(mutex_);
  strict_capacity_limit_ = strict_capacity_limit;
}

Status LRUCacheShard::Insert(const Slice& key, uint32_t hash, void* value,
                             size_t charge, Cache::DeleterFn deleter,
                             Cache::Handle** handle,
                             Cache::Priority /*priority*/) {
  if (key.size() != kCacheKeySize) {
    return Status::NotSupported("FastLRUCache only supports key size " +
                                std::to_string(kCacheKeySize) + "B");
  }

  LRUHandle tmp;
  tmp.value = value;
  tmp.deleter = deleter;
  tmp.hash = hash;
  tmp.refs = 0;
  tmp.next = tmp.prev = nullptr;
  tmp.CalcTotalCharge(charge, metadata_charge_policy_);
  memcpy(tmp.key_data, key.data(), kCacheKeySize);

  Status s = Status::OK();
  autovector<LRUHandle> last_reference_list;
  {
<<<<<<< HEAD
    MutexLock l(&mutex_);
=======
    DMutexLock l(mutex_);

>>>>>>> fac7a236
    // Free the space following strict LRU policy until enough space
    // is freed or the lru list is empty.
    EvictFromLRU(tmp.total_charge, &last_reference_list);
    if ((usage_ + tmp.total_charge > capacity_ &&
         (strict_capacity_limit_ || handle == nullptr)) ||
        table_.GetOccupancy() == size_t{1} << table_.GetLengthBits()) {
      // Originally, when strict_capacity_limit_ == false and handle != nullptr
      // (i.e., the user wants to immediately get a reference to the new handle),
      // the insertion would proceed even if the total charge already exceeds
      // capacity. We can't do this, because we can't physically insert a new
      // handle when the table is at maximum occupancy. Thus, we need the extra
      // occupancy clause.
      // TODO(Guido): The tests currently assume the former behavior. Do
      // something about it.
      if (handle == nullptr) {
        // Don't insert the entry but still return ok, as if the entry inserted
        // into cache and get evicted immediately.
        last_reference_list.push_back(tmp);
      } else {
        s = Status::Incomplete("Insert failed due to LRU cache being full.");
      }
    } else {
      // Insert into the cache. Note that the cache might get larger than its
      // capacity if not enough space was freed up.
      LRUHandle* old;
      LRUHandle* h = table_.Insert(&tmp, &old);
      assert(h != nullptr);  // Insertions should never fail.
      usage_ += h->total_charge;
      if (old != nullptr) {
        s = Status::OkOverwritten();
        assert(old->IsVisible());
        table_.Exclude(old);
        if (!old->HasRefs()) {
          // old is on LRU because it's in cache and its reference count is 0.
          LRU_Remove(old);
          table_.Remove(old);
          assert(usage_ >= old->total_charge);
          usage_ -= old->total_charge;
          last_reference_list.push_back(*old);
        }
      }
      if (handle == nullptr) {
        LRU_Insert(h);
      } else {
        // If caller already holds a ref, no need to take one here.
        if (!h->HasRefs()) {
          h->Ref();
        }
        *handle = reinterpret_cast<Cache::Handle*>(h);
      }
    }
  }

  // Free the entries here outside of mutex for performance reasons.
  for (auto& h : last_reference_list) {
    h.Free();
  }

  return s;
}

Cache::Handle* LRUCacheShard::Lookup(const Slice& key, uint32_t hash) {
  LRUHandle* h = nullptr;
  {
<<<<<<< HEAD
    MutexLock l(&mutex_);
    h = table_.Lookup(key, hash);
    if (h != nullptr) {
      assert(h->IsVisible());
      if (!h->HasRefs()) {
=======
    DMutexLock l(mutex_);
    e = table_.Lookup(key, hash);
    if (e != nullptr) {
      assert(e->InCache());
      if (!e->HasRefs()) {
>>>>>>> fac7a236
        // The entry is in LRU since it's in hash and has no external references
        LRU_Remove(h);
      }
      h->Ref();
    }
  }
  return reinterpret_cast<Cache::Handle*>(h);
}

bool LRUCacheShard::Ref(Cache::Handle* h) {
  LRUHandle* e = reinterpret_cast<LRUHandle*>(h);
  DMutexLock l(mutex_);
  // To create another reference - entry must be already externally referenced.
  assert(e->HasRefs());
  e->Ref();
  return true;
}

bool LRUCacheShard::Release(Cache::Handle* handle, bool erase_if_last_ref) {
  if (handle == nullptr) {
    return false;
  }
  LRUHandle* h = reinterpret_cast<LRUHandle*>(handle);
  LRUHandle copy;
  bool last_reference = false;
  {
<<<<<<< HEAD
    MutexLock l(&mutex_);
    last_reference = h->Unref();
    if (last_reference && h->IsVisible()) {
=======
    DMutexLock l(mutex_);
    last_reference = e->Unref();
    if (last_reference && e->InCache()) {
>>>>>>> fac7a236
      // The item is still in cache, and nobody else holds a reference to it.
      if (usage_ > capacity_ || erase_if_last_ref) {
        // The LRU list must be empty since the cache is full.
        assert(lru_.next == &lru_ || erase_if_last_ref);
        // Take this opportunity and remove the item.
        table_.Remove(h);
      } else {
        // Put the item back on the LRU list, and don't free it.
        LRU_Insert(h);
        last_reference = false;
      }
    }
    // If it was the last reference, then decrement the cache usage.
    if (last_reference) {
      assert(usage_ >= h->total_charge);
      usage_ -= h->total_charge;
      copy = *h;
    }
  }

  // Free the entry here outside of mutex for performance reasons.
  if (last_reference) {
    copy.Free();
  }
  return last_reference;
}

void LRUCacheShard::Erase(const Slice& key, uint32_t hash) {
  LRUHandle copy;
  bool last_reference = false;
  {
<<<<<<< HEAD
    MutexLock l(&mutex_);
    LRUHandle* h = table_.Lookup(key, hash);
    if (h != nullptr) {
      table_.Exclude(h);
      if (!h->HasRefs()) {
        // The entry is in LRU since it's in cache and has no external
        // references
        LRU_Remove(h);
        table_.Remove(h);
        assert(usage_ >= h->total_charge);
        usage_ -= h->total_charge;
=======
    DMutexLock l(mutex_);
    e = table_.Remove(key, hash);
    if (e != nullptr) {
      assert(e->InCache());
      e->SetInCache(false);
      if (!e->HasRefs()) {
        // The entry is in LRU since it's in hash and has no external references
        LRU_Remove(e);
        assert(usage_ >= e->total_charge);
        usage_ -= e->total_charge;
>>>>>>> fac7a236
        last_reference = true;
        copy = *h;
      }
    }
  }
  // Free the entry here outside of mutex for performance reasons.
  // last_reference will only be true if e != nullptr.
  if (last_reference) {
    copy.Free();
  }
}

size_t LRUCacheShard::GetUsage() const {
  DMutexLock l(mutex_);
  return usage_;
}

size_t LRUCacheShard::GetPinnedUsage() const {
  DMutexLock l(mutex_);
  assert(usage_ >= lru_usage_);
  return usage_ - lru_usage_;
}

std::string LRUCacheShard::GetPrintableOptions() const { return std::string{}; }

LRUCache::LRUCache(size_t capacity, size_t estimated_value_size,
                   int num_shard_bits, bool strict_capacity_limit,
                   CacheMetadataChargePolicy metadata_charge_policy)
    : ShardedCache(capacity, num_shard_bits, strict_capacity_limit) {
  num_shards_ = 1 << num_shard_bits;
  shards_ = reinterpret_cast<LRUCacheShard*>(
      port::cacheline_aligned_alloc(sizeof(LRUCacheShard) * num_shards_));
  size_t per_shard = (capacity + (num_shards_ - 1)) / num_shards_;
  for (int i = 0; i < num_shards_; i++) {
    new (&shards_[i])
        LRUCacheShard(per_shard, estimated_value_size, strict_capacity_limit,
                      metadata_charge_policy);
  }
}

LRUCache::~LRUCache() {
  if (shards_ != nullptr) {
    assert(num_shards_ > 0);
    for (int i = 0; i < num_shards_; i++) {
      shards_[i].~LRUCacheShard();
    }
    port::cacheline_aligned_free(shards_);
  }
}

CacheShard* LRUCache::GetShard(uint32_t shard) {
  return reinterpret_cast<CacheShard*>(&shards_[shard]);
}

const CacheShard* LRUCache::GetShard(uint32_t shard) const {
  return reinterpret_cast<CacheShard*>(&shards_[shard]);
}

void* LRUCache::Value(Handle* handle) {
  return reinterpret_cast<const LRUHandle*>(handle)->value;
}

size_t LRUCache::GetCharge(Handle* handle) const {
  CacheMetadataChargePolicy metadata_charge_policy = kDontChargeCacheMetadata;
  if (num_shards_ > 0) {
    metadata_charge_policy = shards_[0].metadata_charge_policy_;
  }
  return reinterpret_cast<const LRUHandle*>(handle)->GetCharge(
      metadata_charge_policy);
}

Cache::DeleterFn LRUCache::GetDeleter(Handle* handle) const {
  auto h = reinterpret_cast<const LRUHandle*>(handle);
  return h->deleter;
}

uint32_t LRUCache::GetHash(Handle* handle) const {
  return reinterpret_cast<const LRUHandle*>(handle)->hash;
}

void LRUCache::DisownData() {
  // Leak data only if that won't generate an ASAN/valgrind warning.
  if (!kMustFreeHeapAllocations) {
    shards_ = nullptr;
    num_shards_ = 0;
  }
}

}  // namespace fast_lru_cache

std::shared_ptr<Cache> NewFastLRUCache(
    size_t capacity, size_t estimated_value_size, int num_shard_bits,
    bool strict_capacity_limit,
    CacheMetadataChargePolicy metadata_charge_policy) {
  if (num_shard_bits >= 20) {
    return nullptr;  // The cache cannot be sharded into too many fine pieces.
  }
  if (num_shard_bits < 0) {
    num_shard_bits = GetDefaultCacheShardBits(capacity);
  }
  return std::make_shared<fast_lru_cache::LRUCache>(
      capacity, estimated_value_size, num_shard_bits,
      strict_capacity_limit, metadata_charge_policy);
}

}  // namespace ROCKSDB_NAMESPACE<|MERGE_RESOLUTION|>--- conflicted
+++ resolved
@@ -19,12 +19,8 @@
 #include "monitoring/perf_context_imp.h"
 #include "monitoring/statistics.h"
 #include "port/lang.h"
-<<<<<<< HEAD
 #include "util/hash.h"
-#include "util/mutexlock.h"
-=======
 #include "util/distributed_mutex.h"
->>>>>>> fac7a236
 
 namespace ROCKSDB_NAMESPACE {
 
@@ -343,12 +339,8 @@
   Status s = Status::OK();
   autovector<LRUHandle> last_reference_list;
   {
-<<<<<<< HEAD
-    MutexLock l(&mutex_);
-=======
     DMutexLock l(mutex_);
 
->>>>>>> fac7a236
     // Free the space following strict LRU policy until enough space
     // is freed or the lru list is empty.
     EvictFromLRU(tmp.total_charge, &last_reference_list);
@@ -413,19 +405,11 @@
 Cache::Handle* LRUCacheShard::Lookup(const Slice& key, uint32_t hash) {
   LRUHandle* h = nullptr;
   {
-<<<<<<< HEAD
-    MutexLock l(&mutex_);
+    DMutexLock l(mutex_);
     h = table_.Lookup(key, hash);
     if (h != nullptr) {
       assert(h->IsVisible());
       if (!h->HasRefs()) {
-=======
-    DMutexLock l(mutex_);
-    e = table_.Lookup(key, hash);
-    if (e != nullptr) {
-      assert(e->InCache());
-      if (!e->HasRefs()) {
->>>>>>> fac7a236
         // The entry is in LRU since it's in hash and has no external references
         LRU_Remove(h);
       }
@@ -452,15 +436,9 @@
   LRUHandle copy;
   bool last_reference = false;
   {
-<<<<<<< HEAD
-    MutexLock l(&mutex_);
+    DMutexLock l(mutex_);
     last_reference = h->Unref();
     if (last_reference && h->IsVisible()) {
-=======
-    DMutexLock l(mutex_);
-    last_reference = e->Unref();
-    if (last_reference && e->InCache()) {
->>>>>>> fac7a236
       // The item is still in cache, and nobody else holds a reference to it.
       if (usage_ > capacity_ || erase_if_last_ref) {
         // The LRU list must be empty since the cache is full.
@@ -492,8 +470,7 @@
   LRUHandle copy;
   bool last_reference = false;
   {
-<<<<<<< HEAD
-    MutexLock l(&mutex_);
+    DMutexLock l(mutex_);
     LRUHandle* h = table_.Lookup(key, hash);
     if (h != nullptr) {
       table_.Exclude(h);
@@ -504,18 +481,6 @@
         table_.Remove(h);
         assert(usage_ >= h->total_charge);
         usage_ -= h->total_charge;
-=======
-    DMutexLock l(mutex_);
-    e = table_.Remove(key, hash);
-    if (e != nullptr) {
-      assert(e->InCache());
-      e->SetInCache(false);
-      if (!e->HasRefs()) {
-        // The entry is in LRU since it's in hash and has no external references
-        LRU_Remove(e);
-        assert(usage_ >= e->total_charge);
-        usage_ -= e->total_charge;
->>>>>>> fac7a236
         last_reference = true;
         copy = *h;
       }
