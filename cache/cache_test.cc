//  Copyright (c) 2011-present, Facebook, Inc.  All rights reserved.
//  This source code is licensed under both the GPLv2 (found in the
//  COPYING file in the root directory) and Apache 2.0 License
//  (found in the LICENSE.Apache file in the root directory).
//
// Copyright (c) 2011 The LevelDB Authors. All rights reserved.
// Use of this source code is governed by a BSD-style license that can be
// found in the LICENSE file. See the AUTHORS file for names of contributors.

#include "rocksdb/cache.h"

#include <forward_list>
#include <functional>
#include <iostream>
#include <string>
#include <vector>

#include "cache/clock_cache.h"
#include "cache/fast_lru_cache.h"
#include "cache/lru_cache.h"
#include "port/stack_trace.h"
#include "rocksdb/convenience.h"
#include "test_util/testharness.h"
#include "util/coding.h"
#include "util/string_util.h"

namespace ROCKSDB_NAMESPACE {

namespace {

// Conversions between numeric keys/values and the types expected by Cache.
std::string EncodeKey16Bytes(int k) {
  std::string result;
  PutFixed32(&result, k);
  result.append(std::string(12, 'a'));  // Because we need a 16B output, we
                                        // add a 12-byte padding.
  return result;
}

int DecodeKey16Bytes(const Slice& k) {
  assert(k.size() == 16);
  return DecodeFixed32(k.data());  // Decodes only the first 4 bytes of k.
}

std::string EncodeKey32Bits(int k) {
  std::string result;
  PutFixed32(&result, k);
  return result;
}

int DecodeKey32Bits(const Slice& k) {
  assert(k.size() == 4);
  return DecodeFixed32(k.data());
}

void* EncodeValue(uintptr_t v) { return reinterpret_cast<void*>(v); }

int DecodeValue(void* v) {
  return static_cast<int>(reinterpret_cast<uintptr_t>(v));
}

const std::string kLRU = "lru";
const std::string kClock = "clock";
const std::string kFast = "fast";

void dumbDeleter(const Slice& /*key*/, void* /*value*/) {}

void eraseDeleter(const Slice& /*key*/, void* value) {
  Cache* cache = reinterpret_cast<Cache*>(value);
  cache->Erase("foo");
}

}  // anonymous namespace

class CacheTest : public testing::TestWithParam<std::string> {
 public:
  static CacheTest* current_;
  static std::string type_;

  static void Deleter(const Slice& key, void* v) {
    if (type_ == kFast || type_ == kClock) {
      current_->deleted_keys_.push_back(DecodeKey16Bytes(key));
    } else {
      current_->deleted_keys_.push_back(DecodeKey32Bits(key));
    }
    current_->deleted_values_.push_back(DecodeValue(v));
  }

  static const int kCacheSize = 1000;
  static const int kNumShardBits = 4;

  static const int kCacheSize2 = 100;
  static const int kNumShardBits2 = 2;

  std::vector<int> deleted_keys_;
  std::vector<int> deleted_values_;
  std::shared_ptr<Cache> cache_;
  std::shared_ptr<Cache> cache2_;

  CacheTest()
      : cache_(NewCache(kCacheSize, kNumShardBits, false)),
        cache2_(NewCache(kCacheSize2, kNumShardBits2, false)) {
    current_ = this;
    type_ = GetParam();
  }

  ~CacheTest() override {}

  std::shared_ptr<Cache> NewCache(size_t capacity) {
    auto type = GetParam();
    if (type == kLRU) {
      return NewLRUCache(capacity);
    }
    if (type == kClock) {
      return ExperimentalNewClockCache(
          capacity, 1 /*estimated_value_size*/, -1 /*num_shard_bits*/,
          false /*strict_capacity_limit*/, kDefaultCacheMetadataChargePolicy);
    }
    if (type == kFast) {
      return NewFastLRUCache(
          capacity, 1 /*estimated_value_size*/, -1 /*num_shard_bits*/,
          false /*strict_capacity_limit*/, kDefaultCacheMetadataChargePolicy);
    }
    return nullptr;
  }

  std::shared_ptr<Cache> NewCache(
      size_t capacity, int num_shard_bits, bool strict_capacity_limit,
      CacheMetadataChargePolicy charge_policy = kDontChargeCacheMetadata) {
    auto type = GetParam();
    if (type == kLRU) {
      LRUCacheOptions co;
      co.capacity = capacity;
      co.num_shard_bits = num_shard_bits;
      co.strict_capacity_limit = strict_capacity_limit;
      co.high_pri_pool_ratio = 0;
      co.metadata_charge_policy = charge_policy;
      return NewLRUCache(co);
    }
    if (type == kClock) {
      return ExperimentalNewClockCache(capacity, 1 /*estimated_value_size*/,
                                       num_shard_bits, strict_capacity_limit,
                                       charge_policy);
    }
    if (type == kFast) {
      return NewFastLRUCache(capacity, 1 /*estimated_value_size*/,
                             num_shard_bits, strict_capacity_limit,
                             charge_policy);
    }
    return nullptr;
  }

  // These functions encode/decode keys in tests cases that use
  // int keys.
  // Currently, FastLRUCache requires keys to be 16B long, whereas
  // LRUCache and ClockCache don't, so the encoding depends on
  // the cache type.
  std::string EncodeKey(int k) {
    auto type = GetParam();
    if (type == kFast || type == kClock) {
      return EncodeKey16Bytes(k);
    } else {
      return EncodeKey32Bits(k);
    }
  }

  int DecodeKey(const Slice& k) {
    auto type = GetParam();
    if (type == kFast || type == kClock) {
      return DecodeKey16Bytes(k);
    } else {
      return DecodeKey32Bits(k);
    }
  }

  int Lookup(std::shared_ptr<Cache> cache, int key) {
    Cache::Handle* handle = cache->Lookup(EncodeKey(key));
    const int r = (handle == nullptr) ? -1 : DecodeValue(cache->Value(handle));
    if (handle != nullptr) {
      cache->Release(handle);
    }
    return r;
  }

  void Insert(std::shared_ptr<Cache> cache, int key, int value,
              int charge = 1) {
    EXPECT_OK(cache->Insert(EncodeKey(key), EncodeValue(value), charge,
                            &CacheTest::Deleter));
  }

  void Erase(std::shared_ptr<Cache> cache, int key) {
    cache->Erase(EncodeKey(key));
  }

  int Lookup(int key) {
    return Lookup(cache_, key);
  }

  void Insert(int key, int value, int charge = 1) {
    Insert(cache_, key, value, charge);
  }

  void Erase(int key) {
    Erase(cache_, key);
  }

  int Lookup2(int key) {
    return Lookup(cache2_, key);
  }

  void Insert2(int key, int value, int charge = 1) {
    Insert(cache2_, key, value, charge);
  }

  void Erase2(int key) {
    Erase(cache2_, key);
  }
};

CacheTest* CacheTest::current_;
std::string CacheTest::type_;

class LRUCacheTest : public CacheTest {};

TEST_P(CacheTest, UsageTest) {
  auto type = GetParam();
  if (type == kFast || type == kClock) {
    ROCKSDB_GTEST_BYPASS("FastLRUCache and ClockCache require 16-byte keys.");
    return;
  }

  // cache is std::shared_ptr and will be automatically cleaned up.
  const uint64_t kCapacity = 100000;
  auto cache = NewCache(kCapacity, 8, false, kDontChargeCacheMetadata);
  auto precise_cache = NewCache(kCapacity, 0, false, kFullChargeCacheMetadata);
  ASSERT_EQ(0, cache->GetUsage());
  ASSERT_EQ(0, precise_cache->GetUsage());

  size_t usage = 0;
  char value[10] = "abcdef";
  // make sure everything will be cached
  for (int i = 1; i < 100; ++i) {
    std::string key(i, 'a');
    auto kv_size = key.size() + 5;
    ASSERT_OK(cache->Insert(key, reinterpret_cast<void*>(value), kv_size,
                            dumbDeleter));
    ASSERT_OK(precise_cache->Insert(key, reinterpret_cast<void*>(value),
                                    kv_size, dumbDeleter));
    usage += kv_size;
    ASSERT_EQ(usage, cache->GetUsage());
    ASSERT_LT(usage, precise_cache->GetUsage());
  }

  cache->EraseUnRefEntries();
  precise_cache->EraseUnRefEntries();
  ASSERT_EQ(0, cache->GetUsage());
  ASSERT_EQ(0, precise_cache->GetUsage());

  // make sure the cache will be overloaded
  for (uint64_t i = 1; i < kCapacity; ++i) {
    auto key = std::to_string(i);
    ASSERT_OK(cache->Insert(key, reinterpret_cast<void*>(value), key.size() + 5,
                            dumbDeleter));
    ASSERT_OK(precise_cache->Insert(key, reinterpret_cast<void*>(value),
                                    key.size() + 5, dumbDeleter));
  }

  // the usage should be close to the capacity
  ASSERT_GT(kCapacity, cache->GetUsage());
  ASSERT_GT(kCapacity, precise_cache->GetUsage());
  ASSERT_LT(kCapacity * 0.95, cache->GetUsage());
  ASSERT_LT(kCapacity * 0.95, precise_cache->GetUsage());
}

TEST_P(CacheTest, PinnedUsageTest) {
  auto type = GetParam();
  if (type == kFast || type == kClock) {
    ROCKSDB_GTEST_BYPASS("FastLRUCache and ClockCache require 16-byte keys.");
    return;
  }

  // cache is std::shared_ptr and will be automatically cleaned up.
  const uint64_t kCapacity = 200000;
  auto cache = NewCache(kCapacity, 8, false, kDontChargeCacheMetadata);
  auto precise_cache = NewCache(kCapacity, 8, false, kFullChargeCacheMetadata);

  size_t pinned_usage = 0;
  char value[10] = "abcdef";

  std::forward_list<Cache::Handle*> unreleased_handles;
  std::forward_list<Cache::Handle*> unreleased_handles_in_precise_cache;

  // Add entries. Unpin some of them after insertion. Then, pin some of them
  // again. Check GetPinnedUsage().
  for (int i = 1; i < 100; ++i) {
    std::string key(i, 'a');
    auto kv_size = key.size() + 5;
    Cache::Handle* handle;
    Cache::Handle* handle_in_precise_cache;
    ASSERT_OK(cache->Insert(key, reinterpret_cast<void*>(value), kv_size,
                            dumbDeleter, &handle));
    assert(handle);
    ASSERT_OK(precise_cache->Insert(key, reinterpret_cast<void*>(value),
                                    kv_size, dumbDeleter,
                                    &handle_in_precise_cache));
    assert(handle_in_precise_cache);
    pinned_usage += kv_size;
    ASSERT_EQ(pinned_usage, cache->GetPinnedUsage());
    ASSERT_LT(pinned_usage, precise_cache->GetPinnedUsage());
    if (i % 2 == 0) {
      cache->Release(handle);
      precise_cache->Release(handle_in_precise_cache);
      pinned_usage -= kv_size;
      ASSERT_EQ(pinned_usage, cache->GetPinnedUsage());
      ASSERT_LT(pinned_usage, precise_cache->GetPinnedUsage());
    } else {
      unreleased_handles.push_front(handle);
      unreleased_handles_in_precise_cache.push_front(handle_in_precise_cache);
    }
    if (i % 3 == 0) {
      unreleased_handles.push_front(cache->Lookup(key));
      auto x = precise_cache->Lookup(key);
      assert(x);
      unreleased_handles_in_precise_cache.push_front(x);
      // If i % 2 == 0, then the entry was unpinned before Lookup, so pinned
      // usage increased
      if (i % 2 == 0) {
        pinned_usage += kv_size;
      }
      ASSERT_EQ(pinned_usage, cache->GetPinnedUsage());
      ASSERT_LT(pinned_usage, precise_cache->GetPinnedUsage());
    }
  }
  auto precise_cache_pinned_usage = precise_cache->GetPinnedUsage();
  ASSERT_LT(pinned_usage, precise_cache_pinned_usage);

  // check that overloading the cache does not change the pinned usage
  for (uint64_t i = 1; i < 2 * kCapacity; ++i) {
    auto key = std::to_string(i);
    ASSERT_OK(cache->Insert(key, reinterpret_cast<void*>(value), key.size() + 5,
                            dumbDeleter));
    ASSERT_OK(precise_cache->Insert(key, reinterpret_cast<void*>(value),
                                    key.size() + 5, dumbDeleter));
  }
  ASSERT_EQ(pinned_usage, cache->GetPinnedUsage());
  ASSERT_EQ(precise_cache_pinned_usage, precise_cache->GetPinnedUsage());

  cache->EraseUnRefEntries();
  precise_cache->EraseUnRefEntries();
  ASSERT_EQ(pinned_usage, cache->GetPinnedUsage());
  ASSERT_EQ(precise_cache_pinned_usage, precise_cache->GetPinnedUsage());

  // release handles for pinned entries to prevent memory leaks
  for (auto handle : unreleased_handles) {
    cache->Release(handle);
  }
  for (auto handle : unreleased_handles_in_precise_cache) {
    precise_cache->Release(handle);
  }
  ASSERT_EQ(0, cache->GetPinnedUsage());
  ASSERT_EQ(0, precise_cache->GetPinnedUsage());
  cache->EraseUnRefEntries();
  precise_cache->EraseUnRefEntries();
  ASSERT_EQ(0, cache->GetUsage());
  ASSERT_EQ(0, precise_cache->GetUsage());
}

TEST_P(CacheTest, HitAndMiss) {
  ASSERT_EQ(-1, Lookup(100));

  Insert(100, 101);
  ASSERT_EQ(101, Lookup(100));
  ASSERT_EQ(-1,  Lookup(200));
  ASSERT_EQ(-1,  Lookup(300));

  Insert(200, 201);
  ASSERT_EQ(101, Lookup(100));
  ASSERT_EQ(201, Lookup(200));
  ASSERT_EQ(-1,  Lookup(300));

  Insert(100, 102);
  ASSERT_EQ(102, Lookup(100));
  ASSERT_EQ(201, Lookup(200));
  ASSERT_EQ(-1,  Lookup(300));

  ASSERT_EQ(1U, deleted_keys_.size());
  ASSERT_EQ(100, deleted_keys_[0]);
  ASSERT_EQ(101, deleted_values_[0]);
}

TEST_P(CacheTest, InsertSameKey) {
  Insert(1, 1);
  Insert(1, 2);
  ASSERT_EQ(2, Lookup(1));
}

TEST_P(CacheTest, Erase) {
  Erase(200);
  ASSERT_EQ(0U, deleted_keys_.size());

  Insert(100, 101);
  Insert(200, 201);
  Erase(100);
  ASSERT_EQ(-1,  Lookup(100));
  ASSERT_EQ(201, Lookup(200));
  ASSERT_EQ(1U, deleted_keys_.size());
  ASSERT_EQ(100, deleted_keys_[0]);
  ASSERT_EQ(101, deleted_values_[0]);

  Erase(100);
  ASSERT_EQ(-1,  Lookup(100));
  ASSERT_EQ(201, Lookup(200));
  ASSERT_EQ(1U, deleted_keys_.size());
}

TEST_P(CacheTest, EntriesArePinned) {
  Insert(100, 101);
  Cache::Handle* h1 = cache_->Lookup(EncodeKey(100));
  ASSERT_EQ(101, DecodeValue(cache_->Value(h1)));
  ASSERT_EQ(1U, cache_->GetUsage());

  Insert(100, 102);
  Cache::Handle* h2 = cache_->Lookup(EncodeKey(100));
  ASSERT_EQ(102, DecodeValue(cache_->Value(h2)));
  ASSERT_EQ(0U, deleted_keys_.size());
  ASSERT_EQ(2U, cache_->GetUsage());

  cache_->Release(h1);
  ASSERT_EQ(1U, deleted_keys_.size());
  ASSERT_EQ(100, deleted_keys_[0]);
  ASSERT_EQ(101, deleted_values_[0]);
  ASSERT_EQ(1U, cache_->GetUsage());

  Erase(100);
  ASSERT_EQ(-1, Lookup(100));
  ASSERT_EQ(1U, deleted_keys_.size());
  ASSERT_EQ(1U, cache_->GetUsage());

  cache_->Release(h2);
  ASSERT_EQ(2U, deleted_keys_.size());
  ASSERT_EQ(100, deleted_keys_[1]);
  ASSERT_EQ(102, deleted_values_[1]);
  ASSERT_EQ(0U, cache_->GetUsage());
}

TEST_P(CacheTest, EvictionPolicy) {
  Insert(100, 101);
  Insert(200, 201);

  // Frequently used entry must be kept around
  for (int i = 0; i < kCacheSize * 2; i++) {
    Insert(1000+i, 2000+i);
    ASSERT_EQ(101, Lookup(100));
  }
  ASSERT_EQ(101, Lookup(100));
  ASSERT_EQ(-1, Lookup(200));
}

TEST_P(CacheTest, ExternalRefPinsEntries) {
  Insert(100, 101);
  Cache::Handle* h = cache_->Lookup(EncodeKey(100));
  ASSERT_TRUE(cache_->Ref(h));
  ASSERT_EQ(101, DecodeValue(cache_->Value(h)));
  ASSERT_EQ(1U, cache_->GetUsage());

  for (int i = 0; i < 3; ++i) {
    if (i > 0) {
      // First release (i == 1) corresponds to Ref(), second release (i == 2)
      // corresponds to Lookup(). Then, since all external refs are released,
      // the below insertions should push out the cache entry.
      cache_->Release(h);
    }
    // double cache size because the usage bit in block cache prevents 100 from
    // being evicted in the first kCacheSize iterations
    for (int j = 0; j < 2 * kCacheSize + 100; j++) {
      Insert(1000 + j, 2000 + j);
    }
    if (i < 2) {
      ASSERT_EQ(101, Lookup(100));
    }
  }
  ASSERT_EQ(-1, Lookup(100));
}

TEST_P(CacheTest, EvictionPolicyRef) {
  Insert(100, 101);
  Insert(101, 102);
  Insert(102, 103);
  Insert(103, 104);
  Insert(200, 101);
  Insert(201, 102);
  Insert(202, 103);
  Insert(203, 104);
  Cache::Handle* h201 = cache_->Lookup(EncodeKey(200));
  Cache::Handle* h202 = cache_->Lookup(EncodeKey(201));
  Cache::Handle* h203 = cache_->Lookup(EncodeKey(202));
  Cache::Handle* h204 = cache_->Lookup(EncodeKey(203));
  Insert(300, 101);
  Insert(301, 102);
  Insert(302, 103);
  Insert(303, 104);

  // Insert entries much more than cache capacity.
  double load_factor =
      std::min(fast_lru_cache::kLoadFactor, clock_cache::kLoadFactor);
  for (int i = 0; i < 2 * static_cast<int>(kCacheSize / load_factor); i++) {
    Insert(1000 + i, 2000 + i);
  }

  // Check whether the entries inserted in the beginning
  // are evicted. Ones without extra ref are evicted and
  // those with are not.
  ASSERT_EQ(-1, Lookup(100));
  ASSERT_EQ(-1, Lookup(101));
  ASSERT_EQ(-1, Lookup(102));
  ASSERT_EQ(-1, Lookup(103));

  ASSERT_EQ(-1, Lookup(300));
  ASSERT_EQ(-1, Lookup(301));
  ASSERT_EQ(-1, Lookup(302));
  ASSERT_EQ(-1, Lookup(303));

  ASSERT_EQ(101, Lookup(200));
  ASSERT_EQ(102, Lookup(201));
  ASSERT_EQ(103, Lookup(202));
  ASSERT_EQ(104, Lookup(203));

  // Cleaning up all the handles
  cache_->Release(h201);
  cache_->Release(h202);
  cache_->Release(h203);
  cache_->Release(h204);
}

TEST_P(CacheTest, EvictEmptyCache) {
  auto type = GetParam();
  if (type == kFast || type == kClock) {
    ROCKSDB_GTEST_BYPASS("FastLRUCache and ClockCache require 16-byte keys.");
    return;
  }

  // Insert item large than capacity to trigger eviction on empty cache.
  auto cache = NewCache(1, 0, false);
  ASSERT_OK(cache->Insert("foo", nullptr, 10, dumbDeleter));
}

TEST_P(CacheTest, EraseFromDeleter) {
  auto type = GetParam();
  if (type == kFast || type == kClock) {
    ROCKSDB_GTEST_BYPASS("FastLRUCache and ClockCache require 16-byte keys.");
    return;
  }

  // Have deleter which will erase item from cache, which will re-enter
  // the cache at that point.
  std::shared_ptr<Cache> cache = NewCache(10, 0, false);
  ASSERT_OK(cache->Insert("foo", nullptr, 1, dumbDeleter));
  ASSERT_OK(cache->Insert("bar", cache.get(), 1, eraseDeleter));
  cache->Erase("bar");
  ASSERT_EQ(nullptr, cache->Lookup("foo"));
  ASSERT_EQ(nullptr, cache->Lookup("bar"));
}

TEST_P(CacheTest, ErasedHandleState) {
  // insert a key and get two handles
  Insert(100, 1000);
  Cache::Handle* h1 = cache_->Lookup(EncodeKey(100));
  Cache::Handle* h2 = cache_->Lookup(EncodeKey(100));
  ASSERT_EQ(h1, h2);
  ASSERT_EQ(DecodeValue(cache_->Value(h1)), 1000);
  ASSERT_EQ(DecodeValue(cache_->Value(h2)), 1000);

  // delete the key from the cache
  Erase(100);
  // can no longer find in the cache
  ASSERT_EQ(-1, Lookup(100));

  // release one handle
  cache_->Release(h1);
  // still can't find in cache
  ASSERT_EQ(-1, Lookup(100));

  cache_->Release(h2);
}

TEST_P(CacheTest, HeavyEntries) {
  // Add a bunch of light and heavy entries and then count the combined
  // size of items still in the cache, which must be approximately the
  // same as the total capacity.
  const int kLight = 1;
  const int kHeavy = 10;
  int added = 0;
  int index = 0;
  while (added < 2*kCacheSize) {
    const int weight = (index & 1) ? kLight : kHeavy;
    Insert(index, 1000+index, weight);
    added += weight;
    index++;
  }

  int cached_weight = 0;
  for (int i = 0; i < index; i++) {
    const int weight = (i & 1 ? kLight : kHeavy);
    int r = Lookup(i);
    if (r >= 0) {
      cached_weight += weight;
      ASSERT_EQ(1000+i, r);
    }
  }
  ASSERT_LE(cached_weight, kCacheSize + kCacheSize/10);
}

TEST_P(CacheTest, NewId) {
  uint64_t a = cache_->NewId();
  uint64_t b = cache_->NewId();
  ASSERT_NE(a, b);
}


class Value {
 public:
  explicit Value(int v) : v_(v) {}

  int v_;
};

namespace {
void deleter(const Slice& /*key*/, void* value) {
  delete static_cast<Value *>(value);
}
}  // namespace

TEST_P(CacheTest, ReleaseAndErase) {
  std::shared_ptr<Cache> cache = NewCache(5, 0, false);
  Cache::Handle* handle;
  Status s = cache->Insert(EncodeKey(100), EncodeValue(100), 1,
                           &CacheTest::Deleter, &handle);
  ASSERT_TRUE(s.ok());
  ASSERT_EQ(5U, cache->GetCapacity());
  ASSERT_EQ(1U, cache->GetUsage());
  ASSERT_EQ(0U, deleted_keys_.size());
  auto erased = cache->Release(handle, true);
  ASSERT_TRUE(erased);
  // This tests that deleter has been called
  ASSERT_EQ(1U, deleted_keys_.size());
}

TEST_P(CacheTest, ReleaseWithoutErase) {
  std::shared_ptr<Cache> cache = NewCache(5, 0, false);
  Cache::Handle* handle;
  Status s = cache->Insert(EncodeKey(100), EncodeValue(100), 1,
                           &CacheTest::Deleter, &handle);
  ASSERT_TRUE(s.ok());
  ASSERT_EQ(5U, cache->GetCapacity());
  ASSERT_EQ(1U, cache->GetUsage());
  ASSERT_EQ(0U, deleted_keys_.size());
  auto erased = cache->Release(handle);
  ASSERT_FALSE(erased);
  // This tests that deleter is not called. When cache has free capacity it is
  // not expected to immediately erase the released items.
  ASSERT_EQ(0U, deleted_keys_.size());
}

TEST_P(CacheTest, SetCapacity) {
  auto type = GetParam();
  if (type == kFast || type == kClock) {
    ROCKSDB_GTEST_BYPASS(
        "FastLRUCache and ClockCache don't support capacity adjustments.");
    return;
  }
  // test1: increase capacity
  // lets create a cache with capacity 5,
  // then, insert 5 elements, then increase capacity
  // to 10, returned capacity should be 10, usage=5
  std::shared_ptr<Cache> cache = NewCache(5, 0, false);
  std::vector<Cache::Handle*> handles(10);
  // Insert 5 entries, but not releasing.
  for (int i = 0; i < 5; i++) {
    std::string key = EncodeKey(i + 1);
    Status s = cache->Insert(key, new Value(i + 1), 1, &deleter, &handles[i]);
    ASSERT_TRUE(s.ok());
  }
  ASSERT_EQ(5U, cache->GetCapacity());
  ASSERT_EQ(5U, cache->GetUsage());
  cache->SetCapacity(10);
  ASSERT_EQ(10U, cache->GetCapacity());
  ASSERT_EQ(5U, cache->GetUsage());

  // test2: decrease capacity
  // insert 5 more elements to cache, then release 5,
  // then decrease capacity to 7, final capacity should be 7
  // and usage should be 7
  for (int i = 5; i < 10; i++) {
    std::string key = EncodeKey(i + 1);
    Status s = cache->Insert(key, new Value(i + 1), 1, &deleter, &handles[i]);
    ASSERT_TRUE(s.ok());
  }
  ASSERT_EQ(10U, cache->GetCapacity());
  ASSERT_EQ(10U, cache->GetUsage());
  for (int i = 0; i < 5; i++) {
    cache->Release(handles[i]);
  }
  ASSERT_EQ(10U, cache->GetCapacity());
  ASSERT_EQ(10U, cache->GetUsage());
  cache->SetCapacity(7);
  ASSERT_EQ(7, cache->GetCapacity());
  ASSERT_EQ(7, cache->GetUsage());

  // release remaining 5 to keep valgrind happy
  for (int i = 5; i < 10; i++) {
    cache->Release(handles[i]);
  }

  // Make sure this doesn't crash or upset ASAN/valgrind
  cache->DisownData();
}

TEST_P(LRUCacheTest, SetStrictCapacityLimit) {
  auto type = GetParam();
  if (type == kFast || type == kClock) {
    ROCKSDB_GTEST_BYPASS(
        "FastLRUCache and ClockCache don't support an unbounded number of "
        "inserts beyond "
        "capacity.");
    return;
  }
  // test1: set the flag to false. Insert more keys than capacity. See if they
  // all go through.
  std::shared_ptr<Cache> cache = NewCache(5, 0, false);
  std::vector<Cache::Handle*> handles(10);
  Status s;
  for (int i = 0; i < 10; i++) {
    std::string key = EncodeKey(i + 1);
    s = cache->Insert(key, new Value(i + 1), 1, &deleter, &handles[i]);
    ASSERT_OK(s);
    ASSERT_NE(nullptr, handles[i]);
  }
  ASSERT_EQ(10, cache->GetUsage());

  // test2: set the flag to true. Insert and check if it fails.
  std::string extra_key = EncodeKey(100);
  Value* extra_value = new Value(0);
  cache->SetStrictCapacityLimit(true);
  Cache::Handle* handle;
  s = cache->Insert(extra_key, extra_value, 1, &deleter, &handle);
  ASSERT_TRUE(s.IsMemoryLimit());
  ASSERT_EQ(nullptr, handle);
  ASSERT_EQ(10, cache->GetUsage());

  for (int i = 0; i < 10; i++) {
    cache->Release(handles[i]);
  }

  // test3: init with flag being true.
  std::shared_ptr<Cache> cache2 = NewCache(5, 0, true);
  for (int i = 0; i < 5; i++) {
    std::string key = EncodeKey(i + 1);
    s = cache2->Insert(key, new Value(i + 1), 1, &deleter, &handles[i]);
    ASSERT_OK(s);
    ASSERT_NE(nullptr, handles[i]);
  }
  s = cache2->Insert(extra_key, extra_value, 1, &deleter, &handle);
  ASSERT_TRUE(s.IsMemoryLimit());
  ASSERT_EQ(nullptr, handle);
  // test insert without handle
  s = cache2->Insert(extra_key, extra_value, 1, &deleter);
  // AS if the key have been inserted into cache but get evicted immediately.
  ASSERT_OK(s);
  ASSERT_EQ(5, cache2->GetUsage());
  ASSERT_EQ(nullptr, cache2->Lookup(extra_key));

  for (int i = 0; i < 5; i++) {
    cache2->Release(handles[i]);
  }
}

TEST_P(CacheTest, OverCapacity) {
  auto type = GetParam();
  if (type == kFast || type == kClock) {
    ROCKSDB_GTEST_BYPASS(
        "FastLRUCache and ClockCache don't support capacity adjustments.");
    return;
  }
  size_t n = 10;

  // a LRUCache with n entries and one shard only
  std::shared_ptr<Cache> cache = NewCache(n, 0, false);

  std::vector<Cache::Handle*> handles(n+1);

  // Insert n+1 entries, but not releasing.
  for (int i = 0; i < static_cast<int>(n + 1); i++) {
    std::string key = EncodeKey(i + 1);
    Status s = cache->Insert(key, new Value(i + 1), 1, &deleter, &handles[i]);
    ASSERT_TRUE(s.ok());
  }

  // Guess what's in the cache now?
  for (int i = 0; i < static_cast<int>(n + 1); i++) {
    std::string key = EncodeKey(i + 1);
    auto h = cache->Lookup(key);
    ASSERT_TRUE(h != nullptr);
    if (h) cache->Release(h);
  }

  // the cache is over capacity since nothing could be evicted
  ASSERT_EQ(n + 1U, cache->GetUsage());
  for (int i = 0; i < static_cast<int>(n + 1); i++) {
    cache->Release(handles[i]);
  }
  // Make sure eviction is triggered.
  cache->SetCapacity(n);

  // cache is under capacity now since elements were released
  ASSERT_EQ(n, cache->GetUsage());

  // element 0 is evicted and the rest is there
  // This is consistent with the LRU policy since the element 0
  // was released first
  for (int i = 0; i < static_cast<int>(n + 1); i++) {
    std::string key = EncodeKey(i + 1);
    auto h = cache->Lookup(key);
    if (h) {
      ASSERT_NE(static_cast<size_t>(i), 0U);
      cache->Release(h);
    } else {
      ASSERT_EQ(static_cast<size_t>(i), 0U);
    }
  }
}

namespace {
std::vector<std::pair<int, int>> legacy_callback_state;
void legacy_callback(void* value, size_t charge) {
  legacy_callback_state.push_back(
      {DecodeValue(value), static_cast<int>(charge)});
}
};

TEST_P(CacheTest, ApplyToAllCacheEntriesTest) {
  std::vector<std::pair<int, int>> inserted;
  legacy_callback_state.clear();

  for (int i = 0; i < 10; ++i) {
    Insert(i, i * 2, i + 1);
    inserted.push_back({i * 2, i + 1});
  }
  cache_->ApplyToAllCacheEntries(legacy_callback, true);

  std::sort(inserted.begin(), inserted.end());
  std::sort(legacy_callback_state.begin(), legacy_callback_state.end());
  ASSERT_EQ(inserted.size(), legacy_callback_state.size());
  for (int i = 0; i < static_cast<int>(inserted.size()); ++i) {
    EXPECT_EQ(inserted[i], legacy_callback_state[i]);
  }
}

TEST_P(CacheTest, ApplyToAllEntriesTest) {
  std::vector<std::string> callback_state;
  const auto callback = [&](const Slice& key, void* value, size_t charge,
                            Cache::DeleterFn deleter) {
    callback_state.push_back(std::to_string(DecodeKey(key)) + "," +
                             std::to_string(DecodeValue(value)) + "," +
                             std::to_string(charge));
    assert(deleter == &CacheTest::Deleter);
  };

  std::vector<std::string> inserted;
  callback_state.clear();

  for (int i = 0; i < 10; ++i) {
    Insert(i, i * 2, i + 1);
    inserted.push_back(std::to_string(i) + "," + std::to_string(i * 2) + "," +
                       std::to_string(i + 1));
  }
  cache_->ApplyToAllEntries(callback, /*opts*/ {});

  std::sort(inserted.begin(), inserted.end());
  std::sort(callback_state.begin(), callback_state.end());
  ASSERT_EQ(inserted.size(), callback_state.size());
  for (int i = 0; i < static_cast<int>(inserted.size()); ++i) {
    EXPECT_EQ(inserted[i], callback_state[i]);
  }
}

TEST_P(CacheTest, ApplyToAllEntriesDuringResize) {
  // This is a mini-stress test of ApplyToAllEntries, to ensure
  // items in the cache that are neither added nor removed
  // during ApplyToAllEntries are counted exactly once.

  // Insert some entries that we expect to be seen exactly once
  // during iteration.
  constexpr int kSpecialCharge = 2;
  constexpr int kNotSpecialCharge = 1;
  constexpr int kSpecialCount = 100;
  size_t expected_usage = 0;
  for (int i = 0; i < kSpecialCount; ++i) {
    Insert(i, i * 2, kSpecialCharge);
    expected_usage += kSpecialCharge;
  }

  // For callback
  int special_count = 0;
  const auto callback = [&](const Slice&, void*, size_t charge,
                            Cache::DeleterFn) {
    if (charge == static_cast<size_t>(kSpecialCharge)) {
      ++special_count;
    }
  };

  // Start counting
  std::thread apply_thread([&]() {
    // Use small average_entries_per_lock to make the problem difficult
    Cache::ApplyToAllEntriesOptions opts;
    opts.average_entries_per_lock = 2;
    cache_->ApplyToAllEntries(callback, opts);
  });

  // In parallel, add more entries, enough to cause resize but not enough
  // to cause ejections. (Note: if any cache shard is over capacity, there
  // will be ejections)
  for (int i = kSpecialCount * 1; i < kSpecialCount * 5; ++i) {
    Insert(i, i * 2, kNotSpecialCharge);
    expected_usage += kNotSpecialCharge;
  }

  apply_thread.join();
  // verify no evictions
  ASSERT_EQ(cache_->GetUsage(), expected_usage);
  // verify everything seen in ApplyToAllEntries
  ASSERT_EQ(special_count, kSpecialCount);
}

TEST_P(CacheTest, DefaultShardBits) {
  // test1: set the flag to false. Insert more keys than capacity. See if they
  // all go through.
  std::shared_ptr<Cache> cache = NewCache(16 * 1024L * 1024L);
  ShardedCache* sc = dynamic_cast<ShardedCache*>(cache.get());
  ASSERT_EQ(5, sc->GetNumShardBits());

  cache = NewLRUCache(511 * 1024L, -1, true);
  sc = dynamic_cast<ShardedCache*>(cache.get());
  ASSERT_EQ(0, sc->GetNumShardBits());

  cache = NewLRUCache(1024L * 1024L * 1024L, -1, true);
  sc = dynamic_cast<ShardedCache*>(cache.get());
  ASSERT_EQ(6, sc->GetNumShardBits());
}

TEST_P(CacheTest, GetChargeAndDeleter) {
  Insert(1, 2);
  Cache::Handle* h1 = cache_->Lookup(EncodeKey(1));
  ASSERT_EQ(2, DecodeValue(cache_->Value(h1)));
  ASSERT_EQ(1, cache_->GetCharge(h1));
  ASSERT_EQ(&CacheTest::Deleter, cache_->GetDeleter(h1));
  cache_->Release(h1);
}

<<<<<<< HEAD
class CreateCacheTest : public testing::Test {
 public:
  CreateCacheTest() {
    config_options_.ignore_unsupported_options = false;
    config_options_.invoke_prepare_options = false;
  }

 protected:
  ConfigOptions config_options_;
};

TEST_F(CreateCacheTest, LRUFromSize) {
  std::shared_ptr<Cache> cache;
  Options options;
  ASSERT_OK(Cache::CreateFromString(config_options_, "1M", &cache));
  ASSERT_NE(cache, nullptr);
  ASSERT_STREQ(cache->Name(), LRUCache::kClassName());
  ASSERT_EQ(cache->GetCapacity(), 1024U * 1024U);
  ASSERT_OK(cache->ValidateOptions(options, options));
}

TEST_F(CreateCacheTest, LRUFromOptions) {
  std::shared_ptr<Cache> cache, copy;
  Options options;
  Status s =
      Cache::CreateFromString(config_options_,
                              "capacity=1M;num_shard_bits=5;strict_capacity_"
                              "limit=true; metadata_charge_policy=kDontCharge",
                              &cache);
#ifndef ROCKSDB_LITE
  ASSERT_OK(s);
  ASSERT_NE(cache, nullptr);
  ASSERT_STREQ(cache->Name(), LRUCache::kClassName());
  ASSERT_EQ(cache->GetCapacity(), 1024U * 1024U);
  ASSERT_OK(cache->ValidateOptions(options, options));
  config_options_.invoke_prepare_options = true;
  ASSERT_OK(Cache::CreateFromString(config_options_,
                                    cache->ToString(config_options_), &copy));
  ASSERT_NE(copy, nullptr);
  ASSERT_STREQ(copy->Name(), LRUCache::kClassName());
  std::string mismatch;
  ASSERT_TRUE(cache->AreEquivalent(config_options_, copy.get(), &mismatch));
  ASSERT_OK(copy->ValidateOptions(options, options));
#else
  ASSERT_NOK(s);
#endif  // ROCKSDB_LITE
}

TEST_F(CreateCacheTest, ClockCache) {
  std::shared_ptr<Cache> cache, copy;
  Options options;
  Status s = Cache::CreateFromString(config_options_, ClockCache::kClassName(),
                                     &cache);
  if (ClockCache::IsClockCacheSupported()) {
    ASSERT_OK(s);
    ASSERT_NE(cache, nullptr);
    ASSERT_STREQ(cache->Name(), ClockCache::kClassName());
    ASSERT_OK(cache->PrepareOptions(config_options_));
    ASSERT_OK(cache->ValidateOptions(options, options));
    cache->SetCapacity(1024U * 1024U);
    ASSERT_EQ(cache->GetCapacity(), 1024U * 1024U);
    cache->SetStrictCapacityLimit(true);
    ASSERT_EQ(cache->HasStrictCapacityLimit(), true);
#ifndef ROCKSDB_LITE
    config_options_.invoke_prepare_options = true;
    ASSERT_OK(Cache::CreateFromString(config_options_,
                                      cache->ToString(config_options_), &copy));
    ASSERT_NE(copy, nullptr);
    ASSERT_STREQ(copy->Name(), ClockCache::kClassName());
    std::string mismatch;
    ASSERT_TRUE(cache->AreEquivalent(config_options_, copy.get(), &mismatch));
    ASSERT_OK(copy->ValidateOptions(options, options));
#endif  // ROCKSDB_LITE
  } else {
    ASSERT_NOK(s);
  }
}

#ifndef ROCKSDB_LITE
TEST_F(CreateCacheTest, LRUFromBadOptions) {
  std::shared_ptr<Cache> cache;

  ASSERT_NOK(Cache::CreateFromString(
      config_options_, "capacityXX=1M; metadata_charge_policy=kDontCharge",
      &cache));
  ASSERT_NOK(Cache::CreateFromString(config_options_,
                                     "metadata_charge_policy=kXX", &cache));
  ASSERT_NOK(
      Cache::CreateFromString(config_options_, "num_shard_bits=21", &cache));
}

#ifdef SUPPORT_CLOCK_CACHE
TEST_F(CreateCacheTest, ClockCacheFromBadOptions) {
  std::shared_ptr<Cache> cache;
  std::string id = ClockCache::kClassName();
  ASSERT_NOK(Cache::CreateFromString(
      config_options_,
      "capacityXX=1M; metadata_charge_policy=kDontCharge;id=" + id, &cache));
  ASSERT_NOK(Cache::CreateFromString(
      config_options_, "metadata_charge_policy=kXX; id=" + id, &cache));

  ASSERT_NOK(Cache::CreateFromString(config_options_,
                                     "num_shard_bits=21;id=" + id, &cache));
}
#endif  // SUPPORT_CLOCK_CACHE

#endif  // ROCKSDB_LITE

INSTANTIATE_TEST_CASE_P(LRUCache, CacheTest, testing::Values(kLRU));
#ifdef SUPPORT_CLOCK_CACHE
INSTANTIATE_TEST_CASE_P(ClockCache, CacheTest, testing::Values(kClock));
#endif  // SUPPORT_CLOCK_CACHE
=======
std::shared_ptr<Cache> (*new_clock_cache_func)(size_t, size_t, int, bool,
                                               CacheMetadataChargePolicy) =
    ExperimentalNewClockCache;
INSTANTIATE_TEST_CASE_P(CacheTestInstance, CacheTest,
                        testing::Values(kLRU, kClock, kFast));
>>>>>>> 86c2d0a9
INSTANTIATE_TEST_CASE_P(CacheTestInstance, LRUCacheTest,
                        testing::Values(kLRU, kFast));

}  // namespace ROCKSDB_NAMESPACE

int main(int argc, char** argv) {
  ROCKSDB_NAMESPACE::port::InstallStackTraceHandler();
  ::testing::InitGoogleTest(&argc, argv);
  return RUN_ALL_TESTS();
}<|MERGE_RESOLUTION|>--- conflicted
+++ resolved
@@ -956,7 +956,6 @@
   cache_->Release(h1);
 }
 
-<<<<<<< HEAD
 class CreateCacheTest : public testing::Test {
  public:
   CreateCacheTest() {
@@ -1065,19 +1064,11 @@
 
 #endif  // ROCKSDB_LITE
 
-INSTANTIATE_TEST_CASE_P(LRUCache, CacheTest, testing::Values(kLRU));
+INSTANTIATE_TEST_CASE_P(CacheTestInstance, LRUCacheTest,
+                        testing::Values(kLRU, kFast));
 #ifdef SUPPORT_CLOCK_CACHE
 INSTANTIATE_TEST_CASE_P(ClockCache, CacheTest, testing::Values(kClock));
 #endif  // SUPPORT_CLOCK_CACHE
-=======
-std::shared_ptr<Cache> (*new_clock_cache_func)(size_t, size_t, int, bool,
-                                               CacheMetadataChargePolicy) =
-    ExperimentalNewClockCache;
-INSTANTIATE_TEST_CASE_P(CacheTestInstance, CacheTest,
-                        testing::Values(kLRU, kClock, kFast));
->>>>>>> 86c2d0a9
-INSTANTIATE_TEST_CASE_P(CacheTestInstance, LRUCacheTest,
-                        testing::Values(kLRU, kFast));
 
 }  // namespace ROCKSDB_NAMESPACE
 
