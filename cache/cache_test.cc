--- conflicted
+++ resolved
@@ -873,12 +873,7 @@
   });
 
   // In parallel, add more entries, enough to cause resize but not enough
-<<<<<<< HEAD
   // to cause ejections
-=======
-  // to cause ejections. (Note: if any cache shard is over capacity, there
-  // will be ejections)
->>>>>>> d3a3b021
   for (int i = kSpecialCount * 1; i < kSpecialCount * 5; ++i) {
     Insert(i, i * 2, kNotSpecialCharge);
     expected_usage += kNotSpecialCharge;
