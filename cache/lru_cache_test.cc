--- conflicted
+++ resolved
@@ -1706,22 +1706,7 @@
 
 class LRUCacheWithStat : public LRUCache {
  public:
-<<<<<<< HEAD
   LRUCacheWithStat(const LRUCacheOptions& cache_opts) : LRUCache(cache_opts) {
-=======
-  LRUCacheWithStat(
-      size_t _capacity, int _num_shard_bits, bool _strict_capacity_limit,
-      double _high_pri_pool_ratio, double _low_pri_pool_ratio,
-      std::shared_ptr<MemoryAllocator> _memory_allocator = nullptr,
-      bool _use_adaptive_mutex = kDefaultToAdaptiveMutex,
-      CacheMetadataChargePolicy _metadata_charge_policy =
-          kDontChargeCacheMetadata,
-      const std::shared_ptr<SecondaryCache>& _secondary_cache = nullptr)
-      : LRUCache(_capacity, _num_shard_bits, _strict_capacity_limit,
-                 _high_pri_pool_ratio, _low_pri_pool_ratio, _memory_allocator,
-                 _use_adaptive_mutex, _metadata_charge_policy,
-                 _secondary_cache) {
->>>>>>> 87649d32
     insert_count_ = 0;
     lookup_count_ = 0;
     EXPECT_OK(PrepareOptions(ConfigOptions()));
@@ -1767,23 +1752,12 @@
 #ifndef ROCKSDB_LITE
 
 TEST_F(DBSecondaryCacheTest, LRUCacheDumpLoadBasic) {
-<<<<<<< HEAD
-  LRUCacheOptions cache_opts(1024 * 1024, 0, false, 0.5, nullptr,
-                             kDefaultToAdaptiveMutex, kDontChargeCacheMetadata);
-  LRUCacheWithStat* tmp_cache = new LRUCacheWithStat(cache_opts);
-=======
   LRUCacheOptions cache_opts(
       1024 * 1024 /* capacity */, 0 /* num_shard_bits */,
       false /* strict_capacity_limit */, 0.5 /* high_pri_pool_ratio */,
       nullptr /* memory_allocator */, kDefaultToAdaptiveMutex,
       kDontChargeCacheMetadata, 0.5 /* low_pri_pool_ratio */);
-  LRUCacheWithStat* tmp_cache = new LRUCacheWithStat(
-      cache_opts.capacity, cache_opts.num_shard_bits,
-      cache_opts.strict_capacity_limit, cache_opts.high_pri_pool_ratio,
-      cache_opts.low_pri_pool_ratio, cache_opts.memory_allocator,
-      cache_opts.use_adaptive_mutex, cache_opts.metadata_charge_policy,
-      cache_opts.secondary_cache);
->>>>>>> 87649d32
+  LRUCacheWithStat* tmp_cache = new LRUCacheWithStat(cache_opts);
   std::shared_ptr<Cache> cache(tmp_cache);
   BlockBasedTableOptions table_options;
   table_options.block_cache = cache;
@@ -1851,16 +1825,7 @@
   std::shared_ptr<TestSecondaryCache> secondary_cache =
       std::make_shared<TestSecondaryCache>(2048 * 1024);
   cache_opts.secondary_cache = secondary_cache;
-<<<<<<< HEAD
   tmp_cache = new LRUCacheWithStat(cache_opts);
-=======
-  tmp_cache = new LRUCacheWithStat(
-      cache_opts.capacity, cache_opts.num_shard_bits,
-      cache_opts.strict_capacity_limit, cache_opts.high_pri_pool_ratio,
-      cache_opts.low_pri_pool_ratio, cache_opts.memory_allocator,
-      cache_opts.use_adaptive_mutex, cache_opts.metadata_charge_policy,
-      cache_opts.secondary_cache);
->>>>>>> 87649d32
   std::shared_ptr<Cache> cache_new(tmp_cache);
   table_options.block_cache = cache_new;
   table_options.block_size = 4 * 1024;
@@ -1917,23 +1882,12 @@
 }
 
 TEST_F(DBSecondaryCacheTest, LRUCacheDumpLoadWithFilter) {
-<<<<<<< HEAD
-  LRUCacheOptions cache_opts(1024 * 1024, 0, false, 0.5, nullptr,
-                             kDefaultToAdaptiveMutex, kDontChargeCacheMetadata);
-  LRUCacheWithStat* tmp_cache = new LRUCacheWithStat(cache_opts);
-=======
   LRUCacheOptions cache_opts(
       1024 * 1024 /* capacity */, 0 /* num_shard_bits */,
       false /* strict_capacity_limit */, 0.5 /* high_pri_pool_ratio */,
       nullptr /* memory_allocator */, kDefaultToAdaptiveMutex,
       kDontChargeCacheMetadata, 0.5 /* low_pri_pool_ratio */);
-  LRUCacheWithStat* tmp_cache = new LRUCacheWithStat(
-      cache_opts.capacity, cache_opts.num_shard_bits,
-      cache_opts.strict_capacity_limit, cache_opts.high_pri_pool_ratio,
-      cache_opts.low_pri_pool_ratio, cache_opts.memory_allocator,
-      cache_opts.use_adaptive_mutex, cache_opts.metadata_charge_policy,
-      cache_opts.secondary_cache);
->>>>>>> 87649d32
+  LRUCacheWithStat* tmp_cache = new LRUCacheWithStat(cache_opts);
   std::shared_ptr<Cache> cache(tmp_cache);
   BlockBasedTableOptions table_options;
   table_options.block_cache = cache;
@@ -2028,16 +1982,7 @@
   std::shared_ptr<TestSecondaryCache> secondary_cache =
       std::make_shared<TestSecondaryCache>(2048 * 1024);
   cache_opts.secondary_cache = secondary_cache;
-<<<<<<< HEAD
   tmp_cache = new LRUCacheWithStat(cache_opts);
-=======
-  tmp_cache = new LRUCacheWithStat(
-      cache_opts.capacity, cache_opts.num_shard_bits,
-      cache_opts.strict_capacity_limit, cache_opts.high_pri_pool_ratio,
-      cache_opts.low_pri_pool_ratio, cache_opts.memory_allocator,
-      cache_opts.use_adaptive_mutex, cache_opts.metadata_charge_policy,
-      cache_opts.secondary_cache);
->>>>>>> 87649d32
   std::shared_ptr<Cache> cache_new(tmp_cache);
   table_options.block_cache = cache_new;
   table_options.block_size = 4 * 1024;
