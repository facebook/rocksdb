//  Copyright (c) 2011-present, Facebook, Inc.  All rights reserved.
//  This source code is licensed under both the GPLv2 (found in the
//  COPYING file in the root directory) and Apache 2.0 License
//  (found in the LICENSE.Apache file in the root directory).
//
// Copyright (c) 2011 The LevelDB Authors. All rights reserved.
// Use of this source code is governed by a BSD-style license that can be
// found in the LICENSE file. See the AUTHORS file for names of contributors.

#include "cache/clock_cache.h"

#include <cassert>
#include <functional>

#include "monitoring/perf_context_imp.h"
#include "monitoring/statistics.h"
#include "port/lang.h"
#include "util/hash.h"
#include "util/math.h"
#include "util/random.h"

namespace ROCKSDB_NAMESPACE {

namespace clock_cache {

static_assert(sizeof(ClockHandle) == 64U,
              "Expecting size / alignment with common cache line size");

ClockHandleTable::ClockHandleTable(int hash_bits, bool initial_charge_metadata)
    : length_bits_(hash_bits),
      length_bits_mask_(Lower32of64((uint64_t{1} << length_bits_) - 1)),
      occupancy_limit_(static_cast<uint32_t>((uint64_t{1} << length_bits_) *
                                             kStrictLoadFactor)),
      array_(new ClockHandle[size_t{1} << length_bits_]) {
  assert(hash_bits <= 32);  // FIXME: ensure no overlap with sharding bits
  if (initial_charge_metadata) {
    usage_ += size_t{GetTableSize()} * sizeof(ClockHandle);
  }
}

ClockHandleTable::~ClockHandleTable() {
  // Assumes there are no references or active operations on any slot/element
  // in the table.
  for (uint32_t i = 0; i < GetTableSize(); i++) {
    ClockHandle& h = array_[i];
    switch (h.meta >> ClockHandle::kStateShift) {
      case ClockHandle::kStateEmpty:
        // noop
        break;
      case ClockHandle::kStateInvisible:  // rare but possible
      case ClockHandle::kStateVisible:
        h.FreeData();
#ifndef NDEBUG
        Rollback(h.hash, &h);
        usage_.fetch_sub(h.total_charge, std::memory_order_relaxed);
        occupancy_.fetch_sub(1U, std::memory_order_relaxed);
#endif
        break;
      // otherwise
      default:
        assert(false);
        break;
    }
  }

#ifndef NDEBUG
  for (uint32_t i = 0; i < GetTableSize(); i++) {
    assert(array_[i].displacements.load() == 0);
  }
#endif

  assert(usage_.load() == 0 ||
         usage_.load() == size_t{GetTableSize()} * sizeof(ClockHandle));
  assert(occupancy_ == 0);
}

// If an entry doesn't receive clock updates but is repeatedly referenced &
// released, the acquire and release counters could overflow without some
// intervention. This is that intervention, which should be inexpensive
// because it only incurs a simple, very predictable check. (Applying a bit
// mask in addition to an increment to every Release likely would be
// relatively expensive, because it's an extra atomic update.)
//
// We do have to assume that we never have many millions of simultaneous
// references to a cache handle, because we cannot represent so many
// references with the difference in counters, masked to the number of
// counter bits. Similarly, we assume there aren't millions of threads
// holding transient references (which might be "undone" rather than
// released by the way).
//
// Consider these possible states for each counter:
// low: less than kMaxCountdown
// medium: kMaxCountdown to half way to overflow + kMaxCountdown
// high: half way to overflow + kMaxCountdown, or greater
//
// And these possible states for the combination of counters:
// acquire / release
// -------   -------
// low       low       - Normal / common, with caveats (see below)
// medium    low       - Can happen while holding some refs
// high      low       - Violates assumptions (too many refs)
// low       medium    - Violates assumptions (refs underflow, etc.)
// medium    medium    - Normal (very read heavy cache)
// high      medium    - Can happen while holding some refs
// low       high      - This function is supposed to prevent
// medium    high      - Violates assumptions (refs underflow, etc.)
// high      high      - Needs CorrectNearOverflow
//
// Basically, this function detects (high, high) state (inferred from
// release alone being high) and bumps it back down to (medium, medium)
// state with the same refcount and the same logical countdown counter
// (everything > kMaxCountdown is logically the same). Note that bumping
// down to (low, low) would modify the countdown counter, so is "reserved"
// in a sense.
//
// If near-overflow correction is triggered here, there's no guarantee
// that another thread hasn't freed the entry and replaced it with another.
// Therefore, it must be the case that the correction does not affect
// entries unless they are very old (many millions of acquire-release cycles).
// (Our bit manipulation is indeed idempotent and only affects entries in
// exceptional cases.) We assume a pre-empted thread will not stall that long.
// If it did, the state could be corrupted in the (unlikely) case that the top
// bit of the acquire counter is set but not the release counter, and thus
// we only clear the top bit of the acquire counter on resumption. It would
// then appear that there are too many refs and the entry would be permanently
// pinned (which is not terrible for an exceptionally rare occurrence), unless
// it is referenced enough (at least kMaxCountdown more times) for the release
// counter to reach "high" state again and bumped back to "medium." (This
// motivates only checking for release counter in high state, not both in high
// state.)
inline void CorrectNearOverflow(uint64_t old_meta,
                                std::atomic<uint64_t>& meta) {
  // We clear both top-most counter bits at the same time.
  constexpr uint64_t kCounterTopBit = uint64_t{1}
                                      << (ClockHandle::kCounterNumBits - 1);
  constexpr uint64_t kClearBits =
      (kCounterTopBit << ClockHandle::kAcquireCounterShift) |
      (kCounterTopBit << ClockHandle::kReleaseCounterShift);
  // A simple check that allows us to initiate clearing the top bits for
  // a large portion of the "high" state space on release counter.
  constexpr uint64_t kCheckBits =
      (kCounterTopBit | (ClockHandle::kMaxCountdown + 1))
      << ClockHandle::kReleaseCounterShift;

  if (UNLIKELY(old_meta & kCheckBits)) {
    meta.fetch_and(~kClearBits, std::memory_order_relaxed);
  }
}

Status ClockHandleTable::Insert(const ClockHandleMoreData& proto,
                                ClockHandle** handle, Cache::Priority priority,
                                size_t capacity, bool strict_capacity_limit) {
  // Do we have the available occupancy? Optimistically assume we do
  // and deal with it if we don't.
  uint32_t old_occupancy = occupancy_.fetch_add(1, std::memory_order_acquire);
  auto revert_occupancy_fn = [&]() {
    occupancy_.fetch_sub(1, std::memory_order_relaxed);
  };
  // Whether we over-committed and need an eviction to make up for it
  bool need_evict_for_occupancy = old_occupancy >= occupancy_limit_;

  // Usage/capacity handling is somewhat different depending on
  // strict_capacity_limit, but mostly pessimistic.
  bool use_detached_insert = false;
  const size_t total_charge = proto.total_charge;
  if (strict_capacity_limit) {
    if (total_charge > capacity) {
      assert(!use_detached_insert);
      revert_occupancy_fn();
      return Status::MemoryLimit(
          "Cache entry too large for a single cache shard: " +
          std::to_string(total_charge) + " > " + std::to_string(capacity));
    }
    // Grab any available capacity, and free up any more required.
    size_t old_usage = usage_.load(std::memory_order_relaxed);
    size_t new_usage;
    if (LIKELY(old_usage != capacity)) {
      do {
        new_usage = std::min(capacity, old_usage + total_charge);
      } while (!usage_.compare_exchange_weak(old_usage, new_usage,
                                             std::memory_order_relaxed));
    } else {
      new_usage = old_usage;
    }
    // How much do we need to evict then?
    size_t need_evict_charge = old_usage + total_charge - new_usage;
    size_t request_evict_charge = need_evict_charge;
    if (UNLIKELY(need_evict_for_occupancy) && request_evict_charge == 0) {
      // Require at least 1 eviction.
      request_evict_charge = 1;
    }
    if (request_evict_charge > 0) {
      size_t evicted_charge = 0;
      uint32_t evicted_count = 0;
      Evict(request_evict_charge, &evicted_charge, &evicted_count);
      occupancy_.fetch_sub(evicted_count, std::memory_order_release);
      if (LIKELY(evicted_charge > need_evict_charge)) {
        assert(evicted_count > 0);
        // Evicted more than enough
        usage_.fetch_sub(evicted_charge - need_evict_charge,
                         std::memory_order_relaxed);
      } else if (evicted_charge < need_evict_charge ||
                 (UNLIKELY(need_evict_for_occupancy) && evicted_count == 0)) {
        // Roll back to old usage minus evicted
        usage_.fetch_sub(evicted_charge + (new_usage - old_usage),
                         std::memory_order_relaxed);
        assert(!use_detached_insert);
        revert_occupancy_fn();
        if (evicted_charge < need_evict_charge) {
          return Status::MemoryLimit(
              "Insert failed because unable to evict entries to stay within "
              "capacity limit.");
        } else {
          return Status::MemoryLimit(
              "Insert failed because unable to evict entries to stay within "
              "table occupancy limit.");
        }
      }
      // If we needed to evict something and we are proceeding, we must have
      // evicted something.
      assert(evicted_count > 0);
    }
  } else {
    // Case strict_capacity_limit == false

    // For simplicity, we consider that either the cache can accept the insert
    // with no evictions, or we must evict enough to make (at least) enough
    // space. It could lead to unnecessary failures or excessive evictions in
    // some extreme cases, but allows a fast, simple protocol. If we allow a
    // race to get us over capacity, then we might never get back to capacity
    // limit if the sizes of entries allow each insertion to evict the minimum
    // charge. Thus, we should evict some extra if it's not a signifcant
    // portion of the shard capacity. This can have the side benefit of
    // involving fewer threads in eviction.
    size_t old_usage = usage_.load(std::memory_order_relaxed);
    size_t need_evict_charge;
    // NOTE: if total_charge > old_usage, there isn't yet enough to evict
    // `total_charge` amount. Even if we only try to evict `old_usage` amount,
    // there's likely something referenced and we would eat CPU looking for
    // enough to evict.
    if (old_usage + total_charge <= capacity || total_charge > old_usage) {
      // Good enough for me (might run over with a race)
      need_evict_charge = 0;
    } else {
      // Try to evict enough space, and maybe some extra
      need_evict_charge = total_charge;
      if (old_usage > capacity) {
        // Not too much to avoid thundering herd while avoiding strict
        // synchronization
        need_evict_charge += std::min(capacity / 1024, total_charge) + 1;
      }
    }
    if (UNLIKELY(need_evict_for_occupancy) && need_evict_charge == 0) {
      // Special case: require at least 1 eviction if we only have to
      // deal with occupancy
      need_evict_charge = 1;
    }
    size_t evicted_charge = 0;
    uint32_t evicted_count = 0;
    if (need_evict_charge > 0) {
      Evict(need_evict_charge, &evicted_charge, &evicted_count);
      // Deal with potential occupancy deficit
      if (UNLIKELY(need_evict_for_occupancy) && evicted_count == 0) {
        assert(evicted_charge == 0);
        revert_occupancy_fn();
        if (handle == nullptr) {
          // Don't insert the entry but still return ok, as if the entry
          // inserted into cache and evicted immediately.
          proto.FreeData();
          return Status::OK();
        } else {
          use_detached_insert = true;
        }
      } else {
        // Update occupancy for evictions
        occupancy_.fetch_sub(evicted_count, std::memory_order_release);
      }
    }
    // Track new usage even if we weren't able to evict enough
    usage_.fetch_add(total_charge - evicted_charge, std::memory_order_relaxed);
    // No underflow
    assert(usage_.load(std::memory_order_relaxed) < SIZE_MAX / 2);
  }
  auto revert_usage_fn = [&]() {
    usage_.fetch_sub(total_charge, std::memory_order_relaxed);
    // No underflow
    assert(usage_.load(std::memory_order_relaxed) < SIZE_MAX / 2);
  };

  if (!use_detached_insert) {
    // Attempt a table insert, but abort if we find an existing entry for the
    // key. If we were to overwrite old entries, we would either
    // * Have to gain ownership over an existing entry to overwrite it, which
    // would only work if there are no outstanding (read) references and would
    // create a small gap in availability of the entry (old or new) to lookups.
    // * Have to insert into a suboptimal location (more probes) so that the
    // old entry can be kept around as well.

    // Set initial clock data from priority
    // TODO: configuration parameters for priority handling and clock cycle
    // count?
    uint64_t initial_countdown;
    switch (priority) {
      case Cache::Priority::HIGH:
        initial_countdown = ClockHandle::kHighCountdown;
        break;
      default:
        assert(false);
        FALLTHROUGH_INTENDED;
      case Cache::Priority::LOW:
        initial_countdown = ClockHandle::kLowCountdown;
        break;
      case Cache::Priority::BOTTOM:
        initial_countdown = ClockHandle::kBottomCountdown;
        break;
    }
    assert(initial_countdown > 0);

    uint32_t probe = 0;
    ClockHandle* e = FindSlot(
        proto.hash,
        [&](ClockHandle* h) {
          // Optimistically transition the slot from "empty" to
          // "under construction" (no effect on other states)
          uint64_t old_meta =
              h->meta.fetch_or(uint64_t{ClockHandle::kStateOccupiedBit}
                                   << ClockHandle::kStateShift,
                               std::memory_order_acq_rel);
          uint64_t old_state = old_meta >> ClockHandle::kStateShift;

          if (old_state == ClockHandle::kStateEmpty) {
            // We've started inserting into an available slot, and taken
            // ownership Save data fields
            ClockHandleMoreData* h_alias = h;
            *h_alias = proto;

            // Transition from "under construction" state to "visible" state
            uint64_t new_meta = uint64_t{ClockHandle::kStateVisible}
                                << ClockHandle::kStateShift;

            // Maybe with an outstanding reference
            new_meta |= initial_countdown << ClockHandle::kAcquireCounterShift;
            new_meta |= (initial_countdown - (handle != nullptr))
                        << ClockHandle::kReleaseCounterShift;

#ifndef NDEBUG
            // Save the state transition, with assertion
            old_meta = h->meta.exchange(new_meta, std::memory_order_release);
            assert(old_meta >> ClockHandle::kStateShift ==
                   ClockHandle::kStateConstruction);
#else
            // Save the state transition
            h->meta.store(new_meta, std::memory_order_release);
#endif
            return true;
          } else if (old_state != ClockHandle::kStateVisible) {
            // Slot not usable / touchable now
            return false;
          }
          // Existing, visible entry, which might be a match.
          // But first, we need to acquire a ref to read it. In fact, number of
          // refs for initial countdown, so that we boost the clock state if
          // this is a match.
          old_meta = h->meta.fetch_add(
              ClockHandle::kAcquireIncrement * initial_countdown,
              std::memory_order_acq_rel);
          // Like Lookup
          if ((old_meta >> ClockHandle::kStateShift) ==
              ClockHandle::kStateVisible) {
            // Acquired a read reference
            if (h->key == proto.key) {
              // Match. Release in a way that boosts the clock state
              old_meta = h->meta.fetch_add(
                  ClockHandle::kReleaseIncrement * initial_countdown,
                  std::memory_order_acq_rel);
              // Correct for possible (but rare) overflow
              CorrectNearOverflow(old_meta, h->meta);
              // Insert detached instead (only if return handle needed)
              use_detached_insert = true;
              return true;
            } else {
              // Mismatch. Pretend we never took the reference
              old_meta = h->meta.fetch_sub(
                  ClockHandle::kAcquireIncrement * initial_countdown,
                  std::memory_order_acq_rel);
            }
          } else if (UNLIKELY((old_meta >> ClockHandle::kStateShift) ==
                              ClockHandle::kStateInvisible)) {
            // Pretend we never took the reference
            // WART: there's a tiny chance we release last ref to invisible
            // entry here. If that happens, we let eviction take care of it.
            old_meta = h->meta.fetch_sub(
                ClockHandle::kAcquireIncrement * initial_countdown,
                std::memory_order_acq_rel);
          } else {
            // For other states, incrementing the acquire counter has no effect
            // so we don't need to undo it.
            // Slot not usable / touchable now.
          }
          (void)old_meta;
          return false;
        },
        [&](ClockHandle* /*h*/) { return false; },
        [&](ClockHandle* h) {
          h->displacements.fetch_add(1, std::memory_order_relaxed);
        },
        probe);
    if (e == nullptr) {
      // Occupancy check and never abort FindSlot above should generally
      // prevent this, except it's theoretically possible for other threads
      // to evict and replace entries in the right order to hit every slot
      // when it is populated. Assuming random hashing, the chance of that
      // should be no higher than pow(kStrictLoadFactor, n) for n slots.
      // That should be infeasible for roughly n >= 256, so if this assertion
      // fails, that suggests something is going wrong.
      assert(GetTableSize() < 256);
      use_detached_insert = true;
    }
    if (!use_detached_insert) {
      // Successfully inserted
      if (handle) {
        *handle = e;
      }
      return Status::OK();
    }
    // Roll back table insertion
    Rollback(proto.hash, e);
    revert_occupancy_fn();
    // Maybe fall back on detached insert
    if (handle == nullptr) {
      revert_usage_fn();
      // As if unrefed entry immdiately evicted
      proto.FreeData();
      return Status::OK();
    }
  }

  // Run detached insert
  assert(use_detached_insert);

  ClockHandle* h = new ClockHandle();
  ClockHandleMoreData* h_alias = h;
  *h_alias = proto;
  h->detached = true;
  // Single reference (detached entries only created if returning a refed
  // Handle back to user)
  uint64_t meta = uint64_t{ClockHandle::kStateInvisible}
                  << ClockHandle::kStateShift;
  meta |= uint64_t{1} << ClockHandle::kAcquireCounterShift;
  h->meta.store(meta, std::memory_order_release);
  // Keep track of usage
  detached_usage_.fetch_add(total_charge, std::memory_order_relaxed);

  *handle = h;
  // The OkOverwritten status is used to count "redundant" insertions into
  // block cache. This implementation doesn't strictly check for redundant
  // insertions, but we instead are probably interested in how many insertions
  // didn't go into the table (instead "detached"), which could be redundant
  // Insert or some other reason (use_detached_insert reasons above).
  return Status::OkOverwritten();
}

ClockHandle* ClockHandleTable::Lookup(const CacheKeyBytes& key, uint32_t hash) {
  uint32_t probe = 0;
  ClockHandle* e = FindSlot(
      hash,
      [&](ClockHandle* h) {
        // Mostly branch-free version (similar performance)
        /*
        uint64_t old_meta = h->meta.fetch_add(ClockHandle::kAcquireIncrement,
                                     std::memory_order_acquire);
        bool Shareable = (old_meta >> (ClockHandle::kStateShift + 1)) & 1U;
        bool visible = (old_meta >> ClockHandle::kStateShift) & 1U;
        bool match = (h->key == key) & visible;
        h->meta.fetch_sub(static_cast<uint64_t>(Shareable & !match) <<
        ClockHandle::kAcquireCounterShift, std::memory_order_release); return
        match;
        */
        // Optimistic lookup should pay off when the table is relatively
        // sparse.
        constexpr bool kOptimisticLookup = true;
        uint64_t old_meta;
        if (!kOptimisticLookup) {
          old_meta = h->meta.load(std::memory_order_acquire);
          if ((old_meta >> ClockHandle::kStateShift) !=
              ClockHandle::kStateVisible) {
            return false;
          }
        }
        // (Optimistically) increment acquire counter
        old_meta = h->meta.fetch_add(ClockHandle::kAcquireIncrement,
                                     std::memory_order_acquire);
        // Check if it's an entry visible to lookups
        if ((old_meta >> ClockHandle::kStateShift) ==
            ClockHandle::kStateVisible) {
          // Acquired a read reference
          if (h->key == key) {
            // Match
            return true;
          } else {
            // Mismatch. Pretend we never took the reference
            old_meta = h->meta.fetch_sub(ClockHandle::kAcquireIncrement,
                                         std::memory_order_release);
          }
        } else if (UNLIKELY((old_meta >> ClockHandle::kStateShift) ==
                            ClockHandle::kStateInvisible)) {
          // Pretend we never took the reference
          // WART: there's a tiny chance we release last ref to invisible
          // entry here. If that happens, we let eviction take care of it.
          old_meta = h->meta.fetch_sub(ClockHandle::kAcquireIncrement,
                                       std::memory_order_release);
        } else {
          // For other states, incrementing the acquire counter has no effect
          // so we don't need to undo it. Furthermore, we cannot safely undo
          // it because we did not acquire a read reference to lock the
          // entry in a Shareable state.
        }
        (void)old_meta;
        return false;
      },
      [&](ClockHandle* h) {
        return h->displacements.load(std::memory_order_relaxed) == 0;
      },
      [&](ClockHandle* /*h*/) {}, probe);

  return e;
}

bool ClockHandleTable::Release(ClockHandle* h, bool useful,
                               bool erase_if_last_ref) {
  // In contrast with LRUCache's Release, this function won't delete the handle
  // when the cache is above capacity and the reference is the last one. Space
  // is only freed up by EvictFromClock (called by Insert when space is needed)
  // and Erase. We do this to avoid an extra atomic read of the variable usage_.

  uint64_t old_meta;
  if (useful) {
    // Increment release counter to indicate was used
    old_meta = h->meta.fetch_add(ClockHandle::kReleaseIncrement,
                                 std::memory_order_release);
  } else {
    // Decrement acquire counter to pretend it never happened
    old_meta = h->meta.fetch_sub(ClockHandle::kAcquireIncrement,
                                 std::memory_order_release);
  }

  assert((old_meta >> ClockHandle::kStateShift) &
         ClockHandle::kStateShareableBit);
  // No underflow
  assert(((old_meta >> ClockHandle::kAcquireCounterShift) &
          ClockHandle::kCounterMask) !=
         ((old_meta >> ClockHandle::kReleaseCounterShift) &
          ClockHandle::kCounterMask));

  if (erase_if_last_ref || UNLIKELY(old_meta >> ClockHandle::kStateShift ==
                                    ClockHandle::kStateInvisible)) {
    // Update for last fetch_add op
    if (useful) {
      old_meta += ClockHandle::kReleaseIncrement;
    } else {
      old_meta -= ClockHandle::kAcquireIncrement;
    }
    // Take ownership if no refs
    do {
      uint64_t refcount = ((old_meta >> ClockHandle::kAcquireCounterShift) -
                           (old_meta >> ClockHandle::kReleaseCounterShift)) &
                          ClockHandle::kCounterMask;
      if (refcount != 0) {
        // Not last ref at some point in time during this Release call
        // Correct for possible (but rare) overflow
        CorrectNearOverflow(old_meta, h->meta);
        return false;
      }
      if ((old_meta & (uint64_t{ClockHandle::kStateShareableBit}
                       << ClockHandle::kStateShift)) == 0) {
        // Someone else took ownership
        return false;
      }
      // Note that there's a small chance that we release, another thread
      // replaces this entry with another, reaches zero refs, and then we end
      // up erasing that other entry. That's an acceptable risk / imprecision.
    } while (!h->meta.compare_exchange_weak(
        old_meta,
        uint64_t{ClockHandle::kStateConstruction} << ClockHandle::kStateShift,
        std::memory_order_acquire));
    // Took ownership
    // TODO? Delay freeing?
    h->FreeData();
    size_t total_charge = h->total_charge;
    if (UNLIKELY(h->detached)) {
      // Delete detached handle
      delete h;
      detached_usage_.fetch_sub(total_charge, std::memory_order_relaxed);
    } else {
      uint32_t hash = h->hash;
#ifndef NDEBUG
      // Mark slot as empty, with assertion
      old_meta = h->meta.exchange(0, std::memory_order_release);
      assert(old_meta >> ClockHandle::kStateShift ==
             ClockHandle::kStateConstruction);
#else
      // Mark slot as empty
      h->meta.store(0, std::memory_order_release);
#endif
      occupancy_.fetch_sub(1U, std::memory_order_release);
      Rollback(hash, h);
    }
    usage_.fetch_sub(total_charge, std::memory_order_relaxed);
    assert(usage_.load(std::memory_order_relaxed) < SIZE_MAX / 2);
    return true;
  } else {
    // Correct for possible (but rare) overflow
    CorrectNearOverflow(old_meta, h->meta);
    return false;
  }
}

void ClockHandleTable::Ref(ClockHandle& h) {
  // Increment acquire counter
  uint64_t old_meta = h.meta.fetch_add(ClockHandle::kAcquireIncrement,
                                       std::memory_order_acquire);

  assert((old_meta >> ClockHandle::kStateShift) &
         ClockHandle::kStateShareableBit);
  (void)old_meta;
}

void ClockHandleTable::TEST_RefN(ClockHandle& h, size_t n) {
  // Increment acquire counter
  uint64_t old_meta = h.meta.fetch_add(n * ClockHandle::kAcquireIncrement,
                                       std::memory_order_acquire);

  assert((old_meta >> ClockHandle::kStateShift) &
         ClockHandle::kStateShareableBit);
  (void)old_meta;
}

void ClockHandleTable::TEST_ReleaseN(ClockHandle* h, size_t n) {
  if (n > 0) {
    // Split into n - 1 and 1 steps.
    uint64_t old_meta = h->meta.fetch_add(
        (n - 1) * ClockHandle::kReleaseIncrement, std::memory_order_acquire);
    assert((old_meta >> ClockHandle::kStateShift) &
           ClockHandle::kStateShareableBit);
    (void)old_meta;

    Release(h, /*useful*/ true, /*erase_if_last_ref*/ false);
  }
}

void ClockHandleTable::Erase(const CacheKeyBytes& key, uint32_t hash) {
  uint32_t probe = 0;
  (void)FindSlot(
      hash,
      [&](ClockHandle* h) {
        // Could be multiple entries in rare cases. Erase them all.
        // Optimistically increment acquire counter
        uint64_t old_meta = h->meta.fetch_add(ClockHandle::kAcquireIncrement,
                                              std::memory_order_acquire);
        // Check if it's an entry visible to lookups
        if ((old_meta >> ClockHandle::kStateShift) ==
            ClockHandle::kStateVisible) {
          // Acquired a read reference
          if (h->key == key) {
            // Match. Set invisible.
            old_meta =
                h->meta.fetch_and(~(uint64_t{ClockHandle::kStateVisibleBit}
                                    << ClockHandle::kStateShift),
                                  std::memory_order_acq_rel);
            // Apply update to local copy
            old_meta &= ~(uint64_t{ClockHandle::kStateVisibleBit}
                          << ClockHandle::kStateShift);
            for (;;) {
              uint64_t refcount =
                  ((old_meta >> ClockHandle::kAcquireCounterShift) -
                   (old_meta >> ClockHandle::kReleaseCounterShift)) &
                  ClockHandle::kCounterMask;
              assert(refcount > 0);
              if (refcount > 1) {
                // Not last ref at some point in time during this Erase call
                // Pretend we never took the reference
                h->meta.fetch_sub(ClockHandle::kAcquireIncrement,
                                  std::memory_order_release);
                break;
              } else if (h->meta.compare_exchange_weak(
                             old_meta, uint64_t{ClockHandle::kStateConstruction}
                                           << ClockHandle::kStateShift)) {
                // Took ownership
                assert(hash == h->hash);
                // TODO? Delay freeing?
                h->FreeData();
                usage_.fetch_sub(h->total_charge, std::memory_order_relaxed);
                assert(usage_.load(std::memory_order_relaxed) < SIZE_MAX / 2);
#ifndef NDEBUG
                // Mark slot as empty, with assertion
                old_meta = h->meta.exchange(0, std::memory_order_release);
                assert(old_meta >> ClockHandle::kStateShift ==
                       ClockHandle::kStateConstruction);
#else
                // Mark slot as empty
                h->meta.store(0, std::memory_order_release);
#endif
                occupancy_.fetch_sub(1U, std::memory_order_release);
                Rollback(hash, h);
                break;
              }
            }
          } else {
            // Mismatch. Pretend we never took the reference
            h->meta.fetch_sub(ClockHandle::kAcquireIncrement,
                              std::memory_order_release);
          }
        } else if (UNLIKELY((old_meta >> ClockHandle::kStateShift) ==
                            ClockHandle::kStateInvisible)) {
          // Pretend we never took the reference
          // WART: there's a tiny chance we release last ref to invisible
          // entry here. If that happens, we let eviction take care of it.
          h->meta.fetch_sub(ClockHandle::kAcquireIncrement,
                            std::memory_order_release);
        } else {
          // For other states, incrementing the acquire counter has no effect
          // so we don't need to undo it.
        }
        return false;
      },
      [&](ClockHandle* h) {
        return h->displacements.load(std::memory_order_relaxed) == 0;
      },
      [&](ClockHandle* /*h*/) {}, probe);
}

void ClockHandleTable::ConstApplyToEntriesRange(
    std::function<void(const ClockHandle&)> func, uint32_t index_begin,
    uint32_t index_end, bool apply_if_will_be_deleted) const {
  uint64_t check_state_mask = ClockHandle::kStateShareableBit;
  if (!apply_if_will_be_deleted) {
    check_state_mask |= ClockHandle::kStateVisibleBit;
  }

  for (uint32_t i = index_begin; i < index_end; i++) {
    ClockHandle& h = array_[i];

    uint64_t old_meta = h.meta.load(std::memory_order_relaxed);
    // Check if it's an entry visible to lookups
    if ((old_meta >> ClockHandle::kStateShift) & check_state_mask) {
      // Increment acquire counter
      old_meta = h.meta.fetch_add(ClockHandle::kAcquireIncrement,
                                  std::memory_order_acquire);
      // Double-check
      if ((old_meta >> ClockHandle::kStateShift) & check_state_mask) {
        func(h);
      }
      // Pretend we never took the reference
      h.meta.fetch_sub(ClockHandle::kAcquireIncrement,
                       std::memory_order_release);
      // No net change, so don't need to check for overflow
    }
  }
}

void ClockHandleTable::EraseUnRefEntries() {
  for (uint32_t i = 0; i <= this->length_bits_mask_; i++) {
    ClockHandle& h = array_[i];

    uint64_t old_meta = h.meta.load(std::memory_order_relaxed);
    uint64_t refcount = ((old_meta >> ClockHandle::kAcquireCounterShift) -
                         (old_meta >> ClockHandle::kReleaseCounterShift)) &
                        ClockHandle::kCounterMask;
    if (old_meta & (uint64_t{ClockHandle::kStateShareableBit}
                    << ClockHandle::kStateShift) &&
        refcount == 0 &&
        h.meta.compare_exchange_strong(old_meta,
                                       uint64_t{ClockHandle::kStateConstruction}
                                           << ClockHandle::kStateShift,
                                       std::memory_order_acquire)) {
      // Took ownership
      uint32_t hash = h.hash;
      h.FreeData();
      usage_.fetch_sub(h.total_charge, std::memory_order_relaxed);
#ifndef NDEBUG
      // Mark slot as empty, with assertion
      old_meta = h.meta.exchange(0, std::memory_order_release);
      assert(old_meta >> ClockHandle::kStateShift ==
             ClockHandle::kStateConstruction);
#else
      // Mark slot as empty
      h.meta.store(0, std::memory_order_release);
#endif
      occupancy_.fetch_sub(1U, std::memory_order_release);
      Rollback(hash, &h);
    }
  }
}

namespace {
inline uint32_t Remix1(uint32_t hash) {
  return Lower32of64((uint64_t{hash} * 0xbc9f1d35) >> 29);
}

inline uint32_t Remix2(uint32_t hash) {
  return Lower32of64((uint64_t{hash} * 0x7a2bb9d5) >> 29);
}
}  // namespace

ClockHandle* ClockHandleTable::FindSlot(
    uint32_t hash, std::function<bool(ClockHandle*)> match_fn,
    std::function<bool(ClockHandle*)> abort_fn,
    std::function<void(ClockHandle*)> update_fn, uint32_t& probe) {
  // We use double-hashing probing. Every probe in the sequence is a
  // pseudorandom integer, computed as a linear function of two random hashes,
  // which we call base and increment. Specifically, the i-th probe is base + i
  // * increment modulo the table size.
  uint32_t base = ModTableSize(Remix1(hash));
  // We use an odd increment, which is relatively prime with the power-of-two
  // table size. This implies that we cycle back to the first probe only
  // after probing every slot exactly once.
  // TODO: we could also reconsider linear probing, though locality benefits
  // are limited because each slot is a full cache line
  uint32_t increment = Remix2(hash) | 1U;
  uint32_t current = ModTableSize(base + probe * increment);
  while (probe <= length_bits_mask_) {
    ClockHandle* h = &array_[current];
    if (match_fn(h)) {
      probe++;
      return h;
    }
    if (abort_fn(h)) {
      return nullptr;
    }
    probe++;
    update_fn(h);
    current = ModTableSize(current + increment);
  }
  // We looped back.
  return nullptr;
}

void ClockHandleTable::Rollback(uint32_t hash, const ClockHandle* h) {
  uint32_t current = ModTableSize(Remix1(hash));
  uint32_t increment = Remix2(hash) | 1U;
  for (uint32_t i = 0; &array_[current] != h; i++) {
    array_[current].displacements.fetch_sub(1, std::memory_order_relaxed);
    current = ModTableSize(current + increment);
  }
}

void ClockHandleTable::Evict(size_t requested_charge, size_t* freed_charge,
                             uint32_t* freed_count) {
  // precondition
  assert(requested_charge > 0);

  // TODO: make a tuning parameter?
  constexpr uint32_t step_size = 4;

  // First (concurrent) increment clock pointer
  uint64_t old_clock_pointer =
      clock_pointer_.fetch_add(step_size, std::memory_order_relaxed);

  // Cap the eviction effort at this thread (along with those operating in
  // parallel) circling through the whole structure kMaxCountdown times.
  // In other words, this eviction run must find something/anything that is
  // unreferenced at start of and during the eviction run that isn't reclaimed
  // by a concurrent eviction run.
  uint64_t max_clock_pointer =
      old_clock_pointer + (ClockHandle::kMaxCountdown << length_bits_);

  for (;;) {
    for (uint32_t i = 0; i < step_size; i++) {
      ClockHandle& h = array_[ModTableSize(Lower32of64(old_clock_pointer + i))];
      uint64_t meta = h.meta.load(std::memory_order_relaxed);

      uint64_t acquire_count = (meta >> ClockHandle::kAcquireCounterShift) &
                               ClockHandle::kCounterMask;
      uint64_t release_count = (meta >> ClockHandle::kReleaseCounterShift) &
                               ClockHandle::kCounterMask;
      if (acquire_count != release_count) {
        // Only clock update entries with no outstanding refs
        continue;
      }
      if (!(meta >> ClockHandle::kStateShift &
            ClockHandle::kStateShareableBit)) {
        // Only clock update Shareable entries
        continue;
      }
      // ModTableSize(old_clock_pointer + i));
      if (meta >> ClockHandle::kStateShift == ClockHandle::kStateVisible &&
          acquire_count > 0) {
        // Decrement clock
        uint64_t new_count = std::min(acquire_count - 1,
                                      uint64_t{ClockHandle::kMaxCountdown} - 1);
        // Compare-exchange in the decremented clock info, but
        // not aggressively
        uint64_t new_meta =
            (uint64_t{ClockHandle::kStateVisible} << ClockHandle::kStateShift) |
            (new_count << ClockHandle::kReleaseCounterShift) |
            (new_count << ClockHandle::kAcquireCounterShift);
        h.meta.compare_exchange_strong(meta, new_meta,
                                       std::memory_order_relaxed);
        continue;
      }
      // Otherwise, remove entry (either unreferenced invisible or
      // unreferenced and expired visible). Compare-exchange failing probably
      // indicates the entry was used, so skip it in that case.
      if (h.meta.compare_exchange_strong(
              meta,
              uint64_t{ClockHandle::kStateConstruction}
                  << ClockHandle::kStateShift,
              std::memory_order_acquire)) {
        // Took ownership
        uint32_t hash = h.hash;
        // TODO? Delay freeing?
        h.FreeData();
        *freed_charge += h.total_charge;
#ifndef NDEBUG
        // Mark slot as empty, with assertion
        meta = h.meta.exchange(0, std::memory_order_release);
        assert(meta >> ClockHandle::kStateShift ==
               ClockHandle::kStateConstruction);
#else
        // Mark slot as empty
        h.meta.store(0, std::memory_order_release);
#endif
        *freed_count += 1;
        Rollback(hash, &h);
      }
    }

    // Loop exit condition
    if (*freed_charge >= requested_charge) {
      return;
    }
    if (old_clock_pointer >= max_clock_pointer) {
      return;
    }

    // Advance clock pointer (concurrently)
    old_clock_pointer =
        clock_pointer_.fetch_add(step_size, std::memory_order_relaxed);
  }
}

ClockCacheShard::ClockCacheShard(
    size_t capacity, size_t estimated_value_size, bool strict_capacity_limit,
    CacheMetadataChargePolicy metadata_charge_policy)
    : CacheShard(metadata_charge_policy),
      table_(
          CalcHashBits(capacity, estimated_value_size, metadata_charge_policy),
          /*initial_charge_metadata*/ metadata_charge_policy ==
              kFullChargeCacheMetadata),
      capacity_(capacity),
      strict_capacity_limit_(strict_capacity_limit) {
  // Initial charge metadata should not exceed capacity
  assert(table_.GetUsage() <= capacity_ || capacity_ < sizeof(ClockHandle));
}

void ClockCacheShard::EraseUnRefEntries() { table_.EraseUnRefEntries(); }

void ClockCacheShard::ApplyToSomeEntries(
    const std::function<void(const Slice& key, void* value, size_t charge,
                             DeleterFn deleter)>& callback,
    uint32_t average_entries_per_lock, uint32_t* state) {
  // The state is essentially going to be the starting hash, which works
  // nicely even if we resize between calls because we use upper-most
  // hash bits for table indexes.
  uint32_t length_bits = table_.GetLengthBits();
  uint32_t length = table_.GetTableSize();

  assert(average_entries_per_lock > 0);
  // Assuming we are called with same average_entries_per_lock repeatedly,
  // this simplifies some logic (index_end will not overflow).
  assert(average_entries_per_lock < length || *state == 0);

  uint32_t index_begin = *state >> (32 - length_bits);
  uint32_t index_end = index_begin + average_entries_per_lock;
  if (index_end >= length) {
    // Going to end.
    index_end = length;
    *state = UINT32_MAX;
  } else {
    *state = index_end << (32 - length_bits);
  }

  table_.ConstApplyToEntriesRange(
      [callback](const ClockHandle& h) {
        callback(h.KeySlice(), h.value, h.total_charge, h.deleter);
      },
      index_begin, index_end, false);
}

int ClockCacheShard::CalcHashBits(
    size_t capacity, size_t estimated_value_size,
    CacheMetadataChargePolicy metadata_charge_policy) {
  double average_slot_charge = estimated_value_size * kLoadFactor;
  if (metadata_charge_policy == kFullChargeCacheMetadata) {
    average_slot_charge += sizeof(ClockHandle);
  }
  assert(average_slot_charge > 0.0);
  uint64_t num_slots =
      static_cast<uint64_t>(capacity / average_slot_charge + 0.999999);

  int hash_bits = std::min(FloorLog2((num_slots << 1) - 1), 32);
  if (metadata_charge_policy == kFullChargeCacheMetadata) {
    // For very small estimated value sizes, it's possible to overshoot
    while (hash_bits > 0 &&
           uint64_t{sizeof(ClockHandle)} << hash_bits > capacity) {
      hash_bits--;
    }
  }
  return hash_bits;
}

void ClockCacheShard::SetCapacity(size_t capacity) {
  capacity_.store(capacity, std::memory_order_relaxed);
  // next Insert will take care of any necessary evictions
}

void ClockCacheShard::SetStrictCapacityLimit(bool strict_capacity_limit) {
  strict_capacity_limit_.store(strict_capacity_limit,
                               std::memory_order_relaxed);
  // next Insert will take care of any necessary evictions
}

Status ClockCacheShard::Insert(const Slice& key, uint32_t hash, void* value,
                               size_t charge, Cache::DeleterFn deleter,
                               Cache::Handle** handle,
                               Cache::Priority priority) {
  if (UNLIKELY(key.size() != kCacheKeySize)) {
    return Status::NotSupported("ClockCache only supports key size " +
                                std::to_string(kCacheKeySize) + "B");
  }
  ClockHandleMoreData proto;
  proto.key = *reinterpret_cast<const CacheKeyBytes*>(key.data());
  proto.hash = hash;
  proto.value = value;
  proto.deleter = deleter;
  proto.total_charge = charge;
  Status s =
      table_.Insert(proto, reinterpret_cast<ClockHandle**>(handle), priority,
                    capacity_.load(std::memory_order_relaxed),
                    strict_capacity_limit_.load(std::memory_order_relaxed));
  return s;
}

Cache::Handle* ClockCacheShard::Lookup(const Slice& key, uint32_t hash) {
  if (UNLIKELY(key.size() != kCacheKeySize)) {
    return nullptr;
  }
  auto key_bytes = reinterpret_cast<const CacheKeyBytes*>(key.data());
  return reinterpret_cast<Cache::Handle*>(table_.Lookup(*key_bytes, hash));
}

bool ClockCacheShard::Ref(Cache::Handle* h) {
  if (h == nullptr) {
    return false;
  }
  table_.Ref(*reinterpret_cast<ClockHandle*>(h));
  return true;
}

bool ClockCacheShard::Release(Cache::Handle* handle, bool useful,
                              bool erase_if_last_ref) {
  if (handle == nullptr) {
    return false;
  }
  return table_.Release(reinterpret_cast<ClockHandle*>(handle), useful,
                        erase_if_last_ref);
}

void ClockCacheShard::TEST_RefN(Cache::Handle* h, size_t n) {
  table_.TEST_RefN(*reinterpret_cast<ClockHandle*>(h), n);
}

void ClockCacheShard::TEST_ReleaseN(Cache::Handle* h, size_t n) {
  table_.TEST_ReleaseN(reinterpret_cast<ClockHandle*>(h), n);
}

bool ClockCacheShard::Release(Cache::Handle* handle, bool erase_if_last_ref) {
  return Release(handle, /*useful=*/true, erase_if_last_ref);
}

void ClockCacheShard::Erase(const Slice& key, uint32_t hash) {
  if (UNLIKELY(key.size() != kCacheKeySize)) {
    return;
  }
  auto key_bytes = reinterpret_cast<const CacheKeyBytes*>(key.data());
  table_.Erase(*key_bytes, hash);
}

size_t ClockCacheShard::GetUsage() const { return table_.GetUsage(); }

size_t ClockCacheShard::GetPinnedUsage() const {
  // Computes the pinned usage by scanning the whole hash table. This
  // is slow, but avoids keeping an exact counter on the clock usage,
  // i.e., the number of not externally referenced elements.
  // Why avoid this counter? Because Lookup removes elements from the clock
  // list, so it would need to update the pinned usage every time,
  // which creates additional synchronization costs.
  size_t table_pinned_usage = 0;
  const bool charge_metadata =
      metadata_charge_policy_ == kFullChargeCacheMetadata;
  table_.ConstApplyToEntriesRange(
      [&table_pinned_usage, charge_metadata](const ClockHandle& h) {
        uint64_t meta = h.meta.load(std::memory_order_relaxed);
        uint64_t refcount = ((meta >> ClockHandle::kAcquireCounterShift) -
                             (meta >> ClockHandle::kReleaseCounterShift)) &
                            ClockHandle::kCounterMask;
        // Holding one ref for ConstApplyToEntriesRange
        assert(refcount > 0);
        if (refcount > 1) {
          table_pinned_usage += h.total_charge;
          if (charge_metadata) {
            table_pinned_usage += sizeof(ClockHandle);
          }
        }
      },
      0, table_.GetTableSize(), true);

  return table_pinned_usage + table_.GetDetachedUsage();
}

size_t ClockCacheShard::GetOccupancyCount() const {
  return table_.GetOccupancy();
}

size_t ClockCacheShard::GetTableAddressCount() const {
  return table_.GetTableSize();
}

ClockCache::ClockCache(size_t capacity, size_t estimated_value_size,
                       int num_shard_bits, bool strict_capacity_limit,
                       CacheMetadataChargePolicy metadata_charge_policy)
    : ShardedCache(capacity, num_shard_bits, strict_capacity_limit),
      num_shards_(1 << num_shard_bits) {
  assert(estimated_value_size > 0 ||
         metadata_charge_policy != kDontChargeCacheMetadata);
  // TODO: should not need to go through two levels of pointer indirection to
  // get to table entries
  shards_ = reinterpret_cast<ClockCacheShard*>(
      port::cacheline_aligned_alloc(sizeof(ClockCacheShard) * num_shards_));
  size_t per_shard = (capacity + (num_shards_ - 1)) / num_shards_;
  for (int i = 0; i < num_shards_; i++) {
    new (&shards_[i])
        ClockCacheShard(per_shard, estimated_value_size, strict_capacity_limit,
                        metadata_charge_policy);
  }
}

ClockCache::~ClockCache() {
  if (shards_ != nullptr) {
    assert(num_shards_ > 0);
    for (int i = 0; i < num_shards_; i++) {
      shards_[i].~ClockCacheShard();
    }
    port::cacheline_aligned_free(shards_);
  }
}

CacheShard* ClockCache::GetShard(uint32_t shard) {
  return reinterpret_cast<CacheShard*>(&shards_[shard]);
}

const CacheShard* ClockCache::GetShard(uint32_t shard) const {
  return reinterpret_cast<CacheShard*>(&shards_[shard]);
}

void* ClockCache::Value(Handle* handle) {
  return reinterpret_cast<const ClockHandle*>(handle)->value;
}

size_t ClockCache::GetCharge(Handle* handle) const {
  return reinterpret_cast<const ClockHandle*>(handle)->total_charge;
}

Cache::DeleterFn ClockCache::GetDeleter(Handle* handle) const {
  auto h = reinterpret_cast<const ClockHandle*>(handle);
  return h->deleter;
}

uint32_t ClockCache::GetHash(Handle* handle) const {
  return reinterpret_cast<const ClockHandle*>(handle)->hash;
}

void ClockCache::DisownData() {
  // Leak data only if that won't generate an ASAN/valgrind warning.
  if (!kMustFreeHeapAllocations) {
    shards_ = nullptr;
    num_shards_ = 0;
  }
}

}  // namespace clock_cache

// DEPRECATED (see public API)
std::shared_ptr<Cache> NewClockCache(
    size_t capacity, int num_shard_bits, bool strict_capacity_limit,
    CacheMetadataChargePolicy metadata_charge_policy) {
  return NewLRUCache(capacity, num_shard_bits, strict_capacity_limit,
                     /* high_pri_pool_ratio */ 0.5, nullptr,
                     kDefaultToAdaptiveMutex, metadata_charge_policy,
                     /* low_pri_pool_ratio */ 0.0);
}

std::shared_ptr<Cache> HyperClockCacheOptions::MakeSharedCache() const {
  auto my_num_shard_bits = num_shard_bits;
  if (my_num_shard_bits >= 20) {
    return nullptr;  // The cache cannot be sharded into too many fine pieces.
  }
<<<<<<< HEAD
  if (my_num_shard_bits < 0) {
    my_num_shard_bits = GetDefaultCacheShardBits(capacity);
=======
  if (num_shard_bits < 0) {
    // Use larger shard size to reduce risk of large entries clustering
    // or skewing individual shards.
    constexpr size_t min_shard_size = 32U * 1024U * 1024U;
    num_shard_bits = GetDefaultCacheShardBits(capacity, min_shard_size);
>>>>>>> 57243486
  }
  return std::make_shared<clock_cache::ClockCache>(
      capacity, estimated_entry_charge, my_num_shard_bits,
      strict_capacity_limit, metadata_charge_policy);
}

}  // namespace ROCKSDB_NAMESPACE<|MERGE_RESOLUTION|>--- conflicted
+++ resolved
@@ -1205,16 +1205,11 @@
   if (my_num_shard_bits >= 20) {
     return nullptr;  // The cache cannot be sharded into too many fine pieces.
   }
-<<<<<<< HEAD
   if (my_num_shard_bits < 0) {
-    my_num_shard_bits = GetDefaultCacheShardBits(capacity);
-=======
-  if (num_shard_bits < 0) {
     // Use larger shard size to reduce risk of large entries clustering
     // or skewing individual shards.
     constexpr size_t min_shard_size = 32U * 1024U * 1024U;
-    num_shard_bits = GetDefaultCacheShardBits(capacity, min_shard_size);
->>>>>>> 57243486
+    my_num_shard_bits = GetDefaultCacheShardBits(capacity, min_shard_size);
   }
   return std::make_shared<clock_cache::ClockCache>(
       capacity, estimated_entry_charge, my_num_shard_bits,
