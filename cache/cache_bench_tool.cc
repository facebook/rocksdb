//  Copyright (c) 2011-present, Facebook, Inc.  All rights reserved.
//  This source code is licensed under both the GPLv2 (found in the
//  COPYING file in the root directory) and Apache 2.0 License
//  (found in the LICENSE.Apache file in the root directory).

#include "cache_key.h"
#ifdef GFLAGS
#include <cinttypes>
#include <cstddef>
#include <cstdio>
#include <limits>
#include <memory>
#include <set>
#include <sstream>

#include "cache/clock_cache.h"
#include "cache/fast_lru_cache.h"
#include "db/db_impl/db_impl.h"
#include "monitoring/histogram.h"
#include "port/port.h"
#include "rocksdb/cache.h"
#include "rocksdb/convenience.h"
#include "rocksdb/db.h"
#include "rocksdb/env.h"
#include "rocksdb/secondary_cache.h"
#include "rocksdb/system_clock.h"
#include "rocksdb/table_properties.h"
#include "table/block_based/block_based_table_reader.h"
#include "table/block_based/cachable_entry.h"
#include "util/coding.h"
#include "util/distributed_mutex.h"
#include "util/gflags_compat.h"
#include "util/hash.h"
#include "util/mutexlock.h"
#include "util/random.h"
#include "util/stop_watch.h"
#include "util/string_util.h"

using GFLAGS_NAMESPACE::ParseCommandLineFlags;

static constexpr uint32_t KiB = uint32_t{1} << 10;
static constexpr uint32_t MiB = KiB << 10;
static constexpr uint64_t GiB = MiB << 10;

DEFINE_uint32(threads, 16, "Number of concurrent threads to run.");
DEFINE_uint64(cache_size, 1 * GiB,
              "Number of bytes to use as a cache of uncompressed data.");
DEFINE_uint32(num_shard_bits, 6, "shard_bits.");

DEFINE_double(resident_ratio, 0.25,
              "Ratio of keys fitting in cache to keyspace.");
DEFINE_uint64(ops_per_thread, 2000000U, "Number of operations per thread.");
DEFINE_uint32(value_bytes, 8 * KiB, "Size of each value added.");

DEFINE_uint32(skew, 5, "Degree of skew in key selection");
DEFINE_bool(populate_cache, true, "Populate cache before operations");

DEFINE_uint32(lookup_insert_percent, 87,
              "Ratio of lookup (+ insert on not found) to total workload "
              "(expressed as a percentage)");
DEFINE_uint32(insert_percent, 2,
              "Ratio of insert to total workload (expressed as a percentage)");
DEFINE_uint32(lookup_percent, 10,
              "Ratio of lookup to total workload (expressed as a percentage)");
DEFINE_uint32(erase_percent, 1,
              "Ratio of erase to total workload (expressed as a percentage)");
DEFINE_bool(gather_stats, false,
            "Whether to periodically simulate gathering block cache stats, "
            "using one more thread.");
DEFINE_uint32(
    gather_stats_sleep_ms, 1000,
    "How many milliseconds to sleep between each gathering of stats.");

DEFINE_uint32(gather_stats_entries_per_lock, 256,
              "For Cache::ApplyToAllEntries");
DEFINE_bool(skewed, false, "If true, skew the key access distribution");
#ifndef ROCKSDB_LITE
DEFINE_string(secondary_cache_uri, "",
              "Full URI for creating a custom secondary cache object");
static class std::shared_ptr<ROCKSDB_NAMESPACE::SecondaryCache> secondary_cache;
#endif  // ROCKSDB_LITE
DEFINE_string(cache_uri, "lru_cache", "URI for creating a cache");
DEFINE_bool(use_clock_cache, false, "");

// ## BEGIN stress_cache_key sub-tool options ##
// See class StressCacheKey below.
DEFINE_bool(stress_cache_key, false,
            "If true, run cache key stress test instead");
DEFINE_uint32(
    sck_files_per_day, 2500000,
    "(-stress_cache_key) Simulated files generated per simulated day");
// NOTE: Giving each run a specified lifetime, rather than e.g. "until
// first collision" ensures equal skew from start-up, when collisions are
// less likely.
DEFINE_uint32(sck_days_per_run, 90,
              "(-stress_cache_key) Number of days to simulate in each run");
// NOTE: The number of observed collisions directly affects the relative
// accuracy of the predicted probabilities. 15 observations should be well
// within factor-of-2 accuracy.
DEFINE_uint32(
    sck_min_collision, 15,
    "(-stress_cache_key) Keep running until this many collisions seen");
// sck_file_size_mb can be thought of as average file size. The simulation is
// not precise enough to care about the distribution of file sizes; other
// simulations (https://github.com/pdillinger/unique_id/tree/main/monte_carlo)
// indicate the distribution only makes a small difference (e.g. < 2x factor)
DEFINE_uint32(
    sck_file_size_mb, 32,
    "(-stress_cache_key) Simulated file size in MiB, for accounting purposes");
DEFINE_uint32(sck_reopen_nfiles, 100,
              "(-stress_cache_key) Simulate DB re-open average every n files");
DEFINE_uint32(sck_restarts_per_day, 24,
              "(-stress_cache_key) Average simulated process restarts per day "
              "(across DBs)");
DEFINE_uint32(
    sck_db_count, 100,
    "(-stress_cache_key) Parallel DBs in simulation sharing a block cache");
DEFINE_uint32(
    sck_table_bits, 20,
    "(-stress_cache_key) Log2 number of tracked (live) files (across DBs)");
// sck_keep_bits being well below full 128 bits amplifies the collision
// probability so that the true probability can be estimated through observed
// collisions. (More explanation below.)
DEFINE_uint32(
    sck_keep_bits, 50,
    "(-stress_cache_key) Number of bits to keep from each cache key (<= 64)");
// sck_randomize is used to validate whether cache key is performing "better
// than random." Even with this setting, file offsets are not randomized.
DEFINE_bool(sck_randomize, false,
            "(-stress_cache_key) Randomize (hash) cache key");
// See https://github.com/facebook/rocksdb/pull/9058
DEFINE_bool(sck_footer_unique_id, false,
            "(-stress_cache_key) Simulate using proposed footer unique id");
// ## END stress_cache_key sub-tool options ##

namespace ROCKSDB_NAMESPACE {

class CacheBench;
namespace {
// State shared by all concurrent executions of the same benchmark.
class SharedState {
 public:
  explicit SharedState(CacheBench* cache_bench)
      : cv_(&mu_),
        num_initialized_(0),
        start_(false),
        num_done_(0),
        cache_bench_(cache_bench) {}

  ~SharedState() {}

  port::Mutex* GetMutex() { return &mu_; }

  port::CondVar* GetCondVar() { return &cv_; }

  CacheBench* GetCacheBench() const { return cache_bench_; }

  void IncInitialized() { num_initialized_++; }

  void IncDone() { num_done_++; }

  bool AllInitialized() const { return num_initialized_ >= FLAGS_threads; }

  bool AllDone() const { return num_done_ >= FLAGS_threads; }

  void SetStart() { start_ = true; }

  bool Started() const { return start_; }

 private:
  port::Mutex mu_;
  port::CondVar cv_;

  uint64_t num_initialized_;
  bool start_;
  uint64_t num_done_;

  CacheBench* cache_bench_;
};

// Per-thread state for concurrent executions of the same benchmark.
struct ThreadState {
  uint32_t tid;
  Random64 rnd;
  SharedState* shared;
  HistogramImpl latency_ns_hist;
  uint64_t duration_us = 0;

  ThreadState(uint32_t index, SharedState* _shared)
      : tid(index), rnd(1000 + index), shared(_shared) {}
};

struct KeyGen {
  char key_data[27];

  Slice GetRand(Random64& rnd, uint64_t max_key, int max_log) {
    uint64_t key = 0;
    if (!FLAGS_skewed) {
      uint64_t raw = rnd.Next();
      // Skew according to setting
      for (uint32_t i = 0; i < FLAGS_skew; ++i) {
        raw = std::min(raw, rnd.Next());
      }
      key = FastRange64(raw, max_key);
    } else {
      key = rnd.Skewed(max_log);
      if (key > max_key) {
        key -= max_key;
      }
    }
    // Variable size and alignment
    size_t off = key % 8;
    key_data[0] = char{42};
    EncodeFixed64(key_data + 1, key);
    key_data[9] = char{11};
    EncodeFixed64(key_data + 10, key);
    key_data[18] = char{4};
    EncodeFixed64(key_data + 19, key);
    assert(27 >= kCacheKeySize);
    return Slice(&key_data[off], kCacheKeySize);
  }
};

char* createValue(Random64& rnd) {
  char* rv = new char[FLAGS_value_bytes];
  // Fill with some filler data, and take some CPU time
  for (uint32_t i = 0; i < FLAGS_value_bytes; i += 8) {
    EncodeFixed64(rv + i, rnd.Next());
  }
  return rv;
}

// Callbacks for secondary cache
size_t SizeFn(void* /*obj*/) { return FLAGS_value_bytes; }

Status SaveToFn(void* obj, size_t /*offset*/, size_t size, void* out) {
  memcpy(out, obj, size);
  return Status::OK();
}

// Different deleters to simulate using deleter to gather
// stats on the code origin and kind of cache entries.
void deleter1(const Slice& /*key*/, void* value) {
  delete[] static_cast<char*>(value);
}
void deleter2(const Slice& /*key*/, void* value) {
  delete[] static_cast<char*>(value);
}
void deleter3(const Slice& /*key*/, void* value) {
  delete[] static_cast<char*>(value);
}

Cache::CacheItemHelper helper1(SizeFn, SaveToFn, deleter1);
Cache::CacheItemHelper helper2(SizeFn, SaveToFn, deleter2);
Cache::CacheItemHelper helper3(SizeFn, SaveToFn, deleter3);
}  // namespace

class CacheBench {
  static constexpr uint64_t kHundredthUint64 =
      std::numeric_limits<uint64_t>::max() / 100U;

 public:
  CacheBench()
      : max_key_(static_cast<uint64_t>(FLAGS_cache_size / FLAGS_resident_ratio /
                                       FLAGS_value_bytes)),
        lookup_insert_threshold_(kHundredthUint64 *
                                 FLAGS_lookup_insert_percent),
        insert_threshold_(lookup_insert_threshold_ +
                          kHundredthUint64 * FLAGS_insert_percent),
        lookup_threshold_(insert_threshold_ +
                          kHundredthUint64 * FLAGS_lookup_percent),
        erase_threshold_(lookup_threshold_ +
                         kHundredthUint64 * FLAGS_erase_percent),
        skewed_(FLAGS_skewed) {
    if (erase_threshold_ != 100U * kHundredthUint64) {
      fprintf(stderr, "Percentages must add to 100.\n");
      exit(1);
    }

    max_log_ = 0;
    if (skewed_) {
      uint64_t max_key = max_key_;
      while (max_key >>= 1) max_log_++;
      if (max_key > (static_cast<uint64_t>(1) << max_log_)) max_log_++;
    }

<<<<<<< HEAD
    ConfigOptions config_options;
    config_options.ignore_unknown_options = false;
    config_options.ignore_unsupported_options = false;
    if (FLAGS_cache_uri == "clock_cache") {
      cache_ = NewClockCache(FLAGS_cache_size, FLAGS_num_shard_bits);
=======
    if (FLAGS_cache_type == "clock_cache") {
      cache_ = ExperimentalNewClockCache(
          FLAGS_cache_size, FLAGS_value_bytes, FLAGS_num_shard_bits,
          false /*strict_capacity_limit*/, kDefaultCacheMetadataChargePolicy);
>>>>>>> 86c2d0a9
      if (!cache_) {
        fprintf(stderr, "Clock cache not supported.\n");
        exit(1);
      }
    } else if (FLAGS_cache_uri == "fast_lru_cache") {
      cache_ = NewFastLRUCache(
          FLAGS_cache_size, FLAGS_value_bytes, FLAGS_num_shard_bits,
          false /*strict_capacity_limit*/, kDefaultCacheMetadataChargePolicy);
    } else if (FLAGS_cache_uri == "lru_cache") {
      LRUCacheOptions opts(FLAGS_cache_size, FLAGS_num_shard_bits, false, 0.5);
#ifndef ROCKSDB_LITE
      if (!FLAGS_secondary_cache_uri.empty()) {
        Status s = SecondaryCache::CreateFromString(
            config_options, FLAGS_secondary_cache_uri, &secondary_cache);
        if (secondary_cache == nullptr) {
          fprintf(
              stderr,
              "No secondary cache registered matching string: %s status=%s\n",
              FLAGS_secondary_cache_uri.c_str(), s.ToString().c_str());
          exit(1);
        }
        opts.secondary_cache = secondary_cache;
      }
#endif  // ROCKSDB_LITE

      cache_ = NewLRUCache(opts);
    } else {
      Status s =
          Cache::CreateFromString(config_options, FLAGS_cache_uri, &cache_);
      if (!s.ok() || !cache_) {
        fprintf(stderr, "No cache registered matching string: %s status=%s\n",
                FLAGS_cache_uri.c_str(), s.ToString().c_str());
        exit(1);
      }
    }
  }

  ~CacheBench() {}

  void PopulateCache() {
    Random64 rnd(1);
    KeyGen keygen;
    for (uint64_t i = 0; i < 2 * FLAGS_cache_size; i += FLAGS_value_bytes) {
      Status s = cache_->Insert(keygen.GetRand(rnd, max_key_, max_log_),
                                createValue(rnd), &helper1, FLAGS_value_bytes);
      assert(s.ok());
    }
  }

  bool Run() {
    const auto clock = SystemClock::Default().get();

    PrintEnv();
    SharedState shared(this);
    std::vector<std::unique_ptr<ThreadState> > threads(FLAGS_threads);
    for (uint32_t i = 0; i < FLAGS_threads; i++) {
      threads[i].reset(new ThreadState(i, &shared));
      std::thread(ThreadBody, threads[i].get()).detach();
    }

    HistogramImpl stats_hist;
    std::string stats_report;
    std::thread stats_thread(StatsBody, &shared, &stats_hist, &stats_report);

    uint64_t start_time;
    {
      MutexLock l(shared.GetMutex());
      while (!shared.AllInitialized()) {
        shared.GetCondVar()->Wait();
      }
      // Record start time
      start_time = clock->NowMicros();

      // Start all threads
      shared.SetStart();
      shared.GetCondVar()->SignalAll();

      // Wait threads to complete
      while (!shared.AllDone()) {
        shared.GetCondVar()->Wait();
      }
    }

    // Stats gathering is considered background work. This time measurement
    // is for foreground work, and not really ideal for that. See below.
    uint64_t end_time = clock->NowMicros();
    stats_thread.join();

    // Wall clock time - includes idle time if threads
    // finish at different times (not ideal).
    double elapsed_secs = static_cast<double>(end_time - start_time) * 1e-6;
    uint32_t ops_per_sec = static_cast<uint32_t>(
        1.0 * FLAGS_threads * FLAGS_ops_per_thread / elapsed_secs);
    printf("Complete in %.3f s; Rough parallel ops/sec = %u\n", elapsed_secs,
           ops_per_sec);

    // Total time in each thread (more accurate throughput measure)
    elapsed_secs = 0;
    for (uint32_t i = 0; i < FLAGS_threads; i++) {
      elapsed_secs += threads[i]->duration_us * 1e-6;
    }
    ops_per_sec = static_cast<uint32_t>(1.0 * FLAGS_threads *
                                        FLAGS_ops_per_thread / elapsed_secs);
    printf("Thread ops/sec = %u\n", ops_per_sec);

    printf("\nOperation latency (ns):\n");
    HistogramImpl combined;
    for (uint32_t i = 0; i < FLAGS_threads; i++) {
      combined.Merge(threads[i]->latency_ns_hist);
    }
    printf("%s", combined.ToString().c_str());

    if (FLAGS_gather_stats) {
      printf("\nGather stats latency (us):\n");
      printf("%s", stats_hist.ToString().c_str());
    }

    printf("\n%s", stats_report.c_str());

    return true;
  }

 private:
  std::shared_ptr<Cache> cache_;
  const uint64_t max_key_;
  // Cumulative thresholds in the space of a random uint64_t
  const uint64_t lookup_insert_threshold_;
  const uint64_t insert_threshold_;
  const uint64_t lookup_threshold_;
  const uint64_t erase_threshold_;
  const bool skewed_;
  int max_log_;

  // A benchmark version of gathering stats on an active block cache by
  // iterating over it. The primary purpose is to measure the impact of
  // gathering stats with ApplyToAllEntries on throughput- and
  // latency-sensitive Cache users. Performance of stats gathering is
  // also reported. The last set of gathered stats is also reported, for
  // manual sanity checking for logical errors or other unexpected
  // behavior of cache_bench or the underlying Cache.
  static void StatsBody(SharedState* shared, HistogramImpl* stats_hist,
                        std::string* stats_report) {
    if (!FLAGS_gather_stats) {
      return;
    }
    const auto clock = SystemClock::Default().get();
    uint64_t total_key_size = 0;
    uint64_t total_charge = 0;
    uint64_t total_entry_count = 0;
    std::set<Cache::DeleterFn> deleters;
    StopWatchNano timer(clock);

    for (;;) {
      uint64_t time;
      time = clock->NowMicros();
      uint64_t deadline = time + uint64_t{FLAGS_gather_stats_sleep_ms} * 1000;

      {
        MutexLock l(shared->GetMutex());
        for (;;) {
          if (shared->AllDone()) {
            std::ostringstream ostr;
            ostr << "Most recent cache entry stats:\n"
                 << "Number of entries: " << total_entry_count << "\n"
                 << "Total charge: " << BytesToHumanString(total_charge) << "\n"
                 << "Average key size: "
                 << (1.0 * total_key_size / total_entry_count) << "\n"
                 << "Average charge: "
                 << BytesToHumanString(static_cast<uint64_t>(
                        1.0 * total_charge / total_entry_count))
                 << "\n"
                 << "Unique deleters: " << deleters.size() << "\n";
            *stats_report = ostr.str();
            return;
          }
          if (clock->NowMicros() >= deadline) {
            break;
          }
          uint64_t diff = deadline - std::min(clock->NowMicros(), deadline);
          shared->GetCondVar()->TimedWait(diff + 1);
        }
      }

      // Now gather stats, outside of mutex
      total_key_size = 0;
      total_charge = 0;
      total_entry_count = 0;
      deleters.clear();
      auto fn = [&](const Slice& key, void* /*value*/, size_t charge,
                    Cache::DeleterFn deleter) {
        total_key_size += key.size();
        total_charge += charge;
        ++total_entry_count;
        // Something slightly more expensive as in (future) stats by category
        deleters.insert(deleter);
      };
      timer.Start();
      Cache::ApplyToAllEntriesOptions opts;
      opts.average_entries_per_lock = FLAGS_gather_stats_entries_per_lock;
      shared->GetCacheBench()->cache_->ApplyToAllEntries(fn, opts);
      stats_hist->Add(timer.ElapsedNanos() / 1000);
    }
  }

  static void ThreadBody(ThreadState* thread) {
    SharedState* shared = thread->shared;

    {
      MutexLock l(shared->GetMutex());
      shared->IncInitialized();
      if (shared->AllInitialized()) {
        shared->GetCondVar()->SignalAll();
      }
      while (!shared->Started()) {
        shared->GetCondVar()->Wait();
      }
    }
    thread->shared->GetCacheBench()->OperateCache(thread);

    {
      MutexLock l(shared->GetMutex());
      shared->IncDone();
      if (shared->AllDone()) {
        shared->GetCondVar()->SignalAll();
      }
    }
  }

  void OperateCache(ThreadState* thread) {
    // To use looked-up values
    uint64_t result = 0;
    // To hold handles for a non-trivial amount of time
    Cache::Handle* handle = nullptr;
    KeyGen gen;
    const auto clock = SystemClock::Default().get();
    uint64_t start_time = clock->NowMicros();
    StopWatchNano timer(clock);

    for (uint64_t i = 0; i < FLAGS_ops_per_thread; i++) {
      timer.Start();
      Slice key = gen.GetRand(thread->rnd, max_key_, max_log_);
      uint64_t random_op = thread->rnd.Next();
      Cache::CreateCallback create_cb = [](const void* buf, size_t size,
                                           void** out_obj,
                                           size_t* charge) -> Status {
        *out_obj = reinterpret_cast<void*>(new char[size]);
        memcpy(*out_obj, buf, size);
        *charge = size;
        return Status::OK();
      };

      if (random_op < lookup_insert_threshold_) {
        if (handle) {
          cache_->Release(handle);
          handle = nullptr;
        }
        // do lookup
        handle = cache_->Lookup(key, &helper2, create_cb, Cache::Priority::LOW,
                                true);
        if (handle) {
          // do something with the data
          result += NPHash64(static_cast<char*>(cache_->Value(handle)),
                             FLAGS_value_bytes);
        } else {
          // do insert
          Status s = cache_->Insert(key, createValue(thread->rnd), &helper2,
                                    FLAGS_value_bytes, &handle);
          assert(s.ok());
        }
      } else if (random_op < insert_threshold_) {
        if (handle) {
          cache_->Release(handle);
          handle = nullptr;
        }
        // do insert
        Status s = cache_->Insert(key, createValue(thread->rnd), &helper3,
                                  FLAGS_value_bytes, &handle);
        assert(s.ok());
      } else if (random_op < lookup_threshold_) {
        if (handle) {
          cache_->Release(handle);
          handle = nullptr;
        }
        // do lookup
        handle = cache_->Lookup(key, &helper2, create_cb, Cache::Priority::LOW,
                                true);
        if (handle) {
          // do something with the data
          result += NPHash64(static_cast<char*>(cache_->Value(handle)),
                             FLAGS_value_bytes);
        }
      } else if (random_op < erase_threshold_) {
        // do erase
        cache_->Erase(key);
      } else {
        // Should be extremely unlikely (noop)
        assert(random_op >= kHundredthUint64 * 100U);
      }
      thread->latency_ns_hist.Add(timer.ElapsedNanos());
    }
    if (handle) {
      cache_->Release(handle);
      handle = nullptr;
    }
    // Ensure computations on `result` are not optimized away.
    if (result == 1) {
      printf("You are extremely unlucky(2). Try again.\n");
      exit(1);
    }
    thread->duration_us = clock->NowMicros() - start_time;
  }

  void PrintEnv() const {
#if defined(__GNUC__) && !defined(__OPTIMIZE__)
    printf(
        "WARNING: Optimization is disabled: benchmarks unnecessarily slow\n");
#endif
#ifndef NDEBUG
    printf("WARNING: Assertions are enabled; benchmarks unnecessarily slow\n");
#endif
    printf("RocksDB version     : %d.%d\n", kMajorVersion, kMinorVersion);
    printf("DMutex impl name    : %s\n", DMutex::kName());
    printf("Number of threads   : %u\n", FLAGS_threads);
    printf("Ops per thread      : %" PRIu64 "\n", FLAGS_ops_per_thread);
    printf("Cache               : %s\n", cache_->Name());
    std::string cache_opts;
    Status s = cache_->GetOptionString(ConfigOptions(), &cache_opts);
    if (s.ok()) {
      printf("Cache Options       : %s\n", cache_opts.c_str());
    }
    printf("Max key             : %" PRIu64 "\n", max_key_);
    printf("Resident ratio      : %g\n", FLAGS_resident_ratio);
    printf("Skew degree         : %u\n", FLAGS_skew);
    printf("Populate cache      : %d\n", int{FLAGS_populate_cache});
    printf("Lookup+Insert pct   : %u%%\n", FLAGS_lookup_insert_percent);
    printf("Insert percentage   : %u%%\n", FLAGS_insert_percent);
    printf("Lookup percentage   : %u%%\n", FLAGS_lookup_percent);
    printf("Erase percentage    : %u%%\n", FLAGS_erase_percent);
    std::ostringstream stats;
    if (FLAGS_gather_stats) {
      stats << "enabled (" << FLAGS_gather_stats_sleep_ms << "ms, "
            << FLAGS_gather_stats_entries_per_lock << "/lock)";
    } else {
      stats << "disabled";
    }
    printf("Gather stats        : %s\n", stats.str().c_str());
    printf("----------------------------\n");
  }
};

// cache_bench -stress_cache_key is an independent embedded tool for
// estimating the probability of CacheKey collisions through simulation.
// At a high level, it simulates generating SST files over many months,
// keeping them in the DB and/or cache for some lifetime while staying
// under resource caps, and checking for any cache key collisions that
// arise among the set of live files. For efficient simulation, we make
// some simplifying "pessimistic" assumptions (that only increase the
// chance of the simulation reporting a collision relative to the chance
// of collision in practice):
// * Every generated file has a cache entry for every byte offset in the
// file (contiguous range of cache keys)
// * All of every file is cached for its entire lifetime. (Here "lifetime"
// is technically the union of DB and Cache lifetime, though we only
// model a generous DB lifetime, where space usage is always maximized.
// In a effective Cache, lifetime in cache can only substantially exceed
// lifetime in DB if there is little cache activity; cache activity is
// required to hit cache key collisions.)
//
// It would be possible to track an exact set of cache key ranges for the
// set of live files, but we would have no hope of observing collisions
// (overlap in live files) in our simulation. We need to employ some way
// of amplifying collision probability that allows us to predict the real
// collision probability by extrapolation from observed collisions. Our
// basic approach is to reduce each cache key range down to some smaller
// number of bits, and limiting to bits that are shared over the whole
// range.  Now we can observe collisions using a set of smaller stripped-down
// (reduced) cache keys. Let's do some case analysis to understand why this
// works:
// * No collision in reduced key - because the reduction is a pure function
// this implies no collision in the full keys
// * Collision detected between two reduced keys - either
//   * The reduction has dropped some structured uniqueness info (from one of
// session counter or file number; file offsets are never materialized here).
// This can only artificially inflate the observed and extrapolated collision
// probabilities. We only have to worry about this in designing the reduction.
//   * The reduction has preserved all the structured uniqueness in the cache
// key, which means either
//     * REJECTED: We have a uniqueness bug in generating cache keys, where
// structured uniqueness info should have been different but isn't. In such a
// case, increasing by 1 the number of bits kept after reduction would not
// reduce observed probabilities by half. (In our observations, the
// probabilities are reduced approximately by half.)
//     * ACCEPTED: The lost unstructured uniqueness in the key determines the
// probability that an observed collision would imply an overlap in ranges.
// In short, dropping n bits from key would increase collision probability by
// 2**n, assuming those n bits have full entropy in unstructured uniqueness.
//
// But we also have to account for the key ranges based on file size. If file
// sizes are roughly 2**b offsets, using XOR in 128-bit cache keys for
// "ranges", we know from other simulations (see
// https://github.com/pdillinger/unique_id/) that that's roughly equivalent to
// (less than 2x higher collision probability) using a cache key of size
// 128 - b bits for the whole file. (This is the only place we make an
// "optimistic" assumption, which is more than offset by the real
// implementation stripping off 2 lower bits from block byte offsets for cache
// keys. The simulation assumes byte offsets, which is net pessimistic.)
//
// So to accept the extrapolation as valid, we need to be confident that all
// "lost" bits, excluding those covered by file offset, are full entropy.
// Recall that we have assumed (verifiably, safely) that other structured data
// (file number and session counter) are kept, not lost. Based on the
// implementation comments for OffsetableCacheKey, the only potential hole here
// is that we only have ~103 bits of entropy in "all new" session IDs, and in
// extreme cases, there might be only 1 DB ID. However, because the upper ~39
// bits of session ID are hashed, the combination of file number and file
// offset only has to add to 25 bits (or more) to ensure full entropy in
// unstructured uniqueness lost in the reduction. Typical file size of 32MB
// suffices (at least for simulation purposes where we assume each file offset
// occupies a cache key).
//
// Example results in comments on OffsetableCacheKey.
class StressCacheKey {
 public:
  void Run() {
    if (FLAGS_sck_footer_unique_id) {
      // Proposed footer unique IDs are DB-independent and session-independent
      // (but process-dependent) which is most easily simulated here by
      // assuming 1 DB and (later below) no session resets without process
      // reset.
      FLAGS_sck_db_count = 1;
    }

    // Describe the simulated workload
    uint64_t mb_per_day =
        uint64_t{FLAGS_sck_files_per_day} * FLAGS_sck_file_size_mb;
    printf("Total cache or DBs size: %gTiB  Writing %g MiB/s or %gTiB/day\n",
           FLAGS_sck_file_size_mb / 1024.0 / 1024.0 *
               std::pow(2.0, FLAGS_sck_table_bits),
           mb_per_day / 86400.0, mb_per_day / 1024.0 / 1024.0);
    // For extrapolating probability of any collisions from a number of
    // observed collisions
    multiplier_ = std::pow(2.0, 128 - FLAGS_sck_keep_bits) /
                  (FLAGS_sck_file_size_mb * 1024.0 * 1024.0);
    printf(
        "Multiply by %g to correct for simulation losses (but still assume "
        "whole file cached)\n",
        multiplier_);
    restart_nfiles_ = FLAGS_sck_files_per_day / FLAGS_sck_restarts_per_day;
    double without_ejection =
        std::pow(1.414214, FLAGS_sck_keep_bits) / FLAGS_sck_files_per_day;
    // This should be a lower bound for -sck_randomize, usually a terribly
    // rough lower bound.
    // If observation is worse than this, then something has gone wrong.
    printf(
        "Without ejection, expect random collision after %g days (%g "
        "corrected)\n",
        without_ejection, without_ejection * multiplier_);
    double with_full_table =
        std::pow(2.0, FLAGS_sck_keep_bits - FLAGS_sck_table_bits) /
        FLAGS_sck_files_per_day;
    // This is an alternate lower bound for -sck_randomize, usually pretty
    // accurate. Our cache keys should usually perform "better than random"
    // but always no worse. (If observation is substantially worse than this,
    // then something has gone wrong.)
    printf(
        "With ejection and full table, expect random collision after %g "
        "days (%g corrected)\n",
        with_full_table, with_full_table * multiplier_);
    collisions_ = 0;

    // Run until sufficient number of observed collisions.
    for (int i = 1; collisions_ < FLAGS_sck_min_collision; i++) {
      RunOnce();
      if (collisions_ == 0) {
        printf(
            "No collisions after %d x %u days                              "
            "                   \n",
            i, FLAGS_sck_days_per_run);
      } else {
        double est = 1.0 * i * FLAGS_sck_days_per_run / collisions_;
        printf("%" PRIu64
               " collisions after %d x %u days, est %g days between (%g "
               "corrected)        \n",
               collisions_, i, FLAGS_sck_days_per_run, est, est * multiplier_);
      }
    }
  }

  void RunOnce() {
    // Re-initialized simulated state
    const size_t db_count = FLAGS_sck_db_count >= 1U ? FLAGS_sck_db_count : 1U;
    dbs_.reset(new TableProperties[db_count]{});
    const size_t table_mask = (size_t{1} << FLAGS_sck_table_bits) - 1;
    table_.reset(new uint64_t[table_mask + 1]{});
    if (FLAGS_sck_keep_bits > 64) {
      FLAGS_sck_keep_bits = 64;
    }

    // Details of which bits are dropped in reduction
    uint32_t shift_away = 64 - FLAGS_sck_keep_bits;
    // Shift away fewer potential file number bits (b) than potential
    // session counter bits (a).
    uint32_t shift_away_b = shift_away / 3;
    uint32_t shift_away_a = shift_away - shift_away_b;

    process_count_ = 0;
    session_count_ = 0;
    ResetProcess();

    Random64 r{std::random_device{}()};

    uint64_t max_file_count =
        uint64_t{FLAGS_sck_files_per_day} * FLAGS_sck_days_per_run;
    uint64_t file_size = FLAGS_sck_file_size_mb * uint64_t{1024} * 1024U;
    uint32_t report_count = 0;
    uint32_t collisions_this_run = 0;
    size_t db_i = 0;

    for (uint64_t file_count = 1; file_count <= max_file_count;
         ++file_count, ++db_i) {
      // Round-robin through DBs (this faster than %)
      if (db_i >= db_count) {
        db_i = 0;
      }
      // Any other periodic actions before simulating next file
      if (!FLAGS_sck_footer_unique_id && r.OneIn(FLAGS_sck_reopen_nfiles)) {
        ResetSession(db_i);
      } else if (r.OneIn(restart_nfiles_)) {
        ResetProcess();
      }
      // Simulate next file
      OffsetableCacheKey ock;
      dbs_[db_i].orig_file_number += 1;
      // skip some file numbers for other file kinds, except in footer unique
      // ID, orig_file_number here tracks process-wide generated SST file
      // count.
      if (!FLAGS_sck_footer_unique_id) {
        dbs_[db_i].orig_file_number += (r.Next() & 3);
      }
      bool is_stable;
      BlockBasedTable::SetupBaseCacheKey(&dbs_[db_i], /* ignored */ "",
                                         /* ignored */ 42, file_size, &ock,
                                         &is_stable);
      assert(is_stable);
      // Get a representative cache key, which later we analytically generalize
      // to a range.
      CacheKey ck = ock.WithOffset(0);
      uint64_t reduced_key;
      if (FLAGS_sck_randomize) {
        reduced_key = GetSliceHash64(ck.AsSlice()) >> shift_away;
      } else if (FLAGS_sck_footer_unique_id) {
        // Special case: keep only file number, not session counter
        uint32_t a = DecodeFixed32(ck.AsSlice().data() + 4) >> shift_away_a;
        uint32_t b = DecodeFixed32(ck.AsSlice().data() + 12) >> shift_away_b;
        reduced_key = (uint64_t{a} << 32) + b;
      } else {
        // Try to keep file number and session counter (shift away other bits)
        uint32_t a = DecodeFixed32(ck.AsSlice().data()) << shift_away_a;
        uint32_t b = DecodeFixed32(ck.AsSlice().data() + 12) >> shift_away_b;
        reduced_key = (uint64_t{a} << 32) + b;
      }
      if (reduced_key == 0) {
        // Unlikely, but we need to exclude tracking this value because we
        // use it to mean "empty" in table. This case is OK as long as we
        // don't hit it often.
        printf("Hit Zero!                                                  \n");
        file_count--;
        continue;
      }
      uint64_t h =
          NPHash64(reinterpret_cast<char*>(&reduced_key), sizeof(reduced_key));
      // Skew expected lifetimes, for high variance (super-Poisson) variance
      // in actual lifetimes.
      size_t pos =
          std::min(Lower32of64(h) & table_mask, Upper32of64(h) & table_mask);
      if (table_[pos] == reduced_key) {
        collisions_this_run++;
        // Our goal is to predict probability of no collisions, not expected
        // number of collisions. To make the distinction, we have to get rid
        // of observing correlated collisions, which this takes care of:
        ResetProcess();
      } else {
        // Replace (end of lifetime for file that was in this slot)
        table_[pos] = reduced_key;
      }

      if (++report_count == FLAGS_sck_files_per_day) {
        report_count = 0;
        // Estimate fill %
        size_t incr = table_mask / 1000;
        size_t sampled_count = 0;
        for (size_t i = 0; i <= table_mask; i += incr) {
          if (table_[i] != 0) {
            sampled_count++;
          }
        }
        // Report
        printf(
            "%" PRIu64 " days, %" PRIu64 " proc, %" PRIu64
            " sess, %u coll, occ %g%%, ejected %g%%   \r",
            file_count / FLAGS_sck_files_per_day, process_count_,
            session_count_, collisions_this_run, 100.0 * sampled_count / 1000.0,
            100.0 * (1.0 - sampled_count / 1000.0 * table_mask / file_count));
        fflush(stdout);
      }
    }
    collisions_ += collisions_this_run;
  }

  void ResetSession(size_t i) {
    dbs_[i].db_session_id = DBImpl::GenerateDbSessionId(nullptr);
    session_count_++;
  }

  void ResetProcess() {
    process_count_++;
    DBImpl::TEST_ResetDbSessionIdGen();
    for (size_t i = 0; i < FLAGS_sck_db_count; ++i) {
      ResetSession(i);
    }
    if (FLAGS_sck_footer_unique_id) {
      // For footer unique ID, this tracks process-wide generated SST file
      // count.
      dbs_[0].orig_file_number = 0;
    }
  }

 private:
  // Use db_session_id and orig_file_number from TableProperties
  std::unique_ptr<TableProperties[]> dbs_;
  std::unique_ptr<uint64_t[]> table_;
  uint64_t process_count_ = 0;
  uint64_t session_count_ = 0;
  uint64_t collisions_ = 0;
  uint32_t restart_nfiles_ = 0;
  double multiplier_ = 0.0;
};

int cache_bench_tool(int argc, char** argv) {
  ParseCommandLineFlags(&argc, &argv, true);

  if (FLAGS_stress_cache_key) {
    // Alternate tool
    StressCacheKey().Run();
    return 0;
  }

  if (FLAGS_threads <= 0) {
    fprintf(stderr, "threads number <= 0\n");
    exit(1);
  }

  ROCKSDB_NAMESPACE::CacheBench bench;
  if (FLAGS_populate_cache) {
    bench.PopulateCache();
    printf("Population complete\n");
    printf("----------------------------\n");
  }
  if (bench.Run()) {
    return 0;
  } else {
    return 1;
  }
}  // namespace ROCKSDB_NAMESPACE
}  // namespace ROCKSDB_NAMESPACE

#endif  // GFLAGS<|MERGE_RESOLUTION|>--- conflicted
+++ resolved
@@ -284,18 +284,13 @@
       if (max_key > (static_cast<uint64_t>(1) << max_log_)) max_log_++;
     }
 
-<<<<<<< HEAD
     ConfigOptions config_options;
     config_options.ignore_unknown_options = false;
     config_options.ignore_unsupported_options = false;
     if (FLAGS_cache_uri == "clock_cache") {
-      cache_ = NewClockCache(FLAGS_cache_size, FLAGS_num_shard_bits);
-=======
-    if (FLAGS_cache_type == "clock_cache") {
       cache_ = ExperimentalNewClockCache(
           FLAGS_cache_size, FLAGS_value_bytes, FLAGS_num_shard_bits,
           false /*strict_capacity_limit*/, kDefaultCacheMetadataChargePolicy);
->>>>>>> 86c2d0a9
       if (!cache_) {
         fprintf(stderr, "Clock cache not supported.\n");
         exit(1);
