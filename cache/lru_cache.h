//  Copyright (c) 2011-present, Facebook, Inc.  All rights reserved.
//  This source code is licensed under the BSD-style license found in the
//  LICENSE file in the root directory of this source tree. An additional grant
//  of patent rights can be found in the PATENTS file in the same directory.
//  This source code is also licensed under the GPLv2 license found in the
//  COPYING file in the root directory of this source tree.
//
// Copyright (c) 2011 The LevelDB Authors. All rights reserved.
// Use of this source code is governed by a BSD-style license that can be
// found in the LICENSE file. See the AUTHORS file for names of contributors.
#pragma once

#include <string>

#include "cache/sharded_cache.h"

#include "port/port.h"
#include "util/autovector.h"

namespace rocksdb {

// LRU cache implementation

// An entry is a variable length heap-allocated structure.
// Entries are referenced by cache and/or by any external entity.
// The cache keeps all its entries in table. Some elements
// are also stored on LRU list.
//
// LRUHandle can be in these states:
// 1. Referenced externally AND in hash table.
//  In that case the entry is *not* in the LRU. (refs > 1 && in_cache == true)
// 2. Not referenced externally and in hash table. In that case the entry is
// in the LRU and can be freed. (refs == 1 && in_cache == true)
// 3. Referenced externally and not in hash table. In that case the entry is
// in not on LRU and not in table. (refs >= 1 && in_cache == false)
//
// All newly created LRUHandles are in state 1. If you call
// LRUCacheShard::Release
// on entry in state 1, it will go into state 2. To move from state 1 to
// state 3, either call LRUCacheShard::Erase or LRUCacheShard::Insert with the
// same key.
// To move from state 2 to state 1, use LRUCacheShard::Lookup.
// Before destruction, make sure that no handles are in state 1. This means
// that any successful LRUCacheShard::Lookup/LRUCacheShard::Insert have a
// matching
// RUCache::Release (to move into state 2) or LRUCacheShard::Erase (for state 3)

struct LRUHandle {
  void* value;
  void (*deleter)(const Slice&, void* value);
  LRUHandle* next_hash;
  LRUHandle* next;
  LRUHandle* prev;
  size_t charge;  // TODO(opt): Only allow uint32_t?
  size_t key_length;
  uint32_t refs;     // a number of refs to this entry
                     // cache itself is counted as 1

  // Include the following flags:
  //   in_cache:    whether this entry is referenced by the hash table.
  //   is_high_pri: whether this entry is high priority entry.
  //   in_high_pro_pool: whether this entry is in high-pri pool.
  char flags;

  uint32_t hash;     // Hash of key(); used for fast sharding and comparisons

  char key_data[1];  // Beginning of key

  Slice key() const {
    // For cheaper lookups, we allow a temporary Handle object
    // to store a pointer to a key in "value".
    if (next == this) {
      return *(reinterpret_cast<Slice*>(value));
    } else {
      return Slice(key_data, key_length);
    }
  }

  bool InCache() { return flags & 1; }
  bool IsHighPri() { return flags & 2; }
  bool InHighPriPool() { return flags & 4; }

  void SetInCache(bool in_cache) {
    if (in_cache) {
      flags |= 1;
    } else {
      flags &= ~1;
    }
  }

  void SetPriority(Cache::Priority priority) {
    if (priority == Cache::Priority::HIGH) {
      flags |= 2;
    } else {
      flags &= ~2;
    }
  }

  void SetInHighPriPool(bool in_high_pri_pool) {
    if (in_high_pri_pool) {
      flags |= 4;
    } else {
      flags &= ~4;
    }
  }

  void Free() {
    assert((refs == 1 && InCache()) || (refs == 0 && !InCache()));
    if (deleter) {
      (*deleter)(key(), value);
    }
    delete[] reinterpret_cast<char*>(this);
  }
};

// We provide our own simple hash table since it removes a whole bunch
// of porting hacks and is also faster than some of the built-in hash
// table implementations in some of the compiler/runtime combinations
// we have tested.  E.g., readrandom speeds up by ~5% over the g++
// 4.4.3's builtin hashtable.
class LRUHandleTable {
 public:
  LRUHandleTable();
  ~LRUHandleTable();

  LRUHandle* Lookup(const Slice& key, uint32_t hash);
  LRUHandle* Insert(LRUHandle* h);
  LRUHandle* Remove(const Slice& key, uint32_t hash);

  template <typename T>
  void ApplyToAllCacheEntries(T func) {
    for (uint32_t i = 0; i < length_; i++) {
      LRUHandle* h = list_[i];
      while (h != nullptr) {
        auto n = h->next_hash;
        assert(h->InCache());
        func(h);
        h = n;
      }
    }
  }

 private:
  // Return a pointer to slot that points to a cache entry that
  // matches key/hash.  If there is no such cache entry, return a
  // pointer to the trailing slot in the corresponding linked list.
  LRUHandle** FindPointer(const Slice& key, uint32_t hash);

  void Resize();

  // The table consists of an array of buckets where each bucket is
  // a linked list of cache entries that hash into the bucket.
  // cache line alignment elems_ to avoid false sharing
  uint32_t length_;
<<<<<<< HEAD

  // cache line alignment to avoid false sharing.
  uint32_t length_ __attribute__((aligned(64)));
  uint32_t elems_ __attribute__((aligned(64)));
  LRUHandle** list_ __attribute__((aligned(64)));
=======
  LRUHandle** list_;
  uint32_t elems_ CACHE_ALIGNED(CACHE_LINE_SIZE);
>>>>>>> a9fa9810
};

// A single shard of sharded cache.
class LRUCacheShard : public CacheShard {
 public:
  LRUCacheShard();
  virtual ~LRUCacheShard();

  // Separate from constructor so caller can easily make an array of LRUCache
  // if current usage is more than new capacity, the function will attempt to
  // free the needed space
  virtual void SetCapacity(size_t capacity) override;

  // Set the flag to reject insertion if cache if full.
  virtual void SetStrictCapacityLimit(bool strict_capacity_limit) override;

  // Set percentage of capacity reserved for high-pri cache entries.
  void SetHighPriorityPoolRatio(double high_pri_pool_ratio);

  // Like Cache methods, but with an extra "hash" parameter.
  virtual Status Insert(const Slice& key, uint32_t hash, void* value,
                        size_t charge,
                        void (*deleter)(const Slice& key, void* value),
                        Cache::Handle** handle,
                        Cache::Priority priority) override;
  virtual Cache::Handle* Lookup(const Slice& key, uint32_t hash) override;
  virtual bool Ref(Cache::Handle* handle) override;
  virtual bool Release(Cache::Handle* handle,
                       bool force_erase = false) override;
  virtual void Erase(const Slice& key, uint32_t hash) override;

  // Although in some platforms the update of size_t is atomic, to make sure
  // GetUsage() and GetPinnedUsage() work correctly under any platform, we'll
  // protect them with mutex_.

  virtual size_t GetUsage() const override;
  virtual size_t GetPinnedUsage() const override;

  virtual void ApplyToAllCacheEntries(void (*callback)(void*, size_t),
                                      bool thread_safe) override;

  virtual void EraseUnRefEntries() override;

  virtual std::string GetPrintableOptions() const override;

  void TEST_GetLRUList(LRUHandle** lru, LRUHandle** lru_low_pri);

 private:
  void LRU_Remove(LRUHandle* e);
  void LRU_Insert(LRUHandle* e);

  // Overflow the last entry in high-pri pool to low-pri pool until size of
  // high-pri pool is no larger than the size specify by high_pri_pool_pct.
  void MaintainPoolSize();

  // Just reduce the reference count by 1.
  // Return true if last reference
  bool Unref(LRUHandle* e);

  // Free some space following strict LRU policy until enough space
  // to hold (usage_ + charge) is freed or the lru list is empty
  // This function is not thread safe - it needs to be executed while
  // holding the mutex_
  void EvictFromLRU(size_t charge, autovector<LRUHandle*>* deleted);

  // Initialized before use.
  size_t capacity_;

  // Memory size for entries residing in the cache
  size_t usage_;

  // Memory size for entries residing only in the LRU list
  size_t lru_usage_;

  // Memory size for entries in high-pri pool.
  size_t high_pri_pool_usage_;

  // Whether to reject insertion if cache reaches its full capacity.
  bool strict_capacity_limit_;

  // Ratio of capacity reserved for high priority cache entries.
  double high_pri_pool_ratio_;

  // High-pri pool size, equals to capacity * high_pri_pool_ratio.
  // Remember the value to avoid recomputing each time.
  double high_pri_pool_capacity_;

  // mutex_ protects the following state.
  // We don't count mutex_ as the cache's internal state so semantically we
  // don't mind mutex_ invoking the non-const actions.
  mutable port::Mutex mutex_;

  // Dummy head of LRU list.
  // lru.prev is newest entry, lru.next is oldest entry.
  // LRU contains items which can be evicted, ie reference only by cache
  LRUHandle lru_;

  // Pointer to head of low-pri pool in LRU list.
  LRUHandle* lru_low_pri_;

  LRUHandleTable table_;
};

class LRUCache : public ShardedCache {
 public:
  LRUCache(size_t capacity, int num_shard_bits, bool strict_capacity_limit,
           double high_pri_pool_ratio);
  virtual ~LRUCache();
  virtual const char* Name() const override { return "LRUCache"; }
  virtual CacheShard* GetShard(int shard) override;
  virtual const CacheShard* GetShard(int shard) const override;
  virtual void* Value(Handle* handle) override;
  virtual size_t GetCharge(Handle* handle) const override;
  virtual uint32_t GetHash(Handle* handle) const override;
  virtual void DisownData() override;

 private:
  LRUCacheShard* shards_;
};

}  // namespace rocksdb<|MERGE_RESOLUTION|>--- conflicted
+++ resolved
@@ -152,16 +152,8 @@
   // a linked list of cache entries that hash into the bucket.
   // cache line alignment elems_ to avoid false sharing
   uint32_t length_;
-<<<<<<< HEAD
-
-  // cache line alignment to avoid false sharing.
-  uint32_t length_ __attribute__((aligned(64)));
-  uint32_t elems_ __attribute__((aligned(64)));
-  LRUHandle** list_ __attribute__((aligned(64)));
-=======
   LRUHandle** list_;
   uint32_t elems_ CACHE_ALIGNED(CACHE_LINE_SIZE);
->>>>>>> a9fa9810
 };
 
 // A single shard of sharded cache.
