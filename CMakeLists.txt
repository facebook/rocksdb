--- conflicted
+++ resolved
@@ -172,7 +172,6 @@
   endif()
 endif()
 
-<<<<<<< HEAD
 if(WITH_AWS)
   find_package(AWSSDK REQUIRED COMPONENTS s3 transfer kinesis)
   add_definitions(-DUSE_AWS)
@@ -180,28 +179,6 @@
   list(APPEND THIRDPARTY_LIBS ${AWSSDK_LINK_LIBRARIES})
 endif()
 
-string(TIMESTAMP TS "%Y-%m-%d %H:%M:%S" UTC)
-set(BUILD_DATE "${TS}" CACHE STRING "the time we first built rocksdb")
-
-find_package(Git)
-
-if(GIT_FOUND AND EXISTS "${CMAKE_CURRENT_SOURCE_DIR}/.git")
-  execute_process(WORKING_DIRECTORY "${CMAKE_CURRENT_SOURCE_DIR}" OUTPUT_VARIABLE GIT_SHA COMMAND "${GIT_EXECUTABLE}" rev-parse HEAD )
-  execute_process(WORKING_DIRECTORY "${CMAKE_CURRENT_SOURCE_DIR}" RESULT_VARIABLE GIT_MOD COMMAND "${GIT_EXECUTABLE}" diff-index HEAD --quiet)
-  execute_process(WORKING_DIRECTORY "${CMAKE_CURRENT_SOURCE_DIR}" OUTPUT_VARIABLE GIT_DATE COMMAND "${GIT_EXECUTABLE}" log -1 --date=format:"%Y-%m-%d %T" --format="%ad")
-  execute_process(WORKING_DIRECTORY "${CMAKE_CURRENT_SOURCE_DIR}" OUTPUT_VARIABLE GIT_TAG RESULT_VARIABLE rv COMMAND "${GIT_EXECUTABLE}" symbolic-ref -q --short HEAD OUTPUT_STRIP_TRAILING_WHITESPACE)
-  if (rv AND NOT rv EQUAL 0)
-    execute_process(WORKING_DIRECTORY "${CMAKE_CURRENT_SOURCE_DIR}" OUTPUT_VARIABLE GIT_TAG COMMAND "${GIT_EXECUTABLE}" describe --tags --exact-match OUTPUT_STRIP_TRAILING_WHITESPACE)
-  endif()
-else()
-  set(GIT_SHA 0)
-  set(GIT_MOD 1)
-endif()
-string(REGEX REPLACE "[^0-9a-fA-F]+" "" GIT_SHA "${GIT_SHA}")
-string(REGEX REPLACE "[^0-9: /-]+" "" GIT_DATE "${GIT_DATE}")
-
-=======
->>>>>>> 8e0f4952
 option(WITH_MD_LIBRARY "build with MD" ON)
 if(WIN32 AND MSVC)
   if(WITH_MD_LIBRARY)
@@ -1251,16 +1228,12 @@
         cache/cache_test.cc
         cache/compressed_secondary_cache_test.cc
         cache/lru_cache_test.cc
-<<<<<<< HEAD
         cloud/cloud_env_test.cc
         cloud/db_cloud_test.cc
         cloud/cloud_manifest_test.cc
         cloud/cloud_scheduler_test.cc
         cloud/remote_compaction_test.cc
         cloud/replication_test.cc
-        cache/lru_secondary_cache_test.cc
-=======
->>>>>>> 8e0f4952
         db/blob/blob_counting_iterator_test.cc
         db/blob/blob_file_addition_test.cc
         db/blob/blob_file_builder_test.cc
