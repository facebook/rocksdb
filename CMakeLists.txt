# Prerequisites for Windows:
#     This cmake build is for Windows 64-bit only.
#
# Prerequisites:
#     You must have at least Visual Studio 2015 Update 3. Start the Developer Command Prompt window that is a part of Visual Studio installation.
#     Run the build commands from within the Developer Command Prompt window to have paths to the compiler and runtime libraries set.
#     You must have git.exe in your %PATH% environment variable.
#
# To build Rocksdb for Windows is as easy as 1-2-3-4-5:
#
# 1. Update paths to third-party libraries in thirdparty.inc file
# 2. Create a new directory for build artifacts
#        mkdir build
#        cd build
# 3. Run cmake to generate project files for Windows, add more options to enable required third-party libraries.
#    See thirdparty.inc for more information.
#        sample command: cmake -G "Visual Studio 15 Win64" -DCMAKE_BUILD_TYPE=Release -DWITH_GFLAGS=1 -DWITH_SNAPPY=1 -DWITH_JEMALLOC=1 -DWITH_JNI=1 ..
# 4. Then build the project in debug mode (you may want to add /m[:<N>] flag to run msbuild in <N> parallel threads
#                                          or simply /m to use all avail cores)
#        msbuild rocksdb.sln
#
#        rocksdb.sln build features exclusions of test only code in Release. If you build ALL_BUILD then everything
#        will be attempted but test only code does not build in Release mode.
#
# 5. And release mode (/m[:<N>] is also supported)
#        msbuild rocksdb.sln /p:Configuration=Release
#
# Linux:
#
# 1. Install a recent toolchain such as devtoolset-3 if you're on a older distro. C++11 required.
# 2. mkdir build; cd build
# 3. cmake ..
# 4. make -j

cmake_minimum_required(VERSION 3.5.1)

list(APPEND CMAKE_MODULE_PATH "${CMAKE_CURRENT_LIST_DIR}/cmake/modules/")
include(ReadVersion)
get_rocksdb_version(rocksdb_VERSION)
project(rocksdb
  VERSION ${rocksdb_VERSION}
  LANGUAGES CXX C ASM)

if(POLICY CMP0042)
  cmake_policy(SET CMP0042 NEW)
endif()

find_program(CCACHE_FOUND ccache)
if(CCACHE_FOUND)
  set_property(GLOBAL PROPERTY RULE_LAUNCH_COMPILE ccache)
  set_property(GLOBAL PROPERTY RULE_LAUNCH_LINK ccache)
endif(CCACHE_FOUND)

option(WITH_JEMALLOC "build with JeMalloc" OFF)
option(WITH_SNAPPY "build with SNAPPY" OFF)
option(WITH_LZ4 "build with lz4" OFF)
option(WITH_ZLIB "build with zlib" OFF)
option(WITH_ZSTD "build with zstd" OFF)
option(WITH_WINDOWS_UTF8_FILENAMES "use UTF8 as characterset for opening files, regardles of the system code page" OFF)
if (WITH_WINDOWS_UTF8_FILENAMES)
  add_definitions(-DROCKSDB_WINDOWS_UTF8_FILENAMES)
endif()
# third-party/folly is only validated to work on Linux and Windows for now.
# So only turn it on there by default.
if(CMAKE_SYSTEM_NAME MATCHES "Linux" OR CMAKE_SYSTEM_NAME MATCHES "Windows")
  option(WITH_FOLLY_DISTRIBUTED_MUTEX "build with folly::DistributedMutex" ON)
else()
  option(WITH_FOLLY_DISTRIBUTED_MUTEX "build with folly::DistributedMutex" OFF)
endif()
if(MSVC)
  # Defaults currently different for GFLAGS.
  #  We will address find_package work a little later
  option(WITH_GFLAGS "build with GFlags" OFF)
  option(WITH_XPRESS "build with windows built in compression" OFF)
  include(${CMAKE_CURRENT_SOURCE_DIR}/thirdparty.inc)
else()
  if(CMAKE_SYSTEM_NAME MATCHES "FreeBSD")
    # FreeBSD has jemalloc as default malloc
    # but it does not have all the jemalloc files in include/...
    set(WITH_JEMALLOC ON)
  else()
    if(WITH_JEMALLOC)
      find_package(JeMalloc REQUIRED)
      add_definitions(-DROCKSDB_JEMALLOC -DJEMALLOC_NO_DEMANGLE)
      list(APPEND THIRDPARTY_LIBS JeMalloc::JeMalloc)
    endif()
  endif()

  # No config file for this
  option(WITH_GFLAGS "build with GFlags" ON)
  if(WITH_GFLAGS)
    find_package(gflags)
    if(gflags_FOUND)
      add_definitions(-DGFLAGS=1)
      include_directories(${gflags_INCLUDE_DIR})
      list(APPEND THIRDPARTY_LIBS ${gflags_LIBRARIES})
    endif()
  endif()

  if(WITH_SNAPPY)
    find_package(snappy REQUIRED)
    add_definitions(-DSNAPPY)
    list(APPEND THIRDPARTY_LIBS snappy::snappy)
  endif()

  if(WITH_ZLIB)
    find_package(ZLIB REQUIRED)
    add_definitions(-DZLIB)
    list(APPEND THIRDPARTY_LIBS ZLIB::ZLIB)
  endif()

  option(WITH_BZ2 "build with bzip2" OFF)
  if(WITH_BZ2)
    find_package(BZip2 REQUIRED)
    add_definitions(-DBZIP2)
    if(BZIP2_INCLUDE_DIRS)
      include_directories(${BZIP2_INCLUDE_DIRS})
    else()
      include_directories(${BZIP2_INCLUDE_DIR})
    endif()
    list(APPEND THIRDPARTY_LIBS ${BZIP2_LIBRARIES})
  endif()

  if(WITH_LZ4)
    find_package(lz4 REQUIRED)
    add_definitions(-DLZ4)
    list(APPEND THIRDPARTY_LIBS lz4::lz4)
  endif()

  if(WITH_ZSTD)
    find_package(zstd REQUIRED)
    add_definitions(-DZSTD)
    include_directories(${ZSTD_INCLUDE_DIR})
    list(APPEND THIRDPARTY_LIBS zstd::zstd)
  endif()
endif()

string(TIMESTAMP TS "%Y/%m/%d %H:%M:%S" UTC)
set(GIT_DATE_TIME "${TS}" CACHE STRING "the time we first built rocksdb")

find_package(Git)

if(GIT_FOUND AND EXISTS "${CMAKE_CURRENT_SOURCE_DIR}/.git")
  if(WIN32)
    execute_process(COMMAND $ENV{COMSPEC} /C ${GIT_EXECUTABLE} -C ${CMAKE_CURRENT_SOURCE_DIR} rev-parse HEAD OUTPUT_VARIABLE GIT_SHA)
  else()
    execute_process(COMMAND ${GIT_EXECUTABLE} -C ${CMAKE_CURRENT_SOURCE_DIR} rev-parse HEAD OUTPUT_VARIABLE GIT_SHA)
  endif()
else()
  set(GIT_SHA 0)
endif()

string(REGEX REPLACE "[^0-9a-f]+" "" GIT_SHA "${GIT_SHA}")


option(WITH_MD_LIBRARY "build with MD" ON)
if(WIN32 AND MSVC)
  if(WITH_MD_LIBRARY)
    set(RUNTIME_LIBRARY "MD")
  else()
    set(RUNTIME_LIBRARY "MT")
  endif()
endif()

set(BUILD_VERSION_CC ${CMAKE_BINARY_DIR}/build_version.cc)
configure_file(util/build_version.cc.in ${BUILD_VERSION_CC} @ONLY)
add_library(build_version OBJECT ${BUILD_VERSION_CC})
target_include_directories(build_version PRIVATE
  ${CMAKE_CURRENT_SOURCE_DIR}/util)
if(MSVC)
  set(CMAKE_CXX_FLAGS "${CMAKE_CXX_FLAGS} /Zi /nologo /EHsc /GS /Gd /GR /GF /fp:precise /Zc:wchar_t /Zc:forScope /errorReport:queue")
  set(CMAKE_CXX_FLAGS "${CMAKE_CXX_FLAGS} /FC /d2Zi+ /W4 /wd4127 /wd4800 /wd4996 /wd4351 /wd4100 /wd4204 /wd4324")
else()
  set(CMAKE_CXX_FLAGS "${CMAKE_CXX_FLAGS} -W -Wextra -Wall")
  set(CMAKE_CXX_FLAGS "${CMAKE_CXX_FLAGS} -Wsign-compare -Wshadow -Wno-unused-parameter -Wno-unused-variable -Woverloaded-virtual -Wnon-virtual-dtor -Wno-missing-field-initializers -Wno-strict-aliasing")
  if(MINGW)
    set(CMAKE_CXX_FLAGS "${CMAKE_CXX_FLAGS} -Wno-format -fno-asynchronous-unwind-tables")
    add_definitions(-D_POSIX_C_SOURCE=1)
  endif()
  set(CMAKE_CXX_FLAGS "${CMAKE_CXX_FLAGS} -std=c++11")
  if(NOT CMAKE_BUILD_TYPE STREQUAL "Debug")
    set(CMAKE_CXX_FLAGS "${CMAKE_CXX_FLAGS} -fno-omit-frame-pointer")
    include(CheckCXXCompilerFlag)
    CHECK_CXX_COMPILER_FLAG("-momit-leaf-frame-pointer" HAVE_OMIT_LEAF_FRAME_POINTER)
    if(HAVE_OMIT_LEAF_FRAME_POINTER)
      set(CMAKE_CXX_FLAGS "${CMAKE_CXX_FLAGS} -momit-leaf-frame-pointer")
    endif()
  endif()
endif()

include(CheckCCompilerFlag)
if(CMAKE_SYSTEM_PROCESSOR MATCHES "ppc64le")
  CHECK_C_COMPILER_FLAG("-maltivec" HAS_ALTIVEC)
  if(HAS_ALTIVEC)
    message(STATUS " HAS_ALTIVEC yes")
    set(CMAKE_C_FLAGS "${CMAKE_C_FLAGS} -maltivec")
    set(CMAKE_CXX_FLAGS "${CMAKE_CXX_FLAGS} -maltivec")
    set(CMAKE_C_FLAGS "${CMAKE_C_FLAGS} -mcpu=power8")
    set(CMAKE_CXX_FLAGS "${CMAKE_CXX_FLAGS} -mcpu=power8")
  endif(HAS_ALTIVEC)
endif(CMAKE_SYSTEM_PROCESSOR MATCHES "ppc64le")

if(CMAKE_SYSTEM_PROCESSOR MATCHES "aarch64|AARCH64")
        CHECK_C_COMPILER_FLAG("-march=armv8-a+crc+crypto" HAS_ARMV8_CRC)
  if(HAS_ARMV8_CRC)
    message(STATUS " HAS_ARMV8_CRC yes")
    set(CMAKE_C_FLAGS "${CMAKE_C_FLAGS} -march=armv8-a+crc+crypto -Wno-unused-function")
    set(CMAKE_CXX_FLAGS "${CMAKE_CXX_FLAGS} -march=armv8-a+crc+crypto -Wno-unused-function")
  endif(HAS_ARMV8_CRC)
endif(CMAKE_SYSTEM_PROCESSOR MATCHES "aarch64|AARCH64")

option(PORTABLE "build a portable binary" OFF)
option(FORCE_SSE42 "force building with SSE4.2, even when PORTABLE=ON" OFF)
if(PORTABLE)
  # MSVC does not need a separate compiler flag to enable SSE4.2; if nmmintrin.h
  # is available, it is available by default.
  if(FORCE_SSE42 AND NOT MSVC)
    set(CMAKE_CXX_FLAGS "${CMAKE_CXX_FLAGS} -msse4.2 -mpclmul")
  endif()
else()
  if(MSVC)
    set(CMAKE_CXX_FLAGS "${CMAKE_CXX_FLAGS} /arch:AVX2")
  else()
    if(NOT HAVE_POWER8 AND NOT HAS_ARMV8_CRC)
      set(CMAKE_CXX_FLAGS "${CMAKE_CXX_FLAGS} -march=native")
    endif()
  endif()
endif()

include(CheckCXXSourceCompiles)
if(NOT MSVC)
  set(CMAKE_REQUIRED_FLAGS "-msse4.2 -mpclmul")
endif()
CHECK_CXX_SOURCE_COMPILES("
#include <cstdint>
#include <nmmintrin.h>
#include <wmmintrin.h>
int main() {
  volatile uint32_t x = _mm_crc32_u32(0, 0);
  const auto a = _mm_set_epi64x(0, 0);
  const auto b = _mm_set_epi64x(0, 0);
  const auto c = _mm_clmulepi64_si128(a, b, 0x00);
  auto d = _mm_cvtsi128_si64(c);
}
" HAVE_SSE42)
unset(CMAKE_REQUIRED_FLAGS)
if(HAVE_SSE42)
  add_definitions(-DHAVE_SSE42)
  add_definitions(-DHAVE_PCLMUL)
elseif(FORCE_SSE42)
  message(FATAL_ERROR "FORCE_SSE42=ON but unable to compile with SSE4.2 enabled")
endif()

CHECK_CXX_SOURCE_COMPILES("
#if defined(_MSC_VER) && !defined(__thread)
#define __thread __declspec(thread)
#endif
int main() {
  static __thread int tls;
}
" HAVE_THREAD_LOCAL)
if(HAVE_THREAD_LOCAL)
  add_definitions(-DROCKSDB_SUPPORT_THREAD_LOCAL)
endif()

option(FAIL_ON_WARNINGS "Treat compile warnings as errors" ON)
if(FAIL_ON_WARNINGS)
  if(MSVC)
    set(CMAKE_CXX_FLAGS "${CMAKE_CXX_FLAGS} /WX")
  else() # assume GCC
    set(CMAKE_CXX_FLAGS "${CMAKE_CXX_FLAGS} -Werror")
  endif()
endif()

option(WITH_ASAN "build with ASAN" OFF)
if(WITH_ASAN)
  set(CMAKE_EXE_LINKER_FLAGS "${CMAKE_EXE_LINKER_FLAGS} -fsanitize=address")
  set(CMAKE_CXX_FLAGS "${CMAKE_CXX_FLAGS} -fsanitize=address")
  set(CMAKE_C_FLAGS "${CMAKE_C_FLAGS} -fsanitize=address")
  if(WITH_JEMALLOC)
    message(FATAL "ASAN does not work well with JeMalloc")
  endif()
endif()

option(WITH_TSAN "build with TSAN" OFF)
if(WITH_TSAN)
  set(CMAKE_EXE_LINKER_FLAGS "${CMAKE_EXE_LINKER_FLAGS} -fsanitize=thread -pie")
  set(CMAKE_CXX_FLAGS "${CMAKE_CXX_FLAGS} -fsanitize=thread -fPIC")
  set(CMAKE_C_FLAGS "${CMAKE_C_FLAGS} -fsanitize=thread -fPIC")
  if(WITH_JEMALLOC)
    message(FATAL "TSAN does not work well with JeMalloc")
  endif()
endif()

option(WITH_UBSAN "build with UBSAN" OFF)
if(WITH_UBSAN)
  add_definitions(-DROCKSDB_UBSAN_RUN)
  set(CMAKE_EXE_LINKER_FLAGS "${CMAKE_EXE_LINKER_FLAGS} -fsanitize=undefined")
  set(CMAKE_CXX_FLAGS "${CMAKE_CXX_FLAGS} -fsanitize=undefined")
  set(CMAKE_C_FLAGS "${CMAKE_C_FLAGS} -fsanitize=undefined")
  if(WITH_JEMALLOC)
    message(FATAL "UBSAN does not work well with JeMalloc")
  endif()
endif()

option(WITH_NUMA "build with NUMA policy support" OFF)
if(WITH_NUMA)
  find_package(NUMA REQUIRED)
  add_definitions(-DNUMA)
  include_directories(${NUMA_INCLUDE_DIR})
  list(APPEND THIRDPARTY_LIBS NUMA::NUMA)
endif()

option(WITH_TBB "build with Threading Building Blocks (TBB)" OFF)
if(WITH_TBB)
  find_package(TBB REQUIRED)
  add_definitions(-DTBB)
  list(APPEND THIRDPARTY_LIBS TBB::TBB)
endif()

# Stall notifications eat some performance from inserts
option(DISABLE_STALL_NOTIF "Build with stall notifications" OFF)
if(DISABLE_STALL_NOTIF)
  add_definitions(-DROCKSDB_DISABLE_STALL_NOTIFICATION)
endif()

option(WITH_DYNAMIC_EXTENSION "build with dynamic extension support" OFF)
if(NOT WITH_DYNAMIC_EXTENSION)
  add_definitions(-DROCKSDB_NO_DYNAMIC_EXTENSION)
endif()

if(DEFINED USE_RTTI)
  if(USE_RTTI)
    message(STATUS "Enabling RTTI")
    set(CMAKE_CXX_FLAGS_DEBUG "${CMAKE_CXX_FLAGS_DEBUG} -DROCKSDB_USE_RTTI")
    set(CMAKE_CXX_FLAGS_RELEASE "${CMAKE_CXX_FLAGS_RELEASE} -DROCKSDB_USE_RTTI")
  else()
    if(MSVC)
      message(STATUS "Disabling RTTI in Release builds. Always on in Debug.")
      set(CMAKE_CXX_FLAGS_DEBUG "${CMAKE_CXX_FLAGS_DEBUG} -DROCKSDB_USE_RTTI")
      set(CMAKE_CXX_FLAGS_RELEASE "${CMAKE_CXX_FLAGS_RELEASE} /GR-")
    else()
      message(STATUS "Disabling RTTI in Release builds")
      set(CMAKE_CXX_FLAGS_DEBUG "${CMAKE_CXX_FLAGS_DEBUG} -fno-rtti")
      set(CMAKE_CXX_FLAGS_RELEASE "${CMAKE_CXX_FLAGS_RELEASE} -fno-rtti")
    endif()
  endif()
else()
  message(STATUS "Enabling RTTI in Debug builds only (default)")
  set(CMAKE_CXX_FLAGS_DEBUG "${CMAKE_CXX_FLAGS_DEBUG} -DROCKSDB_USE_RTTI")
  if(MSVC)
     set(CMAKE_CXX_FLAGS_RELEASE "${CMAKE_CXX_FLAGS_RELEASE} /GR-")
  else()
    set(CMAKE_CXX_FLAGS_RELEASE "${CMAKE_CXX_FLAGS_RELEASE} -fno-rtti")
  endif()
endif()

# Used to run CI build and tests so we can run faster
option(OPTDBG "Build optimized debug build with MSVC" OFF)
option(WITH_RUNTIME_DEBUG "build with debug version of runtime library" ON)
if(MSVC)
  if(OPTDBG)
    message(STATUS "Debug optimization is enabled")
    set(CMAKE_CXX_FLAGS_DEBUG "/Oxt")
  else()
    set(CMAKE_CXX_FLAGS_DEBUG "${CMAKE_CXX_FLAGS_DEBUG} /Od /RTC1 /Gm")
  endif()
  if(WITH_RUNTIME_DEBUG)
    set(CMAKE_CXX_FLAGS_DEBUG "${CMAKE_CXX_FLAGS_DEBUG} /${RUNTIME_LIBRARY}d")
  else()
    set(CMAKE_CXX_FLAGS_DEBUG "${CMAKE_CXX_FLAGS_DEBUG} /${RUNTIME_LIBRARY}")
  endif()
  set(CMAKE_CXX_FLAGS_RELEASE "${CMAKE_CXX_FLAGS_RELEASE} /Oxt /Zp8 /Gm- /Gy /${RUNTIME_LIBRARY}")

  set(CMAKE_SHARED_LINKER_FLAGS "${CMAKE_SHARED_LINKER_FLAGS} /DEBUG")
  set(CMAKE_EXE_LINKER_FLAGS "${CMAKE_EXE_LINKER_FLAGS} /DEBUG")
endif()

if(CMAKE_COMPILER_IS_GNUCXX)
  set(CMAKE_CXX_FLAGS "${CMAKE_CXX_FLAGS} -fno-builtin-memcmp")
endif()

option(ROCKSDB_LITE "Build RocksDBLite version" OFF)
if(ROCKSDB_LITE)
  add_definitions(-DROCKSDB_LITE)
  set(CMAKE_CXX_FLAGS "${CMAKE_CXX_FLAGS} -fno-exceptions -Os")
endif()

if(CMAKE_SYSTEM_NAME MATCHES "Cygwin")
  add_definitions(-fno-builtin-memcmp -DCYGWIN)
elseif(CMAKE_SYSTEM_NAME MATCHES "Darwin")
  add_definitions(-DOS_MACOSX)
  if(CMAKE_SYSTEM_PROCESSOR MATCHES arm)
    add_definitions(-DIOS_CROSS_COMPILE -DROCKSDB_LITE)
    # no debug info for IOS, that will make our library big
    add_definitions(-DNDEBUG)
  endif()
elseif(CMAKE_SYSTEM_NAME MATCHES "Linux")
  add_definitions(-DOS_LINUX)
elseif(CMAKE_SYSTEM_NAME MATCHES "SunOS")
  add_definitions(-DOS_SOLARIS)
elseif(CMAKE_SYSTEM_NAME MATCHES "FreeBSD")
  add_definitions(-DOS_FREEBSD)
elseif(CMAKE_SYSTEM_NAME MATCHES "NetBSD")
  add_definitions(-DOS_NETBSD)
elseif(CMAKE_SYSTEM_NAME MATCHES "OpenBSD")
  add_definitions(-DOS_OPENBSD)
elseif(CMAKE_SYSTEM_NAME MATCHES "DragonFly")
  add_definitions(-DOS_DRAGONFLYBSD)
elseif(CMAKE_SYSTEM_NAME MATCHES "Android")
  add_definitions(-DOS_ANDROID)
elseif(CMAKE_SYSTEM_NAME MATCHES "Windows")
  add_definitions(-DWIN32 -DOS_WIN -D_MBCS -DWIN64 -DNOMINMAX)
  if(MINGW)
    add_definitions(-D_WIN32_WINNT=_WIN32_WINNT_VISTA)
  endif()
endif()

if(NOT WIN32)
  add_definitions(-DROCKSDB_PLATFORM_POSIX -DROCKSDB_LIB_IO_POSIX)
endif()

option(WITH_FALLOCATE "build with fallocate" ON)
if(WITH_FALLOCATE)
  CHECK_CXX_SOURCE_COMPILES("
#include <fcntl.h>
#include <linux/falloc.h>
int main() {
 int fd = open(\"/dev/null\", 0);
 fallocate(fd, FALLOC_FL_KEEP_SIZE, 0, 1024);
}
" HAVE_FALLOCATE)
  if(HAVE_FALLOCATE)
    add_definitions(-DROCKSDB_FALLOCATE_PRESENT)
  endif()
endif()

CHECK_CXX_SOURCE_COMPILES("
#include <fcntl.h>
int main() {
  int fd = open(\"/dev/null\", 0);
  sync_file_range(fd, 0, 1024, SYNC_FILE_RANGE_WRITE);
}
" HAVE_SYNC_FILE_RANGE_WRITE)
if(HAVE_SYNC_FILE_RANGE_WRITE)
  add_definitions(-DROCKSDB_RANGESYNC_PRESENT)
endif()

CHECK_CXX_SOURCE_COMPILES("
#include <pthread.h>
int main() {
  (void) PTHREAD_MUTEX_ADAPTIVE_NP;
}
" HAVE_PTHREAD_MUTEX_ADAPTIVE_NP)
if(HAVE_PTHREAD_MUTEX_ADAPTIVE_NP)
  add_definitions(-DROCKSDB_PTHREAD_ADAPTIVE_MUTEX)
endif()

include(CheckCXXSymbolExists)
check_cxx_symbol_exists(malloc_usable_size malloc.h HAVE_MALLOC_USABLE_SIZE)
if(HAVE_MALLOC_USABLE_SIZE)
  add_definitions(-DROCKSDB_MALLOC_USABLE_SIZE)
endif()

check_cxx_symbol_exists(sched_getcpu sched.h HAVE_SCHED_GETCPU)
if(HAVE_SCHED_GETCPU)
  add_definitions(-DROCKSDB_SCHED_GETCPU_PRESENT)
endif()

include_directories(${PROJECT_SOURCE_DIR})
include_directories(${PROJECT_SOURCE_DIR}/include)
include_directories(SYSTEM ${PROJECT_SOURCE_DIR}/third-party/gtest-1.8.1/fused-src)
if(WITH_FOLLY_DISTRIBUTED_MUTEX)
  include_directories(${PROJECT_SOURCE_DIR}/third-party/folly)
endif()
find_package(Threads REQUIRED)

# Main library source code

set(SOURCES
        cache/clock_cache.cc
        cache/lru_cache.cc
        cache/sharded_cache.cc
        db/arena_wrapped_db_iter.cc
        db/builder.cc
        db/c.cc
        db/column_family.cc
        db/compacted_db_impl.cc
        db/compaction/compaction.cc
        db/compaction/compaction_iterator.cc
        db/compaction/compaction_picker.cc
        db/compaction/compaction_job.cc
        db/compaction/compaction_picker_fifo.cc
        db/compaction/compaction_picker_level.cc
        db/compaction/compaction_picker_universal.cc
        db/convenience.cc
        db/db_filesnapshot.cc
        db/db_impl/db_impl.cc
        db/db_impl/db_impl_write.cc
        db/db_impl/db_impl_compaction_flush.cc
        db/db_impl/db_impl_files.cc
        db/db_impl/db_impl_open.cc
        db/db_impl/db_impl_debug.cc
        db/db_impl/db_impl_experimental.cc
        db/db_impl/db_impl_readonly.cc
        db/db_impl/db_impl_secondary.cc
        db/db_info_dumper.cc
        db/db_iter.cc
        db/dbformat.cc
        db/error_handler.cc
        db/event_helpers.cc
        db/experimental.cc
        db/external_sst_file_ingestion_job.cc
        db/file_indexer.cc
        db/flush_job.cc
        db/flush_scheduler.cc
        db/forward_iterator.cc
        db/import_column_family_job.cc
        db/internal_stats.cc
        db/logs_with_prep_tracker.cc
        db/log_reader.cc
        db/log_writer.cc
        db/malloc_stats.cc
        db/memtable.cc
        db/memtable_list.cc
        db/merge_helper.cc
        db/merge_operator.cc
        db/range_del_aggregator.cc
        db/range_tombstone_fragmenter.cc
        db/repair.cc
        db/snapshot_impl.cc
        db/table_cache.cc
        db/table_properties_collector.cc
        db/transaction_log_impl.cc
        db/trim_history_scheduler.cc
        db/version_builder.cc
        db/version_edit.cc
        db/version_set.cc
        db/wal_manager.cc
        db/write_batch.cc
        db/write_batch_base.cc
        db/write_controller.cc
        db/write_thread.cc
        env/env.cc
        env/env_chroot.cc
        env/env_encryption.cc
        env/env_hdfs.cc
        env/mock_env.cc
        file/delete_scheduler.cc
        file/file_prefetch_buffer.cc
        file/file_util.cc
        file/filename.cc
        file/random_access_file_reader.cc
        file/read_write_util.cc
        file/readahead_raf.cc
        file/sequence_file_reader.cc
        file/sst_file_manager_impl.cc
        file/writable_file_writer.cc
        logging/auto_roll_logger.cc
        logging/event_logger.cc
        logging/log_buffer.cc
        memory/arena.cc
        memory/concurrent_arena.cc
        memory/jemalloc_nodump_allocator.cc
        memtable/alloc_tracker.cc
        memtable/hash_linklist_rep.cc
        memtable/hash_skiplist_rep.cc
        memtable/skiplistrep.cc
        memtable/vectorrep.cc
        memtable/write_buffer_manager.cc
        monitoring/histogram.cc
        monitoring/histogram_windowing.cc
        monitoring/in_memory_stats_history.cc
        monitoring/instrumented_mutex.cc
        monitoring/iostats_context.cc
        monitoring/perf_context.cc
        monitoring/perf_level.cc
        monitoring/persistent_stats_history.cc
        monitoring/statistics.cc
        monitoring/thread_status_impl.cc
        monitoring/thread_status_updater.cc
        monitoring/thread_status_util.cc
        monitoring/thread_status_util_debug.cc
        options/cf_options.cc
        options/db_options.cc
        options/options.cc
        options/options_helper.cc
        options/options_parser.cc
        options/options_sanity_check.cc
        port/stack_trace.cc
        table/adaptive/adaptive_table_factory.cc
        table/block_based/block.cc
        table/block_based/block_based_filter_block.cc
        table/block_based/block_based_table_builder.cc
        table/block_based/block_based_table_factory.cc
        table/block_based/block_based_table_reader.cc
        table/block_based/block_builder.cc
        table/block_based/block_prefix_index.cc
        table/block_based/data_block_hash_index.cc
        table/block_based/data_block_footer.cc
        table/block_based/filter_block_reader_common.cc
        table/block_based/filter_policy.cc
        table/block_based/flush_block_policy.cc
        table/block_based/full_filter_block.cc
        table/block_based/index_builder.cc
        table/block_based/parsed_full_filter_block.cc
        table/block_based/partitioned_filter_block.cc
        table/block_based/uncompression_dict_reader.cc
        table/block_fetcher.cc
        table/cuckoo/cuckoo_table_builder.cc
        table/cuckoo/cuckoo_table_factory.cc
        table/cuckoo/cuckoo_table_reader.cc
        table/format.cc
        table/get_context.cc
        table/iterator.cc
        table/merging_iterator.cc
        table/meta_blocks.cc
        table/persistent_cache_helper.cc
        table/plain/plain_table_bloom.cc
        table/plain/plain_table_builder.cc
        table/plain/plain_table_factory.cc
        table/plain/plain_table_index.cc
        table/plain/plain_table_key_coding.cc
        table/plain/plain_table_reader.cc
        table/sst_file_reader.cc
        table/sst_file_writer.cc
        table/table_properties.cc
        table/two_level_iterator.cc
        test_util/sync_point.cc
        test_util/sync_point_impl.cc
        test_util/testutil.cc
        test_util/transaction_test_util.cc
        tools/block_cache_analyzer/block_cache_trace_analyzer.cc
        tools/dump/db_dump_tool.cc
        tools/ldb_cmd.cc
        tools/ldb_tool.cc
        tools/sst_dump_tool.cc
        tools/trace_analyzer_tool.cc
        trace_replay/trace_replay.cc
        trace_replay/block_cache_tracer.cc
        util/coding.cc
        util/compaction_job_stats_impl.cc
        util/comparator.cc
        util/compression_context_cache.cc
        util/concurrent_task_limiter_impl.cc
        util/crc32c.cc
        util/dynamic_bloom.cc
        util/hash.cc
        util/murmurhash.cc
        util/random.cc
        util/rate_limiter.cc
        util/slice.cc
        util/status.cc
        util/string_util.cc
        util/thread_local.cc
        util/threadpool_imp.cc
        util/xxhash.cc
        utilities/backupable/backupable_db.cc
        utilities/blob_db/blob_compaction_filter.cc
        utilities/blob_db/blob_db.cc
        utilities/blob_db/blob_db_impl.cc
        utilities/blob_db/blob_db_impl_filesnapshot.cc
        utilities/blob_db/blob_dump_tool.cc
        utilities/blob_db/blob_file.cc
        utilities/blob_db/blob_log_reader.cc
        utilities/blob_db/blob_log_writer.cc
        utilities/blob_db/blob_log_format.cc
        utilities/cassandra/cassandra_compaction_filter.cc
        utilities/cassandra/format.cc
        utilities/cassandra/merge_operator.cc
        utilities/checkpoint/checkpoint_impl.cc
        utilities/compaction_filters/remove_emptyvalue_compactionfilter.cc
        utilities/debug.cc
        utilities/env_mirror.cc
        utilities/env_timed.cc
        utilities/leveldb_options/leveldb_options.cc
        utilities/memory/memory_util.cc
        utilities/merge_operators/bytesxor.cc
        utilities/merge_operators/max.cc
        utilities/merge_operators/put.cc
        utilities/merge_operators/sortlist.cc
        utilities/merge_operators/string_append/stringappend.cc
        utilities/merge_operators/string_append/stringappend2.cc
        utilities/merge_operators/uint64add.cc
        utilities/object_registry.cc
        utilities/option_change_migration/option_change_migration.cc
        utilities/options/options_util.cc
        utilities/persistent_cache/block_cache_tier.cc
        utilities/persistent_cache/block_cache_tier_file.cc
        utilities/persistent_cache/block_cache_tier_metadata.cc
        utilities/persistent_cache/persistent_cache_tier.cc
        utilities/persistent_cache/volatile_tier_impl.cc
        utilities/simulator_cache/cache_simulator.cc
        utilities/simulator_cache/sim_cache.cc
        utilities/table_properties_collectors/compact_on_deletion_collector.cc
        utilities/trace/file_trace_reader_writer.cc
        utilities/transactions/optimistic_transaction_db_impl.cc
        utilities/transactions/optimistic_transaction.cc
        utilities/transactions/pessimistic_transaction.cc
        utilities/transactions/pessimistic_transaction_db.cc
        utilities/transactions/snapshot_checker.cc
        utilities/transactions/transaction_base.cc
        utilities/transactions/transaction_db_mutex_impl.cc
        utilities/transactions/transaction_lock_mgr.cc
        utilities/transactions/transaction_util.cc
        utilities/transactions/write_prepared_txn.cc
        utilities/transactions/write_prepared_txn_db.cc
        utilities/transactions/write_unprepared_txn.cc
        utilities/transactions/write_unprepared_txn_db.cc
        utilities/ttl/db_ttl_impl.cc
        utilities/write_batch_with_index/write_batch_with_index.cc
        utilities/write_batch_with_index/write_batch_with_index_internal.cc
        $<TARGET_OBJECTS:build_version>)

if(HAVE_SSE42 AND NOT MSVC)
  set_source_files_properties(
    util/crc32c.cc
    PROPERTIES COMPILE_FLAGS "-msse4.2 -mpclmul")
endif()

if(HAVE_POWER8)
  list(APPEND SOURCES
    util/crc32c_ppc.c
    util/crc32c_ppc_asm.S)
endif(HAVE_POWER8)

if(HAS_ARMV8_CRC)
  list(APPEND SOURCES
    util/crc32c_arm64.cc)
endif(HAS_ARMV8_CRC)

if(WIN32)
  list(APPEND SOURCES
    port/win/io_win.cc
    port/win/env_win.cc
    port/win/env_default.cc
    port/win/port_win.cc
    port/win/win_logger.cc
    port/win/win_thread.cc)

if(WITH_XPRESS)
  list(APPEND SOURCES
    port/win/xpress_win.cc)
endif()

if(WITH_JEMALLOC)
  list(APPEND SOURCES
    port/win/win_jemalloc.cc)
endif()

else()
  list(APPEND SOURCES
    port/port_posix.cc
    env/env_posix.cc
    env/io_posix.cc)
endif()

if(WITH_FOLLY_DISTRIBUTED_MUTEX)
  list(APPEND SOURCES
    third-party/folly/folly/detail/Futex.cpp
    third-party/folly/folly/synchronization/AtomicNotification.cpp
    third-party/folly/folly/synchronization/DistributedMutex.cpp
    third-party/folly/folly/synchronization/ParkingLot.cpp
    third-party/folly/folly/synchronization/WaitOptions.cpp)
endif()

set(ROCKSDB_STATIC_LIB rocksdb${ARTIFACT_SUFFIX})
set(ROCKSDB_SHARED_LIB rocksdb-shared${ARTIFACT_SUFFIX})

option(ROCKSDB_BUILD_SHARED "Build shared versions of the RocksDB libraries" ON)

option(WITH_LIBRADOS "Build with librados" OFF)
if(WITH_LIBRADOS)
  list(APPEND SOURCES
    utilities/env_librados.cc)
  list(APPEND THIRDPARTY_LIBS rados)
endif()

if(WIN32)
  set(SYSTEM_LIBS ${SYSTEM_LIBS} shlwapi.lib rpcrt4.lib)
else()
  set(SYSTEM_LIBS ${CMAKE_THREAD_LIBS_INIT})
endif()

add_library(${ROCKSDB_STATIC_LIB} STATIC ${SOURCES})
target_link_libraries(${ROCKSDB_STATIC_LIB}
  ${THIRDPARTY_LIBS} ${SYSTEM_LIBS})

if(ROCKSDB_BUILD_SHARED)
  add_library(${ROCKSDB_SHARED_LIB} SHARED ${SOURCES})
  target_link_libraries(${ROCKSDB_SHARED_LIB}
    ${THIRDPARTY_LIBS} ${SYSTEM_LIBS})

  if(WIN32)
    set_target_properties(${ROCKSDB_SHARED_LIB} PROPERTIES
      COMPILE_DEFINITIONS "ROCKSDB_DLL;ROCKSDB_LIBRARY_EXPORTS")
    if(MSVC)
      set_target_properties(${ROCKSDB_STATIC_LIB} PROPERTIES
        COMPILE_FLAGS "/Fd${CMAKE_CFG_INTDIR}/${ROCKSDB_STATIC_LIB}.pdb")
      set_target_properties(${ROCKSDB_SHARED_LIB} PROPERTIES
        COMPILE_FLAGS "/Fd${CMAKE_CFG_INTDIR}/${ROCKSDB_SHARED_LIB}.pdb")
    endif()
  else()
    set_target_properties(${ROCKSDB_SHARED_LIB} PROPERTIES
                          LINKER_LANGUAGE CXX
                          VERSION ${rocksdb_VERSION}
                          SOVERSION ${rocksdb_VERSION_MAJOR}
                          CXX_STANDARD 11
                          OUTPUT_NAME "rocksdb")
  endif()
endif()

if(ROCKSDB_BUILD_SHARED AND NOT WIN32)
  set(ROCKSDB_LIB ${ROCKSDB_SHARED_LIB})
else()
  set(ROCKSDB_LIB ${ROCKSDB_STATIC_LIB})
endif()

option(WITH_JNI "build with JNI" OFF)
if(WITH_JNI OR JNI)
  message(STATUS "JNI library is enabled")
  add_subdirectory(${CMAKE_CURRENT_SOURCE_DIR}/java)
else()
  message(STATUS "JNI library is disabled")
endif()

# Installation and packaging
if(WIN32)
  option(ROCKSDB_INSTALL_ON_WINDOWS "Enable install target on Windows" OFF)
endif()
if(NOT WIN32 OR ROCKSDB_INSTALL_ON_WINDOWS)
  if(CMAKE_INSTALL_PREFIX_INITIALIZED_TO_DEFAULT)
    if(${CMAKE_SYSTEM_NAME} STREQUAL "Linux")
      # Change default installation prefix on Linux to /usr
      set(CMAKE_INSTALL_PREFIX /usr CACHE PATH "Install path prefix, prepended onto install directories." FORCE)
    endif()
  endif()

  include(GNUInstallDirs)
  include(CMakePackageConfigHelpers)

  set(package_config_destination ${CMAKE_INSTALL_LIBDIR}/cmake/rocksdb)

  configure_package_config_file(
    ${CMAKE_CURRENT_LIST_DIR}/cmake/RocksDBConfig.cmake.in RocksDBConfig.cmake
    INSTALL_DESTINATION ${package_config_destination}
  )

  write_basic_package_version_file(
    RocksDBConfigVersion.cmake
    VERSION ${rocksdb_VERSION}
    COMPATIBILITY SameMajorVersion
  )

  install(DIRECTORY include/rocksdb COMPONENT devel DESTINATION "${CMAKE_INSTALL_INCLUDEDIR}")

  install(
    TARGETS ${ROCKSDB_STATIC_LIB}
    EXPORT RocksDBTargets
    COMPONENT devel
    ARCHIVE DESTINATION "${CMAKE_INSTALL_LIBDIR}"
    INCLUDES DESTINATION "${CMAKE_INSTALL_INCLUDEDIR}"
  )

  if(ROCKSDB_BUILD_SHARED)
    install(
      TARGETS ${ROCKSDB_SHARED_LIB}
      EXPORT RocksDBTargets
      COMPONENT runtime
      ARCHIVE DESTINATION "${CMAKE_INSTALL_LIBDIR}"
      RUNTIME DESTINATION "${CMAKE_INSTALL_BINDIR}"
      LIBRARY DESTINATION "${CMAKE_INSTALL_LIBDIR}"
      INCLUDES DESTINATION "${CMAKE_INSTALL_INCLUDEDIR}"
    )
  endif()

  install(
    EXPORT RocksDBTargets
    COMPONENT devel
    DESTINATION ${package_config_destination}
    NAMESPACE RocksDB::
  )

  install(
    FILES
    ${CMAKE_CURRENT_BINARY_DIR}/RocksDBConfig.cmake
    ${CMAKE_CURRENT_BINARY_DIR}/RocksDBConfigVersion.cmake
    COMPONENT devel
    DESTINATION ${package_config_destination}
  )
endif()

option(WITH_TESTS "build with tests" ON)
# For test libraries, utilities, and exes that are build iff WITH_TESTS=ON and
# in Debug mode. Add test only code that is not #ifdefed for Release here.
if(WITH_TESTS AND CMAKE_BUILD_TYPE STREQUAL "Debug")
  add_subdirectory(third-party/gtest-1.8.1/fused-src/gtest)
  set(TESTS
        cache/cache_test.cc
        cache/lru_cache_test.cc
        db/column_family_test.cc
        db/compact_files_test.cc
        db/compaction/compaction_job_stats_test.cc
        db/compaction/compaction_job_test.cc
        db/compaction/compaction_iterator_test.cc
        db/compaction/compaction_picker_test.cc
        db/comparator_db_test.cc
        db/corruption_test.cc
        db/cuckoo_table_db_test.cc
        db/db_basic_test.cc
        db/db_blob_index_test.cc
        db/db_block_cache_test.cc
        db/db_bloom_filter_test.cc
        db/db_compaction_filter_test.cc
        db/db_compaction_test.cc
        db/db_dynamic_level_test.cc
        db/db_flush_test.cc
        db/db_inplace_update_test.cc
        db/db_io_failure_test.cc
        db/db_iter_test.cc
        db/db_iter_stress_test.cc
        db/db_iterator_test.cc
        db/db_log_iter_test.cc
        db/db_memtable_test.cc
        db/db_merge_operator_test.cc
        db/db_merge_operand_test.cc
        db/db_options_test.cc
        db/db_properties_test.cc
        db/db_range_del_test.cc
        db/db_impl/db_secondary_test.cc
        db/db_sst_test.cc
        db/db_statistics_test.cc
        db/db_table_properties_test.cc
        db/db_tailing_iter_test.cc
        db/db_test.cc
        db/db_test2.cc
        db/db_universal_compaction_test.cc
        db/db_wal_test.cc
        db/db_write_test.cc
        db/dbformat_test.cc
        db/deletefile_test.cc
        db/error_handler_test.cc
        db/obsolete_files_test.cc
        db/external_sst_file_basic_test.cc
        db/external_sst_file_test.cc
        db/fault_injection_test.cc
        db/file_indexer_test.cc
        db/filename_test.cc
        db/flush_job_test.cc
        db/listener_test.cc
        db/log_test.cc
        db/manual_compaction_test.cc
        db/memtable_list_test.cc
        db/merge_helper_test.cc
        db/merge_test.cc
        db/options_file_test.cc
        db/perf_context_test.cc
        db/plain_table_db_test.cc
        db/prefix_test.cc
        db/range_del_aggregator_test.cc
        db/range_tombstone_fragmenter_test.cc
        db/repair_test.cc
        db/table_properties_collector_test.cc
        db/version_builder_test.cc
        db/version_edit_test.cc
        db/version_set_test.cc
        db/wal_manager_test.cc
        db/write_batch_test.cc
        db/write_callback_test.cc
        db/write_controller_test.cc
        env/env_basic_test.cc
        env/env_test.cc
        env/mock_env_test.cc
        file/delete_scheduler_test.cc
        logging/auto_roll_logger_test.cc
        logging/env_logger_test.cc
        logging/event_logger_test.cc
        memory/arena_test.cc
        memtable/inlineskiplist_test.cc
        memtable/skiplist_test.cc
        memtable/write_buffer_manager_test.cc
        monitoring/histogram_test.cc
        monitoring/iostats_context_test.cc
        monitoring/statistics_test.cc
        monitoring/stats_history_test.cc
        options/options_settable_test.cc
        options/options_test.cc
        table/block_based/block_based_filter_block_test.cc
        table/block_based/block_test.cc
        table/block_based/data_block_hash_index_test.cc
        table/block_based/full_filter_block_test.cc
        table/block_based/partitioned_filter_block_test.cc
        table/cleanable_test.cc
        table/cuckoo/cuckoo_table_builder_test.cc
        table/cuckoo/cuckoo_table_reader_test.cc
        table/merger_test.cc
        table/sst_file_reader_test.cc
        table/table_test.cc
        tools/block_cache_analyzer/block_cache_trace_analyzer_test.cc
        tools/ldb_cmd_test.cc
        tools/reduce_levels_test.cc
        tools/sst_dump_test.cc
        tools/trace_analyzer_test.cc
        util/autovector_test.cc
        util/bloom_test.cc
        util/coding_test.cc
        util/crc32c_test.cc
        util/dynamic_bloom_test.cc
        util/file_reader_writer_test.cc
        util/filelock_test.cc
        util/hash_test.cc
        util/heap_test.cc
        util/rate_limiter_test.cc
        util/repeatable_thread_test.cc
        util/slice_transform_test.cc
        util/timer_queue_test.cc
        util/thread_list_test.cc
        util/thread_local_test.cc
        utilities/backupable/backupable_db_test.cc
        utilities/blob_db/blob_db_test.cc
        utilities/cassandra/cassandra_functional_test.cc
        utilities/cassandra/cassandra_format_test.cc
        utilities/cassandra/cassandra_row_merge_test.cc
        utilities/cassandra/cassandra_serialize_test.cc
        utilities/checkpoint/checkpoint_test.cc
        utilities/memory/memory_test.cc
        utilities/merge_operators/string_append/stringappend_test.cc
        utilities/object_registry_test.cc
        utilities/option_change_migration/option_change_migration_test.cc
        utilities/options/options_util_test.cc
        utilities/persistent_cache/hash_table_test.cc
        utilities/persistent_cache/persistent_cache_test.cc
        utilities/simulator_cache/cache_simulator_test.cc
        utilities/simulator_cache/sim_cache_test.cc
        utilities/table_properties_collectors/compact_on_deletion_collector_test.cc
        utilities/transactions/optimistic_transaction_test.cc
        utilities/transactions/transaction_test.cc
        utilities/transactions/write_prepared_transaction_test.cc
        utilities/transactions/write_unprepared_transaction_test.cc
        utilities/ttl/ttl_test.cc
        utilities/write_batch_with_index/write_batch_with_index_test.cc
  )
  if(WITH_LIBRADOS)
    list(APPEND TESTS utilities/env_librados_test.cc)
  endif()

  if(WITH_FOLLY_DISTRIBUTED_MUTEX)
    list(APPEND TESTS third-party/folly/folly/synchronization/test/DistributedMutexTest.cpp)
  endif()

<<<<<<< HEAD
  set(BENCHMARKS
    cache/cache_bench.cc
    memtable/memtablerep_bench.cc
    db/range_del_aggregator_bench.cc
    tools/db_bench.cc
    table/table_reader_bench.cc
    util/filter_bench.cc
    utilities/persistent_cache/hash_table_bench.cc)
  add_library(testharness OBJECT test_util/testharness.cc)
  foreach(sourcefile ${BENCHMARKS})
    get_filename_component(exename ${sourcefile} NAME_WE)
    add_executable(${exename}${ARTIFACT_SUFFIX} ${sourcefile}
      $<TARGET_OBJECTS:testharness>)
    target_link_libraries(${exename}${ARTIFACT_SUFFIX} gtest ${ROCKSDB_LIB})
  endforeach(sourcefile ${BENCHMARKS})

  # For test util library that is build only in DEBUG mode
  # and linked to tests. Add test only code that is not #ifdefed for Release here.
=======
>>>>>>> 6380df5e
  set(TESTUTIL_SOURCE
      db/db_test_util.cc
      monitoring/thread_status_updater_debug.cc
      table/mock_table.cc
      test_util/fault_injection_test_env.cc
      utilities/cassandra/test_utils.cc
  )
  enable_testing()
  add_custom_target(check COMMAND ${CMAKE_CTEST_COMMAND})
  set(TESTUTILLIB testutillib${ARTIFACT_SUFFIX})
  add_library(${TESTUTILLIB} STATIC ${TESTUTIL_SOURCE})
  target_link_libraries(${TESTUTILLIB} ${ROCKSDB_LIB})
  if(MSVC)
    set_target_properties(${TESTUTILLIB} PROPERTIES COMPILE_FLAGS "/Fd${CMAKE_CFG_INTDIR}/testutillib${ARTIFACT_SUFFIX}.pdb")
  endif()
  set_target_properties(${TESTUTILLIB}
        PROPERTIES EXCLUDE_FROM_DEFAULT_BUILD_RELEASE 1
        EXCLUDE_FROM_DEFAULT_BUILD_MINRELEASE 1
        EXCLUDE_FROM_DEFAULT_BUILD_RELWITHDEBINFO 1
        )

  set(TEST_EXES ${TESTS})
  foreach(sourcefile ${TEST_EXES})
      get_filename_component(exename ${sourcefile} NAME_WE)
      add_executable(${CMAKE_PROJECT_NAME}_${exename}${ARTIFACT_SUFFIX} ${sourcefile}
        $<TARGET_OBJECTS:testharness>)
      set_target_properties(${CMAKE_PROJECT_NAME}_${exename}${ARTIFACT_SUFFIX}
        PROPERTIES EXCLUDE_FROM_DEFAULT_BUILD_RELEASE 1
        EXCLUDE_FROM_DEFAULT_BUILD_MINRELEASE 1
        EXCLUDE_FROM_DEFAULT_BUILD_RELWITHDEBINFO 1
        OUTPUT_NAME ${exename}${ARTIFACT_SUFFIX}
        )
      target_link_libraries(${CMAKE_PROJECT_NAME}_${exename}${ARTIFACT_SUFFIX} testutillib${ARTIFACT_SUFFIX} gtest ${ROCKSDB_LIB})
      if(NOT "${exename}" MATCHES "db_sanity_test")
        add_test(NAME ${exename} COMMAND ${exename}${ARTIFACT_SUFFIX})
        add_dependencies(check ${CMAKE_PROJECT_NAME}_${exename}${ARTIFACT_SUFFIX})
      endif()
  endforeach(sourcefile ${TEST_EXES})

  if(WIN32)
    # C executables must link to a shared object
    if(ROCKSDB_BUILD_SHARED)
      set(ROCKSDB_LIB_FOR_C ${ROCKSDB_SHARED_LIB})
    else()
      set(ROCKSDB_LIB_FOR_C OFF)
    endif()
  else()
    set(ROCKSDB_LIB_FOR_C ${ROCKSDB_LIB})
  endif()

  if(ROCKSDB_LIB_FOR_C)
    set(C_TESTS db/c_test.c)
    set(C_TEST_EXES ${C_TESTS})

    foreach(sourcefile ${C_TEST_EXES})
        string(REPLACE ".c" "" exename ${sourcefile})
        string(REGEX REPLACE "^((.+)/)+" "" exename ${exename})
        add_executable(${exename}${ARTIFACT_SUFFIX} ${sourcefile})
        set_target_properties(${exename}${ARTIFACT_SUFFIX}
          PROPERTIES EXCLUDE_FROM_DEFAULT_BUILD_RELEASE 1
          EXCLUDE_FROM_DEFAULT_BUILD_MINRELEASE 1
          EXCLUDE_FROM_DEFAULT_BUILD_RELWITHDEBINFO 1
          )
        target_link_libraries(${exename}${ARTIFACT_SUFFIX} ${ROCKSDB_LIB_FOR_C} testutillib${ARTIFACT_SUFFIX})
        add_test(NAME ${exename} COMMAND ${exename}${ARTIFACT_SUFFIX})
        add_dependencies(check ${exename}${ARTIFACT_SUFFIX})
    endforeach(sourcefile ${C_TEST_EXES})
  endif()
endif()

option(WITH_BENCHMARK_TOOLS "build with benchmarks" ON)
if(WITH_BENCHMARK_TOOLS)
  if(NOT TARGET gtest)
    add_subdirectory(third-party/gtest-1.8.1/fused-src/gtest)
  endif()
  set(BENCHMARKS
        cache/cache_bench.cc
        memtable/memtablerep_bench.cc
        db/range_del_aggregator_bench.cc
        table/table_reader_bench.cc
        util/filter_bench.cc
        utilities/persistent_cache/hash_table_bench.cc
  )
  add_library(testharness OBJECT test_util/testharness.cc)
  foreach(sourcefile ${BENCHMARKS})
    get_filename_component(exename ${sourcefile} NAME_WE)
    add_executable(${exename}${ARTIFACT_SUFFIX} ${sourcefile}
      $<TARGET_OBJECTS:testharness>)
    target_link_libraries(${exename}${ARTIFACT_SUFFIX} gtest ${LIBS})
  endforeach(sourcefile ${BENCHMARKS})

  add_executable(db_bench${ARTIFACT_SUFFIX}
    tools/db_bench.cc
    tools/db_bench_tool.cc
    $<TARGET_OBJECTS:testharness>)
  target_link_libraries(db_bench${ARTIFACT_SUFFIX} gtest ${LIBS})
endif()

option(WITH_TOOLS "build with tools" ON)
if(WITH_TOOLS)
  add_subdirectory(tools)
  add_subdirectory(db_stress_tool)
  add_custom_target(tools
    DEPENDS ${tool_deps})
endif()<|MERGE_RESOLUTION|>--- conflicted
+++ resolved
@@ -1048,27 +1048,6 @@
     list(APPEND TESTS third-party/folly/folly/synchronization/test/DistributedMutexTest.cpp)
   endif()
 
-<<<<<<< HEAD
-  set(BENCHMARKS
-    cache/cache_bench.cc
-    memtable/memtablerep_bench.cc
-    db/range_del_aggregator_bench.cc
-    tools/db_bench.cc
-    table/table_reader_bench.cc
-    util/filter_bench.cc
-    utilities/persistent_cache/hash_table_bench.cc)
-  add_library(testharness OBJECT test_util/testharness.cc)
-  foreach(sourcefile ${BENCHMARKS})
-    get_filename_component(exename ${sourcefile} NAME_WE)
-    add_executable(${exename}${ARTIFACT_SUFFIX} ${sourcefile}
-      $<TARGET_OBJECTS:testharness>)
-    target_link_libraries(${exename}${ARTIFACT_SUFFIX} gtest ${ROCKSDB_LIB})
-  endforeach(sourcefile ${BENCHMARKS})
-
-  # For test util library that is build only in DEBUG mode
-  # and linked to tests. Add test only code that is not #ifdefed for Release here.
-=======
->>>>>>> 6380df5e
   set(TESTUTIL_SOURCE
       db/db_test_util.cc
       monitoring/thread_status_updater_debug.cc
@@ -1157,14 +1136,14 @@
     get_filename_component(exename ${sourcefile} NAME_WE)
     add_executable(${exename}${ARTIFACT_SUFFIX} ${sourcefile}
       $<TARGET_OBJECTS:testharness>)
-    target_link_libraries(${exename}${ARTIFACT_SUFFIX} gtest ${LIBS})
+    target_link_libraries(${exename}${ARTIFACT_SUFFIX} gtest ${ROCKSDB_LIB})
   endforeach(sourcefile ${BENCHMARKS})
 
   add_executable(db_bench${ARTIFACT_SUFFIX}
     tools/db_bench.cc
     tools/db_bench_tool.cc
     $<TARGET_OBJECTS:testharness>)
-  target_link_libraries(db_bench${ARTIFACT_SUFFIX} gtest ${LIBS})
+  target_link_libraries(db_bench${ARTIFACT_SUFFIX} gtest ${ROCKSDB_LIB})
 endif()
 
 option(WITH_TOOLS "build with tools" ON)
