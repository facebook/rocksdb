--- conflicted
+++ resolved
@@ -879,11 +879,8 @@
         util/compaction_job_stats_impl.cc
         util/comparator.cc
         util/compression.cc
-<<<<<<< HEAD
+        util/simple_mixed_compressor.cc
         util/auto_skip_compressor.cc
-=======
-        util/simple_mixed_compressor.cc
->>>>>>> adb750fd
         util/compression_context_cache.cc
         util/concurrent_task_limiter_impl.cc
         util/crc32c.cc
