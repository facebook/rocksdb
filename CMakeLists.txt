--- conflicted
+++ resolved
@@ -249,13 +249,13 @@
   endif()
 endif()
 
-<<<<<<< HEAD
 find_package(gflags)
 if(gflags_FOUND)
   add_definitions(-DGFLAGS=gflags)
   include_directories(${gflags_INCLUDE_DIR})
   list(APPEND THIRDPARTY_LIBS ${gflags_LIBRARIES})
-=======
+endif()
+
 find_package(NUMA)
 if(NUMA_FOUND)
   add_definitions(-DNUMA)
@@ -268,7 +268,6 @@
   add_definitions(-DTBB)
   include_directories(${TBB_INCLUDE_DIR})
   list(APPEND THIRDPARTY_LIBS ${TBB_LIBRARIES})
->>>>>>> 18dcf7f9
 endif()
 
 # Used to run CI build and tests so we can run faster
