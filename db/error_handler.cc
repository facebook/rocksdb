--- conflicted
+++ resolved
@@ -348,10 +348,6 @@
   return bg_error_;
 }
 
-<<<<<<< HEAD
-const Status& ErrorHandler::SetBGError(const IOStatus& bg_io_err,
-                                       BackgroundErrorReason reason) {
-=======
 // This is the main function for looking at IO related error during the
 // background operations. The main logic is:
 // 1) if the error is caused by data loss, the error is mapped to
@@ -368,9 +364,8 @@
 //    c) all other errors are mapped to hard error.
 // 3) for other cases, SetBGError(const Status& bg_err, BackgroundErrorReason
 //    reason) will be called to handle other error cases.
-Status ErrorHandler::SetBGError(const IOStatus& bg_io_err,
+const Status& ErrorHandler::SetBGError(const IOStatus& bg_io_err,
                                 BackgroundErrorReason reason) {
->>>>>>> 70f2e091
   db_mutex_->AssertHeld();
   if (bg_io_err.ok()) {
     return bg_io_err;
