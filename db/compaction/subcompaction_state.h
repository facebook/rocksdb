--- conflicted
+++ resolved
@@ -184,11 +184,6 @@
     return *current_outputs_;
   }
 
-<<<<<<< HEAD
-  CompactionOutputs& StandardOutputs() { return compaction_outputs_; }
-
-  CompactionOutputs& PenultimateOutputs() { return penultimate_level_outputs_; }
-=======
   CompactionRangeDelAggregator* RangeDelAgg() const {
     return range_del_agg_.get();
   }
@@ -197,7 +192,6 @@
   bool HasRangeDel() const {
     return range_del_agg_ && !range_del_agg_->IsEmpty();
   }
->>>>>>> 1acd315c
 
   // Add compaction_iterator key/value to the `Current` output group.
   Status AddToOutput(const CompactionIterator& iter,
