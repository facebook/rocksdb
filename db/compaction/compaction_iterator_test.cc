--- conflicted
+++ resolved
@@ -271,15 +271,10 @@
         earliest_write_conflict_snapshot, snapshot_checker_.get(),
         Env::Default(), false /* report_detailed_time */, false,
         range_del_agg_.get(), nullptr /* blob_file_builder */,
-<<<<<<< HEAD
         true /*allow_data_in_errors*/, std::move(compaction), filter,
-        &shutting_down_));
-=======
-        false /*allow_data_in_errors*/, std::move(compaction), filter,
         &shutting_down_, /*preserve_deletes_seqnum=*/0,
         /*manual_compaction_paused=*/nullptr, /*info_log=*/nullptr,
         full_history_ts_low));
->>>>>>> 0e2e6756
   }
 
   void AddSnapshot(SequenceNumber snapshot,
