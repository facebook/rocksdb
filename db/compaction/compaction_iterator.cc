//  Copyright (c) 2011-present, Facebook, Inc.  All rights reserved.
//  This source code is licensed under both the GPLv2 (found in the
//  COPYING file in the root directory) and Apache 2.0 License
//  (found in the LICENSE.Apache file in the root directory).

#include "db/compaction/compaction_iterator.h"

#include <iterator>
#include <limits>

#include "db/blob/blob_file_builder.h"
#include "db/blob/blob_index.h"
#include "db/snapshot_checker.h"
#include "port/likely.h"
#include "rocksdb/listener.h"
#include "table/internal_iterator.h"
#include "test_util/sync_point.h"

#define DEFINITELY_IN_SNAPSHOT(seq, snapshot)                       \
  ((seq) <= (snapshot) &&                                           \
   (snapshot_checker_ == nullptr ||                                 \
    LIKELY(snapshot_checker_->CheckInSnapshot((seq), (snapshot)) == \
           SnapshotCheckerResult::kInSnapshot)))

#define DEFINITELY_NOT_IN_SNAPSHOT(seq, snapshot)                     \
  ((seq) > (snapshot) ||                                              \
   (snapshot_checker_ != nullptr &&                                   \
    UNLIKELY(snapshot_checker_->CheckInSnapshot((seq), (snapshot)) == \
             SnapshotCheckerResult::kNotInSnapshot)))

#define IN_EARLIEST_SNAPSHOT(seq) \
  ((seq) <= earliest_snapshot_ && \
   (snapshot_checker_ == nullptr || LIKELY(IsInEarliestSnapshot(seq))))

namespace ROCKSDB_NAMESPACE {
uint64_t CompactionIterator::RealCompaction::
    ComputeBlobGarbageCollectionCutoffFileNumber() const {
  if (!compaction_->mutable_cf_options()->enable_blob_garbage_collection) {
    return 0;
  } else {
    const VersionStorageInfo* const storage_info =
        compaction_->input_version()->storage_info();
    assert(storage_info);

    const auto& blob_files = storage_info->GetBlobFiles();

    auto it = blob_files.begin();
    std::advance(
        it,
        compaction_->mutable_cf_options()->blob_garbage_collection_age_cutoff *
            blob_files.size());

    return it != blob_files.end() ? it->first
                                  : std::numeric_limits<uint64_t>::max();
  }
}

Status CompactionIterator::RealCompaction::GetBlobValue(
    const ReadOptions& options, const Slice& user_key,
    const BlobIndex& blob_index, PinnableSlice* blob_value) const {
  return compaction_->input_version()->GetBlob(options, user_key, blob_index,
                                               blob_value);
}

CompactionIterator::CompactionIterator(
    InternalIterator* input, const Comparator* cmp, MergeHelper* merge_helper,
    SequenceNumber last_sequence, std::vector<SequenceNumber>* snapshots,
    SequenceNumber earliest_write_conflict_snapshot,
    const SnapshotChecker* snapshot_checker, Env* env,
    bool report_detailed_time, bool expect_valid_internal_key,
    CompactionRangeDelAggregator* range_del_agg,
    BlobFileBuilder* blob_file_builder, bool allow_data_in_errors,
    const Compaction* compaction, const CompactionFilter* compaction_filter,
    const std::atomic<bool>* shutting_down,
    const SequenceNumber preserve_deletes_seqnum,
    const std::atomic<int>* manual_compaction_paused,
    const std::shared_ptr<Logger> info_log,
    const std::string* full_history_ts_low)
    : CompactionIterator(
          input, cmp, merge_helper, last_sequence, snapshots,
          earliest_write_conflict_snapshot, snapshot_checker, env,
          report_detailed_time, expect_valid_internal_key, range_del_agg,
          blob_file_builder, allow_data_in_errors,
          std::unique_ptr<CompactionProxy>(
              compaction ? new RealCompaction(compaction) : nullptr),
          compaction_filter, shutting_down, preserve_deletes_seqnum,
          manual_compaction_paused, info_log, full_history_ts_low) {}

CompactionIterator::CompactionIterator(
    InternalIterator* input, const Comparator* cmp, MergeHelper* merge_helper,
    SequenceNumber /*last_sequence*/, std::vector<SequenceNumber>* snapshots,
    SequenceNumber earliest_write_conflict_snapshot,
    const SnapshotChecker* snapshot_checker, Env* env,
    bool report_detailed_time, bool expect_valid_internal_key,
    CompactionRangeDelAggregator* range_del_agg,
    BlobFileBuilder* blob_file_builder, bool allow_data_in_errors,
    std::unique_ptr<CompactionProxy> compaction,
    const CompactionFilter* compaction_filter,
    const std::atomic<bool>* shutting_down,
    const SequenceNumber preserve_deletes_seqnum,
    const std::atomic<int>* manual_compaction_paused,
    const std::shared_ptr<Logger> info_log,
    const std::string* full_history_ts_low)
    : input_(input),
      cmp_(cmp),
      merge_helper_(merge_helper),
      snapshots_(snapshots),
      earliest_write_conflict_snapshot_(earliest_write_conflict_snapshot),
      snapshot_checker_(snapshot_checker),
      env_(env),
      clock_(env_->GetSystemClock().get()),
      report_detailed_time_(report_detailed_time),
      expect_valid_internal_key_(expect_valid_internal_key),
      range_del_agg_(range_del_agg),
      blob_file_builder_(blob_file_builder),
      compaction_(std::move(compaction)),
      compaction_filter_(compaction_filter),
      shutting_down_(shutting_down),
      manual_compaction_paused_(manual_compaction_paused),
      preserve_deletes_seqnum_(preserve_deletes_seqnum),
      info_log_(info_log),
      allow_data_in_errors_(allow_data_in_errors),
      timestamp_size_(cmp_ ? cmp_->timestamp_size() : 0),
      full_history_ts_low_(full_history_ts_low),
      current_user_key_sequence_(0),
      current_user_key_snapshot_(0),
      merge_out_iter_(merge_helper_),
      blob_garbage_collection_cutoff_file_number_(
          ComputeBlobGarbageCollectionCutoffFileNumber(compaction_.get())),
      current_key_committed_(false),
      cmp_with_history_ts_low_(0) {
  assert(compaction_filter_ == nullptr || compaction_ != nullptr);
  assert(snapshots_ != nullptr);
  bottommost_level_ = compaction_ == nullptr
                          ? false
                          : compaction_->bottommost_level() &&
                                !compaction_->allow_ingest_behind();
  if (compaction_ != nullptr) {
    level_ptrs_ = std::vector<size_t>(compaction_->number_levels(), 0);
  }
  if (snapshots_->size() == 0) {
    // optimize for fast path if there are no snapshots
    visible_at_tip_ = true;
    earliest_snapshot_iter_ = snapshots_->end();
    earliest_snapshot_ = kMaxSequenceNumber;
    latest_snapshot_ = 0;
  } else {
    visible_at_tip_ = false;
    earliest_snapshot_iter_ = snapshots_->begin();
    earliest_snapshot_ = snapshots_->at(0);
    latest_snapshot_ = snapshots_->back();
  }
#ifndef NDEBUG
  // findEarliestVisibleSnapshot assumes this ordering.
  for (size_t i = 1; i < snapshots_->size(); ++i) {
    assert(snapshots_->at(i - 1) < snapshots_->at(i));
  }
  assert(timestamp_size_ == 0 || !full_history_ts_low_ ||
         timestamp_size_ == full_history_ts_low_->size());
#endif
  input_->SetPinnedItersMgr(&pinned_iters_mgr_);
  TEST_SYNC_POINT_CALLBACK("CompactionIterator:AfterInit", compaction_.get());
}

CompactionIterator::~CompactionIterator() {
  // input_ Iterator lifetime is longer than pinned_iters_mgr_ lifetime
  input_->SetPinnedItersMgr(nullptr);
}

void CompactionIterator::ResetRecordCounts() {
  iter_stats_.num_record_drop_user = 0;
  iter_stats_.num_record_drop_hidden = 0;
  iter_stats_.num_record_drop_obsolete = 0;
  iter_stats_.num_record_drop_range_del = 0;
  iter_stats_.num_range_del_drop_obsolete = 0;
  iter_stats_.num_optimized_del_drop_obsolete = 0;
}

void CompactionIterator::SeekToFirst() {
  NextFromInput();
  PrepareOutput();
}

void CompactionIterator::Next() {
  // If there is a merge output, return it before continuing to process the
  // input.
  if (merge_out_iter_.Valid()) {
    merge_out_iter_.Next();

    // Check if we returned all records of the merge output.
    if (merge_out_iter_.Valid()) {
      key_ = merge_out_iter_.key();
      value_ = merge_out_iter_.value();
      Status s = ParseInternalKey(key_, &ikey_, allow_data_in_errors_);
      // MergeUntil stops when it encounters a corrupt key and does not
      // include them in the result, so we expect the keys here to be valid.
      assert(s.ok());
      if (!s.ok()) {
        ROCKS_LOG_FATAL(info_log_, "Invalid key in compaction. %s",
                        s.getState());
      }

      // Keep current_key_ in sync.
      current_key_.UpdateInternalKey(ikey_.sequence, ikey_.type);
      key_ = current_key_.GetInternalKey();
      ikey_.user_key = current_key_.GetUserKey();
      valid_ = true;
    } else {
      // We consumed all pinned merge operands, release pinned iterators
      pinned_iters_mgr_.ReleasePinnedData();
      // MergeHelper moves the iterator to the first record after the merged
      // records, so even though we reached the end of the merge output, we do
      // not want to advance the iterator.
      NextFromInput();
    }
  } else {
    // Only advance the input iterator if there is no merge output and the
    // iterator is not already at the next record.
    if (!at_next_) {
      input_->Next();
    }
    NextFromInput();
  }

  if (valid_) {
    // Record that we've outputted a record for the current key.
    has_outputted_key_ = true;
  }

  PrepareOutput();
}

bool CompactionIterator::InvokeFilterIfNeeded(bool* need_skip,
                                              Slice* skip_until) {
  if (!compaction_filter_ ||
      (ikey_.type != kTypeValue && ikey_.type != kTypeBlobIndex)) {
    return true;
  }
  bool error = false;
  // If the user has specified a compaction filter and the sequence
  // number is greater than any external snapshot, then invoke the
  // filter. If the return value of the compaction filter is true,
  // replace the entry with a deletion marker.
  CompactionFilter::Decision filter = CompactionFilter::Decision::kUndetermined;
  compaction_filter_value_.clear();
  compaction_filter_skip_until_.Clear();
  CompactionFilter::ValueType value_type =
      ikey_.type == kTypeValue ? CompactionFilter::ValueType::kValue
                               : CompactionFilter::ValueType::kBlobIndex;
  // Hack: pass internal key to BlobIndexCompactionFilter since it needs
  // to get sequence number.
  assert(compaction_filter_);
  Slice& filter_key =
      (ikey_.type == kTypeValue ||
       !compaction_filter_->IsStackedBlobDbInternalCompactionFilter())
          ? ikey_.user_key
          : key_;
  {
    StopWatchNano timer(clock_, report_detailed_time_);
    if (kTypeBlobIndex == ikey_.type) {
      blob_value_.Reset();
      filter = compaction_filter_->FilterBlobByKey(
          compaction_->level(), filter_key, &compaction_filter_value_,
          compaction_filter_skip_until_.rep());
      if (CompactionFilter::Decision::kUndetermined == filter &&
          !compaction_filter_->IsStackedBlobDbInternalCompactionFilter()) {
        // For integrated BlobDB impl, CompactionIterator reads blob value.
        // For Stacked BlobDB impl, the corresponding CompactionFilter's
        // FilterV2 method should read the blob value.
        BlobIndex blob_index;
        Status s = blob_index.DecodeFrom(value_);
        if (!s.ok()) {
          status_ = s;
          valid_ = false;
          return false;
        }
        if (blob_index.HasTTL() || blob_index.IsInlined()) {
          status_ = Status::Corruption("Unexpected TTL/inlined blob index");
          valid_ = false;
          return false;
        }
        const Version* const version = compaction_->input_version();
        assert(version);

        uint64_t bytes_read = 0;
        s = version->GetBlob(ReadOptions(), ikey_.user_key, blob_index,
                             &blob_value_, &bytes_read);
        if (!s.ok()) {
          status_ = s;
          valid_ = false;
          return false;
        }

        ++iter_stats_.num_blobs_read;
        iter_stats_.total_blob_bytes_read += bytes_read;

        value_type = CompactionFilter::ValueType::kValue;
      }
    }
    if (CompactionFilter::Decision::kUndetermined == filter) {
      filter = compaction_filter_->FilterV2(
          compaction_->level(), filter_key, value_type,
          blob_value_.empty() ? value_ : blob_value_, &compaction_filter_value_,
          compaction_filter_skip_until_.rep());
    }
    iter_stats_.total_filter_time +=
        env_ != nullptr && report_detailed_time_ ? timer.ElapsedNanos() : 0;
  }

  if (CompactionFilter::Decision::kUndetermined == filter) {
    // Should not reach here, since FilterV2 should never return kUndetermined.
    status_ =
        Status::NotSupported("FilterV2() should never return kUndetermined");
    valid_ = false;
    return false;
  }

  if (filter == CompactionFilter::Decision::kRemoveAndSkipUntil &&
      cmp_->Compare(*compaction_filter_skip_until_.rep(), ikey_.user_key) <=
          0) {
    // Can't skip to a key smaller than the current one.
    // Keep the key as per FilterV2 documentation.
    filter = CompactionFilter::Decision::kKeep;
  }

  if (filter == CompactionFilter::Decision::kRemove) {
    // convert the current key to a delete; key_ is pointing into
    // current_key_ at this point, so updating current_key_ updates key()
    ikey_.type = kTypeDeletion;
    current_key_.UpdateInternalKey(ikey_.sequence, kTypeDeletion);
    // no value associated with delete
    value_.clear();
    iter_stats_.num_record_drop_user++;
  } else if (filter == CompactionFilter::Decision::kChangeValue) {
    if (ikey_.type == kTypeBlobIndex) {
      // value transfer from blob file to inlined data
      ikey_.type = kTypeValue;
      current_key_.UpdateInternalKey(ikey_.sequence, ikey_.type);
    }
    value_ = compaction_filter_value_;
  } else if (filter == CompactionFilter::Decision::kRemoveAndSkipUntil) {
    *need_skip = true;
    compaction_filter_skip_until_.ConvertFromUserKey(kMaxSequenceNumber,
                                                     kValueTypeForSeek);
    *skip_until = compaction_filter_skip_until_.Encode();
  } else if (filter == CompactionFilter::Decision::kChangeBlobIndex) {
    // Only the StackableDB-based BlobDB impl's compaction filter should return
    // kChangeBlobIndex. Decision about rewriting blob and changing blob index
    // in the integrated BlobDB impl is made in subsequent call to
    // PrepareOutput() and its callees.
    if (!compaction_filter_->IsStackedBlobDbInternalCompactionFilter()) {
      status_ = Status::NotSupported(
          "Only stacked BlobDB's internal compaction filter can return "
          "kChangeBlobIndex.");
      valid_ = false;
      return false;
    }
    if (ikey_.type == kTypeValue) {
      // value transfer from inlined data to blob file
      ikey_.type = kTypeBlobIndex;
      current_key_.UpdateInternalKey(ikey_.sequence, ikey_.type);
    }
    value_ = compaction_filter_value_;
  } else if (filter == CompactionFilter::Decision::kIOError) {
    if (!compaction_filter_->IsStackedBlobDbInternalCompactionFilter()) {
      status_ = Status::NotSupported(
          "CompactionFilter for integrated BlobDB should not return kIOError");
      valid_ = false;
      return false;
    }
    status_ = Status::IOError("Failed to access blob during compaction filter");
    error = true;
  }
  return !error;
}

void CompactionIterator::NextFromInput() {
  at_next_ = false;
  valid_ = false;

  while (!valid_ && input_->Valid() && !IsPausingManualCompaction() &&
         !IsShuttingDown()) {
    key_ = input_->key();
    value_ = input_->value();
    iter_stats_.num_input_records++;

    Status pik_status = ParseInternalKey(key_, &ikey_, allow_data_in_errors_);
    if (!pik_status.ok()) {
      iter_stats_.num_input_corrupt_records++;

      // If `expect_valid_internal_key_` is false, return the corrupted key
      // and let the caller decide what to do with it.
      if (expect_valid_internal_key_) {
        status_ = pik_status;
        return;
      }
      key_ = current_key_.SetInternalKey(key_);
      has_current_user_key_ = false;
      current_user_key_sequence_ = kMaxSequenceNumber;
      current_user_key_snapshot_ = 0;
      valid_ = true;
      break;
    }
    TEST_SYNC_POINT_CALLBACK("CompactionIterator:ProcessKV", &ikey_);

    // Update input statistics
    if (ikey_.type == kTypeDeletion || ikey_.type == kTypeSingleDeletion ||
        ikey_.type == kTypeDeletionWithTimestamp) {
      iter_stats_.num_input_deletion_records++;
    }
    iter_stats_.total_input_raw_key_bytes += key_.size();
    iter_stats_.total_input_raw_value_bytes += value_.size();

    // If need_skip is true, we should seek the input iterator
    // to internal key skip_until and continue from there.
    bool need_skip = false;
    // Points either into compaction_filter_skip_until_ or into
    // merge_helper_->compaction_filter_skip_until_.
    Slice skip_until;

    bool user_key_equal_without_ts = false;
    int cmp_ts = 0;
    if (has_current_user_key_) {
      user_key_equal_without_ts =
          cmp_->EqualWithoutTimestamp(ikey_.user_key, current_user_key_);
      // if timestamp_size_ > 0, then curr_ts_ has been initialized by a
      // previous key.
      cmp_ts = timestamp_size_ ? cmp_->CompareTimestamp(
                                     ExtractTimestampFromUserKey(
                                         ikey_.user_key, timestamp_size_),
                                     curr_ts_)
                               : 0;
    }

    // Check whether the user key changed. After this if statement current_key_
    // is a copy of the current input key (maybe converted to a delete by the
    // compaction filter). ikey_.user_key is pointing to the copy.
    if (!has_current_user_key_ || !user_key_equal_without_ts || cmp_ts != 0) {
      // First occurrence of this user key
      // Copy key for output
      key_ = current_key_.SetInternalKey(key_, &ikey_);

      // If timestamp_size_ > 0, then copy from ikey_ to curr_ts_ for the use
      // in next iteration to compare with the timestamp of next key.
      UpdateTimestampAndCompareWithFullHistoryLow();

      // If
      // (1) !has_current_user_key_, OR
      // (2) timestamp is disabled, OR
      // (3) all history will be preserved, OR
      // (4) user key (excluding timestamp) is different from previous key, OR
      // (5) timestamp is NO older than *full_history_ts_low_
      // then current_user_key_ must be treated as a different user key.
      // This means, if a user key (excluding ts) is the same as the previous
      // user key, and its ts is older than *full_history_ts_low_, then we
      // consider this key for GC, e.g. it may be dropped if certain conditions
      // match.
      if (!has_current_user_key_ || !timestamp_size_ || !full_history_ts_low_ ||
          !user_key_equal_without_ts || cmp_with_history_ts_low_ >= 0) {
        // Initialize for future comparison for rule (A) and etc.
        current_user_key_sequence_ = kMaxSequenceNumber;
        current_user_key_snapshot_ = 0;
        has_current_user_key_ = true;
      }
      current_user_key_ = ikey_.user_key;

      has_outputted_key_ = false;

      current_key_committed_ = KeyCommitted(ikey_.sequence);

      // Apply the compaction filter to the first committed version of the user
      // key.
      if (current_key_committed_ &&
          !InvokeFilterIfNeeded(&need_skip, &skip_until)) {
        break;
      }
    } else {
      // Update the current key to reflect the new sequence number/type without
      // copying the user key.
      // TODO(rven): Compaction filter does not process keys in this path
      // Need to have the compaction filter process multiple versions
      // if we have versions on both sides of a snapshot
      current_key_.UpdateInternalKey(ikey_.sequence, ikey_.type);
      key_ = current_key_.GetInternalKey();
      ikey_.user_key = current_key_.GetUserKey();

      // Note that newer version of a key is ordered before older versions. If a
      // newer version of a key is committed, so as the older version. No need
      // to query snapshot_checker_ in that case.
      if (UNLIKELY(!current_key_committed_)) {
        assert(snapshot_checker_ != nullptr);
        current_key_committed_ = KeyCommitted(ikey_.sequence);
        // Apply the compaction filter to the first committed version of the
        // user key.
        if (current_key_committed_ &&
            !InvokeFilterIfNeeded(&need_skip, &skip_until)) {
          break;
        }
      }
    }

    if (UNLIKELY(!current_key_committed_)) {
      assert(snapshot_checker_ != nullptr);
      valid_ = true;
      break;
    }

    // If there are no snapshots, then this kv affect visibility at tip.
    // Otherwise, search though all existing snapshots to find the earliest
    // snapshot that is affected by this kv.
    SequenceNumber last_sequence = current_user_key_sequence_;
    current_user_key_sequence_ = ikey_.sequence;
    SequenceNumber last_snapshot = current_user_key_snapshot_;
    SequenceNumber prev_snapshot = 0;  // 0 means no previous snapshot
    current_user_key_snapshot_ =
        visible_at_tip_
            ? earliest_snapshot_
            : findEarliestVisibleSnapshot(ikey_.sequence, &prev_snapshot);

    if (need_skip) {
      // This case is handled below.
    } else if (clear_and_output_next_key_) {
      // In the previous iteration we encountered a single delete that we could
      // not compact out.  We will keep this Put, but can drop it's data.
      // (See Optimization 3, below.)
      assert(ikey_.type == kTypeValue || ikey_.type == kTypeBlobIndex);
      if (ikey_.type != kTypeValue && ikey_.type != kTypeBlobIndex) {
        ROCKS_LOG_FATAL(info_log_,
                        "Unexpected key type %d for compaction output",
                        ikey_.type);
      }
      assert(current_user_key_snapshot_ == last_snapshot);
      if (current_user_key_snapshot_ != last_snapshot) {
        ROCKS_LOG_FATAL(info_log_,
                        "current_user_key_snapshot_ (%" PRIu64
                        ") != last_snapshot (%" PRIu64 ")",
                        current_user_key_snapshot_, last_snapshot);
      }

      if (ikey_.type == kTypeBlobIndex) {
        ikey_.type = kTypeValue;
        current_key_.UpdateInternalKey(ikey_.sequence, ikey_.type);
      }

      value_.clear();
      valid_ = true;
      clear_and_output_next_key_ = false;
    } else if (ikey_.type == kTypeSingleDeletion) {
      // We can compact out a SingleDelete if:
      // 1) We encounter the corresponding PUT -OR- we know that this key
      //    doesn't appear past this output level
      // =AND=
      // 2) We've already returned a record in this snapshot -OR-
      //    there are no earlier earliest_write_conflict_snapshot.
      //
      // Rule 1 is needed for SingleDelete correctness.  Rule 2 is needed to
      // allow Transactions to do write-conflict checking (if we compacted away
      // all keys, then we wouldn't know that a write happened in this
      // snapshot).  If there is no earlier snapshot, then we know that there
      // are no active transactions that need to know about any writes.
      //
      // Optimization 3:
      // If we encounter a SingleDelete followed by a PUT and Rule 2 is NOT
      // true, then we must output a SingleDelete.  In this case, we will decide
      // to also output the PUT.  While we are compacting less by outputting the
      // PUT now, hopefully this will lead to better compaction in the future
      // when Rule 2 is later true (Ie, We are hoping we can later compact out
      // both the SingleDelete and the Put, while we couldn't if we only
      // outputted the SingleDelete now).
      // In this case, we can save space by removing the PUT's value as it will
      // never be read.
      //
      // Deletes and Merges are not supported on the same key that has a
      // SingleDelete as it is not possible to correctly do any partial
      // compaction of such a combination of operations.  The result of mixing
      // those operations for a given key is documented as being undefined.  So
      // we can choose how to handle such a combinations of operations.  We will
      // try to compact out as much as we can in these cases.
      // We will report counts on these anomalous cases.

      // The easiest way to process a SingleDelete during iteration is to peek
      // ahead at the next key.
      ParsedInternalKey next_ikey;
      input_->Next();

      // Check whether the next key exists, is not corrupt, and is the same key
      // as the single delete.
      if (input_->Valid() &&
          ParseInternalKey(input_->key(), &next_ikey, allow_data_in_errors_)
              .ok() &&
          cmp_->Equal(ikey_.user_key, next_ikey.user_key)) {
        // Check whether the next key belongs to the same snapshot as the
        // SingleDelete.
        if (prev_snapshot == 0 ||
            DEFINITELY_NOT_IN_SNAPSHOT(next_ikey.sequence, prev_snapshot)) {
          if (next_ikey.type == kTypeSingleDeletion) {
            // We encountered two SingleDeletes in a row.  This could be due to
            // unexpected user input.
            // Skip the first SingleDelete and let the next iteration decide how
            // to handle the second SingleDelete

            // First SingleDelete has been skipped since we already called
            // input_->Next().
            ++iter_stats_.num_record_drop_obsolete;
            ++iter_stats_.num_single_del_mismatch;
          } else if (has_outputted_key_ ||
                     DEFINITELY_IN_SNAPSHOT(
                         ikey_.sequence, earliest_write_conflict_snapshot_)) {
            // Found a matching value, we can drop the single delete and the
            // value.  It is safe to drop both records since we've already
            // outputted a key in this snapshot, or there is no earlier
            // snapshot (Rule 2 above).

            // Note: it doesn't matter whether the second key is a Put or if it
            // is an unexpected Merge or Delete.  We will compact it out
            // either way. We will maintain counts of how many mismatches
            // happened
            if (next_ikey.type != kTypeValue &&
                next_ikey.type != kTypeBlobIndex) {
              ++iter_stats_.num_single_del_mismatch;
            }

            ++iter_stats_.num_record_drop_hidden;
            ++iter_stats_.num_record_drop_obsolete;
            // Already called input_->Next() once.  Call it a second time to
            // skip past the second key.
            input_->Next();
          } else {
            // Found a matching value, but we cannot drop both keys since
            // there is an earlier snapshot and we need to leave behind a record
            // to know that a write happened in this snapshot (Rule 2 above).
            // Clear the value and output the SingleDelete. (The value will be
            // outputted on the next iteration.)

            // Setting valid_ to true will output the current SingleDelete
            valid_ = true;

            // Set up the Put to be outputted in the next iteration.
            // (Optimization 3).
            clear_and_output_next_key_ = true;
          }
        } else {
          // We hit the next snapshot without hitting a put, so the iterator
          // returns the single delete.
          valid_ = true;
        }
      } else {
        // We are at the end of the input, could not parse the next key, or hit
        // a different key. The iterator returns the single delete if the key
        // possibly exists beyond the current output level.  We set
        // has_current_user_key to false so that if the iterator is at the next
        // key, we do not compare it again against the previous key at the next
        // iteration. If the next key is corrupt, we return before the
        // comparison, so the value of has_current_user_key does not matter.
        has_current_user_key_ = false;
        if (compaction_ != nullptr && IN_EARLIEST_SNAPSHOT(ikey_.sequence) &&
            compaction_->KeyNotExistsBeyondOutputLevel(ikey_.user_key,
                                                       &level_ptrs_)) {
          // Key doesn't exist outside of this range.
          // Can compact out this SingleDelete.
          ++iter_stats_.num_record_drop_obsolete;
          ++iter_stats_.num_single_del_fallthru;
          if (!bottommost_level_) {
            ++iter_stats_.num_optimized_del_drop_obsolete;
          }
        } else {
          // Output SingleDelete
          valid_ = true;
        }
      }

      if (valid_) {
        at_next_ = true;
      }
    } else if (last_snapshot == current_user_key_snapshot_ ||
               (last_snapshot > 0 &&
                last_snapshot < current_user_key_snapshot_)) {
      // If the earliest snapshot is which this key is visible in
      // is the same as the visibility of a previous instance of the
      // same key, then this kv is not visible in any snapshot.
      // Hidden by an newer entry for same user key
      //
      // Note: Dropping this key will not affect TransactionDB write-conflict
      // checking since there has already been a record returned for this key
      // in this snapshot.
      assert(last_sequence >= current_user_key_sequence_);
      if (last_sequence < current_user_key_sequence_) {
        ROCKS_LOG_FATAL(info_log_,
                        "last_sequence (%" PRIu64
                        ") < current_user_key_sequence_ (%" PRIu64 ")",
                        last_sequence, current_user_key_sequence_);
      }

      ++iter_stats_.num_record_drop_hidden;  // rule (A)
      input_->Next();
    } else if (compaction_ != nullptr &&
               (ikey_.type == kTypeDeletion ||
                (ikey_.type == kTypeDeletionWithTimestamp &&
                 cmp_with_history_ts_low_ < 0)) &&
               IN_EARLIEST_SNAPSHOT(ikey_.sequence) &&
               ikeyNotNeededForIncrementalSnapshot() &&
               compaction_->KeyNotExistsBeyondOutputLevel(ikey_.user_key,
                                                          &level_ptrs_)) {
      // TODO(noetzli): This is the only place where we use compaction_
      // (besides the constructor). We should probably get rid of this
      // dependency and find a way to do similar filtering during flushes.
      //
      // For this user key:
      // (1) there is no data in higher levels
      // (2) data in lower levels will have larger sequence numbers
      // (3) data in layers that are being compacted here and have
      //     smaller sequence numbers will be dropped in the next
      //     few iterations of this loop (by rule (A) above).
      // Therefore this deletion marker is obsolete and can be dropped.
      //
      // Note:  Dropping this Delete will not affect TransactionDB
      // write-conflict checking since it is earlier than any snapshot.
      //
      // It seems that we can also drop deletion later than earliest snapshot
      // given that:
      // (1) The deletion is earlier than earliest_write_conflict_snapshot, and
      // (2) No value exist earlier than the deletion.
      //
      // Note also that a deletion marker of type kTypeDeletionWithTimestamp
      // will be treated as a different user key unless the timestamp is older
      // than *full_history_ts_low_.
      ++iter_stats_.num_record_drop_obsolete;
      if (!bottommost_level_) {
        ++iter_stats_.num_optimized_del_drop_obsolete;
      }
      input_->Next();
    } else if ((ikey_.type == kTypeDeletion ||
                (ikey_.type == kTypeDeletionWithTimestamp &&
                 cmp_with_history_ts_low_ < 0)) &&
               bottommost_level_ && ikeyNotNeededForIncrementalSnapshot()) {
      // Handle the case where we have a delete key at the bottom most level
      // We can skip outputting the key iff there are no subsequent puts for this
      // key
      assert(!compaction_ || compaction_->KeyNotExistsBeyondOutputLevel(
                                 ikey_.user_key, &level_ptrs_));
      ParsedInternalKey next_ikey;
      input_->Next();
      // Skip over all versions of this key that happen to occur in the same
      // snapshot range as the delete.
      //
      // Note that a deletion marker of type kTypeDeletionWithTimestamp will be
      // considered to have a different user key unless the timestamp is older
      // than *full_history_ts_low_.
      while (!IsPausingManualCompaction() && !IsShuttingDown() &&
             input_->Valid() &&
             (ParseInternalKey(input_->key(), &next_ikey, allow_data_in_errors_)
                  .ok()) &&
             cmp_->EqualWithoutTimestamp(ikey_.user_key, next_ikey.user_key) &&
             (prev_snapshot == 0 ||
              DEFINITELY_NOT_IN_SNAPSHOT(next_ikey.sequence, prev_snapshot))) {
        input_->Next();
      }
      // If you find you still need to output a row with this key, we need to output the
      // delete too
      if (input_->Valid() &&
          (ParseInternalKey(input_->key(), &next_ikey, allow_data_in_errors_)
               .ok()) &&
          cmp_->EqualWithoutTimestamp(ikey_.user_key, next_ikey.user_key)) {
        valid_ = true;
        at_next_ = true;
      }
    } else if (ikey_.type == kTypeMerge) {
      if (!merge_helper_->HasOperator()) {
        status_ = Status::InvalidArgument(
            "merge_operator is not properly initialized.");
        return;
      }

      pinned_iters_mgr_.StartPinning();
      // We know the merge type entry is not hidden, otherwise we would
      // have hit (A)
      // We encapsulate the merge related state machine in a different
      // object to minimize change to the existing flow.
      Status s =
          merge_helper_->MergeUntil(input_, range_del_agg_, prev_snapshot,
                                    bottommost_level_, allow_data_in_errors_);
      merge_out_iter_.SeekToFirst();

      if (!s.ok() && !s.IsMergeInProgress()) {
        status_ = s;
        return;
      } else if (merge_out_iter_.Valid()) {
        // NOTE: key, value, and ikey_ refer to old entries.
        //       These will be correctly set below.
        key_ = merge_out_iter_.key();
        value_ = merge_out_iter_.value();
        pik_status = ParseInternalKey(key_, &ikey_, allow_data_in_errors_);
        // MergeUntil stops when it encounters a corrupt key and does not
        // include them in the result, so we expect the keys here to valid.
        assert(pik_status.ok());
        if (!pik_status.ok()) {
          ROCKS_LOG_FATAL(info_log_, "Invalid key in compaction. %s",
                          pik_status.getState());
        }
        // Keep current_key_ in sync.
        current_key_.UpdateInternalKey(ikey_.sequence, ikey_.type);
        key_ = current_key_.GetInternalKey();
        ikey_.user_key = current_key_.GetUserKey();
        valid_ = true;
      } else {
        // all merge operands were filtered out. reset the user key, since the
        // batch consumed by the merge operator should not shadow any keys
        // coming after the merges
        has_current_user_key_ = false;
        pinned_iters_mgr_.ReleasePinnedData();

        if (merge_helper_->FilteredUntil(&skip_until)) {
          need_skip = true;
        }
      }
    } else {
      // 1. new user key -OR-
      // 2. different snapshot stripe
      bool should_delete = range_del_agg_->ShouldDelete(
          key_, RangeDelPositioningMode::kForwardTraversal);
      if (should_delete) {
        ++iter_stats_.num_record_drop_hidden;
        ++iter_stats_.num_record_drop_range_del;
        input_->Next();
      } else {
        valid_ = true;
      }
    }

    if (need_skip) {
      input_->Seek(skip_until);
    }
  }

  if (!valid_ && IsShuttingDown()) {
    status_ = Status::ShutdownInProgress();
  }

  if (IsPausingManualCompaction()) {
    status_ = Status::Incomplete(Status::SubCode::kManualCompactionPaused);
  }
}

bool CompactionIterator::ExtractLargeValueIfNeededImpl() {
  if (!blob_file_builder_) {
    return false;
  }

  blob_index_.clear();
  const Status s = blob_file_builder_->Add(user_key(), value_, &blob_index_);

  if (!s.ok()) {
    status_ = s;
    valid_ = false;

    return false;
  }

  if (blob_index_.empty()) {
    return false;
  }

  value_ = blob_index_;

  return true;
}

void CompactionIterator::ExtractLargeValueIfNeeded() {
  assert(ikey_.type == kTypeValue);

  if (!ExtractLargeValueIfNeededImpl()) {
    return;
  }

  ikey_.type = kTypeBlobIndex;
  current_key_.UpdateInternalKey(ikey_.sequence, ikey_.type);
}

void CompactionIterator::GarbageCollectBlobIfNeeded() {
  assert(ikey_.type == kTypeBlobIndex);

  if (!compaction_) {
    return;
  }

  // GC for integrated BlobDB
  if (compaction_->enable_blob_garbage_collection()) {
    BlobIndex blob_index;

    {
      const Status s = blob_index.DecodeFrom(value_);

      if (!s.ok()) {
        status_ = s;
        valid_ = false;

        return;
      }
    }

    if (blob_index.IsInlined() || blob_index.HasTTL()) {
      status_ = Status::Corruption("Unexpected TTL/inlined blob index");
      valid_ = false;

      return;
    }

    if (blob_index.file_number() >=
        blob_garbage_collection_cutoff_file_number_) {
      return;
<<<<<<< HEAD
    } else {
      Status s = compaction_->GetBlobValue(ReadOptions(), user_key(),
                                           blob_index, &blob_value_);
=======
    }

    const Version* const version = compaction_->input_version();
    assert(version);

    uint64_t bytes_read = 0;

    {
      const Status s = version->GetBlob(ReadOptions(), user_key(), blob_index,
                                        &blob_value_, &bytes_read);

>>>>>>> 689b13e6
      if (!s.ok()) {
        status_ = s;
        valid_ = false;
        return;
      }
    }

    ++iter_stats_.num_blobs_read;
    iter_stats_.total_blob_bytes_read += bytes_read;

    value_ = blob_value_;

    if (ExtractLargeValueIfNeededImpl()) {
      return;
    }

    ikey_.type = kTypeValue;
    current_key_.UpdateInternalKey(ikey_.sequence, ikey_.type);

    return;
  }

  // GC for stacked BlobDB
  if (compaction_filter_ &&
      compaction_filter_->IsStackedBlobDbInternalCompactionFilter()) {
    const auto blob_decision = compaction_filter_->PrepareBlobOutput(
        user_key(), value_, &compaction_filter_value_);

    if (blob_decision == CompactionFilter::BlobDecision::kCorruption) {
      status_ =
          Status::Corruption("Corrupted blob reference encountered during GC");
      valid_ = false;

      return;
    }

    if (blob_decision == CompactionFilter::BlobDecision::kIOError) {
      status_ = Status::IOError("Could not relocate blob during GC");
      valid_ = false;

      return;
    }

    if (blob_decision == CompactionFilter::BlobDecision::kChangeValue) {
      value_ = compaction_filter_value_;

      return;
    }
  }
}

void CompactionIterator::PrepareOutput() {
  if (valid_) {
    if (ikey_.type == kTypeValue) {
      ExtractLargeValueIfNeeded();
    } else if (ikey_.type == kTypeBlobIndex) {
      GarbageCollectBlobIfNeeded();
    }

    // Zeroing out the sequence number leads to better compression.
    // If this is the bottommost level (no files in lower levels)
    // and the earliest snapshot is larger than this seqno
    // and the userkey differs from the last userkey in compaction
    // then we can squash the seqno to zero.
    //
    // This is safe for TransactionDB write-conflict checking since transactions
    // only care about sequence number larger than any active snapshots.
    //
    // Can we do the same for levels above bottom level as long as
    // KeyNotExistsBeyondOutputLevel() return true?
    if (valid_ && compaction_ != nullptr &&
        !compaction_->allow_ingest_behind() &&
        ikeyNotNeededForIncrementalSnapshot() && bottommost_level_ &&
        IN_EARLIEST_SNAPSHOT(ikey_.sequence) && ikey_.type != kTypeMerge) {
      assert(ikey_.type != kTypeDeletion && ikey_.type != kTypeSingleDeletion);
      if (ikey_.type == kTypeDeletion || ikey_.type == kTypeSingleDeletion) {
        ROCKS_LOG_FATAL(info_log_,
                        "Unexpected key type %d for seq-zero optimization",
                        ikey_.type);
      }
      ikey_.sequence = 0;
      if (!timestamp_size_) {
        current_key_.UpdateInternalKey(0, ikey_.type);
      } else if (full_history_ts_low_ && cmp_with_history_ts_low_ < 0) {
        // We can also zero out timestamp for better compression.
        // For the same user key (excluding timestamp), the timestamp-based
        // history can be collapsed to save some space if the timestamp is
        // older than *full_history_ts_low_.
        const std::string kTsMin(timestamp_size_, static_cast<char>(0));
        const Slice ts_slice = kTsMin;
        ikey_.SetTimestamp(ts_slice);
        current_key_.UpdateInternalKey(0, ikey_.type, &ts_slice);
      }
    }
  }
}

inline SequenceNumber CompactionIterator::findEarliestVisibleSnapshot(
    SequenceNumber in, SequenceNumber* prev_snapshot) {
  assert(snapshots_->size());
  if (snapshots_->size() == 0) {
    ROCKS_LOG_FATAL(info_log_,
                    "No snapshot left in findEarliestVisibleSnapshot");
  }
  auto snapshots_iter = std::lower_bound(
      snapshots_->begin(), snapshots_->end(), in);
  if (snapshots_iter == snapshots_->begin()) {
    *prev_snapshot = 0;
  } else {
    *prev_snapshot = *std::prev(snapshots_iter);
    assert(*prev_snapshot < in);
    if (*prev_snapshot >= in) {
      ROCKS_LOG_FATAL(info_log_,
                      "*prev_snapshot >= in in findEarliestVisibleSnapshot");
    }
  }
  if (snapshot_checker_ == nullptr) {
    return snapshots_iter != snapshots_->end()
      ? *snapshots_iter : kMaxSequenceNumber;
  }
  bool has_released_snapshot = !released_snapshots_.empty();
  for (; snapshots_iter != snapshots_->end(); ++snapshots_iter) {
    auto cur = *snapshots_iter;
    assert(in <= cur);
    if (in > cur) {
      ROCKS_LOG_FATAL(info_log_, "in > cur in findEarliestVisibleSnapshot");
    }
    // Skip if cur is in released_snapshots.
    if (has_released_snapshot && released_snapshots_.count(cur) > 0) {
      continue;
    }
    auto res = snapshot_checker_->CheckInSnapshot(in, cur);
    if (res == SnapshotCheckerResult::kInSnapshot) {
      return cur;
    } else if (res == SnapshotCheckerResult::kSnapshotReleased) {
      released_snapshots_.insert(cur);
    }
    *prev_snapshot = cur;
  }
  return kMaxSequenceNumber;
}

// used in 2 places - prevents deletion markers to be dropped if they may be
// needed and disables seqnum zero-out in PrepareOutput for recent keys.
inline bool CompactionIterator::ikeyNotNeededForIncrementalSnapshot() {
  return (!compaction_->preserve_deletes()) ||
         (ikey_.sequence < preserve_deletes_seqnum_);
}

bool CompactionIterator::IsInEarliestSnapshot(SequenceNumber sequence) {
  assert(snapshot_checker_ != nullptr);
  bool pre_condition = (earliest_snapshot_ == kMaxSequenceNumber ||
                        (earliest_snapshot_iter_ != snapshots_->end() &&
                         *earliest_snapshot_iter_ == earliest_snapshot_));
  assert(pre_condition);
  if (!pre_condition) {
    ROCKS_LOG_FATAL(info_log_,
                    "Pre-Condition is not hold in IsInEarliestSnapshot");
  }
  auto in_snapshot =
      snapshot_checker_->CheckInSnapshot(sequence, earliest_snapshot_);
  while (UNLIKELY(in_snapshot == SnapshotCheckerResult::kSnapshotReleased)) {
    // Avoid the the current earliest_snapshot_ being return as
    // earliest visible snapshot for the next value. So if a value's sequence
    // is zero-ed out by PrepareOutput(), the next value will be compact out.
    released_snapshots_.insert(earliest_snapshot_);
    earliest_snapshot_iter_++;

    if (earliest_snapshot_iter_ == snapshots_->end()) {
      earliest_snapshot_ = kMaxSequenceNumber;
    } else {
      earliest_snapshot_ = *earliest_snapshot_iter_;
    }
    in_snapshot =
        snapshot_checker_->CheckInSnapshot(sequence, earliest_snapshot_);
  }
  assert(in_snapshot != SnapshotCheckerResult::kSnapshotReleased);
  if (in_snapshot == SnapshotCheckerResult::kSnapshotReleased) {
    ROCKS_LOG_FATAL(info_log_,
                    "Unexpected released snapshot in IsInEarliestSnapshot");
  }
  return in_snapshot == SnapshotCheckerResult::kInSnapshot;
}

uint64_t CompactionIterator::ComputeBlobGarbageCollectionCutoffFileNumber(
    const CompactionProxy* compaction) {
  if (!compaction) {
    return 0;
  } else if (!compaction->enable_blob_garbage_collection()) {
    return 0;
  } else {
    return compaction->ComputeBlobGarbageCollectionCutoffFileNumber();
  }
}
}  // namespace ROCKSDB_NAMESPACE<|MERGE_RESOLUTION|>--- conflicted
+++ resolved
@@ -908,23 +908,9 @@
     if (blob_index.file_number() >=
         blob_garbage_collection_cutoff_file_number_) {
       return;
-<<<<<<< HEAD
     } else {
       Status s = compaction_->GetBlobValue(ReadOptions(), user_key(),
                                            blob_index, &blob_value_);
-=======
-    }
-
-    const Version* const version = compaction_->input_version();
-    assert(version);
-
-    uint64_t bytes_read = 0;
-
-    {
-      const Status s = version->GetBlob(ReadOptions(), user_key(), blob_index,
-                                        &blob_value_, &bytes_read);
-
->>>>>>> 689b13e6
       if (!s.ok()) {
         status_ = s;
         valid_ = false;
