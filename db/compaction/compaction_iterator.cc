--- conflicted
+++ resolved
@@ -223,7 +223,6 @@
 bool CompactionIterator::InvokeFilterIfNeeded(bool* need_skip,
                                               Slice* skip_until) {
   if (!compaction_filter_) {
-<<<<<<< HEAD
     return true;
   }
 
@@ -232,27 +231,13 @@
     return true;
   }
 
-=======
-    return true;
-  }
-
-  // TODO: support compaction filter for wide-column entities
-  if (ikey_.type != kTypeValue && ikey_.type != kTypeBlobIndex) {
-    return true;
-  }
-
->>>>>>> df680b24
   CompactionFilter::Decision decision =
       CompactionFilter::Decision::kUndetermined;
   CompactionFilter::ValueType value_type =
       ikey_.type == kTypeValue ? CompactionFilter::ValueType::kValue
-<<<<<<< HEAD
       : ikey_.type == kTypeBlobIndex
           ? CompactionFilter::ValueType::kBlobIndex
           : CompactionFilter::ValueType::kWideColumnEntity;
-=======
-                               : CompactionFilter::ValueType::kBlobIndex;
->>>>>>> df680b24
 
   // Hack: pass internal key to BlobIndexCompactionFilter since it needs
   // to get sequence number.
@@ -266,11 +251,8 @@
   compaction_filter_value_.clear();
   compaction_filter_skip_until_.Clear();
 
-<<<<<<< HEAD
   PinnableWideColumns new_entity;
 
-=======
->>>>>>> df680b24
   {
     StopWatchNano timer(clock_, report_detailed_time_);
 
@@ -326,7 +308,6 @@
         value_type = CompactionFilter::ValueType::kValue;
       }
     }
-<<<<<<< HEAD
 
     if (decision == CompactionFilter::Decision::kUndetermined) {
       WideColumns existing_entity;
@@ -343,10 +324,6 @@
       }
 
       decision = compaction_filter_->FilterV3(
-=======
-    if (decision == CompactionFilter::Decision::kUndetermined) {
-      decision = compaction_filter_->FilterV2(
->>>>>>> df680b24
           level_, filter_key, value_type,
           ikey_.type != kTypeWideColumnEntity
               ? (blob_value_.empty() ? &value_ : &blob_value_)
@@ -361,16 +338,10 @@
   }
 
   if (decision == CompactionFilter::Decision::kUndetermined) {
-<<<<<<< HEAD
     // Should not reach here, since FilterV2/FilterV3 should never return
     // kUndetermined.
     status_ = Status::NotSupported(
         "FilterV2/FilterV3 should never return kUndetermined");
-=======
-    // Should not reach here, since FilterV2 should never return kUndetermined.
-    status_ =
-        Status::NotSupported("FilterV2() should never return kUndetermined");
->>>>>>> df680b24
     validity_info_.Invalidate();
     return false;
   }
@@ -379,24 +350,10 @@
       cmp_->Compare(*compaction_filter_skip_until_.rep(), ikey_.user_key) <=
           0) {
     // Can't skip to a key smaller than the current one.
-<<<<<<< HEAD
     // Keep the key as per FilterV2/FilterV3 documentation.
     decision = CompactionFilter::Decision::kKeep;
   }
 
-  auto update_type = [&](ValueType type) {
-    if (ikey_.type != type) {
-      ikey_.type = type;
-      current_key_.UpdateInternalKey(ikey_.sequence, ikey_.type);
-    }
-  };
-
-=======
-    // Keep the key as per FilterV2 documentation.
-    decision = CompactionFilter::Decision::kKeep;
-  }
-
->>>>>>> df680b24
   if (decision == CompactionFilter::Decision::kRemove) {
     // convert the current key to a delete; key_ is pointing into
     // current_key_ at this point, so updating current_key_ updates key()
@@ -414,14 +371,10 @@
     value_.clear();
     iter_stats_.num_record_drop_user++;
   } else if (decision == CompactionFilter::Decision::kChangeValue) {
-<<<<<<< HEAD
-    update_type(kTypeValue);
-=======
     if (ikey_.type != kTypeValue) {
       ikey_.type = kTypeValue;
       current_key_.UpdateInternalKey(ikey_.sequence, kTypeValue);
     }
->>>>>>> df680b24
 
     value_ = compaction_filter_value_;
   } else if (decision == CompactionFilter::Decision::kRemoveAndSkipUntil) {
@@ -442,14 +395,10 @@
       return false;
     }
 
-<<<<<<< HEAD
-    update_type(kTypeBlobIndex);
-=======
     if (ikey_.type != kTypeBlobIndex) {
       ikey_.type = kTypeBlobIndex;
       current_key_.UpdateInternalKey(ikey_.sequence, kTypeBlobIndex);
     }
->>>>>>> df680b24
 
     value_ = compaction_filter_value_;
   } else if (decision == CompactionFilter::Decision::kIOError) {
@@ -463,15 +412,15 @@
     status_ = Status::IOError("Failed to access blob during compaction filter");
     validity_info_.Invalidate();
     return false;
-<<<<<<< HEAD
   } else if (decision == CompactionFilter::Decision::kChangeWideColumnEntity) {
-    update_type(kTypeWideColumnEntity);
+    if (ikey_.type != kTypeWideColumnEntity) {
+      ikey_.type = kTypeWideColumnEntity;
+      current_key_.UpdateInternalKey(ikey_.sequence, kTypeWideColumnEntity);
+    }
 
     compaction_filter_value_ = new_entity.serialized_data();
 
     value_ = compaction_filter_value_;
-=======
->>>>>>> df680b24
   }
 
   return true;
