//  Copyright (c) 2011-present, Facebook, Inc.  All rights reserved.
//  This source code is licensed under both the GPLv2 (found in the
//  COPYING file in the root directory) and Apache 2.0 License
//  (found in the LICENSE.Apache file in the root directory).
//
#include "rocksdb/perf_context.h"

#include <algorithm>
#include <iostream>
#include <thread>
#include <vector>

#include "monitoring/histogram.h"
#include "monitoring/instrumented_mutex.h"
#include "monitoring/perf_context_imp.h"
#include "monitoring/thread_status_util.h"
#include "port/port.h"
#include "rocksdb/db.h"
#include "rocksdb/memtablerep.h"
#include "rocksdb/slice_transform.h"
#include "rocksdb/system_clock.h"
#include "test_util/testharness.h"
#include "util/stop_watch.h"
#include "util/string_util.h"
#include "utilities/merge_operators.h"

bool FLAGS_random_key = false;
bool FLAGS_use_set_based_memetable = false;
int FLAGS_total_keys = 100;
int FLAGS_write_buffer_size = 1000000000;
int FLAGS_max_write_buffer_number = 8;
int FLAGS_min_write_buffer_number_to_merge = 7;
bool FLAGS_verbose = false;

// Path to the database on file system
const std::string kDbName =
    ROCKSDB_NAMESPACE::test::PerThreadDBPath("perf_context_test");

namespace ROCKSDB_NAMESPACE {

std::shared_ptr<DB> OpenDb(bool read_only = false) {
  DB* db;
  Options options;
  options.create_if_missing = true;
  options.max_open_files = -1;
  options.write_buffer_size = FLAGS_write_buffer_size;
  options.max_write_buffer_number = FLAGS_max_write_buffer_number;
  options.min_write_buffer_number_to_merge =
      FLAGS_min_write_buffer_number_to_merge;

  if (FLAGS_use_set_based_memetable) {
#ifndef ROCKSDB_LITE
    options.prefix_extractor.reset(
        ROCKSDB_NAMESPACE::NewFixedPrefixTransform(0));
    options.memtable_factory.reset(NewHashSkipListRepFactory());
#endif  // ROCKSDB_LITE
  }

  Status s;
  if (!read_only) {
    s = DB::Open(options, kDbName, &db);
  } else {
    s = DB::OpenForReadOnly(options, kDbName, &db);
  }
  EXPECT_OK(s);
  return std::shared_ptr<DB>(db);
}

class PerfContextTest : public testing::Test {
 public:
  PerfContextTest() { EXPECT_OK(DestroyDB(kDbName, Options())); }

  ~PerfContextTest() { EXPECT_OK(DestroyDB(kDbName, Options())); }
};

TEST_F(PerfContextTest, SeekIntoDeletion) {
<<<<<<< HEAD
=======
  ASSERT_OK(DestroyDB(kDbName, Options()));
>>>>>>> f24ef5d6
  auto db = OpenDb();
  WriteOptions write_options;
  ReadOptions read_options;

  for (int i = 0; i < FLAGS_total_keys; ++i) {
    std::string key = "k" + std::to_string(i);
    std::string value = "v" + std::to_string(i);

    ASSERT_OK(db->Put(write_options, key, value));
  }

  for (int i = 0; i < FLAGS_total_keys - 1; ++i) {
    std::string key = "k" + std::to_string(i);
    ASSERT_OK(db->Delete(write_options, key));
  }

  HistogramImpl hist_get;
  HistogramImpl hist_get_time;
  for (int i = 0; i < FLAGS_total_keys - 1; ++i) {
    std::string key = "k" + std::to_string(i);
    std::string value;

    get_perf_context()->Reset();
    StopWatchNano timer(SystemClock::Default().get());
    timer.Start();
    auto status = db->Get(read_options, key, &value);
    auto elapsed_nanos = timer.ElapsedNanos();
    ASSERT_TRUE(status.IsNotFound());
    hist_get.Add(get_perf_context()->user_key_comparison_count);
    hist_get_time.Add(elapsed_nanos);
  }

  if (FLAGS_verbose) {
    std::cout << "Get user key comparison: \n"
              << hist_get.ToString() << "Get time: \n"
              << hist_get_time.ToString();
  }

  {
    HistogramImpl hist_seek_to_first;
    std::unique_ptr<Iterator> iter(db->NewIterator(read_options));

    get_perf_context()->Reset();
    StopWatchNano timer(SystemClock::Default().get(), true);
    iter->SeekToFirst();
    hist_seek_to_first.Add(get_perf_context()->user_key_comparison_count);
    auto elapsed_nanos = timer.ElapsedNanos();

    if (FLAGS_verbose) {
      std::cout << "SeekToFirst user key comparison: \n"
                << hist_seek_to_first.ToString() << "ikey skipped: "
                << get_perf_context()->internal_key_skipped_count << "\n"
                << "idelete skipped: "
                << get_perf_context()->internal_delete_skipped_count << "\n"
                << "elapsed: " << elapsed_nanos << "\n";
    }
  }

  HistogramImpl hist_seek;
  for (int i = 0; i < FLAGS_total_keys; ++i) {
    std::unique_ptr<Iterator> iter(db->NewIterator(read_options));
    std::string key = "k" + std::to_string(i);

    get_perf_context()->Reset();
    StopWatchNano timer(SystemClock::Default().get(), true);
    iter->Seek(key);
    auto elapsed_nanos = timer.ElapsedNanos();
    hist_seek.Add(get_perf_context()->user_key_comparison_count);
    if (FLAGS_verbose) {
      std::cout << "seek cmp: " << get_perf_context()->user_key_comparison_count
                << " ikey skipped "
                << get_perf_context()->internal_key_skipped_count
                << " idelete skipped "
                << get_perf_context()->internal_delete_skipped_count
                << " elapsed: " << elapsed_nanos << "ns\n";
    }

    get_perf_context()->Reset();
    ASSERT_TRUE(iter->Valid());
    StopWatchNano timer2(SystemClock::Default().get(), true);
    iter->Next();
    auto elapsed_nanos2 = timer2.ElapsedNanos();
    if (FLAGS_verbose) {
      std::cout << "next cmp: " << get_perf_context()->user_key_comparison_count
                << "elapsed: " << elapsed_nanos2 << "ns\n";
    }
  }

  if (FLAGS_verbose) {
    std::cout << "Seek user key comparison: \n" << hist_seek.ToString();
  }
}

TEST_F(PerfContextTest, StopWatchNanoOverhead) {
  // profile the timer cost by itself!
  const int kTotalIterations = 1000000;
  std::vector<uint64_t> timings(kTotalIterations);

  StopWatchNano timer(SystemClock::Default().get(), true);
  for (auto& timing : timings) {
    timing = timer.ElapsedNanos(true /* reset */);
  }

  HistogramImpl histogram;
  for (const auto timing : timings) {
    histogram.Add(timing);
  }

  if (FLAGS_verbose) {
    std::cout << histogram.ToString();
  }
}

TEST_F(PerfContextTest, StopWatchOverhead) {
  // profile the timer cost by itself!
  const int kTotalIterations = 1000000;
  uint64_t elapsed = 0;
  std::vector<uint64_t> timings(kTotalIterations);

  StopWatch timer(SystemClock::Default().get(), nullptr, 0, &elapsed);
  for (auto& timing : timings) {
    timing = elapsed;
  }

  HistogramImpl histogram;
  uint64_t prev_timing = 0;
  for (const auto timing : timings) {
    histogram.Add(timing - prev_timing);
    prev_timing = timing;
  }

  if (FLAGS_verbose) {
    std::cout << histogram.ToString();
  }
}

void ProfileQueries(bool enabled_time = false) {
  ASSERT_OK(DestroyDB(kDbName, Options()));  // Start this test with a fresh DB

  auto db = OpenDb();

  WriteOptions write_options;
  ReadOptions read_options;

  HistogramImpl hist_put;

  HistogramImpl hist_get;
  HistogramImpl hist_get_snapshot;
  HistogramImpl hist_get_memtable;
  HistogramImpl hist_get_files;
  HistogramImpl hist_get_post_process;
  HistogramImpl hist_num_memtable_checked;

  HistogramImpl hist_mget;
  HistogramImpl hist_mget_snapshot;
  HistogramImpl hist_mget_memtable;
  HistogramImpl hist_mget_files;
  HistogramImpl hist_mget_post_process;
  HistogramImpl hist_mget_num_memtable_checked;

  HistogramImpl hist_write_pre_post;
  HistogramImpl hist_write_wal_time;
  HistogramImpl hist_write_memtable_time;
  HistogramImpl hist_write_delay_time;
  HistogramImpl hist_write_thread_wait_nanos;
  HistogramImpl hist_write_scheduling_time;

  uint64_t total_db_mutex_nanos = 0;

  if (FLAGS_verbose) {
    std::cout << "Inserting " << FLAGS_total_keys << " key/value pairs\n...\n";
  }

  std::vector<int> keys;
  const int kFlushFlag = -1;
  for (int i = 0; i < FLAGS_total_keys; ++i) {
    keys.push_back(i);
    if (i == FLAGS_total_keys / 2) {
      // Issuing a flush in the middle.
      keys.push_back(kFlushFlag);
    }
  }

  if (FLAGS_random_key) {
    RandomShuffle(std::begin(keys), std::end(keys));
  }
#ifndef NDEBUG
  ThreadStatusUtil::TEST_SetStateDelay(ThreadStatus::STATE_MUTEX_WAIT, 1U);
#endif
  int num_mutex_waited = 0;
  for (const int i : keys) {
    if (i == kFlushFlag) {
      FlushOptions fo;
      db->Flush(fo);
      continue;
    }

    std::string key = "k" + std::to_string(i);
    std::string value = "v" + std::to_string(i);

    std::vector<std::string> values;

    get_perf_context()->Reset();
    ASSERT_OK(db->Put(write_options, key, value));
    if (++num_mutex_waited > 3) {
#ifndef NDEBUG
      ThreadStatusUtil::TEST_SetStateDelay(ThreadStatus::STATE_MUTEX_WAIT, 0U);
#endif
    }
    hist_write_pre_post.Add(
        get_perf_context()->write_pre_and_post_process_time);
    hist_write_wal_time.Add(get_perf_context()->write_wal_time);
    hist_write_memtable_time.Add(get_perf_context()->write_memtable_time);
    hist_write_delay_time.Add(get_perf_context()->write_delay_time);
    hist_write_thread_wait_nanos.Add(
        get_perf_context()->write_thread_wait_nanos);
    hist_write_scheduling_time.Add(
        get_perf_context()->write_scheduling_flushes_compactions_time);
    hist_put.Add(get_perf_context()->user_key_comparison_count);
    total_db_mutex_nanos += get_perf_context()->db_mutex_lock_nanos;
  }
#ifndef NDEBUG
  ThreadStatusUtil::TEST_SetStateDelay(ThreadStatus::STATE_MUTEX_WAIT, 0U);
#endif

  for (const int i : keys) {
    if (i == kFlushFlag) {
      continue;
    }
    std::string key = "k" + std::to_string(i);
    std::string expected_value = "v" + std::to_string(i);
    std::string value;

    std::vector<Slice> multiget_keys = {Slice(key)};
    std::vector<std::string> values;

    get_perf_context()->Reset();
    ASSERT_OK(db->Get(read_options, key, &value));
    ASSERT_EQ(expected_value, value);
    hist_get_snapshot.Add(get_perf_context()->get_snapshot_time);
    hist_get_memtable.Add(get_perf_context()->get_from_memtable_time);
    hist_get_files.Add(get_perf_context()->get_from_output_files_time);
    hist_num_memtable_checked.Add(get_perf_context()->get_from_memtable_count);
    hist_get_post_process.Add(get_perf_context()->get_post_process_time);
    hist_get.Add(get_perf_context()->user_key_comparison_count);

    get_perf_context()->Reset();
    auto statuses = db->MultiGet(read_options, multiget_keys, &values);
    for (const auto& s : statuses) {
      ASSERT_OK(s);
    }
    hist_mget_snapshot.Add(get_perf_context()->get_snapshot_time);
    hist_mget_memtable.Add(get_perf_context()->get_from_memtable_time);
    hist_mget_files.Add(get_perf_context()->get_from_output_files_time);
    hist_mget_num_memtable_checked.Add(
        get_perf_context()->get_from_memtable_count);
    hist_mget_post_process.Add(get_perf_context()->get_post_process_time);
    hist_mget.Add(get_perf_context()->user_key_comparison_count);
  }

  if (FLAGS_verbose) {
    std::cout << "Put user key comparison: \n"
              << hist_put.ToString() << "Get user key comparison: \n"
              << hist_get.ToString() << "MultiGet user key comparison: \n"
              << hist_get.ToString();
    std::cout << "Put(): Pre and Post Process Time: \n"
              << hist_write_pre_post.ToString() << " Writing WAL time: \n"
              << hist_write_wal_time.ToString() << "\n"
              << " Writing Mem Table time: \n"
              << hist_write_memtable_time.ToString() << "\n"
              << " Write Delay: \n"
              << hist_write_delay_time.ToString() << "\n"
              << " Waiting for Batch time: \n"
              << hist_write_thread_wait_nanos.ToString() << "\n"
              << " Scheduling Flushes and Compactions Time: \n"
              << hist_write_scheduling_time.ToString() << "\n"
              << " Total DB mutex nanos: \n"
              << total_db_mutex_nanos << "\n";

    std::cout << "Get(): Time to get snapshot: \n"
              << hist_get_snapshot.ToString()
              << " Time to get value from memtables: \n"
              << hist_get_memtable.ToString() << "\n"
              << " Time to get value from output files: \n"
              << hist_get_files.ToString() << "\n"
              << " Number of memtables checked: \n"
              << hist_num_memtable_checked.ToString() << "\n"
              << " Time to post process: \n"
              << hist_get_post_process.ToString() << "\n";

    std::cout << "MultiGet(): Time to get snapshot: \n"
              << hist_mget_snapshot.ToString()
              << " Time to get value from memtables: \n"
              << hist_mget_memtable.ToString() << "\n"
              << " Time to get value from output files: \n"
              << hist_mget_files.ToString() << "\n"
              << " Number of memtables checked: \n"
              << hist_mget_num_memtable_checked.ToString() << "\n"
              << " Time to post process: \n"
              << hist_mget_post_process.ToString() << "\n";
  }

  if (enabled_time) {
    ASSERT_GT(hist_get.Average(), 0);
    ASSERT_GT(hist_get_snapshot.Average(), 0);
    ASSERT_GT(hist_get_memtable.Average(), 0);
    ASSERT_GT(hist_get_files.Average(), 0);
    ASSERT_GT(hist_get_post_process.Average(), 0);
    ASSERT_GT(hist_num_memtable_checked.Average(), 0);

    ASSERT_GT(hist_mget.Average(), 0);
    ASSERT_GT(hist_mget_snapshot.Average(), 0);
    ASSERT_GT(hist_mget_memtable.Average(), 0);
    ASSERT_GT(hist_mget_files.Average(), 0);
    ASSERT_GT(hist_mget_post_process.Average(), 0);
    ASSERT_GT(hist_mget_num_memtable_checked.Average(), 0);

    EXPECT_GT(hist_write_pre_post.Average(), 0);
    EXPECT_GT(hist_write_wal_time.Average(), 0);
    EXPECT_GT(hist_write_memtable_time.Average(), 0);
    EXPECT_EQ(hist_write_delay_time.Average(), 0);
    EXPECT_EQ(hist_write_thread_wait_nanos.Average(), 0);
    EXPECT_GT(hist_write_scheduling_time.Average(), 0);

#ifndef NDEBUG
    ASSERT_LT(total_db_mutex_nanos, 100U);
#endif
  }

  db.reset();
  db = OpenDb(true);

  hist_get.Clear();
  hist_get_snapshot.Clear();
  hist_get_memtable.Clear();
  hist_get_files.Clear();
  hist_get_post_process.Clear();
  hist_num_memtable_checked.Clear();

  hist_mget.Clear();
  hist_mget_snapshot.Clear();
  hist_mget_memtable.Clear();
  hist_mget_files.Clear();
  hist_mget_post_process.Clear();
  hist_mget_num_memtable_checked.Clear();

  for (const int i : keys) {
    if (i == kFlushFlag) {
      continue;
    }
    std::string key = "k" + std::to_string(i);
    std::string expected_value = "v" + std::to_string(i);
    std::string value;

    std::vector<Slice> multiget_keys = {Slice(key)};
    std::vector<std::string> values;

    get_perf_context()->Reset();
    ASSERT_OK(db->Get(read_options, key, &value));
    ASSERT_EQ(expected_value, value);
    hist_get_snapshot.Add(get_perf_context()->get_snapshot_time);
    hist_get_memtable.Add(get_perf_context()->get_from_memtable_time);
    hist_get_files.Add(get_perf_context()->get_from_output_files_time);
    hist_num_memtable_checked.Add(get_perf_context()->get_from_memtable_count);
    hist_get_post_process.Add(get_perf_context()->get_post_process_time);
    hist_get.Add(get_perf_context()->user_key_comparison_count);

    get_perf_context()->Reset();
    auto statuses = db->MultiGet(read_options, multiget_keys, &values);
    for (const auto& s : statuses) {
      ASSERT_OK(s);
    }
    hist_mget_snapshot.Add(get_perf_context()->get_snapshot_time);
    hist_mget_memtable.Add(get_perf_context()->get_from_memtable_time);
    hist_mget_files.Add(get_perf_context()->get_from_output_files_time);
    hist_mget_num_memtable_checked.Add(
        get_perf_context()->get_from_memtable_count);
    hist_mget_post_process.Add(get_perf_context()->get_post_process_time);
    hist_mget.Add(get_perf_context()->user_key_comparison_count);
  }

  if (FLAGS_verbose) {
    std::cout << "ReadOnly Get user key comparison: \n"
              << hist_get.ToString()
              << "ReadOnly MultiGet user key comparison: \n"
              << hist_mget.ToString();

    std::cout << "ReadOnly Get(): Time to get snapshot: \n"
              << hist_get_snapshot.ToString()
              << " Time to get value from memtables: \n"
              << hist_get_memtable.ToString() << "\n"
              << " Time to get value from output files: \n"
              << hist_get_files.ToString() << "\n"
              << " Number of memtables checked: \n"
              << hist_num_memtable_checked.ToString() << "\n"
              << " Time to post process: \n"
              << hist_get_post_process.ToString() << "\n";

    std::cout << "ReadOnly MultiGet(): Time to get snapshot: \n"
              << hist_mget_snapshot.ToString()
              << " Time to get value from memtables: \n"
              << hist_mget_memtable.ToString() << "\n"
              << " Time to get value from output files: \n"
              << hist_mget_files.ToString() << "\n"
              << " Number of memtables checked: \n"
              << hist_mget_num_memtable_checked.ToString() << "\n"
              << " Time to post process: \n"
              << hist_mget_post_process.ToString() << "\n";
  }

  if (enabled_time) {
    ASSERT_GT(hist_get.Average(), 0);
    ASSERT_GT(hist_get_memtable.Average(), 0);
    ASSERT_GT(hist_get_files.Average(), 0);
    ASSERT_GT(hist_num_memtable_checked.Average(), 0);
    // In read-only mode Get(), no super version operation is needed
    ASSERT_EQ(hist_get_post_process.Average(), 0);
    ASSERT_GT(hist_get_snapshot.Average(), 0);

    ASSERT_GT(hist_mget.Average(), 0);
    ASSERT_GT(hist_mget_snapshot.Average(), 0);
    ASSERT_GT(hist_mget_memtable.Average(), 0);
    ASSERT_GT(hist_mget_files.Average(), 0);
    ASSERT_GT(hist_mget_post_process.Average(), 0);
    ASSERT_GT(hist_mget_num_memtable_checked.Average(), 0);
  }
}

#ifndef ROCKSDB_LITE
TEST_F(PerfContextTest, KeyComparisonCount) {
  SetPerfLevel(kEnableCount);
  ProfileQueries();

  SetPerfLevel(kDisable);
  ProfileQueries();

  SetPerfLevel(kEnableTime);
  ProfileQueries(true);
}
#endif  // ROCKSDB_LITE

// make perf_context_test
// export ROCKSDB_TESTS=PerfContextTest.SeekKeyComparison
// For one memtable:
// ./perf_context_test --write_buffer_size=500000 --total_keys=10000
// For two memtables:
// ./perf_context_test --write_buffer_size=250000 --total_keys=10000
// Specify --random_key=1 to shuffle the key before insertion
// Results show that, for sequential insertion, worst-case Seek Key comparison
// is close to the total number of keys (linear), when there is only one
// memtable. When there are two memtables, even the avg Seek Key comparison
// starts to become linear to the input size.

TEST_F(PerfContextTest, SeekKeyComparison) {
<<<<<<< HEAD
=======
  ASSERT_OK(DestroyDB(kDbName, Options()));
>>>>>>> f24ef5d6
  auto db = OpenDb();
  WriteOptions write_options;
  ReadOptions read_options;

  if (FLAGS_verbose) {
    std::cout << "Inserting " << FLAGS_total_keys << " key/value pairs\n...\n";
  }

  std::vector<int> keys;
  for (int i = 0; i < FLAGS_total_keys; ++i) {
    keys.push_back(i);
  }

  if (FLAGS_random_key) {
    RandomShuffle(std::begin(keys), std::end(keys));
  }

  HistogramImpl hist_put_time;
  HistogramImpl hist_wal_time;
  HistogramImpl hist_time_diff;

  SetPerfLevel(kEnableTime);
  StopWatchNano timer(SystemClock::Default().get());
  for (const int i : keys) {
    std::string key = "k" + std::to_string(i);
    std::string value = "v" + std::to_string(i);

    get_perf_context()->Reset();
    timer.Start();
    ASSERT_OK(db->Put(write_options, key, value));
    auto put_time = timer.ElapsedNanos();
    hist_put_time.Add(put_time);
    hist_wal_time.Add(get_perf_context()->write_wal_time);
    hist_time_diff.Add(put_time - get_perf_context()->write_wal_time);
  }

  if (FLAGS_verbose) {
    std::cout << "Put time:\n"
              << hist_put_time.ToString() << "WAL time:\n"
              << hist_wal_time.ToString() << "time diff:\n"
              << hist_time_diff.ToString();
  }

  HistogramImpl hist_seek;
  HistogramImpl hist_next;

  for (int i = 0; i < FLAGS_total_keys; ++i) {
    std::string key = "k" + std::to_string(i);
    std::string value = "v" + std::to_string(i);

    std::unique_ptr<Iterator> iter(db->NewIterator(read_options));
    get_perf_context()->Reset();
    iter->Seek(key);
    ASSERT_TRUE(iter->Valid());
    ASSERT_EQ(iter->value().ToString(), value);
    hist_seek.Add(get_perf_context()->user_key_comparison_count);
  }

  std::unique_ptr<Iterator> iter(db->NewIterator(read_options));
  for (iter->SeekToFirst(); iter->Valid();) {
    get_perf_context()->Reset();
    iter->Next();
    hist_next.Add(get_perf_context()->user_key_comparison_count);
  }
  ASSERT_OK(iter->status());
  if (FLAGS_verbose) {
    std::cout << "Seek:\n"
              << hist_seek.ToString() << "Next:\n"
              << hist_next.ToString();
  }
}

TEST_F(PerfContextTest, DBMutexLockCounter) {
  int stats_code[] = {0, static_cast<int>(DB_MUTEX_WAIT_MICROS)};
  for (PerfLevel perf_level_test :
       {PerfLevel::kEnableTimeExceptForMutex, PerfLevel::kEnableTime}) {
    for (int c = 0; c < 2; ++c) {
      InstrumentedMutex mutex(nullptr, SystemClock::Default().get(),
                              stats_code[c]);
      mutex.Lock();
      ROCKSDB_NAMESPACE::port::Thread child_thread([&] {
        SetPerfLevel(perf_level_test);
        get_perf_context()->Reset();
        ASSERT_EQ(get_perf_context()->db_mutex_lock_nanos, 0);
        mutex.Lock();
        mutex.Unlock();
        if (perf_level_test == PerfLevel::kEnableTimeExceptForMutex ||
            stats_code[c] != DB_MUTEX_WAIT_MICROS) {
          ASSERT_EQ(get_perf_context()->db_mutex_lock_nanos, 0);
        } else {
          // increment the counter only when it's a DB Mutex
          ASSERT_GT(get_perf_context()->db_mutex_lock_nanos, 0);
        }
      });
      SystemClock::Default()->SleepForMicroseconds(100);
      mutex.Unlock();
      child_thread.join();
    }
  }
}

TEST_F(PerfContextTest, FalseDBMutexWait) {
  SetPerfLevel(kEnableTime);
  int stats_code[] = {0, static_cast<int>(DB_MUTEX_WAIT_MICROS)};
  for (int c = 0; c < 2; ++c) {
    InstrumentedMutex mutex(nullptr, SystemClock::Default().get(),
                            stats_code[c]);
    InstrumentedCondVar lock(&mutex);
    get_perf_context()->Reset();
    mutex.Lock();
    lock.TimedWait(100);
    mutex.Unlock();
    if (stats_code[c] == static_cast<int>(DB_MUTEX_WAIT_MICROS)) {
      // increment the counter only when it's a DB Mutex
      ASSERT_GT(get_perf_context()->db_condition_wait_nanos, 0);
    } else {
      ASSERT_EQ(get_perf_context()->db_condition_wait_nanos, 0);
    }
  }
}

TEST_F(PerfContextTest, ToString) {
  get_perf_context()->Reset();
  get_perf_context()->block_read_count = 12345;

  std::string zero_included = get_perf_context()->ToString();
  ASSERT_NE(std::string::npos, zero_included.find("= 0"));
  ASSERT_NE(std::string::npos, zero_included.find("= 12345"));

  std::string zero_excluded = get_perf_context()->ToString(true);
  ASSERT_EQ(std::string::npos, zero_excluded.find("= 0"));
  ASSERT_NE(std::string::npos, zero_excluded.find("= 12345"));
}

TEST_F(PerfContextTest, MergeOperatorTime) {
<<<<<<< HEAD
=======
  ASSERT_OK(DestroyDB(kDbName, Options()));
>>>>>>> f24ef5d6
  DB* db;
  Options options;
  options.create_if_missing = true;
  options.merge_operator = MergeOperators::CreateStringAppendOperator();
  Status s = DB::Open(options, kDbName, &db);
  EXPECT_OK(s);

  std::string val;
  ASSERT_OK(db->Merge(WriteOptions(), "k1", "val1"));
  ASSERT_OK(db->Merge(WriteOptions(), "k1", "val2"));
  ASSERT_OK(db->Merge(WriteOptions(), "k1", "val3"));
  ASSERT_OK(db->Merge(WriteOptions(), "k1", "val4"));

  SetPerfLevel(kEnableTime);
  get_perf_context()->Reset();
  ASSERT_OK(db->Get(ReadOptions(), "k1", &val));
#ifdef OS_SOLARIS
  for (int i = 0; i < 100; i++) {
    ASSERT_OK(db->Get(ReadOptions(), "k1", &val));
  }
#endif
  EXPECT_GT(get_perf_context()->merge_operator_time_nanos, 0);

  ASSERT_OK(db->Flush(FlushOptions()));

  get_perf_context()->Reset();
  ASSERT_OK(db->Get(ReadOptions(), "k1", &val));
#ifdef OS_SOLARIS
  for (int i = 0; i < 100; i++) {
    ASSERT_OK(db->Get(ReadOptions(), "k1", &val));
  }
#endif
  EXPECT_GT(get_perf_context()->merge_operator_time_nanos, 0);

  ASSERT_OK(db->CompactRange(CompactRangeOptions(), nullptr, nullptr));

  get_perf_context()->Reset();
  ASSERT_OK(db->Get(ReadOptions(), "k1", &val));
#ifdef OS_SOLARIS
  for (int i = 0; i < 100; i++) {
    ASSERT_OK(db->Get(ReadOptions(), "k1", &val));
  }
#endif
  EXPECT_GT(get_perf_context()->merge_operator_time_nanos, 0);

  delete db;
}

TEST_F(PerfContextTest, CopyAndMove) {
  // Assignment operator
  {
    get_perf_context()->Reset();
    get_perf_context()->EnablePerLevelPerfContext();
    PERF_COUNTER_BY_LEVEL_ADD(bloom_filter_useful, 1, 5);
    ASSERT_EQ(
        1,
        (*(get_perf_context()->level_to_perf_context))[5].bloom_filter_useful);
    PerfContext perf_context_assign;
    perf_context_assign = *get_perf_context();
    ASSERT_EQ(
        1,
        (*(perf_context_assign.level_to_perf_context))[5].bloom_filter_useful);
    get_perf_context()->ClearPerLevelPerfContext();
    get_perf_context()->Reset();
    ASSERT_EQ(
        1,
        (*(perf_context_assign.level_to_perf_context))[5].bloom_filter_useful);
    perf_context_assign.ClearPerLevelPerfContext();
    perf_context_assign.Reset();
  }
  // Copy constructor
  {
    get_perf_context()->Reset();
    get_perf_context()->EnablePerLevelPerfContext();
    PERF_COUNTER_BY_LEVEL_ADD(bloom_filter_useful, 1, 5);
    ASSERT_EQ(
        1,
        (*(get_perf_context()->level_to_perf_context))[5].bloom_filter_useful);
    PerfContext perf_context_copy(*get_perf_context());
    ASSERT_EQ(
        1, (*(perf_context_copy.level_to_perf_context))[5].bloom_filter_useful);
    get_perf_context()->ClearPerLevelPerfContext();
    get_perf_context()->Reset();
    ASSERT_EQ(
        1, (*(perf_context_copy.level_to_perf_context))[5].bloom_filter_useful);
    perf_context_copy.ClearPerLevelPerfContext();
    perf_context_copy.Reset();
  }
  // Move constructor
  {
    get_perf_context()->Reset();
    get_perf_context()->EnablePerLevelPerfContext();
    PERF_COUNTER_BY_LEVEL_ADD(bloom_filter_useful, 1, 5);
    ASSERT_EQ(
        1,
        (*(get_perf_context()->level_to_perf_context))[5].bloom_filter_useful);
    PerfContext perf_context_move = std::move(*get_perf_context());
    ASSERT_EQ(
        1, (*(perf_context_move.level_to_perf_context))[5].bloom_filter_useful);
    get_perf_context()->ClearPerLevelPerfContext();
    get_perf_context()->Reset();
    ASSERT_EQ(
        1, (*(perf_context_move.level_to_perf_context))[5].bloom_filter_useful);
    perf_context_move.ClearPerLevelPerfContext();
    perf_context_move.Reset();
  }
}

TEST_F(PerfContextTest, PerfContextDisableEnable) {
  get_perf_context()->Reset();
  get_perf_context()->EnablePerLevelPerfContext();
  PERF_COUNTER_BY_LEVEL_ADD(bloom_filter_full_positive, 1, 0);
  get_perf_context()->DisablePerLevelPerfContext();
  PERF_COUNTER_BY_LEVEL_ADD(bloom_filter_useful, 1, 5);
  get_perf_context()->EnablePerLevelPerfContext();
  PERF_COUNTER_BY_LEVEL_ADD(block_cache_hit_count, 1, 0);
  get_perf_context()->DisablePerLevelPerfContext();
  PerfContext perf_context_copy(*get_perf_context());
  ASSERT_EQ(1, (*(perf_context_copy.level_to_perf_context))[0]
                   .bloom_filter_full_positive);
  // this was set when per level perf context is disabled, should not be copied
  ASSERT_NE(
      1, (*(perf_context_copy.level_to_perf_context))[5].bloom_filter_useful);
  ASSERT_EQ(
      1, (*(perf_context_copy.level_to_perf_context))[0].block_cache_hit_count);
  perf_context_copy.ClearPerLevelPerfContext();
  perf_context_copy.Reset();
  get_perf_context()->ClearPerLevelPerfContext();
  get_perf_context()->Reset();
}

TEST_F(PerfContextTest, PerfContextByLevelGetSet) {
  get_perf_context()->Reset();
  get_perf_context()->EnablePerLevelPerfContext();
  PERF_COUNTER_BY_LEVEL_ADD(bloom_filter_full_positive, 1, 0);
  PERF_COUNTER_BY_LEVEL_ADD(bloom_filter_useful, 1, 5);
  PERF_COUNTER_BY_LEVEL_ADD(bloom_filter_useful, 1, 7);
  PERF_COUNTER_BY_LEVEL_ADD(bloom_filter_useful, 1, 7);
  PERF_COUNTER_BY_LEVEL_ADD(bloom_filter_full_true_positive, 1, 2);
  PERF_COUNTER_BY_LEVEL_ADD(block_cache_hit_count, 1, 0);
  PERF_COUNTER_BY_LEVEL_ADD(block_cache_hit_count, 5, 2);
  PERF_COUNTER_BY_LEVEL_ADD(block_cache_miss_count, 2, 3);
  PERF_COUNTER_BY_LEVEL_ADD(block_cache_miss_count, 4, 1);
  ASSERT_EQ(
      0, (*(get_perf_context()->level_to_perf_context))[0].bloom_filter_useful);
  ASSERT_EQ(
      1, (*(get_perf_context()->level_to_perf_context))[5].bloom_filter_useful);
  ASSERT_EQ(
      2, (*(get_perf_context()->level_to_perf_context))[7].bloom_filter_useful);
  ASSERT_EQ(1, (*(get_perf_context()->level_to_perf_context))[0]
                   .bloom_filter_full_positive);
  ASSERT_EQ(1, (*(get_perf_context()->level_to_perf_context))[2]
                   .bloom_filter_full_true_positive);
  ASSERT_EQ(
      1,
      (*(get_perf_context()->level_to_perf_context))[0].block_cache_hit_count);
  ASSERT_EQ(
      5,
      (*(get_perf_context()->level_to_perf_context))[2].block_cache_hit_count);
  ASSERT_EQ(
      2,
      (*(get_perf_context()->level_to_perf_context))[3].block_cache_miss_count);
  ASSERT_EQ(
      4,
      (*(get_perf_context()->level_to_perf_context))[1].block_cache_miss_count);
  std::string zero_excluded = get_perf_context()->ToString(true);
  ASSERT_NE(std::string::npos,
            zero_excluded.find("bloom_filter_useful = 1@level5, 2@level7"));
  ASSERT_NE(std::string::npos,
            zero_excluded.find("bloom_filter_full_positive = 1@level0"));
  ASSERT_NE(std::string::npos,
            zero_excluded.find("bloom_filter_full_true_positive = 1@level2"));
  ASSERT_NE(std::string::npos,
            zero_excluded.find("block_cache_hit_count = 1@level0, 5@level2"));
  ASSERT_NE(std::string::npos,
            zero_excluded.find("block_cache_miss_count = 4@level1, 2@level3"));
}

TEST_F(PerfContextTest, CPUTimer) {
  if (SystemClock::Default()->CPUNanos() == 0) {
    ROCKSDB_GTEST_SKIP("Target without CPUNanos support");
    return;
  }

<<<<<<< HEAD
=======
  ASSERT_OK(DestroyDB(kDbName, Options()));
>>>>>>> f24ef5d6
  auto db = OpenDb();
  WriteOptions write_options;
  ReadOptions read_options;
  SetPerfLevel(PerfLevel::kEnableTimeAndCPUTimeExceptForMutex);

  std::string max_str = "0";
  for (int i = 0; i < FLAGS_total_keys; ++i) {
    std::string i_str = std::to_string(i);
    std::string key = "k" + i_str;
    std::string value = "v" + i_str;
    max_str = max_str > i_str ? max_str : i_str;

    ASSERT_OK(db->Put(write_options, key, value));
  }
  std::string last_key = "k" + max_str;
  std::string last_value = "v" + max_str;

  {
    // Get
    get_perf_context()->Reset();
    std::string value;
    ASSERT_OK(db->Get(read_options, "k0", &value));
    ASSERT_EQ(value, "v0");

    if (FLAGS_verbose) {
      std::cout << "Get CPU time nanos: " << get_perf_context()->get_cpu_nanos
                << "ns\n";
    }

    // Iter
    std::unique_ptr<Iterator> iter(db->NewIterator(read_options));

    // Seek
    get_perf_context()->Reset();
    iter->Seek(last_key);
    ASSERT_TRUE(iter->Valid());
    ASSERT_EQ(last_value, iter->value().ToString());

    if (FLAGS_verbose) {
      std::cout << "Iter Seek CPU time nanos: "
                << get_perf_context()->iter_seek_cpu_nanos << "ns\n";
    }

    // SeekForPrev
    get_perf_context()->Reset();
    iter->SeekForPrev(last_key);
    ASSERT_TRUE(iter->Valid());

    if (FLAGS_verbose) {
      std::cout << "Iter SeekForPrev CPU time nanos: "
                << get_perf_context()->iter_seek_cpu_nanos << "ns\n";
    }

    // SeekToLast
    get_perf_context()->Reset();
    iter->SeekToLast();
    ASSERT_TRUE(iter->Valid());
    ASSERT_EQ(last_value, iter->value().ToString());

    if (FLAGS_verbose) {
      std::cout << "Iter SeekToLast CPU time nanos: "
                << get_perf_context()->iter_seek_cpu_nanos << "ns\n";
    }

    // SeekToFirst
    get_perf_context()->Reset();
    iter->SeekToFirst();
    ASSERT_TRUE(iter->Valid());
    ASSERT_EQ("v0", iter->value().ToString());

    if (FLAGS_verbose) {
      std::cout << "Iter SeekToFirst CPU time nanos: "
                << get_perf_context()->iter_seek_cpu_nanos << "ns\n";
    }

    // Next
    get_perf_context()->Reset();
    iter->Next();
    ASSERT_TRUE(iter->Valid());
    ASSERT_EQ("v1", iter->value().ToString());

    if (FLAGS_verbose) {
      std::cout << "Iter Next CPU time nanos: "
                << get_perf_context()->iter_next_cpu_nanos << "ns\n";
    }

    // Prev
    get_perf_context()->Reset();
    iter->Prev();
    ASSERT_TRUE(iter->Valid());
    ASSERT_EQ("v0", iter->value().ToString());

    if (FLAGS_verbose) {
      std::cout << "Iter Prev CPU time nanos: "
                << get_perf_context()->iter_prev_cpu_nanos << "ns\n";
    }

    // monotonically increasing
    get_perf_context()->Reset();
    auto count = get_perf_context()->iter_seek_cpu_nanos;
    for (int i = 0; i < FLAGS_total_keys; ++i) {
      iter->Seek("k" + std::to_string(i));
      ASSERT_TRUE(iter->Valid());
      ASSERT_EQ("v" + std::to_string(i), iter->value().ToString());
      auto next_count = get_perf_context()->iter_seek_cpu_nanos;
      ASSERT_GT(next_count, count);
      count = next_count;
    }

    // iterator creation/destruction; multiple iterators
    {
      std::unique_ptr<Iterator> iter2(db->NewIterator(read_options));
      ASSERT_EQ(count, get_perf_context()->iter_seek_cpu_nanos);
      iter2->Seek(last_key);
      ASSERT_TRUE(iter2->Valid());
      ASSERT_EQ(last_value, iter2->value().ToString());
      ASSERT_GT(get_perf_context()->iter_seek_cpu_nanos, count);
      count = get_perf_context()->iter_seek_cpu_nanos;
    }
    ASSERT_EQ(count, get_perf_context()->iter_seek_cpu_nanos);
  }
}
}  // namespace ROCKSDB_NAMESPACE

int main(int argc, char** argv) {
  ROCKSDB_NAMESPACE::port::InstallStackTraceHandler();
  ::testing::InitGoogleTest(&argc, argv);

  for (int i = 1; i < argc; i++) {
    int n;
    char junk;

    if (sscanf(argv[i], "--write_buffer_size=%d%c", &n, &junk) == 1) {
      FLAGS_write_buffer_size = n;
    }

    if (sscanf(argv[i], "--total_keys=%d%c", &n, &junk) == 1) {
      FLAGS_total_keys = n;
    }

    if (sscanf(argv[i], "--random_key=%d%c", &n, &junk) == 1 &&
        (n == 0 || n == 1)) {
      FLAGS_random_key = n;
    }

    if (sscanf(argv[i], "--use_set_based_memetable=%d%c", &n, &junk) == 1 &&
        (n == 0 || n == 1)) {
      FLAGS_use_set_based_memetable = n;
    }

    if (sscanf(argv[i], "--verbose=%d%c", &n, &junk) == 1 &&
        (n == 0 || n == 1)) {
      FLAGS_verbose = n;
    }
  }

  if (FLAGS_verbose) {
    std::cout << kDbName << "\n";
  }

  return RUN_ALL_TESTS();
}<|MERGE_RESOLUTION|>--- conflicted
+++ resolved
@@ -74,10 +74,6 @@
 };
 
 TEST_F(PerfContextTest, SeekIntoDeletion) {
-<<<<<<< HEAD
-=======
-  ASSERT_OK(DestroyDB(kDbName, Options()));
->>>>>>> f24ef5d6
   auto db = OpenDb();
   WriteOptions write_options;
   ReadOptions read_options;
@@ -532,10 +528,6 @@
 // starts to become linear to the input size.
 
 TEST_F(PerfContextTest, SeekKeyComparison) {
-<<<<<<< HEAD
-=======
-  ASSERT_OK(DestroyDB(kDbName, Options()));
->>>>>>> f24ef5d6
   auto db = OpenDb();
   WriteOptions write_options;
   ReadOptions read_options;
@@ -671,10 +663,6 @@
 }
 
 TEST_F(PerfContextTest, MergeOperatorTime) {
-<<<<<<< HEAD
-=======
-  ASSERT_OK(DestroyDB(kDbName, Options()));
->>>>>>> f24ef5d6
   DB* db;
   Options options;
   options.create_if_missing = true;
@@ -859,10 +847,6 @@
     return;
   }
 
-<<<<<<< HEAD
-=======
-  ASSERT_OK(DestroyDB(kDbName, Options()));
->>>>>>> f24ef5d6
   auto db = OpenDb();
   WriteOptions write_options;
   ReadOptions read_options;
