//  Copyright (c) 2011-present, Facebook, Inc.  All rights reserved.
//  This source code is licensed under both the GPLv2 (found in the
//  COPYING file in the root directory) and Apache 2.0 License
//  (found in the LICENSE.Apache file in the root directory).
//
// Copyright (c) 2011 The LevelDB Authors. All rights reserved.
// Use of this source code is governed by a BSD-style license that can be
// found in the LICENSE file. See the AUTHORS file for names of contributors.

#include "db/version_set.h"

#ifndef __STDC_FORMAT_MACROS
#define __STDC_FORMAT_MACROS
#endif

#include <inttypes.h>
#include <stdio.h>
#include <algorithm>
#include <map>
#include <set>
#include <string>
#include <unordered_map>
#include <vector>
#include "db/compaction.h"
#include "db/internal_stats.h"
#include "db/log_reader.h"
#include "db/log_writer.h"
#include "db/memtable.h"
#include "db/merge_context.h"
#include "db/merge_helper.h"
#include "db/pinned_iterators_manager.h"
#include "db/table_cache.h"
#include "db/version_builder.h"
#include "monitoring/file_read_sample.h"
#include "monitoring/perf_context_imp.h"
#include "rocksdb/env.h"
#include "rocksdb/merge_operator.h"
#include "rocksdb/write_buffer_manager.h"
#include "table/format.h"
#include "table/get_context.h"
#include "table/internal_iterator.h"
#include "table/merging_iterator.h"
#include "table/meta_blocks.h"
#include "table/plain_table_factory.h"
#include "table/table_reader.h"
#include "table/two_level_iterator.h"
#include "util/coding.h"
#include "util/file_reader_writer.h"
#include "util/filename.h"
#include "util/stop_watch.h"
#include "util/string_util.h"
#include "util/sync_point.h"

namespace rocksdb {

namespace {

// Find File in LevelFilesBrief data structure
// Within an index range defined by left and right
int FindFileInRange(const InternalKeyComparator& icmp,
    const LevelFilesBrief& file_level,
    const Slice& key,
    uint32_t left,
    uint32_t right) {
  while (left < right) {
    uint32_t mid = (left + right) / 2;
    const FdWithKeyRange& f = file_level.files[mid];
    if (icmp.InternalKeyComparator::Compare(f.largest_key, key) < 0) {
      // Key at "mid.largest" is < "target".  Therefore all
      // files at or before "mid" are uninteresting.
      left = mid + 1;
    } else {
      // Key at "mid.largest" is >= "target".  Therefore all files
      // after "mid" are uninteresting.
      right = mid;
    }
  }
  return right;
}

Status OverlapWithIterator(const Comparator* ucmp,
    const Slice& smallest_user_key,
    const Slice& largest_user_key,
    InternalIterator* iter,
    bool* overlap) {
  InternalKey range_start(smallest_user_key, kMaxSequenceNumber,
                          kValueTypeForSeek);
  iter->Seek(range_start.Encode());
  if (!iter->status().ok()) {
    return iter->status();
  }

  *overlap = false;
  if (iter->Valid()) {
    ParsedInternalKey seek_result;
    if (!ParseInternalKey(iter->key(), &seek_result)) {
      return Status::Corruption("DB have corrupted keys");
    }

    if (ucmp->Compare(seek_result.user_key, largest_user_key) <= 0) {
      *overlap = true;
    }
  }

  return iter->status();
}

// Class to help choose the next file to search for the particular key.
// Searches and returns files level by level.
// We can search level-by-level since entries never hop across
// levels. Therefore we are guaranteed that if we find data
// in a smaller level, later levels are irrelevant (unless we
// are MergeInProgress).
class FilePicker {
 public:
  FilePicker(std::vector<FileMetaData*>* files, const Slice& user_key,
             const Slice& ikey, autovector<LevelFilesBrief>* file_levels,
             unsigned int num_levels, FileIndexer* file_indexer,
             const Comparator* user_comparator,
             const InternalKeyComparator* internal_comparator)
      : num_levels_(num_levels),
        curr_level_(static_cast<unsigned int>(-1)),
        returned_file_level_(static_cast<unsigned int>(-1)),
        hit_file_level_(static_cast<unsigned int>(-1)),
        search_left_bound_(0),
        search_right_bound_(FileIndexer::kLevelMaxIndex),
#ifndef NDEBUG
        files_(files),
#endif
        level_files_brief_(file_levels),
        is_hit_file_last_in_level_(false),
        curr_file_level_(nullptr),
        user_key_(user_key),
        ikey_(ikey),
        file_indexer_(file_indexer),
        user_comparator_(user_comparator),
        internal_comparator_(internal_comparator) {
#ifdef NDEBUG
    (void)files;
#endif
    // Setup member variables to search first level.
    search_ended_ = !PrepareNextLevel();
    if (!search_ended_) {
      // Prefetch Level 0 table data to avoid cache miss if possible.
      for (unsigned int i = 0; i < (*level_files_brief_)[0].num_files; ++i) {
        auto* r = (*level_files_brief_)[0].files[i].fd.table_reader;
        if (r) {
          r->Prepare(ikey);
        }
      }
    }
  }

  int GetCurrentLevel() const { return curr_level_; }

  FdWithKeyRange* GetNextFile() {
    while (!search_ended_) {  // Loops over different levels.
      while (curr_index_in_curr_level_ < curr_file_level_->num_files) {
        // Loops over all files in current level.
        FdWithKeyRange* f = &curr_file_level_->files[curr_index_in_curr_level_];
        hit_file_level_ = curr_level_;
        is_hit_file_last_in_level_ =
            curr_index_in_curr_level_ == curr_file_level_->num_files - 1;
        int cmp_largest = -1;

        // Do key range filtering of files or/and fractional cascading if:
        // (1) not all the files are in level 0, or
        // (2) there are more than 3 current level files
        // If there are only 3 or less current level files in the system, we skip
        // the key range filtering. In this case, more likely, the system is
        // highly tuned to minimize number of tables queried by each query,
        // so it is unlikely that key range filtering is more efficient than
        // querying the files.
        if (num_levels_ > 1 || curr_file_level_->num_files > 3) {
          // Check if key is within a file's range. If search left bound and
          // right bound point to the same find, we are sure key falls in
          // range.
          assert(
              curr_level_ == 0 ||
              curr_index_in_curr_level_ == start_index_in_curr_level_ ||
              user_comparator_->Compare(user_key_,
                ExtractUserKey(f->smallest_key)) <= 0);

          int cmp_smallest = user_comparator_->Compare(user_key_,
              ExtractUserKey(f->smallest_key));
          if (cmp_smallest >= 0) {
            cmp_largest = user_comparator_->Compare(user_key_,
                ExtractUserKey(f->largest_key));
          }

          // Setup file search bound for the next level based on the
          // comparison results
          if (curr_level_ > 0) {
            file_indexer_->GetNextLevelIndex(curr_level_,
                                            curr_index_in_curr_level_,
                                            cmp_smallest, cmp_largest,
                                            &search_left_bound_,
                                            &search_right_bound_);
          }
          // Key falls out of current file's range
          if (cmp_smallest < 0 || cmp_largest > 0) {
            if (curr_level_ == 0) {
              ++curr_index_in_curr_level_;
              continue;
            } else {
              // Search next level.
              break;
            }
          }
        }
#ifndef NDEBUG
        // Sanity check to make sure that the files are correctly sorted
        if (prev_file_) {
          if (curr_level_ != 0) {
            int comp_sign = internal_comparator_->Compare(
                prev_file_->largest_key, f->smallest_key);
            assert(comp_sign < 0);
          } else {
            // level == 0, the current file cannot be newer than the previous
            // one. Use compressed data structure, has no attribute seqNo
            assert(curr_index_in_curr_level_ > 0);
            assert(!NewestFirstBySeqNo(files_[0][curr_index_in_curr_level_],
                  files_[0][curr_index_in_curr_level_-1]));
          }
        }
        prev_file_ = f;
#endif
        returned_file_level_ = curr_level_;
        if (curr_level_ > 0 && cmp_largest < 0) {
          // No more files to search in this level.
          search_ended_ = !PrepareNextLevel();
        } else {
          ++curr_index_in_curr_level_;
        }
        return f;
      }
      // Start searching next level.
      search_ended_ = !PrepareNextLevel();
    }
    // Search ended.
    return nullptr;
  }

  // getter for current file level
  // for GET_HIT_L0, GET_HIT_L1 & GET_HIT_L2_AND_UP counts
  unsigned int GetHitFileLevel() { return hit_file_level_; }

  // Returns true if the most recent "hit file" (i.e., one returned by
  // GetNextFile()) is at the last index in its level.
  bool IsHitFileLastInLevel() { return is_hit_file_last_in_level_; }

 private:
  unsigned int num_levels_;
  unsigned int curr_level_;
  unsigned int returned_file_level_;
  unsigned int hit_file_level_;
  int32_t search_left_bound_;
  int32_t search_right_bound_;
#ifndef NDEBUG
  std::vector<FileMetaData*>* files_;
#endif
  autovector<LevelFilesBrief>* level_files_brief_;
  bool search_ended_;
  bool is_hit_file_last_in_level_;
  LevelFilesBrief* curr_file_level_;
  unsigned int curr_index_in_curr_level_;
  unsigned int start_index_in_curr_level_;
  Slice user_key_;
  Slice ikey_;
  FileIndexer* file_indexer_;
  const Comparator* user_comparator_;
  const InternalKeyComparator* internal_comparator_;
#ifndef NDEBUG
  FdWithKeyRange* prev_file_;
#endif

  // Setup local variables to search next level.
  // Returns false if there are no more levels to search.
  bool PrepareNextLevel() {
    curr_level_++;
    while (curr_level_ < num_levels_) {
      curr_file_level_ = &(*level_files_brief_)[curr_level_];
      if (curr_file_level_->num_files == 0) {
        // When current level is empty, the search bound generated from upper
        // level must be [0, -1] or [0, FileIndexer::kLevelMaxIndex] if it is
        // also empty.
        assert(search_left_bound_ == 0);
        assert(search_right_bound_ == -1 ||
               search_right_bound_ == FileIndexer::kLevelMaxIndex);
        // Since current level is empty, it will need to search all files in
        // the next level
        search_left_bound_ = 0;
        search_right_bound_ = FileIndexer::kLevelMaxIndex;
        curr_level_++;
        continue;
      }

      // Some files may overlap each other. We find
      // all files that overlap user_key and process them in order from
      // newest to oldest. In the context of merge-operator, this can occur at
      // any level. Otherwise, it only occurs at Level-0 (since Put/Deletes
      // are always compacted into a single entry).
      int32_t start_index;
      if (curr_level_ == 0) {
        // On Level-0, we read through all files to check for overlap.
        start_index = 0;
      } else {
        // On Level-n (n>=1), files are sorted. Binary search to find the
        // earliest file whose largest key >= ikey. Search left bound and
        // right bound are used to narrow the range.
        if (search_left_bound_ == search_right_bound_) {
          start_index = search_left_bound_;
        } else if (search_left_bound_ < search_right_bound_) {
          if (search_right_bound_ == FileIndexer::kLevelMaxIndex) {
            search_right_bound_ =
                static_cast<int32_t>(curr_file_level_->num_files) - 1;
          }
          start_index =
              FindFileInRange(*internal_comparator_, *curr_file_level_, ikey_,
                              static_cast<uint32_t>(search_left_bound_),
                              static_cast<uint32_t>(search_right_bound_));
        } else {
          // search_left_bound > search_right_bound, key does not exist in
          // this level. Since no comparison is done in this level, it will
          // need to search all files in the next level.
          search_left_bound_ = 0;
          search_right_bound_ = FileIndexer::kLevelMaxIndex;
          curr_level_++;
          continue;
        }
      }
      start_index_in_curr_level_ = start_index;
      curr_index_in_curr_level_ = start_index;
#ifndef NDEBUG
      prev_file_ = nullptr;
#endif
      return true;
    }
    // curr_level_ = num_levels_. So, no more levels to search.
    return false;
  }
};
}  // anonymous namespace

VersionStorageInfo::~VersionStorageInfo() { delete[] files_; }

Version::~Version() {
  assert(refs_ == 0);

  // Remove from linked list
  prev_->next_ = next_;
  next_->prev_ = prev_;

  // Drop references to files
  for (int level = 0; level < storage_info_.num_levels_; level++) {
    for (size_t i = 0; i < storage_info_.files_[level].size(); i++) {
      FileMetaData* f = storage_info_.files_[level][i];
      assert(f->refs > 0);
      f->refs--;
      if (f->refs <= 0) {
        assert(cfd_ != nullptr);
        uint32_t path_id = f->fd.GetPathId();
        assert(path_id < cfd_->ioptions()->cf_paths.size());
        vset_->obsolete_files_.push_back(
            ObsoleteFileInfo(f, cfd_->ioptions()->cf_paths[path_id].path));
      }
    }
  }
}

int FindFile(const InternalKeyComparator& icmp,
             const LevelFilesBrief& file_level,
             const Slice& key) {
  return FindFileInRange(icmp, file_level, key, 0,
                         static_cast<uint32_t>(file_level.num_files));
}

void DoGenerateLevelFilesBrief(LevelFilesBrief* file_level,
        const std::vector<FileMetaData*>& files,
        Arena* arena) {
  assert(file_level);
  assert(arena);

  size_t num = files.size();
  file_level->num_files = num;
  char* mem = arena->AllocateAligned(num * sizeof(FdWithKeyRange));
  file_level->files = new (mem)FdWithKeyRange[num];

  for (size_t i = 0; i < num; i++) {
    Slice smallest_key = files[i]->smallest.Encode();
    Slice largest_key = files[i]->largest.Encode();

    // Copy key slice to sequential memory
    size_t smallest_size = smallest_key.size();
    size_t largest_size = largest_key.size();
    mem = arena->AllocateAligned(smallest_size + largest_size);
    memcpy(mem, smallest_key.data(), smallest_size);
    memcpy(mem + smallest_size, largest_key.data(), largest_size);

    FdWithKeyRange& f = file_level->files[i];
    f.fd = files[i]->fd;
    f.file_metadata = files[i];
    f.smallest_key = Slice(mem, smallest_size);
    f.largest_key = Slice(mem + smallest_size, largest_size);
  }
}

static bool AfterFile(const Comparator* ucmp,
                      const Slice* user_key, const FdWithKeyRange* f) {
  // nullptr user_key occurs before all keys and is therefore never after *f
  return (user_key != nullptr &&
          ucmp->Compare(*user_key, ExtractUserKey(f->largest_key)) > 0);
}

static bool BeforeFile(const Comparator* ucmp,
                       const Slice* user_key, const FdWithKeyRange* f) {
  // nullptr user_key occurs after all keys and is therefore never before *f
  return (user_key != nullptr &&
          ucmp->Compare(*user_key, ExtractUserKey(f->smallest_key)) < 0);
}

bool SomeFileOverlapsRange(
    const InternalKeyComparator& icmp,
    bool disjoint_sorted_files,
    const LevelFilesBrief& file_level,
    const Slice* smallest_user_key,
    const Slice* largest_user_key) {
  const Comparator* ucmp = icmp.user_comparator();
  if (!disjoint_sorted_files) {
    // Need to check against all files
    for (size_t i = 0; i < file_level.num_files; i++) {
      const FdWithKeyRange* f = &(file_level.files[i]);
      if (AfterFile(ucmp, smallest_user_key, f) ||
          BeforeFile(ucmp, largest_user_key, f)) {
        // No overlap
      } else {
        return true;  // Overlap
      }
    }
    return false;
  }

  // Binary search over file list
  uint32_t index = 0;
  if (smallest_user_key != nullptr) {
    // Find the leftmost possible internal key for smallest_user_key
    InternalKey small;
    small.SetMinPossibleForUserKey(*smallest_user_key);
    index = FindFile(icmp, file_level, small.Encode());
  }

  if (index >= file_level.num_files) {
    // beginning of range is after all files, so no overlap.
    return false;
  }

  return !BeforeFile(ucmp, largest_user_key, &file_level.files[index]);
}

namespace {
class LevelIterator final : public InternalIterator {
 public:
  LevelIterator(TableCache* table_cache, const ReadOptions& read_options,
                const EnvOptions& env_options,
                const InternalKeyComparator& icomparator,
                const LevelFilesBrief* flevel, bool should_sample,
                HistogramImpl* file_read_hist, bool for_compaction,
                bool skip_filters, int level, RangeDelAggregator* range_del_agg)
      : table_cache_(table_cache),
        read_options_(read_options),
        env_options_(env_options),
        icomparator_(icomparator),
        flevel_(flevel),
        file_read_hist_(file_read_hist),
        should_sample_(should_sample),
        for_compaction_(for_compaction),
        skip_filters_(skip_filters),
        file_index_(flevel_->num_files),
        level_(level),
        range_del_agg_(range_del_agg),
        pinned_iters_mgr_(nullptr) {
    // Empty level is not supported.
    assert(flevel_ != nullptr && flevel_->num_files > 0);
  }

  virtual ~LevelIterator() { delete file_iter_.Set(nullptr); }

  virtual void Seek(const Slice& target) override;
  virtual void SeekForPrev(const Slice& target) override;
  virtual void SeekToFirst() override;
  virtual void SeekToLast() override;
  virtual void Next() override;
  virtual void Prev() override;

  virtual bool Valid() const override { return file_iter_.Valid(); }
  virtual Slice key() const override {
    assert(Valid());
    return file_iter_.key();
  }
  virtual Slice value() const override {
    assert(Valid());
    return file_iter_.value();
  }
  virtual Status status() const override {
    // It'd be nice if status() returned a const Status& instead of a Status
    if (!status_.ok()) {
      return status_;
    } else if (file_iter_.iter() != nullptr) {
      return file_iter_.status();
    }
    return Status::OK();
  }
  virtual void SetPinnedItersMgr(
      PinnedIteratorsManager* pinned_iters_mgr) override {
    pinned_iters_mgr_ = pinned_iters_mgr;
    if (file_iter_.iter()) {
      file_iter_.SetPinnedItersMgr(pinned_iters_mgr);
    }
  }
  virtual bool IsKeyPinned() const override {
    return pinned_iters_mgr_ && pinned_iters_mgr_->PinningEnabled() &&
           file_iter_.iter() && file_iter_.IsKeyPinned();
  }
  virtual bool IsValuePinned() const override {
    return pinned_iters_mgr_ && pinned_iters_mgr_->PinningEnabled() &&
           file_iter_.iter() && file_iter_.IsValuePinned();
  }

 private:
  void SkipEmptyFileForward();
  void SkipEmptyFileBackward();
  void SetFileIterator(InternalIterator* iter);
  void InitFileIterator(size_t new_file_index);

  const Slice& file_smallest_key(size_t file_index) {
    assert(file_index < flevel_->num_files);
    return flevel_->files[file_index].smallest_key;
  }

  bool KeyReachedUpperBound(const Slice& internal_key) {
    return read_options_.iterate_upper_bound != nullptr &&
           icomparator_.user_comparator()->Compare(
               ExtractUserKey(internal_key),
               *read_options_.iterate_upper_bound) >= 0;
  }

  InternalIterator* NewFileIterator() {
    assert(file_index_ < flevel_->num_files);
    auto file_meta = flevel_->files[file_index_];
    if (should_sample_) {
      sample_file_read_inc(file_meta.file_metadata);
    }

    return table_cache_->NewIterator(
        read_options_, env_options_, icomparator_, file_meta.fd, range_del_agg_,
        nullptr /* don't need reference to table */, file_read_hist_,
        for_compaction_, nullptr /* arena */, skip_filters_, level_);
  }

  TableCache* table_cache_;
  const ReadOptions read_options_;
  const EnvOptions& env_options_;
  const InternalKeyComparator& icomparator_;
  const LevelFilesBrief* flevel_;
  mutable FileDescriptor current_value_;

  HistogramImpl* file_read_hist_;
  bool should_sample_;
  bool for_compaction_;
  bool skip_filters_;
  size_t file_index_;
  int level_;
  RangeDelAggregator* range_del_agg_;
  IteratorWrapper file_iter_;  // May be nullptr
  PinnedIteratorsManager* pinned_iters_mgr_;
  Status status_;
};

void LevelIterator::Seek(const Slice& target) {
  size_t new_file_index = FindFile(icomparator_, *flevel_, target);

  InitFileIterator(new_file_index);
  if (file_iter_.iter() != nullptr) {
    file_iter_.Seek(target);
  }
  SkipEmptyFileForward();
}

void LevelIterator::SeekForPrev(const Slice& target) {
  size_t new_file_index = FindFile(icomparator_, *flevel_, target);
  if (new_file_index >= flevel_->num_files) {
    new_file_index = flevel_->num_files - 1;
  }

  InitFileIterator(new_file_index);
  if (file_iter_.iter() != nullptr) {
    file_iter_.SeekForPrev(target);
    SkipEmptyFileBackward();
  }
}

void LevelIterator::SeekToFirst() {
  InitFileIterator(0);
  if (file_iter_.iter() != nullptr) {
    file_iter_.SeekToFirst();
  }
  SkipEmptyFileForward();
}

void LevelIterator::SeekToLast() {
  InitFileIterator(flevel_->num_files - 1);
  if (file_iter_.iter() != nullptr) {
    file_iter_.SeekToLast();
  }
  SkipEmptyFileBackward();
}

void LevelIterator::Next() {
  assert(Valid());
  file_iter_.Next();
  SkipEmptyFileForward();
}

void LevelIterator::Prev() {
  assert(Valid());
  file_iter_.Prev();
  SkipEmptyFileBackward();
}

void LevelIterator::SkipEmptyFileForward() {
  // For an error (IO error, checksum mismatch, etc), we skip the file
  // and move to the next one and continue reading data.
  // TODO this behavior is from LevelDB. We should revisit it.
  while (file_iter_.iter() == nullptr ||
         (!file_iter_.Valid() && !file_iter_.status().IsIncomplete())) {
    if (file_iter_.iter() != nullptr && !file_iter_.Valid() &&
        file_iter_.iter()->IsOutOfBound()) {
      return;
    }

    // Move to next file
    if (file_index_ >= flevel_->num_files - 1) {
      // Already at the last file
      SetFileIterator(nullptr);
      return;
    }
    if (KeyReachedUpperBound(file_smallest_key(file_index_ + 1))) {
      SetFileIterator(nullptr);
      return;
    }
    InitFileIterator(file_index_ + 1);
    if (file_iter_.iter() != nullptr) {
      file_iter_.SeekToFirst();
    }
  }
}

void LevelIterator::SkipEmptyFileBackward() {
  while (file_iter_.iter() == nullptr ||
         (!file_iter_.Valid() && !file_iter_.status().IsIncomplete())) {
    // Move to previous file
    if (file_index_ == 0) {
      // Already the first file
      SetFileIterator(nullptr);
      return;
    }
    InitFileIterator(file_index_ - 1);
    if (file_iter_.iter() != nullptr) {
      file_iter_.SeekToLast();
    }
  }
}

void LevelIterator::SetFileIterator(InternalIterator* iter) {
  if (file_iter_.iter() != nullptr && status_.ok()) {
    // TODO right now we don't invalidate the iterator even if the status is
    // not OK. We should consider to do that so that it is harder for users to
    // skip errors.
    status_ = file_iter_.status();
  }

  if (pinned_iters_mgr_ && iter) {
    iter->SetPinnedItersMgr(pinned_iters_mgr_);
  }

  InternalIterator* old_iter = file_iter_.Set(iter);
  if (pinned_iters_mgr_ && pinned_iters_mgr_->PinningEnabled()) {
    pinned_iters_mgr_->PinIterator(old_iter);
  } else {
    delete old_iter;
  }
}

void LevelIterator::InitFileIterator(size_t new_file_index) {
  if (new_file_index >= flevel_->num_files) {
    file_index_ = new_file_index;
    SetFileIterator(nullptr);
    return;
  } else {
    // If the file iterator shows incomplete, we try it again if users seek
    // to the same file, as this time we may go to a different data block
    // which is cached in block cache.
    //
    if (file_iter_.iter() != nullptr && !file_iter_.status().IsIncomplete() &&
        new_file_index == file_index_) {
      // file_iter_ is already constructed with this iterator, so
      // no need to change anything
    } else {
      file_index_ = new_file_index;
      InternalIterator* iter = NewFileIterator();
      SetFileIterator(iter);
    }
  }
}

// A wrapper of version builder which references the current version in
// constructor and unref it in the destructor.
// Both of the constructor and destructor need to be called inside DB Mutex.
class BaseReferencedVersionBuilder {
 public:
  explicit BaseReferencedVersionBuilder(ColumnFamilyData* cfd)
      : version_builder_(new VersionBuilder(
            cfd->current()->version_set()->env_options(), cfd->table_cache(),
            cfd->current()->storage_info(), cfd->ioptions()->info_log)),
        version_(cfd->current()) {
    version_->Ref();
  }
  ~BaseReferencedVersionBuilder() {
    delete version_builder_;
    version_->Unref();
  }
  VersionBuilder* version_builder() { return version_builder_; }

 private:
  VersionBuilder* version_builder_;
  Version* version_;
};
}  // anonymous namespace

Status Version::GetTableProperties(std::shared_ptr<const TableProperties>* tp,
                                   const FileMetaData* file_meta,
                                   const std::string* fname) const {
  auto table_cache = cfd_->table_cache();
  auto ioptions = cfd_->ioptions();
  Status s = table_cache->GetTableProperties(
      env_options_, cfd_->internal_comparator(), file_meta->fd,
      tp, true /* no io */);
  if (s.ok()) {
    return s;
  }

  // We only ignore error type `Incomplete` since it's by design that we
  // disallow table when it's not in table cache.
  if (!s.IsIncomplete()) {
    return s;
  }

  // 2. Table is not present in table cache, we'll read the table properties
  // directly from the properties block in the file.
  std::unique_ptr<RandomAccessFile> file;
  std::string file_name;
  if (fname != nullptr) {
    file_name = *fname;
  } else {
    file_name =
      TableFileName(ioptions->cf_paths, file_meta->fd.GetNumber(),
                    file_meta->fd.GetPathId());
  }
  s = ioptions->env->NewRandomAccessFile(file_name, &file, env_options_);
  if (!s.ok()) {
    return s;
  }

  TableProperties* raw_table_properties;
  // By setting the magic number to kInvalidTableMagicNumber, we can by
  // pass the magic number check in the footer.
  std::unique_ptr<RandomAccessFileReader> file_reader(
      new RandomAccessFileReader(std::move(file), file_name));
  s = ReadTableProperties(
      file_reader.get(), file_meta->fd.GetFileSize(),
      Footer::kInvalidTableMagicNumber /* table's magic number */, *ioptions, &raw_table_properties);
  if (!s.ok()) {
    return s;
  }
  RecordTick(ioptions->statistics, NUMBER_DIRECT_LOAD_TABLE_PROPERTIES);

  *tp = std::shared_ptr<const TableProperties>(raw_table_properties);
  return s;
}

Status Version::GetPropertiesOfAllTables(TablePropertiesCollection* props) {
  Status s;
  for (int level = 0; level < storage_info_.num_levels_; level++) {
    s = GetPropertiesOfAllTables(props, level);
    if (!s.ok()) {
      return s;
    }
  }

  return Status::OK();
}

Status Version::GetPropertiesOfAllTables(TablePropertiesCollection* props,
                                         int level) {
  for (const auto& file_meta : storage_info_.files_[level]) {
    auto fname =
        TableFileName(cfd_->ioptions()->cf_paths, file_meta->fd.GetNumber(),
                      file_meta->fd.GetPathId());
    // 1. If the table is already present in table cache, load table
    // properties from there.
    std::shared_ptr<const TableProperties> table_properties;
    Status s = GetTableProperties(&table_properties, file_meta, &fname);
    if (s.ok()) {
      props->insert({fname, table_properties});
    } else {
      return s;
    }
  }

  return Status::OK();
}

Status Version::GetPropertiesOfTablesInRange(
    const Range* range, std::size_t n, TablePropertiesCollection* props) const {
  for (int level = 0; level < storage_info_.num_non_empty_levels(); level++) {
    for (decltype(n) i = 0; i < n; i++) {
      // Convert user_key into a corresponding internal key.
      InternalKey k1(range[i].start, kMaxSequenceNumber, kValueTypeForSeek);
      InternalKey k2(range[i].limit, kMaxSequenceNumber, kValueTypeForSeek);
      std::vector<FileMetaData*> files;
      storage_info_.GetOverlappingInputs(level, &k1, &k2, &files, -1, nullptr,
                                         false);
      for (const auto& file_meta : files) {
        auto fname =
            TableFileName(cfd_->ioptions()->cf_paths,
                          file_meta->fd.GetNumber(), file_meta->fd.GetPathId());
        if (props->count(fname) == 0) {
          // 1. If the table is already present in table cache, load table
          // properties from there.
          std::shared_ptr<const TableProperties> table_properties;
          Status s = GetTableProperties(&table_properties, file_meta, &fname);
          if (s.ok()) {
            props->insert({fname, table_properties});
          } else {
            return s;
          }
        }
      }
    }
  }

  return Status::OK();
}

Status Version::GetAggregatedTableProperties(
    std::shared_ptr<const TableProperties>* tp, int level) {
  TablePropertiesCollection props;
  Status s;
  if (level < 0) {
    s = GetPropertiesOfAllTables(&props);
  } else {
    s = GetPropertiesOfAllTables(&props, level);
  }
  if (!s.ok()) {
    return s;
  }

  auto* new_tp = new TableProperties();
  for (const auto& item : props) {
    new_tp->Add(*item.second);
  }
  tp->reset(new_tp);
  return Status::OK();
}

size_t Version::GetMemoryUsageByTableReaders() {
  size_t total_usage = 0;
  for (auto& file_level : storage_info_.level_files_brief_) {
    for (size_t i = 0; i < file_level.num_files; i++) {
      total_usage += cfd_->table_cache()->GetMemoryUsageByTableReader(
          env_options_, cfd_->internal_comparator(),
          file_level.files[i].fd);
    }
  }
  return total_usage;
}

void Version::GetColumnFamilyMetaData(ColumnFamilyMetaData* cf_meta) {
  assert(cf_meta);
  assert(cfd_);

  cf_meta->name = cfd_->GetName();
  cf_meta->size = 0;
  cf_meta->file_count = 0;
  cf_meta->levels.clear();

  auto* ioptions = cfd_->ioptions();
  auto* vstorage = storage_info();

  for (int level = 0; level < cfd_->NumberLevels(); level++) {
    uint64_t level_size = 0;
    cf_meta->file_count += vstorage->LevelFiles(level).size();
    std::vector<SstFileMetaData> files;
    for (const auto& file : vstorage->LevelFiles(level)) {
      uint32_t path_id = file->fd.GetPathId();
      std::string file_path;
      if (path_id < ioptions->cf_paths.size()) {
        file_path = ioptions->cf_paths[path_id].path;
      } else {
        assert(!ioptions->cf_paths.empty());
        file_path = ioptions->cf_paths.back().path;
      }
      files.emplace_back(
          MakeTableFileName("", file->fd.GetNumber()), file_path,
          file->fd.GetFileSize(), file->smallest_seqno, file->largest_seqno,
          file->smallest.user_key().ToString(),
          file->largest.user_key().ToString(),
          file->stats.num_reads_sampled.load(std::memory_order_relaxed),
          file->being_compacted);
      level_size += file->fd.GetFileSize();
    }
    cf_meta->levels.emplace_back(
        level, level_size, std::move(files));
    cf_meta->size += level_size;
  }
}

uint64_t Version::GetSstFilesSize() {
  uint64_t sst_files_size = 0;
  for (int level = 0; level < storage_info_.num_levels_; level++) {
    for (const auto& file_meta : storage_info_.LevelFiles(level)) {
      sst_files_size += file_meta->fd.GetFileSize();
    }
  }
  return sst_files_size;
}

uint64_t VersionStorageInfo::GetEstimatedActiveKeys() const {
  // Estimation will be inaccurate when:
  // (1) there exist merge keys
  // (2) keys are directly overwritten
  // (3) deletion on non-existing keys
  // (4) low number of samples
  if (current_num_samples_ == 0) {
    return 0;
  }

  if (current_num_non_deletions_ <= current_num_deletions_) {
    return 0;
  }

  uint64_t est = current_num_non_deletions_ - current_num_deletions_;

  uint64_t file_count = 0;
  for (int level = 0; level < num_levels_; ++level) {
    file_count += files_[level].size();
  }

  if (current_num_samples_ < file_count) {
    // casting to avoid overflowing
    return
      static_cast<uint64_t>(
        (est * static_cast<double>(file_count) / current_num_samples_)
      );
  } else {
    return est;
  }
}

double VersionStorageInfo::GetEstimatedCompressionRatioAtLevel(
    int level) const {
  assert(level < num_levels_);
  uint64_t sum_file_size_bytes = 0;
  uint64_t sum_data_size_bytes = 0;
  for (auto* file_meta : files_[level]) {
    sum_file_size_bytes += file_meta->fd.GetFileSize();
    sum_data_size_bytes += file_meta->raw_key_size + file_meta->raw_value_size;
  }
  if (sum_file_size_bytes == 0) {
    return -1.0;
  }
  return static_cast<double>(sum_data_size_bytes) / sum_file_size_bytes;
}

void Version::AddIterators(const ReadOptions& read_options,
                           const EnvOptions& soptions,
                           MergeIteratorBuilder* merge_iter_builder,
                           RangeDelAggregator* range_del_agg) {
  assert(storage_info_.finalized_);

  for (int level = 0; level < storage_info_.num_non_empty_levels(); level++) {
    AddIteratorsForLevel(read_options, soptions, merge_iter_builder, level,
                         range_del_agg);
  }
}

void Version::AddIteratorsForLevel(const ReadOptions& read_options,
                                   const EnvOptions& soptions,
                                   MergeIteratorBuilder* merge_iter_builder,
                                   int level,
                                   RangeDelAggregator* range_del_agg) {
  assert(storage_info_.finalized_);
  if (level >= storage_info_.num_non_empty_levels()) {
    // This is an empty level
    return;
  } else if (storage_info_.LevelFilesBrief(level).num_files == 0) {
    // No files in this level
    return;
  }

  bool should_sample = should_sample_file_read();

  auto* arena = merge_iter_builder->GetArena();
  if (level == 0) {
    // Merge all level zero files together since they may overlap
    for (size_t i = 0; i < storage_info_.LevelFilesBrief(0).num_files; i++) {
      const auto& file = storage_info_.LevelFilesBrief(0).files[i];
      merge_iter_builder->AddIterator(cfd_->table_cache()->NewIterator(
          read_options, soptions, cfd_->internal_comparator(), file.fd,
          range_del_agg, nullptr, cfd_->internal_stats()->GetFileReadHist(0),
          false, arena, false /* skip_filters */, 0 /* level */));
    }
    if (should_sample) {
      // Count ones for every L0 files. This is done per iterator creation
      // rather than Seek(), while files in other levels are recored per seek.
      // If users execute one range query per iterator, there may be some
      // discrepancy here.
      for (FileMetaData* meta : storage_info_.LevelFiles(0)) {
        sample_file_read_inc(meta);
      }
    }
  } else if (storage_info_.LevelFilesBrief(level).num_files > 0) {
    // For levels > 0, we can use a concatenating iterator that sequentially
    // walks through the non-overlapping files in the level, opening them
    // lazily.
    auto* mem = arena->AllocateAligned(sizeof(LevelIterator));
    merge_iter_builder->AddIterator(new (mem) LevelIterator(
        cfd_->table_cache(), read_options, soptions,
        cfd_->internal_comparator(), &storage_info_.LevelFilesBrief(level),
        should_sample_file_read(),
        cfd_->internal_stats()->GetFileReadHist(level),
        false /* for_compaction */, IsFilterSkipped(level), level,
        range_del_agg));
  }
}

Status Version::OverlapWithLevelIterator(const ReadOptions& read_options,
                                         const EnvOptions& env_options,
                                         const Slice& smallest_user_key,
                                         const Slice& largest_user_key,
                                         int level, bool* overlap) {
  assert(storage_info_.finalized_);

  auto icmp = cfd_->internal_comparator();
  auto ucmp = icmp.user_comparator();

  Arena arena;
  Status status;
  RangeDelAggregator range_del_agg(icmp, {}, false);

  *overlap = false;

  if (level == 0) {
    for (size_t i = 0; i < storage_info_.LevelFilesBrief(0).num_files; i++) {
      const auto file = &storage_info_.LevelFilesBrief(0).files[i];
      if (AfterFile(ucmp, &smallest_user_key, file) ||
          BeforeFile(ucmp, &largest_user_key, file)) {
        continue;
      }
      ScopedArenaIterator iter(cfd_->table_cache()->NewIterator(
          read_options, env_options, cfd_->internal_comparator(), file->fd,
          &range_del_agg, nullptr, cfd_->internal_stats()->GetFileReadHist(0),
          false, &arena, false /* skip_filters */, 0 /* level */));
      status = OverlapWithIterator(
          ucmp, smallest_user_key, largest_user_key, iter.get(), overlap);
      if (!status.ok() || *overlap) {
        break;
      }
    }
  } else if (storage_info_.LevelFilesBrief(level).num_files > 0) {
    auto mem = arena.AllocateAligned(sizeof(LevelIterator));
    ScopedArenaIterator iter(new (mem) LevelIterator(
        cfd_->table_cache(), read_options, env_options,
        cfd_->internal_comparator(), &storage_info_.LevelFilesBrief(level),
        should_sample_file_read(),
        cfd_->internal_stats()->GetFileReadHist(level),
        false /* for_compaction */, IsFilterSkipped(level), level,
        &range_del_agg));
    status = OverlapWithIterator(
        ucmp, smallest_user_key, largest_user_key, iter.get(), overlap);
  }

  if (status.ok() && *overlap == false &&
      range_del_agg.IsRangeOverlapped(smallest_user_key, largest_user_key)) {
    *overlap = true;
  }
  return status;
}

VersionStorageInfo::VersionStorageInfo(
    const InternalKeyComparator* internal_comparator,
    const Comparator* user_comparator, int levels,
    CompactionStyle compaction_style, VersionStorageInfo* ref_vstorage,
    bool _force_consistency_checks)
    : internal_comparator_(internal_comparator),
      user_comparator_(user_comparator),
      // cfd is nullptr if Version is dummy
      num_levels_(levels),
      num_non_empty_levels_(0),
      file_indexer_(user_comparator),
      compaction_style_(compaction_style),
      files_(new std::vector<FileMetaData*>[num_levels_]),
      base_level_(num_levels_ == 1 ? -1 : 1),
      files_by_compaction_pri_(num_levels_),
      level0_non_overlapping_(false),
      next_file_to_compact_by_size_(num_levels_),
      compaction_score_(num_levels_),
      compaction_level_(num_levels_),
      l0_delay_trigger_count_(0),
      accumulated_file_size_(0),
      accumulated_raw_key_size_(0),
      accumulated_raw_value_size_(0),
      accumulated_num_non_deletions_(0),
      accumulated_num_deletions_(0),
      current_num_non_deletions_(0),
      current_num_deletions_(0),
      current_num_samples_(0),
      estimated_compaction_needed_bytes_(0),
      finalized_(false),
      force_consistency_checks_(_force_consistency_checks) {
  if (ref_vstorage != nullptr) {
    accumulated_file_size_ = ref_vstorage->accumulated_file_size_;
    accumulated_raw_key_size_ = ref_vstorage->accumulated_raw_key_size_;
    accumulated_raw_value_size_ = ref_vstorage->accumulated_raw_value_size_;
    accumulated_num_non_deletions_ =
        ref_vstorage->accumulated_num_non_deletions_;
    accumulated_num_deletions_ = ref_vstorage->accumulated_num_deletions_;
    current_num_non_deletions_ = ref_vstorage->current_num_non_deletions_;
    current_num_deletions_ = ref_vstorage->current_num_deletions_;
    current_num_samples_ = ref_vstorage->current_num_samples_;
    oldest_snapshot_seqnum_ = ref_vstorage->oldest_snapshot_seqnum_;
  }
}

Version::Version(ColumnFamilyData* column_family_data, VersionSet* vset,
                 const EnvOptions& env_opt, uint64_t version_number)
    : env_(vset->env_),
      cfd_(column_family_data),
      info_log_((cfd_ == nullptr) ? nullptr : cfd_->ioptions()->info_log),
      db_statistics_((cfd_ == nullptr) ? nullptr
                                       : cfd_->ioptions()->statistics),
      table_cache_((cfd_ == nullptr) ? nullptr : cfd_->table_cache()),
      merge_operator_((cfd_ == nullptr) ? nullptr
                                        : cfd_->ioptions()->merge_operator),
      storage_info_(
          (cfd_ == nullptr) ? nullptr : &cfd_->internal_comparator(),
          (cfd_ == nullptr) ? nullptr : cfd_->user_comparator(),
          cfd_ == nullptr ? 0 : cfd_->NumberLevels(),
          cfd_ == nullptr ? kCompactionStyleLevel
                          : cfd_->ioptions()->compaction_style,
          (cfd_ == nullptr || cfd_->current() == nullptr)
              ? nullptr
              : cfd_->current()->storage_info(),
          cfd_ == nullptr ? false : cfd_->ioptions()->force_consistency_checks),
      vset_(vset),
      next_(this),
      prev_(this),
      refs_(0),
      env_options_(env_opt),
      version_number_(version_number) {}

void Version::Get(const ReadOptions& read_options, const LookupKey& k,
                  PinnableSlice* value, Status* status,
                  MergeContext* merge_context,
                  RangeDelAggregator* range_del_agg, bool* value_found,
                  bool* key_exists, SequenceNumber* seq, ReadCallback* callback,
                  bool* is_blob) {
  Slice ikey = k.internal_key();
  Slice user_key = k.user_key();

  assert(status->ok() || status->IsMergeInProgress());

  if (key_exists != nullptr) {
    // will falsify below if not found
    *key_exists = true;
  }

  PinnedIteratorsManager pinned_iters_mgr;
  GetContext get_context(
      user_comparator(), merge_operator_, info_log_, db_statistics_,
      status->ok() ? GetContext::kNotFound : GetContext::kMerge, user_key,
      value, value_found, merge_context, range_del_agg, this->env_, seq,
      merge_operator_ ? &pinned_iters_mgr : nullptr, callback, is_blob);

  // Pin blocks that we read to hold merge operands
  if (merge_operator_) {
    pinned_iters_mgr.StartPinning();
  }

  FilePicker fp(
      storage_info_.files_, user_key, ikey, &storage_info_.level_files_brief_,
      storage_info_.num_non_empty_levels_, &storage_info_.file_indexer_,
      user_comparator(), internal_comparator());
  FdWithKeyRange* f = fp.GetNextFile();

  while (f != nullptr) {
    if (get_context.sample()) {
      sample_file_read_inc(f->file_metadata);
    }

    *status = table_cache_->Get(
        read_options, *internal_comparator(), f->fd, ikey, &get_context,
        cfd_->internal_stats()->GetFileReadHist(fp.GetHitFileLevel()),
        IsFilterSkipped(static_cast<int>(fp.GetHitFileLevel()),
                        fp.IsHitFileLastInLevel()),
        fp.GetCurrentLevel());
    // TODO: examine the behavior for corrupted key
    if (!status->ok()) {
      return;
    }

    // report the counters before returning
    if (get_context.State() != GetContext::kNotFound &&
        get_context.State() != GetContext::kMerge) {
      for (uint32_t t = 0; t < Tickers::TICKER_ENUM_MAX; t++) {
        if (get_context.tickers_value[t] > 0) {
          RecordTick(db_statistics_, t, get_context.tickers_value[t]);
        }
      }
    }
    switch (get_context.State()) {
      case GetContext::kNotFound:
        // Keep searching in other files
        break;
      case GetContext::kMerge:
        break;
      case GetContext::kFound:
        if (fp.GetHitFileLevel() == 0) {
          RecordTick(db_statistics_, GET_HIT_L0);
        } else if (fp.GetHitFileLevel() == 1) {
          RecordTick(db_statistics_, GET_HIT_L1);
        } else if (fp.GetHitFileLevel() >= 2) {
          RecordTick(db_statistics_, GET_HIT_L2_AND_UP);
        }
        return;
      case GetContext::kDeleted:
        // Use empty error message for speed
        *status = Status::NotFound();
        return;
      case GetContext::kCorrupt:
        *status = Status::Corruption("corrupted key for ", user_key);
        return;
      case GetContext::kBlobIndex:
        ROCKS_LOG_ERROR(info_log_, "Encounter unexpected blob index.");
        *status = Status::NotSupported(
            "Encounter unexpected blob index. Please open DB with "
            "rocksdb::blob_db::BlobDB instead.");
        return;
    }
    f = fp.GetNextFile();
  }

  for (uint32_t t = 0; t < Tickers::TICKER_ENUM_MAX; t++) {
    if (get_context.tickers_value[t] > 0) {
      RecordTick(db_statistics_, t, get_context.tickers_value[t]);
    }
  }
  if (GetContext::kMerge == get_context.State()) {
    if (!merge_operator_) {
      *status =  Status::InvalidArgument(
          "merge_operator is not properly initialized.");
      return;
    }
    // merge_operands are in saver and we hit the beginning of the key history
    // do a final merge of nullptr and operands;
    std::string* str_value = value != nullptr ? value->GetSelf() : nullptr;
    *status = MergeHelper::TimedFullMerge(
        merge_operator_, user_key, nullptr, merge_context->GetOperands(),
        str_value, info_log_, db_statistics_, env_,
        nullptr /* result_operand */, true);
    if (LIKELY(value != nullptr)) {
      value->PinSelf();
    }
  } else {
    if (key_exists != nullptr) {
      *key_exists = false;
    }
    *status = Status::NotFound(); // Use an empty error message for speed
  }
}

bool Version::IsFilterSkipped(int level, bool is_file_last_in_level) {
  // Reaching the bottom level implies misses at all upper levels, so we'll
  // skip checking the filters when we predict a hit.
  return cfd_->ioptions()->optimize_filters_for_hits &&
         (level > 0 || is_file_last_in_level) &&
         level == storage_info_.num_non_empty_levels() - 1;
}

void VersionStorageInfo::GenerateLevelFilesBrief() {
  level_files_brief_.resize(num_non_empty_levels_);
  for (int level = 0; level < num_non_empty_levels_; level++) {
    DoGenerateLevelFilesBrief(
        &level_files_brief_[level], files_[level], &arena_);
  }
}

void Version::PrepareApply(
    const MutableCFOptions& mutable_cf_options,
    bool update_stats) {
  UpdateAccumulatedStats(update_stats);
  storage_info_.UpdateNumNonEmptyLevels();
  storage_info_.CalculateBaseBytes(*cfd_->ioptions(), mutable_cf_options);
  storage_info_.UpdateFilesByCompactionPri(cfd_->ioptions()->compaction_pri);
  storage_info_.GenerateFileIndexer();
  storage_info_.GenerateLevelFilesBrief();
  storage_info_.GenerateLevel0NonOverlapping();
  storage_info_.GenerateBottommostFiles();
}

bool Version::MaybeInitializeFileMetaData(FileMetaData* file_meta) {
  if (file_meta->init_stats_from_file ||
      file_meta->compensated_file_size > 0) {
    return false;
  }
  std::shared_ptr<const TableProperties> tp;
  Status s = GetTableProperties(&tp, file_meta);
  file_meta->init_stats_from_file = true;
  if (!s.ok()) {
    ROCKS_LOG_ERROR(vset_->db_options_->info_log,
                    "Unable to load table properties for file %" PRIu64
                    " --- %s\n",
                    file_meta->fd.GetNumber(), s.ToString().c_str());
    return false;
  }
  if (tp.get() == nullptr) return false;
  file_meta->num_entries = tp->num_entries;
  file_meta->num_deletions = GetDeletedKeys(tp->user_collected_properties);
  file_meta->raw_value_size = tp->raw_value_size;
  file_meta->raw_key_size = tp->raw_key_size;

  return true;
}

void VersionStorageInfo::UpdateAccumulatedStats(FileMetaData* file_meta) {
  assert(file_meta->init_stats_from_file);
  accumulated_file_size_ += file_meta->fd.GetFileSize();
  accumulated_raw_key_size_ += file_meta->raw_key_size;
  accumulated_raw_value_size_ += file_meta->raw_value_size;
  accumulated_num_non_deletions_ +=
      file_meta->num_entries - file_meta->num_deletions;
  accumulated_num_deletions_ += file_meta->num_deletions;

  current_num_non_deletions_ +=
      file_meta->num_entries - file_meta->num_deletions;
  current_num_deletions_ += file_meta->num_deletions;
  current_num_samples_++;
}

void VersionStorageInfo::RemoveCurrentStats(FileMetaData* file_meta) {
  if (file_meta->init_stats_from_file) {
    current_num_non_deletions_ -=
        file_meta->num_entries - file_meta->num_deletions;
    current_num_deletions_ -= file_meta->num_deletions;
    current_num_samples_--;
  }
}

void Version::UpdateAccumulatedStats(bool update_stats) {
  if (update_stats) {
    // maximum number of table properties loaded from files.
    const int kMaxInitCount = 20;
    int init_count = 0;
    // here only the first kMaxInitCount files which haven't been
    // initialized from file will be updated with num_deletions.
    // The motivation here is to cap the maximum I/O per Version creation.
    // The reason for choosing files from lower-level instead of higher-level
    // is that such design is able to propagate the initialization from
    // lower-level to higher-level:  When the num_deletions of lower-level
    // files are updated, it will make the lower-level files have accurate
    // compensated_file_size, making lower-level to higher-level compaction
    // will be triggered, which creates higher-level files whose num_deletions
    // will be updated here.
    for (int level = 0;
         level < storage_info_.num_levels_ && init_count < kMaxInitCount;
         ++level) {
      for (auto* file_meta : storage_info_.files_[level]) {
        if (MaybeInitializeFileMetaData(file_meta)) {
          // each FileMeta will be initialized only once.
          storage_info_.UpdateAccumulatedStats(file_meta);
          // when option "max_open_files" is -1, all the file metadata has
          // already been read, so MaybeInitializeFileMetaData() won't incur
          // any I/O cost. "max_open_files=-1" means that the table cache passed
          // to the VersionSet and then to the ColumnFamilySet has a size of
          // TableCache::kInfiniteCapacity
          if (vset_->GetColumnFamilySet()->get_table_cache()->GetCapacity() ==
              TableCache::kInfiniteCapacity) {
            continue;
          }
          if (++init_count >= kMaxInitCount) {
            break;
          }
        }
      }
    }
    // In case all sampled-files contain only deletion entries, then we
    // load the table-property of a file in higher-level to initialize
    // that value.
    for (int level = storage_info_.num_levels_ - 1;
         storage_info_.accumulated_raw_value_size_ == 0 && level >= 0;
         --level) {
      for (int i = static_cast<int>(storage_info_.files_[level].size()) - 1;
           storage_info_.accumulated_raw_value_size_ == 0 && i >= 0; --i) {
        if (MaybeInitializeFileMetaData(storage_info_.files_[level][i])) {
          storage_info_.UpdateAccumulatedStats(storage_info_.files_[level][i]);
        }
      }
    }
  }

  storage_info_.ComputeCompensatedSizes();
}

void VersionStorageInfo::ComputeCompensatedSizes() {
  static const int kDeletionWeightOnCompaction = 2;
  uint64_t average_value_size = GetAverageValueSize();

  // compute the compensated size
  for (int level = 0; level < num_levels_; level++) {
    for (auto* file_meta : files_[level]) {
      // Here we only compute compensated_file_size for those file_meta
      // which compensated_file_size is uninitialized (== 0). This is true only
      // for files that have been created right now and no other thread has
      // access to them. That's why we can safely mutate compensated_file_size.
      if (file_meta->compensated_file_size == 0) {
        file_meta->compensated_file_size = file_meta->fd.GetFileSize();
        // Here we only boost the size of deletion entries of a file only
        // when the number of deletion entries is greater than the number of
        // non-deletion entries in the file.  The motivation here is that in
        // a stable workload, the number of deletion entries should be roughly
        // equal to the number of non-deletion entries.  If we compensate the
        // size of deletion entries in a stable workload, the deletion
        // compensation logic might introduce unwanted effet which changes the
        // shape of LSM tree.
        if (file_meta->num_deletions * 2 >= file_meta->num_entries) {
          file_meta->compensated_file_size +=
              (file_meta->num_deletions * 2 - file_meta->num_entries) *
              average_value_size * kDeletionWeightOnCompaction;
        }
      }
    }
  }
}

int VersionStorageInfo::MaxInputLevel() const {
  if (compaction_style_ == kCompactionStyleLevel) {
    return num_levels() - 2;
  }
  return 0;
}

int VersionStorageInfo::MaxOutputLevel(bool allow_ingest_behind) const {
  if (allow_ingest_behind) {
    assert(num_levels() > 1);
    return num_levels() - 2;
  }
  return num_levels() - 1;
}

void VersionStorageInfo::EstimateCompactionBytesNeeded(
    const MutableCFOptions& mutable_cf_options) {
  // Only implemented for level-based compaction
  if (compaction_style_ != kCompactionStyleLevel) {
    estimated_compaction_needed_bytes_ = 0;
    return;
  }

  // Start from Level 0, if level 0 qualifies compaction to level 1,
  // we estimate the size of compaction.
  // Then we move on to the next level and see whether it qualifies compaction
  // to the next level. The size of the level is estimated as the actual size
  // on the level plus the input bytes from the previous level if there is any.
  // If it exceeds, take the exceeded bytes as compaction input and add the size
  // of the compaction size to tatal size.
  // We keep doing it to Level 2, 3, etc, until the last level and return the
  // accumulated bytes.

  uint64_t bytes_compact_to_next_level = 0;
  uint64_t level_size = 0;
  for (auto* f : files_[0]) {
    level_size += f->fd.GetFileSize();
  }
  // Level 0
  bool level0_compact_triggered = false;
  if (static_cast<int>(files_[0].size()) >=
          mutable_cf_options.level0_file_num_compaction_trigger ||
      level_size >= mutable_cf_options.max_bytes_for_level_base) {
    level0_compact_triggered = true;
    estimated_compaction_needed_bytes_ = level_size;
    bytes_compact_to_next_level = level_size;
  } else {
    estimated_compaction_needed_bytes_ = 0;
  }

  // Level 1 and up.
  uint64_t bytes_next_level = 0;
  for (int level = base_level(); level <= MaxInputLevel(); level++) {
    level_size = 0;
    if (bytes_next_level > 0) {
#ifndef NDEBUG
      uint64_t level_size2 = 0;
      for (auto* f : files_[level]) {
        level_size2 += f->fd.GetFileSize();
      }
      assert(level_size2 == bytes_next_level);
#endif
      level_size = bytes_next_level;
      bytes_next_level = 0;
    } else {
      for (auto* f : files_[level]) {
        level_size += f->fd.GetFileSize();
      }
    }
    if (level == base_level() && level0_compact_triggered) {
      // Add base level size to compaction if level0 compaction triggered.
      estimated_compaction_needed_bytes_ += level_size;
    }
    // Add size added by previous compaction
    level_size += bytes_compact_to_next_level;
    bytes_compact_to_next_level = 0;
    uint64_t level_target = MaxBytesForLevel(level);
    if (level_size > level_target) {
      bytes_compact_to_next_level = level_size - level_target;
      // Estimate the actual compaction fan-out ratio as size ratio between
      // the two levels.

      assert(bytes_next_level == 0);
      if (level + 1 < num_levels_) {
        for (auto* f : files_[level + 1]) {
          bytes_next_level += f->fd.GetFileSize();
        }
      }
      if (bytes_next_level > 0) {
        assert(level_size > 0);
        estimated_compaction_needed_bytes_ += static_cast<uint64_t>(
            static_cast<double>(bytes_compact_to_next_level) *
            (static_cast<double>(bytes_next_level) /
                 static_cast<double>(level_size) +
             1));
      }
    }
  }
}

namespace {
uint32_t GetExpiredTtlFilesCount(const ImmutableCFOptions& ioptions,
                                 const MutableCFOptions& mutable_cf_options,
                                 const std::vector<FileMetaData*>& files) {
  uint32_t ttl_expired_files_count = 0;

  int64_t _current_time;
  auto status = ioptions.env->GetCurrentTime(&_current_time);
  if (status.ok()) {
    const uint64_t current_time = static_cast<uint64_t>(_current_time);
    for (auto f : files) {
      if (!f->being_compacted && f->fd.table_reader != nullptr &&
          f->fd.table_reader->GetTableProperties() != nullptr) {
        auto creation_time =
            f->fd.table_reader->GetTableProperties()->creation_time;
        if (creation_time > 0 &&
            creation_time < (current_time -
                             mutable_cf_options.compaction_options_fifo.ttl)) {
          ttl_expired_files_count++;
        }
      }
    }
  }
  return ttl_expired_files_count;
}
}  // anonymous namespace

void VersionStorageInfo::ComputeCompactionScore(
    const ImmutableCFOptions& immutable_cf_options,
    const MutableCFOptions& mutable_cf_options) {
  for (int level = 0; level <= MaxInputLevel(); level++) {
    double score;
    if (level == 0) {
      // We treat level-0 specially by bounding the number of files
      // instead of number of bytes for two reasons:
      //
      // (1) With larger write-buffer sizes, it is nice not to do too
      // many level-0 compactions.
      //
      // (2) The files in level-0 are merged on every read and
      // therefore we wish to avoid too many files when the individual
      // file size is small (perhaps because of a small write-buffer
      // setting, or very high compression ratios, or lots of
      // overwrites/deletions).
      int num_sorted_runs = 0;
      uint64_t total_size = 0;
      for (auto* f : files_[level]) {
        if (!f->being_compacted) {
          total_size += f->compensated_file_size;
          num_sorted_runs++;
        }
      }
      if (compaction_style_ == kCompactionStyleUniversal) {
        // For universal compaction, we use level0 score to indicate
        // compaction score for the whole DB. Adding other levels as if
        // they are L0 files.
        for (int i = 1; i < num_levels(); i++) {
          if (!files_[i].empty() && !files_[i][0]->being_compacted) {
            num_sorted_runs++;
          }
        }
      }

      if (compaction_style_ == kCompactionStyleFIFO) {
        score = static_cast<double>(total_size) /
                mutable_cf_options.compaction_options_fifo.max_table_files_size;
        if (mutable_cf_options.compaction_options_fifo.allow_compaction) {
          score = std::max(
              static_cast<double>(num_sorted_runs) /
                  mutable_cf_options.level0_file_num_compaction_trigger,
              score);
        }
        if (mutable_cf_options.compaction_options_fifo.ttl > 0) {
          score = std::max(
              static_cast<double>(GetExpiredTtlFilesCount(
                  immutable_cf_options, mutable_cf_options, files_[level])),
              score);
        }

      } else {
        score = static_cast<double>(num_sorted_runs) /
                mutable_cf_options.level0_file_num_compaction_trigger;
        if (compaction_style_ == kCompactionStyleLevel && num_levels() > 1) {
          // Level-based involves L0->L0 compactions that can lead to oversized
          // L0 files. Take into account size as well to avoid later giant
          // compactions to the base level.
          score = std::max(
              score, static_cast<double>(total_size) /
                     mutable_cf_options.max_bytes_for_level_base);
        }
      }
    } else {
      // Compute the ratio of current size to size limit.
      uint64_t level_bytes_no_compacting = 0;
      for (auto f : files_[level]) {
        if (!f->being_compacted) {
          level_bytes_no_compacting += f->compensated_file_size;
        }
      }
      score = static_cast<double>(level_bytes_no_compacting) /
              MaxBytesForLevel(level);
    }
    compaction_level_[level] = level;
    compaction_score_[level] = score;
  }

  // sort all the levels based on their score. Higher scores get listed
  // first. Use bubble sort because the number of entries are small.
  for (int i = 0; i < num_levels() - 2; i++) {
    for (int j = i + 1; j < num_levels() - 1; j++) {
      if (compaction_score_[i] < compaction_score_[j]) {
        double score = compaction_score_[i];
        int level = compaction_level_[i];
        compaction_score_[i] = compaction_score_[j];
        compaction_level_[i] = compaction_level_[j];
        compaction_score_[j] = score;
        compaction_level_[j] = level;
      }
    }
  }
  ComputeFilesMarkedForCompaction();
  ComputeBottommostFilesMarkedForCompaction();
  if (immutable_cf_options.ttl > 0) {
    ComputeExpiredTtlFiles(immutable_cf_options);
  }
  EstimateCompactionBytesNeeded(mutable_cf_options);
}

void VersionStorageInfo::ComputeFilesMarkedForCompaction() {
  files_marked_for_compaction_.clear();
  int last_qualify_level = 0;

  // Do not include files from the last level with data
  // If table properties collector suggests a file on the last level,
  // we should not move it to a new level.
  for (int level = num_levels() - 1; level >= 1; level--) {
    if (!files_[level].empty()) {
      last_qualify_level = level - 1;
      break;
    }
  }

  for (int level = 0; level <= last_qualify_level; level++) {
    for (auto* f : files_[level]) {
      if (!f->being_compacted && f->marked_for_compaction) {
        files_marked_for_compaction_.emplace_back(level, f);
      }
    }
  }
}

void VersionStorageInfo::ComputeExpiredTtlFiles(
    const ImmutableCFOptions& ioptions) {
  assert(ioptions.ttl > 0);

  expired_ttl_files_.clear();

  int64_t _current_time;
  auto status = ioptions.env->GetCurrentTime(&_current_time);
  if (!status.ok()) {
    return;
  }
  const uint64_t current_time = static_cast<uint64_t>(_current_time);

  for (int level = 0; level < num_levels() - 1; level++) {
    for (auto f : files_[level]) {
      if (!f->being_compacted && f->fd.table_reader != nullptr &&
          f->fd.table_reader->GetTableProperties() != nullptr) {
        auto creation_time =
            f->fd.table_reader->GetTableProperties()->creation_time;
        if (creation_time > 0 &&
            creation_time < (current_time - ioptions.ttl)) {
          expired_ttl_files_.emplace_back(level, f);
        }
      }
    }
  }
}

namespace {

// used to sort files by size
struct Fsize {
  size_t index;
  FileMetaData* file;
};

// Compator that is used to sort files based on their size
// In normal mode: descending size
bool CompareCompensatedSizeDescending(const Fsize& first, const Fsize& second) {
  return (first.file->compensated_file_size >
      second.file->compensated_file_size);
}
} // anonymous namespace

void VersionStorageInfo::AddFile(int level, FileMetaData* f, Logger* info_log) {
  auto* level_files = &files_[level];
  // Must not overlap
#ifndef NDEBUG
  if (level > 0 && !level_files->empty() &&
      internal_comparator_->Compare(
          (*level_files)[level_files->size() - 1]->largest, f->smallest) >= 0) {
    auto* f2 = (*level_files)[level_files->size() - 1];
    if (info_log != nullptr) {
      Error(info_log, "Adding new file %" PRIu64
                      " range (%s, %s) to level %d but overlapping "
                      "with existing file %" PRIu64 " %s %s",
            f->fd.GetNumber(), f->smallest.DebugString(true).c_str(),
            f->largest.DebugString(true).c_str(), level, f2->fd.GetNumber(),
            f2->smallest.DebugString(true).c_str(),
            f2->largest.DebugString(true).c_str());
      LogFlush(info_log);
    }
    assert(false);
  }
#else
  (void)info_log;
#endif
  f->refs++;
  level_files->push_back(f);
}

// Version::PrepareApply() need to be called before calling the function, or
// following functions called:
// 1. UpdateNumNonEmptyLevels();
// 2. CalculateBaseBytes();
// 3. UpdateFilesByCompactionPri();
// 4. GenerateFileIndexer();
// 5. GenerateLevelFilesBrief();
// 6. GenerateLevel0NonOverlapping();
// 7. GenerateBottommostFiles();
void VersionStorageInfo::SetFinalized() {
  finalized_ = true;
#ifndef NDEBUG
  if (compaction_style_ != kCompactionStyleLevel) {
    // Not level based compaction.
    return;
  }
  assert(base_level_ < 0 || num_levels() == 1 ||
         (base_level_ >= 1 && base_level_ < num_levels()));
  // Verify all levels newer than base_level are empty except L0
  for (int level = 1; level < base_level(); level++) {
    assert(NumLevelBytes(level) == 0);
  }
  uint64_t max_bytes_prev_level = 0;
  for (int level = base_level(); level < num_levels() - 1; level++) {
    if (LevelFiles(level).size() == 0) {
      continue;
    }
    assert(MaxBytesForLevel(level) >= max_bytes_prev_level);
    max_bytes_prev_level = MaxBytesForLevel(level);
  }
  int num_empty_non_l0_level = 0;
  for (int level = 0; level < num_levels(); level++) {
    assert(LevelFiles(level).size() == 0 ||
           LevelFiles(level).size() == LevelFilesBrief(level).num_files);
    if (level > 0 && NumLevelBytes(level) > 0) {
      num_empty_non_l0_level++;
    }
    if (LevelFiles(level).size() > 0) {
      assert(level < num_non_empty_levels());
    }
  }
  assert(compaction_level_.size() > 0);
  assert(compaction_level_.size() == compaction_score_.size());
#endif
}

void VersionStorageInfo::UpdateNumNonEmptyLevels() {
  num_non_empty_levels_ = num_levels_;
  for (int i = num_levels_ - 1; i >= 0; i--) {
    if (files_[i].size() != 0) {
      return;
    } else {
      num_non_empty_levels_ = i;
    }
  }
}

namespace {
// Sort `temp` based on ratio of overlapping size over file size
void SortFileByOverlappingRatio(
    const InternalKeyComparator& icmp, const std::vector<FileMetaData*>& files,
    const std::vector<FileMetaData*>& next_level_files,
    std::vector<Fsize>* temp) {
  std::unordered_map<uint64_t, uint64_t> file_to_order;
  auto next_level_it = next_level_files.begin();

  for (auto& file : files) {
    uint64_t overlapping_bytes = 0;
    // Skip files in next level that is smaller than current file
    while (next_level_it != next_level_files.end() &&
           icmp.Compare((*next_level_it)->largest, file->smallest) < 0) {
      next_level_it++;
    }

    while (next_level_it != next_level_files.end() &&
           icmp.Compare((*next_level_it)->smallest, file->largest) < 0) {
      overlapping_bytes += (*next_level_it)->fd.file_size;

      if (icmp.Compare((*next_level_it)->largest, file->largest) > 0) {
        // next level file cross large boundary of current file.
        break;
      }
      next_level_it++;
    }

    assert(file->fd.file_size != 0);
    file_to_order[file->fd.GetNumber()] =
        overlapping_bytes * 1024u / file->fd.file_size;
  }

  std::sort(temp->begin(), temp->end(),
            [&](const Fsize& f1, const Fsize& f2) -> bool {
              return file_to_order[f1.file->fd.GetNumber()] <
                     file_to_order[f2.file->fd.GetNumber()];
            });
}
}  // namespace

void VersionStorageInfo::UpdateFilesByCompactionPri(
    CompactionPri compaction_pri) {
  if (compaction_style_ == kCompactionStyleNone ||
      compaction_style_ == kCompactionStyleFIFO ||
      compaction_style_ == kCompactionStyleUniversal) {
    // don't need this
    return;
  }
  // No need to sort the highest level because it is never compacted.
  for (int level = 0; level < num_levels() - 1; level++) {
    const std::vector<FileMetaData*>& files = files_[level];
    auto& files_by_compaction_pri = files_by_compaction_pri_[level];
    assert(files_by_compaction_pri.size() == 0);

    // populate a temp vector for sorting based on size
    std::vector<Fsize> temp(files.size());
    for (size_t i = 0; i < files.size(); i++) {
      temp[i].index = i;
      temp[i].file = files[i];
    }

    // sort the top number_of_files_to_sort_ based on file size
    size_t num = VersionStorageInfo::kNumberFilesToSort;
    if (num > temp.size()) {
      num = temp.size();
    }
    switch (compaction_pri) {
      case kByCompensatedSize:
        std::partial_sort(temp.begin(), temp.begin() + num, temp.end(),
                          CompareCompensatedSizeDescending);
        break;
      case kOldestLargestSeqFirst:
        std::sort(temp.begin(), temp.end(),
                  [](const Fsize& f1, const Fsize& f2) -> bool {
                    return f1.file->largest_seqno < f2.file->largest_seqno;
                  });
        break;
      case kOldestSmallestSeqFirst:
        std::sort(temp.begin(), temp.end(),
                  [](const Fsize& f1, const Fsize& f2) -> bool {
                    return f1.file->smallest_seqno < f2.file->smallest_seqno;
                  });
        break;
      case kMinOverlappingRatio:
        SortFileByOverlappingRatio(*internal_comparator_, files_[level],
                                   files_[level + 1], &temp);
        break;
      default:
        assert(false);
    }
    assert(temp.size() == files.size());

    // initialize files_by_compaction_pri_
    for (size_t i = 0; i < temp.size(); i++) {
      files_by_compaction_pri.push_back(static_cast<int>(temp[i].index));
    }
    next_file_to_compact_by_size_[level] = 0;
    assert(files_[level].size() == files_by_compaction_pri_[level].size());
  }
}

void VersionStorageInfo::GenerateLevel0NonOverlapping() {
  assert(!finalized_);
  level0_non_overlapping_ = true;
  if (level_files_brief_.size() == 0) {
    return;
  }

  // A copy of L0 files sorted by smallest key
  std::vector<FdWithKeyRange> level0_sorted_file(
      level_files_brief_[0].files,
      level_files_brief_[0].files + level_files_brief_[0].num_files);
  std::sort(level0_sorted_file.begin(), level0_sorted_file.end(),
            [this](const FdWithKeyRange& f1, const FdWithKeyRange& f2) -> bool {
              return (internal_comparator_->Compare(f1.smallest_key,
                                                    f2.smallest_key) < 0);
            });

  for (size_t i = 1; i < level0_sorted_file.size(); ++i) {
    FdWithKeyRange& f = level0_sorted_file[i];
    FdWithKeyRange& prev = level0_sorted_file[i - 1];
    if (internal_comparator_->Compare(prev.largest_key, f.smallest_key) >= 0) {
      level0_non_overlapping_ = false;
      break;
    }
  }
}

void VersionStorageInfo::GenerateBottommostFiles() {
  assert(!finalized_);
  assert(bottommost_files_.empty());
  for (size_t level = 0; level < level_files_brief_.size(); ++level) {
    for (size_t file_idx = 0; file_idx < level_files_brief_[level].num_files;
         ++file_idx) {
      const FdWithKeyRange& f = level_files_brief_[level].files[file_idx];
      int l0_file_idx;
      if (level == 0) {
        l0_file_idx = static_cast<int>(file_idx);
      } else {
        l0_file_idx = -1;
      }
      if (!RangeMightExistAfterSortedRun(f.smallest_key, f.largest_key,
                                         static_cast<int>(level),
                                         l0_file_idx)) {
        bottommost_files_.emplace_back(static_cast<int>(level),
                                       f.file_metadata);
      }
    }
  }
}

void VersionStorageInfo::UpdateOldestSnapshot(SequenceNumber seqnum) {
  assert(seqnum >= oldest_snapshot_seqnum_);
  oldest_snapshot_seqnum_ = seqnum;
  if (oldest_snapshot_seqnum_ > bottommost_files_mark_threshold_) {
    ComputeBottommostFilesMarkedForCompaction();
  }
}

void VersionStorageInfo::ComputeBottommostFilesMarkedForCompaction() {
  bottommost_files_marked_for_compaction_.clear();
  bottommost_files_mark_threshold_ = kMaxSequenceNumber;
  for (auto& level_and_file : bottommost_files_) {
    if (!level_and_file.second->being_compacted &&
        level_and_file.second->largest_seqno != 0 &&
        level_and_file.second->num_deletions > 1) {
      // largest_seqno might be nonzero due to containing the final key in an
      // earlier compaction, whose seqnum we didn't zero out. Multiple deletions
      // ensures the file really contains deleted or overwritten keys.
      if (level_and_file.second->largest_seqno < oldest_snapshot_seqnum_) {
        bottommost_files_marked_for_compaction_.push_back(level_and_file);
      } else {
        bottommost_files_mark_threshold_ =
            std::min(bottommost_files_mark_threshold_,
                     level_and_file.second->largest_seqno);
      }
    }
  }
}

void Version::Ref() {
  ++refs_;
}

bool Version::Unref() {
  assert(refs_ >= 1);
  --refs_;
  if (refs_ == 0) {
    delete this;
    return true;
  }
  return false;
}

bool VersionStorageInfo::OverlapInLevel(int level,
                                        const Slice* smallest_user_key,
                                        const Slice* largest_user_key) {
  if (level >= num_non_empty_levels_) {
    // empty level, no overlap
    return false;
  }
  return SomeFileOverlapsRange(*internal_comparator_, (level > 0),
                               level_files_brief_[level], smallest_user_key,
                               largest_user_key);
}

// Store in "*inputs" all files in "level" that overlap [begin,end]
// If hint_index is specified, then it points to a file in the
// overlapping range.
// The file_index returns a pointer to any file in an overlapping range.
void VersionStorageInfo::GetOverlappingInputs(
    int level, const InternalKey* begin, const InternalKey* end,
    std::vector<FileMetaData*>* inputs, int hint_index, int* file_index,
    bool expand_range) const {
  if (level >= num_non_empty_levels_) {
    // this level is empty, no overlapping inputs
    return;
  }

  inputs->clear();
  Slice user_begin, user_end;
  if (begin != nullptr) {
    user_begin = begin->user_key();
  }
  if (end != nullptr) {
    user_end = end->user_key();
  }
  if (file_index) {
    *file_index = -1;
  }
  const Comparator* user_cmp = user_comparator_;
  if (begin != nullptr && end != nullptr && level > 0) {
    GetOverlappingInputsRangeBinarySearch(level, user_begin, user_end, inputs,
                                          hint_index, file_index);
    return;
  }

  for (size_t i = 0; i < level_files_brief_[level].num_files; ) {
    FdWithKeyRange* f = &(level_files_brief_[level].files[i++]);
    const Slice file_start = ExtractUserKey(f->smallest_key);
    const Slice file_limit = ExtractUserKey(f->largest_key);
    if (begin != nullptr && user_cmp->Compare(file_limit, user_begin) < 0) {
      // "f" is completely before specified range; skip it
    } else if (end != nullptr && user_cmp->Compare(file_start, user_end) > 0) {
      // "f" is completely after specified range; skip it
    } else {
      inputs->push_back(files_[level][i-1]);
      if (level == 0 && expand_range) {
        // Level-0 files may overlap each other.  So check if the newly
        // added file has expanded the range.  If so, restart search.
        if (begin != nullptr && user_cmp->Compare(file_start, user_begin) < 0) {
          user_begin = file_start;
          inputs->clear();
          i = 0;
        } else if (end != nullptr
            && user_cmp->Compare(file_limit, user_end) > 0) {
          user_end = file_limit;
          inputs->clear();
          i = 0;
        }
      } else if (file_index) {
        *file_index = static_cast<int>(i) - 1;
      }
    }
  }
}

// Store in "*inputs" files in "level" that within range [begin,end]
// Guarantee a "clean cut" boundary between the files in inputs
// and the surrounding files and the maxinum number of files.
// This will ensure that no parts of a key are lost during compaction.
// If hint_index is specified, then it points to a file in the range.
// The file_index returns a pointer to any file in an overlapping range.
void VersionStorageInfo::GetCleanInputsWithinInterval(
    int level, const InternalKey* begin, const InternalKey* end,
    std::vector<FileMetaData*>* inputs, int hint_index, int* file_index) const {
  inputs->clear();
  if (file_index) {
    *file_index = -1;
  }
  if (level >= num_non_empty_levels_ || level == 0 ||
      level_files_brief_[level].num_files == 0) {
    // this level is empty, no inputs within range
    // also don't support clean input interval within L0
    return;
  }

  Slice user_begin, user_end;
  const auto& level_files = level_files_brief_[level];
  if (begin == nullptr) {
    user_begin = ExtractUserKey(level_files.files[0].smallest_key);
  } else {
    user_begin = begin->user_key();
  }
  if (end == nullptr) {
    user_end = ExtractUserKey(
        level_files.files[level_files.num_files - 1].largest_key);
  } else {
    user_end = end->user_key();
  }
  GetOverlappingInputsRangeBinarySearch(level, user_begin, user_end, inputs,
                                        hint_index, file_index,
                                        true /* within_interval */);
}

// Store in "*inputs" all files in "level" that overlap [begin,end]
// Employ binary search to find at least one file that overlaps the
// specified range. From that file, iterate backwards and
// forwards to find all overlapping files.
// if within_range is set, then only store the maximum clean inputs
// within range [begin, end]. "clean" means there is a boudnary
// between the files in "*inputs" and the surrounding files
void VersionStorageInfo::GetOverlappingInputsRangeBinarySearch(
    int level, const Slice& user_begin, const Slice& user_end,
    std::vector<FileMetaData*>* inputs, int hint_index, int* file_index,
    bool within_interval) const {
  assert(level > 0);
  int min = 0;
  int mid = 0;
  int max = static_cast<int>(files_[level].size()) - 1;
  bool foundOverlap = false;
  const Comparator* user_cmp = user_comparator_;

  // if the caller already knows the index of a file that has overlap,
  // then we can skip the binary search.
  if (hint_index != -1) {
    mid = hint_index;
    foundOverlap = true;
  }

  while (!foundOverlap && min <= max) {
    mid = (min + max)/2;
    FdWithKeyRange* f = &(level_files_brief_[level].files[mid]);
    const Slice file_start = ExtractUserKey(f->smallest_key);
    const Slice file_limit = ExtractUserKey(f->largest_key);
    if ((!within_interval && user_cmp->Compare(file_limit, user_begin) < 0) ||
        (within_interval && user_cmp->Compare(file_start, user_begin) < 0)) {
      min = mid + 1;
    } else if ((!within_interval &&
                user_cmp->Compare(user_end, file_start) < 0) ||
               (within_interval &&
                user_cmp->Compare(user_end, file_limit) < 0)) {
      max = mid - 1;
    } else {
      foundOverlap = true;
      break;
    }
  }

  // If there were no overlapping files, return immediately.
  if (!foundOverlap) {
    return;
  }
  // returns the index where an overlap is found
  if (file_index) {
    *file_index = mid;
  }

  int start_index, end_index;
  if (within_interval) {
    ExtendFileRangeWithinInterval(level, user_begin, user_end, mid, &start_index,
                                  &end_index);
  } else {
    ExtendFileRangeOverlappingInterval(level, user_begin, user_end, mid,
                                       &start_index, &end_index);
    assert(end_index >= start_index);
  }
  // insert overlapping files into vector
  for (int i = start_index; i <= end_index; i++) {
    inputs->push_back(files_[level][i]);
  }
}

// Store in *start_index and *end_index the range of all files in
// "level" that overlap [begin,end]
// The mid_index specifies the index of at least one file that
// overlaps the specified range. From that file, iterate backward
// and forward to find all overlapping files.
// Use FileLevel in searching, make it faster
void VersionStorageInfo::ExtendFileRangeOverlappingInterval(
    int level, const Slice& user_begin, const Slice& user_end,
    unsigned int mid_index, int* start_index, int* end_index) const {
  const Comparator* user_cmp = user_comparator_;
  const FdWithKeyRange* files = level_files_brief_[level].files;
#ifndef NDEBUG
  {
    // assert that the file at mid_index overlaps with the range
    assert(mid_index < level_files_brief_[level].num_files);
    const FdWithKeyRange* f = &files[mid_index];
    const Slice fstart = ExtractUserKey(f->smallest_key);
    const Slice flimit = ExtractUserKey(f->largest_key);
    if (user_cmp->Compare(fstart, user_begin) >= 0) {
      assert(user_cmp->Compare(fstart, user_end) <= 0);
    } else {
      assert(user_cmp->Compare(flimit, user_begin) >= 0);
    }
  }
#endif
  *start_index = mid_index + 1;
  *end_index = mid_index;
  int count __attribute__((__unused__));
  count = 0;

  // check backwards from 'mid' to lower indices
  for (int i = mid_index; i >= 0 ; i--) {
    const FdWithKeyRange* f = &files[i];
    const Slice file_limit = ExtractUserKey(f->largest_key);
    if (user_cmp->Compare(file_limit, user_begin) >= 0) {
      *start_index = i;
      assert((count++, true));
    } else {
      break;
    }
  }
  // check forward from 'mid+1' to higher indices
  for (unsigned int i = mid_index+1;
       i < level_files_brief_[level].num_files; i++) {
    const FdWithKeyRange* f = &files[i];
    const Slice file_start = ExtractUserKey(f->smallest_key);
    if (user_cmp->Compare(file_start, user_end) <= 0) {
      assert((count++, true));
      *end_index = i;
    } else {
      break;
    }
  }
  assert(count == *end_index - *start_index + 1);
}

// Store in *start_index and *end_index the clean range of all files in
// "level" within [begin,end]
// The mid_index specifies the index of at least one file within
// the specified range. From that file, iterate backward
// and forward to find all overlapping files and then "shrink" to
// the clean range required.
// Use FileLevel in searching, make it faster
void VersionStorageInfo::ExtendFileRangeWithinInterval(
    int level, const Slice& user_begin, const Slice& user_end,
    unsigned int mid_index, int* start_index, int* end_index) const {
  assert(level != 0);
  const Comparator* user_cmp = user_comparator_;
  const FdWithKeyRange* files = level_files_brief_[level].files;
#ifndef NDEBUG
  {
    // assert that the file at mid_index is within the range
    assert(mid_index < level_files_brief_[level].num_files);
    const FdWithKeyRange* f = &files[mid_index];
    const Slice fstart = ExtractUserKey(f->smallest_key);
    const Slice flimit = ExtractUserKey(f->largest_key);
    assert(user_cmp->Compare(fstart, user_begin) >= 0 &&
           user_cmp->Compare(flimit, user_end) <= 0);
  }
#endif
  ExtendFileRangeOverlappingInterval(level, user_begin, user_end, mid_index,
                                     start_index, end_index);
  int left = *start_index;
  int right = *end_index;
  // shrink from left to right
  while (left <= right) {
    const Slice& first_key_in_range = ExtractUserKey(files[left].smallest_key);
    if (user_cmp->Compare(first_key_in_range, user_begin) < 0) {
      left++;
      continue;
    }
    if (left > 0) {  // If not first file
      const Slice& last_key_before =
          ExtractUserKey(files[left - 1].largest_key);
      if (user_cmp->Equal(first_key_in_range, last_key_before)) {
        // The first user key in range overlaps with the previous file's last
        // key
        left++;
        continue;
      }
    }
    break;
  }
  // shrink from right to left
  while (left <= right) {
    const Slice last_key_in_range = ExtractUserKey(files[right].largest_key);
    if (user_cmp->Compare(last_key_in_range, user_end) > 0) {
      right--;
      continue;
    }
    if (right < static_cast<int>(level_files_brief_[level].num_files) -
                    1) {  // If not the last file
      const Slice first_key_after =
          ExtractUserKey(files[right + 1].smallest_key);
      if (user_cmp->Equal(last_key_in_range, first_key_after)) {
        // The last user key in range overlaps with the next file's first key
        right--;
        continue;
      }
    }
    break;
  }

  *start_index = left;
  *end_index = right;
}

uint64_t VersionStorageInfo::NumLevelBytes(int level) const {
  assert(level >= 0);
  assert(level < num_levels());
  return TotalFileSize(files_[level]);
}

const char* VersionStorageInfo::LevelSummary(
    LevelSummaryStorage* scratch) const {
  int len = 0;
  if (compaction_style_ == kCompactionStyleLevel && num_levels() > 1) {
    assert(base_level_ < static_cast<int>(level_max_bytes_.size()));
    len = snprintf(scratch->buffer, sizeof(scratch->buffer),
                   "base level %d max bytes base %" PRIu64 " ", base_level_,
                   level_max_bytes_[base_level_]);
  }
  len +=
      snprintf(scratch->buffer + len, sizeof(scratch->buffer) - len, "files[");
  for (int i = 0; i < num_levels(); i++) {
    int sz = sizeof(scratch->buffer) - len;
    int ret = snprintf(scratch->buffer + len, sz, "%d ", int(files_[i].size()));
    if (ret < 0 || ret >= sz) break;
    len += ret;
  }
  if (len > 0) {
    // overwrite the last space
    --len;
  }
  len += snprintf(scratch->buffer + len, sizeof(scratch->buffer) - len,
                  "] max score %.2f", compaction_score_[0]);

  if (!files_marked_for_compaction_.empty()) {
    snprintf(scratch->buffer + len, sizeof(scratch->buffer) - len,
             " (%" ROCKSDB_PRIszt " files need compaction)",
             files_marked_for_compaction_.size());
  }

  return scratch->buffer;
}

const char* VersionStorageInfo::LevelFileSummary(FileSummaryStorage* scratch,
                                                 int level) const {
  int len = snprintf(scratch->buffer, sizeof(scratch->buffer), "files_size[");
  for (const auto& f : files_[level]) {
    int sz = sizeof(scratch->buffer) - len;
    char sztxt[16];
    AppendHumanBytes(f->fd.GetFileSize(), sztxt, sizeof(sztxt));
    int ret = snprintf(scratch->buffer + len, sz,
                       "#%" PRIu64 "(seq=%" PRIu64 ",sz=%s,%d) ",
                       f->fd.GetNumber(), f->smallest_seqno, sztxt,
                       static_cast<int>(f->being_compacted));
    if (ret < 0 || ret >= sz)
      break;
    len += ret;
  }
  // overwrite the last space (only if files_[level].size() is non-zero)
  if (files_[level].size() && len > 0) {
    --len;
  }
  snprintf(scratch->buffer + len, sizeof(scratch->buffer) - len, "]");
  return scratch->buffer;
}

int64_t VersionStorageInfo::MaxNextLevelOverlappingBytes() {
  uint64_t result = 0;
  std::vector<FileMetaData*> overlaps;
  for (int level = 1; level < num_levels() - 1; level++) {
    for (const auto& f : files_[level]) {
      GetOverlappingInputs(level + 1, &f->smallest, &f->largest, &overlaps);
      const uint64_t sum = TotalFileSize(overlaps);
      if (sum > result) {
        result = sum;
      }
    }
  }
  return result;
}

uint64_t VersionStorageInfo::MaxBytesForLevel(int level) const {
  // Note: the result for level zero is not really used since we set
  // the level-0 compaction threshold based on number of files.
  assert(level >= 0);
  assert(level < static_cast<int>(level_max_bytes_.size()));
  return level_max_bytes_[level];
}

void VersionStorageInfo::CalculateBaseBytes(const ImmutableCFOptions& ioptions,
                                            const MutableCFOptions& options) {
  // Special logic to set number of sorted runs.
  // It is to match the previous behavior when all files are in L0.
  int num_l0_count = static_cast<int>(files_[0].size());
  if (compaction_style_ == kCompactionStyleUniversal) {
    // For universal compaction, we use level0 score to indicate
    // compaction score for the whole DB. Adding other levels as if
    // they are L0 files.
    for (int i = 1; i < num_levels(); i++) {
      if (!files_[i].empty()) {
        num_l0_count++;
      }
    }
  }
  set_l0_delay_trigger_count(num_l0_count);

  level_max_bytes_.resize(ioptions.num_levels);
  if (!ioptions.level_compaction_dynamic_level_bytes) {
    base_level_ = (ioptions.compaction_style == kCompactionStyleLevel) ? 1 : -1;

    // Calculate for static bytes base case
    for (int i = 0; i < ioptions.num_levels; ++i) {
      if (i == 0 && ioptions.compaction_style == kCompactionStyleUniversal) {
        level_max_bytes_[i] = options.max_bytes_for_level_base;
      } else if (i > 1) {
        level_max_bytes_[i] = MultiplyCheckOverflow(
            MultiplyCheckOverflow(level_max_bytes_[i - 1],
                                  options.max_bytes_for_level_multiplier),
            options.MaxBytesMultiplerAdditional(i - 1));
      } else {
        level_max_bytes_[i] = options.max_bytes_for_level_base;
      }
    }
  } else {
    uint64_t max_level_size = 0;

    int first_non_empty_level = -1;
    // Find size of non-L0 level of most data.
    // Cannot use the size of the last level because it can be empty or less
    // than previous levels after compaction.
    for (int i = 1; i < num_levels_; i++) {
      uint64_t total_size = 0;
      for (const auto& f : files_[i]) {
        total_size += f->fd.GetFileSize();
      }
      if (total_size > 0 && first_non_empty_level == -1) {
        first_non_empty_level = i;
      }
      if (total_size > max_level_size) {
        max_level_size = total_size;
      }
    }

    // Prefill every level's max bytes to disallow compaction from there.
    for (int i = 0; i < num_levels_; i++) {
      level_max_bytes_[i] = std::numeric_limits<uint64_t>::max();
    }

    if (max_level_size == 0) {
      // No data for L1 and up. L0 compacts to last level directly.
      // No compaction from L1+ needs to be scheduled.
      base_level_ = num_levels_ - 1;
    } else {
      uint64_t base_bytes_max = options.max_bytes_for_level_base;
      uint64_t base_bytes_min = static_cast<uint64_t>(
          base_bytes_max / options.max_bytes_for_level_multiplier);

      // Try whether we can make last level's target size to be max_level_size
      uint64_t cur_level_size = max_level_size;
      for (int i = num_levels_ - 2; i >= first_non_empty_level; i--) {
        // Round up after dividing
        cur_level_size = static_cast<uint64_t>(
            cur_level_size / options.max_bytes_for_level_multiplier);
      }

      // Calculate base level and its size.
      uint64_t base_level_size;
      if (cur_level_size <= base_bytes_min) {
        // Case 1. If we make target size of last level to be max_level_size,
        // target size of the first non-empty level would be smaller than
        // base_bytes_min. We set it be base_bytes_min.
        base_level_size = base_bytes_min + 1U;
        base_level_ = first_non_empty_level;
        ROCKS_LOG_WARN(ioptions.info_log,
                       "More existing levels in DB than needed. "
                       "max_bytes_for_level_multiplier may not be guaranteed.");
      } else {
        // Find base level (where L0 data is compacted to).
        base_level_ = first_non_empty_level;
        while (base_level_ > 1 && cur_level_size > base_bytes_max) {
          --base_level_;
          cur_level_size = static_cast<uint64_t>(
              cur_level_size / options.max_bytes_for_level_multiplier);
        }
        if (cur_level_size > base_bytes_max) {
          // Even L1 will be too large
          assert(base_level_ == 1);
          base_level_size = base_bytes_max;
        } else {
          base_level_size = cur_level_size;
        }
      }

      uint64_t level_size = base_level_size;
      for (int i = base_level_; i < num_levels_; i++) {
        if (i > base_level_) {
          level_size = MultiplyCheckOverflow(
              level_size, options.max_bytes_for_level_multiplier);
        }
        // Don't set any level below base_bytes_max. Otherwise, the LSM can
        // assume an hourglass shape where L1+ sizes are smaller than L0. This
        // causes compaction scoring, which depends on level sizes, to favor L1+
        // at the expense of L0, which may fill up and stall.
        level_max_bytes_[i] = std::max(level_size, base_bytes_max);
      }
    }
  }
}

uint64_t VersionStorageInfo::EstimateLiveDataSize() const {
  // Estimate the live data size by adding up the size of the last level for all
  // key ranges. Note: Estimate depends on the ordering of files in level 0
  // because files in level 0 can be overlapping.
  uint64_t size = 0;

  auto ikey_lt = [this](InternalKey* x, InternalKey* y) {
    return internal_comparator_->Compare(*x, *y) < 0;
  };
  // (Ordered) map of largest keys in non-overlapping files
  std::map<InternalKey*, FileMetaData*, decltype(ikey_lt)> ranges(ikey_lt);

  for (int l = num_levels_ - 1; l >= 0; l--) {
    bool found_end = false;
    for (auto file : files_[l]) {
      // Find the first file where the largest key is larger than the smallest
      // key of the current file. If this file does not overlap with the
      // current file, none of the files in the map does. If there is
      // no potential overlap, we can safely insert the rest of this level
      // (if the level is not 0) into the map without checking again because
      // the elements in the level are sorted and non-overlapping.
      auto lb = (found_end && l != 0) ?
        ranges.end() : ranges.lower_bound(&file->smallest);
      found_end = (lb == ranges.end());
      if (found_end || internal_comparator_->Compare(
            file->largest, (*lb).second->smallest) < 0) {
          ranges.emplace_hint(lb, &file->largest, file);
          size += file->fd.file_size;
      }
    }
  }
  return size;
}

bool VersionStorageInfo::RangeMightExistAfterSortedRun(
    const Slice& smallest_key, const Slice& largest_key, int last_level,
    int last_l0_idx) {
  assert((last_l0_idx != -1) == (last_level == 0));
  // TODO(ajkr): this preserves earlier behavior where we considered an L0 file
  // bottommost only if it's the oldest L0 file and there are no files on older
  // levels. It'd be better to consider it bottommost if there's no overlap in
  // older levels/files.
  if (last_level == 0 &&
      last_l0_idx != static_cast<int>(LevelFiles(0).size() - 1)) {
    return true;
  }

  // Checks whether there are files living beyond the `last_level`. If lower
  // levels have files, it checks for overlap between [`smallest_key`,
  // `largest_key`] and those files. Bottomlevel optimizations can be made if
  // there are no files in lower levels or if there is no overlap with the files
  // in the lower levels.
  for (int level = last_level + 1; level < num_levels(); level++) {
    // The range is not in the bottommost level if there are files in lower
    // levels when the `last_level` is 0 or if there are files in lower levels
    // which overlap with [`smallest_key`, `largest_key`].
    if (files_[level].size() > 0 &&
        (last_level == 0 ||
         OverlapInLevel(level, &smallest_key, &largest_key))) {
      return true;
    }
  }
  return false;
}

void Version::AddLiveFiles(std::vector<FileDescriptor>* live) {
  for (int level = 0; level < storage_info_.num_levels(); level++) {
    const std::vector<FileMetaData*>& files = storage_info_.files_[level];
    for (const auto& file : files) {
      live->push_back(file->fd);
    }
  }
}

std::string Version::DebugString(bool hex, bool print_stats) const {
  std::string r;
  for (int level = 0; level < storage_info_.num_levels_; level++) {
    // E.g.,
    //   --- level 1 ---
    //   17:123['a' .. 'd']
    //   20:43['e' .. 'g']
    //
    // if print_stats=true:
    //   17:123['a' .. 'd'](4096)
    r.append("--- level ");
    AppendNumberTo(&r, level);
    r.append(" --- version# ");
    AppendNumberTo(&r, version_number_);
    r.append(" ---\n");
    const std::vector<FileMetaData*>& files = storage_info_.files_[level];
    for (size_t i = 0; i < files.size(); i++) {
      r.push_back(' ');
      AppendNumberTo(&r, files[i]->fd.GetNumber());
      r.push_back(':');
      AppendNumberTo(&r, files[i]->fd.GetFileSize());
      r.append("[");
      r.append(files[i]->smallest.DebugString(hex));
      r.append(" .. ");
      r.append(files[i]->largest.DebugString(hex));
      r.append("]");
      if (print_stats) {
        r.append("(");
        r.append(ToString(
            files[i]->stats.num_reads_sampled.load(std::memory_order_relaxed)));
        r.append(")");
      }
      r.append("\n");
    }
  }
  return r;
}

// this is used to batch writes to the manifest file
struct VersionSet::ManifestWriter {
  Status status;
  bool done;
  InstrumentedCondVar cv;
  ColumnFamilyData* cfd;
  const MutableCFOptions mutable_cf_options;
  const autovector<VersionEdit*>& edit_list;

  explicit ManifestWriter(InstrumentedMutex* mu, ColumnFamilyData* _cfd,
      const MutableCFOptions& cf_options, const autovector<VersionEdit*>& e)
      : done(false), cv(mu), cfd(_cfd),
        mutable_cf_options(cf_options), edit_list(e) {}
};

VersionSet::VersionSet(const std::string& dbname,
                       const ImmutableDBOptions* _db_options,
                       const EnvOptions& storage_options, Cache* table_cache,
                       WriteBufferManager* write_buffer_manager,
                       WriteController* write_controller)
    : column_family_set_(
          new ColumnFamilySet(dbname, _db_options, storage_options, table_cache,
                              write_buffer_manager, write_controller)),
      env_(_db_options->env),
      dbname_(dbname),
      db_options_(_db_options),
      next_file_number_(2),
      manifest_file_number_(0),  // Filled by Recover()
      options_file_number_(0),
      pending_manifest_file_number_(0),
      last_sequence_(0),
      last_allocated_sequence_(0),
      last_published_sequence_(0),
      prev_log_number_(0),
      current_version_number_(0),
      manifest_file_size_(0),
      env_options_(storage_options) {}

void CloseTables(void* ptr, size_t) {
  TableReader* table_reader = reinterpret_cast<TableReader*>(ptr);
  table_reader->Close();
}

VersionSet::~VersionSet() {
  // we need to delete column_family_set_ because its destructor depends on
  // VersionSet
  Cache* table_cache = column_family_set_->get_table_cache();
  table_cache->ApplyToAllCacheEntries(&CloseTables, false /* thread_safe */);
  column_family_set_.reset();
  for (auto& file : obsolete_files_) {
    if (file.metadata->table_reader_handle) {
      table_cache->Release(file.metadata->table_reader_handle);
      TableCache::Evict(table_cache, file.metadata->fd.GetNumber());
    }
    file.DeleteMetadata();
  }
  obsolete_files_.clear();
}

void VersionSet::AppendVersion(ColumnFamilyData* column_family_data,
                               Version* v) {
  // compute new compaction score
  v->storage_info()->ComputeCompactionScore(
      *column_family_data->ioptions(),
      *column_family_data->GetLatestMutableCFOptions());

  // Mark v finalized
  v->storage_info_.SetFinalized();

  // Make "v" current
  assert(v->refs_ == 0);
  Version* current = column_family_data->current();
  assert(v != current);
  if (current != nullptr) {
    assert(current->refs_ > 0);
    current->Unref();
  }
  column_family_data->SetCurrent(v);
  v->Ref();

  // Append to linked list
  v->prev_ = column_family_data->dummy_versions()->prev_;
  v->next_ = column_family_data->dummy_versions();
  v->prev_->next_ = v;
  v->next_->prev_ = v;
}

Status VersionSet::ProcessManifestWrites(
    std::vector<ManifestWriter>& writers, InstrumentedMutex* mu,
    Directory* db_directory, bool new_descriptor_log,
    const ColumnFamilyOptions* new_cf_options) {
  ManifestWriter& first_writer = writers.front();
  ManifestWriter* last_writer = &first_writer;

  assert(!manifest_writers_.empty());
  assert(manifest_writers_.front() == &first_writer);

  autovector<VersionEdit*> batch_edits;
  std::vector<Version*> versions;
  std::vector<const MutableCFOptions*> mutable_cf_options_ptrs;
  std::vector<std::unique_ptr<BaseReferencedVersionBuilder>> builder_guards;

  if (first_writer.edit_list.front()->IsColumnFamilyManipulation()) {
    // No group commits for column family add or drop
    LogAndApplyCFHelper(first_writer.edit_list.front());
    batch_edits.push_back(first_writer.edit_list.front());
  } else {
    ColumnFamilyData* cfd = nullptr;
    Version* version = nullptr;
    auto it = manifest_writers_.cbegin();
    while (it != manifest_writers_.cend()) {
      if ((*it)->edit_list.front()->IsColumnFamilyManipulation()) {
        break;
      }
      if ((*it)->cfd != nullptr && (*it)->cfd->IsDropped()) {
        it++;
        continue;
      }
      last_writer = *(it++);
      if (cfd == nullptr || last_writer->cfd->GetID() != cfd->GetID()) {
        cfd = last_writer->cfd;
        version = new Version(cfd, this, env_options_,
            current_version_number_++);
        versions.push_back(version);
        mutable_cf_options_ptrs.push_back(&last_writer->mutable_cf_options);
        builder_guards.emplace_back(new BaseReferencedVersionBuilder(cfd));
      }
      auto* builder = builder_guards.back()->version_builder();
      for (const auto& e : last_writer->edit_list) {
        LogAndApplyHelper(cfd, builder, version, e, mu);
        batch_edits.push_back(e);
      }
    }
    for (int i = 0; i < (int) versions.size(); ++i) {
      auto* builder = builder_guards[i]->version_builder();
      builder->SaveTo(versions[i]->storage_info());
    }
  }

  uint64_t new_manifest_file_size = 0;
  Status s;

  assert(pending_manifest_file_number_ == 0);
  if (!descriptor_log_ ||
      manifest_file_size_ > db_options_->max_manifest_file_size) {
    pending_manifest_file_number_ = NewFileNumber();
    batch_edits.back()->SetNextFile(next_file_number_.load());
    new_descriptor_log = true;
  } else {
    pending_manifest_file_number_ = manifest_file_number_;
  }

  if (new_descriptor_log) {
    // if we are writing out new snapshot make sure to persist max column
    // family.
    if (column_family_set_->GetMaxColumnFamily() > 0) {
      first_writer.edit_list.front()->SetMaxColumnFamily(
          column_family_set_->GetMaxColumnFamily());
    }
  }

  {
    EnvOptions opt_env_opts = env_->OptimizeForManifestWrite(env_options_);
    mu->Unlock();

    TEST_SYNC_POINT("VersionSet::LogAndApply:WriteManifest");
    if (!first_writer.edit_list.front()->IsColumnFamilyManipulation() &&
        column_family_set_->get_table_cache()->GetCapacity() ==
        TableCache::kInfiniteCapacity) {
      for (int i = 0; i < (int) versions.size(); ++i) {
        ColumnFamilyData* cfd = versions[i]->cfd_;
        builder_guards[i]->version_builder()->LoadTableHandlers(
            cfd->internal_stats(), cfd->ioptions()->optimize_filters_for_hits,
            true /* prefetch_index_and_filter_in_cache */);
      }
    }

    if (new_descriptor_log) {
      // create new manifest file
      ROCKS_LOG_INFO(db_options_->info_log, "Creating manifest %" PRIu64 "\n",
          pending_manifest_file_number_);
      unique_ptr<WritableFile> descriptor_file;
      s = NewWritableFile(
          env_, DescriptorFileName(dbname_, pending_manifest_file_number_),
          &descriptor_file, opt_env_opts);
      if (s.ok()) {
        descriptor_file->SetPreallocationBlockSize(
            db_options_->manifest_preallocation_size);

        unique_ptr<WritableFileWriter> file_writer(
            new WritableFileWriter(std::move(descriptor_file), opt_env_opts));
        descriptor_log_.reset(
            new log::Writer(std::move(file_writer), 0, false));
        s = WriteSnapshot(descriptor_log_.get());
      }
    }

    if (!first_writer.edit_list.front()->IsColumnFamilyManipulation()) {
      for (int i = 0; i < (int) versions.size(); ++i) {
        versions[i]->PrepareApply(*mutable_cf_options_ptrs[i], true);
      }
    }

    // Write new records to MANIFEST log
    if (s.ok()) {
      for (auto& e : batch_edits) {
        std::string record;
        if (!e->EncodeTo(&record)) {
          s = Status::Corruption(
              "Unable to encode VersionEdit:" + e->DebugString(true));
          break;
        }
        TEST_KILL_RANDOM("VersionSet::LogAndApply:BeforeAddRecord",
            rocksdb_kill_odds * REDUCE_ODDS2);
        s = descriptor_log_->AddRecord(record);
        if (!s.ok()) {
          break;
        }
      }
      if (s.ok()) {
        s = SyncManifest(env_, db_options_, descriptor_log_->file());
      }
      if (!s.ok()) {
        ROCKS_LOG_ERROR(db_options_->info_log, "MANIFEST write %s\n",
            s.ToString().c_str());
      }
    }

    // If we just created a new descriptor file, install it by writing a
    // new CURRENT file that points to it.
    if (s.ok() && new_descriptor_log) {
      s = SetCurrentFile(env_, dbname_, pending_manifest_file_number_,
          db_directory);
    }

    if (s.ok()) {
      // find offset in manifest file where this version is stored.
      new_manifest_file_size = descriptor_log_->file()->GetFileSize();
    }

    if (first_writer.edit_list.front()->is_column_family_drop_) {
      TEST_SYNC_POINT("VersionSet::LogAndApply::ColumnFamilyDrop:0");
      TEST_SYNC_POINT("VersionSet::LogAndApply::ColumnFamilyDrop:1");
      TEST_SYNC_POINT("VersionSet::LogAndApply::ColumnFamilyDrop:2");
    }

    LogFlush(db_options_->info_log);
    TEST_SYNC_POINT("VersionSet::LogAndApply:WriteManifestDone");
    mu->Lock();
  }

  // Append the old manifest file to the obsolete_manifest_ list to be deleted
  // by PurgeObsoleteFiles later.
  if (s.ok() && new_descriptor_log) {
    obsolete_manifests_.emplace_back(
        DescriptorFileName("", manifest_file_number_));
  }

  // Install the new versions
  if (s.ok()) {
    if (first_writer.edit_list.front()->is_column_family_add_) {
      assert(batch_edits.size() == 1);
      assert(new_cf_options != nullptr);
      CreateColumnFamily(*new_cf_options, first_writer.edit_list.front());
    } else if (first_writer.edit_list.front()->is_column_family_drop_) {
      assert(batch_edits.size() == 1);
      first_writer.cfd->SetDropped();
      if (first_writer.cfd->Unref()) {
        delete first_writer.cfd;
      }
    } else {
<<<<<<< HEAD
      uint64_t max_log_number_in_batch = 0;
=======
      uint64_t max_log_number_in_batch  = 0;
      uint64_t last_min_log_number_to_keep = 0;
>>>>>>> 1d9f24dc
      for (auto& e : batch_edits) {
        if (e->has_log_number_) {
          max_log_number_in_batch =
            std::max(max_log_number_in_batch, e->log_number_);
        }
        if (e->has_min_log_number_to_keep_) {
          last_min_log_number_to_keep =
              std::max(last_min_log_number_to_keep, e->min_log_number_to_keep_);
        }
      }
      if (max_log_number_in_batch != 0) {
        for (int i = 0; i < (int) versions.size(); ++i) {
          ColumnFamilyData* cfd = versions[i]->cfd_;
          assert(cfd->GetLogNumber() <= max_log_number_in_batch);
          cfd->SetLogNumber(max_log_number_in_batch);
        }
      }
      for (int i = 0; i < (int) versions.size(); ++i) {
        ColumnFamilyData* cfd = versions[i]->cfd_;
        AppendVersion(cfd, versions[i]);
      }
<<<<<<< HEAD
=======
      if (last_min_log_number_to_keep != 0) {
        // Should only be set in 2PC mode.
        MarkMinLogNumberToKeep2PC(last_min_log_number_to_keep);
      }

      AppendVersion(column_family_data, v);
>>>>>>> 1d9f24dc
    }
    manifest_file_number_ = pending_manifest_file_number_;
    manifest_file_size_ = new_manifest_file_size;
    prev_log_number_ = first_writer.edit_list.front()->prev_log_number_;
  } else {
    std::string version_edits;
    for (auto& e : batch_edits) {
      version_edits += ("\n" + e->DebugString(true));
    }
    ROCKS_LOG_ERROR(db_options_->info_log,
        "Error in committing version edit to MANIFEST: %s",
        version_edits.c_str());
    for (auto v : versions) {
      delete v;
    }
    if (new_descriptor_log) {
      ROCKS_LOG_INFO(db_options_->info_log, "Deleting manifest %" PRIu64
          " current manifest %" PRIu64 "\n",
          manifest_file_number_, pending_manifest_file_number_);
      descriptor_log_.reset();
      env_->DeleteFile(
          DescriptorFileName(dbname_, pending_manifest_file_number_));
    }
  }

  pending_manifest_file_number_ = 0;

  // wake up all the waiting writers
  while (true) {
    ManifestWriter* ready = manifest_writers_.front();
    manifest_writers_.pop_front();
    bool need_signal = true;
    for (const auto& w : writers) {
      if (&w == ready) {
        need_signal = false;
        break;
      }
    }
    ready->status = s;
    ready->done = true;
    if (need_signal) {
      ready->cv.Signal();
    }
    if (ready == last_writer) {
      break;
    }
  }
  if (!manifest_writers_.empty()) {
    manifest_writers_.front()->cv.Signal();
  }
  return s;
}

Status VersionSet::LogAndApply(
    std::vector<ColumnFamilyData*>& column_family_data,
    const std::vector<MutableCFOptions>& mutable_cf_options,
    std::vector<autovector<VersionEdit*>>& edit_lists, InstrumentedMutex* mu,
    Directory* db_directory, bool new_descriptor_log,
    const ColumnFamilyOptions* new_cf_options) {
  mu->AssertHeld();
  int num_edits = 0;
  for (const auto& elist : edit_lists) {
    num_edits += elist.size();
  }
  if (num_edits == 0) {
    return Status::OK();
  } else if (num_edits > 1) {
#ifndef NDEBUG
    for (const auto& edit_list : edit_lists) {
      for (const auto& edit : edit_list) {
        assert(!edit->IsColumnFamilyManipulation());
      }
    }
#endif /* ! NDEBUG */
  }

  int n = (int) column_family_data.size();
  if (n == 1 && column_family_data[0] == nullptr) {
    assert(edit_lists.size() == 1 && edit_lists[0].size() == 1);
    assert(edit_lists[0][0]->is_column_family_add_);
    assert(new_cf_options != nullptr);
  }
  std::vector<ManifestWriter> writers;
  for (int i = 0; i < n; ++i) {
    writers.push_back(ManifestWriter(mu, column_family_data[i],
          mutable_cf_options[i], edit_lists[i]));
    manifest_writers_.push_back(&writers[i]);
  }
  ManifestWriter& first_writer = writers[0];
  while (!first_writer.done && &first_writer != manifest_writers_.front()) {
    first_writer.cv.Wait();
  }
  if (first_writer.done) {
    return first_writer.status;
  }
  return ProcessManifestWrites(writers, mu, db_directory, new_descriptor_log,
      new_cf_options);
}

Status VersionSet::LogAndApply(ColumnFamilyData* column_family_data,
                               const MutableCFOptions& mutable_cf_options,
                               const autovector<VersionEdit*>& edit_list,
                               InstrumentedMutex* mu, Directory* db_directory,
                               bool new_descriptor_log,
                               const ColumnFamilyOptions* new_cf_options) {
  mu->AssertHeld();
  // num of edits
  auto num_edits = edit_list.size();
  if (num_edits == 0) {
    return Status::OK();
  } else if (num_edits > 1) {
#ifndef NDEBUG
    // no group commits for column family add or drop
    for (auto& edit : edit_list) {
      assert(!edit->IsColumnFamilyManipulation());
    }
#endif
  }

  // column_family_data can be nullptr only if this is column_family_add.
  // in that case, we also need to specify ColumnFamilyOptions
  if (column_family_data == nullptr) {
    assert(num_edits == 1);
    assert(edit_list[0]->is_column_family_add_);
    assert(new_cf_options != nullptr);
  }

  // queue our request
  ManifestWriter w(mu, column_family_data, mutable_cf_options, edit_list);
  manifest_writers_.push_back(&w);
  while (!w.done && &w != manifest_writers_.front()) {
    w.cv.Wait();
  }
  if (w.done) {
    return w.status;
  }
  if (column_family_data != nullptr && column_family_data->IsDropped()) {
    // if column family is dropped by the time we get here, no need to write
    // anything to the manifest
    manifest_writers_.pop_front();
    // Notify new head of write queue
    if (!manifest_writers_.empty()) {
      manifest_writers_.front()->cv.Signal();
    }
    // we steal this code to also inform about cf-drop
    return Status::ShutdownInProgress();
  }
  std::vector<ManifestWriter> writers(1, w);
  return ProcessManifestWrites(writers, mu, db_directory, new_descriptor_log,
      new_cf_options);
}

void VersionSet::LogAndApplyCFHelper(VersionEdit* edit) {
  assert(edit->IsColumnFamilyManipulation());
  edit->SetNextFile(next_file_number_.load());
  // The log might have data that is not visible to memtbale and hence have not
  // updated the last_sequence_ yet. It is also possible that the log has is
  // expecting some new data that is not written yet. Since LastSequence is an
  // upper bound on the sequence, it is ok to record
  // last_allocated_sequence_ as the last sequence.
  edit->SetLastSequence(db_options_->two_write_queues ? last_allocated_sequence_
                                                      : last_sequence_);
  if (edit->is_column_family_drop_) {
    // if we drop column family, we have to make sure to save max column family,
    // so that we don't reuse existing ID
    edit->SetMaxColumnFamily(column_family_set_->GetMaxColumnFamily());
  }
}

void VersionSet::LogAndApplyHelper(ColumnFamilyData* cfd,
                                   VersionBuilder* builder, Version* /*v*/,
                                   VersionEdit* edit, InstrumentedMutex* mu) {
#ifdef NDEBUG
  (void)cfd;
#endif
  mu->AssertHeld();
  assert(!edit->IsColumnFamilyManipulation());

  if (edit->has_log_number_) {
    assert(edit->log_number_ >= cfd->GetLogNumber());
    assert(edit->log_number_ < next_file_number_.load());
  }

  if (!edit->has_prev_log_number_) {
    edit->SetPrevLogNumber(prev_log_number_);
  }
  edit->SetNextFile(next_file_number_.load());
  // The log might have data that is not visible to memtbale and hence have not
  // updated the last_sequence_ yet. It is also possible that the log has is
  // expecting some new data that is not written yet. Since LastSequence is an
  // upper bound on the sequence, it is ok to record
  // last_allocated_sequence_ as the last sequence.
  edit->SetLastSequence(db_options_->two_write_queues ? last_allocated_sequence_
                                                      : last_sequence_);

  builder->Apply(edit);
}

Status VersionSet::Recover(
    const std::vector<ColumnFamilyDescriptor>& column_families,
    bool read_only) {
  std::unordered_map<std::string, ColumnFamilyOptions> cf_name_to_options;
  for (auto cf : column_families) {
    cf_name_to_options.insert({cf.name, cf.options});
  }
  // keeps track of column families in manifest that were not found in
  // column families parameters. if those column families are not dropped
  // by subsequent manifest records, Recover() will return failure status
  std::unordered_map<int, std::string> column_families_not_found;

  // Read "CURRENT" file, which contains a pointer to the current manifest file
  std::string manifest_filename;
  Status s = ReadFileToString(
      env_, CurrentFileName(dbname_), &manifest_filename
  );
  if (!s.ok()) {
    return s;
  }
  if (manifest_filename.empty() ||
      manifest_filename.back() != '\n') {
    return Status::Corruption("CURRENT file does not end with newline");
  }
  // remove the trailing '\n'
  manifest_filename.resize(manifest_filename.size() - 1);
  FileType type;
  bool parse_ok =
      ParseFileName(manifest_filename, &manifest_file_number_, &type);
  if (!parse_ok || type != kDescriptorFile) {
    return Status::Corruption("CURRENT file corrupted");
  }

  ROCKS_LOG_INFO(db_options_->info_log, "Recovering from manifest file: %s\n",
                 manifest_filename.c_str());

  manifest_filename = dbname_ + "/" + manifest_filename;
  unique_ptr<SequentialFileReader> manifest_file_reader;
  {
    unique_ptr<SequentialFile> manifest_file;
    s = env_->NewSequentialFile(manifest_filename, &manifest_file,
                                env_->OptimizeForManifestRead(env_options_));
    if (!s.ok()) {
      return s;
    }
    manifest_file_reader.reset(
        new SequentialFileReader(std::move(manifest_file)));
  }
  uint64_t current_manifest_file_size;
  s = env_->GetFileSize(manifest_filename, &current_manifest_file_size);
  if (!s.ok()) {
    return s;
  }

  bool have_log_number = false;
  bool have_prev_log_number = false;
  bool have_next_file = false;
  bool have_last_sequence = false;
  uint64_t next_file = 0;
  uint64_t last_sequence = 0;
  uint64_t log_number = 0;
  uint64_t previous_log_number = 0;
  uint32_t max_column_family = 0;
  uint64_t min_log_number_to_keep = 0;
  std::unordered_map<uint32_t, BaseReferencedVersionBuilder*> builders;

  // add default column family
  auto default_cf_iter = cf_name_to_options.find(kDefaultColumnFamilyName);
  if (default_cf_iter == cf_name_to_options.end()) {
    return Status::InvalidArgument("Default column family not specified");
  }
  VersionEdit default_cf_edit;
  default_cf_edit.AddColumnFamily(kDefaultColumnFamilyName);
  default_cf_edit.SetColumnFamily(0);
  ColumnFamilyData* default_cfd =
      CreateColumnFamily(default_cf_iter->second, &default_cf_edit);
  // In recovery, nobody else can access it, so it's fine to set it to be
  // initialized earlier.
  default_cfd->set_initialized();
  builders.insert({0, new BaseReferencedVersionBuilder(default_cfd)});

  {
    VersionSet::LogReporter reporter;
    reporter.status = &s;
    log::Reader reader(nullptr, std::move(manifest_file_reader), &reporter,
                       true /*checksum*/, 0 /*initial_offset*/, 0);
    Slice record;
    std::string scratch;
    while (reader.ReadRecord(&record, &scratch) && s.ok()) {
      VersionEdit edit;
      s = edit.DecodeFrom(record);
      if (!s.ok()) {
        break;
      }

      // Not found means that user didn't supply that column
      // family option AND we encountered column family add
      // record. Once we encounter column family drop record,
      // we will delete the column family from
      // column_families_not_found.
      bool cf_in_not_found =
          column_families_not_found.find(edit.column_family_) !=
          column_families_not_found.end();
      // in builders means that user supplied that column family
      // option AND that we encountered column family add record
      bool cf_in_builders =
          builders.find(edit.column_family_) != builders.end();

      // they can't both be true
      assert(!(cf_in_not_found && cf_in_builders));

      ColumnFamilyData* cfd = nullptr;

      if (edit.is_column_family_add_) {
        if (cf_in_builders || cf_in_not_found) {
          s = Status::Corruption(
              "Manifest adding the same column family twice");
          break;
        }
        auto cf_options = cf_name_to_options.find(edit.column_family_name_);
        if (cf_options == cf_name_to_options.end()) {
          column_families_not_found.insert(
              {edit.column_family_, edit.column_family_name_});
        } else {
          cfd = CreateColumnFamily(cf_options->second, &edit);
          cfd->set_initialized();
          builders.insert(
              {edit.column_family_, new BaseReferencedVersionBuilder(cfd)});
        }
      } else if (edit.is_column_family_drop_) {
        if (cf_in_builders) {
          auto builder = builders.find(edit.column_family_);
          assert(builder != builders.end());
          delete builder->second;
          builders.erase(builder);
          cfd = column_family_set_->GetColumnFamily(edit.column_family_);
          if (cfd->Unref()) {
            delete cfd;
            cfd = nullptr;
          } else {
            // who else can have reference to cfd!?
            assert(false);
          }
        } else if (cf_in_not_found) {
          column_families_not_found.erase(edit.column_family_);
        } else {
          s = Status::Corruption(
              "Manifest - dropping non-existing column family");
          break;
        }
      } else if (!cf_in_not_found) {
        if (!cf_in_builders) {
          s = Status::Corruption(
              "Manifest record referencing unknown column family");
          break;
        }

        cfd = column_family_set_->GetColumnFamily(edit.column_family_);
        // this should never happen since cf_in_builders is true
        assert(cfd != nullptr);

        // if it is not column family add or column family drop,
        // then it's a file add/delete, which should be forwarded
        // to builder
        auto builder = builders.find(edit.column_family_);
        assert(builder != builders.end());
        builder->second->version_builder()->Apply(&edit);
      }

      if (cfd != nullptr) {
        if (edit.has_log_number_) {
          if (cfd->GetLogNumber() > edit.log_number_) {
            ROCKS_LOG_WARN(
                db_options_->info_log,
                "MANIFEST corruption detected, but ignored - Log numbers in "
                "records NOT monotonically increasing");
          } else {
            cfd->SetLogNumber(edit.log_number_);
            have_log_number = true;
          }
        }
        if (edit.has_comparator_ &&
            edit.comparator_ != cfd->user_comparator()->Name()) {
          s = Status::InvalidArgument(
              cfd->user_comparator()->Name(),
              "does not match existing comparator " + edit.comparator_);
          break;
        }
      }

      if (edit.has_prev_log_number_) {
        previous_log_number = edit.prev_log_number_;
        have_prev_log_number = true;
      }

      if (edit.has_next_file_number_) {
        next_file = edit.next_file_number_;
        have_next_file = true;
      }

      if (edit.has_max_column_family_) {
        max_column_family = edit.max_column_family_;
      }

      if (edit.has_min_log_number_to_keep_) {
        min_log_number_to_keep =
            std::max(min_log_number_to_keep, edit.min_log_number_to_keep_);
      }

      if (edit.has_last_sequence_) {
        last_sequence = edit.last_sequence_;
        have_last_sequence = true;
      }
    }
  }

  if (s.ok()) {
    if (!have_next_file) {
      s = Status::Corruption("no meta-nextfile entry in descriptor");
    } else if (!have_log_number) {
      s = Status::Corruption("no meta-lognumber entry in descriptor");
    } else if (!have_last_sequence) {
      s = Status::Corruption("no last-sequence-number entry in descriptor");
    }

    if (!have_prev_log_number) {
      previous_log_number = 0;
    }

    column_family_set_->UpdateMaxColumnFamily(max_column_family);

    // When reading DB generated using old release, min_log_number_to_keep=0.
    // All log files will be scanned for potential prepare entries.
    MarkMinLogNumberToKeep2PC(min_log_number_to_keep);
    MarkFileNumberUsed(previous_log_number);
    MarkFileNumberUsed(log_number);
  }

  // there were some column families in the MANIFEST that weren't specified
  // in the argument. This is OK in read_only mode
  if (read_only == false && !column_families_not_found.empty()) {
    std::string list_of_not_found;
    for (const auto& cf : column_families_not_found) {
      list_of_not_found += ", " + cf.second;
    }
    list_of_not_found = list_of_not_found.substr(2);
    s = Status::InvalidArgument(
        "You have to open all column families. Column families not opened: " +
        list_of_not_found);
  }

  if (s.ok()) {
    for (auto cfd : *column_family_set_) {
      assert(builders.count(cfd->GetID()) > 0);
      auto* builder = builders[cfd->GetID()]->version_builder();
      if (!builder->CheckConsistencyForNumLevels()) {
        s = Status::InvalidArgument(
            "db has more levels than options.num_levels");
        break;
      }
    }
  }

  if (s.ok()) {
    for (auto cfd : *column_family_set_) {
      if (cfd->IsDropped()) {
        continue;
      }
      assert(cfd->initialized());
      auto builders_iter = builders.find(cfd->GetID());
      assert(builders_iter != builders.end());
      auto* builder = builders_iter->second->version_builder();

      if (GetColumnFamilySet()->get_table_cache()->GetCapacity() ==
          TableCache::kInfiniteCapacity) {
        // unlimited table cache. Pre-load table handle now.
        // Need to do it out of the mutex.
        builder->LoadTableHandlers(
            cfd->internal_stats(), db_options_->max_file_opening_threads,
            false /* prefetch_index_and_filter_in_cache */);
      }

      Version* v =
          new Version(cfd, this, env_options_, current_version_number_++);
      builder->SaveTo(v->storage_info());

      // Install recovered version
      v->PrepareApply(*cfd->GetLatestMutableCFOptions(),
          !(db_options_->skip_stats_update_on_db_open));
      AppendVersion(cfd, v);
    }

    manifest_file_size_ = current_manifest_file_size;
    next_file_number_.store(next_file + 1);
    last_allocated_sequence_ = last_sequence;
    last_published_sequence_ = last_sequence;
    last_sequence_ = last_sequence;
    prev_log_number_ = previous_log_number;

    ROCKS_LOG_INFO(
        db_options_->info_log,
        "Recovered from manifest file:%s succeeded,"
        "manifest_file_number is %lu, next_file_number is %lu, "
        "last_sequence is %lu, log_number is %lu,"
        "prev_log_number is %lu,"
        "max_column_family is %u,"
        "min_log_number_to_keep is %lu\n",
        manifest_filename.c_str(), (unsigned long)manifest_file_number_,
        (unsigned long)next_file_number_.load(), (unsigned long)last_sequence_,
        (unsigned long)log_number, (unsigned long)prev_log_number_,
        column_family_set_->GetMaxColumnFamily(), min_log_number_to_keep_2pc());

    for (auto cfd : *column_family_set_) {
      if (cfd->IsDropped()) {
        continue;
      }
      ROCKS_LOG_INFO(db_options_->info_log,
                     "Column family [%s] (ID %u), log number is %" PRIu64 "\n",
                     cfd->GetName().c_str(), cfd->GetID(), cfd->GetLogNumber());
    }
  }

  for (auto& builder : builders) {
    delete builder.second;
  }

  return s;
}

Status VersionSet::ListColumnFamilies(std::vector<std::string>* column_families,
                                      const std::string& dbname, Env* env) {
  // these are just for performance reasons, not correcntes,
  // so we're fine using the defaults
  EnvOptions soptions;
  // Read "CURRENT" file, which contains a pointer to the current manifest file
  std::string current;
  Status s = ReadFileToString(env, CurrentFileName(dbname), &current);
  if (!s.ok()) {
    return s;
  }
  if (current.empty() || current[current.size()-1] != '\n') {
    return Status::Corruption("CURRENT file does not end with newline");
  }
  current.resize(current.size() - 1);

  std::string dscname = dbname + "/" + current;

  unique_ptr<SequentialFileReader> file_reader;
  {
  unique_ptr<SequentialFile> file;
  s = env->NewSequentialFile(dscname, &file, soptions);
  if (!s.ok()) {
    return s;
  }
  file_reader.reset(new SequentialFileReader(std::move(file)));
  }

  std::map<uint32_t, std::string> column_family_names;
  // default column family is always implicitly there
  column_family_names.insert({0, kDefaultColumnFamilyName});
  VersionSet::LogReporter reporter;
  reporter.status = &s;
  log::Reader reader(nullptr, std::move(file_reader), &reporter, true /*checksum*/,
                     0 /*initial_offset*/, 0);
  Slice record;
  std::string scratch;
  while (reader.ReadRecord(&record, &scratch) && s.ok()) {
    VersionEdit edit;
    s = edit.DecodeFrom(record);
    if (!s.ok()) {
      break;
    }
    if (edit.is_column_family_add_) {
      if (column_family_names.find(edit.column_family_) !=
          column_family_names.end()) {
        s = Status::Corruption("Manifest adding the same column family twice");
        break;
      }
      column_family_names.insert(
          {edit.column_family_, edit.column_family_name_});
    } else if (edit.is_column_family_drop_) {
      if (column_family_names.find(edit.column_family_) ==
          column_family_names.end()) {
        s = Status::Corruption(
            "Manifest - dropping non-existing column family");
        break;
      }
      column_family_names.erase(edit.column_family_);
    }
  }

  column_families->clear();
  if (s.ok()) {
    for (const auto& iter : column_family_names) {
      column_families->push_back(iter.second);
    }
  }

  return s;
}

#ifndef ROCKSDB_LITE
Status VersionSet::ReduceNumberOfLevels(const std::string& dbname,
                                        const Options* options,
                                        const EnvOptions& env_options,
                                        int new_levels) {
  if (new_levels <= 1) {
    return Status::InvalidArgument(
        "Number of levels needs to be bigger than 1");
  }

  ImmutableDBOptions db_options(*options);
  ColumnFamilyOptions cf_options(*options);
  std::shared_ptr<Cache> tc(NewLRUCache(options->max_open_files - 10,
                                        options->table_cache_numshardbits));
  WriteController wc(options->delayed_write_rate);
  WriteBufferManager wb(options->db_write_buffer_size);
  VersionSet versions(dbname, &db_options, env_options, tc.get(), &wb, &wc);
  Status status;

  std::vector<ColumnFamilyDescriptor> dummy;
  ColumnFamilyDescriptor dummy_descriptor(kDefaultColumnFamilyName,
                                          ColumnFamilyOptions(*options));
  dummy.push_back(dummy_descriptor);
  status = versions.Recover(dummy);
  if (!status.ok()) {
    return status;
  }

  Version* current_version =
      versions.GetColumnFamilySet()->GetDefault()->current();
  auto* vstorage = current_version->storage_info();
  int current_levels = vstorage->num_levels();

  if (current_levels <= new_levels) {
    return Status::OK();
  }

  // Make sure there are file only on one level from
  // (new_levels-1) to (current_levels-1)
  int first_nonempty_level = -1;
  int first_nonempty_level_filenum = 0;
  for (int i = new_levels - 1; i < current_levels; i++) {
    int file_num = vstorage->NumLevelFiles(i);
    if (file_num != 0) {
      if (first_nonempty_level < 0) {
        first_nonempty_level = i;
        first_nonempty_level_filenum = file_num;
      } else {
        char msg[255];
        snprintf(msg, sizeof(msg),
                 "Found at least two levels containing files: "
                 "[%d:%d],[%d:%d].\n",
                 first_nonempty_level, first_nonempty_level_filenum, i,
                 file_num);
        return Status::InvalidArgument(msg);
      }
    }
  }

  // we need to allocate an array with the old number of levels size to
  // avoid SIGSEGV in WriteSnapshot()
  // however, all levels bigger or equal to new_levels will be empty
  std::vector<FileMetaData*>* new_files_list =
      new std::vector<FileMetaData*>[current_levels];
  for (int i = 0; i < new_levels - 1; i++) {
    new_files_list[i] = vstorage->LevelFiles(i);
  }

  if (first_nonempty_level > 0) {
    new_files_list[new_levels - 1] = vstorage->LevelFiles(first_nonempty_level);
  }

  delete[] vstorage -> files_;
  vstorage->files_ = new_files_list;
  vstorage->num_levels_ = new_levels;

  MutableCFOptions mutable_cf_options(*options);
  VersionEdit ve;
  InstrumentedMutex dummy_mutex;
  InstrumentedMutexLock l(&dummy_mutex);
  return versions.LogAndApply(
      versions.GetColumnFamilySet()->GetDefault(),
      mutable_cf_options, &ve, &dummy_mutex, nullptr, true);
}

Status VersionSet::DumpManifest(Options& options, std::string& dscname,
                                bool verbose, bool hex, bool json) {
  // Open the specified manifest file.
  unique_ptr<SequentialFileReader> file_reader;
  Status s;
  {
    unique_ptr<SequentialFile> file;
    s = options.env->NewSequentialFile(
        dscname, &file, env_->OptimizeForManifestRead(env_options_));
    if (!s.ok()) {
      return s;
    }
    file_reader.reset(new SequentialFileReader(std::move(file)));
  }

  bool have_prev_log_number = false;
  bool have_next_file = false;
  bool have_last_sequence = false;
  uint64_t next_file = 0;
  uint64_t last_sequence = 0;
  uint64_t previous_log_number = 0;
  int count = 0;
  std::unordered_map<uint32_t, std::string> comparators;
  std::unordered_map<uint32_t, BaseReferencedVersionBuilder*> builders;

  // add default column family
  VersionEdit default_cf_edit;
  default_cf_edit.AddColumnFamily(kDefaultColumnFamilyName);
  default_cf_edit.SetColumnFamily(0);
  ColumnFamilyData* default_cfd =
      CreateColumnFamily(ColumnFamilyOptions(options), &default_cf_edit);
  builders.insert({0, new BaseReferencedVersionBuilder(default_cfd)});

  {
    VersionSet::LogReporter reporter;
    reporter.status = &s;
    log::Reader reader(nullptr, std::move(file_reader), &reporter,
                       true /*checksum*/, 0 /*initial_offset*/, 0);
    Slice record;
    std::string scratch;
    while (reader.ReadRecord(&record, &scratch) && s.ok()) {
      VersionEdit edit;
      s = edit.DecodeFrom(record);
      if (!s.ok()) {
        break;
      }

      // Write out each individual edit
      if (verbose && !json) {
        printf("%s\n", edit.DebugString(hex).c_str());
      } else if (json) {
        printf("%s\n", edit.DebugJSON(count, hex).c_str());
      }
      count++;

      bool cf_in_builders =
          builders.find(edit.column_family_) != builders.end();

      if (edit.has_comparator_) {
        comparators.insert({edit.column_family_, edit.comparator_});
      }

      ColumnFamilyData* cfd = nullptr;

      if (edit.is_column_family_add_) {
        if (cf_in_builders) {
          s = Status::Corruption(
              "Manifest adding the same column family twice");
          break;
        }
        cfd = CreateColumnFamily(ColumnFamilyOptions(options), &edit);
        cfd->set_initialized();
        builders.insert(
            {edit.column_family_, new BaseReferencedVersionBuilder(cfd)});
      } else if (edit.is_column_family_drop_) {
        if (!cf_in_builders) {
          s = Status::Corruption(
              "Manifest - dropping non-existing column family");
          break;
        }
        auto builder_iter = builders.find(edit.column_family_);
        delete builder_iter->second;
        builders.erase(builder_iter);
        comparators.erase(edit.column_family_);
        cfd = column_family_set_->GetColumnFamily(edit.column_family_);
        assert(cfd != nullptr);
        cfd->Unref();
        delete cfd;
        cfd = nullptr;
      } else {
        if (!cf_in_builders) {
          s = Status::Corruption(
              "Manifest record referencing unknown column family");
          break;
        }

        cfd = column_family_set_->GetColumnFamily(edit.column_family_);
        // this should never happen since cf_in_builders is true
        assert(cfd != nullptr);

        // if it is not column family add or column family drop,
        // then it's a file add/delete, which should be forwarded
        // to builder
        auto builder = builders.find(edit.column_family_);
        assert(builder != builders.end());
        builder->second->version_builder()->Apply(&edit);
      }

      if (cfd != nullptr && edit.has_log_number_) {
        cfd->SetLogNumber(edit.log_number_);
      }


      if (edit.has_prev_log_number_) {
        previous_log_number = edit.prev_log_number_;
        have_prev_log_number = true;
      }

      if (edit.has_next_file_number_) {
        next_file = edit.next_file_number_;
        have_next_file = true;
      }

      if (edit.has_last_sequence_) {
        last_sequence = edit.last_sequence_;
        have_last_sequence = true;
      }

      if (edit.has_max_column_family_) {
        column_family_set_->UpdateMaxColumnFamily(edit.max_column_family_);
      }

      if (edit.has_min_log_number_to_keep_) {
        MarkMinLogNumberToKeep2PC(edit.min_log_number_to_keep_);
      }
    }
  }
  file_reader.reset();

  if (s.ok()) {
    if (!have_next_file) {
      s = Status::Corruption("no meta-nextfile entry in descriptor");
      printf("no meta-nextfile entry in descriptor");
    } else if (!have_last_sequence) {
      printf("no last-sequence-number entry in descriptor");
      s = Status::Corruption("no last-sequence-number entry in descriptor");
    }

    if (!have_prev_log_number) {
      previous_log_number = 0;
    }
  }

  if (s.ok()) {
    for (auto cfd : *column_family_set_) {
      if (cfd->IsDropped()) {
        continue;
      }
      auto builders_iter = builders.find(cfd->GetID());
      assert(builders_iter != builders.end());
      auto builder = builders_iter->second->version_builder();

      Version* v =
          new Version(cfd, this, env_options_, current_version_number_++);
      builder->SaveTo(v->storage_info());
      v->PrepareApply(*cfd->GetLatestMutableCFOptions(), false);

      printf("--------------- Column family \"%s\"  (ID %u) --------------\n",
             cfd->GetName().c_str(), (unsigned int)cfd->GetID());
      printf("log number: %lu\n", (unsigned long)cfd->GetLogNumber());
      auto comparator = comparators.find(cfd->GetID());
      if (comparator != comparators.end()) {
        printf("comparator: %s\n", comparator->second.c_str());
      } else {
        printf("comparator: <NO COMPARATOR>\n");
      }
      printf("%s \n", v->DebugString(hex).c_str());
      delete v;
    }

    // Free builders
    for (auto& builder : builders) {
      delete builder.second;
    }

    next_file_number_.store(next_file + 1);
    last_allocated_sequence_ = last_sequence;
    last_published_sequence_ = last_sequence;
    last_sequence_ = last_sequence;
    prev_log_number_ = previous_log_number;

    printf(
        "next_file_number %lu last_sequence "
        "%lu  prev_log_number %lu max_column_family %u min_log_number_to_keep "
        "%" PRIu64 "\n",
        (unsigned long)next_file_number_.load(), (unsigned long)last_sequence,
        (unsigned long)previous_log_number,
        column_family_set_->GetMaxColumnFamily(), min_log_number_to_keep_2pc());
  }

  return s;
}
#endif  // ROCKSDB_LITE

void VersionSet::MarkFileNumberUsed(uint64_t number) {
  // only called during recovery and repair which are single threaded, so this
  // works because there can't be concurrent calls
  if (next_file_number_.load(std::memory_order_relaxed) <= number) {
    next_file_number_.store(number + 1, std::memory_order_relaxed);
  }
}

// Called only either from ::LogAndApply which is protected by mutex or during
// recovery which is single-threaded.
void VersionSet::MarkMinLogNumberToKeep2PC(uint64_t number) {
  if (min_log_number_to_keep_2pc_.load(std::memory_order_relaxed) < number) {
    min_log_number_to_keep_2pc_.store(number, std::memory_order_relaxed);
  }
}

Status VersionSet::WriteSnapshot(log::Writer* log) {
  // TODO: Break up into multiple records to reduce memory usage on recovery?

  // WARNING: This method doesn't hold a mutex!!

  // This is done without DB mutex lock held, but only within single-threaded
  // LogAndApply. Column family manipulations can only happen within LogAndApply
  // (the same single thread), so we're safe to iterate.
  for (auto cfd : *column_family_set_) {
    if (cfd->IsDropped()) {
      continue;
    }
    assert(cfd->initialized());
    {
      // Store column family info
      VersionEdit edit;
      if (cfd->GetID() != 0) {
        // default column family is always there,
        // no need to explicitly write it
        edit.AddColumnFamily(cfd->GetName());
        edit.SetColumnFamily(cfd->GetID());
      }
      edit.SetComparatorName(
          cfd->internal_comparator().user_comparator()->Name());
      std::string record;
      if (!edit.EncodeTo(&record)) {
        return Status::Corruption(
            "Unable to Encode VersionEdit:" + edit.DebugString(true));
      }
      Status s = log->AddRecord(record);
      if (!s.ok()) {
        return s;
      }
    }

    {
      // Save files
      VersionEdit edit;
      edit.SetColumnFamily(cfd->GetID());

      for (int level = 0; level < cfd->NumberLevels(); level++) {
        for (const auto& f :
             cfd->current()->storage_info()->LevelFiles(level)) {
          edit.AddFile(level, f->fd.GetNumber(), f->fd.GetPathId(),
                       f->fd.GetFileSize(), f->smallest, f->largest,
                       f->smallest_seqno, f->largest_seqno,
                       f->marked_for_compaction);
        }
      }
      edit.SetLogNumber(cfd->GetLogNumber());
      std::string record;
      if (!edit.EncodeTo(&record)) {
        return Status::Corruption(
            "Unable to Encode VersionEdit:" + edit.DebugString(true));
      }
      Status s = log->AddRecord(record);
      if (!s.ok()) {
        return s;
      }
    }
  }

  return Status::OK();
}

// TODO(aekmekji): in CompactionJob::GenSubcompactionBoundaries(), this
// function is called repeatedly with consecutive pairs of slices. For example
// if the slice list is [a, b, c, d] this function is called with arguments
// (a,b) then (b,c) then (c,d). Knowing this, an optimization is possible where
// we avoid doing binary search for the keys b and c twice and instead somehow
// maintain state of where they first appear in the files.
uint64_t VersionSet::ApproximateSize(Version* v, const Slice& start,
                                     const Slice& end, int start_level,
                                     int end_level) {
  // pre-condition
  assert(v->cfd_->internal_comparator().Compare(start, end) <= 0);

  uint64_t size = 0;
  const auto* vstorage = v->storage_info();
  end_level = end_level == -1
                  ? vstorage->num_non_empty_levels()
                  : std::min(end_level, vstorage->num_non_empty_levels());

  assert(start_level <= end_level);

  for (int level = start_level; level < end_level; level++) {
    const LevelFilesBrief& files_brief = vstorage->LevelFilesBrief(level);
    if (!files_brief.num_files) {
      // empty level, skip exploration
      continue;
    }

    if (!level) {
      // level 0 data is sorted order, handle the use case explicitly
      size += ApproximateSizeLevel0(v, files_brief, start, end);
      continue;
    }

    assert(level > 0);
    assert(files_brief.num_files > 0);

    // identify the file position for starting key
    const uint64_t idx_start = FindFileInRange(
        v->cfd_->internal_comparator(), files_brief, start,
        /*start=*/0, static_cast<uint32_t>(files_brief.num_files - 1));
    assert(idx_start < files_brief.num_files);

    // scan all files from the starting position until the ending position
    // inferred from the sorted order
    for (uint64_t i = idx_start; i < files_brief.num_files; i++) {
      uint64_t val;
      val = ApproximateSize(v, files_brief.files[i], end);
      if (!val) {
        // the files after this will not have the range
        break;
      }

      size += val;

      if (i == idx_start) {
        // subtract the bytes needed to be scanned to get to the starting
        // key
        val = ApproximateSize(v, files_brief.files[i], start);
        assert(size >= val);
        size -= val;
      }
    }
  }

  return size;
}

uint64_t VersionSet::ApproximateSizeLevel0(Version* v,
                                           const LevelFilesBrief& files_brief,
                                           const Slice& key_start,
                                           const Slice& key_end) {
  // level 0 files are not in sorted order, we need to iterate through
  // the list to compute the total bytes that require scanning
  uint64_t size = 0;
  for (size_t i = 0; i < files_brief.num_files; i++) {
    const uint64_t start = ApproximateSize(v, files_brief.files[i], key_start);
    const uint64_t end = ApproximateSize(v, files_brief.files[i], key_end);
    assert(end >= start);
    size += end - start;
  }
  return size;
}

uint64_t VersionSet::ApproximateSize(Version* v, const FdWithKeyRange& f,
                                     const Slice& key) {
  // pre-condition
  assert(v);

  uint64_t result = 0;
  if (v->cfd_->internal_comparator().Compare(f.largest_key, key) <= 0) {
    // Entire file is before "key", so just add the file size
    result = f.fd.GetFileSize();
  } else if (v->cfd_->internal_comparator().Compare(f.smallest_key, key) > 0) {
    // Entire file is after "key", so ignore
    result = 0;
  } else {
    // "key" falls in the range for this table.  Add the
    // approximate offset of "key" within the table.
    TableReader* table_reader_ptr;
    InternalIterator* iter = v->cfd_->table_cache()->NewIterator(
        ReadOptions(), v->env_options_, v->cfd_->internal_comparator(), f.fd,
        nullptr /* range_del_agg */, &table_reader_ptr);
    if (table_reader_ptr != nullptr) {
      result = table_reader_ptr->ApproximateOffsetOf(key);
    }
    delete iter;
  }
  return result;
}

void VersionSet::AddLiveFiles(std::vector<FileDescriptor>* live_list) {
  // pre-calculate space requirement
  int64_t total_files = 0;
  for (auto cfd : *column_family_set_) {
    if (!cfd->initialized()) {
      continue;
    }
    Version* dummy_versions = cfd->dummy_versions();
    for (Version* v = dummy_versions->next_; v != dummy_versions;
         v = v->next_) {
      const auto* vstorage = v->storage_info();
      for (int level = 0; level < vstorage->num_levels(); level++) {
        total_files += vstorage->LevelFiles(level).size();
      }
    }
  }

  // just one time extension to the right size
  live_list->reserve(live_list->size() + static_cast<size_t>(total_files));

  for (auto cfd : *column_family_set_) {
    if (!cfd->initialized()) {
      continue;
    }
    auto* current = cfd->current();
    bool found_current = false;
    Version* dummy_versions = cfd->dummy_versions();
    for (Version* v = dummy_versions->next_; v != dummy_versions;
         v = v->next_) {
      v->AddLiveFiles(live_list);
      if (v == current) {
        found_current = true;
      }
    }
    if (!found_current && current != nullptr) {
      // Should never happen unless it is a bug.
      assert(false);
      current->AddLiveFiles(live_list);
    }
  }
}

InternalIterator* VersionSet::MakeInputIterator(
    const Compaction* c, RangeDelAggregator* range_del_agg,
    const EnvOptions& env_options_compactions) {
  auto cfd = c->column_family_data();
  ReadOptions read_options;
  read_options.verify_checksums = true;
  read_options.fill_cache = false;
  // Compaction iterators shouldn't be confined to a single prefix.
  // Compactions use Seek() for
  // (a) concurrent compactions,
  // (b) CompactionFilter::Decision::kRemoveAndSkipUntil.
  read_options.total_order_seek = true;

  // Level-0 files have to be merged together.  For other levels,
  // we will make a concatenating iterator per level.
  // TODO(opt): use concatenating iterator for level-0 if there is no overlap
  const size_t space = (c->level() == 0 ? c->input_levels(0)->num_files +
                                              c->num_input_levels() - 1
                                        : c->num_input_levels());
  InternalIterator** list = new InternalIterator* [space];
  size_t num = 0;
  for (size_t which = 0; which < c->num_input_levels(); which++) {
    if (c->input_levels(which)->num_files != 0) {
      if (c->level(which) == 0) {
        const LevelFilesBrief* flevel = c->input_levels(which);
        for (size_t i = 0; i < flevel->num_files; i++) {
          list[num++] = cfd->table_cache()->NewIterator(
              read_options, env_options_compactions, cfd->internal_comparator(),
              flevel->files[i].fd, range_del_agg,
              nullptr /* table_reader_ptr */,
              nullptr /* no per level latency histogram */,
              true /* for_compaction */, nullptr /* arena */,
              false /* skip_filters */, (int)which /* level */);
        }
      } else {
        // Create concatenating iterator for the files from this level
        list[num++] = new LevelIterator(
            cfd->table_cache(), read_options, env_options_compactions,
            cfd->internal_comparator(), c->input_levels(which),
            false /* should_sample */,
            nullptr /* no per level latency histogram */,
            true /* for_compaction */, false /* skip_filters */,
            (int)which /* level */, range_del_agg);
      }
    }
  }
  assert(num <= space);
  InternalIterator* result =
      NewMergingIterator(&c->column_family_data()->internal_comparator(), list,
                         static_cast<int>(num));
  delete[] list;
  return result;
}

// verify that the files listed in this compaction are present
// in the current version
bool VersionSet::VerifyCompactionFileConsistency(Compaction* c) {
#ifndef NDEBUG
  Version* version = c->column_family_data()->current();
  const VersionStorageInfo* vstorage = version->storage_info();
  if (c->input_version() != version) {
    ROCKS_LOG_INFO(
        db_options_->info_log,
        "[%s] compaction output being applied to a different base version from"
        " input version",
        c->column_family_data()->GetName().c_str());

    if (vstorage->compaction_style_ == kCompactionStyleLevel &&
        c->start_level() == 0 && c->num_input_levels() > 2U) {
      // We are doing a L0->base_level compaction. The assumption is if
      // base level is not L1, levels from L1 to base_level - 1 is empty.
      // This is ensured by having one compaction from L0 going on at the
      // same time in level-based compaction. So that during the time, no
      // compaction/flush can put files to those levels.
      for (int l = c->start_level() + 1; l < c->output_level(); l++) {
        if (vstorage->NumLevelFiles(l) != 0) {
          return false;
        }
      }
    }
  }

  for (size_t input = 0; input < c->num_input_levels(); ++input) {
    int level = c->level(input);
    for (size_t i = 0; i < c->num_input_files(input); ++i) {
      uint64_t number = c->input(input, i)->fd.GetNumber();
      bool found = false;
      for (size_t j = 0; j < vstorage->files_[level].size(); j++) {
        FileMetaData* f = vstorage->files_[level][j];
        if (f->fd.GetNumber() == number) {
          found = true;
          break;
        }
      }
      if (!found) {
        return false;  // input files non existent in current version
      }
    }
  }
#else
  (void)c;
#endif
  return true;     // everything good
}

Status VersionSet::GetMetadataForFile(uint64_t number, int* filelevel,
                                      FileMetaData** meta,
                                      ColumnFamilyData** cfd) {
  for (auto cfd_iter : *column_family_set_) {
    if (!cfd_iter->initialized()) {
      continue;
    }
    Version* version = cfd_iter->current();
    const auto* vstorage = version->storage_info();
    for (int level = 0; level < vstorage->num_levels(); level++) {
      for (const auto& file : vstorage->LevelFiles(level)) {
        if (file->fd.GetNumber() == number) {
          *meta = file;
          *filelevel = level;
          *cfd = cfd_iter;
          return Status::OK();
        }
      }
    }
  }
  return Status::NotFound("File not present in any level");
}

void VersionSet::GetLiveFilesMetaData(std::vector<LiveFileMetaData>* metadata) {
  for (auto cfd : *column_family_set_) {
    if (cfd->IsDropped() || !cfd->initialized()) {
      continue;
    }
    for (int level = 0; level < cfd->NumberLevels(); level++) {
      for (const auto& file :
           cfd->current()->storage_info()->LevelFiles(level)) {
        LiveFileMetaData filemetadata;
        filemetadata.column_family_name = cfd->GetName();
        uint32_t path_id = file->fd.GetPathId();
        if (path_id < cfd->ioptions()->cf_paths.size()) {
          filemetadata.db_path = cfd->ioptions()->cf_paths[path_id].path;
        } else {
          assert(!cfd->ioptions()->cf_paths.empty());
          filemetadata.db_path = cfd->ioptions()->cf_paths.back().path;
        }
        filemetadata.name = MakeTableFileName("", file->fd.GetNumber());
        filemetadata.level = level;
        filemetadata.size = file->fd.GetFileSize();
        filemetadata.smallestkey = file->smallest.user_key().ToString();
        filemetadata.largestkey = file->largest.user_key().ToString();
        filemetadata.smallest_seqno = file->smallest_seqno;
        filemetadata.largest_seqno = file->largest_seqno;
        metadata->push_back(filemetadata);
      }
    }
  }
}

void VersionSet::GetObsoleteFiles(std::vector<ObsoleteFileInfo>* files,
                                  std::vector<std::string>* manifest_filenames,
                                  uint64_t min_pending_output) {
  assert(manifest_filenames->empty());
  obsolete_manifests_.swap(*manifest_filenames);
  std::vector<ObsoleteFileInfo> pending_files;
  for (auto& f : obsolete_files_) {
    if (f.metadata->fd.GetNumber() < min_pending_output) {
      files->push_back(std::move(f));
    } else {
      pending_files.push_back(std::move(f));
    }
  }
  obsolete_files_.swap(pending_files);
}

ColumnFamilyData* VersionSet::CreateColumnFamily(
    const ColumnFamilyOptions& cf_options, VersionEdit* edit) {
  assert(edit->is_column_family_add_);

  Version* dummy_versions = new Version(nullptr, this, env_options_);
  // Ref() dummy version once so that later we can call Unref() to delete it
  // by avoiding calling "delete" explicitly (~Version is private)
  dummy_versions->Ref();
  auto new_cfd = column_family_set_->CreateColumnFamily(
      edit->column_family_name_, edit->column_family_, dummy_versions,
      cf_options);

  Version* v =
      new Version(new_cfd, this, env_options_, current_version_number_++);

  // Fill level target base information.
  v->storage_info()->CalculateBaseBytes(*new_cfd->ioptions(),
                                        *new_cfd->GetLatestMutableCFOptions());
  AppendVersion(new_cfd, v);
  // GetLatestMutableCFOptions() is safe here without mutex since the
  // cfd is not available to client
  new_cfd->CreateNewMemtable(*new_cfd->GetLatestMutableCFOptions(),
                             LastSequence());
  new_cfd->SetLogNumber(edit->log_number_);
  return new_cfd;
}

uint64_t VersionSet::GetNumLiveVersions(Version* dummy_versions) {
  uint64_t count = 0;
  for (Version* v = dummy_versions->next_; v != dummy_versions; v = v->next_) {
    count++;
  }
  return count;
}

uint64_t VersionSet::GetTotalSstFilesSize(Version* dummy_versions) {
  std::unordered_set<uint64_t> unique_files;
  uint64_t total_files_size = 0;
  for (Version* v = dummy_versions->next_; v != dummy_versions; v = v->next_) {
    VersionStorageInfo* storage_info = v->storage_info();
    for (int level = 0; level < storage_info->num_levels_; level++) {
      for (const auto& file_meta : storage_info->LevelFiles(level)) {
        if (unique_files.find(file_meta->fd.packed_number_and_path_id) ==
            unique_files.end()) {
          unique_files.insert(file_meta->fd.packed_number_and_path_id);
          total_files_size += file_meta->fd.GetFileSize();
        }
      }
    }
  }
  return total_files_size;
}

}  // namespace rocksdb<|MERGE_RESOLUTION|>--- conflicted
+++ resolved
@@ -2920,12 +2920,8 @@
         delete first_writer.cfd;
       }
     } else {
-<<<<<<< HEAD
-      uint64_t max_log_number_in_batch = 0;
-=======
       uint64_t max_log_number_in_batch  = 0;
       uint64_t last_min_log_number_to_keep = 0;
->>>>>>> 1d9f24dc
       for (auto& e : batch_edits) {
         if (e->has_log_number_) {
           max_log_number_in_batch =
@@ -2943,19 +2939,16 @@
           cfd->SetLogNumber(max_log_number_in_batch);
         }
       }
+
+      if (last_min_log_number_to_keep != 0) {
+        // Should only be set in 2PC mode.
+        MarkMinLogNumberToKeep2PC(last_min_log_number_to_keep);
+      }
+
       for (int i = 0; i < (int) versions.size(); ++i) {
         ColumnFamilyData* cfd = versions[i]->cfd_;
         AppendVersion(cfd, versions[i]);
       }
-<<<<<<< HEAD
-=======
-      if (last_min_log_number_to_keep != 0) {
-        // Should only be set in 2PC mode.
-        MarkMinLogNumberToKeep2PC(last_min_log_number_to_keep);
-      }
-
-      AppendVersion(column_family_data, v);
->>>>>>> 1d9f24dc
     }
     manifest_file_number_ = pending_manifest_file_number_;
     manifest_file_size_ = new_manifest_file_size;
