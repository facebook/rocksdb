--- conflicted
+++ resolved
@@ -2413,10 +2413,7 @@
   GenerateLevelFilesBrief();
   GenerateLevel0NonOverlapping();
   GenerateBottommostFiles();
-<<<<<<< HEAD
   GenerateFileLocationIndex();
-=======
->>>>>>> 449b8974
 }
 
 void Version::PrepareAppend(const MutableCFOptions& mutable_cf_options,
@@ -5896,17 +5893,10 @@
                            *new_cfd->GetLatestMutableCFOptions(), io_tracer_,
                            current_version_number_++);
 
-<<<<<<< HEAD
-  // Fill level target base information.
   assert(v->storage_info());
   v->storage_info()->PrepareAppend(*new_cfd->ioptions(),
                                    *new_cfd->GetLatestMutableCFOptions());
-=======
-  assert(v->storage_info());
-  v->storage_info()->PrepareAppend(*new_cfd->ioptions(),
-                                   *new_cfd->GetLatestMutableCFOptions());
-
->>>>>>> 449b8974
+
   AppendVersion(new_cfd, v);
   // GetLatestMutableCFOptions() is safe here without mutex since the
   // cfd is not available to client
