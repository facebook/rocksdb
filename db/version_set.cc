//  Copyright (c) 2011-present, Facebook, Inc.  All rights reserved.
//  This source code is licensed under the BSD-style license found in the
//  LICENSE file in the root directory of this source tree. An additional grant
//  of patent rights can be found in the PATENTS file in the same directory.
//  This source code is also licensed under the GPLv2 license found in the
//  COPYING file in the root directory of this source tree.
//
// Copyright (c) 2011 The LevelDB Authors. All rights reserved.
// Use of this source code is governed by a BSD-style license that can be
// found in the LICENSE file. See the AUTHORS file for names of contributors.

#include "db/version_set.h"

#ifndef __STDC_FORMAT_MACROS
#define __STDC_FORMAT_MACROS
#endif

#include <inttypes.h>
#include <stdio.h>
#include <algorithm>
#include <climits>
#include <map>
#include <set>
#include <string>
#include <unordered_map>
#include <vector>
#include "db/compaction.h"
#include "db/internal_stats.h"
#include "db/log_reader.h"
#include "db/log_writer.h"
#include "db/memtable.h"
#include "db/merge_context.h"
#include "db/merge_helper.h"
#include "db/pinned_iterators_manager.h"
#include "db/table_cache.h"
#include "db/version_builder.h"
#include "monitoring/perf_context_imp.h"
#include "rocksdb/env.h"
#include "rocksdb/merge_operator.h"
#include "rocksdb/write_buffer_manager.h"
#include "table/format.h"
#include "table/get_context.h"
#include "table/internal_iterator.h"
#include "table/merging_iterator.h"
#include "table/meta_blocks.h"
#include "table/plain_table_factory.h"
#include "table/table_reader.h"
#include "table/two_level_iterator.h"
#include "util/coding.h"
#include "util/file_reader_writer.h"
#include "util/filename.h"
#include "util/stop_watch.h"
#include "util/string_util.h"
#include "util/sync_point.h"

namespace rocksdb {

namespace {

// Find File in LevelFilesBrief data structure
// Within an index range defined by left and right
int FindFileInRange(const InternalKeyComparator& icmp,
    const LevelFilesBrief& file_level,
    const Slice& key,
    uint32_t left,
    uint32_t right) {
  while (left < right) {
    uint32_t mid = (left + right) / 2;
    const FdWithKeyRange& f = file_level.files[mid];
    if (icmp.InternalKeyComparator::Compare(f.largest_key, key) < 0) {
      // Key at "mid.largest" is < "target".  Therefore all
      // files at or before "mid" are uninteresting.
      left = mid + 1;
    } else {
      // Key at "mid.largest" is >= "target".  Therefore all files
      // after "mid" are uninteresting.
      right = mid;
    }
  }
  return right;
}

// Class to help choose the next file to search for the particular key.
// Searches and returns files level by level.
// We can search level-by-level since entries never hop across
// levels. Therefore we are guaranteed that if we find data
// in a smaller level, later levels are irrelevant (unless we
// are MergeInProgress).
class FilePicker {
 public:
  FilePicker(std::vector<FileMetaData*>* files, const Slice& user_key,
             const Slice& ikey, autovector<LevelFilesBrief>* file_levels,
             unsigned int num_levels, FileIndexer* file_indexer,
             const Comparator* user_comparator,
             const InternalKeyComparator* internal_comparator)
      : num_levels_(num_levels),
        curr_level_(static_cast<unsigned int>(-1)),
        returned_file_level_(static_cast<unsigned int>(-1)),
        hit_file_level_(static_cast<unsigned int>(-1)),
        search_left_bound_(0),
        search_right_bound_(FileIndexer::kLevelMaxIndex),
#ifndef NDEBUG
        files_(files),
#endif
        level_files_brief_(file_levels),
        is_hit_file_last_in_level_(false),
        user_key_(user_key),
        ikey_(ikey),
        file_indexer_(file_indexer),
        user_comparator_(user_comparator),
        internal_comparator_(internal_comparator) {
    // Setup member variables to search first level.
    search_ended_ = !PrepareNextLevel();
    if (!search_ended_) {
      // Prefetch Level 0 table data to avoid cache miss if possible.
      for (unsigned int i = 0; i < (*level_files_brief_)[0].num_files; ++i) {
        auto* r = (*level_files_brief_)[0].files[i].fd.table_reader;
        if (r) {
          r->Prepare(ikey);
        }
      }
    }
  }

  int GetCurrentLevel() { return returned_file_level_; }

  FdWithKeyRange* GetNextFile() {
    while (!search_ended_) {  // Loops over different levels.
      while (curr_index_in_curr_level_ < curr_file_level_->num_files) {
        // Loops over all files in current level.
        FdWithKeyRange* f = &curr_file_level_->files[curr_index_in_curr_level_];
        hit_file_level_ = curr_level_;
        is_hit_file_last_in_level_ =
            curr_index_in_curr_level_ == curr_file_level_->num_files - 1;
        int cmp_largest = -1;

        // Do key range filtering of files or/and fractional cascading if:
        // (1) not all the files are in level 0, or
        // (2) there are more than 3 current level files
        // If there are only 3 or less current level files in the system, we skip
        // the key range filtering. In this case, more likely, the system is
        // highly tuned to minimize number of tables queried by each query,
        // so it is unlikely that key range filtering is more efficient than
        // querying the files.
        if (num_levels_ > 1 || curr_file_level_->num_files > 3) {
          // Check if key is within a file's range. If search left bound and
          // right bound point to the same find, we are sure key falls in
          // range.
          assert(
              curr_level_ == 0 ||
              curr_index_in_curr_level_ == start_index_in_curr_level_ ||
              user_comparator_->Compare(user_key_,
                ExtractUserKey(f->smallest_key)) <= 0);

          int cmp_smallest = user_comparator_->Compare(user_key_,
              ExtractUserKey(f->smallest_key));
          if (cmp_smallest >= 0) {
            cmp_largest = user_comparator_->Compare(user_key_,
                ExtractUserKey(f->largest_key));
          }

          // Setup file search bound for the next level based on the
          // comparison results
          if (curr_level_ > 0) {
            file_indexer_->GetNextLevelIndex(curr_level_,
                                            curr_index_in_curr_level_,
                                            cmp_smallest, cmp_largest,
                                            &search_left_bound_,
                                            &search_right_bound_);
          }
          // Key falls out of current file's range
          if (cmp_smallest < 0 || cmp_largest > 0) {
            if (curr_level_ == 0) {
              ++curr_index_in_curr_level_;
              continue;
            } else {
              // Search next level.
              break;
            }
          }
        }
#ifndef NDEBUG
        // Sanity check to make sure that the files are correctly sorted
        if (prev_file_) {
          if (curr_level_ != 0) {
            int comp_sign = internal_comparator_->Compare(
                prev_file_->largest_key, f->smallest_key);
            assert(comp_sign < 0);
          } else {
            // level == 0, the current file cannot be newer than the previous
            // one. Use compressed data structure, has no attribute seqNo
            assert(curr_index_in_curr_level_ > 0);
            assert(!NewestFirstBySeqNo(files_[0][curr_index_in_curr_level_],
                  files_[0][curr_index_in_curr_level_-1]));
          }
        }
        prev_file_ = f;
#endif
        returned_file_level_ = curr_level_;
        if (curr_level_ > 0 && cmp_largest < 0) {
          // No more files to search in this level.
          search_ended_ = !PrepareNextLevel();
        } else {
          ++curr_index_in_curr_level_;
        }
        return f;
      }
      // Start searching next level.
      search_ended_ = !PrepareNextLevel();
    }
    // Search ended.
    return nullptr;
  }

  // getter for current file level
  // for GET_HIT_L0, GET_HIT_L1 & GET_HIT_L2_AND_UP counts
  unsigned int GetHitFileLevel() { return hit_file_level_; }

  // Returns true if the most recent "hit file" (i.e., one returned by
  // GetNextFile()) is at the last index in its level.
  bool IsHitFileLastInLevel() { return is_hit_file_last_in_level_; }

 private:
  unsigned int num_levels_;
  unsigned int curr_level_;
  unsigned int returned_file_level_;
  unsigned int hit_file_level_;
  int32_t search_left_bound_;
  int32_t search_right_bound_;
#ifndef NDEBUG
  std::vector<FileMetaData*>* files_;
#endif
  autovector<LevelFilesBrief>* level_files_brief_;
  bool search_ended_;
  bool is_hit_file_last_in_level_;
  LevelFilesBrief* curr_file_level_;
  unsigned int curr_index_in_curr_level_;
  unsigned int start_index_in_curr_level_;
  Slice user_key_;
  Slice ikey_;
  FileIndexer* file_indexer_;
  const Comparator* user_comparator_;
  const InternalKeyComparator* internal_comparator_;
#ifndef NDEBUG
  FdWithKeyRange* prev_file_;
#endif

  // Setup local variables to search next level.
  // Returns false if there are no more levels to search.
  bool PrepareNextLevel() {
    curr_level_++;
    while (curr_level_ < num_levels_) {
      curr_file_level_ = &(*level_files_brief_)[curr_level_];
      if (curr_file_level_->num_files == 0) {
        // When current level is empty, the search bound generated from upper
        // level must be [0, -1] or [0, FileIndexer::kLevelMaxIndex] if it is
        // also empty.
        assert(search_left_bound_ == 0);
        assert(search_right_bound_ == -1 ||
               search_right_bound_ == FileIndexer::kLevelMaxIndex);
        // Since current level is empty, it will need to search all files in
        // the next level
        search_left_bound_ = 0;
        search_right_bound_ = FileIndexer::kLevelMaxIndex;
        curr_level_++;
        continue;
      }

      // Some files may overlap each other. We find
      // all files that overlap user_key and process them in order from
      // newest to oldest. In the context of merge-operator, this can occur at
      // any level. Otherwise, it only occurs at Level-0 (since Put/Deletes
      // are always compacted into a single entry).
      int32_t start_index;
      if (curr_level_ == 0) {
        // On Level-0, we read through all files to check for overlap.
        start_index = 0;
      } else {
        // On Level-n (n>=1), files are sorted. Binary search to find the
        // earliest file whose largest key >= ikey. Search left bound and
        // right bound are used to narrow the range.
        if (search_left_bound_ == search_right_bound_) {
          start_index = search_left_bound_;
        } else if (search_left_bound_ < search_right_bound_) {
          if (search_right_bound_ == FileIndexer::kLevelMaxIndex) {
            search_right_bound_ =
                static_cast<int32_t>(curr_file_level_->num_files) - 1;
          }
          start_index =
              FindFileInRange(*internal_comparator_, *curr_file_level_, ikey_,
                              static_cast<uint32_t>(search_left_bound_),
                              static_cast<uint32_t>(search_right_bound_));
        } else {
          // search_left_bound > search_right_bound, key does not exist in
          // this level. Since no comparison is done in this level, it will
          // need to search all files in the next level.
          search_left_bound_ = 0;
          search_right_bound_ = FileIndexer::kLevelMaxIndex;
          curr_level_++;
          continue;
        }
      }
      start_index_in_curr_level_ = start_index;
      curr_index_in_curr_level_ = start_index;
#ifndef NDEBUG
      prev_file_ = nullptr;
#endif
      return true;
    }
    // curr_level_ = num_levels_. So, no more levels to search.
    return false;
  }
};
}  // anonymous namespace

VersionStorageInfo::~VersionStorageInfo() { delete[] files_; }

Version::~Version() {
  assert(refs_ == 0);

  // Remove from linked list
  prev_->next_ = next_;
  next_->prev_ = prev_;

  // Drop references to files
  for (int level = 0; level < storage_info_.num_levels_; level++) {
    for (size_t i = 0; i < storage_info_.files_[level].size(); i++) {
      FileMetaData* f = storage_info_.files_[level][i];
      assert(f->refs > 0);
      f->refs--;
      if (f->refs <= 0) {
        if (f->table_reader_handle) {
          cfd_->table_cache()->EraseHandle(f->fd, f->table_reader_handle);
          f->table_reader_handle = nullptr;
        }
        vset_->obsolete_files_.push_back(f);
      }
    }
  }
}

int FindFile(const InternalKeyComparator& icmp,
             const LevelFilesBrief& file_level,
             const Slice& key) {
  return FindFileInRange(icmp, file_level, key, 0,
                         static_cast<uint32_t>(file_level.num_files));
}

void DoGenerateLevelFilesBrief(LevelFilesBrief* file_level,
        const std::vector<FileMetaData*>& files,
        Arena* arena) {
  assert(file_level);
  assert(arena);

  size_t num = files.size();
  file_level->num_files = num;
  char* mem = arena->AllocateAligned(num * sizeof(FdWithKeyRange));
  file_level->files = new (mem)FdWithKeyRange[num];

  for (size_t i = 0; i < num; i++) {
    Slice smallest_key = files[i]->smallest.Encode();
    Slice largest_key = files[i]->largest.Encode();

    // Copy key slice to sequential memory
    size_t smallest_size = smallest_key.size();
    size_t largest_size = largest_key.size();
    mem = arena->AllocateAligned(smallest_size + largest_size);
    memcpy(mem, smallest_key.data(), smallest_size);
    memcpy(mem + smallest_size, largest_key.data(), largest_size);

    FdWithKeyRange& f = file_level->files[i];
    f.fd = files[i]->fd;
    f.smallest_key = Slice(mem, smallest_size);
    f.largest_key = Slice(mem + smallest_size, largest_size);
  }
}

static bool AfterFile(const Comparator* ucmp,
                      const Slice* user_key, const FdWithKeyRange* f) {
  // nullptr user_key occurs before all keys and is therefore never after *f
  return (user_key != nullptr &&
          ucmp->Compare(*user_key, ExtractUserKey(f->largest_key)) > 0);
}

static bool BeforeFile(const Comparator* ucmp,
                       const Slice* user_key, const FdWithKeyRange* f) {
  // nullptr user_key occurs after all keys and is therefore never before *f
  return (user_key != nullptr &&
          ucmp->Compare(*user_key, ExtractUserKey(f->smallest_key)) < 0);
}

bool SomeFileOverlapsRange(
    const InternalKeyComparator& icmp,
    bool disjoint_sorted_files,
    const LevelFilesBrief& file_level,
    const Slice* smallest_user_key,
    const Slice* largest_user_key) {
  const Comparator* ucmp = icmp.user_comparator();
  if (!disjoint_sorted_files) {
    // Need to check against all files
    for (size_t i = 0; i < file_level.num_files; i++) {
      const FdWithKeyRange* f = &(file_level.files[i]);
      if (AfterFile(ucmp, smallest_user_key, f) ||
          BeforeFile(ucmp, largest_user_key, f)) {
        // No overlap
      } else {
        return true;  // Overlap
      }
    }
    return false;
  }

  // Binary search over file list
  uint32_t index = 0;
  if (smallest_user_key != nullptr) {
    // Find the earliest possible internal key for smallest_user_key
    InternalKey small;
    small.SetMaxPossibleForUserKey(*smallest_user_key);
    index = FindFile(icmp, file_level, small.Encode());
  }

  if (index >= file_level.num_files) {
    // beginning of range is after all files, so no overlap.
    return false;
  }

  return !BeforeFile(ucmp, largest_user_key, &file_level.files[index]);
}

namespace {

// An internal iterator.  For a given version/level pair, yields
// information about the files in the level.  For a given entry, key()
// is the largest key that occurs in the file, and value() is an
// 16-byte value containing the file number and file size, both
// encoded using EncodeFixed64.
class LevelFileNumIterator : public InternalIterator {
 public:
  LevelFileNumIterator(const InternalKeyComparator& icmp,
                       const LevelFilesBrief* flevel)
      : icmp_(icmp),
        flevel_(flevel),
        index_(static_cast<uint32_t>(flevel->num_files)),
        current_value_(0, 0, 0) {  // Marks as invalid
  }
  virtual bool Valid() const override { return index_ < flevel_->num_files; }
  virtual void Seek(const Slice& target) override {
    index_ = FindFile(icmp_, *flevel_, target);
  }
  virtual void SeekForPrev(const Slice& target) override {
    SeekForPrevImpl(target, &icmp_);
  }

  virtual void SeekToFirst() override { index_ = 0; }
  virtual void SeekToLast() override {
    index_ = (flevel_->num_files == 0)
                 ? 0
                 : static_cast<uint32_t>(flevel_->num_files) - 1;
  }
  virtual void Next() override {
    assert(Valid());
    index_++;
  }
  virtual void Prev() override {
    assert(Valid());
    if (index_ == 0) {
      index_ = static_cast<uint32_t>(flevel_->num_files);  // Marks as invalid
    } else {
      index_--;
    }
  }
  Slice key() const override {
    assert(Valid());
    return flevel_->files[index_].largest_key;
  }
  Slice value() const override {
    assert(Valid());

    auto file_meta = flevel_->files[index_];
    current_value_ = file_meta.fd;
    return Slice(reinterpret_cast<const char*>(&current_value_),
                 sizeof(FileDescriptor));
  }
  virtual Status status() const override { return Status::OK(); }

 private:
  const InternalKeyComparator icmp_;
  const LevelFilesBrief* flevel_;
  uint32_t index_;
  mutable FileDescriptor current_value_;
};

class LevelFileIteratorState : public TwoLevelIteratorState {
 public:
  // @param skip_filters Disables loading/accessing the filter block
  LevelFileIteratorState(TableCache* table_cache,
                         const ReadOptions& read_options,
                         const EnvOptions& env_options,
                         const InternalKeyComparator& icomparator,
                         HistogramImpl* file_read_hist, bool for_compaction,
                         bool prefix_enabled, bool skip_filters, int level,
                         RangeDelAggregator* range_del_agg)
      : TwoLevelIteratorState(prefix_enabled),
        table_cache_(table_cache),
        read_options_(read_options),
        env_options_(env_options),
        icomparator_(icomparator),
        file_read_hist_(file_read_hist),
        for_compaction_(for_compaction),
        skip_filters_(skip_filters),
        level_(level),
        range_del_agg_(range_del_agg) {}

  InternalIterator* NewSecondaryIterator(const Slice& meta_handle) override {
    if (meta_handle.size() != sizeof(FileDescriptor)) {
      return NewErrorInternalIterator(
          Status::Corruption("FileReader invoked with unexpected value"));
    }
    const FileDescriptor* fd =
        reinterpret_cast<const FileDescriptor*>(meta_handle.data());
    return table_cache_->NewIterator(
        read_options_, env_options_, icomparator_, *fd, range_del_agg_,
        nullptr /* don't need reference to table */, file_read_hist_,
        for_compaction_, nullptr /* arena */, skip_filters_, level_);
  }

  bool PrefixMayMatch(const Slice& internal_key) override {
    return true;
  }

  bool KeyReachedUpperBound(const Slice& internal_key) override {
    return read_options_.iterate_upper_bound != nullptr &&
           icomparator_.user_comparator()->Compare(
               ExtractUserKey(internal_key),
               *read_options_.iterate_upper_bound) >= 0;
  }

 private:
  TableCache* table_cache_;
  const ReadOptions read_options_;
  const EnvOptions& env_options_;
  const InternalKeyComparator& icomparator_;
  HistogramImpl* file_read_hist_;
  bool for_compaction_;
  bool skip_filters_;
  int level_;
  RangeDelAggregator* range_del_agg_;
};

// A wrapper of version builder which references the current version in
// constructor and unref it in the destructor.
// Both of the constructor and destructor need to be called inside DB Mutex.
class BaseReferencedVersionBuilder {
 public:
  explicit BaseReferencedVersionBuilder(ColumnFamilyData* cfd)
      : version_builder_(new VersionBuilder(
            cfd->current()->version_set()->env_options(), cfd->table_cache(),
            cfd->current()->storage_info(), cfd->ioptions()->info_log)),
        version_(cfd->current()) {
    version_->Ref();
  }
  ~BaseReferencedVersionBuilder() {
    delete version_builder_;
    version_->Unref();
  }
  VersionBuilder* version_builder() { return version_builder_; }

 private:
  VersionBuilder* version_builder_;
  Version* version_;
};
}  // anonymous namespace

Status Version::GetTableProperties(std::shared_ptr<const TableProperties>* tp,
                                   const FileMetaData* file_meta,
                                   const std::string* fname) const {
  auto table_cache = cfd_->table_cache();
  auto ioptions = cfd_->ioptions();
  Status s = table_cache->GetTableProperties(
      vset_->env_options_, cfd_->internal_comparator(), file_meta->fd,
      tp, true /* no io */);
  if (s.ok()) {
    return s;
  }

  // We only ignore error type `Incomplete` since it's by design that we
  // disallow table when it's not in table cache.
  if (!s.IsIncomplete()) {
    return s;
  }

  // 2. Table is not present in table cache, we'll read the table properties
  // directly from the properties block in the file.
  std::unique_ptr<RandomAccessFile> file;
  if (fname != nullptr) {
    s = ioptions->env->NewRandomAccessFile(
        *fname, &file, vset_->env_options_);
  } else {
    s = ioptions->env->NewRandomAccessFile(
        TableFileName(vset_->db_options_->db_paths, file_meta->fd.GetNumber(),
                      file_meta->fd.GetPathId()),
        &file, vset_->env_options_);
  }
  if (!s.ok()) {
    return s;
  }

  TableProperties* raw_table_properties;
  // By setting the magic number to kInvalidTableMagicNumber, we can by
  // pass the magic number check in the footer.
  std::unique_ptr<RandomAccessFileReader> file_reader(
      new RandomAccessFileReader(std::move(file)));
  s = ReadTableProperties(
      file_reader.get(), file_meta->fd.GetFileSize(),
      Footer::kInvalidTableMagicNumber /* table's magic number */, *ioptions, &raw_table_properties);
  if (!s.ok()) {
    return s;
  }
  RecordTick(ioptions->statistics, NUMBER_DIRECT_LOAD_TABLE_PROPERTIES);

  *tp = std::shared_ptr<const TableProperties>(raw_table_properties);
  return s;
}

Status Version::GetPropertiesOfAllTables(TablePropertiesCollection* props) {
  Status s;
  for (int level = 0; level < storage_info_.num_levels_; level++) {
    s = GetPropertiesOfAllTables(props, level);
    if (!s.ok()) {
      return s;
    }
  }

  return Status::OK();
}

Status Version::GetPropertiesOfAllTables(TablePropertiesCollection* props,
                                         int level) {
  for (const auto& file_meta : storage_info_.files_[level]) {
    auto fname =
        TableFileName(vset_->db_options_->db_paths, file_meta->fd.GetNumber(),
                      file_meta->fd.GetPathId());
    // 1. If the table is already present in table cache, load table
    // properties from there.
    std::shared_ptr<const TableProperties> table_properties;
    Status s = GetTableProperties(&table_properties, file_meta, &fname);
    if (s.ok()) {
      props->insert({fname, table_properties});
    } else {
      return s;
    }
  }

  return Status::OK();
}

Status Version::GetPropertiesOfTablesInRange(
    const Range* range, std::size_t n, TablePropertiesCollection* props) const {
  for (int level = 0; level < storage_info_.num_non_empty_levels(); level++) {
    for (decltype(n) i = 0; i < n; i++) {
      // Convert user_key into a corresponding internal key.
      InternalKey k1(range[i].start, kMaxSequenceNumber, kValueTypeForSeek);
      InternalKey k2(range[i].limit, kMaxSequenceNumber, kValueTypeForSeek);
      std::vector<FileMetaData*> files;
      storage_info_.GetOverlappingInputs(level, &k1, &k2, &files, -1, nullptr,
                                         false);
      for (const auto& file_meta : files) {
        auto fname =
            TableFileName(vset_->db_options_->db_paths,
                          file_meta->fd.GetNumber(), file_meta->fd.GetPathId());
        if (props->count(fname) == 0) {
          // 1. If the table is already present in table cache, load table
          // properties from there.
          std::shared_ptr<const TableProperties> table_properties;
          Status s = GetTableProperties(&table_properties, file_meta, &fname);
          if (s.ok()) {
            props->insert({fname, table_properties});
          } else {
            return s;
          }
        }
      }
    }
  }

  return Status::OK();
}

Status Version::GetAggregatedTableProperties(
    std::shared_ptr<const TableProperties>* tp, int level) {
  TablePropertiesCollection props;
  Status s;
  if (level < 0) {
    s = GetPropertiesOfAllTables(&props);
  } else {
    s = GetPropertiesOfAllTables(&props, level);
  }
  if (!s.ok()) {
    return s;
  }

  auto* new_tp = new TableProperties();
  for (const auto& item : props) {
    new_tp->Add(*item.second);
  }
  tp->reset(new_tp);
  return Status::OK();
}

size_t Version::GetMemoryUsageByTableReaders() {
  size_t total_usage = 0;
  for (auto& file_level : storage_info_.level_files_brief_) {
    for (size_t i = 0; i < file_level.num_files; i++) {
      total_usage += cfd_->table_cache()->GetMemoryUsageByTableReader(
          vset_->env_options_, cfd_->internal_comparator(),
          file_level.files[i].fd);
    }
  }
  return total_usage;
}

void Version::GetColumnFamilyMetaData(ColumnFamilyMetaData* cf_meta) {
  assert(cf_meta);
  assert(cfd_);

  cf_meta->name = cfd_->GetName();
  cf_meta->size = 0;
  cf_meta->file_count = 0;
  cf_meta->levels.clear();

  auto* ioptions = cfd_->ioptions();
  auto* vstorage = storage_info();

  for (int level = 0; level < cfd_->NumberLevels(); level++) {
    uint64_t level_size = 0;
    cf_meta->file_count += vstorage->LevelFiles(level).size();
    std::vector<SstFileMetaData> files;
    for (const auto& file : vstorage->LevelFiles(level)) {
      uint32_t path_id = file->fd.GetPathId();
      std::string file_path;
      if (path_id < ioptions->db_paths.size()) {
        file_path = ioptions->db_paths[path_id].path;
      } else {
        assert(!ioptions->db_paths.empty());
        file_path = ioptions->db_paths.back().path;
      }
      files.emplace_back(
          MakeTableFileName("", file->fd.GetNumber()),
          file_path,
          file->fd.GetFileSize(),
          file->smallest_seqno,
          file->largest_seqno,
          file->smallest.user_key().ToString(),
          file->largest.user_key().ToString(),
          file->being_compacted);
      level_size += file->fd.GetFileSize();
    }
    cf_meta->levels.emplace_back(
        level, level_size, std::move(files));
    cf_meta->size += level_size;
  }
}


uint64_t VersionStorageInfo::GetEstimatedActiveKeys() const {
  // Estimation will be inaccurate when:
  // (1) there exist merge keys
  // (2) keys are directly overwritten
  // (3) deletion on non-existing keys
  // (4) low number of samples
  if (current_num_samples_ == 0) {
    return 0;
  }

  if (current_num_non_deletions_ <= current_num_deletions_) {
    return 0;
  }

  uint64_t est = current_num_non_deletions_ - current_num_deletions_;

  uint64_t file_count = 0;
  for (int level = 0; level < num_levels_; ++level) {
    file_count += files_[level].size();
  }

  if (current_num_samples_ < file_count) {
    // casting to avoid overflowing
    return
      static_cast<uint64_t>(
        (est * static_cast<double>(file_count) / current_num_samples_)
      );
  } else {
    return est;
  }
}

double VersionStorageInfo::GetEstimatedCompressionRatioAtLevel(
    int level) const {
  assert(level < num_levels_);
  uint64_t sum_file_size_bytes = 0;
  uint64_t sum_data_size_bytes = 0;
  for (auto* file_meta : files_[level]) {
    sum_file_size_bytes += file_meta->fd.GetFileSize();
    sum_data_size_bytes += file_meta->raw_key_size + file_meta->raw_value_size;
  }
  if (sum_file_size_bytes == 0) {
    return -1.0;
  }
  return static_cast<double>(sum_data_size_bytes) / sum_file_size_bytes;
}

void Version::AddIterators(const ReadOptions& read_options,
                           const EnvOptions& soptions,
                           MergeIteratorBuilder* merge_iter_builder,
                           RangeDelAggregator* range_del_agg) {
  assert(storage_info_.finalized_);

  for (int level = 0; level < storage_info_.num_non_empty_levels(); level++) {
    AddIteratorsForLevel(read_options, soptions, merge_iter_builder, level,
                         range_del_agg);
  }
}

void Version::AddIteratorsForLevel(const ReadOptions& read_options,
                                   const EnvOptions& soptions,
                                   MergeIteratorBuilder* merge_iter_builder,
                                   int level,
                                   RangeDelAggregator* range_del_agg) {
  assert(storage_info_.finalized_);
  if (level >= storage_info_.num_non_empty_levels()) {
    // This is an empty level
    return;
  } else if (storage_info_.LevelFilesBrief(level).num_files == 0) {
    // No files in this level
    return;
  }

  auto* arena = merge_iter_builder->GetArena();
  if (level == 0) {
    // Merge all level zero files together since they may overlap
    for (size_t i = 0; i < storage_info_.LevelFilesBrief(0).num_files; i++) {
      const auto& file = storage_info_.LevelFilesBrief(0).files[i];
      merge_iter_builder->AddIterator(cfd_->table_cache()->NewIterator(
          read_options, soptions, cfd_->internal_comparator(), file.fd,
          range_del_agg, nullptr, cfd_->internal_stats()->GetFileReadHist(0),
          false, arena, false /* skip_filters */, 0 /* level */));
    }
  } else {
    // For levels > 0, we can use a concatenating iterator that sequentially
    // walks through the non-overlapping files in the level, opening them
    // lazily.
    auto* mem = arena->AllocateAligned(sizeof(LevelFileIteratorState));
    auto* state = new (mem)
        LevelFileIteratorState(cfd_->table_cache(), read_options, soptions,
                               cfd_->internal_comparator(),
                               cfd_->internal_stats()->GetFileReadHist(level),
                               false /* for_compaction */,
                               cfd_->ioptions()->prefix_extractor != nullptr,
                               IsFilterSkipped(level), level, range_del_agg);
    mem = arena->AllocateAligned(sizeof(LevelFileNumIterator));
    auto* first_level_iter = new (mem) LevelFileNumIterator(
        cfd_->internal_comparator(), &storage_info_.LevelFilesBrief(level));
    merge_iter_builder->AddIterator(
        NewTwoLevelIterator(state, first_level_iter, arena, false));
  }
}

VersionStorageInfo::VersionStorageInfo(
    const InternalKeyComparator* internal_comparator,
    const Comparator* user_comparator, int levels,
    CompactionStyle compaction_style, VersionStorageInfo* ref_vstorage,
    bool _force_consistency_checks)
    : internal_comparator_(internal_comparator),
      user_comparator_(user_comparator),
      // cfd is nullptr if Version is dummy
      num_levels_(levels),
      num_non_empty_levels_(0),
      file_indexer_(user_comparator),
      compaction_style_(compaction_style),
      files_(new std::vector<FileMetaData*>[num_levels_]),
      base_level_(num_levels_ == 1 ? -1 : 1),
      files_by_compaction_pri_(num_levels_),
      level0_non_overlapping_(false),
      next_file_to_compact_by_size_(num_levels_),
      compaction_score_(num_levels_),
      compaction_level_(num_levels_),
      l0_delay_trigger_count_(0),
      accumulated_file_size_(0),
      accumulated_raw_key_size_(0),
      accumulated_raw_value_size_(0),
      accumulated_num_non_deletions_(0),
      accumulated_num_deletions_(0),
      current_num_non_deletions_(0),
      current_num_deletions_(0),
      current_num_samples_(0),
      estimated_compaction_needed_bytes_(0),
      finalized_(false),
      force_consistency_checks_(_force_consistency_checks) {
  if (ref_vstorage != nullptr) {
    accumulated_file_size_ = ref_vstorage->accumulated_file_size_;
    accumulated_raw_key_size_ = ref_vstorage->accumulated_raw_key_size_;
    accumulated_raw_value_size_ = ref_vstorage->accumulated_raw_value_size_;
    accumulated_num_non_deletions_ =
        ref_vstorage->accumulated_num_non_deletions_;
    accumulated_num_deletions_ = ref_vstorage->accumulated_num_deletions_;
    current_num_non_deletions_ = ref_vstorage->current_num_non_deletions_;
    current_num_deletions_ = ref_vstorage->current_num_deletions_;
    current_num_samples_ = ref_vstorage->current_num_samples_;
  }
}

Version::Version(ColumnFamilyData* column_family_data, VersionSet* vset,
                 uint64_t version_number)
    : env_(vset->env_),
      cfd_(column_family_data),
      info_log_((cfd_ == nullptr) ? nullptr : cfd_->ioptions()->info_log),
      db_statistics_((cfd_ == nullptr) ? nullptr
                                       : cfd_->ioptions()->statistics),
      table_cache_((cfd_ == nullptr) ? nullptr : cfd_->table_cache()),
      merge_operator_((cfd_ == nullptr) ? nullptr
                                        : cfd_->ioptions()->merge_operator),
      storage_info_(
          (cfd_ == nullptr) ? nullptr : &cfd_->internal_comparator(),
          (cfd_ == nullptr) ? nullptr : cfd_->user_comparator(),
          cfd_ == nullptr ? 0 : cfd_->NumberLevels(),
          cfd_ == nullptr ? kCompactionStyleLevel
                          : cfd_->ioptions()->compaction_style,
          (cfd_ == nullptr || cfd_->current() == nullptr)
              ? nullptr
              : cfd_->current()->storage_info(),
          cfd_ == nullptr ? false : cfd_->ioptions()->force_consistency_checks),
      vset_(vset),
      next_(this),
      prev_(this),
      refs_(0),
      version_number_(version_number) {}

void Version::Get(const ReadOptions& read_options, const LookupKey& k,
                  PinnableSlice* value, Status* status,
                  MergeContext* merge_context,
                  RangeDelAggregator* range_del_agg, bool* value_found,
                  bool* key_exists, SequenceNumber* seq) {
  Slice ikey = k.internal_key();
  Slice user_key = k.user_key();

  assert(status->ok() || status->IsMergeInProgress());

  if (key_exists != nullptr) {
    // will falsify below if not found
    *key_exists = true;
  }

  PinnedIteratorsManager pinned_iters_mgr;
  GetContext get_context(
      user_comparator(), merge_operator_, info_log_, db_statistics_,
      status->ok() ? GetContext::kNotFound : GetContext::kMerge, user_key,
      value, value_found, merge_context, range_del_agg, this->env_, seq,
      merge_operator_ ? &pinned_iters_mgr : nullptr);

  // Pin blocks that we read to hold merge operands
  if (merge_operator_) {
    pinned_iters_mgr.StartPinning();
  }

  FilePicker fp(
      storage_info_.files_, user_key, ikey, &storage_info_.level_files_brief_,
      storage_info_.num_non_empty_levels_, &storage_info_.file_indexer_,
      user_comparator(), internal_comparator());
  FdWithKeyRange* f = fp.GetNextFile();
  while (f != nullptr) {
    *status = table_cache_->Get(
        read_options, *internal_comparator(), f->fd, ikey, &get_context,
        cfd_->internal_stats()->GetFileReadHist(fp.GetHitFileLevel()),
        IsFilterSkipped(static_cast<int>(fp.GetHitFileLevel()),
                        fp.IsHitFileLastInLevel()),
        fp.GetCurrentLevel());
    // TODO: examine the behavior for corrupted key
    if (!status->ok()) {
      return;
    }

    switch (get_context.State()) {
      case GetContext::kNotFound:
        // Keep searching in other files
        break;
      case GetContext::kFound:
        if (fp.GetHitFileLevel() == 0) {
          RecordTick(db_statistics_, GET_HIT_L0);
        } else if (fp.GetHitFileLevel() == 1) {
          RecordTick(db_statistics_, GET_HIT_L1);
        } else if (fp.GetHitFileLevel() >= 2) {
          RecordTick(db_statistics_, GET_HIT_L2_AND_UP);
        }
        return;
      case GetContext::kDeleted:
        // Use empty error message for speed
        *status = Status::NotFound();
        return;
      case GetContext::kCorrupt:
        *status = Status::Corruption("corrupted key for ", user_key);
        return;
      case GetContext::kMerge:
        break;
    }
    f = fp.GetNextFile();
  }

  if (GetContext::kMerge == get_context.State()) {
    if (!merge_operator_) {
      *status =  Status::InvalidArgument(
          "merge_operator is not properly initialized.");
      return;
    }
    // merge_operands are in saver and we hit the beginning of the key history
    // do a final merge of nullptr and operands;
    std::string* str_value = value != nullptr ? value->GetSelf() : nullptr;
    *status = MergeHelper::TimedFullMerge(
        merge_operator_, user_key, nullptr, merge_context->GetOperands(),
        str_value, info_log_, db_statistics_, env_);
    if (LIKELY(value != nullptr)) {
      value->PinSelf();
    }
  } else {
    if (key_exists != nullptr) {
      *key_exists = false;
    }
    *status = Status::NotFound(); // Use an empty error message for speed
  }
}

bool Version::IsFilterSkipped(int level, bool is_file_last_in_level) {
  // Reaching the bottom level implies misses at all upper levels, so we'll
  // skip checking the filters when we predict a hit.
  return cfd_->ioptions()->optimize_filters_for_hits &&
         (level > 0 || is_file_last_in_level) &&
         level == storage_info_.num_non_empty_levels() - 1;
}

void VersionStorageInfo::GenerateLevelFilesBrief() {
  level_files_brief_.resize(num_non_empty_levels_);
  for (int level = 0; level < num_non_empty_levels_; level++) {
    DoGenerateLevelFilesBrief(
        &level_files_brief_[level], files_[level], &arena_);
  }
}

void Version::PrepareApply(
    const MutableCFOptions& mutable_cf_options,
    bool update_stats) {
  UpdateAccumulatedStats(update_stats);
  storage_info_.UpdateNumNonEmptyLevels();
  storage_info_.CalculateBaseBytes(*cfd_->ioptions(), mutable_cf_options);
  storage_info_.UpdateFilesByCompactionPri(cfd_->ioptions()->compaction_pri);
  storage_info_.GenerateFileIndexer();
  storage_info_.GenerateLevelFilesBrief();
  storage_info_.GenerateLevel0NonOverlapping();
}

bool Version::MaybeInitializeFileMetaData(FileMetaData* file_meta) {
  if (file_meta->init_stats_from_file ||
      file_meta->compensated_file_size > 0) {
    return false;
  }
  std::shared_ptr<const TableProperties> tp;
  Status s = GetTableProperties(&tp, file_meta);
  file_meta->init_stats_from_file = true;
  if (!s.ok()) {
    ROCKS_LOG_ERROR(vset_->db_options_->info_log,
                    "Unable to load table properties for file %" PRIu64
                    " --- %s\n",
                    file_meta->fd.GetNumber(), s.ToString().c_str());
    return false;
  }
  if (tp.get() == nullptr) return false;
  file_meta->num_entries = tp->num_entries;
  file_meta->num_deletions = GetDeletedKeys(tp->user_collected_properties);
  file_meta->raw_value_size = tp->raw_value_size;
  file_meta->raw_key_size = tp->raw_key_size;

  return true;
}

void VersionStorageInfo::UpdateAccumulatedStats(FileMetaData* file_meta) {
  assert(file_meta->init_stats_from_file);
  accumulated_file_size_ += file_meta->fd.GetFileSize();
  accumulated_raw_key_size_ += file_meta->raw_key_size;
  accumulated_raw_value_size_ += file_meta->raw_value_size;
  accumulated_num_non_deletions_ +=
      file_meta->num_entries - file_meta->num_deletions;
  accumulated_num_deletions_ += file_meta->num_deletions;

  current_num_non_deletions_ +=
      file_meta->num_entries - file_meta->num_deletions;
  current_num_deletions_ += file_meta->num_deletions;
  current_num_samples_++;
}

void VersionStorageInfo::RemoveCurrentStats(FileMetaData* file_meta) {
  if (file_meta->init_stats_from_file) {
    current_num_non_deletions_ -=
        file_meta->num_entries - file_meta->num_deletions;
    current_num_deletions_ -= file_meta->num_deletions;
    current_num_samples_--;
  }
}

void Version::UpdateAccumulatedStats(bool update_stats) {
  if (update_stats) {
    // maximum number of table properties loaded from files.
    const int kMaxInitCount = 20;
    int init_count = 0;
    // here only the first kMaxInitCount files which haven't been
    // initialized from file will be updated with num_deletions.
    // The motivation here is to cap the maximum I/O per Version creation.
    // The reason for choosing files from lower-level instead of higher-level
    // is that such design is able to propagate the initialization from
    // lower-level to higher-level:  When the num_deletions of lower-level
    // files are updated, it will make the lower-level files have accurate
    // compensated_file_size, making lower-level to higher-level compaction
    // will be triggered, which creates higher-level files whose num_deletions
    // will be updated here.
    for (int level = 0;
         level < storage_info_.num_levels_ && init_count < kMaxInitCount;
         ++level) {
      for (auto* file_meta : storage_info_.files_[level]) {
        if (MaybeInitializeFileMetaData(file_meta)) {
          // each FileMeta will be initialized only once.
          storage_info_.UpdateAccumulatedStats(file_meta);
          // when option "max_open_files" is -1, all the file metadata has
          // already been read, so MaybeInitializeFileMetaData() won't incur
          // any I/O cost. "max_open_files=-1" means that the table cache passed
          // to the VersionSet and then to the ColumnFamilySet has a size of
          // TableCache::kInfiniteCapacity
          if (vset_->GetColumnFamilySet()->get_table_cache()->GetCapacity() ==
              TableCache::kInfiniteCapacity) {
            continue;
          }
          if (++init_count >= kMaxInitCount) {
            break;
          }
        }
      }
    }
    // In case all sampled-files contain only deletion entries, then we
    // load the table-property of a file in higher-level to initialize
    // that value.
    for (int level = storage_info_.num_levels_ - 1;
         storage_info_.accumulated_raw_value_size_ == 0 && level >= 0;
         --level) {
      for (int i = static_cast<int>(storage_info_.files_[level].size()) - 1;
           storage_info_.accumulated_raw_value_size_ == 0 && i >= 0; --i) {
        if (MaybeInitializeFileMetaData(storage_info_.files_[level][i])) {
          storage_info_.UpdateAccumulatedStats(storage_info_.files_[level][i]);
        }
      }
    }
  }

  storage_info_.ComputeCompensatedSizes();
}

void VersionStorageInfo::ComputeCompensatedSizes() {
  static const int kDeletionWeightOnCompaction = 2;
  uint64_t average_value_size = GetAverageValueSize();

  // compute the compensated size
  for (int level = 0; level < num_levels_; level++) {
    for (auto* file_meta : files_[level]) {
      // Here we only compute compensated_file_size for those file_meta
      // which compensated_file_size is uninitialized (== 0). This is true only
      // for files that have been created right now and no other thread has
      // access to them. That's why we can safely mutate compensated_file_size.
      if (file_meta->compensated_file_size == 0) {
        file_meta->compensated_file_size = file_meta->fd.GetFileSize();
        // Here we only boost the size of deletion entries of a file only
        // when the number of deletion entries is greater than the number of
        // non-deletion entries in the file.  The motivation here is that in
        // a stable workload, the number of deletion entries should be roughly
        // equal to the number of non-deletion entries.  If we compensate the
        // size of deletion entries in a stable workload, the deletion
        // compensation logic might introduce unwanted effet which changes the
        // shape of LSM tree.
        if (file_meta->num_deletions * 2 >= file_meta->num_entries) {
          file_meta->compensated_file_size +=
              (file_meta->num_deletions * 2 - file_meta->num_entries) *
              average_value_size * kDeletionWeightOnCompaction;
        }
      }
    }
  }
}

int VersionStorageInfo::MaxInputLevel() const {
  if (compaction_style_ == kCompactionStyleLevel) {
    return num_levels() - 2;
  }
  return 0;
}

void VersionStorageInfo::EstimateCompactionBytesNeeded(
    const MutableCFOptions& mutable_cf_options) {
  // Only implemented for level-based compaction
  if (compaction_style_ != kCompactionStyleLevel) {
    estimated_compaction_needed_bytes_ = 0;
    return;
  }

  // Start from Level 0, if level 0 qualifies compaction to level 1,
  // we estimate the size of compaction.
  // Then we move on to the next level and see whether it qualifies compaction
  // to the next level. The size of the level is estimated as the actual size
  // on the level plus the input bytes from the previous level if there is any.
  // If it exceeds, take the exceeded bytes as compaction input and add the size
  // of the compaction size to tatal size.
  // We keep doing it to Level 2, 3, etc, until the last level and return the
  // accumulated bytes.

  uint64_t bytes_compact_to_next_level = 0;
  // Level 0
  bool level0_compact_triggered = false;
  if (static_cast<int>(files_[0].size()) >
      mutable_cf_options.level0_file_num_compaction_trigger) {
    level0_compact_triggered = true;
    for (auto* f : files_[0]) {
      bytes_compact_to_next_level += f->fd.GetFileSize();
    }
    estimated_compaction_needed_bytes_ = bytes_compact_to_next_level;
  } else {
    estimated_compaction_needed_bytes_ = 0;
  }

  // Level 1 and up.
  uint64_t bytes_next_level = 0;
  for (int level = base_level(); level <= MaxInputLevel(); level++) {
    uint64_t level_size = 0;
    if (bytes_next_level > 0) {
#ifndef NDEBUG
      uint64_t level_size2 = 0;
      for (auto* f : files_[level]) {
        level_size2 += f->fd.GetFileSize();
      }
      assert(level_size2 == bytes_next_level);
#endif
      level_size = bytes_next_level;
      bytes_next_level = 0;
    } else {
      for (auto* f : files_[level]) {
        level_size += f->fd.GetFileSize();
      }
    }
    if (level == base_level() && level0_compact_triggered) {
      // Add base level size to compaction if level0 compaction triggered.
      estimated_compaction_needed_bytes_ += level_size;
    }
    // Add size added by previous compaction
    level_size += bytes_compact_to_next_level;
    bytes_compact_to_next_level = 0;
    uint64_t level_target = MaxBytesForLevel(level);
    if (level_size > level_target) {
      bytes_compact_to_next_level = level_size - level_target;
      // Estimate the actual compaction fan-out ratio as size ratio between
      // the two levels.

      assert(bytes_next_level == 0);
      if (level + 1 < num_levels_) {
        for (auto* f : files_[level + 1]) {
          bytes_next_level += f->fd.GetFileSize();
        }
      }
      if (bytes_next_level > 0) {
        assert(level_size > 0);
        estimated_compaction_needed_bytes_ += static_cast<uint64_t>(
            static_cast<double>(bytes_compact_to_next_level) *
            (static_cast<double>(bytes_next_level) /
                 static_cast<double>(level_size) +
             1));
      }
    }
  }
}

void VersionStorageInfo::ComputeCompactionScore(
    const ImmutableCFOptions& immutable_cf_options,
    const MutableCFOptions& mutable_cf_options) {
  for (int level = 0; level <= MaxInputLevel(); level++) {
    double score;
    if (level == 0) {
      // We treat level-0 specially by bounding the number of files
      // instead of number of bytes for two reasons:
      //
      // (1) With larger write-buffer sizes, it is nice not to do too
      // many level-0 compactions.
      //
      // (2) The files in level-0 are merged on every read and
      // therefore we wish to avoid too many files when the individual
      // file size is small (perhaps because of a small write-buffer
      // setting, or very high compression ratios, or lots of
      // overwrites/deletions).
      int num_sorted_runs = 0;
      uint64_t total_size = 0;
      for (auto* f : files_[level]) {
        if (!f->being_compacted) {
          total_size += f->compensated_file_size;
          num_sorted_runs++;
        }
      }
      if (compaction_style_ == kCompactionStyleUniversal) {
        // For universal compaction, we use level0 score to indicate
        // compaction score for the whole DB. Adding other levels as if
        // they are L0 files.
        for (int i = 1; i < num_levels(); i++) {
          if (!files_[i].empty() && !files_[i][0]->being_compacted) {
            num_sorted_runs++;
          }
        }
      }

      if (compaction_style_ == kCompactionStyleFIFO) {
        score =
            static_cast<double>(total_size) /
            immutable_cf_options.compaction_options_fifo.max_table_files_size;
        if (immutable_cf_options.compaction_options_fifo.allow_compaction) {
          score = std::max(
              static_cast<double>(num_sorted_runs) /
                  mutable_cf_options.level0_file_num_compaction_trigger,
              score);
        }

      } else {
        score = static_cast<double>(num_sorted_runs) /
                mutable_cf_options.level0_file_num_compaction_trigger;
        if (compaction_style_ == kCompactionStyleLevel && num_levels() > 1) {
          // Level-based involves L0->L0 compactions that can lead to oversized
          // L0 files. Take into account size as well to avoid later giant
          // compactions to the base level.
          score = std::max(
              score, static_cast<double>(total_size) /
                     mutable_cf_options.max_bytes_for_level_base);
        }
      }
    } else {
      // Compute the ratio of current size to size limit.
      uint64_t level_bytes_no_compacting = 0;
      for (auto f : files_[level]) {
        if (!f->being_compacted) {
          level_bytes_no_compacting += f->compensated_file_size;
        }
      }
      score = static_cast<double>(level_bytes_no_compacting) /
              MaxBytesForLevel(level);
    }
    compaction_level_[level] = level;
    compaction_score_[level] = score;
  }

  // sort all the levels based on their score. Higher scores get listed
  // first. Use bubble sort because the number of entries are small.
  for (int i = 0; i < num_levels() - 2; i++) {
    for (int j = i + 1; j < num_levels() - 1; j++) {
      if (compaction_score_[i] < compaction_score_[j]) {
        double score = compaction_score_[i];
        int level = compaction_level_[i];
        compaction_score_[i] = compaction_score_[j];
        compaction_level_[i] = compaction_level_[j];
        compaction_score_[j] = score;
        compaction_level_[j] = level;
      }
    }
  }
  ComputeFilesMarkedForCompaction();
  EstimateCompactionBytesNeeded(mutable_cf_options);
}

void VersionStorageInfo::ComputeFilesMarkedForCompaction() {
  files_marked_for_compaction_.clear();
  int last_qualify_level = 0;

  // Do not include files from the last level with data
  // If table properties collector suggests a file on the last level,
  // we should not move it to a new level.
  for (int level = num_levels() - 1; level >= 1; level--) {
    if (!files_[level].empty()) {
      last_qualify_level = level - 1;
      break;
    }
  }

  for (int level = 0; level <= last_qualify_level; level++) {
    for (auto* f : files_[level]) {
      if (!f->being_compacted && f->marked_for_compaction) {
        files_marked_for_compaction_.emplace_back(level, f);
      }
    }
  }
}

namespace {

// used to sort files by size
struct Fsize {
  size_t index;
  FileMetaData* file;
};

// Compator that is used to sort files based on their size
// In normal mode: descending size
bool CompareCompensatedSizeDescending(const Fsize& first, const Fsize& second) {
  return (first.file->compensated_file_size >
      second.file->compensated_file_size);
}
} // anonymous namespace

void VersionStorageInfo::AddFile(int level, FileMetaData* f, Logger* info_log) {
  auto* level_files = &files_[level];
  // Must not overlap
#ifndef NDEBUG
  if (level > 0 && !level_files->empty() &&
      internal_comparator_->Compare(
          (*level_files)[level_files->size() - 1]->largest, f->smallest) >= 0) {
    auto* f2 = (*level_files)[level_files->size() - 1];
    if (info_log != nullptr) {
      Error(info_log, "Adding new file %" PRIu64
                      " range (%s, %s) to level %d but overlapping "
                      "with existing file %" PRIu64 " %s %s",
            f->fd.GetNumber(), f->smallest.DebugString(true).c_str(),
            f->largest.DebugString(true).c_str(), level, f2->fd.GetNumber(),
            f2->smallest.DebugString(true).c_str(),
            f2->largest.DebugString(true).c_str());
      LogFlush(info_log);
    }
    assert(false);
  }
#endif
  f->refs++;
  level_files->push_back(f);
}

// Version::PrepareApply() need to be called before calling the function, or
// following functions called:
// 1. UpdateNumNonEmptyLevels();
// 2. CalculateBaseBytes();
// 3. UpdateFilesByCompactionPri();
// 4. GenerateFileIndexer();
// 5. GenerateLevelFilesBrief();
// 6. GenerateLevel0NonOverlapping();
void VersionStorageInfo::SetFinalized() {
  finalized_ = true;
#ifndef NDEBUG
  if (compaction_style_ != kCompactionStyleLevel) {
    // Not level based compaction.
    return;
  }
  assert(base_level_ < 0 || num_levels() == 1 ||
         (base_level_ >= 1 && base_level_ < num_levels()));
  // Verify all levels newer than base_level are empty except L0
  for (int level = 1; level < base_level(); level++) {
    assert(NumLevelBytes(level) == 0);
  }
  uint64_t max_bytes_prev_level = 0;
  for (int level = base_level(); level < num_levels() - 1; level++) {
    if (LevelFiles(level).size() == 0) {
      continue;
    }
    assert(MaxBytesForLevel(level) >= max_bytes_prev_level);
    max_bytes_prev_level = MaxBytesForLevel(level);
  }
  int num_empty_non_l0_level = 0;
  for (int level = 0; level < num_levels(); level++) {
    assert(LevelFiles(level).size() == 0 ||
           LevelFiles(level).size() == LevelFilesBrief(level).num_files);
    if (level > 0 && NumLevelBytes(level) > 0) {
      num_empty_non_l0_level++;
    }
    if (LevelFiles(level).size() > 0) {
      assert(level < num_non_empty_levels());
    }
  }
  assert(compaction_level_.size() > 0);
  assert(compaction_level_.size() == compaction_score_.size());
#endif
}

void VersionStorageInfo::UpdateNumNonEmptyLevels() {
  num_non_empty_levels_ = num_levels_;
  for (int i = num_levels_ - 1; i >= 0; i--) {
    if (files_[i].size() != 0) {
      return;
    } else {
      num_non_empty_levels_ = i;
    }
  }
}

namespace {
// Sort `temp` based on ratio of overlapping size over file size
void SortFileByOverlappingRatio(
    const InternalKeyComparator& icmp, const std::vector<FileMetaData*>& files,
    const std::vector<FileMetaData*>& next_level_files,
    std::vector<Fsize>* temp) {
  std::unordered_map<uint64_t, uint64_t> file_to_order;
  auto next_level_it = next_level_files.begin();

  for (auto& file : files) {
    uint64_t overlapping_bytes = 0;
    // Skip files in next level that is smaller than current file
    while (next_level_it != next_level_files.end() &&
           icmp.Compare((*next_level_it)->largest, file->smallest) < 0) {
      next_level_it++;
    }

    while (next_level_it != next_level_files.end() &&
           icmp.Compare((*next_level_it)->smallest, file->largest) < 0) {
      overlapping_bytes += (*next_level_it)->fd.file_size;

      if (icmp.Compare((*next_level_it)->largest, file->largest) > 0) {
        // next level file cross large boundary of current file.
        break;
      }
      next_level_it++;
    }

    assert(file->fd.file_size != 0);
    file_to_order[file->fd.GetNumber()] =
        overlapping_bytes * 1024u / file->fd.file_size;
  }

  std::sort(temp->begin(), temp->end(),
            [&](const Fsize& f1, const Fsize& f2) -> bool {
              return file_to_order[f1.file->fd.GetNumber()] <
                     file_to_order[f2.file->fd.GetNumber()];
            });
}
}  // namespace

void VersionStorageInfo::UpdateFilesByCompactionPri(
    CompactionPri compaction_pri) {
  if (compaction_style_ == kCompactionStyleFIFO ||
      compaction_style_ == kCompactionStyleUniversal) {
    // don't need this
    return;
  }
  // No need to sort the highest level because it is never compacted.
  for (int level = 0; level < num_levels() - 1; level++) {
    const std::vector<FileMetaData*>& files = files_[level];
    auto& files_by_compaction_pri = files_by_compaction_pri_[level];
    assert(files_by_compaction_pri.size() == 0);

    // populate a temp vector for sorting based on size
    std::vector<Fsize> temp(files.size());
    for (size_t i = 0; i < files.size(); i++) {
      temp[i].index = i;
      temp[i].file = files[i];
    }

    // sort the top number_of_files_to_sort_ based on file size
    size_t num = VersionStorageInfo::kNumberFilesToSort;
    if (num > temp.size()) {
      num = temp.size();
    }
    switch (compaction_pri) {
      case kByCompensatedSize:
        std::partial_sort(temp.begin(), temp.begin() + num, temp.end(),
                          CompareCompensatedSizeDescending);
        break;
      case kOldestLargestSeqFirst:
        std::sort(temp.begin(), temp.end(),
                  [](const Fsize& f1, const Fsize& f2) -> bool {
                    return f1.file->largest_seqno < f2.file->largest_seqno;
                  });
        break;
      case kOldestSmallestSeqFirst:
        std::sort(temp.begin(), temp.end(),
                  [](const Fsize& f1, const Fsize& f2) -> bool {
                    return f1.file->smallest_seqno < f2.file->smallest_seqno;
                  });
        break;
      case kMinOverlappingRatio:
        SortFileByOverlappingRatio(*internal_comparator_, files_[level],
                                   files_[level + 1], &temp);
        break;
      default:
        assert(false);
    }
    assert(temp.size() == files.size());

    // initialize files_by_compaction_pri_
    for (size_t i = 0; i < temp.size(); i++) {
      files_by_compaction_pri.push_back(static_cast<int>(temp[i].index));
    }
    next_file_to_compact_by_size_[level] = 0;
    assert(files_[level].size() == files_by_compaction_pri_[level].size());
  }
}

void VersionStorageInfo::GenerateLevel0NonOverlapping() {
  assert(!finalized_);
  level0_non_overlapping_ = true;
  if (level_files_brief_.size() == 0) {
    return;
  }

  // A copy of L0 files sorted by smallest key
  std::vector<FdWithKeyRange> level0_sorted_file(
      level_files_brief_[0].files,
      level_files_brief_[0].files + level_files_brief_[0].num_files);
  std::sort(level0_sorted_file.begin(), level0_sorted_file.end(),
            [this](const FdWithKeyRange& f1, const FdWithKeyRange& f2) -> bool {
              return (internal_comparator_->Compare(f1.smallest_key,
                                                    f2.smallest_key) < 0);
            });

  for (size_t i = 1; i < level0_sorted_file.size(); ++i) {
    FdWithKeyRange& f = level0_sorted_file[i];
    FdWithKeyRange& prev = level0_sorted_file[i - 1];
    if (internal_comparator_->Compare(prev.largest_key, f.smallest_key) >= 0) {
      level0_non_overlapping_ = false;
      break;
    }
  }
}

void Version::Ref() {
  ++refs_;
}

bool Version::Unref() {
  assert(refs_ >= 1);
  --refs_;
  if (refs_ == 0) {
    delete this;
    return true;
  }
  return false;
}

bool VersionStorageInfo::OverlapInLevel(int level,
                                        const Slice* smallest_user_key,
                                        const Slice* largest_user_key) {
  if (level >= num_non_empty_levels_) {
    // empty level, no overlap
    return false;
  }
  return SomeFileOverlapsRange(*internal_comparator_, (level > 0),
                               level_files_brief_[level], smallest_user_key,
                               largest_user_key);
}

// Store in "*inputs" all files in "level" that overlap [begin,end]
// If hint_index is specified, then it points to a file in the
// overlapping range.
// The file_index returns a pointer to any file in an overlapping range.
void VersionStorageInfo::GetOverlappingInputs(
    int level, const InternalKey* begin, const InternalKey* end,
    std::vector<FileMetaData*>* inputs, int hint_index, int* file_index,
    bool expand_range) const {
  if (level >= num_non_empty_levels_) {
    // this level is empty, no overlapping inputs
    return;
  }

  inputs->clear();
  Slice user_begin, user_end;
  if (begin != nullptr) {
    user_begin = begin->user_key();
  }
  if (end != nullptr) {
    user_end = end->user_key();
  }
  if (file_index) {
    *file_index = -1;
  }
  const Comparator* user_cmp = user_comparator_;
  if (begin != nullptr && end != nullptr && level > 0) {
    GetOverlappingInputsRangeBinarySearch(level, user_begin, user_end, inputs,
                                          hint_index, file_index);
    return;
  }

  for (size_t i = 0; i < level_files_brief_[level].num_files; ) {
    FdWithKeyRange* f = &(level_files_brief_[level].files[i++]);
    const Slice file_start = ExtractUserKey(f->smallest_key);
    const Slice file_limit = ExtractUserKey(f->largest_key);
    if (begin != nullptr && user_cmp->Compare(file_limit, user_begin) < 0) {
      // "f" is completely before specified range; skip it
    } else if (end != nullptr && user_cmp->Compare(file_start, user_end) > 0) {
      // "f" is completely after specified range; skip it
    } else {
      inputs->push_back(files_[level][i-1]);
      if (level == 0 && expand_range) {
        // Level-0 files may overlap each other.  So check if the newly
        // added file has expanded the range.  If so, restart search.
        if (begin != nullptr && user_cmp->Compare(file_start, user_begin) < 0) {
          user_begin = file_start;
          inputs->clear();
          i = 0;
        } else if (end != nullptr
            && user_cmp->Compare(file_limit, user_end) > 0) {
          user_end = file_limit;
          inputs->clear();
          i = 0;
        }
      } else if (file_index) {
        *file_index = static_cast<int>(i) - 1;
      }
    }
  }
}

// Store in "*inputs" files in "level" that within range [begin,end]
// Guarantee a "clean cut" boundary between the files in inputs
// and the surrounding files and the maxinum number of files.
// This will ensure that no parts of a key are lost during compaction.
// If hint_index is specified, then it points to a file in the range.
// The file_index returns a pointer to any file in an overlapping range.
void VersionStorageInfo::GetCleanInputsWithinInterval(
    int level, const InternalKey* begin, const InternalKey* end,
    std::vector<FileMetaData*>* inputs, int hint_index, int* file_index) const {
  if (level >= num_non_empty_levels_) {
    // this level is empty, no inputs within range
    return;
  }

  inputs->clear();
  Slice user_begin, user_end;
  if (begin != nullptr) {
    user_begin = begin->user_key();
  }
  if (end != nullptr) {
    user_end = end->user_key();
  }
  if (file_index) {
    *file_index = -1;
  }
  if (begin != nullptr && end != nullptr && level > 0) {
    GetOverlappingInputsRangeBinarySearch(level, user_begin, user_end, inputs,
                                          hint_index, file_index,
                                          true /* within_interval */);
  }
}

// Store in "*inputs" all files in "level" that overlap [begin,end]
// Employ binary search to find at least one file that overlaps the
// specified range. From that file, iterate backwards and
// forwards to find all overlapping files.
// if within_range is set, then only store the maximum clean inputs
// within range [begin, end]. "clean" means there is a boudnary
// between the files in "*inputs" and the surrounding files
void VersionStorageInfo::GetOverlappingInputsRangeBinarySearch(
    int level, const Slice& user_begin, const Slice& user_end,
    std::vector<FileMetaData*>* inputs, int hint_index, int* file_index,
    bool within_interval) const {
  assert(level > 0);
  int min = 0;
  int mid = 0;
  int max = static_cast<int>(files_[level].size()) - 1;
  bool foundOverlap = false;
  const Comparator* user_cmp = user_comparator_;

  // if the caller already knows the index of a file that has overlap,
  // then we can skip the binary search.
  if (hint_index != -1) {
    mid = hint_index;
    foundOverlap = true;
  }

  while (!foundOverlap && min <= max) {
    mid = (min + max)/2;
    FdWithKeyRange* f = &(level_files_brief_[level].files[mid]);
    const Slice file_start = ExtractUserKey(f->smallest_key);
    const Slice file_limit = ExtractUserKey(f->largest_key);
    if ((!within_interval && user_cmp->Compare(file_limit, user_begin) < 0) ||
        (within_interval && user_cmp->Compare(file_start, user_begin) < 0)) {
      min = mid + 1;
    } else if ((!within_interval &&
                user_cmp->Compare(user_end, file_start) < 0) ||
               (within_interval &&
                user_cmp->Compare(user_end, file_limit) < 0)) {
      max = mid - 1;
    } else {
      foundOverlap = true;
      break;
    }
  }

  // If there were no overlapping files, return immediately.
  if (!foundOverlap) {
    return;
  }
  // returns the index where an overlap is found
  if (file_index) {
    *file_index = mid;
  }

  int start_index, end_index;
  if (within_interval) {
    ExtendFileRangeWithinInterval(level, user_begin, user_end, mid, &start_index,
                                  &end_index);
  } else {
    ExtendFileRangeOverlappingInterval(level, user_begin, user_end, mid,
                                       &start_index, &end_index);
  }
  assert(end_index >= start_index);
  // insert overlapping files into vector
  for (int i = start_index; i <= end_index; i++) {
    inputs->push_back(files_[level][i]);
  }
}

// Store in *start_index and *end_index the range of all files in
// "level" that overlap [begin,end]
// The mid_index specifies the index of at least one file that
// overlaps the specified range. From that file, iterate backward
// and forward to find all overlapping files.
// Use FileLevel in searching, make it faster
void VersionStorageInfo::ExtendFileRangeOverlappingInterval(
    int level, const Slice& user_begin, const Slice& user_end,
    unsigned int mid_index, int* start_index, int* end_index) const {
  const Comparator* user_cmp = user_comparator_;
  const FdWithKeyRange* files = level_files_brief_[level].files;
#ifndef NDEBUG
  {
    // assert that the file at mid_index overlaps with the range
    assert(mid_index < level_files_brief_[level].num_files);
    const FdWithKeyRange* f = &files[mid_index];
    const Slice fstart = ExtractUserKey(f->smallest_key);
    const Slice flimit = ExtractUserKey(f->largest_key);
    if (user_cmp->Compare(fstart, user_begin) >= 0) {
      assert(user_cmp->Compare(fstart, user_end) <= 0);
    } else {
      assert(user_cmp->Compare(flimit, user_begin) >= 0);
    }
  }
#endif
  *start_index = mid_index + 1;
  *end_index = mid_index;
  int count __attribute__((unused)) = 0;

  // check backwards from 'mid' to lower indices
  for (int i = mid_index; i >= 0 ; i--) {
    const FdWithKeyRange* f = &files[i];
    const Slice file_limit = ExtractUserKey(f->largest_key);
    if (user_cmp->Compare(file_limit, user_begin) >= 0) {
      *start_index = i;
      assert((count++, true));
    } else {
      break;
    }
  }
  // check forward from 'mid+1' to higher indices
  for (unsigned int i = mid_index+1;
       i < level_files_brief_[level].num_files; i++) {
    const FdWithKeyRange* f = &files[i];
    const Slice file_start = ExtractUserKey(f->smallest_key);
    if (user_cmp->Compare(file_start, user_end) <= 0) {
      assert((count++, true));
      *end_index = i;
    } else {
      break;
    }
  }
  assert(count == *end_index - *start_index + 1);
}

// Store in *start_index and *end_index the clean range of all files in
// "level" within [begin,end]
// The mid_index specifies the index of at least one file within
// the specified range. From that file, iterate backward
// and forward to find all overlapping files and then "shrink" to
// the clean range required.
// Use FileLevel in searching, make it faster
void VersionStorageInfo::ExtendFileRangeWithinInterval(
    int level, const Slice& user_begin, const Slice& user_end,
    unsigned int mid_index, int* start_index, int* end_index) const {
  assert(level != 0);
  const Comparator* user_cmp = user_comparator_;
  const FdWithKeyRange* files = level_files_brief_[level].files;
#ifndef NDEBUG
  {
    // assert that the file at mid_index is within the range
    assert(mid_index < level_files_brief_[level].num_files);
    const FdWithKeyRange* f = &files[mid_index];
    const Slice fstart = ExtractUserKey(f->smallest_key);
    const Slice flimit = ExtractUserKey(f->largest_key);
    assert(user_cmp->Compare(fstart, user_begin) >= 0 &&
           user_cmp->Compare(flimit, user_end) <= 0);
  }
#endif
  ExtendFileRangeOverlappingInterval(level, user_begin, user_end, mid_index,
                                     start_index, end_index);
  int left = *start_index;
  int right = *end_index;
  // shrink from left to right
  while (left <= right) {
    const Slice& first_key_in_range = ExtractUserKey(files[left].smallest_key);
    if (user_cmp->Compare(first_key_in_range, user_begin) < 0) {
      left++;
      continue;
    }
    if (left > 0) {  // If not first file
      const Slice& last_key_before =
          ExtractUserKey(files[left - 1].largest_key);
      if (user_cmp->Equal(first_key_in_range, last_key_before)) {
        // The first user key in range overlaps with the previous file's last
        // key
        left++;
        continue;
      }
    }
    break;
  }
  // shrink from right to left
  while (left <= right) {
    const Slice last_key_in_range = ExtractUserKey(files[right].largest_key);
    if (user_cmp->Compare(last_key_in_range, user_end) > 0) {
      right--;
      continue;
    }
    if (right < static_cast<int>(level_files_brief_[level].num_files) -
                    1) {  // If not the last file
      const Slice first_key_after =
          ExtractUserKey(files[right + 1].smallest_key);
      if (user_cmp->Equal(last_key_in_range, first_key_after)) {
        // The last user key in range overlaps with the next file's first key
        right--;
        continue;
      }
    }
    break;
  }

  *start_index = left;
  *end_index = right;
}

uint64_t VersionStorageInfo::NumLevelBytes(int level) const {
  assert(level >= 0);
  assert(level < num_levels());
  return TotalFileSize(files_[level]);
}

const char* VersionStorageInfo::LevelSummary(
    LevelSummaryStorage* scratch) const {
  int len = 0;
  if (compaction_style_ == kCompactionStyleLevel && num_levels() > 1) {
    assert(base_level_ < static_cast<int>(level_max_bytes_.size()));
    len = snprintf(scratch->buffer, sizeof(scratch->buffer),
                   "base level %d max bytes base %" PRIu64 " ", base_level_,
                   level_max_bytes_[base_level_]);
  }
  len +=
      snprintf(scratch->buffer + len, sizeof(scratch->buffer) - len, "files[");
  for (int i = 0; i < num_levels(); i++) {
    int sz = sizeof(scratch->buffer) - len;
    int ret = snprintf(scratch->buffer + len, sz, "%d ", int(files_[i].size()));
    if (ret < 0 || ret >= sz) break;
    len += ret;
  }
  if (len > 0) {
    // overwrite the last space
    --len;
  }
  len += snprintf(scratch->buffer + len, sizeof(scratch->buffer) - len,
                  "] max score %.2f", compaction_score_[0]);

  if (!files_marked_for_compaction_.empty()) {
    snprintf(scratch->buffer + len, sizeof(scratch->buffer) - len,
             " (%" ROCKSDB_PRIszt " files need compaction)",
             files_marked_for_compaction_.size());
  }

  return scratch->buffer;
}

const char* VersionStorageInfo::LevelFileSummary(FileSummaryStorage* scratch,
                                                 int level) const {
  int len = snprintf(scratch->buffer, sizeof(scratch->buffer), "files_size[");
  for (const auto& f : files_[level]) {
    int sz = sizeof(scratch->buffer) - len;
    char sztxt[16];
    AppendHumanBytes(f->fd.GetFileSize(), sztxt, sizeof(sztxt));
    int ret = snprintf(scratch->buffer + len, sz,
                       "#%" PRIu64 "(seq=%" PRIu64 ",sz=%s,%d) ",
                       f->fd.GetNumber(), f->smallest_seqno, sztxt,
                       static_cast<int>(f->being_compacted));
    if (ret < 0 || ret >= sz)
      break;
    len += ret;
  }
  // overwrite the last space (only if files_[level].size() is non-zero)
  if (files_[level].size() && len > 0) {
    --len;
  }
  snprintf(scratch->buffer + len, sizeof(scratch->buffer) - len, "]");
  return scratch->buffer;
}

int64_t VersionStorageInfo::MaxNextLevelOverlappingBytes() {
  uint64_t result = 0;
  std::vector<FileMetaData*> overlaps;
  for (int level = 1; level < num_levels() - 1; level++) {
    for (const auto& f : files_[level]) {
      GetOverlappingInputs(level + 1, &f->smallest, &f->largest, &overlaps);
      const uint64_t sum = TotalFileSize(overlaps);
      if (sum > result) {
        result = sum;
      }
    }
  }
  return result;
}

uint64_t VersionStorageInfo::MaxBytesForLevel(int level) const {
  // Note: the result for level zero is not really used since we set
  // the level-0 compaction threshold based on number of files.
  assert(level >= 0);
  assert(level < static_cast<int>(level_max_bytes_.size()));
  return level_max_bytes_[level];
}

void VersionStorageInfo::CalculateBaseBytes(const ImmutableCFOptions& ioptions,
                                            const MutableCFOptions& options) {
  // Special logic to set number of sorted runs.
  // It is to match the previous behavior when all files are in L0.
  int num_l0_count = static_cast<int>(files_[0].size());
  if (compaction_style_ == kCompactionStyleUniversal) {
    // For universal compaction, we use level0 score to indicate
    // compaction score for the whole DB. Adding other levels as if
    // they are L0 files.
    for (int i = 1; i < num_levels(); i++) {
      if (!files_[i].empty()) {
        num_l0_count++;
      }
    }
  }
  set_l0_delay_trigger_count(num_l0_count);

  level_max_bytes_.resize(ioptions.num_levels);
  if (!ioptions.level_compaction_dynamic_level_bytes) {
    base_level_ = (ioptions.compaction_style == kCompactionStyleLevel) ? 1 : -1;

    // Calculate for static bytes base case
    for (int i = 0; i < ioptions.num_levels; ++i) {
      if (i == 0 && ioptions.compaction_style == kCompactionStyleUniversal) {
        level_max_bytes_[i] = options.max_bytes_for_level_base;
      } else if (i > 1) {
        level_max_bytes_[i] = MultiplyCheckOverflow(
            MultiplyCheckOverflow(level_max_bytes_[i - 1],
                                  options.max_bytes_for_level_multiplier),
            options.MaxBytesMultiplerAdditional(i - 1));
      } else {
        level_max_bytes_[i] = options.max_bytes_for_level_base;
      }
    }
  } else {
    uint64_t max_level_size = 0;

    int first_non_empty_level = -1;
    // Find size of non-L0 level of most data.
    // Cannot use the size of the last level because it can be empty or less
    // than previous levels after compaction.
    for (int i = 1; i < num_levels_; i++) {
      uint64_t total_size = 0;
      for (const auto& f : files_[i]) {
        total_size += f->fd.GetFileSize();
      }
      if (total_size > 0 && first_non_empty_level == -1) {
        first_non_empty_level = i;
      }
      if (total_size > max_level_size) {
        max_level_size = total_size;
      }
    }

    // Prefill every level's max bytes to disallow compaction from there.
    for (int i = 0; i < num_levels_; i++) {
      level_max_bytes_[i] = std::numeric_limits<uint64_t>::max();
    }

    if (max_level_size == 0) {
      // No data for L1 and up. L0 compacts to last level directly.
      // No compaction from L1+ needs to be scheduled.
      base_level_ = num_levels_ - 1;
    } else {
      uint64_t base_bytes_max = options.max_bytes_for_level_base;
      uint64_t base_bytes_min = static_cast<uint64_t>(
          base_bytes_max / options.max_bytes_for_level_multiplier);

      // Try whether we can make last level's target size to be max_level_size
      uint64_t cur_level_size = max_level_size;
      for (int i = num_levels_ - 2; i >= first_non_empty_level; i--) {
        // Round up after dividing
        cur_level_size = static_cast<uint64_t>(
            cur_level_size / options.max_bytes_for_level_multiplier);
      }

      // Calculate base level and its size.
      uint64_t base_level_size;
      if (cur_level_size <= base_bytes_min) {
        // Case 1. If we make target size of last level to be max_level_size,
        // target size of the first non-empty level would be smaller than
        // base_bytes_min. We set it be base_bytes_min.
        base_level_size = base_bytes_min + 1U;
        base_level_ = first_non_empty_level;
        ROCKS_LOG_WARN(ioptions.info_log,
                       "More existing levels in DB than needed. "
                       "max_bytes_for_level_multiplier may not be guaranteed.");
      } else {
        // Find base level (where L0 data is compacted to).
        base_level_ = first_non_empty_level;
        while (base_level_ > 1 && cur_level_size > base_bytes_max) {
          --base_level_;
          cur_level_size = static_cast<uint64_t>(
              cur_level_size / options.max_bytes_for_level_multiplier);
        }
        if (cur_level_size > base_bytes_max) {
          // Even L1 will be too large
          assert(base_level_ == 1);
          base_level_size = base_bytes_max;
        } else {
          base_level_size = cur_level_size;
        }
      }

      uint64_t level_size = base_level_size;
      for (int i = base_level_; i < num_levels_; i++) {
        if (i > base_level_) {
          level_size = MultiplyCheckOverflow(
              level_size, options.max_bytes_for_level_multiplier);
        }
        // Don't set any level below base_bytes_max. Otherwise, the LSM can
        // assume an hourglass shape where L1+ sizes are smaller than L0. This
        // causes compaction scoring, which depends on level sizes, to favor L1+
        // at the expense of L0, which may fill up and stall.
        level_max_bytes_[i] = std::max(level_size, base_bytes_max);
      }
    }
  }
}

uint64_t VersionStorageInfo::EstimateLiveDataSize() const {
  // Estimate the live data size by adding up the size of the last level for all
  // key ranges. Note: Estimate depends on the ordering of files in level 0
  // because files in level 0 can be overlapping.
  uint64_t size = 0;

  auto ikey_lt = [this](InternalKey* x, InternalKey* y) {
    return internal_comparator_->Compare(*x, *y) < 0;
  };
  // (Ordered) map of largest keys in non-overlapping files
  std::map<InternalKey*, FileMetaData*, decltype(ikey_lt)> ranges(ikey_lt);

  for (int l = num_levels_ - 1; l >= 0; l--) {
    bool found_end = false;
    for (auto file : files_[l]) {
      // Find the first file where the largest key is larger than the smallest
      // key of the current file. If this file does not overlap with the
      // current file, none of the files in the map does. If there is
      // no potential overlap, we can safely insert the rest of this level
      // (if the level is not 0) into the map without checking again because
      // the elements in the level are sorted and non-overlapping.
      auto lb = (found_end && l != 0) ?
        ranges.end() : ranges.lower_bound(&file->smallest);
      found_end = (lb == ranges.end());
      if (found_end || internal_comparator_->Compare(
            file->largest, (*lb).second->smallest) < 0) {
          ranges.emplace_hint(lb, &file->largest, file);
          size += file->fd.file_size;
      }
    }
  }
  return size;
}


void Version::AddLiveFiles(std::vector<FileDescriptor>* live) {
  for (int level = 0; level < storage_info_.num_levels(); level++) {
    const std::vector<FileMetaData*>& files = storage_info_.files_[level];
    for (const auto& file : files) {
      live->push_back(file->fd);
    }
  }
}

std::string Version::DebugString(bool hex) const {
  std::string r;
  for (int level = 0; level < storage_info_.num_levels_; level++) {
    // E.g.,
    //   --- level 1 ---
    //   17:123['a' .. 'd']
    //   20:43['e' .. 'g']
    r.append("--- level ");
    AppendNumberTo(&r, level);
    r.append(" --- version# ");
    AppendNumberTo(&r, version_number_);
    r.append(" ---\n");
    const std::vector<FileMetaData*>& files = storage_info_.files_[level];
    for (size_t i = 0; i < files.size(); i++) {
      r.push_back(' ');
      AppendNumberTo(&r, files[i]->fd.GetNumber());
      r.push_back(':');
      AppendNumberTo(&r, files[i]->fd.GetFileSize());
      r.append("[");
      r.append(files[i]->smallest.DebugString(hex));
      r.append(" .. ");
      r.append(files[i]->largest.DebugString(hex));
      r.append("]\n");
    }
  }
  return r;
}

// this is used to batch writes to the manifest file
struct VersionSet::ManifestWriter {
  Status status;
  bool done;
  InstrumentedCondVar cv;
  ColumnFamilyData* cfd;
  const autovector<VersionEdit*>& edit_list;

  explicit ManifestWriter(InstrumentedMutex* mu, ColumnFamilyData* _cfd,
                          const autovector<VersionEdit*>& e)
      : done(false), cv(mu), cfd(_cfd), edit_list(e) {}
};

VersionSet::VersionSet(const std::string& dbname,
                       const ImmutableDBOptions* db_options,
                       const EnvOptions& storage_options, Cache* table_cache,
                       WriteBufferManager* write_buffer_manager,
                       WriteController* write_controller)
    : column_family_set_(
          new ColumnFamilySet(dbname, db_options, storage_options, table_cache,
                              write_buffer_manager, write_controller)),
      env_(db_options->env),
      dbname_(dbname),
      db_options_(db_options),
      next_file_number_(2),
      manifest_file_number_(0),  // Filled by Recover()
      pending_manifest_file_number_(0),
      last_sequence_(0),
      prev_log_number_(0),
      current_version_number_(0),
      manifest_file_size_(0),
      env_options_(storage_options),
      env_options_compactions_(
          env_->OptimizeForCompactionTableRead(env_options_, *db_options_)) {}

void CloseTables(void* ptr, size_t) {
  TableReader* table_reader = reinterpret_cast<TableReader*>(ptr);
  table_reader->Close();
}

VersionSet::~VersionSet() {
  // we need to delete column_family_set_ because its destructor depends on
  // VersionSet
  column_family_set_->get_table_cache()->ApplyToAllCacheEntries(&CloseTables,
                                                                false);
  column_family_set_.reset();
  for (auto file : obsolete_files_) {
    delete file;
  }
  obsolete_files_.clear();
}

void VersionSet::AppendVersion(ColumnFamilyData* column_family_data,
                               Version* v) {
  // compute new compaction score
  v->storage_info()->ComputeCompactionScore(
      *column_family_data->ioptions(),
      *column_family_data->GetLatestMutableCFOptions());

  // Mark v finalized
  v->storage_info_.SetFinalized();

  // Make "v" current
  assert(v->refs_ == 0);
  Version* current = column_family_data->current();
  assert(v != current);
  if (current != nullptr) {
    assert(current->refs_ > 0);
    current->Unref();
  }
  column_family_data->SetCurrent(v);
  v->Ref();

  // Append to linked list
  v->prev_ = column_family_data->dummy_versions()->prev_;
  v->next_ = column_family_data->dummy_versions();
  v->prev_->next_ = v;
  v->next_->prev_ = v;
}

Status VersionSet::LogAndApply(ColumnFamilyData* column_family_data,
                               const MutableCFOptions& mutable_cf_options,
                               const autovector<VersionEdit*>& edit_list,
                               InstrumentedMutex* mu, Directory* db_directory,
                               bool new_descriptor_log,
                               const ColumnFamilyOptions* new_cf_options) {
  mu->AssertHeld();
  // num of edits
  auto num_edits = edit_list.size();
  if (num_edits == 0) {
    return Status::OK();
  } else if (num_edits > 1) {
#ifndef NDEBUG
    // no group commits for column family add or drop
    for (auto& edit : edit_list) {
      assert(!edit->IsColumnFamilyManipulation());
    }
#endif
  }

  // column_family_data can be nullptr only if this is column_family_add.
  // in that case, we also need to specify ColumnFamilyOptions
  if (column_family_data == nullptr) {
    assert(num_edits == 1);
    assert(edit_list[0]->is_column_family_add_);
    assert(new_cf_options != nullptr);
  }

  // queue our request
  ManifestWriter w(mu, column_family_data, edit_list);
  manifest_writers_.push_back(&w);
  while (!w.done && &w != manifest_writers_.front()) {
    w.cv.Wait();
  }
  if (w.done) {
    return w.status;
  }
  if (column_family_data != nullptr && column_family_data->IsDropped()) {
    // if column family is dropped by the time we get here, no need to write
    // anything to the manifest
    manifest_writers_.pop_front();
    // Notify new head of write queue
    if (!manifest_writers_.empty()) {
      manifest_writers_.front()->cv.Signal();
    }
    // we steal this code to also inform about cf-drop
    return Status::ShutdownInProgress();
  }

  autovector<VersionEdit*> batch_edits;
  Version* v = nullptr;
  std::unique_ptr<BaseReferencedVersionBuilder> builder_guard(nullptr);

  // process all requests in the queue
  ManifestWriter* last_writer = &w;
  assert(!manifest_writers_.empty());
  assert(manifest_writers_.front() == &w);
  if (w.edit_list.front()->IsColumnFamilyManipulation()) {
    // no group commits for column family add or drop
    LogAndApplyCFHelper(w.edit_list.front());
    batch_edits.push_back(w.edit_list.front());
  } else {
    v = new Version(column_family_data, this, current_version_number_++);
    builder_guard.reset(new BaseReferencedVersionBuilder(column_family_data));
    auto* builder = builder_guard->version_builder();
    for (const auto& writer : manifest_writers_) {
      if (writer->edit_list.front()->IsColumnFamilyManipulation() ||
          writer->cfd->GetID() != column_family_data->GetID()) {
        // no group commits for column family add or drop
        // also, group commits across column families are not supported
        break;
      }
      last_writer = writer;
      for (const auto& edit : writer->edit_list) {
        LogAndApplyHelper(column_family_data, builder, v, edit, mu);
        batch_edits.push_back(edit);
      }
    }
    builder->SaveTo(v->storage_info());
  }

  // Initialize new descriptor log file if necessary by creating
  // a temporary file that contains a snapshot of the current version.
  uint64_t new_manifest_file_size = 0;
  Status s;

  assert(pending_manifest_file_number_ == 0);
  if (!descriptor_log_ ||
      manifest_file_size_ > db_options_->max_manifest_file_size) {
    pending_manifest_file_number_ = NewFileNumber();
    batch_edits.back()->SetNextFile(next_file_number_.load());
    new_descriptor_log = true;
  } else {
    pending_manifest_file_number_ = manifest_file_number_;
  }

  if (new_descriptor_log) {
    // if we're writing out new snapshot make sure to persist max column family
    if (column_family_set_->GetMaxColumnFamily() > 0) {
      w.edit_list.front()->SetMaxColumnFamily(
          column_family_set_->GetMaxColumnFamily());
    }
  }

  // Unlock during expensive operations. New writes cannot get here
  // because &w is ensuring that all new writes get queued.
  {

    mu->Unlock();

    TEST_SYNC_POINT("VersionSet::LogAndApply:WriteManifest");
    if (!w.edit_list.front()->IsColumnFamilyManipulation() &&
        this->GetColumnFamilySet()->get_table_cache()->GetCapacity() ==
            TableCache::kInfiniteCapacity) {
      // unlimited table cache. Pre-load table handle now.
      // Need to do it out of the mutex.
      builder_guard->version_builder()->LoadTableHandlers(
          column_family_data->internal_stats(),
          db_options_->max_open_files,
          column_family_data->ioptions()->optimize_filters_for_hits,
          true /* prefetch_index_and_filter_in_cache */);
    }

    // This is fine because everything inside of this block is serialized --
    // only one thread can be here at the same time
    if (new_descriptor_log) {
      // create manifest file
      ROCKS_LOG_INFO(db_options_->info_log, "Creating manifest %" PRIu64 "\n",
                     pending_manifest_file_number_);
      unique_ptr<WritableFile> descriptor_file;
      EnvOptions opt_env_opts = env_->OptimizeForManifestWrite(env_options_);
      s = NewWritableFile(
          env_, DescriptorFileName(dbname_, pending_manifest_file_number_),
          &descriptor_file, opt_env_opts);
      if (s.ok()) {
        descriptor_file->SetPreallocationBlockSize(
            db_options_->manifest_preallocation_size);

        unique_ptr<WritableFileWriter> file_writer(
            new WritableFileWriter(std::move(descriptor_file), opt_env_opts));
        descriptor_log_.reset(
            new log::Writer(std::move(file_writer), 0, false));
        s = WriteSnapshot(descriptor_log_.get());
      }
    }

    if (!w.edit_list.front()->IsColumnFamilyManipulation()) {
      // This is cpu-heavy operations, which should be called outside mutex.
      v->PrepareApply(mutable_cf_options, true);
    }

    // Write new record to MANIFEST log
    if (s.ok()) {
      for (auto& e : batch_edits) {
        std::string record;
        if (!e->EncodeTo(&record)) {
          s = Status::Corruption(
              "Unable to Encode VersionEdit:" + e->DebugString(true));
          break;
        }
        TEST_KILL_RANDOM("VersionSet::LogAndApply:BeforeAddRecord",
                         rocksdb_kill_odds * REDUCE_ODDS2);
        s = descriptor_log_->AddRecord(record);
        if (!s.ok()) {
          break;
        }
      }
      if (s.ok()) {
        s = SyncManifest(env_, db_options_, descriptor_log_->file());
      }
      if (!s.ok()) {
        ROCKS_LOG_ERROR(db_options_->info_log, "MANIFEST write: %s\n",
                        s.ToString().c_str());
      }
    }

    // If we just created a new descriptor file, install it by writing a
    // new CURRENT file that points to it.
    if (s.ok() && new_descriptor_log) {
      s = SetCurrentFile(env_, dbname_, pending_manifest_file_number_,
                         db_directory);
    }

    if (s.ok()) {
      // find offset in manifest file where this version is stored.
      new_manifest_file_size = descriptor_log_->file()->GetFileSize();
    }

    if (w.edit_list.front()->is_column_family_drop_) {
      TEST_SYNC_POINT("VersionSet::LogAndApply::ColumnFamilyDrop:0");
      TEST_SYNC_POINT("VersionSet::LogAndApply::ColumnFamilyDrop:1");
      TEST_SYNC_POINT("VersionSet::LogAndApply::ColumnFamilyDrop:2");
    }

    LogFlush(db_options_->info_log);
    TEST_SYNC_POINT("VersionSet::LogAndApply:WriteManifestDone");
    mu->Lock();
  }

  // Append the old mainfest file to the obsolete_manifests_ list to be deleted
  // by PurgeObsoleteFiles later.
  if (s.ok() && new_descriptor_log) {
    obsolete_manifests_.emplace_back(
        DescriptorFileName("", manifest_file_number_));
  }

  // Install the new version
  if (s.ok()) {
    if (w.edit_list.front()->is_column_family_add_) {
      // no group commit on column family add
      assert(batch_edits.size() == 1);
      assert(new_cf_options != nullptr);
      CreateColumnFamily(*new_cf_options, w.edit_list.front());
    } else if (w.edit_list.front()->is_column_family_drop_) {
      assert(batch_edits.size() == 1);
      column_family_data->SetDropped();
      if (column_family_data->Unref()) {
        delete column_family_data;
      }
    } else {
      uint64_t max_log_number_in_batch  = 0;
      for (auto& e : batch_edits) {
        if (e->has_log_number_) {
          max_log_number_in_batch =
              std::max(max_log_number_in_batch, e->log_number_);
        }
      }
      if (max_log_number_in_batch != 0) {
        assert(column_family_data->GetLogNumber() <= max_log_number_in_batch);
        column_family_data->SetLogNumber(max_log_number_in_batch);
      }
      AppendVersion(column_family_data, v);
    }

    manifest_file_number_ = pending_manifest_file_number_;
    manifest_file_size_ = new_manifest_file_size;
    prev_log_number_ = w.edit_list.front()->prev_log_number_;
  } else {
    std::string version_edits;
    for (auto& e : batch_edits) {
      version_edits = version_edits + "\n" + e->DebugString(true);
    }
    ROCKS_LOG_ERROR(
        db_options_->info_log,
        "[%s] Error in committing version edit to MANIFEST: %s",
        column_family_data ? column_family_data->GetName().c_str() : "<null>",
        version_edits.c_str());
    delete v;
    if (new_descriptor_log) {
      ROCKS_LOG_INFO(db_options_->info_log, "Deleting manifest %" PRIu64
                                            " current manifest %" PRIu64 "\n",
                     manifest_file_number_, pending_manifest_file_number_);
      descriptor_log_.reset();
      env_->DeleteFile(
          DescriptorFileName(dbname_, pending_manifest_file_number_));
    }
  }
  pending_manifest_file_number_ = 0;

  // wake up all the waiting writers
  while (true) {
    ManifestWriter* ready = manifest_writers_.front();
    manifest_writers_.pop_front();
    if (ready != &w) {
      ready->status = s;
      ready->done = true;
      ready->cv.Signal();
    }
    if (ready == last_writer) break;
  }
  // Notify new head of write queue
  if (!manifest_writers_.empty()) {
    manifest_writers_.front()->cv.Signal();
  }
  return s;
}

void VersionSet::LogAndApplyCFHelper(VersionEdit* edit) {
  assert(edit->IsColumnFamilyManipulation());
  edit->SetNextFile(next_file_number_.load());
  edit->SetLastSequence(last_sequence_);
  if (edit->is_column_family_drop_) {
    // if we drop column family, we have to make sure to save max column family,
    // so that we don't reuse existing ID
    edit->SetMaxColumnFamily(column_family_set_->GetMaxColumnFamily());
  }
}

void VersionSet::LogAndApplyHelper(ColumnFamilyData* cfd,
                                   VersionBuilder* builder, Version* v,
                                   VersionEdit* edit, InstrumentedMutex* mu) {
  mu->AssertHeld();
  assert(!edit->IsColumnFamilyManipulation());

  if (edit->has_log_number_) {
    assert(edit->log_number_ >= cfd->GetLogNumber());
    assert(edit->log_number_ < next_file_number_.load());
  }

  if (!edit->has_prev_log_number_) {
    edit->SetPrevLogNumber(prev_log_number_);
  }
  edit->SetNextFile(next_file_number_.load());
  edit->SetLastSequence(last_sequence_);

  builder->Apply(edit);
}

Status VersionSet::Recover(
    const std::vector<ColumnFamilyDescriptor>& column_families,
    bool read_only) {
  std::unordered_map<std::string, ColumnFamilyOptions> cf_name_to_options;
  for (auto cf : column_families) {
    cf_name_to_options.insert({cf.name, cf.options});
  }
  // keeps track of column families in manifest that were not found in
  // column families parameters. if those column families are not dropped
  // by subsequent manifest records, Recover() will return failure status
  std::unordered_map<int, std::string> column_families_not_found;

  // Read "CURRENT" file, which contains a pointer to the current manifest file
  std::string manifest_filename;
  Status s = ReadFileToString(
      env_, CurrentFileName(dbname_), &manifest_filename
  );
  if (!s.ok()) {
    return s;
  }
  if (manifest_filename.empty() ||
      manifest_filename.back() != '\n') {
    return Status::Corruption("CURRENT file does not end with newline");
  }
  // remove the trailing '\n'
  manifest_filename.resize(manifest_filename.size() - 1);
  FileType type;
  bool parse_ok =
      ParseFileName(manifest_filename, &manifest_file_number_, &type);
  if (!parse_ok || type != kDescriptorFile) {
    return Status::Corruption("CURRENT file corrupted");
  }

  ROCKS_LOG_INFO(db_options_->info_log, "Recovering from manifest file: %s\n",
                 manifest_filename.c_str());

  manifest_filename = dbname_ + "/" + manifest_filename;
  unique_ptr<SequentialFileReader> manifest_file_reader;
  {
    unique_ptr<SequentialFile> manifest_file;
    s = env_->NewSequentialFile(manifest_filename, &manifest_file,
                                env_->OptimizeForManifestRead(env_options_));
    if (!s.ok()) {
      return s;
    }
    manifest_file_reader.reset(
        new SequentialFileReader(std::move(manifest_file)));
  }
  uint64_t current_manifest_file_size;
  s = env_->GetFileSize(manifest_filename, &current_manifest_file_size);
  if (!s.ok()) {
    return s;
  }

  bool have_log_number = false;
  bool have_prev_log_number = false;
  bool have_next_file = false;
  bool have_last_sequence = false;
  uint64_t next_file = 0;
  uint64_t last_sequence = 0;
  uint64_t log_number = 0;
  uint64_t previous_log_number = 0;
  uint32_t max_column_family = 0;
  std::unordered_map<uint32_t, BaseReferencedVersionBuilder*> builders;

  // add default column family
  auto default_cf_iter = cf_name_to_options.find(kDefaultColumnFamilyName);
  if (default_cf_iter == cf_name_to_options.end()) {
    return Status::InvalidArgument("Default column family not specified");
  }
  VersionEdit default_cf_edit;
  default_cf_edit.AddColumnFamily(kDefaultColumnFamilyName);
  default_cf_edit.SetColumnFamily(0);
  ColumnFamilyData* default_cfd =
      CreateColumnFamily(default_cf_iter->second, &default_cf_edit);
  builders.insert({0, new BaseReferencedVersionBuilder(default_cfd)});

  {
    VersionSet::LogReporter reporter;
    reporter.status = &s;
    log::Reader reader(NULL, std::move(manifest_file_reader), &reporter,
                       true /*checksum*/, 0 /*initial_offset*/, 0);
    Slice record;
    std::string scratch;
    while (reader.ReadRecord(&record, &scratch) && s.ok()) {
      VersionEdit edit;
      s = edit.DecodeFrom(record);
      if (!s.ok()) {
        break;
      }

      // Not found means that user didn't supply that column
      // family option AND we encountered column family add
      // record. Once we encounter column family drop record,
      // we will delete the column family from
      // column_families_not_found.
      bool cf_in_not_found =
          column_families_not_found.find(edit.column_family_) !=
          column_families_not_found.end();
      // in builders means that user supplied that column family
      // option AND that we encountered column family add record
      bool cf_in_builders =
          builders.find(edit.column_family_) != builders.end();

      // they can't both be true
      assert(!(cf_in_not_found && cf_in_builders));

      ColumnFamilyData* cfd = nullptr;

      if (edit.is_column_family_add_) {
        if (cf_in_builders || cf_in_not_found) {
          s = Status::Corruption(
              "Manifest adding the same column family twice");
          break;
        }
        auto cf_options = cf_name_to_options.find(edit.column_family_name_);
        if (cf_options == cf_name_to_options.end()) {
          column_families_not_found.insert(
              {edit.column_family_, edit.column_family_name_});
        } else {
          cfd = CreateColumnFamily(cf_options->second, &edit);
          builders.insert(
              {edit.column_family_, new BaseReferencedVersionBuilder(cfd)});
        }
      } else if (edit.is_column_family_drop_) {
        if (cf_in_builders) {
          auto builder = builders.find(edit.column_family_);
          assert(builder != builders.end());
          delete builder->second;
          builders.erase(builder);
          cfd = column_family_set_->GetColumnFamily(edit.column_family_);
          if (cfd->Unref()) {
            delete cfd;
            cfd = nullptr;
          } else {
            // who else can have reference to cfd!?
            assert(false);
          }
        } else if (cf_in_not_found) {
          column_families_not_found.erase(edit.column_family_);
        } else {
          s = Status::Corruption(
              "Manifest - dropping non-existing column family");
          break;
        }
      } else if (!cf_in_not_found) {
        if (!cf_in_builders) {
          s = Status::Corruption(
              "Manifest record referencing unknown column family");
          break;
        }

        cfd = column_family_set_->GetColumnFamily(edit.column_family_);
        // this should never happen since cf_in_builders is true
        assert(cfd != nullptr);
        if (edit.max_level_ >= cfd->current()->storage_info()->num_levels()) {
          s = Status::InvalidArgument(
              "db has more levels than options.num_levels");
          break;
        }

        // if it is not column family add or column family drop,
        // then it's a file add/delete, which should be forwarded
        // to builder
        auto builder = builders.find(edit.column_family_);
        assert(builder != builders.end());
        builder->second->version_builder()->Apply(&edit);
      }

      if (cfd != nullptr) {
        if (edit.has_log_number_) {
          if (cfd->GetLogNumber() > edit.log_number_) {
            ROCKS_LOG_WARN(
                db_options_->info_log,
                "MANIFEST corruption detected, but ignored - Log numbers in "
                "records NOT monotonically increasing");
          } else {
            cfd->SetLogNumber(edit.log_number_);
            have_log_number = true;
          }
        }
        if (edit.has_comparator_ &&
            edit.comparator_ != cfd->user_comparator()->Name()) {
          s = Status::InvalidArgument(
              cfd->user_comparator()->Name(),
              "does not match existing comparator " + edit.comparator_);
          break;
        }
      }

      if (edit.has_prev_log_number_) {
        previous_log_number = edit.prev_log_number_;
        have_prev_log_number = true;
      }

      if (edit.has_next_file_number_) {
        next_file = edit.next_file_number_;
        have_next_file = true;
      }

      if (edit.has_max_column_family_) {
        max_column_family = edit.max_column_family_;
      }

      if (edit.has_last_sequence_) {
        last_sequence = edit.last_sequence_;
        have_last_sequence = true;
      }
    }
  }

  if (s.ok()) {
    if (!have_next_file) {
      s = Status::Corruption("no meta-nextfile entry in descriptor");
    } else if (!have_log_number) {
      s = Status::Corruption("no meta-lognumber entry in descriptor");
    } else if (!have_last_sequence) {
      s = Status::Corruption("no last-sequence-number entry in descriptor");
    }

    if (!have_prev_log_number) {
      previous_log_number = 0;
    }

    column_family_set_->UpdateMaxColumnFamily(max_column_family);

    MarkFileNumberUsedDuringRecovery(previous_log_number);
    MarkFileNumberUsedDuringRecovery(log_number);
  }

  // there were some column families in the MANIFEST that weren't specified
  // in the argument. This is OK in read_only mode
  if (read_only == false && !column_families_not_found.empty()) {
    std::string list_of_not_found;
    for (const auto& cf : column_families_not_found) {
      list_of_not_found += ", " + cf.second;
    }
    list_of_not_found = list_of_not_found.substr(2);
    s = Status::InvalidArgument(
        "You have to open all column families. Column families not opened: " +
        list_of_not_found);
  }

  if (s.ok()) {
    for (auto cfd : *column_family_set_) {
      if (cfd->IsDropped()) {
        continue;
      }
      auto builders_iter = builders.find(cfd->GetID());
      assert(builders_iter != builders.end());
      auto* builder = builders_iter->second->version_builder();

<<<<<<< HEAD
      // Pre-load as-many table handle as possible for now.
      // Need to do it out of the mutex.
      builder->LoadTableHandlers(
          cfd->internal_stats(), db_options_->max_file_opening_threads,
          db_options_->max_open_files,
          false /* prefetch_index_and_filter_in_cache */);
=======
      if (GetColumnFamilySet()->get_table_cache()->GetCapacity() ==
          TableCache::kInfiniteCapacity) {
        // unlimited table cache. Pre-load table handle now.
        // Need to do it out of the mutex.
        builder->LoadTableHandlers(
            cfd->internal_stats(), db_options_->max_file_opening_threads,
            false /* prefetch_index_and_filter_in_cache */);
      }
>>>>>>> 2d05002b

      Version* v = new Version(cfd, this, current_version_number_++);
      builder->SaveTo(v->storage_info());

      // Install recovered version
      v->PrepareApply(*cfd->GetLatestMutableCFOptions(),
          !(db_options_->skip_stats_update_on_db_open));
      AppendVersion(cfd, v);
    }

    manifest_file_size_ = current_manifest_file_size;
    next_file_number_.store(next_file + 1);
    last_sequence_ = last_sequence;
    prev_log_number_ = previous_log_number;

    ROCKS_LOG_INFO(
        db_options_->info_log,
        "Recovered from manifest file:%s succeeded,"
        "manifest_file_number is %lu, next_file_number is %lu, "
        "last_sequence is %lu, log_number is %lu,"
        "prev_log_number is %lu,"
        "max_column_family is %u\n",
        manifest_filename.c_str(), (unsigned long)manifest_file_number_,
        (unsigned long)next_file_number_.load(), (unsigned long)last_sequence_,
        (unsigned long)log_number, (unsigned long)prev_log_number_,
        column_family_set_->GetMaxColumnFamily());

    for (auto cfd : *column_family_set_) {
      if (cfd->IsDropped()) {
        continue;
      }
      ROCKS_LOG_INFO(db_options_->info_log,
                     "Column family [%s] (ID %u), log number is %" PRIu64 "\n",
                     cfd->GetName().c_str(), cfd->GetID(), cfd->GetLogNumber());
    }
  }

  for (auto& builder : builders) {
    delete builder.second;
  }

  return s;
}

Status VersionSet::ListColumnFamilies(std::vector<std::string>* column_families,
                                      const std::string& dbname, Env* env) {
  // these are just for performance reasons, not correcntes,
  // so we're fine using the defaults
  EnvOptions soptions;
  // Read "CURRENT" file, which contains a pointer to the current manifest file
  std::string current;
  Status s = ReadFileToString(env, CurrentFileName(dbname), &current);
  if (!s.ok()) {
    return s;
  }
  if (current.empty() || current[current.size()-1] != '\n') {
    return Status::Corruption("CURRENT file does not end with newline");
  }
  current.resize(current.size() - 1);

  std::string dscname = dbname + "/" + current;

  unique_ptr<SequentialFileReader> file_reader;
  {
  unique_ptr<SequentialFile> file;
  s = env->NewSequentialFile(dscname, &file, soptions);
  if (!s.ok()) {
    return s;
  }
  file_reader.reset(new SequentialFileReader(std::move(file)));
  }

  std::map<uint32_t, std::string> column_family_names;
  // default column family is always implicitly there
  column_family_names.insert({0, kDefaultColumnFamilyName});
  VersionSet::LogReporter reporter;
  reporter.status = &s;
  log::Reader reader(NULL, std::move(file_reader), &reporter, true /*checksum*/,
                     0 /*initial_offset*/, 0);
  Slice record;
  std::string scratch;
  while (reader.ReadRecord(&record, &scratch) && s.ok()) {
    VersionEdit edit;
    s = edit.DecodeFrom(record);
    if (!s.ok()) {
      break;
    }
    if (edit.is_column_family_add_) {
      if (column_family_names.find(edit.column_family_) !=
          column_family_names.end()) {
        s = Status::Corruption("Manifest adding the same column family twice");
        break;
      }
      column_family_names.insert(
          {edit.column_family_, edit.column_family_name_});
    } else if (edit.is_column_family_drop_) {
      if (column_family_names.find(edit.column_family_) ==
          column_family_names.end()) {
        s = Status::Corruption(
            "Manifest - dropping non-existing column family");
        break;
      }
      column_family_names.erase(edit.column_family_);
    }
  }

  column_families->clear();
  if (s.ok()) {
    for (const auto& iter : column_family_names) {
      column_families->push_back(iter.second);
    }
  }

  return s;
}

#ifndef ROCKSDB_LITE
Status VersionSet::ReduceNumberOfLevels(const std::string& dbname,
                                        const Options* options,
                                        const EnvOptions& env_options,
                                        int new_levels) {
  if (new_levels <= 1) {
    return Status::InvalidArgument(
        "Number of levels needs to be bigger than 1");
  }

  ImmutableDBOptions db_options(*options);
  ColumnFamilyOptions cf_options(*options);
  std::shared_ptr<Cache> tc(NewLRUCache(options->max_open_files - 10,
                                        options->table_cache_numshardbits));
  WriteController wc(options->delayed_write_rate);
  WriteBufferManager wb(options->db_write_buffer_size);
  VersionSet versions(dbname, &db_options, env_options, tc.get(), &wb, &wc);
  Status status;

  std::vector<ColumnFamilyDescriptor> dummy;
  ColumnFamilyDescriptor dummy_descriptor(kDefaultColumnFamilyName,
                                          ColumnFamilyOptions(*options));
  dummy.push_back(dummy_descriptor);
  status = versions.Recover(dummy);
  if (!status.ok()) {
    return status;
  }

  Version* current_version =
      versions.GetColumnFamilySet()->GetDefault()->current();
  auto* vstorage = current_version->storage_info();
  int current_levels = vstorage->num_levels();

  if (current_levels <= new_levels) {
    return Status::OK();
  }

  // Make sure there are file only on one level from
  // (new_levels-1) to (current_levels-1)
  int first_nonempty_level = -1;
  int first_nonempty_level_filenum = 0;
  for (int i = new_levels - 1; i < current_levels; i++) {
    int file_num = vstorage->NumLevelFiles(i);
    if (file_num != 0) {
      if (first_nonempty_level < 0) {
        first_nonempty_level = i;
        first_nonempty_level_filenum = file_num;
      } else {
        char msg[255];
        snprintf(msg, sizeof(msg),
                 "Found at least two levels containing files: "
                 "[%d:%d],[%d:%d].\n",
                 first_nonempty_level, first_nonempty_level_filenum, i,
                 file_num);
        return Status::InvalidArgument(msg);
      }
    }
  }

  // we need to allocate an array with the old number of levels size to
  // avoid SIGSEGV in WriteSnapshot()
  // however, all levels bigger or equal to new_levels will be empty
  std::vector<FileMetaData*>* new_files_list =
      new std::vector<FileMetaData*>[current_levels];
  for (int i = 0; i < new_levels - 1; i++) {
    new_files_list[i] = vstorage->LevelFiles(i);
  }

  if (first_nonempty_level > 0) {
    new_files_list[new_levels - 1] = vstorage->LevelFiles(first_nonempty_level);
  }

  delete[] vstorage -> files_;
  vstorage->files_ = new_files_list;
  vstorage->num_levels_ = new_levels;

  MutableCFOptions mutable_cf_options(*options);
  VersionEdit ve;
  InstrumentedMutex dummy_mutex;
  InstrumentedMutexLock l(&dummy_mutex);
  return versions.LogAndApply(
      versions.GetColumnFamilySet()->GetDefault(),
      mutable_cf_options, &ve, &dummy_mutex, nullptr, true);
}

Status VersionSet::DumpManifest(Options& options, std::string& dscname,
                                bool verbose, bool hex, bool json) {
  // Open the specified manifest file.
  unique_ptr<SequentialFileReader> file_reader;
  Status s;
  {
    unique_ptr<SequentialFile> file;
    s = options.env->NewSequentialFile(
        dscname, &file, env_->OptimizeForManifestRead(env_options_));
    if (!s.ok()) {
      return s;
    }
    file_reader.reset(new SequentialFileReader(std::move(file)));
  }

  bool have_prev_log_number = false;
  bool have_next_file = false;
  bool have_last_sequence = false;
  uint64_t next_file = 0;
  uint64_t last_sequence = 0;
  uint64_t previous_log_number = 0;
  int count = 0;
  std::unordered_map<uint32_t, std::string> comparators;
  std::unordered_map<uint32_t, BaseReferencedVersionBuilder*> builders;

  // add default column family
  VersionEdit default_cf_edit;
  default_cf_edit.AddColumnFamily(kDefaultColumnFamilyName);
  default_cf_edit.SetColumnFamily(0);
  ColumnFamilyData* default_cfd =
      CreateColumnFamily(ColumnFamilyOptions(options), &default_cf_edit);
  builders.insert({0, new BaseReferencedVersionBuilder(default_cfd)});

  {
    VersionSet::LogReporter reporter;
    reporter.status = &s;
    log::Reader reader(NULL, std::move(file_reader), &reporter,
                       true /*checksum*/, 0 /*initial_offset*/, 0);
    Slice record;
    std::string scratch;
    while (reader.ReadRecord(&record, &scratch) && s.ok()) {
      VersionEdit edit;
      s = edit.DecodeFrom(record);
      if (!s.ok()) {
        break;
      }

      // Write out each individual edit
      if (verbose && !json) {
        printf("%s\n", edit.DebugString(hex).c_str());
      } else if (json) {
        printf("%s\n", edit.DebugJSON(count, hex).c_str());
      }
      count++;

      bool cf_in_builders =
          builders.find(edit.column_family_) != builders.end();

      if (edit.has_comparator_) {
        comparators.insert({edit.column_family_, edit.comparator_});
      }

      ColumnFamilyData* cfd = nullptr;

      if (edit.is_column_family_add_) {
        if (cf_in_builders) {
          s = Status::Corruption(
              "Manifest adding the same column family twice");
          break;
        }
        cfd = CreateColumnFamily(ColumnFamilyOptions(options), &edit);
        builders.insert(
            {edit.column_family_, new BaseReferencedVersionBuilder(cfd)});
      } else if (edit.is_column_family_drop_) {
        if (!cf_in_builders) {
          s = Status::Corruption(
              "Manifest - dropping non-existing column family");
          break;
        }
        auto builder_iter = builders.find(edit.column_family_);
        delete builder_iter->second;
        builders.erase(builder_iter);
        comparators.erase(edit.column_family_);
        cfd = column_family_set_->GetColumnFamily(edit.column_family_);
        assert(cfd != nullptr);
        cfd->Unref();
        delete cfd;
        cfd = nullptr;
      } else {
        if (!cf_in_builders) {
          s = Status::Corruption(
              "Manifest record referencing unknown column family");
          break;
        }

        cfd = column_family_set_->GetColumnFamily(edit.column_family_);
        // this should never happen since cf_in_builders is true
        assert(cfd != nullptr);

        // if it is not column family add or column family drop,
        // then it's a file add/delete, which should be forwarded
        // to builder
        auto builder = builders.find(edit.column_family_);
        assert(builder != builders.end());
        builder->second->version_builder()->Apply(&edit);
      }

      if (cfd != nullptr && edit.has_log_number_) {
        cfd->SetLogNumber(edit.log_number_);
      }

      if (edit.has_prev_log_number_) {
        previous_log_number = edit.prev_log_number_;
        have_prev_log_number = true;
      }

      if (edit.has_next_file_number_) {
        next_file = edit.next_file_number_;
        have_next_file = true;
      }

      if (edit.has_last_sequence_) {
        last_sequence = edit.last_sequence_;
        have_last_sequence = true;
      }

      if (edit.has_max_column_family_) {
        column_family_set_->UpdateMaxColumnFamily(edit.max_column_family_);
      }
    }
  }
  file_reader.reset();

  if (s.ok()) {
    if (!have_next_file) {
      s = Status::Corruption("no meta-nextfile entry in descriptor");
      printf("no meta-nextfile entry in descriptor");
    } else if (!have_last_sequence) {
      printf("no last-sequence-number entry in descriptor");
      s = Status::Corruption("no last-sequence-number entry in descriptor");
    }

    if (!have_prev_log_number) {
      previous_log_number = 0;
    }
  }

  if (s.ok()) {
    for (auto cfd : *column_family_set_) {
      if (cfd->IsDropped()) {
        continue;
      }
      auto builders_iter = builders.find(cfd->GetID());
      assert(builders_iter != builders.end());
      auto builder = builders_iter->second->version_builder();

      Version* v = new Version(cfd, this, current_version_number_++);
      builder->SaveTo(v->storage_info());
      v->PrepareApply(*cfd->GetLatestMutableCFOptions(), false);

      printf("--------------- Column family \"%s\"  (ID %u) --------------\n",
             cfd->GetName().c_str(), (unsigned int)cfd->GetID());
      printf("log number: %lu\n", (unsigned long)cfd->GetLogNumber());
      auto comparator = comparators.find(cfd->GetID());
      if (comparator != comparators.end()) {
        printf("comparator: %s\n", comparator->second.c_str());
      } else {
        printf("comparator: <NO COMPARATOR>\n");
      }
      printf("%s \n", v->DebugString(hex).c_str());
      delete v;
    }

    // Free builders
    for (auto& builder : builders) {
      delete builder.second;
    }

    next_file_number_.store(next_file + 1);
    last_sequence_ = last_sequence;
    prev_log_number_ = previous_log_number;

    printf(
        "next_file_number %lu last_sequence "
        "%lu  prev_log_number %lu max_column_family %u\n",
        (unsigned long)next_file_number_.load(), (unsigned long)last_sequence,
        (unsigned long)previous_log_number,
        column_family_set_->GetMaxColumnFamily());
  }

  return s;
}
#endif  // ROCKSDB_LITE

void VersionSet::MarkFileNumberUsedDuringRecovery(uint64_t number) {
  // only called during recovery which is single threaded, so this works because
  // there can't be concurrent calls
  if (next_file_number_.load(std::memory_order_relaxed) <= number) {
    next_file_number_.store(number + 1, std::memory_order_relaxed);
  }
}

Status VersionSet::WriteSnapshot(log::Writer* log) {
  // TODO: Break up into multiple records to reduce memory usage on recovery?

  // WARNING: This method doesn't hold a mutex!!

  // This is done without DB mutex lock held, but only within single-threaded
  // LogAndApply. Column family manipulations can only happen within LogAndApply
  // (the same single thread), so we're safe to iterate.
  for (auto cfd : *column_family_set_) {
    if (cfd->IsDropped()) {
      continue;
    }
    {
      // Store column family info
      VersionEdit edit;
      if (cfd->GetID() != 0) {
        // default column family is always there,
        // no need to explicitly write it
        edit.AddColumnFamily(cfd->GetName());
        edit.SetColumnFamily(cfd->GetID());
      }
      edit.SetComparatorName(
          cfd->internal_comparator().user_comparator()->Name());
      std::string record;
      if (!edit.EncodeTo(&record)) {
        return Status::Corruption(
            "Unable to Encode VersionEdit:" + edit.DebugString(true));
      }
      Status s = log->AddRecord(record);
      if (!s.ok()) {
        return s;
      }
    }

    {
      // Save files
      VersionEdit edit;
      edit.SetColumnFamily(cfd->GetID());

      for (int level = 0; level < cfd->NumberLevels(); level++) {
        for (const auto& f :
             cfd->current()->storage_info()->LevelFiles(level)) {
          edit.AddFile(level, f->fd.GetNumber(), f->fd.GetPathId(),
                       f->fd.GetFileSize(), f->smallest, f->largest,
                       f->smallest_seqno, f->largest_seqno,
                       f->marked_for_compaction);
        }
      }
      edit.SetLogNumber(cfd->GetLogNumber());
      std::string record;
      if (!edit.EncodeTo(&record)) {
        return Status::Corruption(
            "Unable to Encode VersionEdit:" + edit.DebugString(true));
      }
      Status s = log->AddRecord(record);
      if (!s.ok()) {
        return s;
      }
    }
  }

  return Status::OK();
}

// TODO(aekmekji): in CompactionJob::GenSubcompactionBoundaries(), this
// function is called repeatedly with consecutive pairs of slices. For example
// if the slice list is [a, b, c, d] this function is called with arguments
// (a,b) then (b,c) then (c,d). Knowing this, an optimization is possible where
// we avoid doing binary search for the keys b and c twice and instead somehow
// maintain state of where they first appear in the files.
uint64_t VersionSet::ApproximateSize(Version* v, const Slice& start,
                                     const Slice& end, int start_level,
                                     int end_level) {
  // pre-condition
  assert(v->cfd_->internal_comparator().Compare(start, end) <= 0);

  uint64_t size = 0;
  const auto* vstorage = v->storage_info();
  end_level = end_level == -1
                  ? vstorage->num_non_empty_levels()
                  : std::min(end_level, vstorage->num_non_empty_levels());

  assert(start_level <= end_level);

  for (int level = start_level; level < end_level; level++) {
    const LevelFilesBrief& files_brief = vstorage->LevelFilesBrief(level);
    if (!files_brief.num_files) {
      // empty level, skip exploration
      continue;
    }

    if (!level) {
      // level 0 data is sorted order, handle the use case explicitly
      size += ApproximateSizeLevel0(v, files_brief, start, end);
      continue;
    }

    assert(level > 0);
    assert(files_brief.num_files > 0);

    // identify the file position for starting key
    const uint64_t idx_start = FindFileInRange(
        v->cfd_->internal_comparator(), files_brief, start,
        /*start=*/0, static_cast<uint32_t>(files_brief.num_files - 1));
    assert(idx_start < files_brief.num_files);

    // scan all files from the starting position until the ending position
    // inferred from the sorted order
    for (uint64_t i = idx_start; i < files_brief.num_files; i++) {
      uint64_t val;
      val = ApproximateSize(v, files_brief.files[i], end);
      if (!val) {
        // the files after this will not have the range
        break;
      }

      size += val;

      if (i == idx_start) {
        // subtract the bytes needed to be scanned to get to the starting
        // key
        val = ApproximateSize(v, files_brief.files[i], start);
        assert(size >= val);
        size -= val;
      }
    }
  }

  return size;
}

uint64_t VersionSet::ApproximateSizeLevel0(Version* v,
                                           const LevelFilesBrief& files_brief,
                                           const Slice& key_start,
                                           const Slice& key_end) {
  // level 0 files are not in sorted order, we need to iterate through
  // the list to compute the total bytes that require scanning
  uint64_t size = 0;
  for (size_t i = 0; i < files_brief.num_files; i++) {
    const uint64_t start = ApproximateSize(v, files_brief.files[i], key_start);
    const uint64_t end = ApproximateSize(v, files_brief.files[i], key_end);
    assert(end >= start);
    size += end - start;
  }
  return size;
}

uint64_t VersionSet::ApproximateSize(Version* v, const FdWithKeyRange& f,
                                     const Slice& key) {
  // pre-condition
  assert(v);

  uint64_t result = 0;
  if (v->cfd_->internal_comparator().Compare(f.largest_key, key) <= 0) {
    // Entire file is before "key", so just add the file size
    result = f.fd.GetFileSize();
  } else if (v->cfd_->internal_comparator().Compare(f.smallest_key, key) > 0) {
    // Entire file is after "key", so ignore
    result = 0;
  } else {
    // "key" falls in the range for this table.  Add the
    // approximate offset of "key" within the table.
    TableReader* table_reader_ptr;
    InternalIterator* iter = v->cfd_->table_cache()->NewIterator(
        ReadOptions(), env_options_, v->cfd_->internal_comparator(), f.fd,
        nullptr /* range_del_agg */, &table_reader_ptr);
    if (table_reader_ptr != nullptr) {
      result = table_reader_ptr->ApproximateOffsetOf(key);
    }
    delete iter;
  }
  return result;
}

void VersionSet::AddLiveFiles(std::vector<FileDescriptor>* live_list) {
  // pre-calculate space requirement
  int64_t total_files = 0;
  for (auto cfd : *column_family_set_) {
    Version* dummy_versions = cfd->dummy_versions();
    for (Version* v = dummy_versions->next_; v != dummy_versions;
         v = v->next_) {
      const auto* vstorage = v->storage_info();
      for (int level = 0; level < vstorage->num_levels(); level++) {
        total_files += vstorage->LevelFiles(level).size();
      }
    }
  }

  // just one time extension to the right size
  live_list->reserve(live_list->size() + static_cast<size_t>(total_files));

  for (auto cfd : *column_family_set_) {
    auto* current = cfd->current();
    bool found_current = false;
    Version* dummy_versions = cfd->dummy_versions();
    for (Version* v = dummy_versions->next_; v != dummy_versions;
         v = v->next_) {
      v->AddLiveFiles(live_list);
      if (v == current) {
        found_current = true;
      }
    }
    if (!found_current && current != nullptr) {
      // Should never happen unless it is a bug.
      assert(false);
      current->AddLiveFiles(live_list);
    }
  }
}

InternalIterator* VersionSet::MakeInputIterator(
    const Compaction* c, RangeDelAggregator* range_del_agg) {
  auto cfd = c->column_family_data();
  ReadOptions read_options;
  read_options.verify_checksums = true;
  read_options.fill_cache = false;
  if (c->ShouldFormSubcompactions()) {
    read_options.total_order_seek = true;
  }

  // Level-0 files have to be merged together.  For other levels,
  // we will make a concatenating iterator per level.
  // TODO(opt): use concatenating iterator for level-0 if there is no overlap
  const size_t space = (c->level() == 0 ? c->input_levels(0)->num_files +
                                              c->num_input_levels() - 1
                                        : c->num_input_levels());
  InternalIterator** list = new InternalIterator* [space];
  size_t num = 0;
  for (size_t which = 0; which < c->num_input_levels(); which++) {
    if (c->input_levels(which)->num_files != 0) {
      if (c->level(which) == 0) {
        const LevelFilesBrief* flevel = c->input_levels(which);
        for (size_t i = 0; i < flevel->num_files; i++) {
          list[num++] = cfd->table_cache()->NewIterator(
              read_options, env_options_compactions_,
              cfd->internal_comparator(), flevel->files[i].fd, range_del_agg,
              nullptr /* table_reader_ptr */,
              nullptr /* no per level latency histogram */,
              true /* for_compaction */, nullptr /* arena */,
              false /* skip_filters */, (int)which /* level */);
        }
      } else {
        // Create concatenating iterator for the files from this level
        list[num++] = NewTwoLevelIterator(
            new LevelFileIteratorState(
                cfd->table_cache(), read_options, env_options_compactions_,
                cfd->internal_comparator(),
                nullptr /* no per level latency histogram */,
                true /* for_compaction */, false /* prefix enabled */,
                false /* skip_filters */, (int)which /* level */,
                range_del_agg),
            new LevelFileNumIterator(cfd->internal_comparator(),
                                     c->input_levels(which)));
      }
    }
  }
  assert(num <= space);
  InternalIterator* result =
      NewMergingIterator(&c->column_family_data()->internal_comparator(), list,
                         static_cast<int>(num));
  delete[] list;
  return result;
}

// verify that the files listed in this compaction are present
// in the current version
bool VersionSet::VerifyCompactionFileConsistency(Compaction* c) {
#ifndef NDEBUG
  Version* version = c->column_family_data()->current();
  const VersionStorageInfo* vstorage = version->storage_info();
  if (c->input_version() != version) {
    ROCKS_LOG_INFO(
        db_options_->info_log,
        "[%s] compaction output being applied to a different base version from"
        " input version",
        c->column_family_data()->GetName().c_str());

    if (vstorage->compaction_style_ == kCompactionStyleLevel &&
        c->start_level() == 0 && c->num_input_levels() > 2U) {
      // We are doing a L0->base_level compaction. The assumption is if
      // base level is not L1, levels from L1 to base_level - 1 is empty.
      // This is ensured by having one compaction from L0 going on at the
      // same time in level-based compaction. So that during the time, no
      // compaction/flush can put files to those levels.
      for (int l = c->start_level() + 1; l < c->output_level(); l++) {
        if (vstorage->NumLevelFiles(l) != 0) {
          return false;
        }
      }
    }
  }

  for (size_t input = 0; input < c->num_input_levels(); ++input) {
    int level = c->level(input);
    for (size_t i = 0; i < c->num_input_files(input); ++i) {
      uint64_t number = c->input(input, i)->fd.GetNumber();
      bool found = false;
      for (size_t j = 0; j < vstorage->files_[level].size(); j++) {
        FileMetaData* f = vstorage->files_[level][j];
        if (f->fd.GetNumber() == number) {
          found = true;
          break;
        }
      }
      if (!found) {
        return false;  // input files non existent in current version
      }
    }
  }
#endif
  return true;     // everything good
}

Status VersionSet::GetMetadataForFile(uint64_t number, int* filelevel,
                                      FileMetaData** meta,
                                      ColumnFamilyData** cfd) {
  for (auto cfd_iter : *column_family_set_) {
    Version* version = cfd_iter->current();
    const auto* vstorage = version->storage_info();
    for (int level = 0; level < vstorage->num_levels(); level++) {
      for (const auto& file : vstorage->LevelFiles(level)) {
        if (file->fd.GetNumber() == number) {
          *meta = file;
          *filelevel = level;
          *cfd = cfd_iter;
          return Status::OK();
        }
      }
    }
  }
  return Status::NotFound("File not present in any level");
}

void VersionSet::GetLiveFilesMetaData(std::vector<LiveFileMetaData>* metadata) {
  for (auto cfd : *column_family_set_) {
    if (cfd->IsDropped()) {
      continue;
    }
    for (int level = 0; level < cfd->NumberLevels(); level++) {
      for (const auto& file :
           cfd->current()->storage_info()->LevelFiles(level)) {
        LiveFileMetaData filemetadata;
        filemetadata.column_family_name = cfd->GetName();
        uint32_t path_id = file->fd.GetPathId();
        if (path_id < db_options_->db_paths.size()) {
          filemetadata.db_path = db_options_->db_paths[path_id].path;
        } else {
          assert(!db_options_->db_paths.empty());
          filemetadata.db_path = db_options_->db_paths.back().path;
        }
        filemetadata.name = MakeTableFileName("", file->fd.GetNumber());
        filemetadata.level = level;
        filemetadata.size = file->fd.GetFileSize();
        filemetadata.smallestkey = file->smallest.user_key().ToString();
        filemetadata.largestkey = file->largest.user_key().ToString();
        filemetadata.smallest_seqno = file->smallest_seqno;
        filemetadata.largest_seqno = file->largest_seqno;
        metadata->push_back(filemetadata);
      }
    }
  }
}

void VersionSet::GetObsoleteFiles(std::vector<FileMetaData*>* files,
                                  std::vector<std::string>* manifest_filenames,
                                  uint64_t min_pending_output) {
  assert(manifest_filenames->empty());
  obsolete_manifests_.swap(*manifest_filenames);
  std::vector<FileMetaData*> pending_files;
  for (auto f : obsolete_files_) {
    if (f->fd.GetNumber() < min_pending_output) {
      files->push_back(f);
    } else {
      pending_files.push_back(f);
    }
  }
  obsolete_files_.swap(pending_files);
}

ColumnFamilyData* VersionSet::CreateColumnFamily(
    const ColumnFamilyOptions& cf_options, VersionEdit* edit) {
  assert(edit->is_column_family_add_);

  Version* dummy_versions = new Version(nullptr, this);
  // Ref() dummy version once so that later we can call Unref() to delete it
  // by avoiding calling "delete" explicitly (~Version is private)
  dummy_versions->Ref();
  auto new_cfd = column_family_set_->CreateColumnFamily(
      edit->column_family_name_, edit->column_family_, dummy_versions,
      cf_options);

  Version* v = new Version(new_cfd, this, current_version_number_++);

  // Fill level target base information.
  v->storage_info()->CalculateBaseBytes(*new_cfd->ioptions(),
                                        *new_cfd->GetLatestMutableCFOptions());
  AppendVersion(new_cfd, v);
  // GetLatestMutableCFOptions() is safe here without mutex since the
  // cfd is not available to client
  new_cfd->CreateNewMemtable(*new_cfd->GetLatestMutableCFOptions(),
                             LastSequence());
  new_cfd->SetLogNumber(edit->log_number_);
  return new_cfd;
}

uint64_t VersionSet::GetNumLiveVersions(Version* dummy_versions) {
  uint64_t count = 0;
  for (Version* v = dummy_versions->next_; v != dummy_versions; v = v->next_) {
    count++;
  }
  return count;
}

uint64_t VersionSet::GetTotalSstFilesSize(Version* dummy_versions) {
  std::unordered_set<uint64_t> unique_files;
  uint64_t total_files_size = 0;
  for (Version* v = dummy_versions->next_; v != dummy_versions; v = v->next_) {
    VersionStorageInfo* storage_info = v->storage_info();
    for (int level = 0; level < storage_info->num_levels_; level++) {
      for (const auto& file_meta : storage_info->LevelFiles(level)) {
        if (unique_files.find(file_meta->fd.packed_number_and_path_id) ==
            unique_files.end()) {
          unique_files.insert(file_meta->fd.packed_number_and_path_id);
          total_files_size += file_meta->fd.GetFileSize();
        }
      }
    }
  }
  return total_files_size;
}

}  // namespace rocksdb<|MERGE_RESOLUTION|>--- conflicted
+++ resolved
@@ -2400,15 +2400,13 @@
     mu->Unlock();
 
     TEST_SYNC_POINT("VersionSet::LogAndApply:WriteManifest");
-    if (!w.edit_list.front()->IsColumnFamilyManipulation() &&
-        this->GetColumnFamilySet()->get_table_cache()->GetCapacity() ==
-            TableCache::kInfiniteCapacity) {
+    if (!w.edit_list.front()->IsColumnFamilyManipulation()) {
       // unlimited table cache. Pre-load table handle now.
       // Need to do it out of the mutex.
       builder_guard->version_builder()->LoadTableHandlers(
           column_family_data->internal_stats(),
-          db_options_->max_open_files,
           column_family_data->ioptions()->optimize_filters_for_hits,
+          this->GetColumnFamilySet()->get_table_cache()->GetCapacity(),
           true /* prefetch_index_and_filter_in_cache */);
     }
 
@@ -2849,23 +2847,12 @@
       assert(builders_iter != builders.end());
       auto* builder = builders_iter->second->version_builder();
 
-<<<<<<< HEAD
-      // Pre-load as-many table handle as possible for now.
+      // unlimited table cache. Pre-load table handle now.
       // Need to do it out of the mutex.
       builder->LoadTableHandlers(
           cfd->internal_stats(), db_options_->max_file_opening_threads,
-          db_options_->max_open_files,
+          GetColumnFamilySet()->get_table_cache()->GetCapacity(),
           false /* prefetch_index_and_filter_in_cache */);
-=======
-      if (GetColumnFamilySet()->get_table_cache()->GetCapacity() ==
-          TableCache::kInfiniteCapacity) {
-        // unlimited table cache. Pre-load table handle now.
-        // Need to do it out of the mutex.
-        builder->LoadTableHandlers(
-            cfd->internal_stats(), db_options_->max_file_opening_threads,
-            false /* prefetch_index_and_filter_in_cache */);
-      }
->>>>>>> 2d05002b
 
       Version* v = new Version(cfd, this, current_version_number_++);
       builder->SaveTo(v->storage_info());
