--- conflicted
+++ resolved
@@ -974,10 +974,9 @@
     return table_cache_->NewIterator(
         read_options_, env_options_, icomparator_, *file_meta.file_metadata,
         range_del_agg_, prefix_extractor_,
-<<<<<<< HEAD
-        nullptr /* don't need reference to table */, file_read_hist_,
-        for_compaction_, nullptr /* arena */, skip_filters_, level_,
-        smallest_compaction_key, largest_compaction_key);
+        nullptr /* don't need reference to table */, file_read_hist_, caller_,
+        /*arena=*/nullptr, skip_filters_, level_, smallest_compaction_key,
+        largest_compaction_key);
   }
 
   // Check if current file being fully within iterate_lower_bound.
@@ -991,11 +990,6 @@
               ExtractUserKey(file_smallest_key(file_index_)),
               *read_options_.iterate_lower_bound) < 0;
     }
-=======
-        nullptr /* don't need reference to table */, file_read_hist_, caller_,
-        /*arena=*/nullptr, skip_filters_, level_, smallest_compaction_key,
-        largest_compaction_key);
->>>>>>> 66464d1f
   }
 
   TableCache* table_cache_;
