//  Copyright (c) 2011-present, Facebook, Inc.  All rights reserved.
//  This source code is licensed under both the GPLv2 (found in the
//  COPYING file in the root directory) and Apache 2.0 License
//  (found in the LICENSE.Apache file in the root directory).
//
// Copyright (c) 2011 The LevelDB Authors. All rights reserved.
// Use of this source code is governed by a BSD-style license that can be
// found in the LICENSE file. See the AUTHORS file for names of contributors.

#include "db/version_set.h"

#include <algorithm>
#include <array>
#include <cinttypes>
#include <cstdio>
#include <list>
#include <map>
#include <set>
#include <string>
#include <unordered_map>
#include <vector>

#include "db/blob/blob_fetcher.h"
#include "db/blob/blob_file_cache.h"
#include "db/blob/blob_file_reader.h"
#include "db/blob/blob_index.h"
#include "db/blob/blob_log_format.h"
#include "db/blob/blob_source.h"
#include "db/compaction/compaction.h"
#include "db/compaction/file_pri.h"
#include "db/dbformat.h"
#include "db/internal_stats.h"
#include "db/log_reader.h"
#include "db/log_writer.h"
#include "db/memtable.h"
#include "db/merge_context.h"
#include "db/merge_helper.h"
#include "db/pinned_iterators_manager.h"
#include "db/table_cache.h"
#include "db/version_builder.h"
#include "db/version_edit_handler.h"
#if USE_COROUTINES
#include "folly/experimental/coro/BlockingWait.h"
#include "folly/experimental/coro/Collect.h"
#endif
#include "file/filename.h"
#include "file/random_access_file_reader.h"
#include "file/read_write_util.h"
#include "file/writable_file_writer.h"
#include "logging/logging.h"
#include "monitoring/file_read_sample.h"
#include "monitoring/perf_context_imp.h"
#include "monitoring/persistent_stats_history.h"
#include "options/options_helper.h"
#include "rocksdb/env.h"
#include "rocksdb/merge_operator.h"
#include "rocksdb/write_buffer_manager.h"
#include "table/format.h"
#include "table/get_context.h"
#include "table/internal_iterator.h"
#include "table/merging_iterator.h"
#include "table/meta_blocks.h"
#include "table/multiget_context.h"
#include "table/plain/plain_table_factory.h"
#include "table/table_reader.h"
#include "table/two_level_iterator.h"
#include "table/unique_id_impl.h"
#include "test_util/sync_point.h"
#include "util/cast_util.h"
#include "util/coding.h"
#include "util/coro_utils.h"
#include "util/stop_watch.h"
#include "util/string_util.h"
#include "util/user_comparator_wrapper.h"

// Generate the regular and coroutine versions of some methods by
// including version_set_sync_and_async.h twice
// Macros in the header will expand differently based on whether
// WITH_COROUTINES or WITHOUT_COROUTINES is defined
// clang-format off
#define WITHOUT_COROUTINES
#include "db/version_set_sync_and_async.h"
#undef WITHOUT_COROUTINES
#define WITH_COROUTINES
#include "db/version_set_sync_and_async.h"
#undef WITH_COROUTINES
// clang-format on

namespace ROCKSDB_NAMESPACE {

namespace {

// Find File in LevelFilesBrief data structure
// Within an index range defined by left and right
int FindFileInRange(const InternalKeyComparator& icmp,
                    const LevelFilesBrief& file_level, const Slice& key,
                    uint32_t left, uint32_t right) {
  auto cmp = [&](const FdWithKeyRange& f, const Slice& k) -> bool {
    return icmp.InternalKeyComparator::Compare(f.largest_key, k) < 0;
  };
  const auto& b = file_level.files;
  return static_cast<int>(std::lower_bound(b + left, b + right, key, cmp) - b);
}

Status OverlapWithIterator(const Comparator* ucmp,
                           const Slice& smallest_user_key,
                           const Slice& largest_user_key,
                           InternalIterator* iter, bool* overlap) {
  InternalKey range_start(smallest_user_key, kMaxSequenceNumber,
                          kValueTypeForSeek);
  iter->Seek(range_start.Encode());
  if (!iter->status().ok()) {
    return iter->status();
  }

  *overlap = false;
  if (iter->Valid()) {
    ParsedInternalKey seek_result;
    Status s = ParseInternalKey(iter->key(), &seek_result,
                                false /* log_err_key */);  // TODO
    if (!s.ok()) return s;

    if (ucmp->CompareWithoutTimestamp(seek_result.user_key, largest_user_key) <=
        0) {
      *overlap = true;
    }
  }

  return iter->status();
}

// Class to help choose the next file to search for the particular key.
// Searches and returns files level by level.
// We can search level-by-level since entries never hop across
// levels. Therefore we are guaranteed that if we find data
// in a smaller level, later levels are irrelevant (unless we
// are MergeInProgress).
class FilePicker {
 public:
  FilePicker(const Slice& user_key, const Slice& ikey,
             autovector<LevelFilesBrief>* file_levels, unsigned int num_levels,
             FileIndexer* file_indexer, const Comparator* user_comparator,
             const InternalKeyComparator* internal_comparator)
      : num_levels_(num_levels),
        curr_level_(static_cast<unsigned int>(-1)),
        returned_file_level_(static_cast<unsigned int>(-1)),
        hit_file_level_(static_cast<unsigned int>(-1)),
        search_left_bound_(0),
        search_right_bound_(FileIndexer::kLevelMaxIndex),
        level_files_brief_(file_levels),
        is_hit_file_last_in_level_(false),
        curr_file_level_(nullptr),
        user_key_(user_key),
        ikey_(ikey),
        file_indexer_(file_indexer),
        user_comparator_(user_comparator),
        internal_comparator_(internal_comparator) {
    // Setup member variables to search first level.
    search_ended_ = !PrepareNextLevel();
    if (!search_ended_) {
      // Prefetch Level 0 table data to avoid cache miss if possible.
      for (unsigned int i = 0; i < (*level_files_brief_)[0].num_files; ++i) {
        auto* r = (*level_files_brief_)[0].files[i].fd.table_reader;
        if (r) {
          r->Prepare(ikey);
        }
      }
    }
  }

  int GetCurrentLevel() const { return curr_level_; }

  FdWithKeyRange* GetNextFile() {
    while (!search_ended_) {  // Loops over different levels.
      while (curr_index_in_curr_level_ < curr_file_level_->num_files) {
        // Loops over all files in current level.
        FdWithKeyRange* f = &curr_file_level_->files[curr_index_in_curr_level_];
        hit_file_level_ = curr_level_;
        is_hit_file_last_in_level_ =
            curr_index_in_curr_level_ == curr_file_level_->num_files - 1;
        int cmp_largest = -1;

        // Do key range filtering of files or/and fractional cascading if:
        // (1) not all the files are in level 0, or
        // (2) there are more than 3 current level files
        // If there are only 3 or less current level files in the system, we
        // skip the key range filtering. In this case, more likely, the system
        // is highly tuned to minimize number of tables queried by each query,
        // so it is unlikely that key range filtering is more efficient than
        // querying the files.
        if (num_levels_ > 1 || curr_file_level_->num_files > 3) {
          // Check if key is within a file's range. If search left bound and
          // right bound point to the same find, we are sure key falls in
          // range.
          assert(curr_level_ == 0 ||
                 curr_index_in_curr_level_ == start_index_in_curr_level_ ||
                 user_comparator_->CompareWithoutTimestamp(
                     user_key_, ExtractUserKey(f->smallest_key)) <= 0);

          int cmp_smallest = user_comparator_->CompareWithoutTimestamp(
              user_key_, ExtractUserKey(f->smallest_key));
          if (cmp_smallest >= 0) {
            cmp_largest = user_comparator_->CompareWithoutTimestamp(
                user_key_, ExtractUserKey(f->largest_key));
          }

          // Setup file search bound for the next level based on the
          // comparison results
          if (curr_level_ > 0) {
            file_indexer_->GetNextLevelIndex(
                curr_level_, curr_index_in_curr_level_, cmp_smallest,
                cmp_largest, &search_left_bound_, &search_right_bound_);
          }
          // Key falls out of current file's range
          if (cmp_smallest < 0 || cmp_largest > 0) {
            if (curr_level_ == 0) {
              ++curr_index_in_curr_level_;
              continue;
            } else {
              // Search next level.
              break;
            }
          }
        }

        returned_file_level_ = curr_level_;
        if (curr_level_ > 0 && cmp_largest < 0) {
          // No more files to search in this level.
          search_ended_ = !PrepareNextLevel();
        } else {
          ++curr_index_in_curr_level_;
        }
        return f;
      }
      // Start searching next level.
      search_ended_ = !PrepareNextLevel();
    }
    // Search ended.
    return nullptr;
  }

  // getter for current file level
  // for GET_HIT_L0, GET_HIT_L1 & GET_HIT_L2_AND_UP counts
  unsigned int GetHitFileLevel() { return hit_file_level_; }

  // Returns true if the most recent "hit file" (i.e., one returned by
  // GetNextFile()) is at the last index in its level.
  bool IsHitFileLastInLevel() { return is_hit_file_last_in_level_; }

 private:
  unsigned int num_levels_;
  unsigned int curr_level_;
  unsigned int returned_file_level_;
  unsigned int hit_file_level_;
  int32_t search_left_bound_;
  int32_t search_right_bound_;
  autovector<LevelFilesBrief>* level_files_brief_;
  bool search_ended_;
  bool is_hit_file_last_in_level_;
  LevelFilesBrief* curr_file_level_;
  unsigned int curr_index_in_curr_level_;
  unsigned int start_index_in_curr_level_;
  Slice user_key_;
  Slice ikey_;
  FileIndexer* file_indexer_;
  const Comparator* user_comparator_;
  const InternalKeyComparator* internal_comparator_;

  // Setup local variables to search next level.
  // Returns false if there are no more levels to search.
  bool PrepareNextLevel() {
    curr_level_++;
    while (curr_level_ < num_levels_) {
      curr_file_level_ = &(*level_files_brief_)[curr_level_];
      if (curr_file_level_->num_files == 0) {
        // When current level is empty, the search bound generated from upper
        // level must be [0, -1] or [0, FileIndexer::kLevelMaxIndex] if it is
        // also empty.
        assert(search_left_bound_ == 0);
        assert(search_right_bound_ == -1 ||
               search_right_bound_ == FileIndexer::kLevelMaxIndex);
        // Since current level is empty, it will need to search all files in
        // the next level
        search_left_bound_ = 0;
        search_right_bound_ = FileIndexer::kLevelMaxIndex;
        curr_level_++;
        continue;
      }

      // Some files may overlap each other. We find
      // all files that overlap user_key and process them in order from
      // newest to oldest. In the context of merge-operator, this can occur at
      // any level. Otherwise, it only occurs at Level-0 (since Put/Deletes
      // are always compacted into a single entry).
      int32_t start_index;
      if (curr_level_ == 0) {
        // On Level-0, we read through all files to check for overlap.
        start_index = 0;
      } else {
        // On Level-n (n>=1), files are sorted. Binary search to find the
        // earliest file whose largest key >= ikey. Search left bound and
        // right bound are used to narrow the range.
        if (search_left_bound_ <= search_right_bound_) {
          if (search_right_bound_ == FileIndexer::kLevelMaxIndex) {
            search_right_bound_ =
                static_cast<int32_t>(curr_file_level_->num_files) - 1;
          }
          // `search_right_bound_` is an inclusive upper-bound, but since it was
          // determined based on user key, it is still possible the lookup key
          // falls to the right of `search_right_bound_`'s corresponding file.
          // So, pass a limit one higher, which allows us to detect this case.
          start_index =
              FindFileInRange(*internal_comparator_, *curr_file_level_, ikey_,
                              static_cast<uint32_t>(search_left_bound_),
                              static_cast<uint32_t>(search_right_bound_) + 1);
          if (start_index == search_right_bound_ + 1) {
            // `ikey_` comes after `search_right_bound_`. The lookup key does
            // not exist on this level, so let's skip this level and do a full
            // binary search on the next level.
            search_left_bound_ = 0;
            search_right_bound_ = FileIndexer::kLevelMaxIndex;
            curr_level_++;
            continue;
          }
        } else {
          // search_left_bound > search_right_bound, key does not exist in
          // this level. Since no comparison is done in this level, it will
          // need to search all files in the next level.
          search_left_bound_ = 0;
          search_right_bound_ = FileIndexer::kLevelMaxIndex;
          curr_level_++;
          continue;
        }
      }
      start_index_in_curr_level_ = start_index;
      curr_index_in_curr_level_ = start_index;

      return true;
    }
    // curr_level_ = num_levels_. So, no more levels to search.
    return false;
  }
};
}  // anonymous namespace

class FilePickerMultiGet {
 private:
  struct FilePickerContext;

 public:
  FilePickerMultiGet(MultiGetRange* range,
                     autovector<LevelFilesBrief>* file_levels,
                     unsigned int num_levels, FileIndexer* file_indexer,
                     const Comparator* user_comparator,
                     const InternalKeyComparator* internal_comparator)
      : num_levels_(num_levels),
        curr_level_(static_cast<unsigned int>(-1)),
        returned_file_level_(static_cast<unsigned int>(-1)),
        hit_file_level_(static_cast<unsigned int>(-1)),
        range_(*range, range->begin(), range->end()),
        maybe_repeat_key_(false),
        current_level_range_(*range, range->begin(), range->end()),
        current_file_range_(*range, range->begin(), range->end()),
        batch_iter_(range->begin()),
        batch_iter_prev_(range->begin()),
        upper_key_(range->begin()),
        level_files_brief_(file_levels),
        is_hit_file_last_in_level_(false),
        curr_file_level_(nullptr),
        file_indexer_(file_indexer),
        user_comparator_(user_comparator),
        internal_comparator_(internal_comparator),
        hit_file_(nullptr) {
    for (auto iter = range_.begin(); iter != range_.end(); ++iter) {
      fp_ctx_array_[iter.index()] =
          FilePickerContext(0, FileIndexer::kLevelMaxIndex);
    }

    // Setup member variables to search first level.
    search_ended_ = !PrepareNextLevel();
    if (!search_ended_) {
      // REVISIT
      // Prefetch Level 0 table data to avoid cache miss if possible.
      // As of now, only PlainTableReader and CuckooTableReader do any
      // prefetching. This may not be necessary anymore once we implement
      // batching in those table readers
      for (unsigned int i = 0; i < (*level_files_brief_)[0].num_files; ++i) {
        auto* r = (*level_files_brief_)[0].files[i].fd.table_reader;
        if (r) {
          for (auto iter = range_.begin(); iter != range_.end(); ++iter) {
            r->Prepare(iter->ikey);
          }
        }
      }
    }
  }

  FilePickerMultiGet(MultiGetRange* range, const FilePickerMultiGet& other)
      : num_levels_(other.num_levels_),
        curr_level_(other.curr_level_),
        returned_file_level_(other.returned_file_level_),
        hit_file_level_(other.hit_file_level_),
        fp_ctx_array_(other.fp_ctx_array_),
        range_(*range, range->begin(), range->end()),
        maybe_repeat_key_(false),
        current_level_range_(*range, range->begin(), range->end()),
        current_file_range_(*range, range->begin(), range->end()),
        batch_iter_(range->begin()),
        batch_iter_prev_(range->begin()),
        upper_key_(range->begin()),
        level_files_brief_(other.level_files_brief_),
        is_hit_file_last_in_level_(false),
        curr_file_level_(other.curr_file_level_),
        file_indexer_(other.file_indexer_),
        user_comparator_(other.user_comparator_),
        internal_comparator_(other.internal_comparator_),
        hit_file_(nullptr) {
    PrepareNextLevelForSearch();
  }

  int GetCurrentLevel() const { return curr_level_; }

  void PrepareNextLevelForSearch() { search_ended_ = !PrepareNextLevel(); }

  FdWithKeyRange* GetNextFileInLevel() {
    if (batch_iter_ == current_level_range_.end() || search_ended_) {
      hit_file_ = nullptr;
      return nullptr;
    } else {
      if (maybe_repeat_key_) {
        maybe_repeat_key_ = false;
        // Check if we found the final value for the last key in the
        // previous lookup range. If we did, then there's no need to look
        // any further for that key, so advance batch_iter_. Else, keep
        // batch_iter_ positioned on that key so we look it up again in
        // the next file
        // For L0, always advance the key because we will look in the next
        // file regardless for all keys not found yet
        if (current_level_range_.CheckKeyDone(batch_iter_) ||
            curr_level_ == 0) {
          batch_iter_ = upper_key_;
        }
      }
      // batch_iter_prev_ will become the start key for the next file
      // lookup
      batch_iter_prev_ = batch_iter_;
    }

    MultiGetRange next_file_range(current_level_range_, batch_iter_prev_,
                                  current_level_range_.end());
    size_t curr_file_index =
        (batch_iter_ != current_level_range_.end())
            ? fp_ctx_array_[batch_iter_.index()].curr_index_in_curr_level
            : curr_file_level_->num_files;
    FdWithKeyRange* f;
    bool is_last_key_in_file;
    if (!GetNextFileInLevelWithKeys(&next_file_range, &curr_file_index, &f,
                                    &is_last_key_in_file)) {
      hit_file_ = nullptr;
      return nullptr;
    } else {
      if (is_last_key_in_file) {
        // Since cmp_largest is 0, batch_iter_ still points to the last key
        // that falls in this file, instead of the next one. Increment
        // the file index for all keys between batch_iter_ and upper_key_
        auto tmp_iter = batch_iter_;
        while (tmp_iter != upper_key_) {
          ++(fp_ctx_array_[tmp_iter.index()].curr_index_in_curr_level);
          ++tmp_iter;
        }
        maybe_repeat_key_ = true;
      }
      // Set the range for this file
      current_file_range_ =
          MultiGetRange(next_file_range, batch_iter_prev_, upper_key_);
      returned_file_level_ = curr_level_;
      hit_file_level_ = curr_level_;
      is_hit_file_last_in_level_ =
          curr_file_index == curr_file_level_->num_files - 1;
      hit_file_ = f;
      return f;
    }
  }

  // getter for current file level
  // for GET_HIT_L0, GET_HIT_L1 & GET_HIT_L2_AND_UP counts
  unsigned int GetHitFileLevel() { return hit_file_level_; }

  FdWithKeyRange* GetHitFile() { return hit_file_; }

  // Returns true if the most recent "hit file" (i.e., one returned by
  // GetNextFile()) is at the last index in its level.
  bool IsHitFileLastInLevel() { return is_hit_file_last_in_level_; }

  bool KeyMaySpanNextFile() { return maybe_repeat_key_; }

  bool IsSearchEnded() { return search_ended_; }

  const MultiGetRange& CurrentFileRange() { return current_file_range_; }

  bool RemainingOverlapInLevel() {
    return !current_level_range_.Suffix(current_file_range_).empty();
  }

  MultiGetRange& GetRange() { return range_; }

  void ReplaceRange(const MultiGetRange& other) {
    assert(hit_file_ == nullptr);
    range_ = other;
    current_level_range_ = other;
  }

  FilePickerMultiGet(FilePickerMultiGet&& other)
      : num_levels_(other.num_levels_),
        curr_level_(other.curr_level_),
        returned_file_level_(other.returned_file_level_),
        hit_file_level_(other.hit_file_level_),
        fp_ctx_array_(std::move(other.fp_ctx_array_)),
        range_(std::move(other.range_)),
        maybe_repeat_key_(other.maybe_repeat_key_),
        current_level_range_(std::move(other.current_level_range_)),
        current_file_range_(std::move(other.current_file_range_)),
        batch_iter_(other.batch_iter_, &current_level_range_),
        batch_iter_prev_(other.batch_iter_prev_, &current_level_range_),
        upper_key_(other.upper_key_, &current_level_range_),
        level_files_brief_(other.level_files_brief_),
        search_ended_(other.search_ended_),
        is_hit_file_last_in_level_(other.is_hit_file_last_in_level_),
        curr_file_level_(other.curr_file_level_),
        file_indexer_(other.file_indexer_),
        user_comparator_(other.user_comparator_),
        internal_comparator_(other.internal_comparator_),
        hit_file_(other.hit_file_) {}

 private:
  unsigned int num_levels_;
  unsigned int curr_level_;
  unsigned int returned_file_level_;
  unsigned int hit_file_level_;

  struct FilePickerContext {
    int32_t search_left_bound;
    int32_t search_right_bound;
    unsigned int curr_index_in_curr_level;
    unsigned int start_index_in_curr_level;

    FilePickerContext(int32_t left, int32_t right)
        : search_left_bound(left),
          search_right_bound(right),
          curr_index_in_curr_level(0),
          start_index_in_curr_level(0) {}

    FilePickerContext() = default;
  };
  std::array<FilePickerContext, MultiGetContext::MAX_BATCH_SIZE> fp_ctx_array_;
  MultiGetRange range_;
  bool maybe_repeat_key_;
  MultiGetRange current_level_range_;
  MultiGetRange current_file_range_;
  // Iterator to iterate through the keys in a MultiGet batch, that gets reset
  // at the beginning of each level. Each call to GetNextFile() will position
  // batch_iter_ at or right after the last key that was found in the returned
  // SST file
  MultiGetRange::Iterator batch_iter_;
  // An iterator that records the previous position of batch_iter_, i.e last
  // key found in the previous SST file, in order to serve as the start of
  // the batch key range for the next SST file
  MultiGetRange::Iterator batch_iter_prev_;
  MultiGetRange::Iterator upper_key_;
  autovector<LevelFilesBrief>* level_files_brief_;
  bool search_ended_;
  bool is_hit_file_last_in_level_;
  LevelFilesBrief* curr_file_level_;
  FileIndexer* file_indexer_;
  const Comparator* user_comparator_;
  const InternalKeyComparator* internal_comparator_;
  FdWithKeyRange* hit_file_;

  // Iterates through files in the current level until it finds a file that
  // contains at least one key from the MultiGet batch
  bool GetNextFileInLevelWithKeys(MultiGetRange* next_file_range,
                                  size_t* file_index, FdWithKeyRange** fd,
                                  bool* is_last_key_in_file) {
    size_t curr_file_index = *file_index;
    FdWithKeyRange* f = nullptr;
    bool file_hit = false;
    int cmp_largest = -1;
    if (curr_file_index >= curr_file_level_->num_files) {
      // In the unlikely case the next key is a duplicate of the current key,
      // and the current key is the last in the level and the internal key
      // was not found, we need to skip lookup for the remaining keys and
      // reset the search bounds
      if (batch_iter_ != current_level_range_.end()) {
        ++batch_iter_;
        for (; batch_iter_ != current_level_range_.end(); ++batch_iter_) {
          struct FilePickerContext& fp_ctx = fp_ctx_array_[batch_iter_.index()];
          fp_ctx.search_left_bound = 0;
          fp_ctx.search_right_bound = FileIndexer::kLevelMaxIndex;
        }
      }
      return false;
    }
    // Loops over keys in the MultiGet batch until it finds a file with
    // atleast one of the keys. Then it keeps moving forward until the
    // last key in the batch that falls in that file
    while (batch_iter_ != current_level_range_.end() &&
           (fp_ctx_array_[batch_iter_.index()].curr_index_in_curr_level ==
                curr_file_index ||
            !file_hit)) {
      struct FilePickerContext& fp_ctx = fp_ctx_array_[batch_iter_.index()];
      f = &curr_file_level_->files[fp_ctx.curr_index_in_curr_level];
      Slice& user_key = batch_iter_->ukey_without_ts;

      // Do key range filtering of files or/and fractional cascading if:
      // (1) not all the files are in level 0, or
      // (2) there are more than 3 current level files
      // If there are only 3 or less current level files in the system, we
      // skip the key range filtering. In this case, more likely, the system
      // is highly tuned to minimize number of tables queried by each query,
      // so it is unlikely that key range filtering is more efficient than
      // querying the files.
      if (num_levels_ > 1 || curr_file_level_->num_files > 3) {
        // Check if key is within a file's range. If search left bound and
        // right bound point to the same find, we are sure key falls in
        // range.
        int cmp_smallest = user_comparator_->CompareWithoutTimestamp(
            user_key, false, ExtractUserKey(f->smallest_key), true);

        assert(curr_level_ == 0 ||
               fp_ctx.curr_index_in_curr_level ==
                   fp_ctx.start_index_in_curr_level ||
               cmp_smallest <= 0);

        if (cmp_smallest >= 0) {
          cmp_largest = user_comparator_->CompareWithoutTimestamp(
              user_key, false, ExtractUserKey(f->largest_key), true);
        } else {
          cmp_largest = -1;
        }

        // Setup file search bound for the next level based on the
        // comparison results
        if (curr_level_ > 0) {
          file_indexer_->GetNextLevelIndex(
              curr_level_, fp_ctx.curr_index_in_curr_level, cmp_smallest,
              cmp_largest, &fp_ctx.search_left_bound,
              &fp_ctx.search_right_bound);
        }
        // Key falls out of current file's range
        if (cmp_smallest < 0 || cmp_largest > 0) {
          next_file_range->SkipKey(batch_iter_);
        } else {
          file_hit = true;
        }
      } else {
        file_hit = true;
      }
      if (cmp_largest == 0) {
        // cmp_largest is 0, which means the next key will not be in this
        // file, so stop looking further. However, its possible there are
        // duplicates in the batch, so find the upper bound for the batch
        // in this file (upper_key_) by skipping past the duplicates. We
        // leave batch_iter_ as is since we may have to pick up from there
        // for the next file, if this file has a merge value rather than
        // final value
        upper_key_ = batch_iter_;
        ++upper_key_;
        while (upper_key_ != current_level_range_.end() &&
               user_comparator_->CompareWithoutTimestamp(
                   batch_iter_->ukey_without_ts, false,
                   upper_key_->ukey_without_ts, false) == 0) {
          ++upper_key_;
        }
        break;
      } else {
        if (curr_level_ == 0) {
          // We need to look through all files in level 0
          ++fp_ctx.curr_index_in_curr_level;
        }
        ++batch_iter_;
      }
      if (!file_hit) {
        curr_file_index =
            (batch_iter_ != current_level_range_.end())
                ? fp_ctx_array_[batch_iter_.index()].curr_index_in_curr_level
                : curr_file_level_->num_files;
      }
    }

    *fd = f;
    *file_index = curr_file_index;
    *is_last_key_in_file = cmp_largest == 0;
    if (!*is_last_key_in_file) {
      // If the largest key in the batch overlapping the file is not the
      // largest key in the file, upper_ley_ would not have been updated so
      // update it here
      upper_key_ = batch_iter_;
    }
    return file_hit;
  }

  // Setup local variables to search next level.
  // Returns false if there are no more levels to search.
  bool PrepareNextLevel() {
    if (curr_level_ == 0) {
      MultiGetRange::Iterator mget_iter = current_level_range_.begin();
      if (fp_ctx_array_[mget_iter.index()].curr_index_in_curr_level <
          curr_file_level_->num_files) {
        batch_iter_prev_ = current_level_range_.begin();
        upper_key_ = batch_iter_ = current_level_range_.begin();
        return true;
      }
    }

    curr_level_++;
    // Reset key range to saved value
    while (curr_level_ < num_levels_) {
      bool level_contains_keys = false;
      curr_file_level_ = &(*level_files_brief_)[curr_level_];
      if (curr_file_level_->num_files == 0) {
        // When current level is empty, the search bound generated from upper
        // level must be [0, -1] or [0, FileIndexer::kLevelMaxIndex] if it is
        // also empty.

        for (auto mget_iter = current_level_range_.begin();
             mget_iter != current_level_range_.end(); ++mget_iter) {
          struct FilePickerContext& fp_ctx = fp_ctx_array_[mget_iter.index()];

          assert(fp_ctx.search_left_bound == 0);
          assert(fp_ctx.search_right_bound == -1 ||
                 fp_ctx.search_right_bound == FileIndexer::kLevelMaxIndex);
          // Since current level is empty, it will need to search all files in
          // the next level
          fp_ctx.search_left_bound = 0;
          fp_ctx.search_right_bound = FileIndexer::kLevelMaxIndex;
        }
        // Skip all subsequent empty levels
        do {
          ++curr_level_;
        } while ((curr_level_ < num_levels_) &&
                 (*level_files_brief_)[curr_level_].num_files == 0);
        continue;
      }

      // Some files may overlap each other. We find
      // all files that overlap user_key and process them in order from
      // newest to oldest. In the context of merge-operator, this can occur at
      // any level. Otherwise, it only occurs at Level-0 (since Put/Deletes
      // are always compacted into a single entry).
      int32_t start_index = -1;
      current_level_range_ =
          MultiGetRange(range_, range_.begin(), range_.end());
      for (auto mget_iter = current_level_range_.begin();
           mget_iter != current_level_range_.end(); ++mget_iter) {
        struct FilePickerContext& fp_ctx = fp_ctx_array_[mget_iter.index()];
        if (curr_level_ == 0) {
          // On Level-0, we read through all files to check for overlap.
          start_index = 0;
          level_contains_keys = true;
        } else {
          // On Level-n (n>=1), files are sorted. Binary search to find the
          // earliest file whose largest key >= ikey. Search left bound and
          // right bound are used to narrow the range.
          if (fp_ctx.search_left_bound <= fp_ctx.search_right_bound) {
            if (fp_ctx.search_right_bound == FileIndexer::kLevelMaxIndex) {
              fp_ctx.search_right_bound =
                  static_cast<int32_t>(curr_file_level_->num_files) - 1;
            }
            // `search_right_bound_` is an inclusive upper-bound, but since it
            // was determined based on user key, it is still possible the lookup
            // key falls to the right of `search_right_bound_`'s corresponding
            // file. So, pass a limit one higher, which allows us to detect this
            // case.
            Slice& ikey = mget_iter->ikey;
            start_index = FindFileInRange(
                *internal_comparator_, *curr_file_level_, ikey,
                static_cast<uint32_t>(fp_ctx.search_left_bound),
                static_cast<uint32_t>(fp_ctx.search_right_bound) + 1);
            if (start_index == fp_ctx.search_right_bound + 1) {
              // `ikey_` comes after `search_right_bound_`. The lookup key does
              // not exist on this level, so let's skip this level and do a full
              // binary search on the next level.
              fp_ctx.search_left_bound = 0;
              fp_ctx.search_right_bound = FileIndexer::kLevelMaxIndex;
              current_level_range_.SkipKey(mget_iter);
              continue;
            } else {
              level_contains_keys = true;
            }
          } else {
            // search_left_bound > search_right_bound, key does not exist in
            // this level. Since no comparison is done in this level, it will
            // need to search all files in the next level.
            fp_ctx.search_left_bound = 0;
            fp_ctx.search_right_bound = FileIndexer::kLevelMaxIndex;
            current_level_range_.SkipKey(mget_iter);
            continue;
          }
        }
        fp_ctx.start_index_in_curr_level = start_index;
        fp_ctx.curr_index_in_curr_level = start_index;
      }
      if (level_contains_keys) {
        batch_iter_prev_ = current_level_range_.begin();
        upper_key_ = batch_iter_ = current_level_range_.begin();
        return true;
      }
      curr_level_++;
    }
    // curr_level_ = num_levels_. So, no more levels to search.
    return false;
  }
};

VersionStorageInfo::~VersionStorageInfo() { delete[] files_; }

Version::~Version() {
  assert(refs_ == 0);

  // Remove from linked list
  prev_->next_ = next_;
  next_->prev_ = prev_;

  // Drop references to files
  for (int level = 0; level < storage_info_.num_levels_; level++) {
    for (size_t i = 0; i < storage_info_.files_[level].size(); i++) {
      FileMetaData* f = storage_info_.files_[level][i];
      assert(f->refs > 0);
      f->refs--;
      if (f->refs <= 0) {
        assert(cfd_ != nullptr);
        uint32_t path_id = f->fd.GetPathId();
        assert(path_id < cfd_->ioptions()->cf_paths.size());
        vset_->obsolete_files_.push_back(
            ObsoleteFileInfo(f, cfd_->ioptions()->cf_paths[path_id].path,
                             cfd_->GetFileMetadataCacheReservationManager()));
      }
    }
  }
}

int FindFile(const InternalKeyComparator& icmp,
             const LevelFilesBrief& file_level, const Slice& key) {
  return FindFileInRange(icmp, file_level, key, 0,
                         static_cast<uint32_t>(file_level.num_files));
}

void DoGenerateLevelFilesBrief(LevelFilesBrief* file_level,
                               const std::vector<FileMetaData*>& files,
                               Arena* arena) {
  assert(file_level);
  assert(arena);

  size_t num = files.size();
  file_level->num_files = num;
  char* mem = arena->AllocateAligned(num * sizeof(FdWithKeyRange));
  file_level->files = new (mem) FdWithKeyRange[num];

  for (size_t i = 0; i < num; i++) {
    Slice smallest_key = files[i]->smallest.Encode();
    Slice largest_key = files[i]->largest.Encode();

    // Copy key slice to sequential memory
    size_t smallest_size = smallest_key.size();
    size_t largest_size = largest_key.size();
    mem = arena->AllocateAligned(smallest_size + largest_size);
    memcpy(mem, smallest_key.data(), smallest_size);
    memcpy(mem + smallest_size, largest_key.data(), largest_size);

    FdWithKeyRange& f = file_level->files[i];
    f.fd = files[i]->fd;
    f.file_metadata = files[i];
    f.smallest_key = Slice(mem, smallest_size);
    f.largest_key = Slice(mem + smallest_size, largest_size);
  }
}

static bool AfterFile(const Comparator* ucmp, const Slice* user_key,
                      const FdWithKeyRange* f) {
  // nullptr user_key occurs before all keys and is therefore never after *f
  return (user_key != nullptr &&
          ucmp->CompareWithoutTimestamp(*user_key,
                                        ExtractUserKey(f->largest_key)) > 0);
}

static bool BeforeFile(const Comparator* ucmp, const Slice* user_key,
                       const FdWithKeyRange* f) {
  // nullptr user_key occurs after all keys and is therefore never before *f
  return (user_key != nullptr &&
          ucmp->CompareWithoutTimestamp(*user_key,
                                        ExtractUserKey(f->smallest_key)) < 0);
}

bool SomeFileOverlapsRange(const InternalKeyComparator& icmp,
                           bool disjoint_sorted_files,
                           const LevelFilesBrief& file_level,
                           const Slice* smallest_user_key,
                           const Slice* largest_user_key) {
  const Comparator* ucmp = icmp.user_comparator();
  if (!disjoint_sorted_files) {
    // Need to check against all files
    for (size_t i = 0; i < file_level.num_files; i++) {
      const FdWithKeyRange* f = &(file_level.files[i]);
      if (AfterFile(ucmp, smallest_user_key, f) ||
          BeforeFile(ucmp, largest_user_key, f)) {
        // No overlap
      } else {
        return true;  // Overlap
      }
    }
    return false;
  }

  // Binary search over file list
  uint32_t index = 0;
  if (smallest_user_key != nullptr) {
    // Find the leftmost possible internal key for smallest_user_key
    InternalKey small;
    small.SetMinPossibleForUserKey(*smallest_user_key);
    index = FindFile(icmp, file_level, small.Encode());
  }

  if (index >= file_level.num_files) {
    // beginning of range is after all files, so no overlap.
    return false;
  }

  return !BeforeFile(ucmp, largest_user_key, &file_level.files[index]);
}

namespace {

class LevelIterator final : public InternalIterator {
 public:
  // @param read_options Must outlive this iterator.
  LevelIterator(
      TableCache* table_cache, const ReadOptions& read_options,
      const FileOptions& file_options, const InternalKeyComparator& icomparator,
      const LevelFilesBrief* flevel,
      const std::shared_ptr<const SliceTransform>& prefix_extractor,
      bool should_sample, HistogramImpl* file_read_hist,
      TableReaderCaller caller, bool skip_filters, int level,
      RangeDelAggregator* range_del_agg,
      const std::vector<AtomicCompactionUnitBoundary>* compaction_boundaries =
          nullptr,
      bool allow_unprepared_value = false,
      TruncatedRangeDelIterator**** range_tombstone_iter_ptr_ = nullptr)
      : table_cache_(table_cache),
        read_options_(read_options),
        file_options_(file_options),
        icomparator_(icomparator),
        user_comparator_(icomparator.user_comparator()),
        flevel_(flevel),
        prefix_extractor_(prefix_extractor),
        file_read_hist_(file_read_hist),
        should_sample_(should_sample),
        caller_(caller),
        skip_filters_(skip_filters),
        allow_unprepared_value_(allow_unprepared_value),
        file_index_(flevel_->num_files),
        level_(level),
        range_del_agg_(range_del_agg),
        pinned_iters_mgr_(nullptr),
        compaction_boundaries_(compaction_boundaries),
        is_next_read_sequential_(false),
        range_tombstone_iter_(nullptr),
        to_return_sentinel_(false) {
    // Empty level is not supported.
    assert(flevel_ != nullptr && flevel_->num_files > 0);
    if (range_tombstone_iter_ptr_) {
      *range_tombstone_iter_ptr_ = &range_tombstone_iter_;
    }
  }

  ~LevelIterator() override { delete file_iter_.Set(nullptr); }

  // Seek to the first file with a key >= target.
  // If range_tombstone_iter_ is not nullptr, then we pretend that file
  // boundaries are fake keys (sentinel keys). These keys are used to keep range
  // tombstones alive even when all point keys in an SST file are exhausted.
  // These sentinel keys will be skipped in merging iterator.
  void Seek(const Slice& target) override;
  void SeekForPrev(const Slice& target) override;
  void SeekToFirst() override;
  void SeekToLast() override;
  void Next() final override;
  bool NextAndGetResult(IterateResult* result) override;
  void Prev() override;

  // In addition to valid and invalid state (!file_iter.Valid() and
  // status.ok()), a third state of the iterator is when !file_iter_.Valid() and
  // to_return_sentinel_. This means we are at the end of a file, and a sentinel
  // key (the file boundary that we pretend as a key) is to be returned next.
  // file_iter_.Valid() and to_return_sentinel_ should not both be true.
  bool Valid() const override {
    assert(!(file_iter_.Valid() && to_return_sentinel_));
    return file_iter_.Valid() || to_return_sentinel_;
  }
  Slice key() const override {
    assert(Valid());
    if (to_return_sentinel_) {
      // Sentinel should be returned after file_iter_ reaches the end of the
      // file
      assert(!file_iter_.Valid());
      return sentinel_;
    }
    return file_iter_.key();
  }

  Slice value() const override {
    assert(Valid());
    assert(!to_return_sentinel_);
    return file_iter_.value();
  }

  Status status() const override {
    return file_iter_.iter() ? file_iter_.status() : Status::OK();
  }

  bool PrepareValue() override { return file_iter_.PrepareValue(); }

  inline bool MayBeOutOfLowerBound() override {
    assert(Valid());
    return may_be_out_of_lower_bound_ && file_iter_.MayBeOutOfLowerBound();
  }

  inline IterBoundCheck UpperBoundCheckResult() override {
    if (Valid()) {
      return file_iter_.UpperBoundCheckResult();
    } else {
      return IterBoundCheck::kUnknown;
    }
  }

  void SetPinnedItersMgr(PinnedIteratorsManager* pinned_iters_mgr) override {
    pinned_iters_mgr_ = pinned_iters_mgr;
    if (file_iter_.iter()) {
      file_iter_.SetPinnedItersMgr(pinned_iters_mgr);
    }
  }

  bool IsKeyPinned() const override {
    return pinned_iters_mgr_ && pinned_iters_mgr_->PinningEnabled() &&
           file_iter_.iter() && file_iter_.IsKeyPinned();
  }

  bool IsValuePinned() const override {
    return pinned_iters_mgr_ && pinned_iters_mgr_->PinningEnabled() &&
           file_iter_.iter() && file_iter_.IsValuePinned();
  }

  bool IsDeleteRangeSentinelKey() const override { return to_return_sentinel_; }

 private:
  // Return true if at least one invalid file is seen and skipped.
  bool SkipEmptyFileForward();
  void SkipEmptyFileBackward();
  void SetFileIterator(InternalIterator* iter);
  void InitFileIterator(size_t new_file_index);

  const Slice& file_smallest_key(size_t file_index) {
    assert(file_index < flevel_->num_files);
    return flevel_->files[file_index].smallest_key;
  }

  const Slice& file_largest_key(size_t file_index) {
    assert(file_index < flevel_->num_files);
    return flevel_->files[file_index].largest_key;
  }

  bool KeyReachedUpperBound(const Slice& internal_key) {
    return read_options_.iterate_upper_bound != nullptr &&
           user_comparator_.CompareWithoutTimestamp(
               ExtractUserKey(internal_key), /*a_has_ts=*/true,
               *read_options_.iterate_upper_bound, /*b_has_ts=*/false) >= 0;
  }

  void ClearRangeTombstoneIter() {
    if (range_tombstone_iter_ && *range_tombstone_iter_) {
      delete *range_tombstone_iter_;
      *range_tombstone_iter_ = nullptr;
    }
  }

  // Move file_iter_ to the file at file_index_.
  // range_tombstone_iter_ is updated with a range tombstone iterator
  // into the new file. Old range tombstone iterator is cleared.
  InternalIterator* NewFileIterator() {
    assert(file_index_ < flevel_->num_files);
    auto file_meta = flevel_->files[file_index_];
    if (should_sample_) {
      sample_file_read_inc(file_meta.file_metadata);
    }

    const InternalKey* smallest_compaction_key = nullptr;
    const InternalKey* largest_compaction_key = nullptr;
    if (compaction_boundaries_ != nullptr) {
      smallest_compaction_key = (*compaction_boundaries_)[file_index_].smallest;
      largest_compaction_key = (*compaction_boundaries_)[file_index_].largest;
    }
    CheckMayBeOutOfLowerBound();
    ClearRangeTombstoneIter();
    return table_cache_->NewIterator(
        read_options_, file_options_, icomparator_, *file_meta.file_metadata,
        range_del_agg_, prefix_extractor_,
        nullptr /* don't need reference to table */, file_read_hist_, caller_,
        /*arena=*/nullptr, skip_filters_, level_,
        /*max_file_size_for_l0_meta_pin=*/0, smallest_compaction_key,
        largest_compaction_key, allow_unprepared_value_, range_tombstone_iter_);
  }

  // Check if current file being fully within iterate_lower_bound.
  //
  // Note MyRocks may update iterate bounds between seek. To workaround it,
  // we need to check and update may_be_out_of_lower_bound_ accordingly.
  void CheckMayBeOutOfLowerBound() {
    if (read_options_.iterate_lower_bound != nullptr &&
        file_index_ < flevel_->num_files) {
      may_be_out_of_lower_bound_ =
          user_comparator_.CompareWithoutTimestamp(
              ExtractUserKey(file_smallest_key(file_index_)), /*a_has_ts=*/true,
              *read_options_.iterate_lower_bound, /*b_has_ts=*/false) < 0;
    }
  }

  TableCache* table_cache_;
  const ReadOptions& read_options_;
  const FileOptions& file_options_;
  const InternalKeyComparator& icomparator_;
  const UserComparatorWrapper user_comparator_;
  const LevelFilesBrief* flevel_;
  mutable FileDescriptor current_value_;
  // `prefix_extractor_` may be non-null even for total order seek. Checking
  // this variable is not the right way to identify whether prefix iterator
  // is used.
  const std::shared_ptr<const SliceTransform>& prefix_extractor_;

  HistogramImpl* file_read_hist_;
  bool should_sample_;
  TableReaderCaller caller_;
  bool skip_filters_;
  bool allow_unprepared_value_;
  bool may_be_out_of_lower_bound_ = true;
  size_t file_index_;
  int level_;
  RangeDelAggregator* range_del_agg_;
  IteratorWrapper file_iter_;  // May be nullptr
  PinnedIteratorsManager* pinned_iters_mgr_;

  // To be propagated to RangeDelAggregator in order to safely truncate range
  // tombstones.
  const std::vector<AtomicCompactionUnitBoundary>* compaction_boundaries_;

  bool is_next_read_sequential_;

  // This is set when this level iterator is used under a merging iterator
  // that processes range tombstones. range_tombstone_iter_ points to where the
  // merging iterator stores the range tombstones iterator for this level. When
  // this level iterator moves to a new SST file, it updates the range
  // tombstones accordingly through this pointer. So the merging iterator always
  // has access to the current SST file's range tombstones.
  //
  // The level iterator treats file boundary as fake keys (sentinel keys) to
  // keep range tombstones alive if needed and make upper level, i.e. merging
  // iterator, aware of file changes (when level iterator moves to a new SST
  // file, there is some bookkeeping work that needs to be done at merging
  // iterator end).
  //
  // *range_tombstone_iter_ points to range tombstones of the current SST file
  TruncatedRangeDelIterator** range_tombstone_iter_;

  // Whether next/prev key is a sentinel key.
  bool to_return_sentinel_ = false;
  // The sentinel key to be returned
  Slice sentinel_;
  // Sets flags for if we should return the sentinel key next.
  // The condition for returning sentinel is reaching the end of current
  // file_iter_: !Valid() && status.().ok().
  void TrySetDeleteRangeSentinel(const Slice& boundary_key);
  void ClearSentinel() { to_return_sentinel_ = false; }

  // Set in Seek() when a prefix seek reaches end of the current file,
  // and the next file has a different prefix. SkipEmptyFileForward()
  // will not move to next file when this flag is set.
  bool prefix_exhausted_ = false;
};

void LevelIterator::TrySetDeleteRangeSentinel(const Slice& boundary_key) {
  assert(range_tombstone_iter_);
  if (file_iter_.iter() != nullptr && !file_iter_.Valid() &&
      file_iter_.status().ok()) {
    to_return_sentinel_ = true;
    sentinel_ = boundary_key;
  }
}

void LevelIterator::Seek(const Slice& target) {
  prefix_exhausted_ = false;
  ClearSentinel();
  // Check whether the seek key fall under the same file
  bool need_to_reseek = true;
  if (file_iter_.iter() != nullptr && file_index_ < flevel_->num_files) {
    const FdWithKeyRange& cur_file = flevel_->files[file_index_];
    if (icomparator_.InternalKeyComparator::Compare(
            target, cur_file.largest_key) <= 0 &&
        icomparator_.InternalKeyComparator::Compare(
            target, cur_file.smallest_key) >= 0) {
      need_to_reseek = false;
      assert(static_cast<size_t>(FindFile(icomparator_, *flevel_, target)) ==
             file_index_);
    }
  }
  if (need_to_reseek) {
    TEST_SYNC_POINT("LevelIterator::Seek:BeforeFindFile");
    size_t new_file_index = FindFile(icomparator_, *flevel_, target);
    InitFileIterator(new_file_index);
  }

  if (file_iter_.iter() != nullptr) {
    file_iter_.Seek(target);
    // Status::TryAgain indicates asynchronous request for retrieval of data
    // blocks has been submitted. So it should return at this point and Seek
    // should be called again to retrieve the requested block and execute the
    // remaining code.
    if (file_iter_.status() == Status::TryAgain()) {
      return;
    }
    if (!file_iter_.Valid() && file_iter_.status().ok() &&
        prefix_extractor_ != nullptr && !read_options_.total_order_seek &&
        !read_options_.auto_prefix_mode &&
        file_index_ < flevel_->num_files - 1) {
      size_t ts_sz = user_comparator_.user_comparator()->timestamp_size();
      Slice target_user_key_without_ts =
          ExtractUserKeyAndStripTimestamp(target, ts_sz);
      Slice next_file_first_user_key_without_ts =
          ExtractUserKeyAndStripTimestamp(file_smallest_key(file_index_ + 1),
                                          ts_sz);
      if (prefix_extractor_->InDomain(target_user_key_without_ts) &&
          (!prefix_extractor_->InDomain(next_file_first_user_key_without_ts) ||
           user_comparator_.CompareWithoutTimestamp(
               prefix_extractor_->Transform(target_user_key_without_ts), false,
               prefix_extractor_->Transform(
                   next_file_first_user_key_without_ts),
               false) != 0)) {
        // SkipEmptyFileForward() will not advance to next file when this flag
        // is set for reason detailed below.
        //
        // The file we initially positioned to has no keys under the target
        // prefix, and the next file's smallest key has a different prefix than
        // target. When doing prefix iterator seek, when keys for one prefix
        // have been exhausted, it can jump to any key that is larger. Here we
        // are enforcing a stricter contract than that, in order to make it
        // easier for higher layers (merging and DB iterator) to reason the
        // correctness:
        // 1. Within the prefix, the result should be accurate.
        // 2. If keys for the prefix is exhausted, it is either positioned to
        // the next key after the prefix, or make the iterator invalid.
        // A side benefit will be that it invalidates the iterator earlier so
        // that the upper level merging iterator can merge fewer child
        // iterators.
        //
        // The flag is cleared in Seek*() calls. There is no need to clear the
        // flag in Prev() since Prev() will not be called when the flag is set
        // for reasons explained below. If range_tombstone_iter_ is nullptr,
        // then there is no file boundary sentinel key. Since
        // !file_iter_.Valid() from the if condition above, this level iterator
        // is !Valid(), so Prev() will not be called. If range_tombstone_iter_
        // is not nullptr, there are two cases depending on if this level
        // iterator reaches top of the heap in merging iterator (the upper
        // layer).
        //  If so, merging iterator will see the sentinel key, call
        //  NextAndGetResult() and the call to NextAndGetResult() will skip the
        //  sentinel key and makes this level iterator invalid. If not, then it
        //  could be because the upper layer is done before any method of this
        //  level iterator is called or another Seek*() call is invoked. Either
        //  way, Prev() is never called before Seek*().
        // The flag should not be cleared at the beginning of
        // Next/NextAndGetResult() since it is used in SkipEmptyFileForward()
        // called in Next/NextAndGetResult().
        prefix_exhausted_ = true;
      }
    }

    if (range_tombstone_iter_) {
      TrySetDeleteRangeSentinel(file_largest_key(file_index_));
    }
  }
  SkipEmptyFileForward();
  CheckMayBeOutOfLowerBound();
}

void LevelIterator::SeekForPrev(const Slice& target) {
  prefix_exhausted_ = false;
  ClearSentinel();
  size_t new_file_index = FindFile(icomparator_, *flevel_, target);
  // Seek beyond this level's smallest key
  if (new_file_index == 0 &&
      icomparator_.Compare(target, file_smallest_key(0)) < 0) {
    SetFileIterator(nullptr);
    ClearRangeTombstoneIter();
    CheckMayBeOutOfLowerBound();
    return;
  }
  if (new_file_index >= flevel_->num_files) {
    new_file_index = flevel_->num_files - 1;
  }

  InitFileIterator(new_file_index);
  if (file_iter_.iter() != nullptr) {
    file_iter_.SeekForPrev(target);
    if (range_tombstone_iter_ &&
        icomparator_.Compare(target, file_smallest_key(file_index_)) >= 0) {
      // In SeekForPrev() case, it is possible that the target is less than
      // file's lower boundary since largest key is used to determine file index
      // (FindFile()). When target is less than file's lower boundary, sentinel
      // key should not be set so that SeekForPrev() does not result in a key
      // larger than target. This is correct in that there is no need to keep
      // the range tombstones in this file alive as they only cover keys
      // starting from the file's lower boundary, which is after `target`.
      TrySetDeleteRangeSentinel(file_smallest_key(file_index_));
    }
    SkipEmptyFileBackward();
  }
  CheckMayBeOutOfLowerBound();
}

void LevelIterator::SeekToFirst() {
  prefix_exhausted_ = false;
  ClearSentinel();
  InitFileIterator(0);
  if (file_iter_.iter() != nullptr) {
    file_iter_.SeekToFirst();
    if (range_tombstone_iter_) {
      // We do this in SeekToFirst() and SeekToLast() since
      // we could have an empty file with only range tombstones.
      TrySetDeleteRangeSentinel(file_largest_key(file_index_));
    }
  }
  SkipEmptyFileForward();
  CheckMayBeOutOfLowerBound();
}

void LevelIterator::SeekToLast() {
  prefix_exhausted_ = false;
  ClearSentinel();
  InitFileIterator(flevel_->num_files - 1);
  if (file_iter_.iter() != nullptr) {
    file_iter_.SeekToLast();
    if (range_tombstone_iter_) {
      TrySetDeleteRangeSentinel(file_smallest_key(file_index_));
    }
  }
  SkipEmptyFileBackward();
  CheckMayBeOutOfLowerBound();
}

void LevelIterator::Next() {
  assert(Valid());
  if (to_return_sentinel_) {
    // file_iter_ is at EOF already when to_return_sentinel_
    ClearSentinel();
  } else {
    file_iter_.Next();
    if (range_tombstone_iter_) {
      TrySetDeleteRangeSentinel(file_largest_key(file_index_));
    }
  }
  SkipEmptyFileForward();
}

bool LevelIterator::NextAndGetResult(IterateResult* result) {
  assert(Valid());
  // file_iter_ is at EOF already when to_return_sentinel_
  bool is_valid = !to_return_sentinel_ && file_iter_.NextAndGetResult(result);
  if (!is_valid) {
    if (to_return_sentinel_) {
      ClearSentinel();
    } else if (range_tombstone_iter_) {
      TrySetDeleteRangeSentinel(file_largest_key(file_index_));
    }
    is_next_read_sequential_ = true;
    SkipEmptyFileForward();
    is_next_read_sequential_ = false;
    is_valid = Valid();
    if (is_valid) {
      // This could be set in TrySetDeleteRangeSentinel() or
      // SkipEmptyFileForward() above.
      if (to_return_sentinel_) {
        result->key = sentinel_;
        result->bound_check_result = IterBoundCheck::kUnknown;
        result->value_prepared = true;
      } else {
        result->key = key();
        result->bound_check_result = file_iter_.UpperBoundCheckResult();
        // Ideally, we should return the real file_iter_.value_prepared but the
        // information is not here. It would casue an extra PrepareValue()
        // for the first key of a file.
        result->value_prepared = !allow_unprepared_value_;
      }
    }
  }
  return is_valid;
}

void LevelIterator::Prev() {
  assert(Valid());
  if (to_return_sentinel_) {
    ClearSentinel();
  } else {
    file_iter_.Prev();
    if (range_tombstone_iter_) {
      TrySetDeleteRangeSentinel(file_smallest_key(file_index_));
    }
  }
  SkipEmptyFileBackward();
}

bool LevelIterator::SkipEmptyFileForward() {
  bool seen_empty_file = false;
  // Pause at sentinel key
  while (!to_return_sentinel_ &&
         (file_iter_.iter() == nullptr ||
          (!file_iter_.Valid() && file_iter_.status().ok() &&
           file_iter_.iter()->UpperBoundCheckResult() !=
               IterBoundCheck::kOutOfBound))) {
    seen_empty_file = true;
    // Move to next file
    if (file_index_ >= flevel_->num_files - 1 ||
        KeyReachedUpperBound(file_smallest_key(file_index_ + 1)) ||
        prefix_exhausted_) {
      SetFileIterator(nullptr);
      ClearRangeTombstoneIter();
      break;
    }
    // may init a new *range_tombstone_iter
    InitFileIterator(file_index_ + 1);
    // We moved to a new SST file
    // Seek range_tombstone_iter_ to reset its !Valid() default state.
    // We do not need to call range_tombstone_iter_.Seek* in
    // LevelIterator::Seek* since when the merging iterator calls
    // LevelIterator::Seek*, it should also call Seek* into the corresponding
    // range tombstone iterator.
    if (file_iter_.iter() != nullptr) {
      file_iter_.SeekToFirst();
      if (range_tombstone_iter_) {
        if (*range_tombstone_iter_) {
          (*range_tombstone_iter_)->SeekToFirst();
        }
        TrySetDeleteRangeSentinel(file_largest_key(file_index_));
      }
    }
  }
  return seen_empty_file;
}

void LevelIterator::SkipEmptyFileBackward() {
  // Pause at sentinel key
  while (!to_return_sentinel_ &&
         (file_iter_.iter() == nullptr ||
          (!file_iter_.Valid() && file_iter_.status().ok()))) {
    // Move to previous file
    if (file_index_ == 0) {
      // Already the first file
      SetFileIterator(nullptr);
      ClearRangeTombstoneIter();
      return;
    }
    InitFileIterator(file_index_ - 1);
    // We moved to a new SST file
    // Seek range_tombstone_iter_ to reset its !Valid() default state.
    if (file_iter_.iter() != nullptr) {
      file_iter_.SeekToLast();
      if (range_tombstone_iter_) {
        if (*range_tombstone_iter_) {
          (*range_tombstone_iter_)->SeekToLast();
        }
        TrySetDeleteRangeSentinel(file_smallest_key(file_index_));
        if (to_return_sentinel_) {
          break;
        }
      }
    }
  }
}

void LevelIterator::SetFileIterator(InternalIterator* iter) {
  if (pinned_iters_mgr_ && iter) {
    iter->SetPinnedItersMgr(pinned_iters_mgr_);
  }

  InternalIterator* old_iter = file_iter_.Set(iter);

  // Update the read pattern for PrefetchBuffer.
  if (is_next_read_sequential_) {
    file_iter_.UpdateReadaheadState(old_iter);
  }

  if (pinned_iters_mgr_ && pinned_iters_mgr_->PinningEnabled()) {
    pinned_iters_mgr_->PinIterator(old_iter);
  } else {
    delete old_iter;
  }
}

void LevelIterator::InitFileIterator(size_t new_file_index) {
  if (new_file_index >= flevel_->num_files) {
    file_index_ = new_file_index;
    SetFileIterator(nullptr);
    ClearRangeTombstoneIter();
    return;
  } else {
    // If the file iterator shows incomplete, we try it again if users seek
    // to the same file, as this time we may go to a different data block
    // which is cached in block cache.
    //
    if (file_iter_.iter() != nullptr && !file_iter_.status().IsIncomplete() &&
        new_file_index == file_index_) {
      // file_iter_ is already constructed with this iterator, so
      // no need to change anything
    } else {
      file_index_ = new_file_index;
      InternalIterator* iter = NewFileIterator();
      SetFileIterator(iter);
    }
  }
}
}  // anonymous namespace

Status Version::GetTableProperties(std::shared_ptr<const TableProperties>* tp,
                                   const FileMetaData* file_meta,
                                   const std::string* fname) const {
  auto table_cache = cfd_->table_cache();
  auto ioptions = cfd_->ioptions();
  Status s = table_cache->GetTableProperties(
      file_options_, cfd_->internal_comparator(), *file_meta, tp,
      mutable_cf_options_.prefix_extractor, true /* no io */);
  if (s.ok()) {
    return s;
  }

  // We only ignore error type `Incomplete` since it's by design that we
  // disallow table when it's not in table cache.
  if (!s.IsIncomplete()) {
    return s;
  }

  // 2. Table is not present in table cache, we'll read the table properties
  // directly from the properties block in the file.
  std::unique_ptr<FSRandomAccessFile> file;
  std::string file_name;
  if (fname != nullptr) {
    file_name = *fname;
  } else {
    file_name = TableFileName(ioptions->cf_paths, file_meta->fd.GetNumber(),
                              file_meta->fd.GetPathId());
  }
  s = ioptions->fs->NewRandomAccessFile(file_name, file_options_, &file,
                                        nullptr);
  if (!s.ok()) {
    return s;
  }

  // By setting the magic number to kNullTableMagicNumber, we can bypass
  // the magic number check in the footer.
  std::unique_ptr<RandomAccessFileReader> file_reader(
      new RandomAccessFileReader(
          std::move(file), file_name, nullptr /* env */, io_tracer_,
          nullptr /* stats */, 0 /* hist_type */, nullptr /* file_read_hist */,
          nullptr /* rate_limiter */, ioptions->listeners));
  std::unique_ptr<TableProperties> props;
  s = ReadTableProperties(
      file_reader.get(), file_meta->fd.GetFileSize(),
      Footer::kNullTableMagicNumber /* table's magic number */, *ioptions,
      &props);
  if (!s.ok()) {
    return s;
  }
  *tp = std::move(props);
  RecordTick(ioptions->stats, NUMBER_DIRECT_LOAD_TABLE_PROPERTIES);
  return s;
}

Status Version::GetPropertiesOfAllTables(TablePropertiesCollection* props) {
  Status s;
  for (int level = 0; level < storage_info_.num_levels_; level++) {
    s = GetPropertiesOfAllTables(props, level);
    if (!s.ok()) {
      return s;
    }
  }

  return Status::OK();
}

Status Version::TablesRangeTombstoneSummary(int max_entries_to_print,
                                            std::string* out_str) {
  if (max_entries_to_print <= 0) {
    return Status::OK();
  }
  int num_entries_left = max_entries_to_print;

  std::stringstream ss;

  for (int level = 0; level < storage_info_.num_levels_; level++) {
    for (const auto& file_meta : storage_info_.files_[level]) {
      auto fname =
          TableFileName(cfd_->ioptions()->cf_paths, file_meta->fd.GetNumber(),
                        file_meta->fd.GetPathId());

      ss << "=== file : " << fname << " ===\n";

      TableCache* table_cache = cfd_->table_cache();
      std::unique_ptr<FragmentedRangeTombstoneIterator> tombstone_iter;

      Status s = table_cache->GetRangeTombstoneIterator(
          ReadOptions(), cfd_->internal_comparator(), *file_meta,
          &tombstone_iter);
      if (!s.ok()) {
        return s;
      }
      if (tombstone_iter) {
        tombstone_iter->SeekToFirst();

        // TODO: print timestamp
        while (tombstone_iter->Valid() && num_entries_left > 0) {
          ss << "start: " << tombstone_iter->start_key().ToString(true)
             << " end: " << tombstone_iter->end_key().ToString(true)
             << " seq: " << tombstone_iter->seq() << '\n';
          tombstone_iter->Next();
          num_entries_left--;
        }
        if (num_entries_left <= 0) {
          break;
        }
      }
    }
    if (num_entries_left <= 0) {
      break;
    }
  }
  assert(num_entries_left >= 0);
  if (num_entries_left <= 0) {
    ss << "(results may not be complete)\n";
  }

  *out_str = ss.str();
  return Status::OK();
}

Status Version::GetPropertiesOfAllTables(TablePropertiesCollection* props,
                                         int level) {
  for (const auto& file_meta : storage_info_.files_[level]) {
    auto fname =
        TableFileName(cfd_->ioptions()->cf_paths, file_meta->fd.GetNumber(),
                      file_meta->fd.GetPathId());
    // 1. If the table is already present in table cache, load table
    // properties from there.
    std::shared_ptr<const TableProperties> table_properties;
    Status s = GetTableProperties(&table_properties, file_meta, &fname);
    if (s.ok()) {
      props->insert({fname, table_properties});
    } else {
      return s;
    }
  }

  return Status::OK();
}

Status Version::GetPropertiesOfTablesInRange(
    const Range* range, std::size_t n, TablePropertiesCollection* props) const {
  for (int level = 0; level < storage_info_.num_non_empty_levels(); level++) {
    for (decltype(n) i = 0; i < n; i++) {
      // Convert user_key into a corresponding internal key.
      InternalKey k1(range[i].start, kMaxSequenceNumber, kValueTypeForSeek);
      InternalKey k2(range[i].limit, kMaxSequenceNumber, kValueTypeForSeek);
      std::vector<FileMetaData*> files;
      storage_info_.GetOverlappingInputs(level, &k1, &k2, &files, -1, nullptr,
                                         false);
      for (const auto& file_meta : files) {
        auto fname =
            TableFileName(cfd_->ioptions()->cf_paths, file_meta->fd.GetNumber(),
                          file_meta->fd.GetPathId());
        if (props->count(fname) == 0) {
          // 1. If the table is already present in table cache, load table
          // properties from there.
          std::shared_ptr<const TableProperties> table_properties;
          Status s = GetTableProperties(&table_properties, file_meta, &fname);
          if (s.ok()) {
            props->insert({fname, table_properties});
          } else {
            return s;
          }
        }
      }
    }
  }

  return Status::OK();
}

Status Version::GetAggregatedTableProperties(
    std::shared_ptr<const TableProperties>* tp, int level) {
  TablePropertiesCollection props;
  Status s;
  if (level < 0) {
    s = GetPropertiesOfAllTables(&props);
  } else {
    s = GetPropertiesOfAllTables(&props, level);
  }
  if (!s.ok()) {
    return s;
  }

  auto* new_tp = new TableProperties();
  for (const auto& item : props) {
    new_tp->Add(*item.second);
  }
  tp->reset(new_tp);
  return Status::OK();
}

size_t Version::GetMemoryUsageByTableReaders() {
  size_t total_usage = 0;
  for (auto& file_level : storage_info_.level_files_brief_) {
    for (size_t i = 0; i < file_level.num_files; i++) {
      total_usage += cfd_->table_cache()->GetMemoryUsageByTableReader(
          file_options_, cfd_->internal_comparator(),
          *file_level.files[i].file_metadata,
          mutable_cf_options_.prefix_extractor);
    }
  }
  return total_usage;
}

void Version::GetColumnFamilyMetaData(ColumnFamilyMetaData* cf_meta) {
  assert(cf_meta);
  assert(cfd_);

  cf_meta->name = cfd_->GetName();
  cf_meta->size = 0;
  cf_meta->file_count = 0;
  cf_meta->levels.clear();

  cf_meta->blob_file_size = 0;
  cf_meta->blob_file_count = 0;
  cf_meta->blob_files.clear();

  auto* ioptions = cfd_->ioptions();
  auto* vstorage = storage_info();

  for (int level = 0; level < cfd_->NumberLevels(); level++) {
    uint64_t level_size = 0;
    cf_meta->file_count += vstorage->LevelFiles(level).size();
    std::vector<SstFileMetaData> files;
    for (const auto& file : vstorage->LevelFiles(level)) {
      uint32_t path_id = file->fd.GetPathId();
      std::string file_path;
      if (path_id < ioptions->cf_paths.size()) {
        file_path = ioptions->cf_paths[path_id].path;
      } else {
        assert(!ioptions->cf_paths.empty());
        file_path = ioptions->cf_paths.back().path;
      }
      const uint64_t file_number = file->fd.GetNumber();
      files.emplace_back(
          MakeTableFileName("", file_number), file_number, file_path,
          file->fd.GetFileSize(), file->fd.smallest_seqno,
          file->fd.largest_seqno, file->smallest.user_key().ToString(),
          file->largest.user_key().ToString(),
          file->stats.num_reads_sampled.load(std::memory_order_relaxed),
          file->being_compacted, file->temperature,
          file->oldest_blob_file_number, file->TryGetOldestAncesterTime(),
          file->TryGetFileCreationTime(), file->epoch_number,
          file->file_checksum, file->file_checksum_func_name);
      files.back().num_entries = file->num_entries;
      files.back().num_deletions = file->num_deletions;
      level_size += file->fd.GetFileSize();
    }
    cf_meta->levels.emplace_back(level, level_size, std::move(files));
    cf_meta->size += level_size;
  }
  for (const auto& meta : vstorage->GetBlobFiles()) {
    assert(meta);

    cf_meta->blob_files.emplace_back(
        meta->GetBlobFileNumber(), BlobFileName("", meta->GetBlobFileNumber()),
        ioptions->cf_paths.front().path, meta->GetBlobFileSize(),
        meta->GetTotalBlobCount(), meta->GetTotalBlobBytes(),
        meta->GetGarbageBlobCount(), meta->GetGarbageBlobBytes(),
        meta->GetChecksumMethod(), meta->GetChecksumValue());
    ++cf_meta->blob_file_count;
    cf_meta->blob_file_size += meta->GetBlobFileSize();
  }
}

uint64_t Version::GetSstFilesSize() {
  uint64_t sst_files_size = 0;
  for (int level = 0; level < storage_info_.num_levels_; level++) {
    for (const auto& file_meta : storage_info_.LevelFiles(level)) {
      sst_files_size += file_meta->fd.GetFileSize();
    }
  }
  return sst_files_size;
}

void Version::GetCreationTimeOfOldestFile(uint64_t* creation_time) {
  uint64_t oldest_time = std::numeric_limits<uint64_t>::max();
  for (int level = 0; level < storage_info_.num_non_empty_levels_; level++) {
    for (FileMetaData* meta : storage_info_.LevelFiles(level)) {
      assert(meta->fd.table_reader != nullptr);
      uint64_t file_creation_time = meta->TryGetFileCreationTime();
      if (file_creation_time == kUnknownFileCreationTime) {
        *creation_time = 0;
        return;
      }
      if (file_creation_time < oldest_time) {
        oldest_time = file_creation_time;
      }
    }
  }
  *creation_time = oldest_time;
}

InternalIterator* Version::TEST_GetLevelIterator(
    const ReadOptions& read_options, MergeIteratorBuilder* merge_iter_builder,
    int level, bool allow_unprepared_value) {
  auto* arena = merge_iter_builder->GetArena();
  auto* mem = arena->AllocateAligned(sizeof(LevelIterator));
  TruncatedRangeDelIterator*** tombstone_iter_ptr = nullptr;
  auto level_iter = new (mem) LevelIterator(
      cfd_->table_cache(), read_options, file_options_,
      cfd_->internal_comparator(), &storage_info_.LevelFilesBrief(level),
      mutable_cf_options_.prefix_extractor, should_sample_file_read(),
      cfd_->internal_stats()->GetFileReadHist(level),
      TableReaderCaller::kUserIterator, IsFilterSkipped(level), level,
      nullptr /* range_del_agg */, nullptr /* compaction_boundaries */,
      allow_unprepared_value, &tombstone_iter_ptr);
  if (read_options.ignore_range_deletions) {
    merge_iter_builder->AddIterator(level_iter);
  } else {
    merge_iter_builder->AddPointAndTombstoneIterator(
        level_iter, nullptr /* tombstone_iter */, tombstone_iter_ptr);
  }
  return level_iter;
}

uint64_t VersionStorageInfo::GetEstimatedActiveKeys() const {
  // Estimation will be inaccurate when:
  // (1) there exist merge keys
  // (2) keys are directly overwritten
  // (3) deletion on non-existing keys
  // (4) low number of samples
  if (current_num_samples_ == 0) {
    return 0;
  }

  if (current_num_non_deletions_ <= current_num_deletions_) {
    return 0;
  }

  uint64_t est = current_num_non_deletions_ - current_num_deletions_;

  uint64_t file_count = 0;
  for (int level = 0; level < num_levels_; ++level) {
    file_count += files_[level].size();
  }

  if (current_num_samples_ < file_count) {
    // casting to avoid overflowing
    return static_cast<uint64_t>(
        (est * static_cast<double>(file_count) / current_num_samples_));
  } else {
    return est;
  }
}

double VersionStorageInfo::GetEstimatedCompressionRatioAtLevel(
    int level) const {
  assert(level < num_levels_);
  uint64_t sum_file_size_bytes = 0;
  uint64_t sum_data_size_bytes = 0;
  for (auto* file_meta : files_[level]) {
    sum_file_size_bytes += file_meta->fd.GetFileSize();
    sum_data_size_bytes += file_meta->raw_key_size + file_meta->raw_value_size;
  }
  if (sum_file_size_bytes == 0) {
    return -1.0;
  }
  return static_cast<double>(sum_data_size_bytes) / sum_file_size_bytes;
}

void Version::AddIterators(const ReadOptions& read_options,
                           const FileOptions& soptions,
                           MergeIteratorBuilder* merge_iter_builder,
                           bool allow_unprepared_value) {
  assert(storage_info_.finalized_);

  for (int level = 0; level < storage_info_.num_non_empty_levels(); level++) {
    AddIteratorsForLevel(read_options, soptions, merge_iter_builder, level,
                         allow_unprepared_value);
  }
}

void Version::AddIteratorsForLevel(const ReadOptions& read_options,
                                   const FileOptions& soptions,
                                   MergeIteratorBuilder* merge_iter_builder,
                                   int level, bool allow_unprepared_value) {
  assert(storage_info_.finalized_);
  if (level >= storage_info_.num_non_empty_levels()) {
    // This is an empty level
    return;
  } else if (storage_info_.LevelFilesBrief(level).num_files == 0) {
    // No files in this level
    return;
  }

  bool should_sample = should_sample_file_read();

  auto* arena = merge_iter_builder->GetArena();
  if (level == 0) {
    // Merge all level zero files together since they may overlap
    TruncatedRangeDelIterator* tombstone_iter = nullptr;
    for (size_t i = 0; i < storage_info_.LevelFilesBrief(0).num_files; i++) {
      const auto& file = storage_info_.LevelFilesBrief(0).files[i];
      auto table_iter = cfd_->table_cache()->NewIterator(
          read_options, soptions, cfd_->internal_comparator(),
          *file.file_metadata, /*range_del_agg=*/nullptr,
          mutable_cf_options_.prefix_extractor, nullptr,
          cfd_->internal_stats()->GetFileReadHist(0),
          TableReaderCaller::kUserIterator, arena,
          /*skip_filters=*/false, /*level=*/0, max_file_size_for_l0_meta_pin_,
          /*smallest_compaction_key=*/nullptr,
          /*largest_compaction_key=*/nullptr, allow_unprepared_value,
          &tombstone_iter);
      if (read_options.ignore_range_deletions) {
        merge_iter_builder->AddIterator(table_iter);
      } else {
        merge_iter_builder->AddPointAndTombstoneIterator(table_iter,
                                                         tombstone_iter);
      }
    }
    if (should_sample) {
      // Count ones for every L0 files. This is done per iterator creation
      // rather than Seek(), while files in other levels are recored per seek.
      // If users execute one range query per iterator, there may be some
      // discrepancy here.
      for (FileMetaData* meta : storage_info_.LevelFiles(0)) {
        sample_file_read_inc(meta);
      }
    }
  } else if (storage_info_.LevelFilesBrief(level).num_files > 0) {
    // For levels > 0, we can use a concatenating iterator that sequentially
    // walks through the non-overlapping files in the level, opening them
    // lazily.
    auto* mem = arena->AllocateAligned(sizeof(LevelIterator));
    TruncatedRangeDelIterator*** tombstone_iter_ptr = nullptr;
    auto level_iter = new (mem) LevelIterator(
        cfd_->table_cache(), read_options, soptions,
        cfd_->internal_comparator(), &storage_info_.LevelFilesBrief(level),
        mutable_cf_options_.prefix_extractor, should_sample_file_read(),
        cfd_->internal_stats()->GetFileReadHist(level),
        TableReaderCaller::kUserIterator, IsFilterSkipped(level), level,
        /*range_del_agg=*/nullptr, /*compaction_boundaries=*/nullptr,
        allow_unprepared_value, &tombstone_iter_ptr);
    if (read_options.ignore_range_deletions) {
      merge_iter_builder->AddIterator(level_iter);
    } else {
      merge_iter_builder->AddPointAndTombstoneIterator(
          level_iter, nullptr /* tombstone_iter */, tombstone_iter_ptr);
    }
  }
}

Status Version::OverlapWithLevelIterator(const ReadOptions& read_options,
                                         const FileOptions& file_options,
                                         const Slice& smallest_user_key,
                                         const Slice& largest_user_key,
                                         int level, bool* overlap) {
  assert(storage_info_.finalized_);

  auto icmp = cfd_->internal_comparator();
  auto ucmp = icmp.user_comparator();

  Arena arena;
  Status status;
  ReadRangeDelAggregator range_del_agg(&icmp,
                                       kMaxSequenceNumber /* upper_bound */);

  *overlap = false;

  if (level == 0) {
    for (size_t i = 0; i < storage_info_.LevelFilesBrief(0).num_files; i++) {
      const auto file = &storage_info_.LevelFilesBrief(0).files[i];
      if (AfterFile(ucmp, &smallest_user_key, file) ||
          BeforeFile(ucmp, &largest_user_key, file)) {
        continue;
      }
      ScopedArenaIterator iter(cfd_->table_cache()->NewIterator(
          read_options, file_options, cfd_->internal_comparator(),
          *file->file_metadata, &range_del_agg,
          mutable_cf_options_.prefix_extractor, nullptr,
          cfd_->internal_stats()->GetFileReadHist(0),
          TableReaderCaller::kUserIterator, &arena,
          /*skip_filters=*/false, /*level=*/0, max_file_size_for_l0_meta_pin_,
          /*smallest_compaction_key=*/nullptr,
          /*largest_compaction_key=*/nullptr,
          /*allow_unprepared_value=*/false));
      status = OverlapWithIterator(ucmp, smallest_user_key, largest_user_key,
                                   iter.get(), overlap);
      if (!status.ok() || *overlap) {
        break;
      }
    }
  } else if (storage_info_.LevelFilesBrief(level).num_files > 0) {
    auto mem = arena.AllocateAligned(sizeof(LevelIterator));
    ScopedArenaIterator iter(new (mem) LevelIterator(
        cfd_->table_cache(), read_options, file_options,
        cfd_->internal_comparator(), &storage_info_.LevelFilesBrief(level),
        mutable_cf_options_.prefix_extractor, should_sample_file_read(),
        cfd_->internal_stats()->GetFileReadHist(level),
        TableReaderCaller::kUserIterator, IsFilterSkipped(level), level,
        &range_del_agg));
    status = OverlapWithIterator(ucmp, smallest_user_key, largest_user_key,
                                 iter.get(), overlap);
  }

  if (status.ok() && *overlap == false &&
      range_del_agg.IsRangeOverlapped(smallest_user_key, largest_user_key)) {
    *overlap = true;
  }
  return status;
}

VersionStorageInfo::VersionStorageInfo(
    const InternalKeyComparator* internal_comparator,
    const Comparator* user_comparator, int levels,
    CompactionStyle compaction_style, VersionStorageInfo* ref_vstorage,
    bool _force_consistency_checks,
    EpochNumberRequirement epoch_number_requirement)
    : internal_comparator_(internal_comparator),
      user_comparator_(user_comparator),
      // cfd is nullptr if Version is dummy
      num_levels_(levels),
      num_non_empty_levels_(0),
      file_indexer_(user_comparator),
      compaction_style_(compaction_style),
      files_(new std::vector<FileMetaData*>[num_levels_]),
      base_level_(num_levels_ == 1 ? -1 : 1),
      level_multiplier_(0.0),
      files_by_compaction_pri_(num_levels_),
      level0_non_overlapping_(false),
      next_file_to_compact_by_size_(num_levels_),
      compaction_score_(num_levels_),
      compaction_level_(num_levels_),
      l0_delay_trigger_count_(0),
      compact_cursor_(num_levels_),
      accumulated_file_size_(0),
      accumulated_raw_key_size_(0),
      accumulated_raw_value_size_(0),
      accumulated_num_non_deletions_(0),
      accumulated_num_deletions_(0),
      current_num_non_deletions_(0),
      current_num_deletions_(0),
      current_num_samples_(0),
      estimated_compaction_needed_bytes_(0),
      finalized_(false),
      force_consistency_checks_(_force_consistency_checks),
      epoch_number_requirement_(epoch_number_requirement) {
  if (ref_vstorage != nullptr) {
    accumulated_file_size_ = ref_vstorage->accumulated_file_size_;
    accumulated_raw_key_size_ = ref_vstorage->accumulated_raw_key_size_;
    accumulated_raw_value_size_ = ref_vstorage->accumulated_raw_value_size_;
    accumulated_num_non_deletions_ =
        ref_vstorage->accumulated_num_non_deletions_;
    accumulated_num_deletions_ = ref_vstorage->accumulated_num_deletions_;
    current_num_non_deletions_ = ref_vstorage->current_num_non_deletions_;
    current_num_deletions_ = ref_vstorage->current_num_deletions_;
    current_num_samples_ = ref_vstorage->current_num_samples_;
    oldest_snapshot_seqnum_ = ref_vstorage->oldest_snapshot_seqnum_;
    compact_cursor_ = ref_vstorage->compact_cursor_;
    compact_cursor_.resize(num_levels_);
  }
}

Version::Version(ColumnFamilyData* column_family_data, VersionSet* vset,
                 const FileOptions& file_opt,
                 const MutableCFOptions mutable_cf_options,
                 const std::shared_ptr<IOTracer>& io_tracer,
                 uint64_t version_number,
                 EpochNumberRequirement epoch_number_requirement)
    : env_(vset->env_),
      clock_(vset->clock_),
      cfd_(column_family_data),
      info_log_((cfd_ == nullptr) ? nullptr : cfd_->ioptions()->logger),
      db_statistics_((cfd_ == nullptr) ? nullptr : cfd_->ioptions()->stats),
      table_cache_((cfd_ == nullptr) ? nullptr : cfd_->table_cache()),
      blob_source_(cfd_ ? cfd_->blob_source() : nullptr),
      merge_operator_(
          (cfd_ == nullptr) ? nullptr : cfd_->ioptions()->merge_operator.get()),
      storage_info_(
          (cfd_ == nullptr) ? nullptr : &cfd_->internal_comparator(),
          (cfd_ == nullptr) ? nullptr : cfd_->user_comparator(),
          cfd_ == nullptr ? 0 : cfd_->NumberLevels(),
          cfd_ == nullptr ? kCompactionStyleLevel
                          : cfd_->ioptions()->compaction_style,
          (cfd_ == nullptr || cfd_->current() == nullptr)
              ? nullptr
              : cfd_->current()->storage_info(),
          cfd_ == nullptr ? false : cfd_->ioptions()->force_consistency_checks,
          epoch_number_requirement),
      vset_(vset),
      next_(this),
      prev_(this),
      refs_(0),
      file_options_(file_opt),
      mutable_cf_options_(mutable_cf_options),
      max_file_size_for_l0_meta_pin_(
          MaxFileSizeForL0MetaPin(mutable_cf_options_)),
      version_number_(version_number),
      io_tracer_(io_tracer) {}

Status Version::GetBlob(const ReadOptions& read_options, const Slice& user_key,
                        const Slice& blob_index_slice,
                        FilePrefetchBuffer* prefetch_buffer,
                        PinnableSlice* value, uint64_t* bytes_read) const {
  BlobIndex blob_index;

  {
    Status s = blob_index.DecodeFrom(blob_index_slice);
    if (!s.ok()) {
      return s;
    }
  }

  return GetBlob(read_options, user_key, blob_index, prefetch_buffer, value,
                 bytes_read);
}

Status Version::GetBlob(const ReadOptions& read_options, const Slice& user_key,
                        const BlobIndex& blob_index,
                        FilePrefetchBuffer* prefetch_buffer,
                        PinnableSlice* value, uint64_t* bytes_read) const {
  assert(value);

  if (blob_index.HasTTL() || blob_index.IsInlined()) {
    return Status::Corruption("Unexpected TTL/inlined blob index");
  }

  const uint64_t blob_file_number = blob_index.file_number();

  auto blob_file_meta = storage_info_.GetBlobFileMetaData(blob_file_number);
  if (!blob_file_meta) {
    return Status::Corruption("Invalid blob file number");
  }

  assert(blob_source_);
  value->Reset();
  const Status s = blob_source_->GetBlob(
      read_options, user_key, blob_file_number, blob_index.offset(),
      blob_file_meta->GetBlobFileSize(), blob_index.size(),
      blob_index.compression(), prefetch_buffer, value, bytes_read);

  return s;
}

void Version::MultiGetBlob(
    const ReadOptions& read_options, MultiGetRange& range,
    std::unordered_map<uint64_t, BlobReadContexts>& blob_ctxs) {
  assert(!blob_ctxs.empty());

  autovector<BlobFileReadRequests> blob_reqs;

  for (auto& ctx : blob_ctxs) {
    const auto file_number = ctx.first;
    const auto blob_file_meta = storage_info_.GetBlobFileMetaData(file_number);

    autovector<BlobReadRequest> blob_reqs_in_file;
    BlobReadContexts& blobs_in_file = ctx.second;
    for (const auto& blob : blobs_in_file) {
      const BlobIndex& blob_index = blob.first;
      const KeyContext& key_context = blob.second;

      if (!blob_file_meta) {
        *key_context.s = Status::Corruption("Invalid blob file number");
        continue;
      }

      if (blob_index.HasTTL() || blob_index.IsInlined()) {
        *key_context.s =
            Status::Corruption("Unexpected TTL/inlined blob index");
        continue;
      }

      key_context.value->Reset();
      blob_reqs_in_file.emplace_back(
          key_context.get_context->ukey_to_get_blob_value(),
          blob_index.offset(), blob_index.size(), blob_index.compression(),
          key_context.value, key_context.s);
    }
    if (blob_reqs_in_file.size() > 0) {
      const auto file_size = blob_file_meta->GetBlobFileSize();
      blob_reqs.emplace_back(file_number, file_size, blob_reqs_in_file);
    }
  }

  if (blob_reqs.size() > 0) {
    blob_source_->MultiGetBlob(read_options, blob_reqs,
                               /*bytes_read=*/nullptr);
  }

  for (auto& ctx : blob_ctxs) {
    BlobReadContexts& blobs_in_file = ctx.second;
    for (const auto& blob : blobs_in_file) {
      const KeyContext& key_context = blob.second;
      if (key_context.s->ok()) {
        range.AddValueSize(key_context.value->size());
        if (range.GetValueSize() > read_options.value_size_soft_limit) {
          *key_context.s = Status::Aborted();
        }
      } else if (key_context.s->IsIncomplete()) {
        // read_options.read_tier == kBlockCacheTier
        // Cannot read blob(s): no disk I/O allowed
        assert(key_context.get_context);
        auto& get_context = *(key_context.get_context);
        get_context.MarkKeyMayExist();
      }
    }
  }
}

void Version::Get(const ReadOptions& read_options, const LookupKey& k,
                  PinnableSlice* value, PinnableWideColumns* columns,
                  std::string* timestamp, Status* status,
                  MergeContext* merge_context,
                  SequenceNumber* max_covering_tombstone_seq,
                  PinnedIteratorsManager* pinned_iters_mgr, bool* value_found,
                  bool* key_exists, SequenceNumber* seq, ReadCallback* callback,
                  bool* is_blob, bool do_merge) {
  Slice ikey = k.internal_key();
  Slice user_key = k.user_key();

  assert(status->ok() || status->IsMergeInProgress());

  if (key_exists != nullptr) {
    // will falsify below if not found
    *key_exists = true;
  }

  uint64_t tracing_get_id = BlockCacheTraceHelper::kReservedGetId;
  if (vset_ && vset_->block_cache_tracer_ &&
      vset_->block_cache_tracer_->is_tracing_enabled()) {
    tracing_get_id = vset_->block_cache_tracer_->NextGetId();
  }

  // Note: the old StackableDB-based BlobDB passes in
  // GetImplOptions::is_blob_index; for the integrated BlobDB implementation, we
  // need to provide it here.
  bool is_blob_index = false;
  bool* const is_blob_to_use = is_blob ? is_blob : &is_blob_index;
  BlobFetcher blob_fetcher(this, read_options);

  assert(pinned_iters_mgr);
  GetContext get_context(
      user_comparator(), merge_operator_, info_log_, db_statistics_,
      status->ok() ? GetContext::kNotFound : GetContext::kMerge, user_key,
      do_merge ? value : nullptr, do_merge ? columns : nullptr,
      do_merge ? timestamp : nullptr, value_found, merge_context, do_merge,
      max_covering_tombstone_seq, clock_, seq,
      merge_operator_ ? pinned_iters_mgr : nullptr, callback, is_blob_to_use,
      tracing_get_id, &blob_fetcher);

  // Pin blocks that we read to hold merge operands
  if (merge_operator_) {
    pinned_iters_mgr->StartPinning();
  }

  FilePicker fp(user_key, ikey, &storage_info_.level_files_brief_,
                storage_info_.num_non_empty_levels_,
                &storage_info_.file_indexer_, user_comparator(),
                internal_comparator());
  FdWithKeyRange* f = fp.GetNextFile();

  while (f != nullptr) {
    if (*max_covering_tombstone_seq > 0) {
      // The remaining files we look at will only contain covered keys, so we
      // stop here.
      break;
    }
    if (get_context.sample()) {
      sample_file_read_inc(f->file_metadata);
    }

    bool timer_enabled =
        GetPerfLevel() >= PerfLevel::kEnableTimeExceptForMutex &&
        get_perf_context()->per_level_perf_context_enabled;
    StopWatchNano timer(clock_, timer_enabled /* auto_start */);
    *status = table_cache_->Get(
        read_options, *internal_comparator(), *f->file_metadata, ikey,
        &get_context, mutable_cf_options_.prefix_extractor,
        cfd_->internal_stats()->GetFileReadHist(fp.GetHitFileLevel()),
        IsFilterSkipped(static_cast<int>(fp.GetHitFileLevel()),
                        fp.IsHitFileLastInLevel()),
        fp.GetHitFileLevel(), max_file_size_for_l0_meta_pin_);
    // TODO: examine the behavior for corrupted key
    if (timer_enabled) {
      PERF_COUNTER_BY_LEVEL_ADD(get_from_table_nanos, timer.ElapsedNanos(),
                                fp.GetHitFileLevel());
    }
    if (!status->ok()) {
      if (db_statistics_ != nullptr) {
        get_context.ReportCounters();
      }
      return;
    }

    // report the counters before returning
    if (get_context.State() != GetContext::kNotFound &&
        get_context.State() != GetContext::kMerge &&
        db_statistics_ != nullptr) {
      get_context.ReportCounters();
    }
    switch (get_context.State()) {
      case GetContext::kNotFound:
        // Keep searching in other files
        break;
      case GetContext::kMerge:
        // TODO: update per-level perfcontext user_key_return_count for kMerge
        break;
      case GetContext::kFound:
        if (fp.GetHitFileLevel() == 0) {
          RecordTick(db_statistics_, GET_HIT_L0);
        } else if (fp.GetHitFileLevel() == 1) {
          RecordTick(db_statistics_, GET_HIT_L1);
        } else if (fp.GetHitFileLevel() >= 2) {
          RecordTick(db_statistics_, GET_HIT_L2_AND_UP);
        }

        PERF_COUNTER_BY_LEVEL_ADD(user_key_return_count, 1,
                                  fp.GetHitFileLevel());

<<<<<<< HEAD
        if (is_blob_index && do_merge && (value || columns)) {
          assert(!columns ||
                 (!columns->columns().empty() &&
                  columns->columns().front().name() == kDefaultWideColumnName));

          Slice blob_index =
              value ? *value : columns->columns().front().value();

          TEST_SYNC_POINT_CALLBACK("Version::Get::TamperWithBlobIndex",
                                   &blob_index);

          constexpr FilePrefetchBuffer* prefetch_buffer = nullptr;

          PinnableSlice result;

          constexpr uint64_t* bytes_read = nullptr;

          *status = GetBlob(read_options, user_key, blob_index, prefetch_buffer,
                            &result, bytes_read);
          if (!status->ok()) {
            if (status->IsIncomplete()) {
              get_context.MarkKeyMayExist();
=======
        if (is_blob_index) {
          if (do_merge && value) {
            TEST_SYNC_POINT_CALLBACK("Version::Get::TamperWithBlobIndex",
                                     value);

            constexpr FilePrefetchBuffer* prefetch_buffer = nullptr;
            constexpr uint64_t* bytes_read = nullptr;

            *status =
                GetBlob(read_options, get_context.ukey_to_get_blob_value(),
                        *value, prefetch_buffer, value, bytes_read);
            if (!status->ok()) {
              if (status->IsIncomplete()) {
                get_context.MarkKeyMayExist();
              }
              return;
>>>>>>> 24ac53d8
            }
            return;
          }

          if (value) {
            *value = std::move(result);
          } else {
            assert(columns);
            columns->Reset();
            columns->SetPlainValue(result);
          }
        }

        return;
      case GetContext::kDeleted:
        // Use empty error message for speed
        *status = Status::NotFound();
        return;
      case GetContext::kCorrupt:
        *status = Status::Corruption("corrupted key for ", user_key);
        return;
      case GetContext::kUnexpectedBlobIndex:
        ROCKS_LOG_ERROR(info_log_, "Encounter unexpected blob index.");
        *status = Status::NotSupported(
            "Encounter unexpected blob index. Please open DB with "
            "ROCKSDB_NAMESPACE::blob_db::BlobDB instead.");
        return;
    }
    f = fp.GetNextFile();
  }
  if (db_statistics_ != nullptr) {
    get_context.ReportCounters();
  }
  if (GetContext::kMerge == get_context.State()) {
    if (!do_merge) {
      *status = Status::OK();
      return;
    }
    if (!merge_operator_) {
      *status = Status::InvalidArgument(
          "merge_operator is not properly initialized.");
      return;
    }
    // merge_operands are in saver and we hit the beginning of the key history
    // do a final merge of nullptr and operands;
    if (value || columns) {
      std::string result;
      // `op_failure_scope` (an output parameter) is not provided (set to
      // nullptr) since a failure must be propagated regardless of its value.
      *status = MergeHelper::TimedFullMerge(
          merge_operator_, user_key, nullptr, merge_context->GetOperands(),
          &result, info_log_, db_statistics_, clock_,
          /* result_operand */ nullptr, /* update_num_ops_stats */ true,
          /* op_failure_scope */ nullptr);
      if (status->ok()) {
        if (LIKELY(value != nullptr)) {
          *(value->GetSelf()) = std::move(result);
          value->PinSelf();
        } else {
          assert(columns != nullptr);
          columns->SetPlainValue(result);
        }
      }
    }
  } else {
    if (key_exists != nullptr) {
      *key_exists = false;
    }
    *status = Status::NotFound();  // Use an empty error message for speed
  }
}

void Version::MultiGet(const ReadOptions& read_options, MultiGetRange* range,
                       ReadCallback* callback) {
  PinnedIteratorsManager pinned_iters_mgr;

  // Pin blocks that we read to hold merge operands
  if (merge_operator_) {
    pinned_iters_mgr.StartPinning();
  }
  uint64_t tracing_mget_id = BlockCacheTraceHelper::kReservedGetId;

  if (vset_ && vset_->block_cache_tracer_ &&
      vset_->block_cache_tracer_->is_tracing_enabled()) {
    tracing_mget_id = vset_->block_cache_tracer_->NextGetId();
  }
  // Even though we know the batch size won't be > MAX_BATCH_SIZE,
  // use autovector in order to avoid unnecessary construction of GetContext
  // objects, which is expensive
  autovector<GetContext, 16> get_ctx;
  BlobFetcher blob_fetcher(this, read_options);
  for (auto iter = range->begin(); iter != range->end(); ++iter) {
    assert(iter->s->ok() || iter->s->IsMergeInProgress());
    get_ctx.emplace_back(
        user_comparator(), merge_operator_, info_log_, db_statistics_,
        iter->s->ok() ? GetContext::kNotFound : GetContext::kMerge,
        iter->ukey_with_ts, iter->value, /*columns=*/nullptr, iter->timestamp,
        nullptr, &(iter->merge_context), true,
        &iter->max_covering_tombstone_seq, clock_, nullptr,
        merge_operator_ ? &pinned_iters_mgr : nullptr, callback,
        &iter->is_blob_index, tracing_mget_id, &blob_fetcher);
    // MergeInProgress status, if set, has been transferred to the get_context
    // state, so we set status to ok here. From now on, the iter status will
    // be used for IO errors, and get_context state will be used for any
    // key level errors
    *(iter->s) = Status::OK();
  }
  int get_ctx_index = 0;
  for (auto iter = range->begin(); iter != range->end();
       ++iter, get_ctx_index++) {
    iter->get_context = &(get_ctx[get_ctx_index]);
  }

  Status s;
  // blob_file => [[blob_idx, it], ...]
  std::unordered_map<uint64_t, BlobReadContexts> blob_ctxs;
  MultiGetRange keys_with_blobs_range(*range, range->begin(), range->end());
#if USE_COROUTINES
  if (read_options.async_io && read_options.optimize_multiget_for_io &&
      using_coroutines()) {
    s = MultiGetAsync(read_options, range, &blob_ctxs);
  } else
#endif  // USE_COROUTINES
  {
    MultiGetRange file_picker_range(*range, range->begin(), range->end());
    FilePickerMultiGet fp(&file_picker_range, &storage_info_.level_files_brief_,
                          storage_info_.num_non_empty_levels_,
                          &storage_info_.file_indexer_, user_comparator(),
                          internal_comparator());
    FdWithKeyRange* f = fp.GetNextFileInLevel();
    uint64_t num_index_read = 0;
    uint64_t num_filter_read = 0;
    uint64_t num_sst_read = 0;
    uint64_t num_level_read = 0;

    int prev_level = -1;

    while (!fp.IsSearchEnded()) {
      // This will be set to true later if we actually look up in a file in L0.
      // For per level stats purposes, an L0 file is treated as a level
      bool dump_stats_for_l0_file = false;

      // Avoid using the coroutine version if we're looking in a L0 file, since
      // L0 files won't be parallelized anyway. The regular synchronous version
      // is faster.
      if (!read_options.async_io || !using_coroutines() ||
          fp.GetHitFileLevel() == 0 || !fp.RemainingOverlapInLevel()) {
        if (f) {
          bool skip_filters =
              IsFilterSkipped(static_cast<int>(fp.GetHitFileLevel()),
                              fp.IsHitFileLastInLevel());
          // Call MultiGetFromSST for looking up a single file
          s = MultiGetFromSST(read_options, fp.CurrentFileRange(),
                              fp.GetHitFileLevel(), skip_filters,
                              /*skip_range_deletions=*/false, f, blob_ctxs,
                              /*table_handle=*/nullptr, num_filter_read,
                              num_index_read, num_sst_read);
          if (fp.GetHitFileLevel() == 0) {
            dump_stats_for_l0_file = true;
          }
        }
        if (s.ok()) {
          f = fp.GetNextFileInLevel();
        }
#if USE_COROUTINES
      } else {
        std::vector<folly::coro::Task<Status>> mget_tasks;
        while (f != nullptr) {
          MultiGetRange file_range = fp.CurrentFileRange();
          TableCache::TypedHandle* table_handle = nullptr;
          bool skip_filters =
              IsFilterSkipped(static_cast<int>(fp.GetHitFileLevel()),
                              fp.IsHitFileLastInLevel());
          bool skip_range_deletions = false;
          if (!skip_filters) {
            Status status = table_cache_->MultiGetFilter(
                read_options, *internal_comparator(), *f->file_metadata,
                mutable_cf_options_.prefix_extractor,
                cfd_->internal_stats()->GetFileReadHist(fp.GetHitFileLevel()),
                fp.GetHitFileLevel(), &file_range, &table_handle);
            skip_range_deletions = true;
            if (status.ok()) {
              skip_filters = true;
            } else if (!status.IsNotSupported()) {
              s = status;
            }
          }

          if (!s.ok()) {
            break;
          }

          if (!file_range.empty()) {
            mget_tasks.emplace_back(MultiGetFromSSTCoroutine(
                read_options, file_range, fp.GetHitFileLevel(), skip_filters,
                skip_range_deletions, f, blob_ctxs, table_handle,
                num_filter_read, num_index_read, num_sst_read));
          }
          if (fp.KeyMaySpanNextFile()) {
            break;
          }
          f = fp.GetNextFileInLevel();
        }
        if (mget_tasks.size() > 0) {
          RecordTick(db_statistics_, MULTIGET_COROUTINE_COUNT,
                     mget_tasks.size());
          // Collect all results so far
          std::vector<Status> statuses = folly::coro::blockingWait(
              folly::coro::collectAllRange(std::move(mget_tasks))
                  .scheduleOn(&range->context()->executor()));
          if (s.ok()) {
            for (Status stat : statuses) {
              if (!stat.ok()) {
                s = std::move(stat);
                break;
              }
            }
          }

          if (s.ok() && fp.KeyMaySpanNextFile()) {
            f = fp.GetNextFileInLevel();
          }
        }
#endif  // USE_COROUTINES
      }
      // If bad status or we found final result for all the keys
      if (!s.ok() || file_picker_range.empty()) {
        break;
      }
      if (!f) {
        // Reached the end of this level. Prepare the next level
        fp.PrepareNextLevelForSearch();
        if (!fp.IsSearchEnded()) {
          // Its possible there is no overlap on this level and f is nullptr
          f = fp.GetNextFileInLevel();
        }
        if (dump_stats_for_l0_file ||
            (prev_level != 0 && prev_level != (int)fp.GetHitFileLevel())) {
          // Dump the stats if the search has moved to the next level and
          // reset for next level.
          if (num_filter_read + num_index_read) {
            RecordInHistogram(db_statistics_,
                              NUM_INDEX_AND_FILTER_BLOCKS_READ_PER_LEVEL,
                              num_index_read + num_filter_read);
          }
          if (num_sst_read) {
            RecordInHistogram(db_statistics_, NUM_SST_READ_PER_LEVEL,
                              num_sst_read);
            num_level_read++;
          }
          num_filter_read = 0;
          num_index_read = 0;
          num_sst_read = 0;
        }
        prev_level = fp.GetHitFileLevel();
      }
    }

    // Dump stats for most recent level
    if (num_filter_read + num_index_read) {
      RecordInHistogram(db_statistics_,
                        NUM_INDEX_AND_FILTER_BLOCKS_READ_PER_LEVEL,
                        num_index_read + num_filter_read);
    }
    if (num_sst_read) {
      RecordInHistogram(db_statistics_, NUM_SST_READ_PER_LEVEL, num_sst_read);
      num_level_read++;
    }
    if (num_level_read) {
      RecordInHistogram(db_statistics_, NUM_LEVEL_READ_PER_MULTIGET,
                        num_level_read);
    }
  }

  if (s.ok() && !blob_ctxs.empty()) {
    MultiGetBlob(read_options, keys_with_blobs_range, blob_ctxs);
  }

  // Process any left over keys
  for (auto iter = range->begin(); s.ok() && iter != range->end(); ++iter) {
    GetContext& get_context = *iter->get_context;
    Status* status = iter->s;
    Slice user_key = iter->lkey->user_key();

    if (db_statistics_ != nullptr) {
      get_context.ReportCounters();
    }
    if (GetContext::kMerge == get_context.State()) {
      if (!merge_operator_) {
        *status = Status::InvalidArgument(
            "merge_operator is not properly initialized.");
        range->MarkKeyDone(iter);
        continue;
      }
      // merge_operands are in saver and we hit the beginning of the key history
      // do a final merge of nullptr and operands;
      std::string* str_value =
          iter->value != nullptr ? iter->value->GetSelf() : nullptr;
      // `op_failure_scope` (an output parameter) is not provided (set to
      // nullptr) since a failure must be propagated regardless of its value.
      *status = MergeHelper::TimedFullMerge(
          merge_operator_, user_key, nullptr, iter->merge_context.GetOperands(),
          str_value, info_log_, db_statistics_, clock_,
          /* result_operand */ nullptr, /* update_num_ops_stats */ true,
          /* op_failure_scope */ nullptr);
      if (LIKELY(iter->value != nullptr)) {
        iter->value->PinSelf();
        range->AddValueSize(iter->value->size());
        range->MarkKeyDone(iter);
        if (range->GetValueSize() > read_options.value_size_soft_limit) {
          s = Status::Aborted();
          break;
        }
      }
    } else {
      range->MarkKeyDone(iter);
      *status = Status::NotFound();  // Use an empty error message for speed
    }
  }

  for (auto iter = range->begin(); iter != range->end(); ++iter) {
    range->MarkKeyDone(iter);
    *(iter->s) = s;
  }
}

#ifdef USE_COROUTINES
Status Version::ProcessBatch(
    const ReadOptions& read_options, FilePickerMultiGet* batch,
    std::vector<folly::coro::Task<Status>>& mget_tasks,
    std::unordered_map<uint64_t, BlobReadContexts>* blob_ctxs,
    autovector<FilePickerMultiGet, 4>& batches, std::deque<size_t>& waiting,
    std::deque<size_t>& to_process, unsigned int& num_tasks_queued,
    std::unordered_map<int, std::tuple<uint64_t, uint64_t, uint64_t>>&
        mget_stats) {
  FilePickerMultiGet& fp = *batch;
  MultiGetRange range = fp.GetRange();
  // Initialize a new empty range. Any keys that are not in this level will
  // eventually become part of the new range.
  MultiGetRange leftover(range, range.begin(), range.begin());
  FdWithKeyRange* f = nullptr;
  Status s;

  f = fp.GetNextFileInLevel();
  while (!f) {
    fp.PrepareNextLevelForSearch();
    if (!fp.IsSearchEnded()) {
      f = fp.GetNextFileInLevel();
    } else {
      break;
    }
  }
  while (f) {
    MultiGetRange file_range = fp.CurrentFileRange();
    TableCache::TypedHandle* table_handle = nullptr;
    bool skip_filters = IsFilterSkipped(static_cast<int>(fp.GetHitFileLevel()),
                                        fp.IsHitFileLastInLevel());
    bool skip_range_deletions = false;
    if (!skip_filters) {
      Status status = table_cache_->MultiGetFilter(
          read_options, *internal_comparator(), *f->file_metadata,
          mutable_cf_options_.prefix_extractor,
          cfd_->internal_stats()->GetFileReadHist(fp.GetHitFileLevel()),
          fp.GetHitFileLevel(), &file_range, &table_handle);
      if (status.ok()) {
        skip_filters = true;
        skip_range_deletions = true;
      } else if (!status.IsNotSupported()) {
        s = status;
      }
    }
    if (!s.ok()) {
      break;
    }
    // At this point, file_range contains any keys that are likely in this
    // file. It may have false positives, but that's ok since higher level
    // lookups for the key are dependent on this lookup anyway.
    // Add the complement of file_range to leftover. That's the set of keys
    // definitely not in this level.
    // Subtract the complement of file_range from range, since they will be
    // processed in a separate batch in parallel.
    leftover += ~file_range;
    range -= ~file_range;
    if (!file_range.empty()) {
      int level = fp.GetHitFileLevel();
      auto stat = mget_stats.find(level);
      if (stat == mget_stats.end()) {
        auto entry = mget_stats.insert({level, {0, 0, 0}});
        assert(entry.second);
        stat = entry.first;
      }

      if (waiting.empty() && to_process.empty() &&
          !fp.RemainingOverlapInLevel() && leftover.empty() &&
          mget_tasks.empty()) {
        // All keys are in one SST file, so take the fast path
        s = MultiGetFromSST(read_options, file_range, fp.GetHitFileLevel(),
                            skip_filters, skip_range_deletions, f, *blob_ctxs,
                            table_handle, std::get<0>(stat->second),
                            std::get<1>(stat->second),
                            std::get<2>(stat->second));
      } else {
        mget_tasks.emplace_back(MultiGetFromSSTCoroutine(
            read_options, file_range, fp.GetHitFileLevel(), skip_filters,
            skip_range_deletions, f, *blob_ctxs, table_handle,
            std::get<0>(stat->second), std::get<1>(stat->second),
            std::get<2>(stat->second)));
        ++num_tasks_queued;
      }
    }
    if (fp.KeyMaySpanNextFile() && !file_range.empty()) {
      break;
    }
    f = fp.GetNextFileInLevel();
  }
  // Split the current batch only if some keys are likely in this level and
  // some are not. Only split if we're done with this level, i.e f is null.
  // Otherwise, it means there are more files in this level to look at.
  if (s.ok() && !f && !leftover.empty() && !range.empty()) {
    fp.ReplaceRange(range);
    batches.emplace_back(&leftover, fp);
    to_process.emplace_back(batches.size() - 1);
  }
  // 1. If f is non-null, that means we might not be done with this level.
  //    This can happen if one of the keys is the last key in the file, i.e
  //    fp.KeyMaySpanNextFile() is true.
  // 2. If range is empty, then we're done with this range and no need to
  //    prepare the next level
  // 3. If some tasks were queued for this range, then the next level will be
  //    prepared after executing those tasks
  if (!f && !range.empty() && !num_tasks_queued) {
    fp.PrepareNextLevelForSearch();
  }
  return s;
}

Status Version::MultiGetAsync(
    const ReadOptions& options, MultiGetRange* range,
    std::unordered_map<uint64_t, BlobReadContexts>* blob_ctxs) {
  autovector<FilePickerMultiGet, 4> batches;
  std::deque<size_t> waiting;
  std::deque<size_t> to_process;
  Status s;
  std::vector<folly::coro::Task<Status>> mget_tasks;
  std::unordered_map<int, std::tuple<uint64_t, uint64_t, uint64_t>> mget_stats;

  // Create the initial batch with the input range
  batches.emplace_back(range, &storage_info_.level_files_brief_,
                       storage_info_.num_non_empty_levels_,
                       &storage_info_.file_indexer_, user_comparator(),
                       internal_comparator());
  to_process.emplace_back(0);

  while (!to_process.empty()) {
    // As we process a batch, it may get split into two. So reserve space for
    // an additional batch in the autovector in order to prevent later moves
    // of elements in ProcessBatch().
    batches.reserve(batches.size() + 1);

    size_t idx = to_process.front();
    FilePickerMultiGet* batch = &batches.at(idx);
    unsigned int num_tasks_queued = 0;
    to_process.pop_front();
    if (batch->IsSearchEnded() || batch->GetRange().empty()) {
      // If to_process is empty, i.e no more batches to look at, then we need
      // schedule the enqueued coroutines and wait for them. Otherwise, we
      // skip this batch and move to the next one in to_process.
      if (!to_process.empty()) {
        continue;
      }
    } else {
      // Look through one level. This may split the batch and enqueue it to
      // to_process
      s = ProcessBatch(options, batch, mget_tasks, blob_ctxs, batches, waiting,
                       to_process, num_tasks_queued, mget_stats);
      // If ProcessBatch didn't enqueue any coroutine tasks, it means all
      // keys were filtered out. So put the batch back in to_process to
      // lookup in the next level
      if (!num_tasks_queued && !batch->IsSearchEnded()) {
        // Put this back in the processing queue
        to_process.emplace_back(idx);
      } else if (num_tasks_queued) {
        waiting.emplace_back(idx);
      }
    }
    // If ProcessBatch() returned an error, then schedule the enqueued
    // coroutines and wait for them, then abort the MultiGet.
    if (to_process.empty() || !s.ok()) {
      if (mget_tasks.size() > 0) {
        assert(waiting.size());
        RecordTick(db_statistics_, MULTIGET_COROUTINE_COUNT, mget_tasks.size());
        // Collect all results so far
        std::vector<Status> statuses = folly::coro::blockingWait(
            folly::coro::collectAllRange(std::move(mget_tasks))
                .scheduleOn(&range->context()->executor()));
        mget_tasks.clear();
        if (s.ok()) {
          for (Status stat : statuses) {
            if (!stat.ok()) {
              s = std::move(stat);
              break;
            }
          }
        }

        if (!s.ok()) {
          break;
        }

        for (size_t wait_idx : waiting) {
          FilePickerMultiGet& fp = batches.at(wait_idx);
          // 1. If fp.GetHitFile() is non-null, then there could be more
          // overlap in this level. So skip preparing next level.
          // 2. If fp.GetRange() is empty, then this batch is completed
          // and no need to prepare the next level.
          if (!fp.GetHitFile() && !fp.GetRange().empty()) {
            fp.PrepareNextLevelForSearch();
          }
        }
        to_process.swap(waiting);
      } else {
        assert(!s.ok() || waiting.size() == 0);
      }
    }
    if (!s.ok()) {
      break;
    }
  }

  uint64_t num_levels = 0;
  for (auto& stat : mget_stats) {
    if (stat.first == 0) {
      num_levels += std::get<2>(stat.second);
    } else {
      num_levels++;
    }

    uint64_t num_meta_reads =
        std::get<0>(stat.second) + std::get<1>(stat.second);
    uint64_t num_sst_reads = std::get<2>(stat.second);
    if (num_meta_reads > 0) {
      RecordInHistogram(db_statistics_,
                        NUM_INDEX_AND_FILTER_BLOCKS_READ_PER_LEVEL,
                        num_meta_reads);
    }
    if (num_sst_reads > 0) {
      RecordInHistogram(db_statistics_, NUM_SST_READ_PER_LEVEL, num_sst_reads);
    }
  }
  if (num_levels > 0) {
    RecordInHistogram(db_statistics_, NUM_LEVEL_READ_PER_MULTIGET, num_levels);
  }

  return s;
}
#endif

bool Version::IsFilterSkipped(int level, bool is_file_last_in_level) {
  // Reaching the bottom level implies misses at all upper levels, so we'll
  // skip checking the filters when we predict a hit.
  return cfd_->ioptions()->optimize_filters_for_hits &&
         (level > 0 || is_file_last_in_level) &&
         level == storage_info_.num_non_empty_levels() - 1;
}

void VersionStorageInfo::GenerateLevelFilesBrief() {
  level_files_brief_.resize(num_non_empty_levels_);
  for (int level = 0; level < num_non_empty_levels_; level++) {
    DoGenerateLevelFilesBrief(&level_files_brief_[level], files_[level],
                              &arena_);
  }
}

void VersionStorageInfo::PrepareForVersionAppend(
    const ImmutableOptions& immutable_options,
    const MutableCFOptions& mutable_cf_options) {
  ComputeCompensatedSizes();
  UpdateNumNonEmptyLevels();
  CalculateBaseBytes(immutable_options, mutable_cf_options);
  UpdateFilesByCompactionPri(immutable_options, mutable_cf_options);
  GenerateFileIndexer();
  GenerateLevelFilesBrief();
  GenerateLevel0NonOverlapping();
  if (!immutable_options.allow_ingest_behind) {
    GenerateBottommostFiles();
  }
  GenerateFileLocationIndex();
}

void Version::PrepareAppend(const MutableCFOptions& mutable_cf_options,
                            bool update_stats) {
  TEST_SYNC_POINT_CALLBACK(
      "Version::PrepareAppend:forced_check",
      reinterpret_cast<void*>(&storage_info_.force_consistency_checks_));

  if (update_stats) {
    UpdateAccumulatedStats();
  }

  storage_info_.PrepareForVersionAppend(*cfd_->ioptions(), mutable_cf_options);
}

bool Version::MaybeInitializeFileMetaData(FileMetaData* file_meta) {
  if (file_meta->init_stats_from_file || file_meta->compensated_file_size > 0) {
    return false;
  }
  std::shared_ptr<const TableProperties> tp;
  Status s = GetTableProperties(&tp, file_meta);
  file_meta->init_stats_from_file = true;
  if (!s.ok()) {
    ROCKS_LOG_ERROR(vset_->db_options_->info_log,
                    "Unable to load table properties for file %" PRIu64
                    " --- %s\n",
                    file_meta->fd.GetNumber(), s.ToString().c_str());
    return false;
  }
  if (tp.get() == nullptr) return false;
  file_meta->num_entries = tp->num_entries;
  file_meta->num_deletions = tp->num_deletions;
  file_meta->raw_value_size = tp->raw_value_size;
  file_meta->raw_key_size = tp->raw_key_size;
  file_meta->num_range_deletions = tp->num_range_deletions;
  return true;
}

void VersionStorageInfo::UpdateAccumulatedStats(FileMetaData* file_meta) {
  TEST_SYNC_POINT_CALLBACK("VersionStorageInfo::UpdateAccumulatedStats",
                           nullptr);

  assert(file_meta->init_stats_from_file);
  accumulated_file_size_ += file_meta->fd.GetFileSize();
  accumulated_raw_key_size_ += file_meta->raw_key_size;
  accumulated_raw_value_size_ += file_meta->raw_value_size;
  accumulated_num_non_deletions_ +=
      file_meta->num_entries - file_meta->num_deletions;
  accumulated_num_deletions_ += file_meta->num_deletions;

  current_num_non_deletions_ +=
      file_meta->num_entries - file_meta->num_deletions;
  current_num_deletions_ += file_meta->num_deletions;
  current_num_samples_++;
}

void VersionStorageInfo::RemoveCurrentStats(FileMetaData* file_meta) {
  if (file_meta->init_stats_from_file) {
    current_num_non_deletions_ -=
        file_meta->num_entries - file_meta->num_deletions;
    current_num_deletions_ -= file_meta->num_deletions;
    current_num_samples_--;
  }
}

void Version::UpdateAccumulatedStats() {
  // maximum number of table properties loaded from files.
  const int kMaxInitCount = 20;
  int init_count = 0;
  // here only the first kMaxInitCount files which haven't been
  // initialized from file will be updated with num_deletions.
  // The motivation here is to cap the maximum I/O per Version creation.
  // The reason for choosing files from lower-level instead of higher-level
  // is that such design is able to propagate the initialization from
  // lower-level to higher-level:  When the num_deletions of lower-level
  // files are updated, it will make the lower-level files have accurate
  // compensated_file_size, making lower-level to higher-level compaction
  // will be triggered, which creates higher-level files whose num_deletions
  // will be updated here.
  for (int level = 0;
       level < storage_info_.num_levels_ && init_count < kMaxInitCount;
       ++level) {
    for (auto* file_meta : storage_info_.files_[level]) {
      if (MaybeInitializeFileMetaData(file_meta)) {
        // each FileMeta will be initialized only once.
        storage_info_.UpdateAccumulatedStats(file_meta);
        // when option "max_open_files" is -1, all the file metadata has
        // already been read, so MaybeInitializeFileMetaData() won't incur
        // any I/O cost. "max_open_files=-1" means that the table cache passed
        // to the VersionSet and then to the ColumnFamilySet has a size of
        // TableCache::kInfiniteCapacity
        if (vset_->GetColumnFamilySet()->get_table_cache()->GetCapacity() ==
            TableCache::kInfiniteCapacity) {
          continue;
        }
        if (++init_count >= kMaxInitCount) {
          break;
        }
      }
    }
  }
  // In case all sampled-files contain only deletion entries, then we
  // load the table-property of a file in higher-level to initialize
  // that value.
  for (int level = storage_info_.num_levels_ - 1;
       storage_info_.accumulated_raw_value_size_ == 0 && level >= 0; --level) {
    for (int i = static_cast<int>(storage_info_.files_[level].size()) - 1;
         storage_info_.accumulated_raw_value_size_ == 0 && i >= 0; --i) {
      if (MaybeInitializeFileMetaData(storage_info_.files_[level][i])) {
        storage_info_.UpdateAccumulatedStats(storage_info_.files_[level][i]);
      }
    }
  }
}

void VersionStorageInfo::ComputeCompensatedSizes() {
  static const int kDeletionWeightOnCompaction = 2;
  uint64_t average_value_size = GetAverageValueSize();

  // compute the compensated size
  for (int level = 0; level < num_levels_; level++) {
    for (auto* file_meta : files_[level]) {
      // Here we only compute compensated_file_size for those file_meta
      // which compensated_file_size is uninitialized (== 0). This is true only
      // for files that have been created right now and no other thread has
      // access to them. That's why we can safely mutate compensated_file_size.
      if (file_meta->compensated_file_size == 0) {
        file_meta->compensated_file_size = file_meta->fd.GetFileSize();
        // Here we only boost the size of deletion entries of a file only
        // when the number of deletion entries is greater than the number of
        // non-deletion entries in the file.  The motivation here is that in
        // a stable workload, the number of deletion entries should be roughly
        // equal to the number of non-deletion entries.  If we compensate the
        // size of deletion entries in a stable workload, the deletion
        // compensation logic might introduce unwanted effet which changes the
        // shape of LSM tree.
        if ((file_meta->num_deletions - file_meta->num_range_deletions) * 2 >=
            file_meta->num_entries) {
          file_meta->compensated_file_size +=
              ((file_meta->num_deletions - file_meta->num_range_deletions) * 2 -
               file_meta->num_entries) *
              average_value_size * kDeletionWeightOnCompaction;
        }
        file_meta->compensated_file_size +=
            file_meta->compensated_range_deletion_size;
      }
    }
  }
}

int VersionStorageInfo::MaxInputLevel() const {
  if (compaction_style_ == kCompactionStyleLevel) {
    return num_levels() - 2;
  }
  return 0;
}

int VersionStorageInfo::MaxOutputLevel(bool allow_ingest_behind) const {
  if (allow_ingest_behind) {
    assert(num_levels() > 1);
    return num_levels() - 2;
  }
  return num_levels() - 1;
}

void VersionStorageInfo::EstimateCompactionBytesNeeded(
    const MutableCFOptions& mutable_cf_options) {
  // Only implemented for level-based compaction
  if (compaction_style_ != kCompactionStyleLevel) {
    estimated_compaction_needed_bytes_ = 0;
    return;
  }

  // Start from Level 0, if level 0 qualifies compaction to level 1,
  // we estimate the size of compaction.
  // Then we move on to the next level and see whether it qualifies compaction
  // to the next level. The size of the level is estimated as the actual size
  // on the level plus the input bytes from the previous level if there is any.
  // If it exceeds, take the exceeded bytes as compaction input and add the size
  // of the compaction size to tatal size.
  // We keep doing it to Level 2, 3, etc, until the last level and return the
  // accumulated bytes.

  uint64_t bytes_compact_to_next_level = 0;
  uint64_t level_size = 0;
  for (auto* f : files_[0]) {
    level_size += f->fd.GetFileSize();
  }
  // Level 0
  bool level0_compact_triggered = false;
  if (static_cast<int>(files_[0].size()) >=
          mutable_cf_options.level0_file_num_compaction_trigger ||
      level_size >= mutable_cf_options.max_bytes_for_level_base) {
    level0_compact_triggered = true;
    estimated_compaction_needed_bytes_ = level_size;
    bytes_compact_to_next_level = level_size;
  } else {
    estimated_compaction_needed_bytes_ = 0;
  }

  // Level 1 and up.
  uint64_t bytes_next_level = 0;
  for (int level = base_level(); level <= MaxInputLevel(); level++) {
    level_size = 0;
    if (bytes_next_level > 0) {
#ifndef NDEBUG
      uint64_t level_size2 = 0;
      for (auto* f : files_[level]) {
        level_size2 += f->fd.GetFileSize();
      }
      assert(level_size2 == bytes_next_level);
#endif
      level_size = bytes_next_level;
      bytes_next_level = 0;
    } else {
      for (auto* f : files_[level]) {
        level_size += f->fd.GetFileSize();
      }
    }
    if (level == base_level() && level0_compact_triggered) {
      // Add base level size to compaction if level0 compaction triggered.
      estimated_compaction_needed_bytes_ += level_size;
    }
    // Add size added by previous compaction
    level_size += bytes_compact_to_next_level;
    bytes_compact_to_next_level = 0;
    uint64_t level_target = MaxBytesForLevel(level);
    if (level_size > level_target) {
      bytes_compact_to_next_level = level_size - level_target;
      // Estimate the actual compaction fan-out ratio as size ratio between
      // the two levels.

      assert(bytes_next_level == 0);
      if (level + 1 < num_levels_) {
        for (auto* f : files_[level + 1]) {
          bytes_next_level += f->fd.GetFileSize();
        }
      }
      if (bytes_next_level > 0) {
        assert(level_size > 0);
        estimated_compaction_needed_bytes_ += static_cast<uint64_t>(
            static_cast<double>(bytes_compact_to_next_level) *
            (static_cast<double>(bytes_next_level) /
                 static_cast<double>(level_size) +
             1));
      }
    }
  }
}

namespace {
uint32_t GetExpiredTtlFilesCount(const ImmutableOptions& ioptions,
                                 const MutableCFOptions& mutable_cf_options,
                                 const std::vector<FileMetaData*>& files) {
  uint32_t ttl_expired_files_count = 0;

  int64_t _current_time;
  auto status = ioptions.clock->GetCurrentTime(&_current_time);
  if (status.ok()) {
    const uint64_t current_time = static_cast<uint64_t>(_current_time);
    for (FileMetaData* f : files) {
      if (!f->being_compacted) {
        uint64_t oldest_ancester_time = f->TryGetOldestAncesterTime();
        if (oldest_ancester_time != 0 &&
            oldest_ancester_time < (current_time - mutable_cf_options.ttl)) {
          ttl_expired_files_count++;
        }
      }
    }
  }
  return ttl_expired_files_count;
}
}  // anonymous namespace

void VersionStorageInfo::ComputeCompactionScore(
    const ImmutableOptions& immutable_options,
    const MutableCFOptions& mutable_cf_options) {
  double total_downcompact_bytes = 0.0;
  // Historically, score is defined as actual bytes in a level divided by
  // the level's target size, and 1.0 is the threshold for triggering
  // compaction. Higher score means higher prioritization.
  // Now we keep the compaction triggering condition, but consider more
  // factors for priorization, while still keeping the 1.0 threshold.
  // In order to provide flexibility for reducing score while still
  // maintaining it to be over 1.0, we scale the original score by 10x
  // if it is larger than 1.0.
  const double kScoreScale = 10.0;
  for (int level = 0; level <= MaxInputLevel(); level++) {
    double score;
    if (level == 0) {
      // We treat level-0 specially by bounding the number of files
      // instead of number of bytes for two reasons:
      //
      // (1) With larger write-buffer sizes, it is nice not to do too
      // many level-0 compactions.
      //
      // (2) The files in level-0 are merged on every read and
      // therefore we wish to avoid too many files when the individual
      // file size is small (perhaps because of a small write-buffer
      // setting, or very high compression ratios, or lots of
      // overwrites/deletions).
      int num_sorted_runs = 0;
      uint64_t total_size = 0;
      for (auto* f : files_[level]) {
        total_downcompact_bytes += static_cast<double>(f->fd.GetFileSize());
        if (!f->being_compacted) {
          total_size += f->compensated_file_size;
          num_sorted_runs++;
        }
      }
      if (compaction_style_ == kCompactionStyleUniversal) {
        // For universal compaction, we use level0 score to indicate
        // compaction score for the whole DB. Adding other levels as if
        // they are L0 files.
        for (int i = 1; i < num_levels(); i++) {
          // Its possible that a subset of the files in a level may be in a
          // compaction, due to delete triggered compaction or trivial move.
          // In that case, the below check may not catch a level being
          // compacted as it only checks the first file. The worst that can
          // happen is a scheduled compaction thread will find nothing to do.
          if (!files_[i].empty() && !files_[i][0]->being_compacted) {
            num_sorted_runs++;
          }
        }
      }

      if (compaction_style_ == kCompactionStyleFIFO) {
        score = static_cast<double>(total_size) /
                mutable_cf_options.compaction_options_fifo.max_table_files_size;
        if (mutable_cf_options.compaction_options_fifo.allow_compaction ||
            mutable_cf_options.compaction_options_fifo.age_for_warm > 0) {
          // Warm tier move can happen at any time. It's too expensive to
          // check very file's timestamp now. For now, just trigger it
          // slightly more frequently than FIFO compaction so that this
          // happens first.
          score = std::max(
              static_cast<double>(num_sorted_runs) /
                  mutable_cf_options.level0_file_num_compaction_trigger,
              score);
        }
        if (mutable_cf_options.ttl > 0) {
          score = std::max(
              static_cast<double>(GetExpiredTtlFilesCount(
                  immutable_options, mutable_cf_options, files_[level])),
              score);
        }
      } else {
        score = static_cast<double>(num_sorted_runs) /
                mutable_cf_options.level0_file_num_compaction_trigger;
        if (compaction_style_ == kCompactionStyleLevel && num_levels() > 1) {
          // Level-based involves L0->L0 compactions that can lead to oversized
          // L0 files. Take into account size as well to avoid later giant
          // compactions to the base level.
          // If score in L0 is always too high, L0->L1 will always be
          // prioritized over L1->L2 compaction and L1 will accumulate to
          // too large. But if L0 score isn't high enough, L0 will accumulate
          // and data is not moved to L1 fast enough. With potential L0->L0
          // compaction, number of L0 files aren't always an indication of
          // L0 oversizing, and we also need to consider total size of L0.
          if (immutable_options.level_compaction_dynamic_level_bytes) {
            if (total_size >= mutable_cf_options.max_bytes_for_level_base) {
              // When calculating estimated_compaction_needed_bytes, we assume
              // L0 is qualified as pending compactions. We will need to make
              // sure that it qualifies for compaction.
              // It might be guafanteed by logic below anyway, but we are
              // explicit here to make sure we don't stop writes with no
              // compaction scheduled.
              score = std::max(score, 1.01);
            }
            if (total_size > level_max_bytes_[base_level_]) {
              // In this case, we compare L0 size with actual L1 size and make
              // sure score is more than 1.0 (10.0 after scaled) if L0 is larger
              // than L1. Since in this case L1 score is lower than 10.0, L0->L1
              // is prioritized over L1->L2.
              uint64_t base_level_size = 0;
              for (auto f : files_[base_level_]) {
                base_level_size += f->compensated_file_size;
              }
              score = std::max(score, static_cast<double>(total_size) /
                                          static_cast<double>(std::max(
                                              base_level_size,
                                              level_max_bytes_[base_level_])));
            }
            if (score > 1.0) {
              score *= kScoreScale;
            }
          } else {
            score = std::max(score,
                             static_cast<double>(total_size) /
                                 mutable_cf_options.max_bytes_for_level_base);
          }
        }
      }
    } else {
      // Compute the ratio of current size to size limit.
      uint64_t level_bytes_no_compacting = 0;
      uint64_t level_total_bytes = 0;
      for (auto f : files_[level]) {
        level_total_bytes += f->fd.GetFileSize();
        if (!f->being_compacted) {
          level_bytes_no_compacting += f->compensated_file_size;
        }
      }
      if (!immutable_options.level_compaction_dynamic_level_bytes ||
          level_bytes_no_compacting < MaxBytesForLevel(level)) {
        score = static_cast<double>(level_bytes_no_compacting) /
                MaxBytesForLevel(level);
      } else {
        // If there are a large mount of data being compacted down to the
        // current level soon, we would de-prioritize compaction from
        // a level where the incoming data would be a large ratio. We do
        // it by dividing level size not by target level size, but
        // the target size and the incoming compaction bytes.
        score = static_cast<double>(level_bytes_no_compacting) /
                (MaxBytesForLevel(level) + total_downcompact_bytes) *
                kScoreScale;
      }
      if (level_total_bytes > MaxBytesForLevel(level)) {
        total_downcompact_bytes +=
            static_cast<double>(level_total_bytes - MaxBytesForLevel(level));
      }
    }
    compaction_level_[level] = level;
    compaction_score_[level] = score;
  }

  // sort all the levels based on their score. Higher scores get listed
  // first. Use bubble sort because the number of entries are small.
  for (int i = 0; i < num_levels() - 2; i++) {
    for (int j = i + 1; j < num_levels() - 1; j++) {
      if (compaction_score_[i] < compaction_score_[j]) {
        double score = compaction_score_[i];
        int level = compaction_level_[i];
        compaction_score_[i] = compaction_score_[j];
        compaction_level_[i] = compaction_level_[j];
        compaction_score_[j] = score;
        compaction_level_[j] = level;
      }
    }
  }
  ComputeFilesMarkedForCompaction();
  if (!immutable_options.allow_ingest_behind) {
    ComputeBottommostFilesMarkedForCompaction();
  }
  if (mutable_cf_options.ttl > 0) {
    ComputeExpiredTtlFiles(immutable_options, mutable_cf_options.ttl);
  }
  if (mutable_cf_options.periodic_compaction_seconds > 0) {
    ComputeFilesMarkedForPeriodicCompaction(
        immutable_options, mutable_cf_options.periodic_compaction_seconds);
  }

  if (mutable_cf_options.enable_blob_garbage_collection &&
      mutable_cf_options.blob_garbage_collection_age_cutoff > 0.0 &&
      mutable_cf_options.blob_garbage_collection_force_threshold < 1.0) {
    ComputeFilesMarkedForForcedBlobGC(
        mutable_cf_options.blob_garbage_collection_age_cutoff,
        mutable_cf_options.blob_garbage_collection_force_threshold);
  }

  EstimateCompactionBytesNeeded(mutable_cf_options);
}

void VersionStorageInfo::ComputeFilesMarkedForCompaction() {
  files_marked_for_compaction_.clear();
  int last_qualify_level = 0;

  // Do not include files from the last level with data
  // If table properties collector suggests a file on the last level,
  // we should not move it to a new level.
  for (int level = num_levels() - 1; level >= 1; level--) {
    if (!files_[level].empty()) {
      last_qualify_level = level - 1;
      break;
    }
  }

  for (int level = 0; level <= last_qualify_level; level++) {
    for (auto* f : files_[level]) {
      if (!f->being_compacted && f->marked_for_compaction) {
        files_marked_for_compaction_.emplace_back(level, f);
      }
    }
  }
}

void VersionStorageInfo::ComputeExpiredTtlFiles(
    const ImmutableOptions& ioptions, const uint64_t ttl) {
  assert(ttl > 0);

  expired_ttl_files_.clear();

  int64_t _current_time;
  auto status = ioptions.clock->GetCurrentTime(&_current_time);
  if (!status.ok()) {
    return;
  }
  const uint64_t current_time = static_cast<uint64_t>(_current_time);

  for (int level = 0; level < num_levels() - 1; level++) {
    for (FileMetaData* f : files_[level]) {
      if (!f->being_compacted) {
        uint64_t oldest_ancester_time = f->TryGetOldestAncesterTime();
        if (oldest_ancester_time > 0 &&
            oldest_ancester_time < (current_time - ttl)) {
          expired_ttl_files_.emplace_back(level, f);
        }
      }
    }
  }
}

void VersionStorageInfo::ComputeFilesMarkedForPeriodicCompaction(
    const ImmutableOptions& ioptions,
    const uint64_t periodic_compaction_seconds) {
  assert(periodic_compaction_seconds > 0);

  files_marked_for_periodic_compaction_.clear();

  int64_t temp_current_time;
  auto status = ioptions.clock->GetCurrentTime(&temp_current_time);
  if (!status.ok()) {
    return;
  }
  const uint64_t current_time = static_cast<uint64_t>(temp_current_time);

  // If periodic_compaction_seconds is larger than current time, periodic
  // compaction can't possibly be triggered.
  if (periodic_compaction_seconds > current_time) {
    return;
  }

  const uint64_t allowed_time_limit =
      current_time - periodic_compaction_seconds;

  for (int level = 0; level < num_levels(); level++) {
    for (auto f : files_[level]) {
      if (!f->being_compacted) {
        // Compute a file's modification time in the following order:
        // 1. Use file_creation_time table property if it is > 0.
        // 2. Use creation_time table property if it is > 0.
        // 3. Use file's mtime metadata if the above two table properties are 0.
        // Don't consider the file at all if the modification time cannot be
        // correctly determined based on the above conditions.
        uint64_t file_modification_time = f->TryGetFileCreationTime();
        if (file_modification_time == kUnknownFileCreationTime) {
          file_modification_time = f->TryGetOldestAncesterTime();
        }
        if (file_modification_time == kUnknownOldestAncesterTime) {
          auto file_path = TableFileName(ioptions.cf_paths, f->fd.GetNumber(),
                                         f->fd.GetPathId());
          status = ioptions.env->GetFileModificationTime(
              file_path, &file_modification_time);
          if (!status.ok()) {
            ROCKS_LOG_WARN(ioptions.logger,
                           "Can't get file modification time: %s: %s",
                           file_path.c_str(), status.ToString().c_str());
            continue;
          }
        }
        if (file_modification_time > 0 &&
            file_modification_time < allowed_time_limit) {
          files_marked_for_periodic_compaction_.emplace_back(level, f);
        }
      }
    }
  }
}

void VersionStorageInfo::ComputeFilesMarkedForForcedBlobGC(
    double blob_garbage_collection_age_cutoff,
    double blob_garbage_collection_force_threshold) {
  files_marked_for_forced_blob_gc_.clear();

  if (blob_files_.empty()) {
    return;
  }

  // Number of blob files eligible for GC based on age
  const size_t cutoff_count = static_cast<size_t>(
      blob_garbage_collection_age_cutoff * blob_files_.size());
  if (!cutoff_count) {
    return;
  }

  // Compute the sum of total and garbage bytes over the oldest batch of blob
  // files. The oldest batch is defined as the set of blob files which are
  // kept alive by the same SSTs as the very oldest one. Here is a toy example.
  // Let's assume we have three SSTs 1, 2, and 3, and four blob files 10, 11,
  // 12, and 13. Also, let's say SSTs 1 and 2 both rely on blob file 10 and
  // potentially some higher-numbered ones, while SST 3 relies on blob file 12
  // and potentially some higher-numbered ones. Then, the SST to oldest blob
  // file mapping is as follows:
  //
  // SST file number               Oldest blob file number
  // 1                             10
  // 2                             10
  // 3                             12
  //
  // This is what the same thing looks like from the blob files' POV. (Note that
  // the linked SSTs simply denote the inverse mapping of the above.)
  //
  // Blob file number              Linked SST set
  // 10                            {1, 2}
  // 11                            {}
  // 12                            {3}
  // 13                            {}
  //
  // Then, the oldest batch of blob files consists of blob files 10 and 11,
  // and we can get rid of them by forcing the compaction of SSTs 1 and 2.
  //
  // Note that the overall ratio of garbage computed for the batch has to exceed
  // blob_garbage_collection_force_threshold and the entire batch has to be
  // eligible for GC according to blob_garbage_collection_age_cutoff in order
  // for us to schedule any compactions.
  const auto& oldest_meta = blob_files_.front();
  assert(oldest_meta);

  const auto& linked_ssts = oldest_meta->GetLinkedSsts();
  assert(!linked_ssts.empty());

  size_t count = 1;
  uint64_t sum_total_blob_bytes = oldest_meta->GetTotalBlobBytes();
  uint64_t sum_garbage_blob_bytes = oldest_meta->GetGarbageBlobBytes();

  assert(cutoff_count <= blob_files_.size());

  for (; count < cutoff_count; ++count) {
    const auto& meta = blob_files_[count];
    assert(meta);

    if (!meta->GetLinkedSsts().empty()) {
      // Found the beginning of the next batch of blob files
      break;
    }

    sum_total_blob_bytes += meta->GetTotalBlobBytes();
    sum_garbage_blob_bytes += meta->GetGarbageBlobBytes();
  }

  if (count < blob_files_.size()) {
    const auto& meta = blob_files_[count];
    assert(meta);

    if (meta->GetLinkedSsts().empty()) {
      // Some files in the oldest batch are not eligible for GC
      return;
    }
  }

  if (sum_garbage_blob_bytes <
      blob_garbage_collection_force_threshold * sum_total_blob_bytes) {
    return;
  }

  for (uint64_t sst_file_number : linked_ssts) {
    const FileLocation location = GetFileLocation(sst_file_number);
    assert(location.IsValid());

    const int level = location.GetLevel();
    assert(level >= 0);

    const size_t pos = location.GetPosition();

    FileMetaData* const sst_meta = files_[level][pos];
    assert(sst_meta);

    if (sst_meta->being_compacted) {
      continue;
    }

    files_marked_for_forced_blob_gc_.emplace_back(level, sst_meta);
  }
}

namespace {

// used to sort files by size
struct Fsize {
  size_t index;
  FileMetaData* file;
};

// Comparator that is used to sort files based on their size
// In normal mode: descending size
bool CompareCompensatedSizeDescending(const Fsize& first, const Fsize& second) {
  return (first.file->compensated_file_size >
          second.file->compensated_file_size);
}
}  // anonymous namespace

void VersionStorageInfo::AddFile(int level, FileMetaData* f) {
  auto& level_files = files_[level];
  level_files.push_back(f);

  f->refs++;
}

void VersionStorageInfo::AddBlobFile(
    std::shared_ptr<BlobFileMetaData> blob_file_meta) {
  assert(blob_file_meta);

  assert(blob_files_.empty() ||
         (blob_files_.back() && blob_files_.back()->GetBlobFileNumber() <
                                    blob_file_meta->GetBlobFileNumber()));

  blob_files_.emplace_back(std::move(blob_file_meta));
}

VersionStorageInfo::BlobFiles::const_iterator
VersionStorageInfo::GetBlobFileMetaDataLB(uint64_t blob_file_number) const {
  return std::lower_bound(
      blob_files_.begin(), blob_files_.end(), blob_file_number,
      [](const std::shared_ptr<BlobFileMetaData>& lhs, uint64_t rhs) {
        assert(lhs);
        return lhs->GetBlobFileNumber() < rhs;
      });
}

void VersionStorageInfo::SetFinalized() {
  finalized_ = true;

#ifndef NDEBUG
  if (compaction_style_ != kCompactionStyleLevel) {
    // Not level based compaction.
    return;
  }
  assert(base_level_ < 0 || num_levels() == 1 ||
         (base_level_ >= 1 && base_level_ < num_levels()));
  // Verify all levels newer than base_level are empty except L0
  for (int level = 1; level < base_level(); level++) {
    assert(NumLevelBytes(level) == 0);
  }
  uint64_t max_bytes_prev_level = 0;
  for (int level = base_level(); level < num_levels() - 1; level++) {
    if (LevelFiles(level).size() == 0) {
      continue;
    }
    assert(MaxBytesForLevel(level) >= max_bytes_prev_level);
    max_bytes_prev_level = MaxBytesForLevel(level);
  }
  for (int level = 0; level < num_levels(); level++) {
    assert(LevelFiles(level).size() == 0 ||
           LevelFiles(level).size() == LevelFilesBrief(level).num_files);
    if (LevelFiles(level).size() > 0) {
      assert(level < num_non_empty_levels());
    }
  }
  assert(compaction_level_.size() > 0);
  assert(compaction_level_.size() == compaction_score_.size());
#endif
}

void VersionStorageInfo::UpdateNumNonEmptyLevels() {
  num_non_empty_levels_ = num_levels_;
  for (int i = num_levels_ - 1; i >= 0; i--) {
    if (files_[i].size() != 0) {
      return;
    } else {
      num_non_empty_levels_ = i;
    }
  }
}

namespace {
// Sort `temp` based on ratio of overlapping size over file size
void SortFileByOverlappingRatio(
    const InternalKeyComparator& icmp, const std::vector<FileMetaData*>& files,
    const std::vector<FileMetaData*>& next_level_files, SystemClock* clock,
    int level, int num_non_empty_levels, uint64_t ttl,
    std::vector<Fsize>* temp) {
  std::unordered_map<uint64_t, uint64_t> file_to_order;
  auto next_level_it = next_level_files.begin();

  int64_t curr_time;
  Status status = clock->GetCurrentTime(&curr_time);
  if (!status.ok()) {
    // If we can't get time, disable TTL.
    ttl = 0;
  }

  FileTtlBooster ttl_booster(static_cast<uint64_t>(curr_time), ttl,
                             num_non_empty_levels, level);

  for (auto& file : files) {
    uint64_t overlapping_bytes = 0;
    // Skip files in next level that is smaller than current file
    while (next_level_it != next_level_files.end() &&
           icmp.Compare((*next_level_it)->largest, file->smallest) < 0) {
      next_level_it++;
    }

    while (next_level_it != next_level_files.end() &&
           icmp.Compare((*next_level_it)->smallest, file->largest) < 0) {
      overlapping_bytes += (*next_level_it)->fd.file_size;

      if (icmp.Compare((*next_level_it)->largest, file->largest) > 0) {
        // next level file cross large boundary of current file.
        break;
      }
      next_level_it++;
    }

    uint64_t ttl_boost_score = (ttl > 0) ? ttl_booster.GetBoostScore(file) : 1;
    assert(ttl_boost_score > 0);
    assert(file->compensated_file_size != 0);
    file_to_order[file->fd.GetNumber()] = overlapping_bytes * 1024U /
                                          file->compensated_file_size /
                                          ttl_boost_score;
  }

  size_t num_to_sort = temp->size() > VersionStorageInfo::kNumberFilesToSort
                           ? VersionStorageInfo::kNumberFilesToSort
                           : temp->size();

  std::partial_sort(temp->begin(), temp->begin() + num_to_sort, temp->end(),
                    [&](const Fsize& f1, const Fsize& f2) -> bool {
                      // If score is the same, pick file with smaller keys.
                      // This makes the algorithm more deterministic, and also
                      // help the trivial move case to have more files to
                      // extend.
                      if (file_to_order[f1.file->fd.GetNumber()] ==
                          file_to_order[f2.file->fd.GetNumber()]) {
                        return icmp.Compare(f1.file->smallest,
                                            f2.file->smallest) < 0;
                      }
                      return file_to_order[f1.file->fd.GetNumber()] <
                             file_to_order[f2.file->fd.GetNumber()];
                    });
}

void SortFileByRoundRobin(const InternalKeyComparator& icmp,
                          std::vector<InternalKey>* compact_cursor,
                          bool level0_non_overlapping, int level,
                          std::vector<Fsize>* temp) {
  if (level == 0 && !level0_non_overlapping) {
    // Using kOldestSmallestSeqFirst when level === 0, since the
    // files may overlap (not fully sorted)
    std::sort(temp->begin(), temp->end(),
              [](const Fsize& f1, const Fsize& f2) -> bool {
                return f1.file->fd.smallest_seqno < f2.file->fd.smallest_seqno;
              });
    return;
  }

  bool should_move_files =
      compact_cursor->at(level).size() > 0 && temp->size() > 1;

  // The iterator points to the Fsize with smallest key larger than or equal to
  // the given cursor
  std::vector<Fsize>::iterator current_file_iter;
  if (should_move_files) {
    // Find the file of which the smallest key is larger than or equal to
    // the cursor (the smallest key in the successor file of the last
    // chosen file), skip this if the cursor is invalid or there is only
    // one file in this level
    current_file_iter = std::lower_bound(
        temp->begin(), temp->end(), compact_cursor->at(level),
        [&](const Fsize& f, const InternalKey& cursor) -> bool {
          return icmp.Compare(cursor, f.file->smallest) > 0;
        });

    should_move_files =
        current_file_iter != temp->end() && current_file_iter != temp->begin();
  }
  if (should_move_files) {
    // Construct a local temporary vector
    std::vector<Fsize> local_temp;
    local_temp.reserve(temp->size());
    // Move the selected File into the first position and its successors
    // into the second, third, ..., positions
    for (auto iter = current_file_iter; iter != temp->end(); iter++) {
      local_temp.push_back(*iter);
    }
    // Move the origin predecessors of the selected file in a round-robin
    // manner
    for (auto iter = temp->begin(); iter != current_file_iter; iter++) {
      local_temp.push_back(*iter);
    }
    // Replace all the items in temp
    for (size_t i = 0; i < local_temp.size(); i++) {
      temp->at(i) = local_temp[i];
    }
  }
}
}  // anonymous namespace

void VersionStorageInfo::UpdateFilesByCompactionPri(
    const ImmutableOptions& ioptions, const MutableCFOptions& options) {
  if (compaction_style_ == kCompactionStyleNone ||
      compaction_style_ == kCompactionStyleFIFO ||
      compaction_style_ == kCompactionStyleUniversal) {
    // don't need this
    return;
  }
  // No need to sort the highest level because it is never compacted.
  for (int level = 0; level < num_levels() - 1; level++) {
    const std::vector<FileMetaData*>& files = files_[level];
    auto& files_by_compaction_pri = files_by_compaction_pri_[level];
    assert(files_by_compaction_pri.size() == 0);

    // populate a temp vector for sorting based on size
    std::vector<Fsize> temp(files.size());
    for (size_t i = 0; i < files.size(); i++) {
      temp[i].index = i;
      temp[i].file = files[i];
    }

    // sort the top number_of_files_to_sort_ based on file size
    size_t num = VersionStorageInfo::kNumberFilesToSort;
    if (num > temp.size()) {
      num = temp.size();
    }
    switch (ioptions.compaction_pri) {
      case kByCompensatedSize:
        std::partial_sort(temp.begin(), temp.begin() + num, temp.end(),
                          CompareCompensatedSizeDescending);
        break;
      case kOldestLargestSeqFirst:
        std::sort(temp.begin(), temp.end(),
                  [](const Fsize& f1, const Fsize& f2) -> bool {
                    return f1.file->fd.largest_seqno <
                           f2.file->fd.largest_seqno;
                  });
        break;
      case kOldestSmallestSeqFirst:
        std::sort(temp.begin(), temp.end(),
                  [](const Fsize& f1, const Fsize& f2) -> bool {
                    return f1.file->fd.smallest_seqno <
                           f2.file->fd.smallest_seqno;
                  });
        break;
      case kMinOverlappingRatio:
        SortFileByOverlappingRatio(*internal_comparator_, files_[level],
                                   files_[level + 1], ioptions.clock, level,
                                   num_non_empty_levels_, options.ttl, &temp);
        break;
      case kRoundRobin:
        SortFileByRoundRobin(*internal_comparator_, &compact_cursor_,
                             level0_non_overlapping_, level, &temp);
        break;
      default:
        assert(false);
    }
    assert(temp.size() == files.size());

    // initialize files_by_compaction_pri_
    for (size_t i = 0; i < temp.size(); i++) {
      files_by_compaction_pri.push_back(static_cast<int>(temp[i].index));
    }
    next_file_to_compact_by_size_[level] = 0;
    assert(files_[level].size() == files_by_compaction_pri_[level].size());
  }
}

void VersionStorageInfo::GenerateLevel0NonOverlapping() {
  assert(!finalized_);
  level0_non_overlapping_ = true;
  if (level_files_brief_.size() == 0) {
    return;
  }

  // A copy of L0 files sorted by smallest key
  std::vector<FdWithKeyRange> level0_sorted_file(
      level_files_brief_[0].files,
      level_files_brief_[0].files + level_files_brief_[0].num_files);
  std::sort(level0_sorted_file.begin(), level0_sorted_file.end(),
            [this](const FdWithKeyRange& f1, const FdWithKeyRange& f2) -> bool {
              return (internal_comparator_->Compare(f1.smallest_key,
                                                    f2.smallest_key) < 0);
            });

  for (size_t i = 1; i < level0_sorted_file.size(); ++i) {
    FdWithKeyRange& f = level0_sorted_file[i];
    FdWithKeyRange& prev = level0_sorted_file[i - 1];
    if (internal_comparator_->Compare(prev.largest_key, f.smallest_key) >= 0) {
      level0_non_overlapping_ = false;
      break;
    }
  }
}

void VersionStorageInfo::GenerateBottommostFiles() {
  assert(!finalized_);
  assert(bottommost_files_.empty());
  for (size_t level = 0; level < level_files_brief_.size(); ++level) {
    for (size_t file_idx = 0; file_idx < level_files_brief_[level].num_files;
         ++file_idx) {
      const FdWithKeyRange& f = level_files_brief_[level].files[file_idx];
      int l0_file_idx;
      if (level == 0) {
        l0_file_idx = static_cast<int>(file_idx);
      } else {
        l0_file_idx = -1;
      }
      Slice smallest_user_key = ExtractUserKey(f.smallest_key);
      Slice largest_user_key = ExtractUserKey(f.largest_key);
      if (!RangeMightExistAfterSortedRun(smallest_user_key, largest_user_key,
                                         static_cast<int>(level),
                                         l0_file_idx)) {
        bottommost_files_.emplace_back(static_cast<int>(level),
                                       f.file_metadata);
      }
    }
  }
}

void VersionStorageInfo::GenerateFileLocationIndex() {
  size_t num_files = 0;

  for (int level = 0; level < num_levels_; ++level) {
    num_files += files_[level].size();
  }

  file_locations_.reserve(num_files);

  for (int level = 0; level < num_levels_; ++level) {
    for (size_t pos = 0; pos < files_[level].size(); ++pos) {
      const FileMetaData* const meta = files_[level][pos];
      assert(meta);

      const uint64_t file_number = meta->fd.GetNumber();

      assert(file_locations_.find(file_number) == file_locations_.end());
      file_locations_.emplace(file_number, FileLocation(level, pos));
    }
  }
}

void VersionStorageInfo::UpdateOldestSnapshot(SequenceNumber seqnum) {
  assert(seqnum >= oldest_snapshot_seqnum_);
  oldest_snapshot_seqnum_ = seqnum;
  if (oldest_snapshot_seqnum_ > bottommost_files_mark_threshold_) {
    ComputeBottommostFilesMarkedForCompaction();
  }
}

void VersionStorageInfo::ComputeBottommostFilesMarkedForCompaction() {
  bottommost_files_marked_for_compaction_.clear();
  bottommost_files_mark_threshold_ = kMaxSequenceNumber;
  for (auto& level_and_file : bottommost_files_) {
    if (!level_and_file.second->being_compacted &&
        level_and_file.second->fd.largest_seqno != 0) {
      // largest_seqno might be nonzero due to containing the final key in an
      // earlier compaction, whose seqnum we didn't zero out. Multiple deletions
      // ensures the file really contains deleted or overwritten keys.
      if (level_and_file.second->fd.largest_seqno < oldest_snapshot_seqnum_) {
        bottommost_files_marked_for_compaction_.push_back(level_and_file);
      } else {
        bottommost_files_mark_threshold_ =
            std::min(bottommost_files_mark_threshold_,
                     level_and_file.second->fd.largest_seqno);
      }
    }
  }
}

void Version::Ref() { ++refs_; }

bool Version::Unref() {
  assert(refs_ >= 1);
  --refs_;
  if (refs_ == 0) {
    delete this;
    return true;
  }
  return false;
}

bool VersionStorageInfo::OverlapInLevel(int level,
                                        const Slice* smallest_user_key,
                                        const Slice* largest_user_key) {
  if (level >= num_non_empty_levels_) {
    // empty level, no overlap
    return false;
  }
  return SomeFileOverlapsRange(*internal_comparator_, (level > 0),
                               level_files_brief_[level], smallest_user_key,
                               largest_user_key);
}

// Store in "*inputs" all files in "level" that overlap [begin,end]
// If hint_index is specified, then it points to a file in the
// overlapping range.
// The file_index returns a pointer to any file in an overlapping range.
void VersionStorageInfo::GetOverlappingInputs(
    int level, const InternalKey* begin, const InternalKey* end,
    std::vector<FileMetaData*>* inputs, int hint_index, int* file_index,
    bool expand_range, InternalKey** next_smallest) const {
  if (level >= num_non_empty_levels_) {
    // this level is empty, no overlapping inputs
    return;
  }

  inputs->clear();
  if (file_index) {
    *file_index = -1;
  }
  const Comparator* user_cmp = user_comparator_;
  if (level > 0) {
    GetOverlappingInputsRangeBinarySearch(level, begin, end, inputs, hint_index,
                                          file_index, false, next_smallest);
    return;
  }

  if (next_smallest) {
    // next_smallest key only makes sense for non-level 0, where files are
    // non-overlapping
    *next_smallest = nullptr;
  }

  Slice user_begin, user_end;
  if (begin != nullptr) {
    user_begin = begin->user_key();
  }
  if (end != nullptr) {
    user_end = end->user_key();
  }

  // index stores the file index need to check.
  std::list<size_t> index;
  for (size_t i = 0; i < level_files_brief_[level].num_files; i++) {
    index.emplace_back(i);
  }

  while (!index.empty()) {
    bool found_overlapping_file = false;
    auto iter = index.begin();
    while (iter != index.end()) {
      FdWithKeyRange* f = &(level_files_brief_[level].files[*iter]);
      const Slice file_start = ExtractUserKey(f->smallest_key);
      const Slice file_limit = ExtractUserKey(f->largest_key);
      if (begin != nullptr &&
          user_cmp->CompareWithoutTimestamp(file_limit, user_begin) < 0) {
        // "f" is completely before specified range; skip it
        iter++;
      } else if (end != nullptr &&
                 user_cmp->CompareWithoutTimestamp(file_start, user_end) > 0) {
        // "f" is completely after specified range; skip it
        iter++;
      } else {
        // if overlap
        inputs->emplace_back(files_[level][*iter]);
        found_overlapping_file = true;
        // record the first file index.
        if (file_index && *file_index == -1) {
          *file_index = static_cast<int>(*iter);
        }
        // the related file is overlap, erase to avoid checking again.
        iter = index.erase(iter);
        if (expand_range) {
          if (begin != nullptr &&
              user_cmp->CompareWithoutTimestamp(file_start, user_begin) < 0) {
            user_begin = file_start;
          }
          if (end != nullptr &&
              user_cmp->CompareWithoutTimestamp(file_limit, user_end) > 0) {
            user_end = file_limit;
          }
        }
      }
    }
    // if all the files left are not overlap, break
    if (!found_overlapping_file) {
      break;
    }
  }
}

// Store in "*inputs" files in "level" that within range [begin,end]
// Guarantee a "clean cut" boundary between the files in inputs
// and the surrounding files and the maxinum number of files.
// This will ensure that no parts of a key are lost during compaction.
// If hint_index is specified, then it points to a file in the range.
// The file_index returns a pointer to any file in an overlapping range.
void VersionStorageInfo::GetCleanInputsWithinInterval(
    int level, const InternalKey* begin, const InternalKey* end,
    std::vector<FileMetaData*>* inputs, int hint_index, int* file_index) const {
  inputs->clear();
  if (file_index) {
    *file_index = -1;
  }
  if (level >= num_non_empty_levels_ || level == 0 ||
      level_files_brief_[level].num_files == 0) {
    // this level is empty, no inputs within range
    // also don't support clean input interval within L0
    return;
  }

  GetOverlappingInputsRangeBinarySearch(level, begin, end, inputs, hint_index,
                                        file_index, true /* within_interval */);
}

// Store in "*inputs" all files in "level" that overlap [begin,end]
// Employ binary search to find at least one file that overlaps the
// specified range. From that file, iterate backwards and
// forwards to find all overlapping files.
// if within_range is set, then only store the maximum clean inputs
// within range [begin, end]. "clean" means there is a boundary
// between the files in "*inputs" and the surrounding files
void VersionStorageInfo::GetOverlappingInputsRangeBinarySearch(
    int level, const InternalKey* begin, const InternalKey* end,
    std::vector<FileMetaData*>* inputs, int hint_index, int* file_index,
    bool within_interval, InternalKey** next_smallest) const {
  assert(level > 0);

  auto user_cmp = user_comparator_;
  const FdWithKeyRange* files = level_files_brief_[level].files;
  const int num_files = static_cast<int>(level_files_brief_[level].num_files);

  // begin to use binary search to find lower bound
  // and upper bound.
  int start_index = 0;
  int end_index = num_files;

  if (begin != nullptr) {
    // if within_interval is true, with file_key would find
    // not overlapping ranges in std::lower_bound.
    auto cmp = [&user_cmp, &within_interval](const FdWithKeyRange& f,
                                             const InternalKey* k) {
      auto& file_key = within_interval ? f.file_metadata->smallest
                                       : f.file_metadata->largest;
      return sstableKeyCompare(user_cmp, file_key, *k) < 0;
    };

    start_index = static_cast<int>(
        std::lower_bound(files,
                         files + (hint_index == -1 ? num_files : hint_index),
                         begin, cmp) -
        files);

    if (start_index > 0 && within_interval) {
      bool is_overlapping = true;
      while (is_overlapping && start_index < num_files) {
        auto& pre_limit = files[start_index - 1].file_metadata->largest;
        auto& cur_start = files[start_index].file_metadata->smallest;
        is_overlapping = sstableKeyCompare(user_cmp, pre_limit, cur_start) == 0;
        start_index += is_overlapping;
      }
    }
  }

  if (end != nullptr) {
    // if within_interval is true, with file_key would find
    // not overlapping ranges in std::upper_bound.
    auto cmp = [&user_cmp, &within_interval](const InternalKey* k,
                                             const FdWithKeyRange& f) {
      auto& file_key = within_interval ? f.file_metadata->largest
                                       : f.file_metadata->smallest;
      return sstableKeyCompare(user_cmp, *k, file_key) < 0;
    };

    end_index = static_cast<int>(
        std::upper_bound(files + start_index, files + num_files, end, cmp) -
        files);

    if (end_index < num_files && within_interval) {
      bool is_overlapping = true;
      while (is_overlapping && end_index > start_index) {
        auto& next_start = files[end_index].file_metadata->smallest;
        auto& cur_limit = files[end_index - 1].file_metadata->largest;
        is_overlapping =
            sstableKeyCompare(user_cmp, cur_limit, next_start) == 0;
        end_index -= is_overlapping;
      }
    }
  }

  assert(start_index <= end_index);

  // If there were no overlapping files, return immediately.
  if (start_index == end_index) {
    if (next_smallest) {
      *next_smallest = nullptr;
    }
    return;
  }

  assert(start_index < end_index);

  // returns the index where an overlap is found
  if (file_index) {
    *file_index = start_index;
  }

  // insert overlapping files into vector
  for (int i = start_index; i < end_index; i++) {
    inputs->push_back(files_[level][i]);
  }

  if (next_smallest != nullptr) {
    // Provide the next key outside the range covered by inputs
    if (end_index < static_cast<int>(files_[level].size())) {
      **next_smallest = files_[level][end_index]->smallest;
    } else {
      *next_smallest = nullptr;
    }
  }
}

uint64_t VersionStorageInfo::NumLevelBytes(int level) const {
  assert(level >= 0);
  assert(level < num_levels());
  return TotalFileSize(files_[level]);
}

const char* VersionStorageInfo::LevelSummary(
    LevelSummaryStorage* scratch) const {
  int len = 0;
  if (compaction_style_ == kCompactionStyleLevel && num_levels() > 1) {
    assert(base_level_ < static_cast<int>(level_max_bytes_.size()));
    if (level_multiplier_ != 0.0) {
      len = snprintf(
          scratch->buffer, sizeof(scratch->buffer),
          "base level %d level multiplier %.2f max bytes base %" PRIu64 " ",
          base_level_, level_multiplier_, level_max_bytes_[base_level_]);
    }
  }
  len +=
      snprintf(scratch->buffer + len, sizeof(scratch->buffer) - len, "files[");
  for (int i = 0; i < num_levels(); i++) {
    int sz = sizeof(scratch->buffer) - len;
    int ret = snprintf(scratch->buffer + len, sz, "%d ", int(files_[i].size()));
    if (ret < 0 || ret >= sz) break;
    len += ret;
  }
  if (len > 0) {
    // overwrite the last space
    --len;
  }
  len += snprintf(scratch->buffer + len, sizeof(scratch->buffer) - len,
                  "] max score %.2f", compaction_score_[0]);

  if (!files_marked_for_compaction_.empty()) {
    snprintf(scratch->buffer + len, sizeof(scratch->buffer) - len,
             " (%" ROCKSDB_PRIszt " files need compaction)",
             files_marked_for_compaction_.size());
  }

  return scratch->buffer;
}

const char* VersionStorageInfo::LevelFileSummary(FileSummaryStorage* scratch,
                                                 int level) const {
  int len = snprintf(scratch->buffer, sizeof(scratch->buffer), "files_size[");
  for (const auto& f : files_[level]) {
    int sz = sizeof(scratch->buffer) - len;
    char sztxt[16];
    AppendHumanBytes(f->fd.GetFileSize(), sztxt, sizeof(sztxt));
    int ret = snprintf(scratch->buffer + len, sz,
                       "#%" PRIu64 "(seq=%" PRIu64 ",sz=%s,%d) ",
                       f->fd.GetNumber(), f->fd.smallest_seqno, sztxt,
                       static_cast<int>(f->being_compacted));
    if (ret < 0 || ret >= sz) break;
    len += ret;
  }
  // overwrite the last space (only if files_[level].size() is non-zero)
  if (files_[level].size() && len > 0) {
    --len;
  }
  snprintf(scratch->buffer + len, sizeof(scratch->buffer) - len, "]");
  return scratch->buffer;
}

bool VersionStorageInfo::HasMissingEpochNumber() const {
  for (int level = 0; level < num_levels_; ++level) {
    for (const FileMetaData* f : files_[level]) {
      if (f->epoch_number == kUnknownEpochNumber) {
        return true;
      }
    }
  }
  return false;
}

uint64_t VersionStorageInfo::GetMaxEpochNumberOfFiles() const {
  uint64_t max_epoch_number = kUnknownEpochNumber;
  for (int level = 0; level < num_levels_; ++level) {
    for (const FileMetaData* f : files_[level]) {
      max_epoch_number = std::max(max_epoch_number, f->epoch_number);
    }
  }
  return max_epoch_number;
}

void VersionStorageInfo::RecoverEpochNumbers(ColumnFamilyData* cfd) {
  cfd->ResetNextEpochNumber();

  bool reserve_epoch_num_for_file_ingested_behind =
      cfd->ioptions()->allow_ingest_behind;
  if (reserve_epoch_num_for_file_ingested_behind) {
    uint64_t reserved_epoch_number = cfd->NewEpochNumber();
    assert(reserved_epoch_number == kReservedEpochNumberForFileIngestedBehind);
    ROCKS_LOG_INFO(cfd->ioptions()->info_log.get(),
                   "[%s]CF has reserved epoch number %" PRIu64
                   " for files ingested "
                   "behind since `Options::allow_ingest_behind` is true",
                   cfd->GetName().c_str(), reserved_epoch_number);
  }

  if (HasMissingEpochNumber()) {
    assert(epoch_number_requirement_ == EpochNumberRequirement::kMightMissing);
    assert(num_levels_ >= 1);

    for (int level = num_levels_ - 1; level >= 1; --level) {
      auto& files_at_level = files_[level];
      if (files_at_level.empty()) {
        continue;
      }
      uint64_t next_epoch_number = cfd->NewEpochNumber();
      for (FileMetaData* f : files_at_level) {
        f->epoch_number = next_epoch_number;
      }
    }

    for (auto file_meta_iter = files_[0].rbegin();
         file_meta_iter != files_[0].rend(); file_meta_iter++) {
      FileMetaData* f = *file_meta_iter;
      f->epoch_number = cfd->NewEpochNumber();
    }

    ROCKS_LOG_WARN(cfd->ioptions()->info_log.get(),
                   "[%s]CF's epoch numbers are inferred based on seqno",
                   cfd->GetName().c_str());
    epoch_number_requirement_ = EpochNumberRequirement::kMustPresent;
  } else {
    assert(epoch_number_requirement_ == EpochNumberRequirement::kMustPresent);
    cfd->SetNextEpochNumber(
        std::max(GetMaxEpochNumberOfFiles() + 1, cfd->GetNextEpochNumber()));
  }
}

uint64_t VersionStorageInfo::MaxNextLevelOverlappingBytes() {
  uint64_t result = 0;
  std::vector<FileMetaData*> overlaps;
  for (int level = 1; level < num_levels() - 1; level++) {
    for (const auto& f : files_[level]) {
      GetOverlappingInputs(level + 1, &f->smallest, &f->largest, &overlaps);
      const uint64_t sum = TotalFileSize(overlaps);
      if (sum > result) {
        result = sum;
      }
    }
  }
  return result;
}

uint64_t VersionStorageInfo::MaxBytesForLevel(int level) const {
  // Note: the result for level zero is not really used since we set
  // the level-0 compaction threshold based on number of files.
  assert(level >= 0);
  assert(level < static_cast<int>(level_max_bytes_.size()));
  return level_max_bytes_[level];
}

void VersionStorageInfo::CalculateBaseBytes(const ImmutableOptions& ioptions,
                                            const MutableCFOptions& options) {
  // Special logic to set number of sorted runs.
  // It is to match the previous behavior when all files are in L0.
  int num_l0_count = static_cast<int>(files_[0].size());
  if (compaction_style_ == kCompactionStyleUniversal) {
    // For universal compaction, we use level0 score to indicate
    // compaction score for the whole DB. Adding other levels as if
    // they are L0 files.
    for (int i = 1; i < num_levels(); i++) {
      if (!files_[i].empty()) {
        num_l0_count++;
      }
    }
  }
  set_l0_delay_trigger_count(num_l0_count);

  level_max_bytes_.resize(ioptions.num_levels);
  if (!ioptions.level_compaction_dynamic_level_bytes) {
    base_level_ = (ioptions.compaction_style == kCompactionStyleLevel) ? 1 : -1;

    // Calculate for static bytes base case
    for (int i = 0; i < ioptions.num_levels; ++i) {
      if (i == 0 && ioptions.compaction_style == kCompactionStyleUniversal) {
        level_max_bytes_[i] = options.max_bytes_for_level_base;
      } else if (i > 1) {
        level_max_bytes_[i] = MultiplyCheckOverflow(
            MultiplyCheckOverflow(level_max_bytes_[i - 1],
                                  options.max_bytes_for_level_multiplier),
            options.MaxBytesMultiplerAdditional(i - 1));
      } else {
        level_max_bytes_[i] = options.max_bytes_for_level_base;
      }
    }
  } else {
    uint64_t max_level_size = 0;

    int first_non_empty_level = -1;
    // Find size of non-L0 level of most data.
    // Cannot use the size of the last level because it can be empty or less
    // than previous levels after compaction.
    for (int i = 1; i < num_levels_; i++) {
      uint64_t total_size = 0;
      for (const auto& f : files_[i]) {
        total_size += f->fd.GetFileSize();
      }
      if (total_size > 0 && first_non_empty_level == -1) {
        first_non_empty_level = i;
      }
      if (total_size > max_level_size) {
        max_level_size = total_size;
      }
    }

    // Prefill every level's max bytes to disallow compaction from there.
    for (int i = 0; i < num_levels_; i++) {
      level_max_bytes_[i] = std::numeric_limits<uint64_t>::max();
    }

    if (max_level_size == 0) {
      // No data for L1 and up. L0 compacts to last level directly.
      // No compaction from L1+ needs to be scheduled.
      base_level_ = num_levels_ - 1;
    } else {
      uint64_t base_bytes_max = options.max_bytes_for_level_base;
      uint64_t base_bytes_min = static_cast<uint64_t>(
          base_bytes_max / options.max_bytes_for_level_multiplier);

      // Try whether we can make last level's target size to be max_level_size
      uint64_t cur_level_size = max_level_size;
      for (int i = num_levels_ - 2; i >= first_non_empty_level; i--) {
        // Round up after dividing
        cur_level_size = static_cast<uint64_t>(
            cur_level_size / options.max_bytes_for_level_multiplier);
      }

      // Calculate base level and its size.
      uint64_t base_level_size;
      if (cur_level_size <= base_bytes_min) {
        // Case 1. If we make target size of last level to be max_level_size,
        // target size of the first non-empty level would be smaller than
        // base_bytes_min. We set it be base_bytes_min.
        base_level_size = base_bytes_min + 1U;
        base_level_ = first_non_empty_level;
        ROCKS_LOG_INFO(ioptions.logger,
                       "More existing levels in DB than needed. "
                       "max_bytes_for_level_multiplier may not be guaranteed.");
      } else {
        // Find base level (where L0 data is compacted to).
        base_level_ = first_non_empty_level;
        while (base_level_ > 1 && cur_level_size > base_bytes_max) {
          --base_level_;
          cur_level_size = static_cast<uint64_t>(
              cur_level_size / options.max_bytes_for_level_multiplier);
        }
        if (cur_level_size > base_bytes_max) {
          // Even L1 will be too large
          assert(base_level_ == 1);
          base_level_size = base_bytes_max;
        } else {
          base_level_size = cur_level_size;
        }
      }

      level_multiplier_ = options.max_bytes_for_level_multiplier;
      assert(base_level_size > 0);

      uint64_t level_size = base_level_size;
      for (int i = base_level_; i < num_levels_; i++) {
        if (i > base_level_) {
          level_size = MultiplyCheckOverflow(level_size, level_multiplier_);
        }
        // Don't set any level below base_bytes_max. Otherwise, the LSM can
        // assume an hourglass shape where L1+ sizes are smaller than L0. This
        // causes compaction scoring, which depends on level sizes, to favor L1+
        // at the expense of L0, which may fill up and stall.
        level_max_bytes_[i] = std::max(level_size, base_bytes_max);
      }
    }
  }
}

uint64_t VersionStorageInfo::EstimateLiveDataSize() const {
  // Estimate the live data size by adding up the size of a maximal set of
  // sst files with no range overlap in same or higher level. The less
  // compacted, the more optimistic (smaller) this estimate is. Also,
  // for multiple sorted runs within a level, file order will matter.
  uint64_t size = 0;

  auto ikey_lt = [this](InternalKey* x, InternalKey* y) {
    return internal_comparator_->Compare(*x, *y) < 0;
  };
  // (Ordered) map of largest keys in files being included in size estimate
  std::map<InternalKey*, FileMetaData*, decltype(ikey_lt)> ranges(ikey_lt);

  for (int l = num_levels_ - 1; l >= 0; l--) {
    bool found_end = false;
    for (auto file : files_[l]) {
      // Find the first file already included with largest key is larger than
      // the smallest key of `file`. If that file does not overlap with the
      // current file, none of the files in the map does. If there is
      // no potential overlap, we can safely insert the rest of this level
      // (if the level is not 0) into the map without checking again because
      // the elements in the level are sorted and non-overlapping.
      auto lb = (found_end && l != 0) ? ranges.end()
                                      : ranges.lower_bound(&file->smallest);
      found_end = (lb == ranges.end());
      if (found_end || internal_comparator_->Compare(
                           file->largest, (*lb).second->smallest) < 0) {
        ranges.emplace_hint(lb, &file->largest, file);
        size += file->fd.file_size;
      }
    }
  }

  // For BlobDB, the result also includes the exact value of live bytes in the
  // blob files of the version.
  for (const auto& meta : blob_files_) {
    assert(meta);

    size += meta->GetTotalBlobBytes();
    size -= meta->GetGarbageBlobBytes();
  }

  return size;
}

bool VersionStorageInfo::RangeMightExistAfterSortedRun(
    const Slice& smallest_user_key, const Slice& largest_user_key,
    int last_level, int last_l0_idx) {
  assert((last_l0_idx != -1) == (last_level == 0));
  // TODO(ajkr): this preserves earlier behavior where we considered an L0 file
  // bottommost only if it's the oldest L0 file and there are no files on older
  // levels. It'd be better to consider it bottommost if there's no overlap in
  // older levels/files.
  if (last_level == 0 &&
      last_l0_idx != static_cast<int>(LevelFiles(0).size() - 1)) {
    return true;
  }

  // Checks whether there are files living beyond the `last_level`. If lower
  // levels have files, it checks for overlap between [`smallest_key`,
  // `largest_key`] and those files. Bottomlevel optimizations can be made if
  // there are no files in lower levels or if there is no overlap with the files
  // in the lower levels.
  for (int level = last_level + 1; level < num_levels(); level++) {
    // The range is not in the bottommost level if there are files in lower
    // levels when the `last_level` is 0 or if there are files in lower levels
    // which overlap with [`smallest_key`, `largest_key`].
    if (files_[level].size() > 0 &&
        (last_level == 0 ||
         OverlapInLevel(level, &smallest_user_key, &largest_user_key))) {
      return true;
    }
  }
  return false;
}

void Version::AddLiveFiles(std::vector<uint64_t>* live_table_files,
                           std::vector<uint64_t>* live_blob_files) const {
  assert(live_table_files);
  assert(live_blob_files);

  for (int level = 0; level < storage_info_.num_levels(); ++level) {
    const auto& level_files = storage_info_.LevelFiles(level);
    for (const auto& meta : level_files) {
      assert(meta);

      live_table_files->emplace_back(meta->fd.GetNumber());
    }
  }

  const auto& blob_files = storage_info_.GetBlobFiles();
  for (const auto& meta : blob_files) {
    assert(meta);

    live_blob_files->emplace_back(meta->GetBlobFileNumber());
  }
}

void Version::RemoveLiveFiles(
    std::vector<ObsoleteFileInfo>& sst_delete_candidates,
    std::vector<ObsoleteBlobFileInfo>& blob_delete_candidates) const {
  for (ObsoleteFileInfo& fi : sst_delete_candidates) {
    if (!fi.only_delete_metadata &&
        storage_info()->GetFileLocation(fi.metadata->fd.GetNumber()) !=
            VersionStorageInfo::FileLocation::Invalid()) {
      fi.only_delete_metadata = true;
    }
  }

  blob_delete_candidates.erase(
      std::remove_if(
          blob_delete_candidates.begin(), blob_delete_candidates.end(),
          [this](ObsoleteBlobFileInfo& x) {
            return storage_info()->GetBlobFileMetaData(x.GetBlobFileNumber());
          }),
      blob_delete_candidates.end());
}

std::string Version::DebugString(bool hex, bool print_stats) const {
  std::string r;
  for (int level = 0; level < storage_info_.num_levels_; level++) {
    // E.g.,
    //   --- level 1 ---
    //   17:123[1 .. 124]['a' .. 'd']
    //   20:43[124 .. 128]['e' .. 'g']
    //
    // if print_stats=true:
    //   17:123[1 .. 124]['a' .. 'd'](4096)
    r.append("--- level ");
    AppendNumberTo(&r, level);
    r.append(" --- version# ");
    AppendNumberTo(&r, version_number_);
    if (storage_info_.compact_cursor_[level].Valid()) {
      r.append(" --- compact_cursor: ");
      r.append(storage_info_.compact_cursor_[level].DebugString(hex));
    }
    r.append(" ---\n");
    const std::vector<FileMetaData*>& files = storage_info_.files_[level];
    for (size_t i = 0; i < files.size(); i++) {
      r.push_back(' ');
      AppendNumberTo(&r, files[i]->fd.GetNumber());
      r.push_back(':');
      AppendNumberTo(&r, files[i]->fd.GetFileSize());
      r.append("[");
      AppendNumberTo(&r, files[i]->fd.smallest_seqno);
      r.append(" .. ");
      AppendNumberTo(&r, files[i]->fd.largest_seqno);
      r.append("]");
      r.append("[");
      r.append(files[i]->smallest.DebugString(hex));
      r.append(" .. ");
      r.append(files[i]->largest.DebugString(hex));
      r.append("]");
      if (files[i]->oldest_blob_file_number != kInvalidBlobFileNumber) {
        r.append(" blob_file:");
        AppendNumberTo(&r, files[i]->oldest_blob_file_number);
      }
      if (print_stats) {
        r.append("(");
        r.append(std::to_string(
            files[i]->stats.num_reads_sampled.load(std::memory_order_relaxed)));
        r.append(")");
      }
      r.append("\n");
    }
  }

  const auto& blob_files = storage_info_.GetBlobFiles();
  if (!blob_files.empty()) {
    r.append("--- blob files --- version# ");
    AppendNumberTo(&r, version_number_);
    r.append(" ---\n");
    for (const auto& blob_file_meta : blob_files) {
      assert(blob_file_meta);

      r.append(blob_file_meta->DebugString());
      r.push_back('\n');
    }
  }

  return r;
}

// this is used to batch writes to the manifest file
struct VersionSet::ManifestWriter {
  Status status;
  bool done;
  InstrumentedCondVar cv;
  ColumnFamilyData* cfd;
  const MutableCFOptions mutable_cf_options;
  const autovector<VersionEdit*>& edit_list;
  const std::function<void(const Status&)> manifest_write_callback;

  explicit ManifestWriter(
      InstrumentedMutex* mu, ColumnFamilyData* _cfd,
      const MutableCFOptions& cf_options, const autovector<VersionEdit*>& e,
      const std::function<void(const Status&)>& manifest_wcb)
      : done(false),
        cv(mu),
        cfd(_cfd),
        mutable_cf_options(cf_options),
        edit_list(e),
        manifest_write_callback(manifest_wcb) {}
  ~ManifestWriter() { status.PermitUncheckedError(); }

  bool IsAllWalEdits() const {
    bool all_wal_edits = true;
    for (const auto& e : edit_list) {
      if (!e->IsWalManipulation()) {
        all_wal_edits = false;
        break;
      }
    }
    return all_wal_edits;
  }
};

Status AtomicGroupReadBuffer::AddEdit(VersionEdit* edit) {
  assert(edit);
  if (edit->is_in_atomic_group_) {
    TEST_SYNC_POINT("AtomicGroupReadBuffer::AddEdit:AtomicGroup");
    if (replay_buffer_.empty()) {
      replay_buffer_.resize(edit->remaining_entries_ + 1);
      TEST_SYNC_POINT_CALLBACK(
          "AtomicGroupReadBuffer::AddEdit:FirstInAtomicGroup", edit);
    }
    read_edits_in_atomic_group_++;
    if (read_edits_in_atomic_group_ + edit->remaining_entries_ !=
        static_cast<uint32_t>(replay_buffer_.size())) {
      TEST_SYNC_POINT_CALLBACK(
          "AtomicGroupReadBuffer::AddEdit:IncorrectAtomicGroupSize", edit);
      return Status::Corruption("corrupted atomic group");
    }
    replay_buffer_[read_edits_in_atomic_group_ - 1] = *edit;
    if (read_edits_in_atomic_group_ == replay_buffer_.size()) {
      TEST_SYNC_POINT_CALLBACK(
          "AtomicGroupReadBuffer::AddEdit:LastInAtomicGroup", edit);
      return Status::OK();
    }
    return Status::OK();
  }

  // A normal edit.
  if (!replay_buffer().empty()) {
    TEST_SYNC_POINT_CALLBACK(
        "AtomicGroupReadBuffer::AddEdit:AtomicGroupMixedWithNormalEdits", edit);
    return Status::Corruption("corrupted atomic group");
  }
  return Status::OK();
}

bool AtomicGroupReadBuffer::IsFull() const {
  return read_edits_in_atomic_group_ == replay_buffer_.size();
}

bool AtomicGroupReadBuffer::IsEmpty() const { return replay_buffer_.empty(); }

void AtomicGroupReadBuffer::Clear() {
  read_edits_in_atomic_group_ = 0;
  replay_buffer_.clear();
}

VersionSet::VersionSet(const std::string& dbname,
                       const ImmutableDBOptions* _db_options,
                       const FileOptions& storage_options, Cache* table_cache,
                       WriteBufferManager* write_buffer_manager,
                       WriteController* write_controller,
                       BlockCacheTracer* const block_cache_tracer,
                       const std::shared_ptr<IOTracer>& io_tracer,
                       const std::string& db_id,
                       const std::string& db_session_id)
    : column_family_set_(new ColumnFamilySet(
          dbname, _db_options, storage_options, table_cache,
          write_buffer_manager, write_controller, block_cache_tracer, io_tracer,
          db_id, db_session_id)),
      table_cache_(table_cache),
      env_(_db_options->env),
      fs_(_db_options->fs, io_tracer),
      clock_(_db_options->clock),
      dbname_(dbname),
      db_options_(_db_options),
      next_file_number_(2),
      manifest_file_number_(0),  // Filled by Recover()
      options_file_number_(0),
      options_file_size_(0),
      pending_manifest_file_number_(0),
      last_sequence_(0),
      last_allocated_sequence_(0),
      last_published_sequence_(0),
      prev_log_number_(0),
      current_version_number_(0),
      manifest_file_size_(0),
      file_options_(storage_options),
      block_cache_tracer_(block_cache_tracer),
      io_tracer_(io_tracer),
      db_session_id_(db_session_id) {}

VersionSet::~VersionSet() {
  // we need to delete column_family_set_ because its destructor depends on
  // VersionSet
  column_family_set_.reset();
  for (auto& file : obsolete_files_) {
    if (file.metadata->table_reader_handle) {
      table_cache_->Release(file.metadata->table_reader_handle);
      TableCache::Evict(table_cache_, file.metadata->fd.GetNumber());
    }
    file.DeleteMetadata();
  }
  obsolete_files_.clear();
  io_status_.PermitUncheckedError();
}

void VersionSet::Reset() {
  if (column_family_set_) {
    WriteBufferManager* wbm = column_family_set_->write_buffer_manager();
    WriteController* wc = column_family_set_->write_controller();
    // db_id becomes the source of truth after DBImpl::Recover():
    // https://github.com/facebook/rocksdb/blob/v7.3.1/db/db_impl/db_impl_open.cc#L527
    // Note: we may not be able to recover db_id from MANIFEST if
    // options.write_dbid_to_manifest is false (default).
    column_family_set_.reset(new ColumnFamilySet(
        dbname_, db_options_, file_options_, table_cache_, wbm, wc,
        block_cache_tracer_, io_tracer_, db_id_, db_session_id_));
  }
  db_id_.clear();
  next_file_number_.store(2);
  min_log_number_to_keep_.store(0);
  manifest_file_number_ = 0;
  options_file_number_ = 0;
  pending_manifest_file_number_ = 0;
  last_sequence_.store(0);
  last_allocated_sequence_.store(0);
  last_published_sequence_.store(0);
  prev_log_number_ = 0;
  descriptor_log_.reset();
  current_version_number_ = 0;
  manifest_writers_.clear();
  manifest_file_size_ = 0;
  obsolete_files_.clear();
  obsolete_manifests_.clear();
  wals_.Reset();
}

void VersionSet::AppendVersion(ColumnFamilyData* column_family_data,
                               Version* v) {
  // compute new compaction score
  v->storage_info()->ComputeCompactionScore(
      *column_family_data->ioptions(),
      *column_family_data->GetLatestMutableCFOptions());

  // Mark v finalized
  v->storage_info_.SetFinalized();

  // Make "v" current
  assert(v->refs_ == 0);
  Version* current = column_family_data->current();
  assert(v != current);
  if (current != nullptr) {
    assert(current->refs_ > 0);
    current->Unref();
  }
  column_family_data->SetCurrent(v);
  v->Ref();

  // Append to linked list
  v->prev_ = column_family_data->dummy_versions()->prev_;
  v->next_ = column_family_data->dummy_versions();
  v->prev_->next_ = v;
  v->next_->prev_ = v;
}

Status VersionSet::ProcessManifestWrites(
    std::deque<ManifestWriter>& writers, InstrumentedMutex* mu,
    FSDirectory* dir_contains_current_file, bool new_descriptor_log,
    const ColumnFamilyOptions* new_cf_options) {
  mu->AssertHeld();
  assert(!writers.empty());
  ManifestWriter& first_writer = writers.front();
  ManifestWriter* last_writer = &first_writer;

  assert(!manifest_writers_.empty());
  assert(manifest_writers_.front() == &first_writer);

  autovector<VersionEdit*> batch_edits;
  autovector<Version*> versions;
  autovector<const MutableCFOptions*> mutable_cf_options_ptrs;
  std::vector<std::unique_ptr<BaseReferencedVersionBuilder>> builder_guards;

  // Tracking `max_last_sequence` is needed to ensure we write
  // `VersionEdit::last_sequence_`s in non-decreasing order according to the
  // recovery code's requirement. It also allows us to defer updating
  // `descriptor_last_sequence_` until the apply phase, after the log phase
  // succeeds.
  SequenceNumber max_last_sequence = descriptor_last_sequence_;

  if (first_writer.edit_list.front()->IsColumnFamilyManipulation()) {
    // No group commits for column family add or drop
    LogAndApplyCFHelper(first_writer.edit_list.front(), &max_last_sequence);
    batch_edits.push_back(first_writer.edit_list.front());
  } else {
    auto it = manifest_writers_.cbegin();
    size_t group_start = std::numeric_limits<size_t>::max();
    while (it != manifest_writers_.cend()) {
      if ((*it)->edit_list.front()->IsColumnFamilyManipulation()) {
        // no group commits for column family add or drop
        break;
      }
      last_writer = *(it++);
      assert(last_writer != nullptr);
      assert(last_writer->cfd != nullptr);
      if (last_writer->cfd->IsDropped()) {
        // If we detect a dropped CF at this point, and the corresponding
        // version edits belong to an atomic group, then we need to find out
        // the preceding version edits in the same atomic group, and update
        // their `remaining_entries_` member variable because we are NOT going
        // to write the version edits' of dropped CF to the MANIFEST. If we
        // don't update, then Recover can report corrupted atomic group because
        // the `remaining_entries_` do not match.
        if (!batch_edits.empty()) {
          if (batch_edits.back()->is_in_atomic_group_ &&
              batch_edits.back()->remaining_entries_ > 0) {
            assert(group_start < batch_edits.size());
            const auto& edit_list = last_writer->edit_list;
            size_t k = 0;
            while (k < edit_list.size()) {
              if (!edit_list[k]->is_in_atomic_group_) {
                break;
              } else if (edit_list[k]->remaining_entries_ == 0) {
                ++k;
                break;
              }
              ++k;
            }
            for (auto i = group_start; i < batch_edits.size(); ++i) {
              assert(static_cast<uint32_t>(k) <=
                     batch_edits.back()->remaining_entries_);
              batch_edits[i]->remaining_entries_ -= static_cast<uint32_t>(k);
            }
          }
        }
        continue;
      }
      // We do a linear search on versions because versions is small.
      // TODO(yanqin) maybe consider unordered_map
      Version* version = nullptr;
      VersionBuilder* builder = nullptr;
      for (int i = 0; i != static_cast<int>(versions.size()); ++i) {
        uint32_t cf_id = last_writer->cfd->GetID();
        if (versions[i]->cfd()->GetID() == cf_id) {
          version = versions[i];
          assert(!builder_guards.empty() &&
                 builder_guards.size() == versions.size());
          builder = builder_guards[i]->version_builder();
          TEST_SYNC_POINT_CALLBACK(
              "VersionSet::ProcessManifestWrites:SameColumnFamily", &cf_id);
          break;
        }
      }
      if (version == nullptr) {
        // WAL manipulations do not need to be applied to versions.
        if (!last_writer->IsAllWalEdits()) {
          version = new Version(last_writer->cfd, this, file_options_,
                                last_writer->mutable_cf_options, io_tracer_,
                                current_version_number_++);
          versions.push_back(version);
          mutable_cf_options_ptrs.push_back(&last_writer->mutable_cf_options);
          builder_guards.emplace_back(
              new BaseReferencedVersionBuilder(last_writer->cfd));
          builder = builder_guards.back()->version_builder();
        }
        assert(last_writer->IsAllWalEdits() || builder);
        assert(last_writer->IsAllWalEdits() || version);
        TEST_SYNC_POINT_CALLBACK("VersionSet::ProcessManifestWrites:NewVersion",
                                 version);
      }
      for (const auto& e : last_writer->edit_list) {
        if (e->is_in_atomic_group_) {
          if (batch_edits.empty() || !batch_edits.back()->is_in_atomic_group_ ||
              (batch_edits.back()->is_in_atomic_group_ &&
               batch_edits.back()->remaining_entries_ == 0)) {
            group_start = batch_edits.size();
          }
        } else if (group_start != std::numeric_limits<size_t>::max()) {
          group_start = std::numeric_limits<size_t>::max();
        }
        Status s = LogAndApplyHelper(last_writer->cfd, builder, e,
                                     &max_last_sequence, mu);
        if (!s.ok()) {
          // free up the allocated memory
          for (auto v : versions) {
            delete v;
          }
          return s;
        }
        batch_edits.push_back(e);
      }
    }
    for (int i = 0; i < static_cast<int>(versions.size()); ++i) {
      assert(!builder_guards.empty() &&
             builder_guards.size() == versions.size());
      auto* builder = builder_guards[i]->version_builder();
      Status s = builder->SaveTo(versions[i]->storage_info());
      if (!s.ok()) {
        // free up the allocated memory
        for (auto v : versions) {
          delete v;
        }
        return s;
      }
    }
  }

#ifndef NDEBUG
  // Verify that version edits of atomic groups have correct
  // remaining_entries_.
  size_t k = 0;
  while (k < batch_edits.size()) {
    while (k < batch_edits.size() && !batch_edits[k]->is_in_atomic_group_) {
      ++k;
    }
    if (k == batch_edits.size()) {
      break;
    }
    size_t i = k;
    while (i < batch_edits.size()) {
      if (!batch_edits[i]->is_in_atomic_group_) {
        break;
      }
      assert(i - k + batch_edits[i]->remaining_entries_ ==
             batch_edits[k]->remaining_entries_);
      if (batch_edits[i]->remaining_entries_ == 0) {
        ++i;
        break;
      }
      ++i;
    }
    assert(batch_edits[i - 1]->is_in_atomic_group_);
    assert(0 == batch_edits[i - 1]->remaining_entries_);
    std::vector<VersionEdit*> tmp;
    for (size_t j = k; j != i; ++j) {
      tmp.emplace_back(batch_edits[j]);
    }
    TEST_SYNC_POINT_CALLBACK(
        "VersionSet::ProcessManifestWrites:CheckOneAtomicGroup", &tmp);
    k = i;
  }
#endif  // NDEBUG

  assert(pending_manifest_file_number_ == 0);
  if (!descriptor_log_ ||
      manifest_file_size_ > db_options_->max_manifest_file_size) {
    TEST_SYNC_POINT("VersionSet::ProcessManifestWrites:BeforeNewManifest");
    TEST_SYNC_POINT_CALLBACK(
        "VersionSet::ProcessManifestWrites:BeforeNewManifest", nullptr);
    new_descriptor_log = true;
  } else {
    pending_manifest_file_number_ = manifest_file_number_;
  }
  TEST_SYNC_POINT_CALLBACK(
      "VersionSet::ProcessManifestWrites:PostDecidingCreateNewManifestOrNot",
      &new_descriptor_log);

  // Local cached copy of state variable(s). WriteCurrentStateToManifest()
  // reads its content after releasing db mutex to avoid race with
  // SwitchMemtable().
  std::unordered_map<uint32_t, MutableCFState> curr_state;
  VersionEdit wal_additions;
  if (new_descriptor_log) {
    pending_manifest_file_number_ = NewFileNumber();
    batch_edits.back()->SetNextFile(next_file_number_.load());

    // if we are writing out new snapshot make sure to persist max column
    // family.
    if (column_family_set_->GetMaxColumnFamily() > 0) {
      first_writer.edit_list.front()->SetMaxColumnFamily(
          column_family_set_->GetMaxColumnFamily());
    }
    for (const auto* cfd : *column_family_set_) {
      assert(curr_state.find(cfd->GetID()) == curr_state.end());
      curr_state.emplace(std::make_pair(
          cfd->GetID(),
          MutableCFState(cfd->GetLogNumber(), cfd->GetFullHistoryTsLow())));
    }

    for (const auto& wal : wals_.GetWals()) {
      wal_additions.AddWal(wal.first, wal.second);
    }
  }

  uint64_t new_manifest_file_size = 0;
  Status s;
  IOStatus io_s;
  IOStatus manifest_io_status;
  {
    FileOptions opt_file_opts = fs_->OptimizeForManifestWrite(file_options_);
    mu->Unlock();
    TEST_SYNC_POINT("VersionSet::LogAndApply:WriteManifestStart");
    TEST_SYNC_POINT_CALLBACK("VersionSet::LogAndApply:WriteManifest", nullptr);
    if (!first_writer.edit_list.front()->IsColumnFamilyManipulation()) {
      for (int i = 0; i < static_cast<int>(versions.size()); ++i) {
        assert(!builder_guards.empty() &&
               builder_guards.size() == versions.size());
        assert(!mutable_cf_options_ptrs.empty() &&
               builder_guards.size() == versions.size());
        ColumnFamilyData* cfd = versions[i]->cfd_;
        s = builder_guards[i]->version_builder()->LoadTableHandlers(
            cfd->internal_stats(), 1 /* max_threads */,
            true /* prefetch_index_and_filter_in_cache */,
            false /* is_initial_load */,
            mutable_cf_options_ptrs[i]->prefix_extractor,
            MaxFileSizeForL0MetaPin(*mutable_cf_options_ptrs[i]));
        if (!s.ok()) {
          if (db_options_->paranoid_checks) {
            break;
          }
          s = Status::OK();
        }
      }
    }

    if (s.ok() && new_descriptor_log) {
      // This is fine because everything inside of this block is serialized --
      // only one thread can be here at the same time
      // create new manifest file
      ROCKS_LOG_INFO(db_options_->info_log, "Creating manifest %" PRIu64 "\n",
                     pending_manifest_file_number_);
      std::string descriptor_fname =
          DescriptorFileName(dbname_, pending_manifest_file_number_);
      std::unique_ptr<FSWritableFile> descriptor_file;
      io_s = NewWritableFile(fs_.get(), descriptor_fname, &descriptor_file,
                             opt_file_opts);
      if (io_s.ok()) {
        descriptor_file->SetPreallocationBlockSize(
            db_options_->manifest_preallocation_size);
        FileTypeSet tmp_set = db_options_->checksum_handoff_file_types;
        std::unique_ptr<WritableFileWriter> file_writer(new WritableFileWriter(
            std::move(descriptor_file), descriptor_fname, opt_file_opts, clock_,
            io_tracer_, nullptr, db_options_->listeners, nullptr,
            tmp_set.Contains(FileType::kDescriptorFile),
            tmp_set.Contains(FileType::kDescriptorFile)));
        descriptor_log_.reset(
            new log::Writer(std::move(file_writer), 0, false));
        s = WriteCurrentStateToManifest(curr_state, wal_additions,
                                        descriptor_log_.get(), io_s);
      } else {
        manifest_io_status = io_s;
        s = io_s;
      }
    }

    if (s.ok()) {
      if (!first_writer.edit_list.front()->IsColumnFamilyManipulation()) {
        constexpr bool update_stats = true;

        for (int i = 0; i < static_cast<int>(versions.size()); ++i) {
          versions[i]->PrepareAppend(*mutable_cf_options_ptrs[i], update_stats);
        }
      }

      // Write new records to MANIFEST log
#ifndef NDEBUG
      size_t idx = 0;
#endif
      for (auto& e : batch_edits) {
        std::string record;
        if (!e->EncodeTo(&record)) {
          s = Status::Corruption("Unable to encode VersionEdit:" +
                                 e->DebugString(true));
          break;
        }
        TEST_KILL_RANDOM_WITH_WEIGHT("VersionSet::LogAndApply:BeforeAddRecord",
                                     REDUCE_ODDS2);
#ifndef NDEBUG
        if (batch_edits.size() > 1 && batch_edits.size() - 1 == idx) {
          TEST_SYNC_POINT_CALLBACK(
              "VersionSet::ProcessManifestWrites:BeforeWriteLastVersionEdit:0",
              nullptr);
          TEST_SYNC_POINT(
              "VersionSet::ProcessManifestWrites:BeforeWriteLastVersionEdit:1");
        }
        ++idx;
#endif /* !NDEBUG */
        io_s = descriptor_log_->AddRecord(record);
        if (!io_s.ok()) {
          s = io_s;
          manifest_io_status = io_s;
          break;
        }
      }

      if (s.ok()) {
        io_s = SyncManifest(db_options_, descriptor_log_->file());
        manifest_io_status = io_s;
        TEST_SYNC_POINT_CALLBACK(
            "VersionSet::ProcessManifestWrites:AfterSyncManifest", &io_s);
      }
      if (!io_s.ok()) {
        s = io_s;
        ROCKS_LOG_ERROR(db_options_->info_log, "MANIFEST write %s\n",
                        s.ToString().c_str());
      }
    }

    // If we just created a new descriptor file, install it by writing a
    // new CURRENT file that points to it.
    if (s.ok()) {
      assert(manifest_io_status.ok());
    }
    if (s.ok() && new_descriptor_log) {
      io_s = SetCurrentFile(fs_.get(), dbname_, pending_manifest_file_number_,
                            dir_contains_current_file);
      if (!io_s.ok()) {
        s = io_s;
      }
    }

    if (s.ok()) {
      // find offset in manifest file where this version is stored.
      new_manifest_file_size = descriptor_log_->file()->GetFileSize();
    }

    if (first_writer.edit_list.front()->is_column_family_drop_) {
      TEST_SYNC_POINT("VersionSet::LogAndApply::ColumnFamilyDrop:0");
      TEST_SYNC_POINT("VersionSet::LogAndApply::ColumnFamilyDrop:1");
      TEST_SYNC_POINT("VersionSet::LogAndApply::ColumnFamilyDrop:2");
    }

    LogFlush(db_options_->info_log);
    TEST_SYNC_POINT("VersionSet::LogAndApply:WriteManifestDone");
    mu->Lock();
  }

  if (s.ok()) {
    // Apply WAL edits, DB mutex must be held.
    for (auto& e : batch_edits) {
      if (e->IsWalAddition()) {
        s = wals_.AddWals(e->GetWalAdditions());
      } else if (e->IsWalDeletion()) {
        s = wals_.DeleteWalsBefore(e->GetWalDeletion().GetLogNumber());
      }
      if (!s.ok()) {
        break;
      }
    }
  }

  if (!io_s.ok()) {
    if (io_status_.ok()) {
      io_status_ = io_s;
    }
  } else if (!io_status_.ok()) {
    io_status_ = io_s;
  }

  // Append the old manifest file to the obsolete_manifest_ list to be deleted
  // by PurgeObsoleteFiles later.
  if (s.ok() && new_descriptor_log) {
    obsolete_manifests_.emplace_back(
        DescriptorFileName("", manifest_file_number_));
  }

  // Install the new versions
  if (s.ok()) {
    if (first_writer.edit_list.front()->is_column_family_add_) {
      assert(batch_edits.size() == 1);
      assert(new_cf_options != nullptr);
      assert(max_last_sequence == descriptor_last_sequence_);
      CreateColumnFamily(*new_cf_options, first_writer.edit_list.front());
    } else if (first_writer.edit_list.front()->is_column_family_drop_) {
      assert(batch_edits.size() == 1);
      assert(max_last_sequence == descriptor_last_sequence_);
      first_writer.cfd->SetDropped();
      first_writer.cfd->UnrefAndTryDelete();
    } else {
      // Each version in versions corresponds to a column family.
      // For each column family, update its log number indicating that logs
      // with number smaller than this should be ignored.
      uint64_t last_min_log_number_to_keep = 0;
      for (const auto& e : batch_edits) {
        ColumnFamilyData* cfd = nullptr;
        if (!e->IsColumnFamilyManipulation()) {
          cfd = column_family_set_->GetColumnFamily(e->column_family_);
          // e would not have been added to batch_edits if its corresponding
          // column family is dropped.
          assert(cfd);
        }
        if (cfd) {
          if (e->has_log_number_ && e->log_number_ > cfd->GetLogNumber()) {
            cfd->SetLogNumber(e->log_number_);
          }
          if (e->HasFullHistoryTsLow()) {
            cfd->SetFullHistoryTsLow(e->GetFullHistoryTsLow());
          }
        }
        if (e->has_min_log_number_to_keep_) {
          last_min_log_number_to_keep =
              std::max(last_min_log_number_to_keep, e->min_log_number_to_keep_);
        }
      }

      if (last_min_log_number_to_keep != 0) {
        MarkMinLogNumberToKeep(last_min_log_number_to_keep);
      }

      for (int i = 0; i < static_cast<int>(versions.size()); ++i) {
        ColumnFamilyData* cfd = versions[i]->cfd_;
        AppendVersion(cfd, versions[i]);
      }
    }
    assert(max_last_sequence >= descriptor_last_sequence_);
    descriptor_last_sequence_ = max_last_sequence;
    manifest_file_number_ = pending_manifest_file_number_;
    manifest_file_size_ = new_manifest_file_size;
    prev_log_number_ = first_writer.edit_list.front()->prev_log_number_;
  } else {
    std::string version_edits;
    for (auto& e : batch_edits) {
      version_edits += ("\n" + e->DebugString(true));
    }
    ROCKS_LOG_ERROR(db_options_->info_log,
                    "Error in committing version edit to MANIFEST: %s",
                    version_edits.c_str());
    for (auto v : versions) {
      delete v;
    }
    if (manifest_io_status.ok()) {
      manifest_file_number_ = pending_manifest_file_number_;
      manifest_file_size_ = new_manifest_file_size;
    }
    // If manifest append failed for whatever reason, the file could be
    // corrupted. So we need to force the next version update to start a
    // new manifest file.
    descriptor_log_.reset();
    // If manifest operations failed, then we know the CURRENT file still
    // points to the original MANIFEST. Therefore, we can safely delete the
    // new MANIFEST.
    // If manifest operations succeeded, and we are here, then it is possible
    // that renaming tmp file to CURRENT failed.
    //
    // On local POSIX-compliant FS, the CURRENT must point to the original
    // MANIFEST. We can delete the new MANIFEST for simplicity, but we can also
    // keep it. Future recovery will ignore this MANIFEST. It's also ok for the
    // process not to crash and continue using the db. Any future LogAndApply()
    // call will switch to a new MANIFEST and update CURRENT, still ignoring
    // this one.
    //
    // On non-local FS, it is
    // possible that the rename operation succeeded on the server (remote)
    // side, but the client somehow returns a non-ok status to RocksDB. Note
    // that this does not violate atomicity. Should we delete the new MANIFEST
    // successfully, a subsequent recovery attempt will likely see the CURRENT
    // pointing to the new MANIFEST, thus fail. We will not be able to open the
    // DB again. Therefore, if manifest operations succeed, we should keep the
    // the new MANIFEST. If the process proceeds, any future LogAndApply() call
    // will switch to a new MANIFEST and update CURRENT. If user tries to
    // re-open the DB,
    // a) CURRENT points to the new MANIFEST, and the new MANIFEST is present.
    // b) CURRENT points to the original MANIFEST, and the original MANIFEST
    //    also exists.
    if (new_descriptor_log && !manifest_io_status.ok()) {
      ROCKS_LOG_INFO(db_options_->info_log,
                     "Deleting manifest %" PRIu64 " current manifest %" PRIu64
                     "\n",
                     pending_manifest_file_number_, manifest_file_number_);
      Status manifest_del_status = env_->DeleteFile(
          DescriptorFileName(dbname_, pending_manifest_file_number_));
      if (!manifest_del_status.ok()) {
        ROCKS_LOG_WARN(db_options_->info_log,
                       "Failed to delete manifest %" PRIu64 ": %s",
                       pending_manifest_file_number_,
                       manifest_del_status.ToString().c_str());
      }
    }
  }

  pending_manifest_file_number_ = 0;

#ifndef NDEBUG
  // This is here kind of awkwardly because there's no other consistency
  // checks on `VersionSet`'s updates for the new `Version`s. We might want
  // to move it to a dedicated function, or remove it if we gain enough
  // confidence in `descriptor_last_sequence_`.
  if (s.ok()) {
    for (const auto* v : versions) {
      const auto* vstorage = v->storage_info();
      for (int level = 0; level < vstorage->num_levels(); ++level) {
        for (const auto& file : vstorage->LevelFiles(level)) {
          assert(file->fd.largest_seqno <= descriptor_last_sequence_);
        }
      }
    }
  }
#endif  // NDEBUG

  // wake up all the waiting writers
  while (true) {
    ManifestWriter* ready = manifest_writers_.front();
    manifest_writers_.pop_front();
    bool need_signal = true;
    for (const auto& w : writers) {
      if (&w == ready) {
        need_signal = false;
        break;
      }
    }
    ready->status = s;
    ready->done = true;
    if (ready->manifest_write_callback) {
      (ready->manifest_write_callback)(s);
    }
    if (need_signal) {
      ready->cv.Signal();
    }
    if (ready == last_writer) {
      break;
    }
  }
  if (!manifest_writers_.empty()) {
    manifest_writers_.front()->cv.Signal();
  }
  return s;
}

void VersionSet::WakeUpWaitingManifestWriters() {
  // wake up all the waiting writers
  // Notify new head of manifest write queue.
  if (!manifest_writers_.empty()) {
    manifest_writers_.front()->cv.Signal();
  }
}

// 'datas' is grammatically incorrect. We still use this notation to indicate
// that this variable represents a collection of column_family_data.
Status VersionSet::LogAndApply(
    const autovector<ColumnFamilyData*>& column_family_datas,
    const autovector<const MutableCFOptions*>& mutable_cf_options_list,
    const autovector<autovector<VersionEdit*>>& edit_lists,
    InstrumentedMutex* mu, FSDirectory* dir_contains_current_file,
    bool new_descriptor_log, const ColumnFamilyOptions* new_cf_options,
    const std::vector<std::function<void(const Status&)>>& manifest_wcbs) {
  mu->AssertHeld();
  int num_edits = 0;
  for (const auto& elist : edit_lists) {
    num_edits += static_cast<int>(elist.size());
  }
  if (num_edits == 0) {
    return Status::OK();
  } else if (num_edits > 1) {
#ifndef NDEBUG
    for (const auto& edit_list : edit_lists) {
      for (const auto& edit : edit_list) {
        assert(!edit->IsColumnFamilyManipulation());
      }
    }
#endif /* ! NDEBUG */
  }

  int num_cfds = static_cast<int>(column_family_datas.size());
  if (num_cfds == 1 && column_family_datas[0] == nullptr) {
    assert(edit_lists.size() == 1 && edit_lists[0].size() == 1);
    assert(edit_lists[0][0]->is_column_family_add_);
    assert(new_cf_options != nullptr);
  }
  std::deque<ManifestWriter> writers;
  if (num_cfds > 0) {
    assert(static_cast<size_t>(num_cfds) == mutable_cf_options_list.size());
    assert(static_cast<size_t>(num_cfds) == edit_lists.size());
  }
  for (int i = 0; i < num_cfds; ++i) {
    const auto wcb =
        manifest_wcbs.empty() ? [](const Status&) {} : manifest_wcbs[i];
    writers.emplace_back(mu, column_family_datas[i],
                         *mutable_cf_options_list[i], edit_lists[i], wcb);
    manifest_writers_.push_back(&writers[i]);
  }
  assert(!writers.empty());
  ManifestWriter& first_writer = writers.front();
  TEST_SYNC_POINT_CALLBACK("VersionSet::LogAndApply:BeforeWriterWaiting",
                           nullptr);
  while (!first_writer.done && &first_writer != manifest_writers_.front()) {
    first_writer.cv.Wait();
  }
  if (first_writer.done) {
    // All non-CF-manipulation operations can be grouped together and committed
    // to MANIFEST. They should all have finished. The status code is stored in
    // the first manifest writer.
#ifndef NDEBUG
    for (const auto& writer : writers) {
      assert(writer.done);
    }
    TEST_SYNC_POINT_CALLBACK("VersionSet::LogAndApply:WakeUpAndDone", mu);
#endif /* !NDEBUG */
    return first_writer.status;
  }

  int num_undropped_cfds = 0;
  for (auto cfd : column_family_datas) {
    // if cfd == nullptr, it is a column family add.
    if (cfd == nullptr || !cfd->IsDropped()) {
      ++num_undropped_cfds;
    }
  }
  if (0 == num_undropped_cfds) {
    for (int i = 0; i != num_cfds; ++i) {
      manifest_writers_.pop_front();
    }
    // Notify new head of manifest write queue.
    if (!manifest_writers_.empty()) {
      manifest_writers_.front()->cv.Signal();
    }
    return Status::ColumnFamilyDropped();
  }
  return ProcessManifestWrites(writers, mu, dir_contains_current_file,
                               new_descriptor_log, new_cf_options);
}

void VersionSet::LogAndApplyCFHelper(VersionEdit* edit,
                                     SequenceNumber* max_last_sequence) {
  assert(max_last_sequence != nullptr);
  assert(edit->IsColumnFamilyManipulation());
  edit->SetNextFile(next_file_number_.load());
  assert(!edit->HasLastSequence());
  edit->SetLastSequence(*max_last_sequence);
  if (edit->is_column_family_drop_) {
    // if we drop column family, we have to make sure to save max column family,
    // so that we don't reuse existing ID
    edit->SetMaxColumnFamily(column_family_set_->GetMaxColumnFamily());
  }
}

Status VersionSet::LogAndApplyHelper(ColumnFamilyData* cfd,
                                     VersionBuilder* builder, VersionEdit* edit,
                                     SequenceNumber* max_last_sequence,
                                     InstrumentedMutex* mu) {
#ifdef NDEBUG
  (void)cfd;
#endif
  mu->AssertHeld();
  assert(!edit->IsColumnFamilyManipulation());
  assert(max_last_sequence != nullptr);

  if (edit->has_log_number_) {
    assert(edit->log_number_ >= cfd->GetLogNumber());
    assert(edit->log_number_ < next_file_number_.load());
  }

  if (!edit->has_prev_log_number_) {
    edit->SetPrevLogNumber(prev_log_number_);
  }
  edit->SetNextFile(next_file_number_.load());
  if (edit->HasLastSequence() && edit->GetLastSequence() > *max_last_sequence) {
    *max_last_sequence = edit->GetLastSequence();
  } else {
    edit->SetLastSequence(*max_last_sequence);
  }

  // The builder can be nullptr only if edit is WAL manipulation,
  // because WAL edits do not need to be applied to versions,
  // we return Status::OK() in this case.
  assert(builder || edit->IsWalManipulation());
  return builder ? builder->Apply(edit) : Status::OK();
}

Status VersionSet::GetCurrentManifestPath(const std::string& dbname,
                                          FileSystem* fs,
                                          std::string* manifest_path,
                                          uint64_t* manifest_file_number) {
  assert(fs != nullptr);
  assert(manifest_path != nullptr);
  assert(manifest_file_number != nullptr);

  std::string fname;
  Status s = ReadFileToString(fs, CurrentFileName(dbname), &fname);
  if (!s.ok()) {
    return s;
  }
  if (fname.empty() || fname.back() != '\n') {
    return Status::Corruption("CURRENT file does not end with newline");
  }
  // remove the trailing '\n'
  fname.resize(fname.size() - 1);
  FileType type;
  bool parse_ok = ParseFileName(fname, manifest_file_number, &type);
  if (!parse_ok || type != kDescriptorFile) {
    return Status::Corruption("CURRENT file corrupted");
  }
  *manifest_path = dbname;
  if (dbname.back() != '/') {
    manifest_path->push_back('/');
  }
  manifest_path->append(fname);
  return Status::OK();
}

Status VersionSet::Recover(
    const std::vector<ColumnFamilyDescriptor>& column_families, bool read_only,
    std::string* db_id, bool no_error_if_files_missing) {
  // Read "CURRENT" file, which contains a pointer to the current manifest
  // file
  std::string manifest_path;
  Status s = GetCurrentManifestPath(dbname_, fs_.get(), &manifest_path,
                                    &manifest_file_number_);
  if (!s.ok()) {
    return s;
  }

  ROCKS_LOG_INFO(db_options_->info_log, "Recovering from manifest file: %s\n",
                 manifest_path.c_str());

  std::unique_ptr<SequentialFileReader> manifest_file_reader;
  {
    std::unique_ptr<FSSequentialFile> manifest_file;
    s = fs_->NewSequentialFile(manifest_path,
                               fs_->OptimizeForManifestRead(file_options_),
                               &manifest_file, nullptr);
    if (!s.ok()) {
      return s;
    }
    manifest_file_reader.reset(new SequentialFileReader(
        std::move(manifest_file), manifest_path,
        db_options_->log_readahead_size, io_tracer_, db_options_->listeners));
  }
  uint64_t current_manifest_file_size = 0;
  uint64_t log_number = 0;
  {
    VersionSet::LogReporter reporter;
    Status log_read_status;
    reporter.status = &log_read_status;
    log::Reader reader(nullptr, std::move(manifest_file_reader), &reporter,
                       true /* checksum */, 0 /* log_number */);
    VersionEditHandler handler(
        read_only, column_families, const_cast<VersionSet*>(this),
        /*track_missing_files=*/false, no_error_if_files_missing, io_tracer_,
        EpochNumberRequirement::kMightMissing);
    handler.Iterate(reader, &log_read_status);
    s = handler.status();
    if (s.ok()) {
      log_number = handler.GetVersionEditParams().log_number_;
      current_manifest_file_size = reader.GetReadOffset();
      assert(current_manifest_file_size != 0);
      handler.GetDbId(db_id);
    }
    if (s.ok()) {
      RecoverEpochNumbers();
    }
  }

  if (s.ok()) {
    manifest_file_size_ = current_manifest_file_size;
    ROCKS_LOG_INFO(
        db_options_->info_log,
        "Recovered from manifest file:%s succeeded,"
        "manifest_file_number is %" PRIu64 ", next_file_number is %" PRIu64
        ", last_sequence is %" PRIu64 ", log_number is %" PRIu64
        ",prev_log_number is %" PRIu64 ",max_column_family is %" PRIu32
        ",min_log_number_to_keep is %" PRIu64 "\n",
        manifest_path.c_str(), manifest_file_number_, next_file_number_.load(),
        last_sequence_.load(), log_number, prev_log_number_,
        column_family_set_->GetMaxColumnFamily(), min_log_number_to_keep());

    for (auto cfd : *column_family_set_) {
      if (cfd->IsDropped()) {
        continue;
      }
      ROCKS_LOG_INFO(db_options_->info_log,
                     "Column family [%s] (ID %" PRIu32
                     "), log number is %" PRIu64 "\n",
                     cfd->GetName().c_str(), cfd->GetID(), cfd->GetLogNumber());
    }
  }

  return s;
}

namespace {
class ManifestPicker {
 public:
  explicit ManifestPicker(const std::string& dbname,
                          const std::vector<std::string>& files_in_dbname);
  // REQUIRES Valid() == true
  std::string GetNextManifest(uint64_t* file_number, std::string* file_name);
  bool Valid() const { return manifest_file_iter_ != manifest_files_.end(); }

 private:
  const std::string& dbname_;
  // MANIFEST file names(s)
  std::vector<std::string> manifest_files_;
  std::vector<std::string>::const_iterator manifest_file_iter_;
};

ManifestPicker::ManifestPicker(const std::string& dbname,
                               const std::vector<std::string>& files_in_dbname)
    : dbname_(dbname) {
  // populate manifest files
  assert(!files_in_dbname.empty());
  for (const auto& fname : files_in_dbname) {
    uint64_t file_num = 0;
    FileType file_type;
    bool parse_ok = ParseFileName(fname, &file_num, &file_type);
    if (parse_ok && file_type == kDescriptorFile) {
      manifest_files_.push_back(fname);
    }
  }
  // seek to first manifest
  std::sort(manifest_files_.begin(), manifest_files_.end(),
            [](const std::string& lhs, const std::string& rhs) {
              uint64_t num1 = 0;
              uint64_t num2 = 0;
              FileType type1;
              FileType type2;
              bool parse_ok1 = ParseFileName(lhs, &num1, &type1);
              bool parse_ok2 = ParseFileName(rhs, &num2, &type2);
#ifndef NDEBUG
              assert(parse_ok1);
              assert(parse_ok2);
#else
              (void)parse_ok1;
              (void)parse_ok2;
#endif
              return num1 > num2;
            });
  manifest_file_iter_ = manifest_files_.begin();
}

std::string ManifestPicker::GetNextManifest(uint64_t* number,
                                            std::string* file_name) {
  assert(Valid());
  std::string ret;
  if (manifest_file_iter_ != manifest_files_.end()) {
    ret.assign(dbname_);
    if (ret.back() != kFilePathSeparator) {
      ret.push_back(kFilePathSeparator);
    }
    ret.append(*manifest_file_iter_);
    if (number) {
      FileType type;
      bool parse = ParseFileName(*manifest_file_iter_, number, &type);
      assert(type == kDescriptorFile);
#ifndef NDEBUG
      assert(parse);
#else
      (void)parse;
#endif
    }
    if (file_name) {
      *file_name = *manifest_file_iter_;
    }
    ++manifest_file_iter_;
  }
  return ret;
}
}  // anonymous namespace

Status VersionSet::TryRecover(
    const std::vector<ColumnFamilyDescriptor>& column_families, bool read_only,
    const std::vector<std::string>& files_in_dbname, std::string* db_id,
    bool* has_missing_table_file) {
  ManifestPicker manifest_picker(dbname_, files_in_dbname);
  if (!manifest_picker.Valid()) {
    return Status::Corruption("Cannot locate MANIFEST file in " + dbname_);
  }
  Status s;
  std::string manifest_path =
      manifest_picker.GetNextManifest(&manifest_file_number_, nullptr);
  while (!manifest_path.empty()) {
    s = TryRecoverFromOneManifest(manifest_path, column_families, read_only,
                                  db_id, has_missing_table_file);
    if (s.ok() || !manifest_picker.Valid()) {
      break;
    }
    Reset();
    manifest_path =
        manifest_picker.GetNextManifest(&manifest_file_number_, nullptr);
  }
  return s;
}

Status VersionSet::TryRecoverFromOneManifest(
    const std::string& manifest_path,
    const std::vector<ColumnFamilyDescriptor>& column_families, bool read_only,
    std::string* db_id, bool* has_missing_table_file) {
  ROCKS_LOG_INFO(db_options_->info_log, "Trying to recover from manifest: %s\n",
                 manifest_path.c_str());
  std::unique_ptr<SequentialFileReader> manifest_file_reader;
  Status s;
  {
    std::unique_ptr<FSSequentialFile> manifest_file;
    s = fs_->NewSequentialFile(manifest_path,
                               fs_->OptimizeForManifestRead(file_options_),
                               &manifest_file, nullptr);
    if (!s.ok()) {
      return s;
    }
    manifest_file_reader.reset(new SequentialFileReader(
        std::move(manifest_file), manifest_path,
        db_options_->log_readahead_size, io_tracer_, db_options_->listeners));
  }

  assert(s.ok());
  VersionSet::LogReporter reporter;
  reporter.status = &s;
  log::Reader reader(nullptr, std::move(manifest_file_reader), &reporter,
                     /*checksum=*/true, /*log_num=*/0);
  VersionEditHandlerPointInTime handler_pit(
      read_only, column_families, const_cast<VersionSet*>(this), io_tracer_,
      EpochNumberRequirement::kMightMissing);

  handler_pit.Iterate(reader, &s);

  handler_pit.GetDbId(db_id);

  assert(nullptr != has_missing_table_file);
  *has_missing_table_file = handler_pit.HasMissingFiles();

  s = handler_pit.status();
  if (s.ok()) {
    RecoverEpochNumbers();
  }
  return s;
}

void VersionSet::RecoverEpochNumbers() {
  for (auto cfd : *column_family_set_) {
    if (cfd->IsDropped()) {
      continue;
    }
    assert(cfd->initialized());
    cfd->RecoverEpochNumbers();
  }
}

Status VersionSet::ListColumnFamilies(std::vector<std::string>* column_families,
                                      const std::string& dbname,
                                      FileSystem* fs) {
  // Read "CURRENT" file, which contains a pointer to the current manifest file
  std::string manifest_path;
  uint64_t manifest_file_number;
  Status s =
      GetCurrentManifestPath(dbname, fs, &manifest_path, &manifest_file_number);
  if (!s.ok()) {
    return s;
  }
  return ListColumnFamiliesFromManifest(manifest_path, fs, column_families);
}

Status VersionSet::ListColumnFamiliesFromManifest(
    const std::string& manifest_path, FileSystem* fs,
    std::vector<std::string>* column_families) {
  std::unique_ptr<SequentialFileReader> file_reader;
  Status s;
  {
    std::unique_ptr<FSSequentialFile> file;
    // these are just for performance reasons, not correctness,
    // so we're fine using the defaults
    s = fs->NewSequentialFile(manifest_path, FileOptions(), &file, nullptr);
    if (!s.ok()) {
      return s;
    }
    file_reader = std::make_unique<SequentialFileReader>(
        std::move(file), manifest_path, /*io_tracer=*/nullptr);
  }

  VersionSet::LogReporter reporter;
  reporter.status = &s;
  log::Reader reader(nullptr, std::move(file_reader), &reporter,
                     true /* checksum */, 0 /* log_number */);

  ListColumnFamiliesHandler handler;
  handler.Iterate(reader, &s);

  assert(column_families);
  column_families->clear();
  if (handler.status().ok()) {
    for (const auto& iter : handler.GetColumnFamilyNames()) {
      column_families->push_back(iter.second);
    }
  }

  return handler.status();
}

Status VersionSet::ReduceNumberOfLevels(const std::string& dbname,
                                        const Options* options,
                                        const FileOptions& file_options,
                                        int new_levels) {
  if (new_levels <= 1) {
    return Status::InvalidArgument(
        "Number of levels needs to be bigger than 1");
  }

  ImmutableDBOptions db_options(*options);
  ColumnFamilyOptions cf_options(*options);
  std::shared_ptr<Cache> tc(NewLRUCache(options->max_open_files - 10,
                                        options->table_cache_numshardbits));
  WriteController wc(options->delayed_write_rate);
  WriteBufferManager wb(options->db_write_buffer_size);
  VersionSet versions(dbname, &db_options, file_options, tc.get(), &wb, &wc,
                      nullptr /*BlockCacheTracer*/, nullptr /*IOTracer*/,
                      /*db_id*/ "",
                      /*db_session_id*/ "");
  Status status;

  std::vector<ColumnFamilyDescriptor> dummy;
  ColumnFamilyDescriptor dummy_descriptor(kDefaultColumnFamilyName,
                                          ColumnFamilyOptions(*options));
  dummy.push_back(dummy_descriptor);
  status = versions.Recover(dummy);
  if (!status.ok()) {
    return status;
  }

  Version* current_version =
      versions.GetColumnFamilySet()->GetDefault()->current();
  auto* vstorage = current_version->storage_info();
  int current_levels = vstorage->num_levels();

  if (current_levels <= new_levels) {
    return Status::OK();
  }

  // Make sure there are file only on one level from
  // (new_levels-1) to (current_levels-1)
  int first_nonempty_level = -1;
  int first_nonempty_level_filenum = 0;
  for (int i = new_levels - 1; i < current_levels; i++) {
    int file_num = vstorage->NumLevelFiles(i);
    if (file_num != 0) {
      if (first_nonempty_level < 0) {
        first_nonempty_level = i;
        first_nonempty_level_filenum = file_num;
      } else {
        char msg[255];
        snprintf(msg, sizeof(msg),
                 "Found at least two levels containing files: "
                 "[%d:%d],[%d:%d].\n",
                 first_nonempty_level, first_nonempty_level_filenum, i,
                 file_num);
        return Status::InvalidArgument(msg);
      }
    }
  }

  // we need to allocate an array with the old number of levels size to
  // avoid SIGSEGV in WriteCurrentStatetoManifest()
  // however, all levels bigger or equal to new_levels will be empty
  std::vector<FileMetaData*>* new_files_list =
      new std::vector<FileMetaData*>[current_levels];
  for (int i = 0; i < new_levels - 1; i++) {
    new_files_list[i] = vstorage->LevelFiles(i);
  }

  if (first_nonempty_level > 0) {
    auto& new_last_level = new_files_list[new_levels - 1];

    new_last_level = vstorage->LevelFiles(first_nonempty_level);

    for (size_t i = 0; i < new_last_level.size(); ++i) {
      const FileMetaData* const meta = new_last_level[i];
      assert(meta);

      const uint64_t file_number = meta->fd.GetNumber();

      vstorage->file_locations_[file_number] =
          VersionStorageInfo::FileLocation(new_levels - 1, i);
    }
  }

  delete[] vstorage->files_;
  vstorage->files_ = new_files_list;
  vstorage->num_levels_ = new_levels;
  vstorage->ResizeCompactCursors(new_levels);

  MutableCFOptions mutable_cf_options(*options);
  VersionEdit ve;
  InstrumentedMutex dummy_mutex;
  InstrumentedMutexLock l(&dummy_mutex);
  return versions.LogAndApply(versions.GetColumnFamilySet()->GetDefault(),
                              mutable_cf_options, &ve, &dummy_mutex, nullptr,
                              true);
}

// Get the checksum information including the checksum and checksum function
// name of all SST and blob files in VersionSet. Store the information in
// FileChecksumList which contains a map from file number to its checksum info.
// If DB is not running, make sure call VersionSet::Recover() to load the file
// metadata from Manifest to VersionSet before calling this function.
Status VersionSet::GetLiveFilesChecksumInfo(FileChecksumList* checksum_list) {
  // Clean the previously stored checksum information if any.
  Status s;
  if (checksum_list == nullptr) {
    s = Status::InvalidArgument("checksum_list is nullptr");
    return s;
  }
  checksum_list->reset();

  for (auto cfd : *column_family_set_) {
    assert(cfd);

    if (cfd->IsDropped() || !cfd->initialized()) {
      continue;
    }

    const auto* current = cfd->current();
    assert(current);

    const auto* vstorage = current->storage_info();
    assert(vstorage);

    /* SST files */
    for (int level = 0; level < cfd->NumberLevels(); level++) {
      const auto& level_files = vstorage->LevelFiles(level);

      for (const auto& file : level_files) {
        assert(file);

        s = checksum_list->InsertOneFileChecksum(file->fd.GetNumber(),
                                                 file->file_checksum,
                                                 file->file_checksum_func_name);
        if (!s.ok()) {
          return s;
        }
      }
    }

    /* Blob files */
    const auto& blob_files = vstorage->GetBlobFiles();
    for (const auto& meta : blob_files) {
      assert(meta);

      std::string checksum_value = meta->GetChecksumValue();
      std::string checksum_method = meta->GetChecksumMethod();
      assert(checksum_value.empty() == checksum_method.empty());
      if (meta->GetChecksumMethod().empty()) {
        checksum_value = kUnknownFileChecksum;
        checksum_method = kUnknownFileChecksumFuncName;
      }

      s = checksum_list->InsertOneFileChecksum(meta->GetBlobFileNumber(),
                                               checksum_value, checksum_method);
      if (!s.ok()) {
        return s;
      }
    }
  }

  return s;
}

Status VersionSet::DumpManifest(Options& options, std::string& dscname,
                                bool verbose, bool hex, bool json) {
  assert(options.env);
  std::vector<std::string> column_families;
  Status s = ListColumnFamiliesFromManifest(
      dscname, options.env->GetFileSystem().get(), &column_families);
  if (!s.ok()) {
    return s;
  }

  // Open the specified manifest file.
  std::unique_ptr<SequentialFileReader> file_reader;
  {
    std::unique_ptr<FSSequentialFile> file;
    const std::shared_ptr<FileSystem>& fs = options.env->GetFileSystem();
    s = fs->NewSequentialFile(
        dscname, fs->OptimizeForManifestRead(file_options_), &file, nullptr);
    if (!s.ok()) {
      return s;
    }
    file_reader = std::make_unique<SequentialFileReader>(
        std::move(file), dscname, db_options_->log_readahead_size, io_tracer_);
  }

  std::vector<ColumnFamilyDescriptor> cf_descs;
  for (const auto& cf : column_families) {
    cf_descs.emplace_back(cf, options);
  }

  DumpManifestHandler handler(cf_descs, this, io_tracer_, verbose, hex, json);
  {
    VersionSet::LogReporter reporter;
    reporter.status = &s;
    log::Reader reader(nullptr, std::move(file_reader), &reporter,
                       true /* checksum */, 0 /* log_number */);
    handler.Iterate(reader, &s);
  }

  return handler.status();
}

void VersionSet::MarkFileNumberUsed(uint64_t number) {
  // only called during recovery and repair which are single threaded, so this
  // works because there can't be concurrent calls
  if (next_file_number_.load(std::memory_order_relaxed) <= number) {
    next_file_number_.store(number + 1, std::memory_order_relaxed);
  }
}
// Called only either from ::LogAndApply which is protected by mutex or during
// recovery which is single-threaded.
void VersionSet::MarkMinLogNumberToKeep(uint64_t number) {
  if (min_log_number_to_keep_.load(std::memory_order_relaxed) < number) {
    min_log_number_to_keep_.store(number, std::memory_order_relaxed);
  }
}

Status VersionSet::WriteCurrentStateToManifest(
    const std::unordered_map<uint32_t, MutableCFState>& curr_state,
    const VersionEdit& wal_additions, log::Writer* log, IOStatus& io_s) {
  // TODO: Break up into multiple records to reduce memory usage on recovery?

  // WARNING: This method doesn't hold a mutex!!

  // This is done without DB mutex lock held, but only within single-threaded
  // LogAndApply. Column family manipulations can only happen within LogAndApply
  // (the same single thread), so we're safe to iterate.

  assert(io_s.ok());
  if (db_options_->write_dbid_to_manifest) {
    VersionEdit edit_for_db_id;
    assert(!db_id_.empty());
    edit_for_db_id.SetDBId(db_id_);
    std::string db_id_record;
    if (!edit_for_db_id.EncodeTo(&db_id_record)) {
      return Status::Corruption("Unable to Encode VersionEdit:" +
                                edit_for_db_id.DebugString(true));
    }
    io_s = log->AddRecord(db_id_record);
    if (!io_s.ok()) {
      return io_s;
    }
  }

  // Save WALs.
  if (!wal_additions.GetWalAdditions().empty()) {
    TEST_SYNC_POINT_CALLBACK("VersionSet::WriteCurrentStateToManifest:SaveWal",
                             const_cast<VersionEdit*>(&wal_additions));
    std::string record;
    if (!wal_additions.EncodeTo(&record)) {
      return Status::Corruption("Unable to Encode VersionEdit: " +
                                wal_additions.DebugString(true));
    }
    io_s = log->AddRecord(record);
    if (!io_s.ok()) {
      return io_s;
    }
  }

  // New manifest should rollover the WAL deletion record from previous
  // manifest. Otherwise, when an addition record of a deleted WAL gets added to
  // this new manifest later (which can happens in e.g, SyncWAL()), this new
  // manifest creates an illusion that such WAL hasn't been deleted.
  VersionEdit wal_deletions;
  wal_deletions.DeleteWalsBefore(min_log_number_to_keep());
  std::string wal_deletions_record;
  if (!wal_deletions.EncodeTo(&wal_deletions_record)) {
    return Status::Corruption("Unable to Encode VersionEdit: " +
                              wal_deletions.DebugString(true));
  }
  io_s = log->AddRecord(wal_deletions_record);
  if (!io_s.ok()) {
    return io_s;
  }

  for (auto cfd : *column_family_set_) {
    assert(cfd);

    if (cfd->IsDropped()) {
      continue;
    }
    assert(cfd->initialized());
    {
      // Store column family info
      VersionEdit edit;
      if (cfd->GetID() != 0) {
        // default column family is always there,
        // no need to explicitly write it
        edit.AddColumnFamily(cfd->GetName());
        edit.SetColumnFamily(cfd->GetID());
      }
      edit.SetComparatorName(
          cfd->internal_comparator().user_comparator()->Name());
      std::string record;
      if (!edit.EncodeTo(&record)) {
        return Status::Corruption("Unable to Encode VersionEdit:" +
                                  edit.DebugString(true));
      }
      io_s = log->AddRecord(record);
      if (!io_s.ok()) {
        return io_s;
      }
    }

    {
      // Save files
      VersionEdit edit;
      edit.SetColumnFamily(cfd->GetID());

      const auto* current = cfd->current();
      assert(current);

      const auto* vstorage = current->storage_info();
      assert(vstorage);

      for (int level = 0; level < cfd->NumberLevels(); level++) {
        const auto& level_files = vstorage->LevelFiles(level);

        for (const auto& f : level_files) {
          assert(f);

          edit.AddFile(level, f->fd.GetNumber(), f->fd.GetPathId(),
                       f->fd.GetFileSize(), f->smallest, f->largest,
                       f->fd.smallest_seqno, f->fd.largest_seqno,
                       f->marked_for_compaction, f->temperature,
                       f->oldest_blob_file_number, f->oldest_ancester_time,
                       f->file_creation_time, f->epoch_number, f->file_checksum,
                       f->file_checksum_func_name, f->unique_id,
                       f->compensated_range_deletion_size);
        }
      }

      edit.SetCompactCursors(vstorage->GetCompactCursors());

      const auto& blob_files = vstorage->GetBlobFiles();
      for (const auto& meta : blob_files) {
        assert(meta);

        const uint64_t blob_file_number = meta->GetBlobFileNumber();

        edit.AddBlobFile(blob_file_number, meta->GetTotalBlobCount(),
                         meta->GetTotalBlobBytes(), meta->GetChecksumMethod(),
                         meta->GetChecksumValue());
        if (meta->GetGarbageBlobCount() > 0) {
          edit.AddBlobFileGarbage(blob_file_number, meta->GetGarbageBlobCount(),
                                  meta->GetGarbageBlobBytes());
        }
      }

      const auto iter = curr_state.find(cfd->GetID());
      assert(iter != curr_state.end());
      uint64_t log_number = iter->second.log_number;
      edit.SetLogNumber(log_number);

      if (cfd->GetID() == 0) {
        // min_log_number_to_keep is for the whole db, not for specific column
        // family. So it does not need to be set for every column family, just
        // need to be set once. Since default CF can never be dropped, we set
        // the min_log to the default CF here.
        uint64_t min_log = min_log_number_to_keep();
        if (min_log != 0) {
          edit.SetMinLogNumberToKeep(min_log);
        }
      }

      const std::string& full_history_ts_low = iter->second.full_history_ts_low;
      if (!full_history_ts_low.empty()) {
        edit.SetFullHistoryTsLow(full_history_ts_low);
      }

      edit.SetLastSequence(descriptor_last_sequence_);

      std::string record;
      if (!edit.EncodeTo(&record)) {
        return Status::Corruption("Unable to Encode VersionEdit:" +
                                  edit.DebugString(true));
      }
      io_s = log->AddRecord(record);
      if (!io_s.ok()) {
        return io_s;
      }
    }
  }
  return Status::OK();
}

// TODO(aekmekji): in CompactionJob::GenSubcompactionBoundaries(), this
// function is called repeatedly with consecutive pairs of slices. For example
// if the slice list is [a, b, c, d] this function is called with arguments
// (a,b) then (b,c) then (c,d). Knowing this, an optimization is possible where
// we avoid doing binary search for the keys b and c twice and instead somehow
// maintain state of where they first appear in the files.
uint64_t VersionSet::ApproximateSize(const SizeApproximationOptions& options,
                                     Version* v, const Slice& start,
                                     const Slice& end, int start_level,
                                     int end_level, TableReaderCaller caller) {
  const auto& icmp = v->cfd_->internal_comparator();

  // pre-condition
  assert(icmp.Compare(start, end) <= 0);

  uint64_t total_full_size = 0;
  const auto* vstorage = v->storage_info();
  const int num_non_empty_levels = vstorage->num_non_empty_levels();
  end_level = (end_level == -1) ? num_non_empty_levels
                                : std::min(end_level, num_non_empty_levels);
  if (end_level <= start_level) {
    return 0;
  }

  // Outline of the optimization that uses options.files_size_error_margin.
  // When approximating the files total size that is used to store a keys range,
  // we first sum up the sizes of the files that fully fall into the range.
  // Then we sum up the sizes of all the files that may intersect with the range
  // (this includes all files in L0 as well). Then, if total_intersecting_size
  // is smaller than total_full_size * options.files_size_error_margin - we can
  // infer that the intersecting files have a sufficiently negligible
  // contribution to the total size, and we can approximate the storage required
  // for the keys in range as just half of the intersecting_files_size.
  // E.g., if the value of files_size_error_margin is 0.1, then the error of the
  // approximation is limited to only ~10% of the total size of files that fully
  // fall into the keys range. In such case, this helps to avoid a costly
  // process of binary searching the intersecting files that is required only
  // for a more precise calculation of the total size.

  autovector<FdWithKeyRange*, 32> first_files;
  autovector<FdWithKeyRange*, 16> last_files;

  // scan all the levels
  for (int level = start_level; level < end_level; ++level) {
    const LevelFilesBrief& files_brief = vstorage->LevelFilesBrief(level);
    if (files_brief.num_files == 0) {
      // empty level, skip exploration
      continue;
    }

    if (level == 0) {
      // level 0 files are not in sorted order, we need to iterate through
      // the list to compute the total bytes that require scanning,
      // so handle the case explicitly (similarly to first_files case)
      for (size_t i = 0; i < files_brief.num_files; i++) {
        first_files.push_back(&files_brief.files[i]);
      }
      continue;
    }

    assert(level > 0);
    assert(files_brief.num_files > 0);

    // identify the file position for start key
    const int idx_start =
        FindFileInRange(icmp, files_brief, start, 0,
                        static_cast<uint32_t>(files_brief.num_files - 1));
    assert(static_cast<size_t>(idx_start) < files_brief.num_files);

    // identify the file position for end key
    int idx_end = idx_start;
    if (icmp.Compare(files_brief.files[idx_end].largest_key, end) < 0) {
      idx_end =
          FindFileInRange(icmp, files_brief, end, idx_start,
                          static_cast<uint32_t>(files_brief.num_files - 1));
    }
    assert(idx_end >= idx_start &&
           static_cast<size_t>(idx_end) < files_brief.num_files);

    // scan all files from the starting index to the ending index
    // (inferred from the sorted order)

    // first scan all the intermediate full files (excluding first and last)
    for (int i = idx_start + 1; i < idx_end; ++i) {
      uint64_t file_size = files_brief.files[i].fd.GetFileSize();
      // The entire file falls into the range, so we can just take its size.
      assert(file_size ==
             ApproximateSize(v, files_brief.files[i], start, end, caller));
      total_full_size += file_size;
    }

    // save the first and the last files (which may be the same file), so we
    // can scan them later.
    first_files.push_back(&files_brief.files[idx_start]);
    if (idx_start != idx_end) {
      // we need to estimate size for both files, only if they are different
      last_files.push_back(&files_brief.files[idx_end]);
    }
  }

  // The sum of all file sizes that intersect the [start, end] keys range.
  uint64_t total_intersecting_size = 0;
  for (const auto* file_ptr : first_files) {
    total_intersecting_size += file_ptr->fd.GetFileSize();
  }
  for (const auto* file_ptr : last_files) {
    total_intersecting_size += file_ptr->fd.GetFileSize();
  }

  // Now scan all the first & last files at each level, and estimate their size.
  // If the total_intersecting_size is less than X% of the total_full_size - we
  // want to approximate the result in order to avoid the costly binary search
  // inside ApproximateSize. We use half of file size as an approximation below.

  const double margin = options.files_size_error_margin;
  if (margin > 0 && total_intersecting_size <
                        static_cast<uint64_t>(total_full_size * margin)) {
    total_full_size += total_intersecting_size / 2;
  } else {
    // Estimate for all the first files (might also be last files), at each
    // level
    for (const auto file_ptr : first_files) {
      total_full_size += ApproximateSize(v, *file_ptr, start, end, caller);
    }

    // Estimate for all the last files, at each level
    for (const auto file_ptr : last_files) {
      // We could use ApproximateSize here, but calling ApproximateOffsetOf
      // directly is just more efficient.
      total_full_size += ApproximateOffsetOf(v, *file_ptr, end, caller);
    }
  }

  return total_full_size;
}

uint64_t VersionSet::ApproximateOffsetOf(Version* v, const FdWithKeyRange& f,
                                         const Slice& key,
                                         TableReaderCaller caller) {
  // pre-condition
  assert(v);
  const auto& icmp = v->cfd_->internal_comparator();

  uint64_t result = 0;
  if (icmp.Compare(f.largest_key, key) <= 0) {
    // Entire file is before "key", so just add the file size
    result = f.fd.GetFileSize();
  } else if (icmp.Compare(f.smallest_key, key) > 0) {
    // Entire file is after "key", so ignore
    result = 0;
  } else {
    // "key" falls in the range for this table.  Add the
    // approximate offset of "key" within the table.
    TableCache* table_cache = v->cfd_->table_cache();
    if (table_cache != nullptr) {
      result = table_cache->ApproximateOffsetOf(
          key, *f.file_metadata, caller, icmp,
          v->GetMutableCFOptions().prefix_extractor);
    }
  }
  return result;
}

uint64_t VersionSet::ApproximateSize(Version* v, const FdWithKeyRange& f,
                                     const Slice& start, const Slice& end,
                                     TableReaderCaller caller) {
  // pre-condition
  assert(v);
  const auto& icmp = v->cfd_->internal_comparator();
  assert(icmp.Compare(start, end) <= 0);

  if (icmp.Compare(f.largest_key, start) <= 0 ||
      icmp.Compare(f.smallest_key, end) > 0) {
    // Entire file is before or after the start/end keys range
    return 0;
  }

  if (icmp.Compare(f.smallest_key, start) >= 0) {
    // Start of the range is before the file start - approximate by end offset
    return ApproximateOffsetOf(v, f, end, caller);
  }

  if (icmp.Compare(f.largest_key, end) < 0) {
    // End of the range is after the file end - approximate by subtracting
    // start offset from the file size
    uint64_t start_offset = ApproximateOffsetOf(v, f, start, caller);
    assert(f.fd.GetFileSize() >= start_offset);
    return f.fd.GetFileSize() - start_offset;
  }

  // The interval falls entirely in the range for this file.
  TableCache* table_cache = v->cfd_->table_cache();
  if (table_cache == nullptr) {
    return 0;
  }
  return table_cache->ApproximateSize(
      start, end, *f.file_metadata, caller, icmp,
      v->GetMutableCFOptions().prefix_extractor);
}

void VersionSet::RemoveLiveFiles(
    std::vector<ObsoleteFileInfo>& sst_delete_candidates,
    std::vector<ObsoleteBlobFileInfo>& blob_delete_candidates) const {
  assert(column_family_set_);
  for (auto cfd : *column_family_set_) {
    assert(cfd);
    if (!cfd->initialized()) {
      continue;
    }

    auto* current = cfd->current();
    bool found_current = false;

    Version* const dummy_versions = cfd->dummy_versions();
    assert(dummy_versions);

    for (Version* v = dummy_versions->next_; v != dummy_versions;
         v = v->next_) {
      v->RemoveLiveFiles(sst_delete_candidates, blob_delete_candidates);
      if (v == current) {
        found_current = true;
      }
    }

    if (!found_current && current != nullptr) {
      // Should never happen unless it is a bug.
      assert(false);
      current->RemoveLiveFiles(sst_delete_candidates, blob_delete_candidates);
    }
  }
}

void VersionSet::AddLiveFiles(std::vector<uint64_t>* live_table_files,
                              std::vector<uint64_t>* live_blob_files) const {
  assert(live_table_files);
  assert(live_blob_files);

  // pre-calculate space requirement
  size_t total_table_files = 0;
  size_t total_blob_files = 0;

  assert(column_family_set_);
  for (auto cfd : *column_family_set_) {
    assert(cfd);

    if (!cfd->initialized()) {
      continue;
    }

    Version* const dummy_versions = cfd->dummy_versions();
    assert(dummy_versions);

    for (Version* v = dummy_versions->next_; v != dummy_versions;
         v = v->next_) {
      assert(v);

      const auto* vstorage = v->storage_info();
      assert(vstorage);

      for (int level = 0; level < vstorage->num_levels(); ++level) {
        total_table_files += vstorage->LevelFiles(level).size();
      }

      total_blob_files += vstorage->GetBlobFiles().size();
    }
  }

  // just one time extension to the right size
  live_table_files->reserve(live_table_files->size() + total_table_files);
  live_blob_files->reserve(live_blob_files->size() + total_blob_files);

  assert(column_family_set_);
  for (auto cfd : *column_family_set_) {
    assert(cfd);
    if (!cfd->initialized()) {
      continue;
    }

    auto* current = cfd->current();
    bool found_current = false;

    Version* const dummy_versions = cfd->dummy_versions();
    assert(dummy_versions);

    for (Version* v = dummy_versions->next_; v != dummy_versions;
         v = v->next_) {
      v->AddLiveFiles(live_table_files, live_blob_files);
      if (v == current) {
        found_current = true;
      }
    }

    if (!found_current && current != nullptr) {
      // Should never happen unless it is a bug.
      assert(false);
      current->AddLiveFiles(live_table_files, live_blob_files);
    }
  }
}

InternalIterator* VersionSet::MakeInputIterator(
    const ReadOptions& read_options, const Compaction* c,
    RangeDelAggregator* range_del_agg,
    const FileOptions& file_options_compactions,
    const std::optional<const Slice>& start,
    const std::optional<const Slice>& end) {
  auto cfd = c->column_family_data();
  // Level-0 files have to be merged together.  For other levels,
  // we will make a concatenating iterator per level.
  // TODO(opt): use concatenating iterator for level-0 if there is no overlap
  const size_t space = (c->level() == 0 ? c->input_levels(0)->num_files +
                                              c->num_input_levels() - 1
                                        : c->num_input_levels());
  InternalIterator** list = new InternalIterator*[space];
  size_t num = 0;
  for (size_t which = 0; which < c->num_input_levels(); which++) {
    if (c->input_levels(which)->num_files != 0) {
      if (c->level(which) == 0) {
        const LevelFilesBrief* flevel = c->input_levels(which);
        for (size_t i = 0; i < flevel->num_files; i++) {
          const FileMetaData& fmd = *flevel->files[i].file_metadata;
          if (start.has_value() &&
              cfd->user_comparator()->CompareWithoutTimestamp(
                  start.value(), fmd.largest.user_key()) > 0) {
            continue;
          }
          // We should be able to filter out the case where the end key
          // equals to the end boundary, since the end key is exclusive.
          // We try to be extra safe here.
          if (end.has_value() &&
              cfd->user_comparator()->CompareWithoutTimestamp(
                  end.value(), fmd.smallest.user_key()) < 0) {
            continue;
          }

          list[num++] = cfd->table_cache()->NewIterator(
              read_options, file_options_compactions,
              cfd->internal_comparator(), fmd, range_del_agg,
              c->mutable_cf_options()->prefix_extractor,
              /*table_reader_ptr=*/nullptr,
              /*file_read_hist=*/nullptr, TableReaderCaller::kCompaction,
              /*arena=*/nullptr,
              /*skip_filters=*/false,
              /*level=*/static_cast<int>(c->level(which)),
              MaxFileSizeForL0MetaPin(*c->mutable_cf_options()),
              /*smallest_compaction_key=*/nullptr,
              /*largest_compaction_key=*/nullptr,
              /*allow_unprepared_value=*/false);
        }
      } else {
        // Create concatenating iterator for the files from this level
        list[num++] = new LevelIterator(
            cfd->table_cache(), read_options, file_options_compactions,
            cfd->internal_comparator(), c->input_levels(which),
            c->mutable_cf_options()->prefix_extractor,
            /*should_sample=*/false,
            /*no per level latency histogram=*/nullptr,
            TableReaderCaller::kCompaction, /*skip_filters=*/false,
            /*level=*/static_cast<int>(c->level(which)), range_del_agg,
            c->boundaries(which));
      }
    }
  }
  assert(num <= space);
  InternalIterator* result =
      NewMergingIterator(&c->column_family_data()->internal_comparator(), list,
                         static_cast<int>(num));
  delete[] list;
  return result;
}

Status VersionSet::GetMetadataForFile(uint64_t number, int* filelevel,
                                      FileMetaData** meta,
                                      ColumnFamilyData** cfd) {
  for (auto cfd_iter : *column_family_set_) {
    if (!cfd_iter->initialized()) {
      continue;
    }
    Version* version = cfd_iter->current();
    const auto* vstorage = version->storage_info();
    for (int level = 0; level < vstorage->num_levels(); level++) {
      for (const auto& file : vstorage->LevelFiles(level)) {
        if (file->fd.GetNumber() == number) {
          *meta = file;
          *filelevel = level;
          *cfd = cfd_iter;
          return Status::OK();
        }
      }
    }
  }
  return Status::NotFound("File not present in any level");
}

void VersionSet::GetLiveFilesMetaData(std::vector<LiveFileMetaData>* metadata) {
  for (auto cfd : *column_family_set_) {
    if (cfd->IsDropped() || !cfd->initialized()) {
      continue;
    }
    for (int level = 0; level < cfd->NumberLevels(); level++) {
      for (const auto& file :
           cfd->current()->storage_info()->LevelFiles(level)) {
        LiveFileMetaData filemetadata;
        filemetadata.column_family_name = cfd->GetName();
        uint32_t path_id = file->fd.GetPathId();
        if (path_id < cfd->ioptions()->cf_paths.size()) {
          filemetadata.db_path = cfd->ioptions()->cf_paths[path_id].path;
        } else {
          assert(!cfd->ioptions()->cf_paths.empty());
          filemetadata.db_path = cfd->ioptions()->cf_paths.back().path;
        }
        filemetadata.directory = filemetadata.db_path;
        const uint64_t file_number = file->fd.GetNumber();
        filemetadata.name = MakeTableFileName("", file_number);
        filemetadata.relative_filename = filemetadata.name.substr(1);
        filemetadata.file_number = file_number;
        filemetadata.level = level;
        filemetadata.size = file->fd.GetFileSize();
        filemetadata.smallestkey = file->smallest.user_key().ToString();
        filemetadata.largestkey = file->largest.user_key().ToString();
        filemetadata.smallest_seqno = file->fd.smallest_seqno;
        filemetadata.largest_seqno = file->fd.largest_seqno;
        filemetadata.num_reads_sampled =
            file->stats.num_reads_sampled.load(std::memory_order_relaxed);
        filemetadata.being_compacted = file->being_compacted;
        filemetadata.num_entries = file->num_entries;
        filemetadata.num_deletions = file->num_deletions;
        filemetadata.oldest_blob_file_number = file->oldest_blob_file_number;
        filemetadata.file_checksum = file->file_checksum;
        filemetadata.file_checksum_func_name = file->file_checksum_func_name;
        filemetadata.temperature = file->temperature;
        filemetadata.oldest_ancester_time = file->TryGetOldestAncesterTime();
        filemetadata.file_creation_time = file->TryGetFileCreationTime();
        filemetadata.epoch_number = file->epoch_number;
        metadata->push_back(filemetadata);
      }
    }
  }
}

void VersionSet::GetObsoleteFiles(std::vector<ObsoleteFileInfo>* files,
                                  std::vector<ObsoleteBlobFileInfo>* blob_files,
                                  std::vector<std::string>* manifest_filenames,
                                  uint64_t min_pending_output) {
  assert(files);
  assert(blob_files);
  assert(manifest_filenames);
  assert(files->empty());
  assert(blob_files->empty());
  assert(manifest_filenames->empty());

  std::vector<ObsoleteFileInfo> pending_files;
  for (auto& f : obsolete_files_) {
    if (f.metadata->fd.GetNumber() < min_pending_output) {
      files->emplace_back(std::move(f));
    } else {
      pending_files.emplace_back(std::move(f));
    }
  }
  obsolete_files_.swap(pending_files);

  std::vector<ObsoleteBlobFileInfo> pending_blob_files;
  for (auto& blob_file : obsolete_blob_files_) {
    if (blob_file.GetBlobFileNumber() < min_pending_output) {
      blob_files->emplace_back(std::move(blob_file));
    } else {
      pending_blob_files.emplace_back(std::move(blob_file));
    }
  }
  obsolete_blob_files_.swap(pending_blob_files);

  obsolete_manifests_.swap(*manifest_filenames);
}

ColumnFamilyData* VersionSet::CreateColumnFamily(
    const ColumnFamilyOptions& cf_options, const VersionEdit* edit) {
  assert(edit->is_column_family_add_);

  MutableCFOptions dummy_cf_options;
  Version* dummy_versions =
      new Version(nullptr, this, file_options_, dummy_cf_options, io_tracer_);
  // Ref() dummy version once so that later we can call Unref() to delete it
  // by avoiding calling "delete" explicitly (~Version is private)
  dummy_versions->Ref();
  auto new_cfd = column_family_set_->CreateColumnFamily(
      edit->column_family_name_, edit->column_family_, dummy_versions,
      cf_options);

  Version* v = new Version(new_cfd, this, file_options_,
                           *new_cfd->GetLatestMutableCFOptions(), io_tracer_,
                           current_version_number_++);

  constexpr bool update_stats = false;

  v->PrepareAppend(*new_cfd->GetLatestMutableCFOptions(), update_stats);

  AppendVersion(new_cfd, v);
  // GetLatestMutableCFOptions() is safe here without mutex since the
  // cfd is not available to client
  new_cfd->CreateNewMemtable(*new_cfd->GetLatestMutableCFOptions(),
                             LastSequence());
  new_cfd->SetLogNumber(edit->log_number_);
  return new_cfd;
}

uint64_t VersionSet::GetNumLiveVersions(Version* dummy_versions) {
  uint64_t count = 0;
  for (Version* v = dummy_versions->next_; v != dummy_versions; v = v->next_) {
    count++;
  }
  return count;
}

uint64_t VersionSet::GetTotalSstFilesSize(Version* dummy_versions) {
  std::unordered_set<uint64_t> unique_files;
  uint64_t total_files_size = 0;
  for (Version* v = dummy_versions->next_; v != dummy_versions; v = v->next_) {
    VersionStorageInfo* storage_info = v->storage_info();
    for (int level = 0; level < storage_info->num_levels_; level++) {
      for (const auto& file_meta : storage_info->LevelFiles(level)) {
        if (unique_files.find(file_meta->fd.packed_number_and_path_id) ==
            unique_files.end()) {
          unique_files.insert(file_meta->fd.packed_number_and_path_id);
          total_files_size += file_meta->fd.GetFileSize();
        }
      }
    }
  }
  return total_files_size;
}

uint64_t VersionSet::GetTotalBlobFileSize(Version* dummy_versions) {
  std::unordered_set<uint64_t> unique_blob_files;

  uint64_t all_versions_blob_file_size = 0;

  for (auto* v = dummy_versions->next_; v != dummy_versions; v = v->next_) {
    // iterate all the versions
    const auto* vstorage = v->storage_info();
    assert(vstorage);

    const auto& blob_files = vstorage->GetBlobFiles();

    for (const auto& meta : blob_files) {
      assert(meta);

      const uint64_t blob_file_number = meta->GetBlobFileNumber();

      if (unique_blob_files.find(blob_file_number) == unique_blob_files.end()) {
        // find Blob file that has not been counted
        unique_blob_files.insert(blob_file_number);
        all_versions_blob_file_size += meta->GetBlobFileSize();
      }
    }
  }

  return all_versions_blob_file_size;
}

Status VersionSet::VerifyFileMetadata(ColumnFamilyData* cfd,
                                      const std::string& fpath, int level,
                                      const FileMetaData& meta) {
  uint64_t fsize = 0;
  Status status = fs_->GetFileSize(fpath, IOOptions(), &fsize, nullptr);
  if (status.ok()) {
    if (fsize != meta.fd.GetFileSize()) {
      status = Status::Corruption("File size mismatch: " + fpath);
    }
  }
  if (status.ok() && db_options_->verify_sst_unique_id_in_manifest) {
    assert(cfd);
    TableCache* table_cache = cfd->table_cache();
    assert(table_cache);

    const MutableCFOptions* const cf_opts = cfd->GetLatestMutableCFOptions();
    assert(cf_opts);
    std::shared_ptr<const SliceTransform> pe = cf_opts->prefix_extractor;
    size_t max_sz_for_l0_meta_pin = MaxFileSizeForL0MetaPin(*cf_opts);

    const FileOptions& file_opts = file_options();

    Version* version = cfd->current();
    assert(version);
    VersionStorageInfo& storage_info = version->storage_info_;
    const InternalKeyComparator* icmp = storage_info.InternalComparator();
    assert(icmp);

    InternalStats* internal_stats = cfd->internal_stats();

    TableCache::TypedHandle* handle = nullptr;
    FileMetaData meta_copy = meta;
    status = table_cache->FindTable(
        ReadOptions(), file_opts, *icmp, meta_copy, &handle, pe,
        /*no_io=*/false, /*record_read_stats=*/true,
        internal_stats->GetFileReadHist(level), false, level,
        /*prefetch_index_and_filter_in_cache*/ false, max_sz_for_l0_meta_pin,
        meta_copy.temperature);
    if (handle) {
      table_cache->get_cache().Release(handle);
    }
  }
  return status;
}

ReactiveVersionSet::ReactiveVersionSet(
    const std::string& dbname, const ImmutableDBOptions* _db_options,
    const FileOptions& _file_options, Cache* table_cache,
    WriteBufferManager* write_buffer_manager, WriteController* write_controller,
    const std::shared_ptr<IOTracer>& io_tracer)
    : VersionSet(dbname, _db_options, _file_options, table_cache,
                 write_buffer_manager, write_controller,
                 /*block_cache_tracer=*/nullptr, io_tracer, /*db_id*/ "",
                 /*db_session_id*/ "") {}

ReactiveVersionSet::~ReactiveVersionSet() {}

Status ReactiveVersionSet::Recover(
    const std::vector<ColumnFamilyDescriptor>& column_families,
    std::unique_ptr<log::FragmentBufferedReader>* manifest_reader,
    std::unique_ptr<log::Reader::Reporter>* manifest_reporter,
    std::unique_ptr<Status>* manifest_reader_status) {
  assert(manifest_reader != nullptr);
  assert(manifest_reporter != nullptr);
  assert(manifest_reader_status != nullptr);

  manifest_reader_status->reset(new Status());
  manifest_reporter->reset(new LogReporter());
  static_cast_with_check<LogReporter>(manifest_reporter->get())->status =
      manifest_reader_status->get();
  Status s = MaybeSwitchManifest(manifest_reporter->get(), manifest_reader);
  if (!s.ok()) {
    return s;
  }
  log::Reader* reader = manifest_reader->get();
  assert(reader);

  manifest_tailer_.reset(
      new ManifestTailer(column_families, const_cast<ReactiveVersionSet*>(this),
                         io_tracer_, EpochNumberRequirement::kMightMissing));

  manifest_tailer_->Iterate(*reader, manifest_reader_status->get());

  s = manifest_tailer_->status();
  if (s.ok()) {
    RecoverEpochNumbers();
  }
  return s;
}

Status ReactiveVersionSet::ReadAndApply(
    InstrumentedMutex* mu,
    std::unique_ptr<log::FragmentBufferedReader>* manifest_reader,
    Status* manifest_read_status,
    std::unordered_set<ColumnFamilyData*>* cfds_changed) {
  assert(manifest_reader != nullptr);
  assert(cfds_changed != nullptr);
  mu->AssertHeld();

  Status s;
  log::Reader* reader = manifest_reader->get();
  assert(reader);
  s = MaybeSwitchManifest(reader->GetReporter(), manifest_reader);
  if (!s.ok()) {
    return s;
  }
  manifest_tailer_->Iterate(*(manifest_reader->get()), manifest_read_status);
  s = manifest_tailer_->status();
  if (s.ok()) {
    *cfds_changed = std::move(manifest_tailer_->GetUpdatedColumnFamilies());
  }

  return s;
}

Status ReactiveVersionSet::MaybeSwitchManifest(
    log::Reader::Reporter* reporter,
    std::unique_ptr<log::FragmentBufferedReader>* manifest_reader) {
  assert(manifest_reader != nullptr);
  Status s;
  std::string manifest_path;
  s = GetCurrentManifestPath(dbname_, fs_.get(), &manifest_path,
                             &manifest_file_number_);
  if (!s.ok()) {
    return s;
  }
  std::unique_ptr<FSSequentialFile> manifest_file;
  if (manifest_reader->get() != nullptr &&
      manifest_reader->get()->file()->file_name() == manifest_path) {
    // CURRENT points to the same MANIFEST as before, no need to switch
    // MANIFEST.
    return s;
  }
  assert(nullptr == manifest_reader->get() ||
         manifest_reader->get()->file()->file_name() != manifest_path);
  s = fs_->FileExists(manifest_path, IOOptions(), nullptr);
  if (s.IsNotFound()) {
    return Status::TryAgain(
        "The primary may have switched to a new MANIFEST and deleted the old "
        "one.");
  } else if (!s.ok()) {
    return s;
  }
  TEST_SYNC_POINT(
      "ReactiveVersionSet::MaybeSwitchManifest:"
      "AfterGetCurrentManifestPath:0");
  TEST_SYNC_POINT(
      "ReactiveVersionSet::MaybeSwitchManifest:"
      "AfterGetCurrentManifestPath:1");
  // The primary can also delete the MANIFEST while the secondary is reading
  // it. This is OK on POSIX. For other file systems, maybe create a hard link
  // to MANIFEST. The hard link should be cleaned up later by the secondary.
  s = fs_->NewSequentialFile(manifest_path,
                             fs_->OptimizeForManifestRead(file_options_),
                             &manifest_file, nullptr);
  std::unique_ptr<SequentialFileReader> manifest_file_reader;
  if (s.ok()) {
    manifest_file_reader.reset(new SequentialFileReader(
        std::move(manifest_file), manifest_path,
        db_options_->log_readahead_size, io_tracer_, db_options_->listeners));
    manifest_reader->reset(new log::FragmentBufferedReader(
        nullptr, std::move(manifest_file_reader), reporter, true /* checksum */,
        0 /* log_number */));
    ROCKS_LOG_INFO(db_options_->info_log, "Switched to new manifest: %s\n",
                   manifest_path.c_str());
    if (manifest_tailer_) {
      manifest_tailer_->PrepareToReadNewManifest();
    }
  } else if (s.IsPathNotFound()) {
    // This can happen if the primary switches to a new MANIFEST after the
    // secondary reads the CURRENT file but before the secondary actually tries
    // to open the MANIFEST.
    s = Status::TryAgain(
        "The primary may have switched to a new MANIFEST and deleted the old "
        "one.");
  }
  return s;
}

#ifndef NDEBUG
uint64_t ReactiveVersionSet::TEST_read_edits_in_atomic_group() const {
  assert(manifest_tailer_);
  return manifest_tailer_->GetReadBuffer().TEST_read_edits_in_atomic_group();
}
#endif  // !NDEBUG

std::vector<VersionEdit>& ReactiveVersionSet::replay_buffer() {
  assert(manifest_tailer_);
  return manifest_tailer_->GetReadBuffer().replay_buffer();
}

}  // namespace ROCKSDB_NAMESPACE<|MERGE_RESOLUTION|>--- conflicted
+++ resolved
@@ -2339,7 +2339,6 @@
         PERF_COUNTER_BY_LEVEL_ADD(user_key_return_count, 1,
                                   fp.GetHitFileLevel());
 
-<<<<<<< HEAD
         if (is_blob_index && do_merge && (value || columns)) {
           assert(!columns ||
                  (!columns->columns().empty() &&
@@ -2357,29 +2356,11 @@
 
           constexpr uint64_t* bytes_read = nullptr;
 
-          *status = GetBlob(read_options, user_key, blob_index, prefetch_buffer,
+          *status = GetBlob(read_options, get_context.ukey_to_get_blob_value(), blob_index, prefetch_buffer,
                             &result, bytes_read);
           if (!status->ok()) {
             if (status->IsIncomplete()) {
               get_context.MarkKeyMayExist();
-=======
-        if (is_blob_index) {
-          if (do_merge && value) {
-            TEST_SYNC_POINT_CALLBACK("Version::Get::TamperWithBlobIndex",
-                                     value);
-
-            constexpr FilePrefetchBuffer* prefetch_buffer = nullptr;
-            constexpr uint64_t* bytes_read = nullptr;
-
-            *status =
-                GetBlob(read_options, get_context.ukey_to_get_blob_value(),
-                        *value, prefetch_buffer, value, bytes_read);
-            if (!status->ok()) {
-              if (status->IsIncomplete()) {
-                get_context.MarkKeyMayExist();
-              }
-              return;
->>>>>>> 24ac53d8
             }
             return;
           }
