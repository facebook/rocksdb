--- conflicted
+++ resolved
@@ -2402,11 +2402,7 @@
   }
 }
 
-<<<<<<< HEAD
-void VersionStorageInfo::PrepareAppend(
-=======
 void VersionStorageInfo::PrepareForVersionAppend(
->>>>>>> 42e0751b
     const ImmutableOptions& immutable_options,
     const MutableCFOptions& mutable_cf_options) {
   ComputeCompensatedSizes();
@@ -2417,10 +2413,7 @@
   GenerateLevelFilesBrief();
   GenerateLevel0NonOverlapping();
   GenerateBottommostFiles();
-<<<<<<< HEAD
   GenerateFileLocationIndex();
-=======
->>>>>>> 42e0751b
 }
 
 void Version::PrepareAppend(const MutableCFOptions& mutable_cf_options,
@@ -2433,11 +2426,7 @@
     UpdateAccumulatedStats();
   }
 
-<<<<<<< HEAD
-  storage_info_.PrepareAppend(*cfd_->ioptions(), mutable_cf_options);
-=======
   storage_info_.PrepareForVersionAppend(*cfd_->ioptions(), mutable_cf_options);
->>>>>>> 42e0751b
 }
 
 bool Version::MaybeInitializeFileMetaData(FileMetaData* file_meta) {
@@ -4423,11 +4412,7 @@
         constexpr bool update_stats = true;
 
         for (int i = 0; i < static_cast<int>(versions.size()); ++i) {
-<<<<<<< HEAD
-          versions[i]->PrepareAppend(*mutable_cf_options_ptrs[i], true);
-=======
           versions[i]->PrepareAppend(*mutable_cf_options_ptrs[i], update_stats);
->>>>>>> 42e0751b
         }
       }
 
@@ -5910,15 +5895,9 @@
                            *new_cfd->GetLatestMutableCFOptions(), io_tracer_,
                            current_version_number_++);
 
-<<<<<<< HEAD
-  assert(v->storage_info());
-  v->storage_info()->PrepareAppend(*new_cfd->ioptions(),
-                                   *new_cfd->GetLatestMutableCFOptions());
-=======
   constexpr bool update_stats = false;
 
   v->PrepareAppend(*new_cfd->GetLatestMutableCFOptions(), update_stats);
->>>>>>> 42e0751b
 
   AppendVersion(new_cfd, v);
   // GetLatestMutableCFOptions() is safe here without mutex since the
