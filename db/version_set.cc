//  Copyright (c) 2011-present, Facebook, Inc.  All rights reserved.
//  This source code is licensed under both the GPLv2 (found in the
//  COPYING file in the root directory) and Apache 2.0 License
//  (found in the LICENSE.Apache file in the root directory).
//
// Copyright (c) 2011 The LevelDB Authors. All rights reserved.
// Use of this source code is governed by a BSD-style license that can be
// found in the LICENSE file. See the AUTHORS file for names of contributors.

#include "db/version_set.h"

#ifndef __STDC_FORMAT_MACROS
#define __STDC_FORMAT_MACROS
#endif

#include <inttypes.h>
#include <stdio.h>
#include <algorithm>
#include <list>
#include <map>
#include <set>
#include <string>
#include <unordered_map>
#include <vector>
#include "db/compaction.h"
#include "db/internal_stats.h"
#include "db/log_reader.h"
#include "db/log_writer.h"
#include "db/memtable.h"
#include "db/merge_context.h"
#include "db/merge_helper.h"
#include "db/pinned_iterators_manager.h"
#include "db/table_cache.h"
#include "db/version_builder.h"
#include "monitoring/file_read_sample.h"
#include "monitoring/perf_context_imp.h"
#include "rocksdb/env.h"
#include "rocksdb/merge_operator.h"
#include "rocksdb/write_buffer_manager.h"
#include "table/format.h"
#include "table/get_context.h"
#include "table/internal_iterator.h"
#include "table/merging_iterator.h"
#include "table/meta_blocks.h"
#include "table/plain_table_factory.h"
#include "table/table_reader.h"
#include "table/two_level_iterator.h"
#include "util/coding.h"
#include "util/file_reader_writer.h"
#include "util/filename.h"
#include "util/stop_watch.h"
#include "util/string_util.h"
#include "util/sync_point.h"
#include "util/user_comparator_wrapper.h"

namespace rocksdb {

namespace {

// Find File in LevelFilesBrief data structure
// Within an index range defined by left and right
int FindFileInRange(const InternalKeyComparator& icmp,
    const LevelFilesBrief& file_level,
    const Slice& key,
    uint32_t left,
    uint32_t right) {
  auto cmp = [&](const FdWithKeyRange& f, const Slice& k) -> bool {
    return icmp.InternalKeyComparator::Compare(f.largest_key, k) < 0;
  };
  const auto &b = file_level.files;
  return static_cast<int>(std::lower_bound(b + left,
                                           b + right, key, cmp) - b);
}

Status OverlapWithIterator(const Comparator* ucmp,
    const Slice& smallest_user_key,
    const Slice& largest_user_key,
    InternalIterator* iter,
    bool* overlap) {
  InternalKey range_start(smallest_user_key, kMaxSequenceNumber,
                          kValueTypeForSeek);
  iter->Seek(range_start.Encode());
  if (!iter->status().ok()) {
    return iter->status();
  }

  *overlap = false;
  if (iter->Valid()) {
    ParsedInternalKey seek_result;
    if (!ParseInternalKey(iter->key(), &seek_result)) {
      return Status::Corruption("DB have corrupted keys");
    }

    if (ucmp->Compare(seek_result.user_key, largest_user_key) <= 0) {
      *overlap = true;
    }
  }

  return iter->status();
}

// Class to help choose the next file to search for the particular key.
// Searches and returns files level by level.
// We can search level-by-level since entries never hop across
// levels. Therefore we are guaranteed that if we find data
// in a smaller level, later levels are irrelevant (unless we
// are MergeInProgress).
class FilePicker {
 public:
  FilePicker(std::vector<FileMetaData*>* files, const Slice& user_key,
             const Slice& ikey, autovector<LevelFilesBrief>* file_levels,
             unsigned int num_levels, FileIndexer* file_indexer,
             const Comparator* user_comparator,
             const InternalKeyComparator* internal_comparator)
      : num_levels_(num_levels),
        curr_level_(static_cast<unsigned int>(-1)),
        returned_file_level_(static_cast<unsigned int>(-1)),
        hit_file_level_(static_cast<unsigned int>(-1)),
        search_left_bound_(0),
        search_right_bound_(FileIndexer::kLevelMaxIndex),
#ifndef NDEBUG
        files_(files),
#endif
        level_files_brief_(file_levels),
        is_hit_file_last_in_level_(false),
        curr_file_level_(nullptr),
        user_key_(user_key),
        ikey_(ikey),
        file_indexer_(file_indexer),
        user_comparator_(user_comparator),
        internal_comparator_(internal_comparator) {
#ifdef NDEBUG
    (void)files;
#endif
    // Setup member variables to search first level.
    search_ended_ = !PrepareNextLevel();
    if (!search_ended_) {
      // Prefetch Level 0 table data to avoid cache miss if possible.
      for (unsigned int i = 0; i < (*level_files_brief_)[0].num_files; ++i) {
        auto* r = (*level_files_brief_)[0].files[i].fd.table_reader;
        if (r) {
          r->Prepare(ikey);
        }
      }
    }
  }

  int GetCurrentLevel() const { return curr_level_; }

  FdWithKeyRange* GetNextFile() {
    while (!search_ended_) {  // Loops over different levels.
      while (curr_index_in_curr_level_ < curr_file_level_->num_files) {
        // Loops over all files in current level.
        FdWithKeyRange* f = &curr_file_level_->files[curr_index_in_curr_level_];
        hit_file_level_ = curr_level_;
        is_hit_file_last_in_level_ =
            curr_index_in_curr_level_ == curr_file_level_->num_files - 1;
        int cmp_largest = -1;

        // Do key range filtering of files or/and fractional cascading if:
        // (1) not all the files are in level 0, or
        // (2) there are more than 3 current level files
        // If there are only 3 or less current level files in the system, we skip
        // the key range filtering. In this case, more likely, the system is
        // highly tuned to minimize number of tables queried by each query,
        // so it is unlikely that key range filtering is more efficient than
        // querying the files.
        if (num_levels_ > 1 || curr_file_level_->num_files > 3) {
          // Check if key is within a file's range. If search left bound and
          // right bound point to the same find, we are sure key falls in
          // range.
          assert(
              curr_level_ == 0 ||
              curr_index_in_curr_level_ == start_index_in_curr_level_ ||
              user_comparator_->Compare(user_key_,
                ExtractUserKey(f->smallest_key)) <= 0);

          int cmp_smallest = user_comparator_->Compare(user_key_,
              ExtractUserKey(f->smallest_key));
          if (cmp_smallest >= 0) {
            cmp_largest = user_comparator_->Compare(user_key_,
                ExtractUserKey(f->largest_key));
          }

          // Setup file search bound for the next level based on the
          // comparison results
          if (curr_level_ > 0) {
            file_indexer_->GetNextLevelIndex(curr_level_,
                                            curr_index_in_curr_level_,
                                            cmp_smallest, cmp_largest,
                                            &search_left_bound_,
                                            &search_right_bound_);
          }
          // Key falls out of current file's range
          if (cmp_smallest < 0 || cmp_largest > 0) {
            if (curr_level_ == 0) {
              ++curr_index_in_curr_level_;
              continue;
            } else {
              // Search next level.
              break;
            }
          }
        }
#ifndef NDEBUG
        // Sanity check to make sure that the files are correctly sorted
        if (prev_file_) {
          if (curr_level_ != 0) {
            int comp_sign = internal_comparator_->Compare(
                prev_file_->largest_key, f->smallest_key);
            assert(comp_sign < 0);
          } else {
            // level == 0, the current file cannot be newer than the previous
            // one. Use compressed data structure, has no attribute seqNo
            assert(curr_index_in_curr_level_ > 0);
            assert(!NewestFirstBySeqNo(files_[0][curr_index_in_curr_level_],
                  files_[0][curr_index_in_curr_level_-1]));
          }
        }
        prev_file_ = f;
#endif
        returned_file_level_ = curr_level_;
        if (curr_level_ > 0 && cmp_largest < 0) {
          // No more files to search in this level.
          search_ended_ = !PrepareNextLevel();
        } else {
          ++curr_index_in_curr_level_;
        }
        return f;
      }
      // Start searching next level.
      search_ended_ = !PrepareNextLevel();
    }
    // Search ended.
    return nullptr;
  }

  // getter for current file level
  // for GET_HIT_L0, GET_HIT_L1 & GET_HIT_L2_AND_UP counts
  unsigned int GetHitFileLevel() { return hit_file_level_; }

  // Returns true if the most recent "hit file" (i.e., one returned by
  // GetNextFile()) is at the last index in its level.
  bool IsHitFileLastInLevel() { return is_hit_file_last_in_level_; }

 private:
  unsigned int num_levels_;
  unsigned int curr_level_;
  unsigned int returned_file_level_;
  unsigned int hit_file_level_;
  int32_t search_left_bound_;
  int32_t search_right_bound_;
#ifndef NDEBUG
  std::vector<FileMetaData*>* files_;
#endif
  autovector<LevelFilesBrief>* level_files_brief_;
  bool search_ended_;
  bool is_hit_file_last_in_level_;
  LevelFilesBrief* curr_file_level_;
  unsigned int curr_index_in_curr_level_;
  unsigned int start_index_in_curr_level_;
  Slice user_key_;
  Slice ikey_;
  FileIndexer* file_indexer_;
  const Comparator* user_comparator_;
  const InternalKeyComparator* internal_comparator_;
#ifndef NDEBUG
  FdWithKeyRange* prev_file_;
#endif

  // Setup local variables to search next level.
  // Returns false if there are no more levels to search.
  bool PrepareNextLevel() {
    curr_level_++;
    while (curr_level_ < num_levels_) {
      curr_file_level_ = &(*level_files_brief_)[curr_level_];
      if (curr_file_level_->num_files == 0) {
        // When current level is empty, the search bound generated from upper
        // level must be [0, -1] or [0, FileIndexer::kLevelMaxIndex] if it is
        // also empty.
        assert(search_left_bound_ == 0);
        assert(search_right_bound_ == -1 ||
               search_right_bound_ == FileIndexer::kLevelMaxIndex);
        // Since current level is empty, it will need to search all files in
        // the next level
        search_left_bound_ = 0;
        search_right_bound_ = FileIndexer::kLevelMaxIndex;
        curr_level_++;
        continue;
      }

      // Some files may overlap each other. We find
      // all files that overlap user_key and process them in order from
      // newest to oldest. In the context of merge-operator, this can occur at
      // any level. Otherwise, it only occurs at Level-0 (since Put/Deletes
      // are always compacted into a single entry).
      int32_t start_index;
      if (curr_level_ == 0) {
        // On Level-0, we read through all files to check for overlap.
        start_index = 0;
      } else {
        // On Level-n (n>=1), files are sorted. Binary search to find the
        // earliest file whose largest key >= ikey. Search left bound and
        // right bound are used to narrow the range.
        if (search_left_bound_ <= search_right_bound_) {
          if (search_right_bound_ == FileIndexer::kLevelMaxIndex) {
            search_right_bound_ =
                static_cast<int32_t>(curr_file_level_->num_files) - 1;
          }
          // `search_right_bound_` is an inclusive upper-bound, but since it was
          // determined based on user key, it is still possible the lookup key
          // falls to the right of `search_right_bound_`'s corresponding file.
          // So, pass a limit one higher, which allows us to detect this case.
          start_index =
              FindFileInRange(*internal_comparator_, *curr_file_level_, ikey_,
                              static_cast<uint32_t>(search_left_bound_),
                              static_cast<uint32_t>(search_right_bound_) + 1);
          if (start_index == search_right_bound_ + 1) {
            // `ikey_` comes after `search_right_bound_`. The lookup key does
            // not exist on this level, so let's skip this level and do a full
            // binary search on the next level.
            search_left_bound_ = 0;
            search_right_bound_ = FileIndexer::kLevelMaxIndex;
            curr_level_++;
            continue;
          }
        } else {
          // search_left_bound > search_right_bound, key does not exist in
          // this level. Since no comparison is done in this level, it will
          // need to search all files in the next level.
          search_left_bound_ = 0;
          search_right_bound_ = FileIndexer::kLevelMaxIndex;
          curr_level_++;
          continue;
        }
      }
      start_index_in_curr_level_ = start_index;
      curr_index_in_curr_level_ = start_index;
#ifndef NDEBUG
      prev_file_ = nullptr;
#endif
      return true;
    }
    // curr_level_ = num_levels_. So, no more levels to search.
    return false;
  }
};
}  // anonymous namespace

VersionStorageInfo::~VersionStorageInfo() { delete[] files_; }

Version::~Version() {
  assert(refs_ == 0);

  // Remove from linked list
  prev_->next_ = next_;
  next_->prev_ = prev_;

  // Drop references to files
  for (int level = 0; level < storage_info_.num_levels_; level++) {
    for (size_t i = 0; i < storage_info_.files_[level].size(); i++) {
      FileMetaData* f = storage_info_.files_[level][i];
      assert(f->refs > 0);
      f->refs--;
      if (f->refs <= 0) {
        assert(cfd_ != nullptr);
        uint32_t path_id = f->fd.GetPathId();
        assert(path_id < cfd_->ioptions()->cf_paths.size());
        vset_->obsolete_files_.push_back(
            ObsoleteFileInfo(f, cfd_->ioptions()->cf_paths[path_id].path));
      }
    }
  }
}

int FindFile(const InternalKeyComparator& icmp,
             const LevelFilesBrief& file_level,
             const Slice& key) {
  return FindFileInRange(icmp, file_level, key, 0,
                         static_cast<uint32_t>(file_level.num_files));
}

void DoGenerateLevelFilesBrief(LevelFilesBrief* file_level,
        const std::vector<FileMetaData*>& files,
        Arena* arena) {
  assert(file_level);
  assert(arena);

  size_t num = files.size();
  file_level->num_files = num;
  char* mem = arena->AllocateAligned(num * sizeof(FdWithKeyRange));
  file_level->files = new (mem)FdWithKeyRange[num];

  for (size_t i = 0; i < num; i++) {
    Slice smallest_key = files[i]->smallest.Encode();
    Slice largest_key = files[i]->largest.Encode();

    // Copy key slice to sequential memory
    size_t smallest_size = smallest_key.size();
    size_t largest_size = largest_key.size();
    mem = arena->AllocateAligned(smallest_size + largest_size);
    memcpy(mem, smallest_key.data(), smallest_size);
    memcpy(mem + smallest_size, largest_key.data(), largest_size);

    FdWithKeyRange& f = file_level->files[i];
    f.fd = files[i]->fd;
    f.file_metadata = files[i];
    f.smallest_key = Slice(mem, smallest_size);
    f.largest_key = Slice(mem + smallest_size, largest_size);
  }
}

static bool AfterFile(const Comparator* ucmp,
                      const Slice* user_key, const FdWithKeyRange* f) {
  // nullptr user_key occurs before all keys and is therefore never after *f
  return (user_key != nullptr &&
          ucmp->Compare(*user_key, ExtractUserKey(f->largest_key)) > 0);
}

static bool BeforeFile(const Comparator* ucmp,
                       const Slice* user_key, const FdWithKeyRange* f) {
  // nullptr user_key occurs after all keys and is therefore never before *f
  return (user_key != nullptr &&
          ucmp->Compare(*user_key, ExtractUserKey(f->smallest_key)) < 0);
}

bool SomeFileOverlapsRange(
    const InternalKeyComparator& icmp,
    bool disjoint_sorted_files,
    const LevelFilesBrief& file_level,
    const Slice* smallest_user_key,
    const Slice* largest_user_key) {
  const Comparator* ucmp = icmp.user_comparator();
  if (!disjoint_sorted_files) {
    // Need to check against all files
    for (size_t i = 0; i < file_level.num_files; i++) {
      const FdWithKeyRange* f = &(file_level.files[i]);
      if (AfterFile(ucmp, smallest_user_key, f) ||
          BeforeFile(ucmp, largest_user_key, f)) {
        // No overlap
      } else {
        return true;  // Overlap
      }
    }
    return false;
  }

  // Binary search over file list
  uint32_t index = 0;
  if (smallest_user_key != nullptr) {
    // Find the leftmost possible internal key for smallest_user_key
    InternalKey small;
    small.SetMinPossibleForUserKey(*smallest_user_key);
    index = FindFile(icmp, file_level, small.Encode());
  }

  if (index >= file_level.num_files) {
    // beginning of range is after all files, so no overlap.
    return false;
  }

  return !BeforeFile(ucmp, largest_user_key, &file_level.files[index]);
}

namespace {

class LevelIterator final : public InternalIterator {
 public:
  LevelIterator(
      TableCache* table_cache, const ReadOptions& read_options,
      const EnvOptions& env_options, const InternalKeyComparator& icomparator,
      const LevelFilesBrief* flevel, const SliceTransform* prefix_extractor,
      bool should_sample, HistogramImpl* file_read_hist, bool for_compaction,
      bool skip_filters, int level, RangeDelAggregator* range_del_agg,
      const std::vector<AtomicCompactionUnitBoundary>* compaction_boundaries =
          nullptr)
      : table_cache_(table_cache),
        read_options_(read_options),
        env_options_(env_options),
        icomparator_(icomparator),
        user_comparator_(icomparator.user_comparator()),
        flevel_(flevel),
        prefix_extractor_(prefix_extractor),
        file_read_hist_(file_read_hist),
        should_sample_(should_sample),
        for_compaction_(for_compaction),
        skip_filters_(skip_filters),
        file_index_(flevel_->num_files),
        level_(level),
        range_del_agg_(range_del_agg),
        pinned_iters_mgr_(nullptr),
        compaction_boundaries_(compaction_boundaries) {
    // Empty level is not supported.
    assert(flevel_ != nullptr && flevel_->num_files > 0);
  }

  ~LevelIterator() override { delete file_iter_.Set(nullptr); }

  void Seek(const Slice& target) override;
  void SeekForPrev(const Slice& target) override;
  void SeekToFirst() override;
  void SeekToLast() override;
  void Next() override;
  void Prev() override;

  bool Valid() const override { return file_iter_.Valid(); }
  Slice key() const override {
    assert(Valid());
    return file_iter_.key();
  }
  Slice value() const override {
    assert(Valid());
    return file_iter_.value();
  }
  Status status() const override {
    return file_iter_.iter() ? file_iter_.status() : Status::OK();
  }
  void SetPinnedItersMgr(PinnedIteratorsManager* pinned_iters_mgr) override {
    pinned_iters_mgr_ = pinned_iters_mgr;
    if (file_iter_.iter()) {
      file_iter_.SetPinnedItersMgr(pinned_iters_mgr);
    }
  }
  bool IsKeyPinned() const override {
    return pinned_iters_mgr_ && pinned_iters_mgr_->PinningEnabled() &&
           file_iter_.iter() && file_iter_.IsKeyPinned();
  }
  bool IsValuePinned() const override {
    return pinned_iters_mgr_ && pinned_iters_mgr_->PinningEnabled() &&
           file_iter_.iter() && file_iter_.IsValuePinned();
  }

 private:
  void SkipEmptyFileForward();
  void SkipEmptyFileBackward();
  void SetFileIterator(InternalIterator* iter);
  void InitFileIterator(size_t new_file_index);

  const Slice& file_smallest_key(size_t file_index) {
    assert(file_index < flevel_->num_files);
    return flevel_->files[file_index].smallest_key;
  }

  bool KeyReachedUpperBound(const Slice& internal_key) {
    return read_options_.iterate_upper_bound != nullptr &&
           user_comparator_.Compare(ExtractUserKey(internal_key),
                                    *read_options_.iterate_upper_bound) >= 0;
  }

  InternalIterator* NewFileIterator() {
    assert(file_index_ < flevel_->num_files);
    auto file_meta = flevel_->files[file_index_];
    if (should_sample_) {
      sample_file_read_inc(file_meta.file_metadata);
    }

    const InternalKey* smallest_compaction_key = nullptr;
    const InternalKey* largest_compaction_key = nullptr;
    if (compaction_boundaries_ != nullptr) {
      smallest_compaction_key = (*compaction_boundaries_)[file_index_].smallest;
      largest_compaction_key = (*compaction_boundaries_)[file_index_].largest;
    }
    return table_cache_->NewIterator(
        read_options_, env_options_, icomparator_, *file_meta.file_metadata,
        range_del_agg_, prefix_extractor_,
        nullptr /* don't need reference to table */,
        file_read_hist_, for_compaction_, nullptr /* arena */, skip_filters_,
        level_, smallest_compaction_key, largest_compaction_key);
  }

  TableCache* table_cache_;
  const ReadOptions read_options_;
  const EnvOptions& env_options_;
  const InternalKeyComparator& icomparator_;
  const UserComparatorWrapper user_comparator_;
  const LevelFilesBrief* flevel_;
  mutable FileDescriptor current_value_;
  const SliceTransform* prefix_extractor_;

  HistogramImpl* file_read_hist_;
  bool should_sample_;
  bool for_compaction_;
  bool skip_filters_;
  size_t file_index_;
  int level_;
  RangeDelAggregator* range_del_agg_;
  IteratorWrapper file_iter_;  // May be nullptr
  PinnedIteratorsManager* pinned_iters_mgr_;

  // To be propagated to RangeDelAggregator in order to safely truncate range
  // tombstones.
  const std::vector<AtomicCompactionUnitBoundary>* compaction_boundaries_;
};

void LevelIterator::Seek(const Slice& target) {
  size_t new_file_index = FindFile(icomparator_, *flevel_, target);

  InitFileIterator(new_file_index);
  if (file_iter_.iter() != nullptr) {
    file_iter_.Seek(target);
  }
  SkipEmptyFileForward();
}

void LevelIterator::SeekForPrev(const Slice& target) {
  size_t new_file_index = FindFile(icomparator_, *flevel_, target);
  if (new_file_index >= flevel_->num_files) {
    new_file_index = flevel_->num_files - 1;
  }

  InitFileIterator(new_file_index);
  if (file_iter_.iter() != nullptr) {
    file_iter_.SeekForPrev(target);
    SkipEmptyFileBackward();
  }
}

void LevelIterator::SeekToFirst() {
  InitFileIterator(0);
  if (file_iter_.iter() != nullptr) {
    file_iter_.SeekToFirst();
  }
  SkipEmptyFileForward();
}

void LevelIterator::SeekToLast() {
  InitFileIterator(flevel_->num_files - 1);
  if (file_iter_.iter() != nullptr) {
    file_iter_.SeekToLast();
  }
  SkipEmptyFileBackward();
}

void LevelIterator::Next() {
  assert(Valid());
  file_iter_.Next();
  SkipEmptyFileForward();
}

void LevelIterator::Prev() {
  assert(Valid());
  file_iter_.Prev();
  SkipEmptyFileBackward();
}

void LevelIterator::SkipEmptyFileForward() {
  while (file_iter_.iter() == nullptr ||
         (!file_iter_.Valid() && file_iter_.status().ok() &&
          !file_iter_.iter()->IsOutOfBound())) {
    // Move to next file
    if (file_index_ >= flevel_->num_files - 1) {
      // Already at the last file
      SetFileIterator(nullptr);
      return;
    }
    if (KeyReachedUpperBound(file_smallest_key(file_index_ + 1))) {
      SetFileIterator(nullptr);
      return;
    }
    InitFileIterator(file_index_ + 1);
    if (file_iter_.iter() != nullptr) {
      file_iter_.SeekToFirst();
    }
  }
}

void LevelIterator::SkipEmptyFileBackward() {
  while (file_iter_.iter() == nullptr ||
         (!file_iter_.Valid() && file_iter_.status().ok())) {
    // Move to previous file
    if (file_index_ == 0) {
      // Already the first file
      SetFileIterator(nullptr);
      return;
    }
    InitFileIterator(file_index_ - 1);
    if (file_iter_.iter() != nullptr) {
      file_iter_.SeekToLast();
    }
  }
}

void LevelIterator::SetFileIterator(InternalIterator* iter) {
  if (pinned_iters_mgr_ && iter) {
    iter->SetPinnedItersMgr(pinned_iters_mgr_);
  }

  InternalIterator* old_iter = file_iter_.Set(iter);
  if (pinned_iters_mgr_ && pinned_iters_mgr_->PinningEnabled()) {
    pinned_iters_mgr_->PinIterator(old_iter);
  } else {
    delete old_iter;
  }
}

void LevelIterator::InitFileIterator(size_t new_file_index) {
  if (new_file_index >= flevel_->num_files) {
    file_index_ = new_file_index;
    SetFileIterator(nullptr);
    return;
  } else {
    // If the file iterator shows incomplete, we try it again if users seek
    // to the same file, as this time we may go to a different data block
    // which is cached in block cache.
    //
    if (file_iter_.iter() != nullptr && !file_iter_.status().IsIncomplete() &&
        new_file_index == file_index_) {
      // file_iter_ is already constructed with this iterator, so
      // no need to change anything
    } else {
      file_index_ = new_file_index;
      InternalIterator* iter = NewFileIterator();
      SetFileIterator(iter);
    }
  }
}
}  // anonymous namespace

// A wrapper of version builder which references the current version in
// constructor and unref it in the destructor.
// Both of the constructor and destructor need to be called inside DB Mutex.
class BaseReferencedVersionBuilder {
 public:
  explicit BaseReferencedVersionBuilder(ColumnFamilyData* cfd)
      : version_builder_(new VersionBuilder(
            cfd->current()->version_set()->env_options(), cfd->table_cache(),
            cfd->current()->storage_info(), cfd->ioptions()->info_log)),
        version_(cfd->current()) {
    version_->Ref();
  }
  ~BaseReferencedVersionBuilder() {
    version_->Unref();
  }
  VersionBuilder* version_builder() { return version_builder_.get(); }

 private:
  std::unique_ptr<VersionBuilder> version_builder_;
  Version* version_;
};

Status Version::GetTableProperties(std::shared_ptr<const TableProperties>* tp,
                                   const FileMetaData* file_meta,
                                   const std::string* fname) const {
  auto table_cache = cfd_->table_cache();
  auto ioptions = cfd_->ioptions();
  Status s = table_cache->GetTableProperties(
      env_options_, cfd_->internal_comparator(), file_meta->fd, tp,
      mutable_cf_options_.prefix_extractor.get(), true /* no io */);
  if (s.ok()) {
    return s;
  }

  // We only ignore error type `Incomplete` since it's by design that we
  // disallow table when it's not in table cache.
  if (!s.IsIncomplete()) {
    return s;
  }

  // 2. Table is not present in table cache, we'll read the table properties
  // directly from the properties block in the file.
  std::unique_ptr<RandomAccessFile> file;
  std::string file_name;
  if (fname != nullptr) {
    file_name = *fname;
  } else {
    file_name =
      TableFileName(ioptions->cf_paths, file_meta->fd.GetNumber(),
                    file_meta->fd.GetPathId());
  }
  s = ioptions->env->NewRandomAccessFile(file_name, &file, env_options_);
  if (!s.ok()) {
    return s;
  }

  TableProperties* raw_table_properties;
  // By setting the magic number to kInvalidTableMagicNumber, we can by
  // pass the magic number check in the footer.
  std::unique_ptr<RandomAccessFileReader> file_reader(
      new RandomAccessFileReader(
          std::move(file), file_name, nullptr /* env */, nullptr /* stats */,
          0 /* hist_type */, nullptr /* file_read_hist */,
          nullptr /* rate_limiter */, false /* for_compaction*/,
          ioptions->listeners));
  s = ReadTableProperties(
      file_reader.get(), file_meta->fd.GetFileSize(),
      Footer::kInvalidTableMagicNumber /* table's magic number */, *ioptions,
      &raw_table_properties, false /* compression_type_missing */);
  if (!s.ok()) {
    return s;
  }
  RecordTick(ioptions->statistics, NUMBER_DIRECT_LOAD_TABLE_PROPERTIES);

  *tp = std::shared_ptr<const TableProperties>(raw_table_properties);
  return s;
}

Status Version::GetPropertiesOfAllTables(TablePropertiesCollection* props) {
  Status s;
  for (int level = 0; level < storage_info_.num_levels_; level++) {
    s = GetPropertiesOfAllTables(props, level);
    if (!s.ok()) {
      return s;
    }
  }

  return Status::OK();
}

Status Version::GetPropertiesOfAllTables(TablePropertiesCollection* props,
                                         int level) {
  for (const auto& file_meta : storage_info_.files_[level]) {
    auto fname =
        TableFileName(cfd_->ioptions()->cf_paths, file_meta->fd.GetNumber(),
                      file_meta->fd.GetPathId());
    // 1. If the table is already present in table cache, load table
    // properties from there.
    std::shared_ptr<const TableProperties> table_properties;
    Status s = GetTableProperties(&table_properties, file_meta, &fname);
    if (s.ok()) {
      props->insert({fname, table_properties});
    } else {
      return s;
    }
  }

  return Status::OK();
}

Status Version::GetPropertiesOfTablesInRange(
    const Range* range, std::size_t n, TablePropertiesCollection* props) const {
  for (int level = 0; level < storage_info_.num_non_empty_levels(); level++) {
    for (decltype(n) i = 0; i < n; i++) {
      // Convert user_key into a corresponding internal key.
      InternalKey k1(range[i].start, kMaxSequenceNumber, kValueTypeForSeek);
      InternalKey k2(range[i].limit, kMaxSequenceNumber, kValueTypeForSeek);
      std::vector<FileMetaData*> files;
      storage_info_.GetOverlappingInputs(level, &k1, &k2, &files, -1, nullptr,
                                         false);
      for (const auto& file_meta : files) {
        auto fname =
            TableFileName(cfd_->ioptions()->cf_paths,
                          file_meta->fd.GetNumber(), file_meta->fd.GetPathId());
        if (props->count(fname) == 0) {
          // 1. If the table is already present in table cache, load table
          // properties from there.
          std::shared_ptr<const TableProperties> table_properties;
          Status s = GetTableProperties(&table_properties, file_meta, &fname);
          if (s.ok()) {
            props->insert({fname, table_properties});
          } else {
            return s;
          }
        }
      }
    }
  }

  return Status::OK();
}

Status Version::GetAggregatedTableProperties(
    std::shared_ptr<const TableProperties>* tp, int level) {
  TablePropertiesCollection props;
  Status s;
  if (level < 0) {
    s = GetPropertiesOfAllTables(&props);
  } else {
    s = GetPropertiesOfAllTables(&props, level);
  }
  if (!s.ok()) {
    return s;
  }

  auto* new_tp = new TableProperties();
  for (const auto& item : props) {
    new_tp->Add(*item.second);
  }
  tp->reset(new_tp);
  return Status::OK();
}

size_t Version::GetMemoryUsageByTableReaders() {
  size_t total_usage = 0;
  for (auto& file_level : storage_info_.level_files_brief_) {
    for (size_t i = 0; i < file_level.num_files; i++) {
      total_usage += cfd_->table_cache()->GetMemoryUsageByTableReader(
          env_options_, cfd_->internal_comparator(), file_level.files[i].fd,
          mutable_cf_options_.prefix_extractor.get());
    }
  }
  return total_usage;
}

void Version::GetColumnFamilyMetaData(ColumnFamilyMetaData* cf_meta) {
  assert(cf_meta);
  assert(cfd_);

  cf_meta->name = cfd_->GetName();
  cf_meta->size = 0;
  cf_meta->file_count = 0;
  cf_meta->levels.clear();

  auto* ioptions = cfd_->ioptions();
  auto* vstorage = storage_info();

  for (int level = 0; level < cfd_->NumberLevels(); level++) {
    uint64_t level_size = 0;
    cf_meta->file_count += vstorage->LevelFiles(level).size();
    std::vector<SstFileMetaData> files;
    for (const auto& file : vstorage->LevelFiles(level)) {
      uint32_t path_id = file->fd.GetPathId();
      std::string file_path;
      if (path_id < ioptions->cf_paths.size()) {
        file_path = ioptions->cf_paths[path_id].path;
      } else {
        assert(!ioptions->cf_paths.empty());
        file_path = ioptions->cf_paths.back().path;
      }
      files.emplace_back(SstFileMetaData{
          MakeTableFileName("", file->fd.GetNumber()),
          file_path,
          static_cast<size_t>(file->fd.GetFileSize()),
          file->fd.smallest_seqno,
          file->fd.largest_seqno,
          file->smallest.user_key().ToString(),
          file->largest.user_key().ToString(),
          file->stats.num_reads_sampled.load(std::memory_order_relaxed),
          file->being_compacted});
      files.back().num_entries = file->num_entries;
      files.back().num_deletions = file->num_deletions;
      level_size += file->fd.GetFileSize();
    }
    cf_meta->levels.emplace_back(
        level, level_size, std::move(files));
    cf_meta->size += level_size;
  }
}

uint64_t Version::GetSstFilesSize() {
  uint64_t sst_files_size = 0;
  for (int level = 0; level < storage_info_.num_levels_; level++) {
    for (const auto& file_meta : storage_info_.LevelFiles(level)) {
      sst_files_size += file_meta->fd.GetFileSize();
    }
  }
  return sst_files_size;
}

uint64_t VersionStorageInfo::GetEstimatedActiveKeys() const {
  // Estimation will be inaccurate when:
  // (1) there exist merge keys
  // (2) keys are directly overwritten
  // (3) deletion on non-existing keys
  // (4) low number of samples
  if (current_num_samples_ == 0) {
    return 0;
  }

  if (current_num_non_deletions_ <= current_num_deletions_) {
    return 0;
  }

  uint64_t est = current_num_non_deletions_ - current_num_deletions_;

  uint64_t file_count = 0;
  for (int level = 0; level < num_levels_; ++level) {
    file_count += files_[level].size();
  }

  if (current_num_samples_ < file_count) {
    // casting to avoid overflowing
    return
      static_cast<uint64_t>(
        (est * static_cast<double>(file_count) / current_num_samples_)
      );
  } else {
    return est;
  }
}

double VersionStorageInfo::GetEstimatedCompressionRatioAtLevel(
    int level) const {
  assert(level < num_levels_);
  uint64_t sum_file_size_bytes = 0;
  uint64_t sum_data_size_bytes = 0;
  for (auto* file_meta : files_[level]) {
    sum_file_size_bytes += file_meta->fd.GetFileSize();
    sum_data_size_bytes += file_meta->raw_key_size + file_meta->raw_value_size;
  }
  if (sum_file_size_bytes == 0) {
    return -1.0;
  }
  return static_cast<double>(sum_data_size_bytes) / sum_file_size_bytes;
}

void Version::AddIterators(const ReadOptions& read_options,
                           const EnvOptions& soptions,
                           MergeIteratorBuilder* merge_iter_builder,
                           RangeDelAggregator* range_del_agg) {
  assert(storage_info_.finalized_);

  for (int level = 0; level < storage_info_.num_non_empty_levels(); level++) {
    AddIteratorsForLevel(read_options, soptions, merge_iter_builder, level,
                         range_del_agg);
  }
}

void Version::AddIteratorsForLevel(const ReadOptions& read_options,
                                   const EnvOptions& soptions,
                                   MergeIteratorBuilder* merge_iter_builder,
                                   int level,
                                   RangeDelAggregator* range_del_agg) {
  assert(storage_info_.finalized_);
  if (level >= storage_info_.num_non_empty_levels()) {
    // This is an empty level
    return;
  } else if (storage_info_.LevelFilesBrief(level).num_files == 0) {
    // No files in this level
    return;
  }

  bool should_sample = should_sample_file_read();

  auto* arena = merge_iter_builder->GetArena();
  if (level == 0) {
    // Merge all level zero files together since they may overlap
    for (size_t i = 0; i < storage_info_.LevelFilesBrief(0).num_files; i++) {
      const auto& file = storage_info_.LevelFilesBrief(0).files[i];
      merge_iter_builder->AddIterator(cfd_->table_cache()->NewIterator(
          read_options, soptions, cfd_->internal_comparator(), *file.file_metadata,
          range_del_agg, mutable_cf_options_.prefix_extractor.get(), nullptr,
          cfd_->internal_stats()->GetFileReadHist(0), false, arena,
          false /* skip_filters */, 0 /* level */));
    }
    if (should_sample) {
      // Count ones for every L0 files. This is done per iterator creation
      // rather than Seek(), while files in other levels are recored per seek.
      // If users execute one range query per iterator, there may be some
      // discrepancy here.
      for (FileMetaData* meta : storage_info_.LevelFiles(0)) {
        sample_file_read_inc(meta);
      }
    }
  } else if (storage_info_.LevelFilesBrief(level).num_files > 0) {
    // For levels > 0, we can use a concatenating iterator that sequentially
    // walks through the non-overlapping files in the level, opening them
    // lazily.
    auto* mem = arena->AllocateAligned(sizeof(LevelIterator));
    merge_iter_builder->AddIterator(new (mem) LevelIterator(
        cfd_->table_cache(), read_options, soptions,
        cfd_->internal_comparator(), &storage_info_.LevelFilesBrief(level),
        mutable_cf_options_.prefix_extractor.get(), should_sample_file_read(),
        cfd_->internal_stats()->GetFileReadHist(level),
        false /* for_compaction */, IsFilterSkipped(level), level,
        range_del_agg));
  }
}

Status Version::OverlapWithLevelIterator(const ReadOptions& read_options,
                                         const EnvOptions& env_options,
                                         const Slice& smallest_user_key,
                                         const Slice& largest_user_key,
                                         int level, bool* overlap) {
  assert(storage_info_.finalized_);

  auto icmp = cfd_->internal_comparator();
  auto ucmp = icmp.user_comparator();

  Arena arena;
  Status status;
  ReadRangeDelAggregator range_del_agg(&icmp,
                                       kMaxSequenceNumber /* upper_bound */);

  *overlap = false;

  if (level == 0) {
    for (size_t i = 0; i < storage_info_.LevelFilesBrief(0).num_files; i++) {
      const auto file = &storage_info_.LevelFilesBrief(0).files[i];
      if (AfterFile(ucmp, &smallest_user_key, file) ||
          BeforeFile(ucmp, &largest_user_key, file)) {
        continue;
      }
      ScopedArenaIterator iter(cfd_->table_cache()->NewIterator(
          read_options, env_options, cfd_->internal_comparator(), *file->file_metadata,
          &range_del_agg, mutable_cf_options_.prefix_extractor.get(), nullptr,
          cfd_->internal_stats()->GetFileReadHist(0), false, &arena,
          false /* skip_filters */, 0 /* level */));
      status = OverlapWithIterator(
          ucmp, smallest_user_key, largest_user_key, iter.get(), overlap);
      if (!status.ok() || *overlap) {
        break;
      }
    }
  } else if (storage_info_.LevelFilesBrief(level).num_files > 0) {
    auto mem = arena.AllocateAligned(sizeof(LevelIterator));
    ScopedArenaIterator iter(new (mem) LevelIterator(
        cfd_->table_cache(), read_options, env_options,
        cfd_->internal_comparator(), &storage_info_.LevelFilesBrief(level),
        mutable_cf_options_.prefix_extractor.get(), should_sample_file_read(),
        cfd_->internal_stats()->GetFileReadHist(level),
        false /* for_compaction */, IsFilterSkipped(level), level,
        &range_del_agg));
    status = OverlapWithIterator(
        ucmp, smallest_user_key, largest_user_key, iter.get(), overlap);
  }

  if (status.ok() && *overlap == false &&
      range_del_agg.IsRangeOverlapped(smallest_user_key, largest_user_key)) {
    *overlap = true;
  }
  return status;
}

VersionStorageInfo::VersionStorageInfo(
    const InternalKeyComparator* internal_comparator,
    const Comparator* user_comparator, int levels,
    CompactionStyle compaction_style, VersionStorageInfo* ref_vstorage,
    bool _force_consistency_checks)
    : internal_comparator_(internal_comparator),
      user_comparator_(user_comparator),
      // cfd is nullptr if Version is dummy
      num_levels_(levels),
      num_non_empty_levels_(0),
      file_indexer_(user_comparator),
      compaction_style_(compaction_style),
      files_(new std::vector<FileMetaData*>[num_levels_]),
      base_level_(num_levels_ == 1 ? -1 : 1),
      level_multiplier_(0.0),
      files_by_compaction_pri_(num_levels_),
      level0_non_overlapping_(false),
      next_file_to_compact_by_size_(num_levels_),
      compaction_score_(num_levels_),
      compaction_level_(num_levels_),
      l0_delay_trigger_count_(0),
      accumulated_file_size_(0),
      accumulated_raw_key_size_(0),
      accumulated_raw_value_size_(0),
      accumulated_num_non_deletions_(0),
      accumulated_num_deletions_(0),
      current_num_non_deletions_(0),
      current_num_deletions_(0),
      current_num_samples_(0),
      estimated_compaction_needed_bytes_(0),
      finalized_(false),
      force_consistency_checks_(_force_consistency_checks) {
  if (ref_vstorage != nullptr) {
    accumulated_file_size_ = ref_vstorage->accumulated_file_size_;
    accumulated_raw_key_size_ = ref_vstorage->accumulated_raw_key_size_;
    accumulated_raw_value_size_ = ref_vstorage->accumulated_raw_value_size_;
    accumulated_num_non_deletions_ =
        ref_vstorage->accumulated_num_non_deletions_;
    accumulated_num_deletions_ = ref_vstorage->accumulated_num_deletions_;
    current_num_non_deletions_ = ref_vstorage->current_num_non_deletions_;
    current_num_deletions_ = ref_vstorage->current_num_deletions_;
    current_num_samples_ = ref_vstorage->current_num_samples_;
    oldest_snapshot_seqnum_ = ref_vstorage->oldest_snapshot_seqnum_;
  }
}

Version::Version(ColumnFamilyData* column_family_data, VersionSet* vset,
                 const EnvOptions& env_opt,
                 const MutableCFOptions mutable_cf_options,
                 uint64_t version_number)
    : env_(vset->env_),
      cfd_(column_family_data),
      info_log_((cfd_ == nullptr) ? nullptr : cfd_->ioptions()->info_log),
      db_statistics_((cfd_ == nullptr) ? nullptr
                                       : cfd_->ioptions()->statistics),
      table_cache_((cfd_ == nullptr) ? nullptr : cfd_->table_cache()),
      merge_operator_((cfd_ == nullptr) ? nullptr
                                        : cfd_->ioptions()->merge_operator),
      storage_info_(
          (cfd_ == nullptr) ? nullptr : &cfd_->internal_comparator(),
          (cfd_ == nullptr) ? nullptr : cfd_->user_comparator(),
          cfd_ == nullptr ? 0 : cfd_->NumberLevels(),
          cfd_ == nullptr ? kCompactionStyleLevel
                          : cfd_->ioptions()->compaction_style,
          (cfd_ == nullptr || cfd_->current() == nullptr)
              ? nullptr
              : cfd_->current()->storage_info(),
          cfd_ == nullptr ? false : cfd_->ioptions()->force_consistency_checks),
      vset_(vset),
      next_(this),
      prev_(this),
      refs_(0),
      env_options_(env_opt),
      mutable_cf_options_(mutable_cf_options),
      version_number_(version_number) {}

void Version::Get(const ReadOptions& read_options, const LookupKey& k,
                  PinnableSlice* value, Status* status,
                  MergeContext* merge_context,
                  SequenceNumber* max_covering_tombstone_seq, bool* value_found,
                  bool* key_exists, SequenceNumber* seq, ReadCallback* callback,
                  bool* is_blob) {
  Slice ikey = k.internal_key();
  Slice user_key = k.user_key();

  assert(status->ok() || status->IsMergeInProgress());

  if (key_exists != nullptr) {
    // will falsify below if not found
    *key_exists = true;
  }

  PinnedIteratorsManager pinned_iters_mgr;
  GetContext get_context(
      user_comparator(), merge_operator_, info_log_, db_statistics_,
      status->ok() ? GetContext::kNotFound : GetContext::kMerge, user_key,
      value, value_found, merge_context, max_covering_tombstone_seq, this->env_,
      seq, merge_operator_ ? &pinned_iters_mgr : nullptr, callback, is_blob);

  // Pin blocks that we read to hold merge operands
  if (merge_operator_) {
    pinned_iters_mgr.StartPinning();
  }

  FilePicker fp(
      storage_info_.files_, user_key, ikey, &storage_info_.level_files_brief_,
      storage_info_.num_non_empty_levels_, &storage_info_.file_indexer_,
      user_comparator(), internal_comparator());
  FdWithKeyRange* f = fp.GetNextFile();

  while (f != nullptr) {
    if (*max_covering_tombstone_seq > 0) {
      // The remaining files we look at will only contain covered keys, so we
      // stop here.
      break;
    }
    if (get_context.sample()) {
      sample_file_read_inc(f->file_metadata);
    }

    bool timer_enabled =
        GetPerfLevel() >= PerfLevel::kEnableTimeExceptForMutex &&
        get_perf_context()->per_level_perf_context_enabled;
    StopWatchNano timer(env_, timer_enabled /* auto_start */);
    *status = table_cache_->Get(
        read_options, *internal_comparator(), *f->file_metadata, ikey,
        &get_context, mutable_cf_options_.prefix_extractor.get(),
        cfd_->internal_stats()->GetFileReadHist(fp.GetHitFileLevel()),
        IsFilterSkipped(static_cast<int>(fp.GetHitFileLevel()),
                        fp.IsHitFileLastInLevel()),
        fp.GetCurrentLevel());
    // TODO: examine the behavior for corrupted key
    if (timer_enabled) {
      PERF_COUNTER_BY_LEVEL_ADD(get_from_table_nanos, timer.ElapsedNanos(),
                                fp.GetCurrentLevel());
    }
    if (!status->ok()) {
      return;
    }

    // report the counters before returning
    if (get_context.State() != GetContext::kNotFound &&
        get_context.State() != GetContext::kMerge &&
        db_statistics_ != nullptr) {
      get_context.ReportCounters();
    }
    switch (get_context.State()) {
      case GetContext::kNotFound:
        // Keep searching in other files
        break;
      case GetContext::kMerge:
        // TODO: update per-level perfcontext user_key_return_count for kMerge
        break;
      case GetContext::kFound:
        if (fp.GetHitFileLevel() == 0) {
          RecordTick(db_statistics_, GET_HIT_L0);
        } else if (fp.GetHitFileLevel() == 1) {
          RecordTick(db_statistics_, GET_HIT_L1);
        } else if (fp.GetHitFileLevel() >= 2) {
          RecordTick(db_statistics_, GET_HIT_L2_AND_UP);
        }
        PERF_COUNTER_BY_LEVEL_ADD(user_key_return_count, 1, fp.GetHitFileLevel());
        return;
      case GetContext::kDeleted:
        // Use empty error message for speed
        *status = Status::NotFound();
        return;
      case GetContext::kCorrupt:
        *status = Status::Corruption("corrupted key for ", user_key);
        return;
      case GetContext::kBlobIndex:
        ROCKS_LOG_ERROR(info_log_, "Encounter unexpected blob index.");
        *status = Status::NotSupported(
            "Encounter unexpected blob index. Please open DB with "
            "rocksdb::blob_db::BlobDB instead.");
        return;
    }
    f = fp.GetNextFile();
  }

  if (db_statistics_ != nullptr) {
    get_context.ReportCounters();
  }
  if (GetContext::kMerge == get_context.State()) {
    if (!merge_operator_) {
      *status =  Status::InvalidArgument(
          "merge_operator is not properly initialized.");
      return;
    }
    // merge_operands are in saver and we hit the beginning of the key history
    // do a final merge of nullptr and operands;
    std::string* str_value = value != nullptr ? value->GetSelf() : nullptr;
    *status = MergeHelper::TimedFullMerge(
        merge_operator_, user_key, nullptr, merge_context->GetOperands(),
        str_value, info_log_, db_statistics_, env_,
        nullptr /* result_operand */, true);
    if (LIKELY(value != nullptr)) {
      value->PinSelf();
    }
  } else {
    if (key_exists != nullptr) {
      *key_exists = false;
    }
    *status = Status::NotFound(); // Use an empty error message for speed
  }
}

bool Version::IsFilterSkipped(int level, bool is_file_last_in_level) {
  // Reaching the bottom level implies misses at all upper levels, so we'll
  // skip checking the filters when we predict a hit.
  return cfd_->ioptions()->optimize_filters_for_hits &&
         (level > 0 || is_file_last_in_level) &&
         level == storage_info_.num_non_empty_levels() - 1;
}

void VersionStorageInfo::GenerateLevelFilesBrief() {
  level_files_brief_.resize(num_non_empty_levels_);
  for (int level = 0; level < num_non_empty_levels_; level++) {
    DoGenerateLevelFilesBrief(
        &level_files_brief_[level], files_[level], &arena_);
  }
}

void Version::PrepareApply(
    const MutableCFOptions& mutable_cf_options,
    bool update_stats) {
  UpdateAccumulatedStats(update_stats);
  storage_info_.UpdateNumNonEmptyLevels();
  storage_info_.CalculateBaseBytes(*cfd_->ioptions(), mutable_cf_options);
  storage_info_.UpdateFilesByCompactionPri(cfd_->ioptions()->compaction_pri);
  storage_info_.GenerateFileIndexer();
  storage_info_.GenerateLevelFilesBrief();
  storage_info_.GenerateLevel0NonOverlapping();
  storage_info_.GenerateBottommostFiles();
}

bool Version::MaybeInitializeFileMetaData(FileMetaData* file_meta) {
  if (file_meta->init_stats_from_file ||
      file_meta->compensated_file_size > 0) {
    return false;
  }
  std::shared_ptr<const TableProperties> tp;
  Status s = GetTableProperties(&tp, file_meta);
  file_meta->init_stats_from_file = true;
  if (!s.ok()) {
    ROCKS_LOG_ERROR(vset_->db_options_->info_log,
                    "Unable to load table properties for file %" PRIu64
                    " --- %s\n",
                    file_meta->fd.GetNumber(), s.ToString().c_str());
    return false;
  }
  if (tp.get() == nullptr) return false;
  file_meta->num_entries = tp->num_entries;
  file_meta->num_deletions = tp->num_deletions;
  file_meta->raw_value_size = tp->raw_value_size;
  file_meta->raw_key_size = tp->raw_key_size;

  return true;
}

void VersionStorageInfo::UpdateAccumulatedStats(FileMetaData* file_meta) {
  assert(file_meta->init_stats_from_file);
  accumulated_file_size_ += file_meta->fd.GetFileSize();
  accumulated_raw_key_size_ += file_meta->raw_key_size;
  accumulated_raw_value_size_ += file_meta->raw_value_size;
  accumulated_num_non_deletions_ +=
      file_meta->num_entries - file_meta->num_deletions;
  accumulated_num_deletions_ += file_meta->num_deletions;

  current_num_non_deletions_ +=
      file_meta->num_entries - file_meta->num_deletions;
  current_num_deletions_ += file_meta->num_deletions;
  current_num_samples_++;
}

void VersionStorageInfo::RemoveCurrentStats(FileMetaData* file_meta) {
  if (file_meta->init_stats_from_file) {
    current_num_non_deletions_ -=
        file_meta->num_entries - file_meta->num_deletions;
    current_num_deletions_ -= file_meta->num_deletions;
    current_num_samples_--;
  }
}

void Version::UpdateAccumulatedStats(bool update_stats) {
  if (update_stats) {
    // maximum number of table properties loaded from files.
    const int kMaxInitCount = 20;
    int init_count = 0;
    // here only the first kMaxInitCount files which haven't been
    // initialized from file will be updated with num_deletions.
    // The motivation here is to cap the maximum I/O per Version creation.
    // The reason for choosing files from lower-level instead of higher-level
    // is that such design is able to propagate the initialization from
    // lower-level to higher-level:  When the num_deletions of lower-level
    // files are updated, it will make the lower-level files have accurate
    // compensated_file_size, making lower-level to higher-level compaction
    // will be triggered, which creates higher-level files whose num_deletions
    // will be updated here.
    for (int level = 0;
         level < storage_info_.num_levels_ && init_count < kMaxInitCount;
         ++level) {
      for (auto* file_meta : storage_info_.files_[level]) {
        if (MaybeInitializeFileMetaData(file_meta)) {
          // each FileMeta will be initialized only once.
          storage_info_.UpdateAccumulatedStats(file_meta);
          // when option "max_open_files" is -1, all the file metadata has
          // already been read, so MaybeInitializeFileMetaData() won't incur
          // any I/O cost. "max_open_files=-1" means that the table cache passed
          // to the VersionSet and then to the ColumnFamilySet has a size of
          // TableCache::kInfiniteCapacity
          if (vset_->GetColumnFamilySet()->get_table_cache()->GetCapacity() ==
              TableCache::kInfiniteCapacity) {
            continue;
          }
          if (++init_count >= kMaxInitCount) {
            break;
          }
        }
      }
    }
    // In case all sampled-files contain only deletion entries, then we
    // load the table-property of a file in higher-level to initialize
    // that value.
    for (int level = storage_info_.num_levels_ - 1;
         storage_info_.accumulated_raw_value_size_ == 0 && level >= 0;
         --level) {
      for (int i = static_cast<int>(storage_info_.files_[level].size()) - 1;
           storage_info_.accumulated_raw_value_size_ == 0 && i >= 0; --i) {
        if (MaybeInitializeFileMetaData(storage_info_.files_[level][i])) {
          storage_info_.UpdateAccumulatedStats(storage_info_.files_[level][i]);
        }
      }
    }
  }

  storage_info_.ComputeCompensatedSizes();
}

void VersionStorageInfo::ComputeCompensatedSizes() {
  static const int kDeletionWeightOnCompaction = 2;
  uint64_t average_value_size = GetAverageValueSize();

  // compute the compensated size
  for (int level = 0; level < num_levels_; level++) {
    for (auto* file_meta : files_[level]) {
      // Here we only compute compensated_file_size for those file_meta
      // which compensated_file_size is uninitialized (== 0). This is true only
      // for files that have been created right now and no other thread has
      // access to them. That's why we can safely mutate compensated_file_size.
      if (file_meta->compensated_file_size == 0) {
        file_meta->compensated_file_size = file_meta->fd.GetFileSize();
        // Here we only boost the size of deletion entries of a file only
        // when the number of deletion entries is greater than the number of
        // non-deletion entries in the file.  The motivation here is that in
        // a stable workload, the number of deletion entries should be roughly
        // equal to the number of non-deletion entries.  If we compensate the
        // size of deletion entries in a stable workload, the deletion
        // compensation logic might introduce unwanted effet which changes the
        // shape of LSM tree.
        if (file_meta->num_deletions * 2 >= file_meta->num_entries) {
          file_meta->compensated_file_size +=
              (file_meta->num_deletions * 2 - file_meta->num_entries) *
              average_value_size * kDeletionWeightOnCompaction;
        }
      }
    }
  }
}

int VersionStorageInfo::MaxInputLevel() const {
  if (compaction_style_ == kCompactionStyleLevel) {
    return num_levels() - 2;
  }
  return 0;
}

int VersionStorageInfo::MaxOutputLevel(bool allow_ingest_behind) const {
  if (allow_ingest_behind) {
    assert(num_levels() > 1);
    return num_levels() - 2;
  }
  return num_levels() - 1;
}

void VersionStorageInfo::EstimateCompactionBytesNeeded(
    const MutableCFOptions& mutable_cf_options) {
  // Only implemented for level-based compaction
  if (compaction_style_ != kCompactionStyleLevel) {
    estimated_compaction_needed_bytes_ = 0;
    return;
  }

  // Start from Level 0, if level 0 qualifies compaction to level 1,
  // we estimate the size of compaction.
  // Then we move on to the next level and see whether it qualifies compaction
  // to the next level. The size of the level is estimated as the actual size
  // on the level plus the input bytes from the previous level if there is any.
  // If it exceeds, take the exceeded bytes as compaction input and add the size
  // of the compaction size to tatal size.
  // We keep doing it to Level 2, 3, etc, until the last level and return the
  // accumulated bytes.

  uint64_t bytes_compact_to_next_level = 0;
  uint64_t level_size = 0;
  for (auto* f : files_[0]) {
    level_size += f->fd.GetFileSize();
  }
  // Level 0
  bool level0_compact_triggered = false;
  if (static_cast<int>(files_[0].size()) >=
          mutable_cf_options.level0_file_num_compaction_trigger ||
      level_size >= mutable_cf_options.max_bytes_for_level_base) {
    level0_compact_triggered = true;
    estimated_compaction_needed_bytes_ = level_size;
    bytes_compact_to_next_level = level_size;
  } else {
    estimated_compaction_needed_bytes_ = 0;
  }

  // Level 1 and up.
  uint64_t bytes_next_level = 0;
  for (int level = base_level(); level <= MaxInputLevel(); level++) {
    level_size = 0;
    if (bytes_next_level > 0) {
#ifndef NDEBUG
      uint64_t level_size2 = 0;
      for (auto* f : files_[level]) {
        level_size2 += f->fd.GetFileSize();
      }
      assert(level_size2 == bytes_next_level);
#endif
      level_size = bytes_next_level;
      bytes_next_level = 0;
    } else {
      for (auto* f : files_[level]) {
        level_size += f->fd.GetFileSize();
      }
    }
    if (level == base_level() && level0_compact_triggered) {
      // Add base level size to compaction if level0 compaction triggered.
      estimated_compaction_needed_bytes_ += level_size;
    }
    // Add size added by previous compaction
    level_size += bytes_compact_to_next_level;
    bytes_compact_to_next_level = 0;
    uint64_t level_target = MaxBytesForLevel(level);
    if (level_size > level_target) {
      bytes_compact_to_next_level = level_size - level_target;
      // Estimate the actual compaction fan-out ratio as size ratio between
      // the two levels.

      assert(bytes_next_level == 0);
      if (level + 1 < num_levels_) {
        for (auto* f : files_[level + 1]) {
          bytes_next_level += f->fd.GetFileSize();
        }
      }
      if (bytes_next_level > 0) {
        assert(level_size > 0);
        estimated_compaction_needed_bytes_ += static_cast<uint64_t>(
            static_cast<double>(bytes_compact_to_next_level) *
            (static_cast<double>(bytes_next_level) /
                 static_cast<double>(level_size) +
             1));
      }
    }
  }
}

namespace {
uint32_t GetExpiredTtlFilesCount(const ImmutableCFOptions& ioptions,
                                 const MutableCFOptions& mutable_cf_options,
                                 const std::vector<FileMetaData*>& files) {
  uint32_t ttl_expired_files_count = 0;

  int64_t _current_time;
  auto status = ioptions.env->GetCurrentTime(&_current_time);
  if (status.ok()) {
    const uint64_t current_time = static_cast<uint64_t>(_current_time);
    for (auto f : files) {
      if (!f->being_compacted && f->fd.table_reader != nullptr &&
          f->fd.table_reader->GetTableProperties() != nullptr) {
        auto creation_time =
            f->fd.table_reader->GetTableProperties()->creation_time;
        if (creation_time > 0 &&
            creation_time < (current_time - mutable_cf_options.ttl)) {
          ttl_expired_files_count++;
        }
      }
    }
  }
  return ttl_expired_files_count;
}
}  // anonymous namespace

void VersionStorageInfo::ComputeCompactionScore(
    const ImmutableCFOptions& immutable_cf_options,
    const MutableCFOptions& mutable_cf_options) {
  for (int level = 0; level <= MaxInputLevel(); level++) {
    double score;
    if (level == 0) {
      // We treat level-0 specially by bounding the number of files
      // instead of number of bytes for two reasons:
      //
      // (1) With larger write-buffer sizes, it is nice not to do too
      // many level-0 compactions.
      //
      // (2) The files in level-0 are merged on every read and
      // therefore we wish to avoid too many files when the individual
      // file size is small (perhaps because of a small write-buffer
      // setting, or very high compression ratios, or lots of
      // overwrites/deletions).
      int num_sorted_runs = 0;
      uint64_t total_size = 0;
      for (auto* f : files_[level]) {
        if (!f->being_compacted) {
          total_size += f->compensated_file_size;
          num_sorted_runs++;
        }
      }
      if (compaction_style_ == kCompactionStyleUniversal) {
        // For universal compaction, we use level0 score to indicate
        // compaction score for the whole DB. Adding other levels as if
        // they are L0 files.
        for (int i = 1; i < num_levels(); i++) {
          if (!files_[i].empty() && !files_[i][0]->being_compacted) {
            num_sorted_runs++;
          }
        }
      }

      if (compaction_style_ == kCompactionStyleFIFO) {
        score = static_cast<double>(total_size) /
                mutable_cf_options.compaction_options_fifo.max_table_files_size;
        if (mutable_cf_options.compaction_options_fifo.allow_compaction) {
          score = std::max(
              static_cast<double>(num_sorted_runs) /
                  mutable_cf_options.level0_file_num_compaction_trigger,
              score);
        }
        if (mutable_cf_options.ttl > 0) {
          score = std::max(
              static_cast<double>(GetExpiredTtlFilesCount(
                  immutable_cf_options, mutable_cf_options, files_[level])),
              score);
        }

      } else {
        score = static_cast<double>(num_sorted_runs) /
                mutable_cf_options.level0_file_num_compaction_trigger;
        if (compaction_style_ == kCompactionStyleLevel && num_levels() > 1) {
          // Level-based involves L0->L0 compactions that can lead to oversized
          // L0 files. Take into account size as well to avoid later giant
          // compactions to the base level.
          score = std::max(
              score, static_cast<double>(total_size) /
                     mutable_cf_options.max_bytes_for_level_base);
        }
      }
    } else {
      // Compute the ratio of current size to size limit.
      uint64_t level_bytes_no_compacting = 0;
      for (auto f : files_[level]) {
        if (!f->being_compacted) {
          level_bytes_no_compacting += f->compensated_file_size;
        }
      }
      score = static_cast<double>(level_bytes_no_compacting) /
              MaxBytesForLevel(level);
    }
    compaction_level_[level] = level;
    compaction_score_[level] = score;
  }

  // sort all the levels based on their score. Higher scores get listed
  // first. Use bubble sort because the number of entries are small.
  for (int i = 0; i < num_levels() - 2; i++) {
    for (int j = i + 1; j < num_levels() - 1; j++) {
      if (compaction_score_[i] < compaction_score_[j]) {
        double score = compaction_score_[i];
        int level = compaction_level_[i];
        compaction_score_[i] = compaction_score_[j];
        compaction_level_[i] = compaction_level_[j];
        compaction_score_[j] = score;
        compaction_level_[j] = level;
      }
    }
  }
  ComputeFilesMarkedForCompaction();
  ComputeBottommostFilesMarkedForCompaction();
  if (mutable_cf_options.ttl > 0) {
    ComputeExpiredTtlFiles(immutable_cf_options, mutable_cf_options.ttl);
  }
  EstimateCompactionBytesNeeded(mutable_cf_options);
}

void VersionStorageInfo::ComputeFilesMarkedForCompaction() {
  files_marked_for_compaction_.clear();
  int last_qualify_level = 0;

  // Do not include files from the last level with data
  // If table properties collector suggests a file on the last level,
  // we should not move it to a new level.
  for (int level = num_levels() - 1; level >= 1; level--) {
    if (!files_[level].empty()) {
      last_qualify_level = level - 1;
      break;
    }
  }

  for (int level = 0; level <= last_qualify_level; level++) {
    for (auto* f : files_[level]) {
      if (!f->being_compacted && f->marked_for_compaction) {
        files_marked_for_compaction_.emplace_back(level, f);
      }
    }
  }
}

void VersionStorageInfo::ComputeExpiredTtlFiles(
    const ImmutableCFOptions& ioptions, const uint64_t ttl) {
  assert(ttl > 0);

  expired_ttl_files_.clear();

  int64_t _current_time;
  auto status = ioptions.env->GetCurrentTime(&_current_time);
  if (!status.ok()) {
    return;
  }
  const uint64_t current_time = static_cast<uint64_t>(_current_time);

  for (int level = 0; level < num_levels() - 1; level++) {
    for (auto f : files_[level]) {
      if (!f->being_compacted && f->fd.table_reader != nullptr &&
          f->fd.table_reader->GetTableProperties() != nullptr) {
        auto creation_time =
            f->fd.table_reader->GetTableProperties()->creation_time;
        if (creation_time > 0 && creation_time < (current_time - ttl)) {
          expired_ttl_files_.emplace_back(level, f);
        }
      }
    }
  }
}

namespace {

// used to sort files by size
struct Fsize {
  size_t index;
  FileMetaData* file;
};

// Compator that is used to sort files based on their size
// In normal mode: descending size
bool CompareCompensatedSizeDescending(const Fsize& first, const Fsize& second) {
  return (first.file->compensated_file_size >
      second.file->compensated_file_size);
}
} // anonymous namespace

void VersionStorageInfo::AddFile(int level, FileMetaData* f, Logger* info_log) {
  auto* level_files = &files_[level];
  // Must not overlap
#ifndef NDEBUG
  if (level > 0 && !level_files->empty() &&
      internal_comparator_->Compare(
          (*level_files)[level_files->size() - 1]->largest, f->smallest) >= 0) {
    auto* f2 = (*level_files)[level_files->size() - 1];
    if (info_log != nullptr) {
      Error(info_log, "Adding new file %" PRIu64
                      " range (%s, %s) to level %d but overlapping "
                      "with existing file %" PRIu64 " %s %s",
            f->fd.GetNumber(), f->smallest.DebugString(true).c_str(),
            f->largest.DebugString(true).c_str(), level, f2->fd.GetNumber(),
            f2->smallest.DebugString(true).c_str(),
            f2->largest.DebugString(true).c_str());
      LogFlush(info_log);
    }
    assert(false);
  }
#else
  (void)info_log;
#endif
  f->refs++;
  level_files->push_back(f);
}

// Version::PrepareApply() need to be called before calling the function, or
// following functions called:
// 1. UpdateNumNonEmptyLevels();
// 2. CalculateBaseBytes();
// 3. UpdateFilesByCompactionPri();
// 4. GenerateFileIndexer();
// 5. GenerateLevelFilesBrief();
// 6. GenerateLevel0NonOverlapping();
// 7. GenerateBottommostFiles();
void VersionStorageInfo::SetFinalized() {
  finalized_ = true;
#ifndef NDEBUG
  if (compaction_style_ != kCompactionStyleLevel) {
    // Not level based compaction.
    return;
  }
  assert(base_level_ < 0 || num_levels() == 1 ||
         (base_level_ >= 1 && base_level_ < num_levels()));
  // Verify all levels newer than base_level are empty except L0
  for (int level = 1; level < base_level(); level++) {
    assert(NumLevelBytes(level) == 0);
  }
  uint64_t max_bytes_prev_level = 0;
  for (int level = base_level(); level < num_levels() - 1; level++) {
    if (LevelFiles(level).size() == 0) {
      continue;
    }
    assert(MaxBytesForLevel(level) >= max_bytes_prev_level);
    max_bytes_prev_level = MaxBytesForLevel(level);
  }
  int num_empty_non_l0_level = 0;
  for (int level = 0; level < num_levels(); level++) {
    assert(LevelFiles(level).size() == 0 ||
           LevelFiles(level).size() == LevelFilesBrief(level).num_files);
    if (level > 0 && NumLevelBytes(level) > 0) {
      num_empty_non_l0_level++;
    }
    if (LevelFiles(level).size() > 0) {
      assert(level < num_non_empty_levels());
    }
  }
  assert(compaction_level_.size() > 0);
  assert(compaction_level_.size() == compaction_score_.size());
#endif
}

void VersionStorageInfo::UpdateNumNonEmptyLevels() {
  num_non_empty_levels_ = num_levels_;
  for (int i = num_levels_ - 1; i >= 0; i--) {
    if (files_[i].size() != 0) {
      return;
    } else {
      num_non_empty_levels_ = i;
    }
  }
}

namespace {
// Sort `temp` based on ratio of overlapping size over file size
void SortFileByOverlappingRatio(
    const InternalKeyComparator& icmp, const std::vector<FileMetaData*>& files,
    const std::vector<FileMetaData*>& next_level_files,
    std::vector<Fsize>* temp) {
  std::unordered_map<uint64_t, uint64_t> file_to_order;
  auto next_level_it = next_level_files.begin();

  for (auto& file : files) {
    uint64_t overlapping_bytes = 0;
    // Skip files in next level that is smaller than current file
    while (next_level_it != next_level_files.end() &&
           icmp.Compare((*next_level_it)->largest, file->smallest) < 0) {
      next_level_it++;
    }

    while (next_level_it != next_level_files.end() &&
           icmp.Compare((*next_level_it)->smallest, file->largest) < 0) {
      overlapping_bytes += (*next_level_it)->fd.file_size;

      if (icmp.Compare((*next_level_it)->largest, file->largest) > 0) {
        // next level file cross large boundary of current file.
        break;
      }
      next_level_it++;
    }

    assert(file->compensated_file_size != 0);
    file_to_order[file->fd.GetNumber()] =
        overlapping_bytes * 1024u / file->compensated_file_size;
  }

  std::sort(temp->begin(), temp->end(),
            [&](const Fsize& f1, const Fsize& f2) -> bool {
              return file_to_order[f1.file->fd.GetNumber()] <
                     file_to_order[f2.file->fd.GetNumber()];
            });
}
}  // namespace

void VersionStorageInfo::UpdateFilesByCompactionPri(
    CompactionPri compaction_pri) {
  if (compaction_style_ == kCompactionStyleNone ||
      compaction_style_ == kCompactionStyleFIFO ||
      compaction_style_ == kCompactionStyleUniversal) {
    // don't need this
    return;
  }
  // No need to sort the highest level because it is never compacted.
  for (int level = 0; level < num_levels() - 1; level++) {
    const std::vector<FileMetaData*>& files = files_[level];
    auto& files_by_compaction_pri = files_by_compaction_pri_[level];
    assert(files_by_compaction_pri.size() == 0);

    // populate a temp vector for sorting based on size
    std::vector<Fsize> temp(files.size());
    for (size_t i = 0; i < files.size(); i++) {
      temp[i].index = i;
      temp[i].file = files[i];
    }

    // sort the top number_of_files_to_sort_ based on file size
    size_t num = VersionStorageInfo::kNumberFilesToSort;
    if (num > temp.size()) {
      num = temp.size();
    }
    switch (compaction_pri) {
      case kByCompensatedSize:
        std::partial_sort(temp.begin(), temp.begin() + num, temp.end(),
                          CompareCompensatedSizeDescending);
        break;
      case kOldestLargestSeqFirst:
        std::sort(temp.begin(), temp.end(),
                  [](const Fsize& f1, const Fsize& f2) -> bool {
                    return f1.file->fd.largest_seqno <
                           f2.file->fd.largest_seqno;
                  });
        break;
      case kOldestSmallestSeqFirst:
        std::sort(temp.begin(), temp.end(),
                  [](const Fsize& f1, const Fsize& f2) -> bool {
                    return f1.file->fd.smallest_seqno <
                           f2.file->fd.smallest_seqno;
                  });
        break;
      case kMinOverlappingRatio:
        SortFileByOverlappingRatio(*internal_comparator_, files_[level],
                                   files_[level + 1], &temp);
        break;
      default:
        assert(false);
    }
    assert(temp.size() == files.size());

    // initialize files_by_compaction_pri_
    for (size_t i = 0; i < temp.size(); i++) {
      files_by_compaction_pri.push_back(static_cast<int>(temp[i].index));
    }
    next_file_to_compact_by_size_[level] = 0;
    assert(files_[level].size() == files_by_compaction_pri_[level].size());
  }
}

void VersionStorageInfo::GenerateLevel0NonOverlapping() {
  assert(!finalized_);
  level0_non_overlapping_ = true;
  if (level_files_brief_.size() == 0) {
    return;
  }

  // A copy of L0 files sorted by smallest key
  std::vector<FdWithKeyRange> level0_sorted_file(
      level_files_brief_[0].files,
      level_files_brief_[0].files + level_files_brief_[0].num_files);
  std::sort(level0_sorted_file.begin(), level0_sorted_file.end(),
            [this](const FdWithKeyRange& f1, const FdWithKeyRange& f2) -> bool {
              return (internal_comparator_->Compare(f1.smallest_key,
                                                    f2.smallest_key) < 0);
            });

  for (size_t i = 1; i < level0_sorted_file.size(); ++i) {
    FdWithKeyRange& f = level0_sorted_file[i];
    FdWithKeyRange& prev = level0_sorted_file[i - 1];
    if (internal_comparator_->Compare(prev.largest_key, f.smallest_key) >= 0) {
      level0_non_overlapping_ = false;
      break;
    }
  }
}

void VersionStorageInfo::GenerateBottommostFiles() {
  assert(!finalized_);
  assert(bottommost_files_.empty());
  for (size_t level = 0; level < level_files_brief_.size(); ++level) {
    for (size_t file_idx = 0; file_idx < level_files_brief_[level].num_files;
         ++file_idx) {
      const FdWithKeyRange& f = level_files_brief_[level].files[file_idx];
      int l0_file_idx;
      if (level == 0) {
        l0_file_idx = static_cast<int>(file_idx);
      } else {
        l0_file_idx = -1;
      }
      Slice smallest_user_key = ExtractUserKey(f.smallest_key);
      Slice largest_user_key = ExtractUserKey(f.largest_key);
      if (!RangeMightExistAfterSortedRun(smallest_user_key, largest_user_key,
                                         static_cast<int>(level),
                                         l0_file_idx)) {
        bottommost_files_.emplace_back(static_cast<int>(level),
                                       f.file_metadata);
      }
    }
  }
}

void VersionStorageInfo::UpdateOldestSnapshot(SequenceNumber seqnum) {
  assert(seqnum >= oldest_snapshot_seqnum_);
  oldest_snapshot_seqnum_ = seqnum;
  if (oldest_snapshot_seqnum_ > bottommost_files_mark_threshold_) {
    ComputeBottommostFilesMarkedForCompaction();
  }
}

void VersionStorageInfo::ComputeBottommostFilesMarkedForCompaction() {
  bottommost_files_marked_for_compaction_.clear();
  bottommost_files_mark_threshold_ = kMaxSequenceNumber;
  for (auto& level_and_file : bottommost_files_) {
    if (!level_and_file.second->being_compacted &&
        level_and_file.second->fd.largest_seqno != 0 &&
        level_and_file.second->num_deletions > 1) {
      // largest_seqno might be nonzero due to containing the final key in an
      // earlier compaction, whose seqnum we didn't zero out. Multiple deletions
      // ensures the file really contains deleted or overwritten keys.
      if (level_and_file.second->fd.largest_seqno < oldest_snapshot_seqnum_) {
        bottommost_files_marked_for_compaction_.push_back(level_and_file);
      } else {
        bottommost_files_mark_threshold_ =
            std::min(bottommost_files_mark_threshold_,
                     level_and_file.second->fd.largest_seqno);
      }
    }
  }
}

void Version::Ref() {
  ++refs_;
}

bool Version::Unref() {
  assert(refs_ >= 1);
  --refs_;
  if (refs_ == 0) {
    delete this;
    return true;
  }
  return false;
}

bool VersionStorageInfo::OverlapInLevel(int level,
                                        const Slice* smallest_user_key,
                                        const Slice* largest_user_key) {
  if (level >= num_non_empty_levels_) {
    // empty level, no overlap
    return false;
  }
  return SomeFileOverlapsRange(*internal_comparator_, (level > 0),
                               level_files_brief_[level], smallest_user_key,
                               largest_user_key);
}

// Store in "*inputs" all files in "level" that overlap [begin,end]
// If hint_index is specified, then it points to a file in the
// overlapping range.
// The file_index returns a pointer to any file in an overlapping range.
void VersionStorageInfo::GetOverlappingInputs(
    int level, const InternalKey* begin, const InternalKey* end,
    std::vector<FileMetaData*>* inputs, int hint_index, int* file_index,
    bool expand_range, InternalKey** next_smallest) const {
  if (level >= num_non_empty_levels_) {
    // this level is empty, no overlapping inputs
    return;
  }

  inputs->clear();
  if (file_index) {
    *file_index = -1;
  }
  const Comparator* user_cmp = user_comparator_;
  if (level > 0) {
    GetOverlappingInputsRangeBinarySearch(level, begin, end, inputs, hint_index,
                                          file_index, false, next_smallest);
    return;
  }

  if (next_smallest) {
    // next_smallest key only makes sense for non-level 0, where files are
    // non-overlapping
    *next_smallest = nullptr;
  }

  Slice user_begin, user_end;
  if (begin != nullptr) {
    user_begin = begin->user_key();
  }
  if (end != nullptr) {
    user_end = end->user_key();
  }

  // index stores the file index need to check.
  std::list<size_t> index;
  for (size_t i = 0; i < level_files_brief_[level].num_files; i++) {
    index.emplace_back(i);
  }

  while (!index.empty()) {
    bool found_overlapping_file = false;
    auto iter = index.begin();
    while (iter != index.end()) {
      FdWithKeyRange* f = &(level_files_brief_[level].files[*iter]);
      const Slice file_start = ExtractUserKey(f->smallest_key);
      const Slice file_limit = ExtractUserKey(f->largest_key);
      if (begin != nullptr && user_cmp->Compare(file_limit, user_begin) < 0) {
        // "f" is completely before specified range; skip it
        iter++;
      } else if (end != nullptr &&
                 user_cmp->Compare(file_start, user_end) > 0) {
        // "f" is completely after specified range; skip it
        iter++;
      } else {
        // if overlap
        inputs->emplace_back(files_[level][*iter]);
        found_overlapping_file = true;
        // record the first file index.
        if (file_index && *file_index == -1) {
          *file_index = static_cast<int>(*iter);
        }
        // the related file is overlap, erase to avoid checking again.
        iter = index.erase(iter);
        if (expand_range) {
          if (begin != nullptr &&
              user_cmp->Compare(file_start, user_begin) < 0) {
            user_begin = file_start;
          }
          if (end != nullptr && user_cmp->Compare(file_limit, user_end) > 0) {
            user_end = file_limit;
          }
        }
      }
    }
    // if all the files left are not overlap, break
    if (!found_overlapping_file) {
      break;
    }
  }
}

// Store in "*inputs" files in "level" that within range [begin,end]
// Guarantee a "clean cut" boundary between the files in inputs
// and the surrounding files and the maxinum number of files.
// This will ensure that no parts of a key are lost during compaction.
// If hint_index is specified, then it points to a file in the range.
// The file_index returns a pointer to any file in an overlapping range.
void VersionStorageInfo::GetCleanInputsWithinInterval(
    int level, const InternalKey* begin, const InternalKey* end,
    std::vector<FileMetaData*>* inputs, int hint_index, int* file_index) const {
  inputs->clear();
  if (file_index) {
    *file_index = -1;
  }
  if (level >= num_non_empty_levels_ || level == 0 ||
      level_files_brief_[level].num_files == 0) {
    // this level is empty, no inputs within range
    // also don't support clean input interval within L0
    return;
  }

  const auto& level_files = level_files_brief_[level];
  if (begin == nullptr) {
    begin = &level_files.files[0].file_metadata->smallest;
  }
  if (end == nullptr) {
    end = &level_files.files[level_files.num_files - 1].file_metadata->largest;
  }

  GetOverlappingInputsRangeBinarySearch(level, begin, end, inputs,
                                        hint_index, file_index,
                                        true /* within_interval */);
}

// Store in "*inputs" all files in "level" that overlap [begin,end]
// Employ binary search to find at least one file that overlaps the
// specified range. From that file, iterate backwards and
// forwards to find all overlapping files.
// if within_range is set, then only store the maximum clean inputs
// within range [begin, end]. "clean" means there is a boudnary
// between the files in "*inputs" and the surrounding files
void VersionStorageInfo::GetOverlappingInputsRangeBinarySearch(
    int level, const InternalKey* begin, const InternalKey* end,
    std::vector<FileMetaData*>* inputs, int hint_index, int* file_index,
    bool within_interval, InternalKey** next_smallest) const {
  assert(level > 0);
  int min = 0;
  int mid = 0;
  int max = static_cast<int>(files_[level].size()) - 1;
  bool foundOverlap = false;
  auto user_cmp = user_comparator_;

  // if the caller already knows the index of a file that has overlap,
  // then we can skip the binary search.
  if (hint_index != -1) {
    mid = hint_index;
    foundOverlap = true;
  }

  while (!foundOverlap && min <= max) {
    mid = (min + max)/2;
    FdWithKeyRange* f = &(level_files_brief_[level].files[mid]);
    auto& smallest = f->file_metadata->smallest;
    auto& largest = f->file_metadata->largest;
    if ((!within_interval && sstableKeyCompare(user_cmp, begin, largest) > 0) ||
        (within_interval && sstableKeyCompare(user_cmp, begin, smallest) > 0)) {
      min = mid + 1;
    } else if ((!within_interval &&
                sstableKeyCompare(user_cmp, smallest, end) > 0) ||
               (within_interval &&
                sstableKeyCompare(user_cmp, largest, end) > 0)) {
      max = mid - 1;
    } else {
      foundOverlap = true;
      break;
    }
  }

  // If there were no overlapping files, return immediately.
  if (!foundOverlap) {
    if (next_smallest) {
      next_smallest = nullptr;
    }
    return;
  }
  // returns the index where an overlap is found
  if (file_index) {
    *file_index = mid;
  }

  int start_index, end_index;
  if (within_interval) {
    ExtendFileRangeWithinInterval(level, begin, end, mid,
                                  &start_index, &end_index);
  } else {
    ExtendFileRangeOverlappingInterval(level, begin, end, mid,
                                       &start_index, &end_index);
    assert(end_index >= start_index);
  }
  // insert overlapping files into vector
  for (int i = start_index; i <= end_index; i++) {
    inputs->push_back(files_[level][i]);
  }

  if (next_smallest != nullptr) {
    // Provide the next key outside the range covered by inputs
    if (++end_index < static_cast<int>(files_[level].size())) {
      **next_smallest = files_[level][end_index]->smallest;
    } else {
      *next_smallest = nullptr;
    }
  }
}

// Store in *start_index and *end_index the range of all files in
// "level" that overlap [begin,end]
// The mid_index specifies the index of at least one file that
// overlaps the specified range. From that file, iterate backward
// and forward to find all overlapping files.
// Use FileLevel in searching, make it faster
void VersionStorageInfo::ExtendFileRangeOverlappingInterval(
    int level, const InternalKey* begin, const InternalKey* end,
    unsigned int mid_index, int* start_index, int* end_index) const {
  auto user_cmp = user_comparator_;
  const FdWithKeyRange* files = level_files_brief_[level].files;
#ifndef NDEBUG
  {
    // assert that the file at mid_index overlaps with the range
    assert(mid_index < level_files_brief_[level].num_files);
    const FdWithKeyRange* f = &files[mid_index];
    auto& smallest = f->file_metadata->smallest;
    auto& largest = f->file_metadata->largest;
    if (sstableKeyCompare(user_cmp, begin, smallest) <= 0) {
      assert(sstableKeyCompare(user_cmp, smallest, end) <= 0);
    } else {
      // fprintf(stderr, "ExtendFileRangeOverlappingInterval\n%s - %s\n%s - %s\n%d %d\n",
      //         begin ? begin->DebugString().c_str() : "(null)",
      //         end ? end->DebugString().c_str() : "(null)",
      //         smallest->DebugString().c_str(),
      //         largest->DebugString().c_str(),
      //         sstableKeyCompare(user_cmp, smallest, begin),
      //         sstableKeyCompare(user_cmp, largest, begin));
      assert(sstableKeyCompare(user_cmp, begin, largest) <= 0);
    }
  }
#endif
  *start_index = mid_index + 1;
  *end_index = mid_index;
  int count __attribute__((__unused__));
  count = 0;

  // check backwards from 'mid' to lower indices
  for (int i = mid_index; i >= 0 ; i--) {
    const FdWithKeyRange* f = &files[i];
    auto& largest = f->file_metadata->largest;
    if (sstableKeyCompare(user_cmp, begin, largest) <= 0) {
      *start_index = i;
      assert((count++, true));
    } else {
      break;
    }
  }
  // check forward from 'mid+1' to higher indices
  for (unsigned int i = mid_index+1;
       i < level_files_brief_[level].num_files; i++) {
    const FdWithKeyRange* f = &files[i];
    auto& smallest = f->file_metadata->smallest;
    if (sstableKeyCompare(user_cmp, smallest, end) <= 0) {
      assert((count++, true));
      *end_index = i;
    } else {
      break;
    }
  }
  assert(count == *end_index - *start_index + 1);
}

// Store in *start_index and *end_index the clean range of all files in
// "level" within [begin,end]
// The mid_index specifies the index of at least one file within
// the specified range. From that file, iterate backward
// and forward to find all overlapping files and then "shrink" to
// the clean range required.
// Use FileLevel in searching, make it faster
void VersionStorageInfo::ExtendFileRangeWithinInterval(
    int level, const InternalKey* begin, const InternalKey* end,
    unsigned int mid_index, int* start_index, int* end_index) const {
  assert(level != 0);
  auto* user_cmp = user_comparator_;
  const FdWithKeyRange* files = level_files_brief_[level].files;
#ifndef NDEBUG
  {
    // assert that the file at mid_index is within the range
    assert(mid_index < level_files_brief_[level].num_files);
    const FdWithKeyRange* f = &files[mid_index];
    auto& smallest = f->file_metadata->smallest;
    auto& largest = f->file_metadata->largest;
    assert(sstableKeyCompare(user_cmp, begin, smallest) <= 0 &&
           sstableKeyCompare(user_cmp, largest, end) <= 0);
  }
#endif
  ExtendFileRangeOverlappingInterval(level, begin, end, mid_index,
                                     start_index, end_index);
  int left = *start_index;
  int right = *end_index;
  // shrink from left to right
  while (left <= right) {
    auto& smallest = files[left].file_metadata->smallest;
    if (sstableKeyCompare(user_cmp, begin, smallest) > 0) {
      left++;
      continue;
    }
    if (left > 0) {  // If not first file
      auto& largest = files[left - 1].file_metadata->largest;
      if (sstableKeyCompare(user_cmp, smallest, largest) == 0) {
        left++;
        continue;
      }
    }
    break;
  }
  // shrink from right to left
  while (left <= right) {
    auto& largest = files[right].file_metadata->largest;
    if (sstableKeyCompare(user_cmp, largest, end) > 0) {
      right--;
      continue;
    }
    if (right < static_cast<int>(level_files_brief_[level].num_files) -
                    1) {  // If not the last file
      auto& smallest = files[right + 1].file_metadata->smallest;
      if (sstableKeyCompare(user_cmp, smallest, largest) == 0) {
        // The last user key in range overlaps with the next file's first key
        right--;
        continue;
      }
    }
    break;
  }

  *start_index = left;
  *end_index = right;
}

uint64_t VersionStorageInfo::NumLevelBytes(int level) const {
  assert(level >= 0);
  assert(level < num_levels());
  return TotalFileSize(files_[level]);
}

const char* VersionStorageInfo::LevelSummary(
    LevelSummaryStorage* scratch) const {
  int len = 0;
  if (compaction_style_ == kCompactionStyleLevel && num_levels() > 1) {
    assert(base_level_ < static_cast<int>(level_max_bytes_.size()));
    if (level_multiplier_ != 0.0) {
      len = snprintf(
          scratch->buffer, sizeof(scratch->buffer),
          "base level %d level multiplier %.2f max bytes base %" PRIu64 " ",
          base_level_, level_multiplier_, level_max_bytes_[base_level_]);
    }
  }
  len +=
      snprintf(scratch->buffer + len, sizeof(scratch->buffer) - len, "files[");
  for (int i = 0; i < num_levels(); i++) {
    int sz = sizeof(scratch->buffer) - len;
    int ret = snprintf(scratch->buffer + len, sz, "%d ", int(files_[i].size()));
    if (ret < 0 || ret >= sz) break;
    len += ret;
  }
  if (len > 0) {
    // overwrite the last space
    --len;
  }
  len += snprintf(scratch->buffer + len, sizeof(scratch->buffer) - len,
                  "] max score %.2f", compaction_score_[0]);

  if (!files_marked_for_compaction_.empty()) {
    snprintf(scratch->buffer + len, sizeof(scratch->buffer) - len,
             " (%" ROCKSDB_PRIszt " files need compaction)",
             files_marked_for_compaction_.size());
  }

  return scratch->buffer;
}

const char* VersionStorageInfo::LevelFileSummary(FileSummaryStorage* scratch,
                                                 int level) const {
  int len = snprintf(scratch->buffer, sizeof(scratch->buffer), "files_size[");
  for (const auto& f : files_[level]) {
    int sz = sizeof(scratch->buffer) - len;
    char sztxt[16];
    AppendHumanBytes(f->fd.GetFileSize(), sztxt, sizeof(sztxt));
    int ret = snprintf(scratch->buffer + len, sz,
                       "#%" PRIu64 "(seq=%" PRIu64 ",sz=%s,%d) ",
                       f->fd.GetNumber(), f->fd.smallest_seqno, sztxt,
                       static_cast<int>(f->being_compacted));
    if (ret < 0 || ret >= sz)
      break;
    len += ret;
  }
  // overwrite the last space (only if files_[level].size() is non-zero)
  if (files_[level].size() && len > 0) {
    --len;
  }
  snprintf(scratch->buffer + len, sizeof(scratch->buffer) - len, "]");
  return scratch->buffer;
}

int64_t VersionStorageInfo::MaxNextLevelOverlappingBytes() {
  uint64_t result = 0;
  std::vector<FileMetaData*> overlaps;
  for (int level = 1; level < num_levels() - 1; level++) {
    for (const auto& f : files_[level]) {
      GetOverlappingInputs(level + 1, &f->smallest, &f->largest, &overlaps);
      const uint64_t sum = TotalFileSize(overlaps);
      if (sum > result) {
        result = sum;
      }
    }
  }
  return result;
}

uint64_t VersionStorageInfo::MaxBytesForLevel(int level) const {
  // Note: the result for level zero is not really used since we set
  // the level-0 compaction threshold based on number of files.
  assert(level >= 0);
  assert(level < static_cast<int>(level_max_bytes_.size()));
  return level_max_bytes_[level];
}

void VersionStorageInfo::CalculateBaseBytes(const ImmutableCFOptions& ioptions,
                                            const MutableCFOptions& options) {
  // Special logic to set number of sorted runs.
  // It is to match the previous behavior when all files are in L0.
  int num_l0_count = static_cast<int>(files_[0].size());
  if (compaction_style_ == kCompactionStyleUniversal) {
    // For universal compaction, we use level0 score to indicate
    // compaction score for the whole DB. Adding other levels as if
    // they are L0 files.
    for (int i = 1; i < num_levels(); i++) {
      if (!files_[i].empty()) {
        num_l0_count++;
      }
    }
  }
  set_l0_delay_trigger_count(num_l0_count);

  level_max_bytes_.resize(ioptions.num_levels);
  if (!ioptions.level_compaction_dynamic_level_bytes) {
    base_level_ = (ioptions.compaction_style == kCompactionStyleLevel) ? 1 : -1;

    // Calculate for static bytes base case
    for (int i = 0; i < ioptions.num_levels; ++i) {
      if (i == 0 && ioptions.compaction_style == kCompactionStyleUniversal) {
        level_max_bytes_[i] = options.max_bytes_for_level_base;
      } else if (i > 1) {
        level_max_bytes_[i] = MultiplyCheckOverflow(
            MultiplyCheckOverflow(level_max_bytes_[i - 1],
                                  options.max_bytes_for_level_multiplier),
            options.MaxBytesMultiplerAdditional(i - 1));
      } else {
        level_max_bytes_[i] = options.max_bytes_for_level_base;
      }
    }
  } else {
    uint64_t max_level_size = 0;

    int first_non_empty_level = -1;
    // Find size of non-L0 level of most data.
    // Cannot use the size of the last level because it can be empty or less
    // than previous levels after compaction.
    for (int i = 1; i < num_levels_; i++) {
      uint64_t total_size = 0;
      for (const auto& f : files_[i]) {
        total_size += f->fd.GetFileSize();
      }
      if (total_size > 0 && first_non_empty_level == -1) {
        first_non_empty_level = i;
      }
      if (total_size > max_level_size) {
        max_level_size = total_size;
      }
    }

    // Prefill every level's max bytes to disallow compaction from there.
    for (int i = 0; i < num_levels_; i++) {
      level_max_bytes_[i] = std::numeric_limits<uint64_t>::max();
    }

    if (max_level_size == 0) {
      // No data for L1 and up. L0 compacts to last level directly.
      // No compaction from L1+ needs to be scheduled.
      base_level_ = num_levels_ - 1;
    } else {
      uint64_t l0_size = 0;
      for (const auto& f : files_[0]) {
        l0_size += f->fd.GetFileSize();
      }

      uint64_t base_bytes_max =
          std::max(options.max_bytes_for_level_base, l0_size);
      uint64_t base_bytes_min = static_cast<uint64_t>(
          base_bytes_max / options.max_bytes_for_level_multiplier);

      // Try whether we can make last level's target size to be max_level_size
      uint64_t cur_level_size = max_level_size;
      for (int i = num_levels_ - 2; i >= first_non_empty_level; i--) {
        // Round up after dividing
        cur_level_size = static_cast<uint64_t>(
            cur_level_size / options.max_bytes_for_level_multiplier);
      }

      // Calculate base level and its size.
      uint64_t base_level_size;
      if (cur_level_size <= base_bytes_min) {
        // Case 1. If we make target size of last level to be max_level_size,
        // target size of the first non-empty level would be smaller than
        // base_bytes_min. We set it be base_bytes_min.
        base_level_size = base_bytes_min + 1U;
        base_level_ = first_non_empty_level;
        ROCKS_LOG_WARN(ioptions.info_log,
                       "More existing levels in DB than needed. "
                       "max_bytes_for_level_multiplier may not be guaranteed.");
      } else {
        // Find base level (where L0 data is compacted to).
        base_level_ = first_non_empty_level;
        while (base_level_ > 1 && cur_level_size > base_bytes_max) {
          --base_level_;
          cur_level_size = static_cast<uint64_t>(
              cur_level_size / options.max_bytes_for_level_multiplier);
        }
        if (cur_level_size > base_bytes_max) {
          // Even L1 will be too large
          assert(base_level_ == 1);
          base_level_size = base_bytes_max;
        } else {
          base_level_size = cur_level_size;
        }
      }

      level_multiplier_ = options.max_bytes_for_level_multiplier;
      assert(base_level_size > 0);
      if (l0_size > base_level_size &&
          (l0_size > options.max_bytes_for_level_base ||
           static_cast<int>(files_[0].size() / 2) >=
               options.level0_file_num_compaction_trigger)) {
        // We adjust the base level according to actual L0 size, and adjust
        // the level multiplier accordingly, when:
        //   1. the L0 size is larger than level size base, or
        //   2. number of L0 files reaches twice the L0->L1 compaction trigger
        // We don't do this otherwise to keep the LSM-tree structure stable
        // unless the L0 compation is backlogged.
        base_level_size = l0_size;
        if (base_level_ == num_levels_ - 1) {
          level_multiplier_ = 1.0;
        } else {
          level_multiplier_ = std::pow(
              static_cast<double>(max_level_size) /
                  static_cast<double>(base_level_size),
              1.0 / static_cast<double>(num_levels_ - base_level_ - 1));
        }
      }

      uint64_t level_size = base_level_size;
      for (int i = base_level_; i < num_levels_; i++) {
        if (i > base_level_) {
          level_size = MultiplyCheckOverflow(level_size, level_multiplier_);
        }
        // Don't set any level below base_bytes_max. Otherwise, the LSM can
        // assume an hourglass shape where L1+ sizes are smaller than L0. This
        // causes compaction scoring, which depends on level sizes, to favor L1+
        // at the expense of L0, which may fill up and stall.
        level_max_bytes_[i] = std::max(level_size, base_bytes_max);
      }
    }
  }
}

uint64_t VersionStorageInfo::EstimateLiveDataSize() const {
  // Estimate the live data size by adding up the size of the last level for all
  // key ranges. Note: Estimate depends on the ordering of files in level 0
  // because files in level 0 can be overlapping.
  uint64_t size = 0;

  auto ikey_lt = [this](InternalKey* x, InternalKey* y) {
    return internal_comparator_->Compare(*x, *y) < 0;
  };
  // (Ordered) map of largest keys in non-overlapping files
  std::map<InternalKey*, FileMetaData*, decltype(ikey_lt)> ranges(ikey_lt);

  for (int l = num_levels_ - 1; l >= 0; l--) {
    bool found_end = false;
    for (auto file : files_[l]) {
      // Find the first file where the largest key is larger than the smallest
      // key of the current file. If this file does not overlap with the
      // current file, none of the files in the map does. If there is
      // no potential overlap, we can safely insert the rest of this level
      // (if the level is not 0) into the map without checking again because
      // the elements in the level are sorted and non-overlapping.
      auto lb = (found_end && l != 0) ?
        ranges.end() : ranges.lower_bound(&file->smallest);
      found_end = (lb == ranges.end());
      if (found_end || internal_comparator_->Compare(
            file->largest, (*lb).second->smallest) < 0) {
          ranges.emplace_hint(lb, &file->largest, file);
          size += file->fd.file_size;
      }
    }
  }
  return size;
}

bool VersionStorageInfo::RangeMightExistAfterSortedRun(
    const Slice& smallest_user_key, const Slice& largest_user_key,
    int last_level, int last_l0_idx) {
  assert((last_l0_idx != -1) == (last_level == 0));
  // TODO(ajkr): this preserves earlier behavior where we considered an L0 file
  // bottommost only if it's the oldest L0 file and there are no files on older
  // levels. It'd be better to consider it bottommost if there's no overlap in
  // older levels/files.
  if (last_level == 0 &&
      last_l0_idx != static_cast<int>(LevelFiles(0).size() - 1)) {
    return true;
  }

  // Checks whether there are files living beyond the `last_level`. If lower
  // levels have files, it checks for overlap between [`smallest_key`,
  // `largest_key`] and those files. Bottomlevel optimizations can be made if
  // there are no files in lower levels or if there is no overlap with the files
  // in the lower levels.
  for (int level = last_level + 1; level < num_levels(); level++) {
    // The range is not in the bottommost level if there are files in lower
    // levels when the `last_level` is 0 or if there are files in lower levels
    // which overlap with [`smallest_key`, `largest_key`].
    if (files_[level].size() > 0 &&
        (last_level == 0 ||
         OverlapInLevel(level, &smallest_user_key, &largest_user_key))) {
      return true;
    }
  }
  return false;
}

void Version::AddLiveFiles(std::vector<FileDescriptor>* live) {
  for (int level = 0; level < storage_info_.num_levels(); level++) {
    const std::vector<FileMetaData*>& files = storage_info_.files_[level];
    for (const auto& file : files) {
      live->push_back(file->fd);
    }
  }
}

std::string Version::DebugString(bool hex, bool print_stats) const {
  std::string r;
  for (int level = 0; level < storage_info_.num_levels_; level++) {
    // E.g.,
    //   --- level 1 ---
    //   17:123['a' .. 'd']
    //   20:43['e' .. 'g']
    //
    // if print_stats=true:
    //   17:123['a' .. 'd'](4096)
    r.append("--- level ");
    AppendNumberTo(&r, level);
    r.append(" --- version# ");
    AppendNumberTo(&r, version_number_);
    r.append(" ---\n");
    const std::vector<FileMetaData*>& files = storage_info_.files_[level];
    for (size_t i = 0; i < files.size(); i++) {
      r.push_back(' ');
      AppendNumberTo(&r, files[i]->fd.GetNumber());
      r.push_back(':');
      AppendNumberTo(&r, files[i]->fd.GetFileSize());
      r.append("[");
      r.append(files[i]->smallest.DebugString(hex));
      r.append(" .. ");
      r.append(files[i]->largest.DebugString(hex));
      r.append("]");
      if (print_stats) {
        r.append("(");
        r.append(ToString(
            files[i]->stats.num_reads_sampled.load(std::memory_order_relaxed)));
        r.append(")");
      }
      r.append("\n");
    }
  }
  return r;
}

// this is used to batch writes to the manifest file
struct VersionSet::ManifestWriter {
  Status status;
  bool done;
  InstrumentedCondVar cv;
  ColumnFamilyData* cfd;
  const MutableCFOptions mutable_cf_options;
  const autovector<VersionEdit*>& edit_list;

  explicit ManifestWriter(InstrumentedMutex* mu, ColumnFamilyData* _cfd,
                          const MutableCFOptions& cf_options,
                          const autovector<VersionEdit*>& e)
      : done(false),
        cv(mu),
        cfd(_cfd),
        mutable_cf_options(cf_options),
        edit_list(e) {}
};

VersionSet::VersionSet(const std::string& dbname,
                       const ImmutableDBOptions* _db_options,
                       const EnvOptions& storage_options, Cache* table_cache,
                       WriteBufferManager* write_buffer_manager,
                       WriteController* write_controller)
    : column_family_set_(
          new ColumnFamilySet(dbname, _db_options, storage_options, table_cache,
                              write_buffer_manager, write_controller)),
      env_(_db_options->env),
      dbname_(dbname),
      db_options_(_db_options),
      next_file_number_(2),
      manifest_file_number_(0),  // Filled by Recover()
      options_file_number_(0),
      pending_manifest_file_number_(0),
      last_sequence_(0),
      last_allocated_sequence_(0),
      last_published_sequence_(0),
      prev_log_number_(0),
      current_version_number_(0),
      manifest_file_size_(0),
      env_options_(storage_options) {}

void CloseTables(void* ptr, size_t) {
  TableReader* table_reader = reinterpret_cast<TableReader*>(ptr);
  table_reader->Close();
}

VersionSet::~VersionSet() {
  // we need to delete column_family_set_ because its destructor depends on
  // VersionSet
  Cache* table_cache = column_family_set_->get_table_cache();
  table_cache->ApplyToAllCacheEntries(&CloseTables, false /* thread_safe */);
  column_family_set_.reset();
  for (auto& file : obsolete_files_) {
    if (file.metadata->table_reader_handle) {
      table_cache->Release(file.metadata->table_reader_handle);
      TableCache::Evict(table_cache, file.metadata->fd.GetNumber());
    }
    file.DeleteMetadata();
  }
  obsolete_files_.clear();
}

void VersionSet::AppendVersion(ColumnFamilyData* column_family_data,
                               Version* v) {
  // compute new compaction score
  v->storage_info()->ComputeCompactionScore(
      *column_family_data->ioptions(),
      *column_family_data->GetLatestMutableCFOptions());

  // Mark v finalized
  v->storage_info_.SetFinalized();

  // Make "v" current
  assert(v->refs_ == 0);
  Version* current = column_family_data->current();
  assert(v != current);
  if (current != nullptr) {
    assert(current->refs_ > 0);
    current->Unref();
  }
  column_family_data->SetCurrent(v);
  v->Ref();

  // Append to linked list
  v->prev_ = column_family_data->dummy_versions()->prev_;
  v->next_ = column_family_data->dummy_versions();
  v->prev_->next_ = v;
  v->next_->prev_ = v;
}

Status VersionSet::ProcessManifestWrites(
    std::deque<ManifestWriter>& writers, InstrumentedMutex* mu,
    Directory* db_directory, bool new_descriptor_log,
    const ColumnFamilyOptions* new_cf_options) {
  assert(!writers.empty());
  ManifestWriter& first_writer = writers.front();
  ManifestWriter* last_writer = &first_writer;

  assert(!manifest_writers_.empty());
  assert(manifest_writers_.front() == &first_writer);

  autovector<VersionEdit*> batch_edits;
  autovector<Version*> versions;
  autovector<const MutableCFOptions*> mutable_cf_options_ptrs;
  std::vector<std::unique_ptr<BaseReferencedVersionBuilder>> builder_guards;

  if (first_writer.edit_list.front()->IsColumnFamilyManipulation()) {
    // No group commits for column family add or drop
    LogAndApplyCFHelper(first_writer.edit_list.front());
    batch_edits.push_back(first_writer.edit_list.front());
  } else {
    auto it = manifest_writers_.cbegin();
    size_t group_start = std::numeric_limits<size_t>::max();
    while (it != manifest_writers_.cend()) {
      if ((*it)->edit_list.front()->IsColumnFamilyManipulation()) {
        // no group commits for column family add or drop
        break;
      }
      last_writer = *(it++);
      assert(last_writer != nullptr);
      assert(last_writer->cfd != nullptr);
      if (last_writer->cfd->IsDropped()) {
        // If we detect a dropped CF at this point, and the corresponding
        // version edits belong to an atomic group, then we need to find out
        // the preceding version edits in the same atomic group, and update
        // their `remaining_entries_` member variable because we are NOT going
        // to write the version edits' of dropped CF to the MANIFEST. If we
        // don't update, then Recover can report corrupted atomic group because
        // the `remaining_entries_` do not match.
        if (!batch_edits.empty()) {
          if (batch_edits.back()->is_in_atomic_group_ &&
              batch_edits.back()->remaining_entries_ > 0) {
            assert(group_start < batch_edits.size());
            const auto& edit_list = last_writer->edit_list;
            size_t k = 0;
            while (k < edit_list.size()) {
              if (!edit_list[k]->is_in_atomic_group_) {
                break;
              } else if (edit_list[k]->remaining_entries_ == 0) {
                ++k;
                break;
              }
              ++k;
            }
            for (auto i = group_start; i < batch_edits.size(); ++i) {
              assert(static_cast<uint32_t>(k) <=
                     batch_edits.back()->remaining_entries_);
              batch_edits[i]->remaining_entries_ -= static_cast<uint32_t>(k);
            }
          }
        }
        continue;
      }
      // We do a linear search on versions because versions is small.
      // TODO(yanqin) maybe consider unordered_map
      Version* version = nullptr;
      VersionBuilder* builder = nullptr;
      for (int i = 0; i != static_cast<int>(versions.size()); ++i) {
        uint32_t cf_id = last_writer->cfd->GetID();
        if (versions[i]->cfd()->GetID() == cf_id) {
          version = versions[i];
          assert(!builder_guards.empty() &&
                 builder_guards.size() == versions.size());
          builder = builder_guards[i]->version_builder();
          TEST_SYNC_POINT_CALLBACK(
              "VersionSet::ProcessManifestWrites:SameColumnFamily", &cf_id);
          break;
        }
      }
      if (version == nullptr) {
        version = new Version(last_writer->cfd, this, env_options_,
                              last_writer->mutable_cf_options,
                              current_version_number_++);
        versions.push_back(version);
        mutable_cf_options_ptrs.push_back(&last_writer->mutable_cf_options);
        builder_guards.emplace_back(
            new BaseReferencedVersionBuilder(last_writer->cfd));
        builder = builder_guards.back()->version_builder();
      }
      assert(builder != nullptr);  // make checker happy
      for (const auto& e : last_writer->edit_list) {
        if (e->is_in_atomic_group_) {
          if (batch_edits.empty() || !batch_edits.back()->is_in_atomic_group_ ||
              (batch_edits.back()->is_in_atomic_group_ &&
               batch_edits.back()->remaining_entries_ == 0)) {
            group_start = batch_edits.size();
          }
        } else if (group_start != std::numeric_limits<size_t>::max()) {
          group_start = std::numeric_limits<size_t>::max();
        }
        LogAndApplyHelper(last_writer->cfd, builder, e, mu);
        batch_edits.push_back(e);
      }
    }
    for (int i = 0; i < static_cast<int>(versions.size()); ++i) {
      assert(!builder_guards.empty() &&
             builder_guards.size() == versions.size());
      auto* builder = builder_guards[i]->version_builder();
      builder->SaveTo(versions[i]->storage_info());
    }
  }

#ifndef NDEBUG
  // Verify that version edits of atomic groups have correct
  // remaining_entries_.
  size_t k = 0;
  while (k < batch_edits.size()) {
    while (k < batch_edits.size() && !batch_edits[k]->is_in_atomic_group_) {
      ++k;
    }
    if (k == batch_edits.size()) {
      break;
    }
    size_t i = k;
    while (i < batch_edits.size()) {
      if (!batch_edits[i]->is_in_atomic_group_) {
        break;
      }
      assert(i - k + batch_edits[i]->remaining_entries_ ==
             batch_edits[k]->remaining_entries_);
      if (batch_edits[i]->remaining_entries_ == 0) {
        ++i;
        break;
      }
      ++i;
    }
    assert(batch_edits[i - 1]->is_in_atomic_group_);
    assert(0 == batch_edits[i - 1]->remaining_entries_);
    std::vector<VersionEdit*> tmp;
    for (size_t j = k; j != i; ++j) {
      tmp.emplace_back(batch_edits[j]);
    }
    TEST_SYNC_POINT_CALLBACK(
        "VersionSet::ProcessManifestWrites:CheckOneAtomicGroup", &tmp);
    k = i;
  }
#endif  // NDEBUG

  uint64_t new_manifest_file_size = 0;
  Status s;

  assert(pending_manifest_file_number_ == 0);
  if (!descriptor_log_ ||
      manifest_file_size_ > db_options_->max_manifest_file_size) {
    TEST_SYNC_POINT("VersionSet::ProcessManifestWrites:BeforeNewManifest");
    pending_manifest_file_number_ = NewFileNumber();
    batch_edits.back()->SetNextFile(next_file_number_.load());
    new_descriptor_log = true;
  } else {
    pending_manifest_file_number_ = manifest_file_number_;
  }

  if (new_descriptor_log) {
    // if we are writing out new snapshot make sure to persist max column
    // family.
    if (column_family_set_->GetMaxColumnFamily() > 0) {
      first_writer.edit_list.front()->SetMaxColumnFamily(
          column_family_set_->GetMaxColumnFamily());
    }
  }

  {
    EnvOptions opt_env_opts = env_->OptimizeForManifestWrite(env_options_);
    mu->Unlock();

    TEST_SYNC_POINT("VersionSet::LogAndApply:WriteManifest");
    if (!first_writer.edit_list.front()->IsColumnFamilyManipulation()) {
      for (int i = 0; i < static_cast<int>(versions.size()); ++i) {
        assert(!builder_guards.empty() &&
               builder_guards.size() == versions.size());
        assert(!mutable_cf_options_ptrs.empty() &&
               builder_guards.size() == versions.size());
        ColumnFamilyData* cfd = versions[i]->cfd_;
        builder_guards[i]->version_builder()->LoadTableHandlers(
            cfd->internal_stats(), cfd->ioptions()->optimize_filters_for_hits,
            true /* prefetch_index_and_filter_in_cache */,
            false /* is_initial_load */,
            mutable_cf_options_ptrs[i]->prefix_extractor.get());
      }
    }

    // This is fine because everything inside of this block is serialized --
    // only one thread can be here at the same time
    if (new_descriptor_log) {
      // create new manifest file
      ROCKS_LOG_INFO(db_options_->info_log, "Creating manifest %" PRIu64 "\n",
                     pending_manifest_file_number_);
      std::string descriptor_fname =
          DescriptorFileName(dbname_, pending_manifest_file_number_);
      std::unique_ptr<WritableFile> descriptor_file;
      s = NewWritableFile(env_, descriptor_fname, &descriptor_file,
                          opt_env_opts);
      if (s.ok()) {
        descriptor_file->SetPreallocationBlockSize(
            db_options_->manifest_preallocation_size);

        std::unique_ptr<WritableFileWriter> file_writer(new WritableFileWriter(
            std::move(descriptor_file), descriptor_fname, opt_env_opts, env_,
            nullptr, db_options_->listeners));
        descriptor_log_.reset(
            new log::Writer(std::move(file_writer), 0, false));
        s = WriteSnapshot(descriptor_log_.get());
      }
    }

    if (!first_writer.edit_list.front()->IsColumnFamilyManipulation()) {
      for (int i = 0; i < static_cast<int>(versions.size()); ++i) {
        versions[i]->PrepareApply(*mutable_cf_options_ptrs[i], true);
      }
    }

    // Write new records to MANIFEST log
    if (s.ok()) {
#ifndef NDEBUG
      size_t idx = 0;
#endif
      for (auto& e : batch_edits) {
        std::string record;
        if (!e->EncodeTo(&record)) {
          s = Status::Corruption("Unable to encode VersionEdit:" +
                                 e->DebugString(true));
          break;
        }
        TEST_KILL_RANDOM("VersionSet::LogAndApply:BeforeAddRecord",
                         rocksdb_kill_odds * REDUCE_ODDS2);
#ifndef NDEBUG
        if (batch_edits.size() > 1 && batch_edits.size() - 1 == idx) {
          TEST_SYNC_POINT(
              "VersionSet::ProcessManifestWrites:BeforeWriteLastVersionEdit:0");
          TEST_SYNC_POINT(
              "VersionSet::ProcessManifestWrites:BeforeWriteLastVersionEdit:1");
        }
        ++idx;
#endif /* !NDEBUG */
        s = descriptor_log_->AddRecord(record);
        if (!s.ok()) {
          break;
        }
      }
      if (s.ok()) {
        s = SyncManifest(env_, db_options_, descriptor_log_->file());
      }
      if (!s.ok()) {
        ROCKS_LOG_ERROR(db_options_->info_log, "MANIFEST write %s\n",
                        s.ToString().c_str());
      }
    }

    // If we just created a new descriptor file, install it by writing a
    // new CURRENT file that points to it.
    if (s.ok() && new_descriptor_log) {
      s = SetCurrentFile(env_, dbname_, pending_manifest_file_number_,
                         db_directory);
      TEST_SYNC_POINT("VersionSet::ProcessManifestWrites:AfterNewManifest");
    }

    if (s.ok()) {
      // find offset in manifest file where this version is stored.
      new_manifest_file_size = descriptor_log_->file()->GetFileSize();
    }

    if (first_writer.edit_list.front()->is_column_family_drop_) {
      TEST_SYNC_POINT("VersionSet::LogAndApply::ColumnFamilyDrop:0");
      TEST_SYNC_POINT("VersionSet::LogAndApply::ColumnFamilyDrop:1");
      TEST_SYNC_POINT("VersionSet::LogAndApply::ColumnFamilyDrop:2");
    }

    LogFlush(db_options_->info_log);
    TEST_SYNC_POINT("VersionSet::LogAndApply:WriteManifestDone");
    mu->Lock();
  }

  // Append the old manifest file to the obsolete_manifest_ list to be deleted
  // by PurgeObsoleteFiles later.
  if (s.ok() && new_descriptor_log) {
    obsolete_manifests_.emplace_back(
        DescriptorFileName("", manifest_file_number_));
  }

  // Install the new versions
  if (s.ok()) {
    if (first_writer.edit_list.front()->is_column_family_add_) {
      assert(batch_edits.size() == 1);
      assert(new_cf_options != nullptr);
      CreateColumnFamily(*new_cf_options, first_writer.edit_list.front());
    } else if (first_writer.edit_list.front()->is_column_family_drop_) {
      assert(batch_edits.size() == 1);
      first_writer.cfd->SetDropped();
      if (first_writer.cfd->Unref()) {
        delete first_writer.cfd;
      }
    } else {
      // Each version in versions corresponds to a column family.
      // For each column family, update its log number indicating that logs
      // with number smaller than this should be ignored.
      for (const auto version : versions) {
        uint64_t max_log_number_in_batch = 0;
        uint32_t cf_id = version->cfd_->GetID();
        for (const auto& e : batch_edits) {
          if (e->has_log_number_ && e->column_family_ == cf_id) {
            max_log_number_in_batch =
                std::max(max_log_number_in_batch, e->log_number_);
          }
        }
        if (max_log_number_in_batch != 0) {
          assert(version->cfd_->GetLogNumber() <= max_log_number_in_batch);
          version->cfd_->SetLogNumber(max_log_number_in_batch);
        }
      }

      uint64_t last_min_log_number_to_keep = 0;
      for (auto& e : batch_edits) {
        if (e->has_min_log_number_to_keep_) {
          last_min_log_number_to_keep =
              std::max(last_min_log_number_to_keep, e->min_log_number_to_keep_);
        }
      }

      if (last_min_log_number_to_keep != 0) {
        // Should only be set in 2PC mode.
        MarkMinLogNumberToKeep2PC(last_min_log_number_to_keep);
      }

      for (int i = 0; i < static_cast<int>(versions.size()); ++i) {
        ColumnFamilyData* cfd = versions[i]->cfd_;
        AppendVersion(cfd, versions[i]);
      }
    }
    manifest_file_number_ = pending_manifest_file_number_;
    manifest_file_size_ = new_manifest_file_size;
    prev_log_number_ = first_writer.edit_list.front()->prev_log_number_;
  } else {
    std::string version_edits;
    for (auto& e : batch_edits) {
      version_edits += ("\n" + e->DebugString(true));
    }
    ROCKS_LOG_ERROR(db_options_->info_log,
                    "Error in committing version edit to MANIFEST: %s",
                    version_edits.c_str());
    for (auto v : versions) {
      delete v;
    }
    if (new_descriptor_log) {
      ROCKS_LOG_INFO(db_options_->info_log,
                     "Deleting manifest %" PRIu64 " current manifest %" PRIu64
                     "\n",
                     manifest_file_number_, pending_manifest_file_number_);
      descriptor_log_.reset();
      env_->DeleteFile(
          DescriptorFileName(dbname_, pending_manifest_file_number_));
    }
  }

  pending_manifest_file_number_ = 0;

  // wake up all the waiting writers
  while (true) {
    ManifestWriter* ready = manifest_writers_.front();
    manifest_writers_.pop_front();
    bool need_signal = true;
    for (const auto& w : writers) {
      if (&w == ready) {
        need_signal = false;
        break;
      }
    }
    ready->status = s;
    ready->done = true;
    if (need_signal) {
      ready->cv.Signal();
    }
    if (ready == last_writer) {
      break;
    }
  }
  if (!manifest_writers_.empty()) {
    manifest_writers_.front()->cv.Signal();
  }
  return s;
}

// 'datas' is gramatically incorrect. We still use this notation to indicate
// that this variable represents a collection of column_family_data.
Status VersionSet::LogAndApply(
    const autovector<ColumnFamilyData*>& column_family_datas,
    const autovector<const MutableCFOptions*>& mutable_cf_options_list,
    const autovector<autovector<VersionEdit*>>& edit_lists,
    InstrumentedMutex* mu, Directory* db_directory, bool new_descriptor_log,
    const ColumnFamilyOptions* new_cf_options) {
  mu->AssertHeld();
  int num_edits = 0;
  for (const auto& elist : edit_lists) {
    num_edits += static_cast<int>(elist.size());
  }
  if (num_edits == 0) {
    return Status::OK();
  } else if (num_edits > 1) {
#ifndef NDEBUG
    for (const auto& edit_list : edit_lists) {
      for (const auto& edit : edit_list) {
        assert(!edit->IsColumnFamilyManipulation());
      }
    }
#endif /* ! NDEBUG */
  }

  int num_cfds = static_cast<int>(column_family_datas.size());
  if (num_cfds == 1 && column_family_datas[0] == nullptr) {
    assert(edit_lists.size() == 1 && edit_lists[0].size() == 1);
    assert(edit_lists[0][0]->is_column_family_add_);
    assert(new_cf_options != nullptr);
  }
  std::deque<ManifestWriter> writers;
  if (num_cfds > 0) {
    assert(static_cast<size_t>(num_cfds) == mutable_cf_options_list.size());
    assert(static_cast<size_t>(num_cfds) == edit_lists.size());
  }
  for (int i = 0; i < num_cfds; ++i) {
    writers.emplace_back(mu, column_family_datas[i],
                         *mutable_cf_options_list[i], edit_lists[i]);
    manifest_writers_.push_back(&writers[i]);
  }
  assert(!writers.empty());
  ManifestWriter& first_writer = writers.front();
  while (!first_writer.done && &first_writer != manifest_writers_.front()) {
    first_writer.cv.Wait();
  }
  if (first_writer.done) {
    // All non-CF-manipulation operations can be grouped together and committed
    // to MANIFEST. They should all have finished. The status code is stored in
    // the first manifest writer.
#ifndef NDEBUG
    for (const auto& writer : writers) {
      assert(writer.done);
    }
#endif /* !NDEBUG */
    return first_writer.status;
  }

  int num_undropped_cfds = 0;
  for (auto cfd : column_family_datas) {
    // if cfd == nullptr, it is a column family add.
    if (cfd == nullptr || !cfd->IsDropped()) {
      ++num_undropped_cfds;
    }
  }
  if (0 == num_undropped_cfds) {
    // TODO (yanqin) maybe use a different status code to denote column family
    // drop other than OK and ShutdownInProgress
    for (int i = 0; i != num_cfds; ++i) {
      manifest_writers_.pop_front();
    }
    // Notify new head of manifest write queue.
    if (!manifest_writers_.empty()) {
      manifest_writers_.front()->cv.Signal();
    }
    return Status::ShutdownInProgress();
  }

  return ProcessManifestWrites(writers, mu, db_directory, new_descriptor_log,
                               new_cf_options);
}

void VersionSet::LogAndApplyCFHelper(VersionEdit* edit) {
  assert(edit->IsColumnFamilyManipulation());
  edit->SetNextFile(next_file_number_.load());
  // The log might have data that is not visible to memtbale and hence have not
  // updated the last_sequence_ yet. It is also possible that the log has is
  // expecting some new data that is not written yet. Since LastSequence is an
  // upper bound on the sequence, it is ok to record
  // last_allocated_sequence_ as the last sequence.
  edit->SetLastSequence(db_options_->two_write_queues ? last_allocated_sequence_
                                                      : last_sequence_);
  if (edit->is_column_family_drop_) {
    // if we drop column family, we have to make sure to save max column family,
    // so that we don't reuse existing ID
    edit->SetMaxColumnFamily(column_family_set_->GetMaxColumnFamily());
  }
}

void VersionSet::LogAndApplyHelper(ColumnFamilyData* cfd,
                                   VersionBuilder* builder, VersionEdit* edit,
                                   InstrumentedMutex* mu) {
#ifdef NDEBUG
  (void)cfd;
#endif
  mu->AssertHeld();
  assert(!edit->IsColumnFamilyManipulation());

  if (edit->has_log_number_) {
    assert(edit->log_number_ >= cfd->GetLogNumber());
    assert(edit->log_number_ < next_file_number_.load());
  }

  if (!edit->has_prev_log_number_) {
    edit->SetPrevLogNumber(prev_log_number_);
  }
  edit->SetNextFile(next_file_number_.load());
  // The log might have data that is not visible to memtbale and hence have not
  // updated the last_sequence_ yet. It is also possible that the log has is
  // expecting some new data that is not written yet. Since LastSequence is an
  // upper bound on the sequence, it is ok to record
  // last_allocated_sequence_ as the last sequence.
  edit->SetLastSequence(db_options_->two_write_queues ? last_allocated_sequence_
                                                      : last_sequence_);

  builder->Apply(edit);
}

Status VersionSet::ApplyOneVersionEditToBuilder(
    VersionEdit& edit,
    const std::unordered_map<std::string, ColumnFamilyOptions>& name_to_options,
    std::unordered_map<int, std::string>& column_families_not_found,
    std::unordered_map<uint32_t, std::unique_ptr<BaseReferencedVersionBuilder>>&
        builders,
    bool* have_log_number, uint64_t* log_number, bool* have_prev_log_number,
    uint64_t* previous_log_number, bool* have_next_file, uint64_t* next_file,
    bool* have_last_sequence, SequenceNumber* last_sequence,
    uint64_t* min_log_number_to_keep, uint32_t* max_column_family) {
  // Not found means that user didn't supply that column
  // family option AND we encountered column family add
  // record. Once we encounter column family drop record,
  // we will delete the column family from
  // column_families_not_found.
  bool cf_in_not_found = (column_families_not_found.find(edit.column_family_) !=
                          column_families_not_found.end());
  // in builders means that user supplied that column family
  // option AND that we encountered column family add record
  bool cf_in_builders = builders.find(edit.column_family_) != builders.end();

  // they can't both be true
  assert(!(cf_in_not_found && cf_in_builders));

  ColumnFamilyData* cfd = nullptr;

  if (edit.is_column_family_add_) {
    if (cf_in_builders || cf_in_not_found) {
      return Status::Corruption(
          "Manifest adding the same column family twice: " +
          edit.column_family_name_);
    }
    auto cf_options = name_to_options.find(edit.column_family_name_);
    if (cf_options == name_to_options.end()) {
      column_families_not_found.insert(
          {edit.column_family_, edit.column_family_name_});
    } else {
      cfd = CreateColumnFamily(cf_options->second, &edit);
      cfd->set_initialized();
      builders.insert(std::make_pair(
          edit.column_family_, std::unique_ptr<BaseReferencedVersionBuilder>(
                                   new BaseReferencedVersionBuilder(cfd))));
    }
  } else if (edit.is_column_family_drop_) {
    if (cf_in_builders) {
      auto builder = builders.find(edit.column_family_);
      assert(builder != builders.end());
      builders.erase(builder);
      cfd = column_family_set_->GetColumnFamily(edit.column_family_);
      assert(cfd != nullptr);
      if (cfd->Unref()) {
        delete cfd;
        cfd = nullptr;
      } else {
        // who else can have reference to cfd!?
        assert(false);
      }
    } else if (cf_in_not_found) {
      column_families_not_found.erase(edit.column_family_);
    } else {
      return Status::Corruption(
          "Manifest - dropping non-existing column family");
    }
  } else if (!cf_in_not_found) {
    if (!cf_in_builders) {
      return Status::Corruption(
          "Manifest record referencing unknown column family");
    }

    cfd = column_family_set_->GetColumnFamily(edit.column_family_);
    // this should never happen since cf_in_builders is true
    assert(cfd != nullptr);

    // if it is not column family add or column family drop,
    // then it's a file add/delete, which should be forwarded
    // to builder
    auto builder = builders.find(edit.column_family_);
    assert(builder != builders.end());
    builder->second->version_builder()->Apply(&edit);
  }
  return ExtractInfoFromVersionEdit(
      cfd, edit, have_log_number, log_number, have_prev_log_number,
      previous_log_number, have_next_file, next_file, have_last_sequence,
      last_sequence, min_log_number_to_keep, max_column_family);
}

Status VersionSet::ExtractInfoFromVersionEdit(
    ColumnFamilyData* cfd, const VersionEdit& edit, bool* have_log_number,
    uint64_t* log_number, bool* have_prev_log_number,
    uint64_t* previous_log_number, bool* have_next_file, uint64_t* next_file,
    bool* have_last_sequence, SequenceNumber* last_sequence,
    uint64_t* min_log_number_to_keep, uint32_t* max_column_family) {
  if (cfd != nullptr) {
    if (edit.has_log_number_) {
      if (cfd->GetLogNumber() > edit.log_number_) {
        ROCKS_LOG_WARN(
            db_options_->info_log,
            "MANIFEST corruption detected, but ignored - Log numbers in "
            "records NOT monotonically increasing");
      } else {
        cfd->SetLogNumber(edit.log_number_);
        *have_log_number = true;
        *log_number = edit.log_number_;
      }
    }
    if (edit.has_comparator_ &&
        edit.comparator_ != cfd->user_comparator()->Name()) {
      return Status::InvalidArgument(
          cfd->user_comparator()->Name(),
          "does not match existing comparator " + edit.comparator_);
    }
  }

  if (edit.has_prev_log_number_) {
    *previous_log_number = edit.prev_log_number_;
    *have_prev_log_number = true;
  }

  if (edit.has_next_file_number_) {
    *next_file = edit.next_file_number_;
    *have_next_file = true;
  }

  if (edit.has_max_column_family_) {
    *max_column_family = edit.max_column_family_;
  }

  if (edit.has_min_log_number_to_keep_) {
    *min_log_number_to_keep =
        std::max(*min_log_number_to_keep, edit.min_log_number_to_keep_);
  }

  if (edit.has_last_sequence_) {
    *last_sequence = edit.last_sequence_;
    *have_last_sequence = true;
  }
  return Status::OK();
}

Status VersionSet::GetCurrentManifestPath(std::string* manifest_path) {
  assert(manifest_path != nullptr);
  std::string fname;
  Status s = ReadFileToString(env_, CurrentFileName(dbname_), &fname);
  if (!s.ok()) {
    return s;
  }
  if (fname.empty() || fname.back() != '\n') {
    return Status::Corruption("CURRENT file does not end with newline");
  }
  // remove the trailing '\n'
  fname.resize(fname.size() - 1);
  FileType type;
  bool parse_ok = ParseFileName(fname, &manifest_file_number_, &type);
  if (!parse_ok || type != kDescriptorFile) {
    return Status::Corruption("CURRENT file corrupted");
  }
  *manifest_path = dbname_;
  if (dbname_.back() != '/') {
    manifest_path->push_back('/');
  }
  *manifest_path += fname;
  return Status::OK();
}

Status VersionSet::Recover(
    const std::vector<ColumnFamilyDescriptor>& column_families,
    bool read_only) {
  std::unordered_map<std::string, ColumnFamilyOptions> cf_name_to_options;
  for (auto cf : column_families) {
    cf_name_to_options.insert({cf.name, cf.options});
  }
  // keeps track of column families in manifest that were not found in
  // column families parameters. if those column families are not dropped
  // by subsequent manifest records, Recover() will return failure status
  std::unordered_map<int, std::string> column_families_not_found;

  // Read "CURRENT" file, which contains a pointer to the current manifest file
  std::string manifest_path;
  Status s = GetCurrentManifestPath(&manifest_path);
  if (!s.ok()) {
    return s;
  }

  ROCKS_LOG_INFO(db_options_->info_log, "Recovering from manifest file: %s\n",
                 manifest_path.c_str());

  std::unique_ptr<SequentialFileReader> manifest_file_reader;
  {
    std::unique_ptr<SequentialFile> manifest_file;
    s = env_->NewSequentialFile(manifest_path, &manifest_file,
                                env_->OptimizeForManifestRead(env_options_));
    if (!s.ok()) {
      return s;
    }
    manifest_file_reader.reset(
        new SequentialFileReader(std::move(manifest_file), manifest_path));
  }
  uint64_t current_manifest_file_size;
  s = env_->GetFileSize(manifest_path, &current_manifest_file_size);
  if (!s.ok()) {
    return s;
  }

  bool have_log_number = false;
  bool have_prev_log_number = false;
  bool have_next_file = false;
  bool have_last_sequence = false;
  uint64_t next_file = 0;
  uint64_t last_sequence = 0;
  uint64_t log_number = 0;
  uint64_t previous_log_number = 0;
  uint32_t max_column_family = 0;
  uint64_t min_log_number_to_keep = 0;
  std::unordered_map<uint32_t, std::unique_ptr<BaseReferencedVersionBuilder>>
      builders;

  // add default column family
  auto default_cf_iter = cf_name_to_options.find(kDefaultColumnFamilyName);
  if (default_cf_iter == cf_name_to_options.end()) {
    return Status::InvalidArgument("Default column family not specified");
  }
  VersionEdit default_cf_edit;
  default_cf_edit.AddColumnFamily(kDefaultColumnFamilyName);
  default_cf_edit.SetColumnFamily(0);
  ColumnFamilyData* default_cfd =
      CreateColumnFamily(default_cf_iter->second, &default_cf_edit);
  // In recovery, nobody else can access it, so it's fine to set it to be
  // initialized earlier.
  default_cfd->set_initialized();
  builders.insert(
      std::make_pair(0, std::unique_ptr<BaseReferencedVersionBuilder>(
                            new BaseReferencedVersionBuilder(default_cfd))));

  {
    VersionSet::LogReporter reporter;
    reporter.status = &s;
    log::Reader reader(nullptr, std::move(manifest_file_reader), &reporter,
                       true /* checksum */, 0 /* log_number */);
    Slice record;
    std::string scratch;
    std::vector<VersionEdit> replay_buffer;
    size_t num_entries_decoded = 0;
    while (reader.ReadRecord(&record, &scratch) && s.ok()) {
      VersionEdit edit;
      s = edit.DecodeFrom(record);
      if (!s.ok()) {
        break;
      }

      if (edit.is_in_atomic_group_) {
        if (replay_buffer.empty()) {
          replay_buffer.resize(edit.remaining_entries_ + 1);
          TEST_SYNC_POINT_CALLBACK("VersionSet::Recover:FirstInAtomicGroup",
                                   &edit);
        }
        ++num_entries_decoded;
        if (num_entries_decoded + edit.remaining_entries_ !=
            static_cast<uint32_t>(replay_buffer.size())) {
          TEST_SYNC_POINT_CALLBACK(
              "VersionSet::Recover:IncorrectAtomicGroupSize", &edit);
          s = Status::Corruption("corrupted atomic group");
          break;
        }
        replay_buffer[num_entries_decoded - 1] = std::move(edit);
        if (num_entries_decoded == replay_buffer.size()) {
          TEST_SYNC_POINT_CALLBACK("VersionSet::Recover:LastInAtomicGroup",
                                   &edit);
          for (auto& e : replay_buffer) {
            s = ApplyOneVersionEditToBuilder(
                e, cf_name_to_options, column_families_not_found, builders,
                &have_log_number, &log_number, &have_prev_log_number,
                &previous_log_number, &have_next_file, &next_file,
                &have_last_sequence, &last_sequence, &min_log_number_to_keep,
                &max_column_family);
            if (!s.ok()) {
              break;
            }
          }
          replay_buffer.clear();
          num_entries_decoded = 0;
        }
        TEST_SYNC_POINT("VersionSet::Recover:AtomicGroup");
      } else {
        if (!replay_buffer.empty()) {
          TEST_SYNC_POINT_CALLBACK(
              "VersionSet::Recover:AtomicGroupMixedWithNormalEdits", &edit);
          s = Status::Corruption("corrupted atomic group");
          break;
        }
        s = ApplyOneVersionEditToBuilder(
            edit, cf_name_to_options, column_families_not_found, builders,
            &have_log_number, &log_number, &have_prev_log_number,
            &previous_log_number, &have_next_file, &next_file,
            &have_last_sequence, &last_sequence, &min_log_number_to_keep,
            &max_column_family);
      }
      if (!s.ok()) {
        break;
      }
    }
  }

  if (s.ok()) {
    if (!have_next_file) {
      s = Status::Corruption("no meta-nextfile entry in descriptor");
    } else if (!have_log_number) {
      s = Status::Corruption("no meta-lognumber entry in descriptor");
    } else if (!have_last_sequence) {
      s = Status::Corruption("no last-sequence-number entry in descriptor");
    }

    if (!have_prev_log_number) {
      previous_log_number = 0;
    }

    column_family_set_->UpdateMaxColumnFamily(max_column_family);

    // When reading DB generated using old release, min_log_number_to_keep=0.
    // All log files will be scanned for potential prepare entries.
    MarkMinLogNumberToKeep2PC(min_log_number_to_keep);
    MarkFileNumberUsed(previous_log_number);
    MarkFileNumberUsed(log_number);
  }

  // there were some column families in the MANIFEST that weren't specified
  // in the argument. This is OK in read_only mode
  if (read_only == false && !column_families_not_found.empty()) {
    std::string list_of_not_found;
    for (const auto& cf : column_families_not_found) {
      list_of_not_found += ", " + cf.second;
    }
    list_of_not_found = list_of_not_found.substr(2);
    s = Status::InvalidArgument(
        "You have to open all column families. Column families not opened: " +
        list_of_not_found);
  }

  if (s.ok()) {
    for (auto cfd : *column_family_set_) {
      assert(builders.count(cfd->GetID()) > 0);
      auto* builder = builders[cfd->GetID()]->version_builder();
      if (!builder->CheckConsistencyForNumLevels()) {
        s = Status::InvalidArgument(
            "db has more levels than options.num_levels");
        break;
      }
    }
  }

  if (s.ok()) {
    for (auto cfd : *column_family_set_) {
      if (cfd->IsDropped()) {
        continue;
      }
      if (read_only) {
        cfd->table_cache()->SetTablesAreImmortal();
      }
      assert(cfd->initialized());
      auto builders_iter = builders.find(cfd->GetID());
      assert(builders_iter != builders.end());
      auto builder = builders_iter->second->version_builder();

      // unlimited table cache. Pre-load table handle now.
      // Need to do it out of the mutex.
      builder->LoadTableHandlers(
          cfd->internal_stats(), db_options_->max_file_opening_threads,
          false /* prefetch_index_and_filter_in_cache */,
          true /* is_initial_load */,
          cfd->GetLatestMutableCFOptions()->prefix_extractor.get());

      Version* v = new Version(cfd, this, env_options_,
                               *cfd->GetLatestMutableCFOptions(),
                               current_version_number_++);
      builder->SaveTo(v->storage_info());

      // Install recovered version
      v->PrepareApply(*cfd->GetLatestMutableCFOptions(),
          !(db_options_->skip_stats_update_on_db_open));
      AppendVersion(cfd, v);
    }

    manifest_file_size_ = current_manifest_file_size;
    next_file_number_.store(next_file + 1);
    last_allocated_sequence_ = last_sequence;
    last_published_sequence_ = last_sequence;
    last_sequence_ = last_sequence;
    prev_log_number_ = previous_log_number;

    ROCKS_LOG_INFO(
        db_options_->info_log,
        "Recovered from manifest file:%s succeeded,"
<<<<<<< HEAD
        "manifest_file_number is %" PRIu64 ", next_file_number is %" PRIu64
        ", last_sequence is %" PRIu64 ", log_number is %" PRIu64
        ",prev_log_number is %" PRIu64 ",max_column_family is %" PRIu32
        ",min_log_number_to_keep is %" PRIu64 "\n",
        manifest_filename.c_str(), manifest_file_number_,
        next_file_number_.load(), last_sequence_.load(), log_number,
        prev_log_number_, column_family_set_->GetMaxColumnFamily(),
        min_log_number_to_keep_2pc());
=======
        "manifest_file_number is %lu, next_file_number is %lu, "
        "last_sequence is %lu, log_number is %lu,"
        "prev_log_number is %lu,"
        "max_column_family is %u,"
        "min_log_number_to_keep is %lu\n",
        manifest_path.c_str(), (unsigned long)manifest_file_number_,
        (unsigned long)next_file_number_.load(), (unsigned long)last_sequence_,
        (unsigned long)log_number, (unsigned long)prev_log_number_,
        column_family_set_->GetMaxColumnFamily(), min_log_number_to_keep_2pc());
>>>>>>> 120bc471

    for (auto cfd : *column_family_set_) {
      if (cfd->IsDropped()) {
        continue;
      }
      ROCKS_LOG_INFO(db_options_->info_log,
                     "Column family [%s] (ID %" PRIu32
                     "), log number is %" PRIu64 "\n",
                     cfd->GetName().c_str(), cfd->GetID(), cfd->GetLogNumber());
    }
  }

  return s;
}

Status VersionSet::ListColumnFamilies(std::vector<std::string>* column_families,
                                      const std::string& dbname, Env* env) {
  // these are just for performance reasons, not correcntes,
  // so we're fine using the defaults
  EnvOptions soptions;
  // Read "CURRENT" file, which contains a pointer to the current manifest file
  std::string current;
  Status s = ReadFileToString(env, CurrentFileName(dbname), &current);
  if (!s.ok()) {
    return s;
  }
  if (current.empty() || current[current.size()-1] != '\n') {
    return Status::Corruption("CURRENT file does not end with newline");
  }
  current.resize(current.size() - 1);

  std::string dscname = dbname + "/" + current;

  std::unique_ptr<SequentialFileReader> file_reader;
  {
    std::unique_ptr<SequentialFile> file;
    s = env->NewSequentialFile(dscname, &file, soptions);
    if (!s.ok()) {
      return s;
  }
  file_reader.reset(new SequentialFileReader(std::move(file), dscname));
  }

  std::map<uint32_t, std::string> column_family_names;
  // default column family is always implicitly there
  column_family_names.insert({0, kDefaultColumnFamilyName});
  VersionSet::LogReporter reporter;
  reporter.status = &s;
  log::Reader reader(nullptr, std::move(file_reader), &reporter,
                     true /* checksum */, 0 /* log_number */);
  Slice record;
  std::string scratch;
  while (reader.ReadRecord(&record, &scratch) && s.ok()) {
    VersionEdit edit;
    s = edit.DecodeFrom(record);
    if (!s.ok()) {
      break;
    }
    if (edit.is_column_family_add_) {
      if (column_family_names.find(edit.column_family_) !=
          column_family_names.end()) {
        s = Status::Corruption("Manifest adding the same column family twice");
        break;
      }
      column_family_names.insert(
          {edit.column_family_, edit.column_family_name_});
    } else if (edit.is_column_family_drop_) {
      if (column_family_names.find(edit.column_family_) ==
          column_family_names.end()) {
        s = Status::Corruption(
            "Manifest - dropping non-existing column family");
        break;
      }
      column_family_names.erase(edit.column_family_);
    }
  }

  column_families->clear();
  if (s.ok()) {
    for (const auto& iter : column_family_names) {
      column_families->push_back(iter.second);
    }
  }

  return s;
}

#ifndef ROCKSDB_LITE
Status VersionSet::ReduceNumberOfLevels(const std::string& dbname,
                                        const Options* options,
                                        const EnvOptions& env_options,
                                        int new_levels) {
  if (new_levels <= 1) {
    return Status::InvalidArgument(
        "Number of levels needs to be bigger than 1");
  }

  ImmutableDBOptions db_options(*options);
  ColumnFamilyOptions cf_options(*options);
  std::shared_ptr<Cache> tc(NewLRUCache(options->max_open_files - 10,
                                        options->table_cache_numshardbits));
  WriteController wc(options->delayed_write_rate);
  WriteBufferManager wb(options->db_write_buffer_size);
  VersionSet versions(dbname, &db_options, env_options, tc.get(), &wb, &wc);
  Status status;

  std::vector<ColumnFamilyDescriptor> dummy;
  ColumnFamilyDescriptor dummy_descriptor(kDefaultColumnFamilyName,
                                          ColumnFamilyOptions(*options));
  dummy.push_back(dummy_descriptor);
  status = versions.Recover(dummy);
  if (!status.ok()) {
    return status;
  }

  Version* current_version =
      versions.GetColumnFamilySet()->GetDefault()->current();
  auto* vstorage = current_version->storage_info();
  int current_levels = vstorage->num_levels();

  if (current_levels <= new_levels) {
    return Status::OK();
  }

  // Make sure there are file only on one level from
  // (new_levels-1) to (current_levels-1)
  int first_nonempty_level = -1;
  int first_nonempty_level_filenum = 0;
  for (int i = new_levels - 1; i < current_levels; i++) {
    int file_num = vstorage->NumLevelFiles(i);
    if (file_num != 0) {
      if (first_nonempty_level < 0) {
        first_nonempty_level = i;
        first_nonempty_level_filenum = file_num;
      } else {
        char msg[255];
        snprintf(msg, sizeof(msg),
                 "Found at least two levels containing files: "
                 "[%d:%d],[%d:%d].\n",
                 first_nonempty_level, first_nonempty_level_filenum, i,
                 file_num);
        return Status::InvalidArgument(msg);
      }
    }
  }

  // we need to allocate an array with the old number of levels size to
  // avoid SIGSEGV in WriteSnapshot()
  // however, all levels bigger or equal to new_levels will be empty
  std::vector<FileMetaData*>* new_files_list =
      new std::vector<FileMetaData*>[current_levels];
  for (int i = 0; i < new_levels - 1; i++) {
    new_files_list[i] = vstorage->LevelFiles(i);
  }

  if (first_nonempty_level > 0) {
    new_files_list[new_levels - 1] = vstorage->LevelFiles(first_nonempty_level);
  }

  delete[] vstorage -> files_;
  vstorage->files_ = new_files_list;
  vstorage->num_levels_ = new_levels;

  MutableCFOptions mutable_cf_options(*options);
  VersionEdit ve;
  InstrumentedMutex dummy_mutex;
  InstrumentedMutexLock l(&dummy_mutex);
  return versions.LogAndApply(
      versions.GetColumnFamilySet()->GetDefault(),
      mutable_cf_options, &ve, &dummy_mutex, nullptr, true);
}

Status VersionSet::DumpManifest(Options& options, std::string& dscname,
                                bool verbose, bool hex, bool json) {
  // Open the specified manifest file.
  std::unique_ptr<SequentialFileReader> file_reader;
  Status s;
  {
    std::unique_ptr<SequentialFile> file;
    s = options.env->NewSequentialFile(
        dscname, &file, env_->OptimizeForManifestRead(env_options_));
    if (!s.ok()) {
      return s;
    }
    file_reader.reset(new SequentialFileReader(std::move(file), dscname));
  }

  bool have_prev_log_number = false;
  bool have_next_file = false;
  bool have_last_sequence = false;
  uint64_t next_file = 0;
  uint64_t last_sequence = 0;
  uint64_t previous_log_number = 0;
  int count = 0;
  std::unordered_map<uint32_t, std::string> comparators;
  std::unordered_map<uint32_t, std::unique_ptr<BaseReferencedVersionBuilder>>
      builders;

  // add default column family
  VersionEdit default_cf_edit;
  default_cf_edit.AddColumnFamily(kDefaultColumnFamilyName);
  default_cf_edit.SetColumnFamily(0);
  ColumnFamilyData* default_cfd =
      CreateColumnFamily(ColumnFamilyOptions(options), &default_cf_edit);
  builders.insert(
      std::make_pair(0, std::unique_ptr<BaseReferencedVersionBuilder>(
                            new BaseReferencedVersionBuilder(default_cfd))));

  {
    VersionSet::LogReporter reporter;
    reporter.status = &s;
    log::Reader reader(nullptr, std::move(file_reader), &reporter,
                       true /* checksum */, 0 /* log_number */);
    Slice record;
    std::string scratch;
    while (reader.ReadRecord(&record, &scratch) && s.ok()) {
      VersionEdit edit;
      s = edit.DecodeFrom(record);
      if (!s.ok()) {
        break;
      }

      // Write out each individual edit
      if (verbose && !json) {
        printf("%s\n", edit.DebugString(hex).c_str());
      } else if (json) {
        printf("%s\n", edit.DebugJSON(count, hex).c_str());
      }
      count++;

      bool cf_in_builders =
          builders.find(edit.column_family_) != builders.end();

      if (edit.has_comparator_) {
        comparators.insert({edit.column_family_, edit.comparator_});
      }

      ColumnFamilyData* cfd = nullptr;

      if (edit.is_column_family_add_) {
        if (cf_in_builders) {
          s = Status::Corruption(
              "Manifest adding the same column family twice");
          break;
        }
        cfd = CreateColumnFamily(ColumnFamilyOptions(options), &edit);
        cfd->set_initialized();
        builders.insert(std::make_pair(
            edit.column_family_, std::unique_ptr<BaseReferencedVersionBuilder>(
                                     new BaseReferencedVersionBuilder(cfd))));
      } else if (edit.is_column_family_drop_) {
        if (!cf_in_builders) {
          s = Status::Corruption(
              "Manifest - dropping non-existing column family");
          break;
        }
        auto builder_iter = builders.find(edit.column_family_);
        builders.erase(builder_iter);
        comparators.erase(edit.column_family_);
        cfd = column_family_set_->GetColumnFamily(edit.column_family_);
        assert(cfd != nullptr);
        cfd->Unref();
        delete cfd;
        cfd = nullptr;
      } else {
        if (!cf_in_builders) {
          s = Status::Corruption(
              "Manifest record referencing unknown column family");
          break;
        }

        cfd = column_family_set_->GetColumnFamily(edit.column_family_);
        // this should never happen since cf_in_builders is true
        assert(cfd != nullptr);

        // if it is not column family add or column family drop,
        // then it's a file add/delete, which should be forwarded
        // to builder
        auto builder = builders.find(edit.column_family_);
        assert(builder != builders.end());
        builder->second->version_builder()->Apply(&edit);
      }

      if (cfd != nullptr && edit.has_log_number_) {
        cfd->SetLogNumber(edit.log_number_);
      }


      if (edit.has_prev_log_number_) {
        previous_log_number = edit.prev_log_number_;
        have_prev_log_number = true;
      }

      if (edit.has_next_file_number_) {
        next_file = edit.next_file_number_;
        have_next_file = true;
      }

      if (edit.has_last_sequence_) {
        last_sequence = edit.last_sequence_;
        have_last_sequence = true;
      }

      if (edit.has_max_column_family_) {
        column_family_set_->UpdateMaxColumnFamily(edit.max_column_family_);
      }

      if (edit.has_min_log_number_to_keep_) {
        MarkMinLogNumberToKeep2PC(edit.min_log_number_to_keep_);
      }
    }
  }
  file_reader.reset();

  if (s.ok()) {
    if (!have_next_file) {
      s = Status::Corruption("no meta-nextfile entry in descriptor");
      printf("no meta-nextfile entry in descriptor");
    } else if (!have_last_sequence) {
      printf("no last-sequence-number entry in descriptor");
      s = Status::Corruption("no last-sequence-number entry in descriptor");
    }

    if (!have_prev_log_number) {
      previous_log_number = 0;
    }
  }

  if (s.ok()) {
    for (auto cfd : *column_family_set_) {
      if (cfd->IsDropped()) {
        continue;
      }
      auto builders_iter = builders.find(cfd->GetID());
      assert(builders_iter != builders.end());
      auto builder = builders_iter->second->version_builder();

      Version* v = new Version(cfd, this, env_options_,
                               *cfd->GetLatestMutableCFOptions(),
                               current_version_number_++);
      builder->SaveTo(v->storage_info());
      v->PrepareApply(*cfd->GetLatestMutableCFOptions(), false);

      printf("--------------- Column family \"%s\"  (ID %" PRIu32
             ") --------------\n",
             cfd->GetName().c_str(), cfd->GetID());
      printf("log number: %" PRIu64 "\n", cfd->GetLogNumber());
      auto comparator = comparators.find(cfd->GetID());
      if (comparator != comparators.end()) {
        printf("comparator: %s\n", comparator->second.c_str());
      } else {
        printf("comparator: <NO COMPARATOR>\n");
      }
      printf("%s \n", v->DebugString(hex).c_str());
      delete v;
    }

    next_file_number_.store(next_file + 1);
    last_allocated_sequence_ = last_sequence;
    last_published_sequence_ = last_sequence;
    last_sequence_ = last_sequence;
    prev_log_number_ = previous_log_number;

    printf("next_file_number %" PRIu64 " last_sequence %" PRIu64
           "  prev_log_number %" PRIu64 " max_column_family %" PRIu32
           " min_log_number_to_keep "
           "%" PRIu64 "\n",
           next_file_number_.load(), last_sequence, previous_log_number,
           column_family_set_->GetMaxColumnFamily(),
           min_log_number_to_keep_2pc());
  }

  return s;
}
#endif  // ROCKSDB_LITE

void VersionSet::MarkFileNumberUsed(uint64_t number) {
  // only called during recovery and repair which are single threaded, so this
  // works because there can't be concurrent calls
  if (next_file_number_.load(std::memory_order_relaxed) <= number) {
    next_file_number_.store(number + 1, std::memory_order_relaxed);
  }
}

// Called only either from ::LogAndApply which is protected by mutex or during
// recovery which is single-threaded.
void VersionSet::MarkMinLogNumberToKeep2PC(uint64_t number) {
  if (min_log_number_to_keep_2pc_.load(std::memory_order_relaxed) < number) {
    min_log_number_to_keep_2pc_.store(number, std::memory_order_relaxed);
  }
}

Status VersionSet::WriteSnapshot(log::Writer* log) {
  // TODO: Break up into multiple records to reduce memory usage on recovery?

  // WARNING: This method doesn't hold a mutex!!

  // This is done without DB mutex lock held, but only within single-threaded
  // LogAndApply. Column family manipulations can only happen within LogAndApply
  // (the same single thread), so we're safe to iterate.
  for (auto cfd : *column_family_set_) {
    if (cfd->IsDropped()) {
      continue;
    }
    assert(cfd->initialized());
    {
      // Store column family info
      VersionEdit edit;
      if (cfd->GetID() != 0) {
        // default column family is always there,
        // no need to explicitly write it
        edit.AddColumnFamily(cfd->GetName());
        edit.SetColumnFamily(cfd->GetID());
      }
      edit.SetComparatorName(
          cfd->internal_comparator().user_comparator()->Name());
      std::string record;
      if (!edit.EncodeTo(&record)) {
        return Status::Corruption(
            "Unable to Encode VersionEdit:" + edit.DebugString(true));
      }
      Status s = log->AddRecord(record);
      if (!s.ok()) {
        return s;
      }
    }

    {
      // Save files
      VersionEdit edit;
      edit.SetColumnFamily(cfd->GetID());

      for (int level = 0; level < cfd->NumberLevels(); level++) {
        for (const auto& f :
             cfd->current()->storage_info()->LevelFiles(level)) {
          edit.AddFile(level, f->fd.GetNumber(), f->fd.GetPathId(),
                       f->fd.GetFileSize(), f->smallest, f->largest,
                       f->fd.smallest_seqno, f->fd.largest_seqno,
                       f->marked_for_compaction);
        }
      }
      edit.SetLogNumber(cfd->GetLogNumber());
      std::string record;
      if (!edit.EncodeTo(&record)) {
        return Status::Corruption(
            "Unable to Encode VersionEdit:" + edit.DebugString(true));
      }
      Status s = log->AddRecord(record);
      if (!s.ok()) {
        return s;
      }
    }
  }

  return Status::OK();
}

// TODO(aekmekji): in CompactionJob::GenSubcompactionBoundaries(), this
// function is called repeatedly with consecutive pairs of slices. For example
// if the slice list is [a, b, c, d] this function is called with arguments
// (a,b) then (b,c) then (c,d). Knowing this, an optimization is possible where
// we avoid doing binary search for the keys b and c twice and instead somehow
// maintain state of where they first appear in the files.
uint64_t VersionSet::ApproximateSize(Version* v, const Slice& start,
                                     const Slice& end, int start_level,
                                     int end_level) {
  // pre-condition
  assert(v->cfd_->internal_comparator().Compare(start, end) <= 0);

  uint64_t size = 0;
  const auto* vstorage = v->storage_info();
  end_level = end_level == -1
                  ? vstorage->num_non_empty_levels()
                  : std::min(end_level, vstorage->num_non_empty_levels());

  assert(start_level <= end_level);

  for (int level = start_level; level < end_level; level++) {
    const LevelFilesBrief& files_brief = vstorage->LevelFilesBrief(level);
    if (!files_brief.num_files) {
      // empty level, skip exploration
      continue;
    }

    if (!level) {
      // level 0 data is sorted order, handle the use case explicitly
      size += ApproximateSizeLevel0(v, files_brief, start, end);
      continue;
    }

    assert(level > 0);
    assert(files_brief.num_files > 0);

    // identify the file position for starting key
    const uint64_t idx_start = FindFileInRange(
        v->cfd_->internal_comparator(), files_brief, start,
        /*start=*/0, static_cast<uint32_t>(files_brief.num_files - 1));
    assert(idx_start < files_brief.num_files);

    // scan all files from the starting position until the ending position
    // inferred from the sorted order
    for (uint64_t i = idx_start; i < files_brief.num_files; i++) {
      uint64_t val;
      val = ApproximateSize(v, files_brief.files[i], end);
      if (!val) {
        // the files after this will not have the range
        break;
      }

      size += val;

      if (i == idx_start) {
        // subtract the bytes needed to be scanned to get to the starting
        // key
        val = ApproximateSize(v, files_brief.files[i], start);
        assert(size >= val);
        size -= val;
      }
    }
  }

  return size;
}

uint64_t VersionSet::ApproximateSizeLevel0(Version* v,
                                           const LevelFilesBrief& files_brief,
                                           const Slice& key_start,
                                           const Slice& key_end) {
  // level 0 files are not in sorted order, we need to iterate through
  // the list to compute the total bytes that require scanning
  uint64_t size = 0;
  for (size_t i = 0; i < files_brief.num_files; i++) {
    const uint64_t start = ApproximateSize(v, files_brief.files[i], key_start);
    const uint64_t end = ApproximateSize(v, files_brief.files[i], key_end);
    assert(end >= start);
    size += end - start;
  }
  return size;
}

uint64_t VersionSet::ApproximateSize(Version* v, const FdWithKeyRange& f,
                                     const Slice& key) {
  // pre-condition
  assert(v);

  uint64_t result = 0;
  if (v->cfd_->internal_comparator().Compare(f.largest_key, key) <= 0) {
    // Entire file is before "key", so just add the file size
    result = f.fd.GetFileSize();
  } else if (v->cfd_->internal_comparator().Compare(f.smallest_key, key) > 0) {
    // Entire file is after "key", so ignore
    result = 0;
  } else {
    // "key" falls in the range for this table.  Add the
    // approximate offset of "key" within the table.
    TableReader* table_reader_ptr;
    InternalIterator* iter = v->cfd_->table_cache()->NewIterator(
        ReadOptions(), v->env_options_, v->cfd_->internal_comparator(),
        *f.file_metadata, nullptr /* range_del_agg */,
        v->GetMutableCFOptions().prefix_extractor.get(), &table_reader_ptr);
    if (table_reader_ptr != nullptr) {
      result = table_reader_ptr->ApproximateOffsetOf(key);
    }
    delete iter;
  }
  return result;
}

void VersionSet::AddLiveFiles(std::vector<FileDescriptor>* live_list) {
  // pre-calculate space requirement
  int64_t total_files = 0;
  for (auto cfd : *column_family_set_) {
    if (!cfd->initialized()) {
      continue;
    }
    Version* dummy_versions = cfd->dummy_versions();
    for (Version* v = dummy_versions->next_; v != dummy_versions;
         v = v->next_) {
      const auto* vstorage = v->storage_info();
      for (int level = 0; level < vstorage->num_levels(); level++) {
        total_files += vstorage->LevelFiles(level).size();
      }
    }
  }

  // just one time extension to the right size
  live_list->reserve(live_list->size() + static_cast<size_t>(total_files));

  for (auto cfd : *column_family_set_) {
    if (!cfd->initialized()) {
      continue;
    }
    auto* current = cfd->current();
    bool found_current = false;
    Version* dummy_versions = cfd->dummy_versions();
    for (Version* v = dummy_versions->next_; v != dummy_versions;
         v = v->next_) {
      v->AddLiveFiles(live_list);
      if (v == current) {
        found_current = true;
      }
    }
    if (!found_current && current != nullptr) {
      // Should never happen unless it is a bug.
      assert(false);
      current->AddLiveFiles(live_list);
    }
  }
}

InternalIterator* VersionSet::MakeInputIterator(
    const Compaction* c, RangeDelAggregator* range_del_agg,
    const EnvOptions& env_options_compactions) {
  auto cfd = c->column_family_data();
  ReadOptions read_options;
  read_options.verify_checksums = true;
  read_options.fill_cache = false;
  // Compaction iterators shouldn't be confined to a single prefix.
  // Compactions use Seek() for
  // (a) concurrent compactions,
  // (b) CompactionFilter::Decision::kRemoveAndSkipUntil.
  read_options.total_order_seek = true;

  // Level-0 files have to be merged together.  For other levels,
  // we will make a concatenating iterator per level.
  // TODO(opt): use concatenating iterator for level-0 if there is no overlap
  const size_t space = (c->level() == 0 ? c->input_levels(0)->num_files +
                                              c->num_input_levels() - 1
                                        : c->num_input_levels());
  InternalIterator** list = new InternalIterator* [space];
  size_t num = 0;
  for (size_t which = 0; which < c->num_input_levels(); which++) {
    if (c->input_levels(which)->num_files != 0) {
      if (c->level(which) == 0) {
        const LevelFilesBrief* flevel = c->input_levels(which);
        for (size_t i = 0; i < flevel->num_files; i++) {
          list[num++] = cfd->table_cache()->NewIterator(
              read_options, env_options_compactions, cfd->internal_comparator(),
              *flevel->files[i].file_metadata, range_del_agg,
              c->mutable_cf_options()->prefix_extractor.get(),
              nullptr /* table_reader_ptr */,
              nullptr /* no per level latency histogram */,
              true /* for_compaction */, nullptr /* arena */,
              false /* skip_filters */, static_cast<int>(which) /* level */);
        }
      } else {
        // Create concatenating iterator for the files from this level
        list[num++] = new LevelIterator(
            cfd->table_cache(), read_options, env_options_compactions,
            cfd->internal_comparator(), c->input_levels(which),
            c->mutable_cf_options()->prefix_extractor.get(),
            false /* should_sample */,
            nullptr /* no per level latency histogram */,
            true /* for_compaction */, false /* skip_filters */,
            static_cast<int>(which) /* level */, range_del_agg,
            c->boundaries(which));
      }
    }
  }
  assert(num <= space);
  InternalIterator* result =
      NewMergingIterator(&c->column_family_data()->internal_comparator(), list,
                         static_cast<int>(num));
  delete[] list;
  return result;
}

// verify that the files listed in this compaction are present
// in the current version
bool VersionSet::VerifyCompactionFileConsistency(Compaction* c) {
#ifndef NDEBUG
  Version* version = c->column_family_data()->current();
  const VersionStorageInfo* vstorage = version->storage_info();
  if (c->input_version() != version) {
    ROCKS_LOG_INFO(
        db_options_->info_log,
        "[%s] compaction output being applied to a different base version from"
        " input version",
        c->column_family_data()->GetName().c_str());

    if (vstorage->compaction_style_ == kCompactionStyleLevel &&
        c->start_level() == 0 && c->num_input_levels() > 2U) {
      // We are doing a L0->base_level compaction. The assumption is if
      // base level is not L1, levels from L1 to base_level - 1 is empty.
      // This is ensured by having one compaction from L0 going on at the
      // same time in level-based compaction. So that during the time, no
      // compaction/flush can put files to those levels.
      for (int l = c->start_level() + 1; l < c->output_level(); l++) {
        if (vstorage->NumLevelFiles(l) != 0) {
          return false;
        }
      }
    }
  }

  for (size_t input = 0; input < c->num_input_levels(); ++input) {
    int level = c->level(input);
    for (size_t i = 0; i < c->num_input_files(input); ++i) {
      uint64_t number = c->input(input, i)->fd.GetNumber();
      bool found = false;
      for (size_t j = 0; j < vstorage->files_[level].size(); j++) {
        FileMetaData* f = vstorage->files_[level][j];
        if (f->fd.GetNumber() == number) {
          found = true;
          break;
        }
      }
      if (!found) {
        return false;  // input files non existent in current version
      }
    }
  }
#else
  (void)c;
#endif
  return true;     // everything good
}

Status VersionSet::GetMetadataForFile(uint64_t number, int* filelevel,
                                      FileMetaData** meta,
                                      ColumnFamilyData** cfd) {
  for (auto cfd_iter : *column_family_set_) {
    if (!cfd_iter->initialized()) {
      continue;
    }
    Version* version = cfd_iter->current();
    const auto* vstorage = version->storage_info();
    for (int level = 0; level < vstorage->num_levels(); level++) {
      for (const auto& file : vstorage->LevelFiles(level)) {
        if (file->fd.GetNumber() == number) {
          *meta = file;
          *filelevel = level;
          *cfd = cfd_iter;
          return Status::OK();
        }
      }
    }
  }
  return Status::NotFound("File not present in any level");
}

void VersionSet::GetLiveFilesMetaData(std::vector<LiveFileMetaData>* metadata) {
  for (auto cfd : *column_family_set_) {
    if (cfd->IsDropped() || !cfd->initialized()) {
      continue;
    }
    for (int level = 0; level < cfd->NumberLevels(); level++) {
      for (const auto& file :
           cfd->current()->storage_info()->LevelFiles(level)) {
        LiveFileMetaData filemetadata;
        filemetadata.column_family_name = cfd->GetName();
        uint32_t path_id = file->fd.GetPathId();
        if (path_id < cfd->ioptions()->cf_paths.size()) {
          filemetadata.db_path = cfd->ioptions()->cf_paths[path_id].path;
        } else {
          assert(!cfd->ioptions()->cf_paths.empty());
          filemetadata.db_path = cfd->ioptions()->cf_paths.back().path;
        }
        filemetadata.name = MakeTableFileName("", file->fd.GetNumber());
        filemetadata.level = level;
        filemetadata.size = static_cast<size_t>(file->fd.GetFileSize());
        filemetadata.smallestkey = file->smallest.user_key().ToString();
        filemetadata.largestkey = file->largest.user_key().ToString();
        filemetadata.smallest_seqno = file->fd.smallest_seqno;
        filemetadata.largest_seqno = file->fd.largest_seqno;
        filemetadata.num_reads_sampled = file->stats.num_reads_sampled.load(
            std::memory_order_relaxed);
        filemetadata.being_compacted = file->being_compacted;
        filemetadata.num_entries = file->num_entries;
        filemetadata.num_deletions = file->num_deletions;
        metadata->push_back(filemetadata);
      }
    }
  }
}

void VersionSet::GetObsoleteFiles(std::vector<ObsoleteFileInfo>* files,
                                  std::vector<std::string>* manifest_filenames,
                                  uint64_t min_pending_output) {
  assert(manifest_filenames->empty());
  obsolete_manifests_.swap(*manifest_filenames);
  std::vector<ObsoleteFileInfo> pending_files;
  for (auto& f : obsolete_files_) {
    if (f.metadata->fd.GetNumber() < min_pending_output) {
      files->push_back(std::move(f));
    } else {
      pending_files.push_back(std::move(f));
    }
  }
  obsolete_files_.swap(pending_files);
}

ColumnFamilyData* VersionSet::CreateColumnFamily(
    const ColumnFamilyOptions& cf_options, VersionEdit* edit) {
  assert(edit->is_column_family_add_);

  MutableCFOptions dummy_cf_options;
  Version* dummy_versions =
      new Version(nullptr, this, env_options_, dummy_cf_options);
  // Ref() dummy version once so that later we can call Unref() to delete it
  // by avoiding calling "delete" explicitly (~Version is private)
  dummy_versions->Ref();
  auto new_cfd = column_family_set_->CreateColumnFamily(
      edit->column_family_name_, edit->column_family_, dummy_versions,
      cf_options);

  Version* v = new Version(new_cfd, this, env_options_,
                           *new_cfd->GetLatestMutableCFOptions(),
                           current_version_number_++);

  // Fill level target base information.
  v->storage_info()->CalculateBaseBytes(*new_cfd->ioptions(),
                                        *new_cfd->GetLatestMutableCFOptions());
  AppendVersion(new_cfd, v);
  // GetLatestMutableCFOptions() is safe here without mutex since the
  // cfd is not available to client
  new_cfd->CreateNewMemtable(*new_cfd->GetLatestMutableCFOptions(),
                             LastSequence());
  new_cfd->SetLogNumber(edit->log_number_);
  return new_cfd;
}

uint64_t VersionSet::GetNumLiveVersions(Version* dummy_versions) {
  uint64_t count = 0;
  for (Version* v = dummy_versions->next_; v != dummy_versions; v = v->next_) {
    count++;
  }
  return count;
}

uint64_t VersionSet::GetTotalSstFilesSize(Version* dummy_versions) {
  std::unordered_set<uint64_t> unique_files;
  uint64_t total_files_size = 0;
  for (Version* v = dummy_versions->next_; v != dummy_versions; v = v->next_) {
    VersionStorageInfo* storage_info = v->storage_info();
    for (int level = 0; level < storage_info->num_levels_; level++) {
      for (const auto& file_meta : storage_info->LevelFiles(level)) {
        if (unique_files.find(file_meta->fd.packed_number_and_path_id) ==
            unique_files.end()) {
          unique_files.insert(file_meta->fd.packed_number_and_path_id);
          total_files_size += file_meta->fd.GetFileSize();
        }
      }
    }
  }
  return total_files_size;
}

ReactiveVersionSet::ReactiveVersionSet(const std::string& dbname,
                                       const ImmutableDBOptions* _db_options,
                                       const EnvOptions& _env_options,
                                       Cache* table_cache,
                                       WriteBufferManager* write_buffer_manager,
                                       WriteController* write_controller)
    : VersionSet(dbname, _db_options, _env_options, table_cache,
                 write_buffer_manager, write_controller) {}

ReactiveVersionSet::~ReactiveVersionSet() {}

Status ReactiveVersionSet::Recover(
    const std::vector<ColumnFamilyDescriptor>& column_families,
    std::unique_ptr<log::FragmentBufferedReader>* manifest_reader,
    std::unique_ptr<log::Reader::Reporter>* manifest_reporter,
    std::unique_ptr<Status>* manifest_reader_status) {
  assert(manifest_reader != nullptr);
  assert(manifest_reporter != nullptr);
  assert(manifest_reader_status != nullptr);

  std::unordered_map<std::string, ColumnFamilyOptions> cf_name_to_options;
  for (const auto& cf : column_families) {
    cf_name_to_options.insert({cf.name, cf.options});
  }

  // add default column family
  auto default_cf_iter = cf_name_to_options.find(kDefaultColumnFamilyName);
  if (default_cf_iter == cf_name_to_options.end()) {
    return Status::InvalidArgument("Default column family not specified");
  }
  VersionEdit default_cf_edit;
  default_cf_edit.AddColumnFamily(kDefaultColumnFamilyName);
  default_cf_edit.SetColumnFamily(0);
  ColumnFamilyData* default_cfd =
      CreateColumnFamily(default_cf_iter->second, &default_cf_edit);
  // In recovery, nobody else can access it, so it's fine to set it to be
  // initialized earlier.
  default_cfd->set_initialized();

  bool have_log_number = false;
  bool have_prev_log_number = false;
  bool have_next_file = false;
  bool have_last_sequence = false;
  uint64_t next_file = 0;
  uint64_t last_sequence = 0;
  uint64_t log_number = 0;
  uint64_t previous_log_number = 0;
  uint32_t max_column_family = 0;
  uint64_t min_log_number_to_keep = 0;
  std::unordered_map<uint32_t, std::unique_ptr<BaseReferencedVersionBuilder>>
      builders;
  std::unordered_map<int, std::string> column_families_not_found;
  builders.insert(
      std::make_pair(0, std::unique_ptr<BaseReferencedVersionBuilder>(
                            new BaseReferencedVersionBuilder(default_cfd))));

  manifest_reader_status->reset(new Status());
  manifest_reporter->reset(new LogReporter());
  static_cast<LogReporter*>(manifest_reporter->get())->status =
      manifest_reader_status->get();
  Status s = MaybeSwitchManifest(manifest_reporter->get(), manifest_reader);
  log::Reader* reader = manifest_reader->get();

  int retry = 0;
  while (s.ok() && retry < 1) {
    assert(reader != nullptr);
    Slice record;
    std::string scratch;
    while (s.ok() && reader->ReadRecord(&record, &scratch)) {
      VersionEdit edit;
      s = edit.DecodeFrom(record);
      if (!s.ok()) {
        break;
      }
      s = ApplyOneVersionEditToBuilder(
          edit, cf_name_to_options, column_families_not_found, builders,
          &have_log_number, &log_number, &have_prev_log_number,
          &previous_log_number, &have_next_file, &next_file,
          &have_last_sequence, &last_sequence, &min_log_number_to_keep,
          &max_column_family);
    }
    if (s.ok()) {
      bool enough = have_next_file && have_log_number && have_last_sequence;
      if (enough) {
        for (const auto& cf : column_families) {
          auto cfd = column_family_set_->GetColumnFamily(cf.name);
          if (cfd == nullptr) {
            enough = false;
            break;
          }
        }
      }
      if (enough) {
        for (const auto& cf : column_families) {
          auto cfd = column_family_set_->GetColumnFamily(cf.name);
          assert(cfd != nullptr);
          if (!cfd->IsDropped()) {
            auto builder_iter = builders.find(cfd->GetID());
            assert(builder_iter != builders.end());
            auto builder = builder_iter->second->version_builder();
            assert(builder != nullptr);
            s = builder->LoadTableHandlers(
                cfd->internal_stats(), db_options_->max_file_opening_threads,
                false /* prefetch_index_and_filter_in_cache */,
                true /* is_initial_load */,
                cfd->GetLatestMutableCFOptions()->prefix_extractor.get());
            if (!s.ok()) {
              enough = false;
              if (s.IsPathNotFound()) {
                s = Status::OK();
              }
              break;
            }
          }
        }
      }
      if (enough) {
        break;
      }
    }
    ++retry;
  }

  if (s.ok()) {
    if (!have_prev_log_number) {
      previous_log_number = 0;
    }
    column_family_set_->UpdateMaxColumnFamily(max_column_family);

    MarkMinLogNumberToKeep2PC(min_log_number_to_keep);
    MarkFileNumberUsed(previous_log_number);
    MarkFileNumberUsed(log_number);

    for (auto cfd : *column_family_set_) {
      assert(builders.count(cfd->GetID()) > 0);
      auto builder = builders[cfd->GetID()]->version_builder();
      if (!builder->CheckConsistencyForNumLevels()) {
        s = Status::InvalidArgument(
            "db has more levels than options.num_levels");
        break;
      }
    }
  }

  if (s.ok()) {
    for (auto cfd : *column_family_set_) {
      if (cfd->IsDropped()) {
        continue;
      }
      assert(cfd->initialized());
      auto builders_iter = builders.find(cfd->GetID());
      assert(builders_iter != builders.end());
      auto* builder = builders_iter->second->version_builder();

      Version* v = new Version(cfd, this, env_options_,
                               *cfd->GetLatestMutableCFOptions(),
                               current_version_number_++);
      builder->SaveTo(v->storage_info());

      // Install recovered version
      v->PrepareApply(*cfd->GetLatestMutableCFOptions(),
                      !(db_options_->skip_stats_update_on_db_open));
      AppendVersion(cfd, v);
    }
    next_file_number_.store(next_file + 1);
    last_allocated_sequence_ = last_sequence;
    last_published_sequence_ = last_sequence;
    last_sequence_ = last_sequence;
    prev_log_number_ = previous_log_number;
    for (auto cfd : *column_family_set_) {
      if (cfd->IsDropped()) {
        continue;
      }
      ROCKS_LOG_INFO(db_options_->info_log,
                     "Column family [%s] (ID %u), log number is %" PRIu64 "\n",
                     cfd->GetName().c_str(), cfd->GetID(), cfd->GetLogNumber());
    }
  }
  return s;
}

Status ReactiveVersionSet::ReadAndApply(
    InstrumentedMutex* mu,
    std::unique_ptr<log::FragmentBufferedReader>* manifest_reader,
    std::unordered_set<ColumnFamilyData*>* cfds_changed) {
  assert(manifest_reader != nullptr);
  assert(cfds_changed != nullptr);
  mu->AssertHeld();

  Status s;
  bool have_log_number = false;
  bool have_prev_log_number = false;
  bool have_next_file = false;
  bool have_last_sequence = false;
  uint64_t next_file = 0;
  uint64_t last_sequence = 0;
  uint64_t log_number = 0;
  uint64_t previous_log_number = 0;
  uint32_t max_column_family = 0;
  uint64_t min_log_number_to_keep = 0;

  while (s.ok()) {
    Slice record;
    std::string scratch;
    log::Reader* reader = manifest_reader->get();
    std::string old_manifest_path = reader->file()->file_name();
    while (reader->ReadRecord(&record, &scratch)) {
      VersionEdit edit;
      s = edit.DecodeFrom(record);
      if (!s.ok()) {
        break;
      }
      ColumnFamilyData* cfd =
          column_family_set_->GetColumnFamily(edit.column_family_);
      // If we cannot find this column family in our column family set, then it
      // may be a new column family created by the primary after the secondary
      // starts. Ignore it for now.
      if (nullptr == cfd) {
        continue;
      }
      if (active_version_builders_.find(edit.column_family_) ==
          active_version_builders_.end()) {
        std::unique_ptr<BaseReferencedVersionBuilder> builder_guard(
            new BaseReferencedVersionBuilder(cfd));
        active_version_builders_.insert(
            std::make_pair(edit.column_family_, std::move(builder_guard)));
      }
      s = ApplyOneVersionEditToBuilder(
          edit, &have_log_number, &log_number, &have_prev_log_number,
          &previous_log_number, &have_next_file, &next_file,
          &have_last_sequence, &last_sequence, &min_log_number_to_keep,
          &max_column_family);
      if (!s.ok()) {
        break;
      }
      auto builder_iter = active_version_builders_.find(edit.column_family_);
      assert(builder_iter != active_version_builders_.end());
      auto builder = builder_iter->second->version_builder();
      assert(builder != nullptr);
      s = builder->LoadTableHandlers(
          cfd->internal_stats(), db_options_->max_file_opening_threads,
          false /* prefetch_index_and_filter_in_cache */,
          false /* is_initial_load */,
          cfd->GetLatestMutableCFOptions()->prefix_extractor.get());
      TEST_SYNC_POINT_CALLBACK(
          "ReactiveVersionSet::ReadAndApply:AfterLoadTableHandlers", &s);
      if (!s.ok() && !s.IsPathNotFound()) {
        break;
      } else if (s.IsPathNotFound()) {
        s = Status::OK();
      } else {  // s.ok() == true
        auto version = new Version(cfd, this, env_options_,
                                   *cfd->GetLatestMutableCFOptions(),
                                   current_version_number_++);
        builder->SaveTo(version->storage_info());
        version->PrepareApply(*cfd->GetLatestMutableCFOptions(), true);
        AppendVersion(cfd, version);
        active_version_builders_.erase(builder_iter);
        if (cfds_changed->count(cfd) == 0) {
          cfds_changed->insert(cfd);
        }
      }
      if (have_next_file) {
        next_file_number_.store(next_file + 1);
      }
      if (have_last_sequence) {
        last_allocated_sequence_ = last_sequence;
        last_published_sequence_ = last_sequence;
        last_sequence_ = last_sequence;
      }
      if (have_prev_log_number) {
        prev_log_number_ = previous_log_number;
        MarkFileNumberUsed(previous_log_number);
      }
      if (have_log_number) {
        MarkFileNumberUsed(log_number);
      }
      column_family_set_->UpdateMaxColumnFamily(max_column_family);
      MarkMinLogNumberToKeep2PC(min_log_number_to_keep);
    }
    // It's possible that:
    // 1) s.IsCorruption(), indicating the current MANIFEST is corrupted.
    // 2) we have finished reading the current MANIFEST.
    // 3) we have encountered an IOError reading the current MANIFEST.
    // We need to look for the next MANIFEST and start from there. If we cannot
    // find the next MANIFEST, we should exit the loop.
    s = MaybeSwitchManifest(reader->GetReporter(), manifest_reader);
    reader = manifest_reader->get();
    if (s.ok() && reader->file()->file_name() == old_manifest_path) {
      break;
    }
  }

  if (s.ok()) {
    for (auto cfd : *column_family_set_) {
      auto builder_iter = active_version_builders_.find(cfd->GetID());
      if (builder_iter == active_version_builders_.end()) {
        continue;
      }
      auto builder = builder_iter->second->version_builder();
      if (!builder->CheckConsistencyForNumLevels()) {
        s = Status::InvalidArgument(
            "db has more levels than options.num_levels");
        break;
      }
    }
  }
  return s;
}

Status ReactiveVersionSet::ApplyOneVersionEditToBuilder(
    VersionEdit& edit, bool* have_log_number, uint64_t* log_number,
    bool* have_prev_log_number, uint64_t* previous_log_number,
    bool* have_next_file, uint64_t* next_file, bool* have_last_sequence,
    SequenceNumber* last_sequence, uint64_t* min_log_number_to_keep,
    uint32_t* max_column_family) {
  ColumnFamilyData* cfd = nullptr;
  Status status;
  if (edit.is_column_family_add_) {
    // TODO (yanqin) for now the secondary ignores column families created
    // after Open. This also simplifies handling of switching to a new MANIFEST
    // and processing the snapshot of the system at the beginning of the
    // MANIFEST.
    return Status::OK();
  } else if (edit.is_column_family_drop_) {
    cfd = column_family_set_->GetColumnFamily(edit.column_family_);
    // Drop a CF created by primary after secondary starts? Then ignore
    if (cfd == nullptr) {
      return Status::OK();
    }
    // Drop the column family by setting it to be 'dropped' without destroying
    // the column family handle.
    cfd->SetDropped();
    if (cfd->Unref()) {
      delete cfd;
      cfd = nullptr;
    }
  } else {
    cfd = column_family_set_->GetColumnFamily(edit.column_family_);
    // Operation on a CF created after Open? Then ignore
    if (cfd == nullptr) {
      return Status::OK();
    }
    auto builder_iter = active_version_builders_.find(edit.column_family_);
    assert(builder_iter != active_version_builders_.end());
    auto builder = builder_iter->second->version_builder();
    assert(builder != nullptr);
    builder->Apply(&edit);
  }
  return ExtractInfoFromVersionEdit(
      cfd, edit, have_log_number, log_number, have_prev_log_number,
      previous_log_number, have_next_file, next_file, have_last_sequence,
      last_sequence, min_log_number_to_keep, max_column_family);
}

Status ReactiveVersionSet::MaybeSwitchManifest(
    log::Reader::Reporter* reporter,
    std::unique_ptr<log::FragmentBufferedReader>* manifest_reader) {
  assert(manifest_reader != nullptr);
  Status s;
  do {
    std::string manifest_path;
    s = GetCurrentManifestPath(&manifest_path);
    std::unique_ptr<SequentialFile> manifest_file;
    if (s.ok()) {
      if (nullptr == manifest_reader->get() ||
          manifest_reader->get()->file()->file_name() != manifest_path) {
        TEST_SYNC_POINT(
            "ReactiveVersionSet::MaybeSwitchManifest:"
            "AfterGetCurrentManifestPath:0");
        TEST_SYNC_POINT(
            "ReactiveVersionSet::MaybeSwitchManifest:"
            "AfterGetCurrentManifestPath:1");
        s = env_->NewSequentialFile(
            manifest_path, &manifest_file,
            env_->OptimizeForManifestRead(env_options_));
      } else {
        // No need to switch manifest.
        break;
      }
    }
    std::unique_ptr<SequentialFileReader> manifest_file_reader;
    if (s.ok()) {
      manifest_file_reader.reset(
          new SequentialFileReader(std::move(manifest_file), manifest_path));
      manifest_reader->reset(new log::FragmentBufferedReader(
          nullptr, std::move(manifest_file_reader), reporter,
          true /* checksum */, 0 /* log_number */));
      ROCKS_LOG_INFO(db_options_->info_log, "Switched to new manifest: %s\n",
                     manifest_path.c_str());
      // TODO (yanqin) every time we switch to a new MANIFEST, we clear the
      // active_version_builders_ map because we choose to construct the
      // versions from scratch, thanks to the first part of each MANIFEST
      // written by VersionSet::WriteSnapshot. This is not necessary, but we
      // choose this at present for the sake of simplicity.
      active_version_builders_.clear();
    }
  } while (s.IsPathNotFound());
  return s;
}

}  // namespace rocksdb<|MERGE_RESOLUTION|>--- conflicted
+++ resolved
@@ -3747,26 +3747,14 @@
     ROCKS_LOG_INFO(
         db_options_->info_log,
         "Recovered from manifest file:%s succeeded,"
-<<<<<<< HEAD
         "manifest_file_number is %" PRIu64 ", next_file_number is %" PRIu64
         ", last_sequence is %" PRIu64 ", log_number is %" PRIu64
         ",prev_log_number is %" PRIu64 ",max_column_family is %" PRIu32
         ",min_log_number_to_keep is %" PRIu64 "\n",
-        manifest_filename.c_str(), manifest_file_number_,
+        manifest_path.c_str(), manifest_file_number_,
         next_file_number_.load(), last_sequence_.load(), log_number,
         prev_log_number_, column_family_set_->GetMaxColumnFamily(),
         min_log_number_to_keep_2pc());
-=======
-        "manifest_file_number is %lu, next_file_number is %lu, "
-        "last_sequence is %lu, log_number is %lu,"
-        "prev_log_number is %lu,"
-        "max_column_family is %u,"
-        "min_log_number_to_keep is %lu\n",
-        manifest_path.c_str(), (unsigned long)manifest_file_number_,
-        (unsigned long)next_file_number_.load(), (unsigned long)last_sequence_,
-        (unsigned long)log_number, (unsigned long)prev_log_number_,
-        column_family_set_->GetMaxColumnFamily(), min_log_number_to_keep_2pc());
->>>>>>> 120bc471
 
     for (auto cfd : *column_family_set_) {
       if (cfd->IsDropped()) {
