//  Copyright (c) 2011-present, Facebook, Inc.  All rights reserved.
//  This source code is licensed under both the GPLv2 (found in the
//  COPYING file in the root directory) and Apache 2.0 License
//  (found in the LICENSE.Apache file in the root directory).
//
// Copyright (c) 2011 The LevelDB Authors. All rights reserved.
// Use of this source code is governed by a BSD-style license that can be
// found in the LICENSE file. See the AUTHORS file for names of contributors.

#include "db/version_set.h"

#include <stdio.h>
#include <algorithm>
#include <array>
#include <cinttypes>
#include <list>
#include <map>
#include <set>
#include <string>
#include <unordered_map>
#include <vector>
#include "compaction/compaction.h"
#include "db/internal_stats.h"
#include "db/log_reader.h"
#include "db/log_writer.h"
#include "db/memtable.h"
#include "db/merge_context.h"
#include "db/merge_helper.h"
#include "db/pinned_iterators_manager.h"
#include "db/table_cache.h"
#include "db/version_builder.h"
#include "file/filename.h"
#include "file/random_access_file_reader.h"
#include "file/read_write_util.h"
#include "file/writable_file_writer.h"
#include "monitoring/file_read_sample.h"
#include "monitoring/perf_context_imp.h"
#include "monitoring/persistent_stats_history.h"
#include "rocksdb/env.h"
#include "rocksdb/merge_operator.h"
#include "rocksdb/write_buffer_manager.h"
#include "table/format.h"
#include "table/get_context.h"
#include "table/internal_iterator.h"
#include "table/merging_iterator.h"
#include "table/meta_blocks.h"
#include "table/multiget_context.h"
#include "table/plain/plain_table_factory.h"
#include "table/table_reader.h"
#include "table/two_level_iterator.h"
#include "test_util/sync_point.h"
#include "util/coding.h"
#include "util/stop_watch.h"
#include "util/string_util.h"
#include "util/user_comparator_wrapper.h"

namespace ROCKSDB_NAMESPACE {

namespace {

// Find File in LevelFilesBrief data structure
// Within an index range defined by left and right
int FindFileInRange(const InternalKeyComparator& icmp,
    const LevelFilesBrief& file_level,
    const Slice& key,
    uint32_t left,
    uint32_t right) {
  auto cmp = [&](const FdWithKeyRange& f, const Slice& k) -> bool {
    return icmp.InternalKeyComparator::Compare(f.largest_key, k) < 0;
  };
  const auto &b = file_level.files;
  return static_cast<int>(std::lower_bound(b + left,
                                           b + right, key, cmp) - b);
}

Status OverlapWithIterator(const Comparator* ucmp,
    const Slice& smallest_user_key,
    const Slice& largest_user_key,
    InternalIterator* iter,
    bool* overlap) {
  InternalKey range_start(smallest_user_key, kMaxSequenceNumber,
                          kValueTypeForSeek);
  iter->Seek(range_start.Encode());
  if (!iter->status().ok()) {
    return iter->status();
  }

  *overlap = false;
  if (iter->Valid()) {
    ParsedInternalKey seek_result;
    if (!ParseInternalKey(iter->key(), &seek_result)) {
      return Status::Corruption("DB have corrupted keys");
    }

    if (ucmp->CompareWithoutTimestamp(seek_result.user_key, largest_user_key) <=
        0) {
      *overlap = true;
    }
  }

  return iter->status();
}

// Class to help choose the next file to search for the particular key.
// Searches and returns files level by level.
// We can search level-by-level since entries never hop across
// levels. Therefore we are guaranteed that if we find data
// in a smaller level, later levels are irrelevant (unless we
// are MergeInProgress).
class FilePicker {
 public:
  FilePicker(std::vector<FileMetaData*>* files, const Slice& user_key,
             const Slice& ikey, autovector<LevelFilesBrief>* file_levels,
             unsigned int num_levels, FileIndexer* file_indexer,
             const Comparator* user_comparator,
             const InternalKeyComparator* internal_comparator)
      : num_levels_(num_levels),
        curr_level_(static_cast<unsigned int>(-1)),
        returned_file_level_(static_cast<unsigned int>(-1)),
        hit_file_level_(static_cast<unsigned int>(-1)),
        search_left_bound_(0),
        search_right_bound_(FileIndexer::kLevelMaxIndex),
#ifndef NDEBUG
        files_(files),
#endif
        level_files_brief_(file_levels),
        is_hit_file_last_in_level_(false),
        curr_file_level_(nullptr),
        user_key_(user_key),
        ikey_(ikey),
        file_indexer_(file_indexer),
        user_comparator_(user_comparator),
        internal_comparator_(internal_comparator) {
#ifdef NDEBUG
    (void)files;
#endif
    // Setup member variables to search first level.
    search_ended_ = !PrepareNextLevel();
    if (!search_ended_) {
      // Prefetch Level 0 table data to avoid cache miss if possible.
      for (unsigned int i = 0; i < (*level_files_brief_)[0].num_files; ++i) {
        auto* r = (*level_files_brief_)[0].files[i].fd.table_reader;
        if (r) {
          r->Prepare(ikey);
        }
      }
    }
  }

  int GetCurrentLevel() const { return curr_level_; }

  FdWithKeyRange* GetNextFile() {
    while (!search_ended_) {  // Loops over different levels.
      while (curr_index_in_curr_level_ < curr_file_level_->num_files) {
        // Loops over all files in current level.
        FdWithKeyRange* f = &curr_file_level_->files[curr_index_in_curr_level_];
        hit_file_level_ = curr_level_;
        is_hit_file_last_in_level_ =
            curr_index_in_curr_level_ == curr_file_level_->num_files - 1;
        int cmp_largest = -1;

        // Do key range filtering of files or/and fractional cascading if:
        // (1) not all the files are in level 0, or
        // (2) there are more than 3 current level files
        // If there are only 3 or less current level files in the system, we skip
        // the key range filtering. In this case, more likely, the system is
        // highly tuned to minimize number of tables queried by each query,
        // so it is unlikely that key range filtering is more efficient than
        // querying the files.
        if (num_levels_ > 1 || curr_file_level_->num_files > 3) {
          // Check if key is within a file's range. If search left bound and
          // right bound point to the same find, we are sure key falls in
          // range.
          assert(curr_level_ == 0 ||
                 curr_index_in_curr_level_ == start_index_in_curr_level_ ||
                 user_comparator_->CompareWithoutTimestamp(
                     user_key_, ExtractUserKey(f->smallest_key)) <= 0);

          int cmp_smallest = user_comparator_->CompareWithoutTimestamp(
              user_key_, ExtractUserKey(f->smallest_key));
          if (cmp_smallest >= 0) {
            cmp_largest = user_comparator_->CompareWithoutTimestamp(
                user_key_, ExtractUserKey(f->largest_key));
          }

          // Setup file search bound for the next level based on the
          // comparison results
          if (curr_level_ > 0) {
            file_indexer_->GetNextLevelIndex(curr_level_,
                                            curr_index_in_curr_level_,
                                            cmp_smallest, cmp_largest,
                                            &search_left_bound_,
                                            &search_right_bound_);
          }
          // Key falls out of current file's range
          if (cmp_smallest < 0 || cmp_largest > 0) {
            if (curr_level_ == 0) {
              ++curr_index_in_curr_level_;
              continue;
            } else {
              // Search next level.
              break;
            }
          }
        }
#ifndef NDEBUG
        // Sanity check to make sure that the files are correctly sorted
        if (prev_file_) {
          if (curr_level_ != 0) {
            int comp_sign = internal_comparator_->Compare(
                prev_file_->largest_key, f->smallest_key);
            assert(comp_sign < 0);
          } else {
            // level == 0, the current file cannot be newer than the previous
            // one. Use compressed data structure, has no attribute seqNo
            assert(curr_index_in_curr_level_ > 0);
            assert(!NewestFirstBySeqNo(files_[0][curr_index_in_curr_level_],
                  files_[0][curr_index_in_curr_level_-1]));
          }
        }
        prev_file_ = f;
#endif
        returned_file_level_ = curr_level_;
        if (curr_level_ > 0 && cmp_largest < 0) {
          // No more files to search in this level.
          search_ended_ = !PrepareNextLevel();
        } else {
          ++curr_index_in_curr_level_;
        }
        return f;
      }
      // Start searching next level.
      search_ended_ = !PrepareNextLevel();
    }
    // Search ended.
    return nullptr;
  }

  // getter for current file level
  // for GET_HIT_L0, GET_HIT_L1 & GET_HIT_L2_AND_UP counts
  unsigned int GetHitFileLevel() { return hit_file_level_; }

  // Returns true if the most recent "hit file" (i.e., one returned by
  // GetNextFile()) is at the last index in its level.
  bool IsHitFileLastInLevel() { return is_hit_file_last_in_level_; }

 private:
  unsigned int num_levels_;
  unsigned int curr_level_;
  unsigned int returned_file_level_;
  unsigned int hit_file_level_;
  int32_t search_left_bound_;
  int32_t search_right_bound_;
#ifndef NDEBUG
  std::vector<FileMetaData*>* files_;
#endif
  autovector<LevelFilesBrief>* level_files_brief_;
  bool search_ended_;
  bool is_hit_file_last_in_level_;
  LevelFilesBrief* curr_file_level_;
  unsigned int curr_index_in_curr_level_;
  unsigned int start_index_in_curr_level_;
  Slice user_key_;
  Slice ikey_;
  FileIndexer* file_indexer_;
  const Comparator* user_comparator_;
  const InternalKeyComparator* internal_comparator_;
#ifndef NDEBUG
  FdWithKeyRange* prev_file_;
#endif

  // Setup local variables to search next level.
  // Returns false if there are no more levels to search.
  bool PrepareNextLevel() {
    curr_level_++;
    while (curr_level_ < num_levels_) {
      curr_file_level_ = &(*level_files_brief_)[curr_level_];
      if (curr_file_level_->num_files == 0) {
        // When current level is empty, the search bound generated from upper
        // level must be [0, -1] or [0, FileIndexer::kLevelMaxIndex] if it is
        // also empty.
        assert(search_left_bound_ == 0);
        assert(search_right_bound_ == -1 ||
               search_right_bound_ == FileIndexer::kLevelMaxIndex);
        // Since current level is empty, it will need to search all files in
        // the next level
        search_left_bound_ = 0;
        search_right_bound_ = FileIndexer::kLevelMaxIndex;
        curr_level_++;
        continue;
      }

      // Some files may overlap each other. We find
      // all files that overlap user_key and process them in order from
      // newest to oldest. In the context of merge-operator, this can occur at
      // any level. Otherwise, it only occurs at Level-0 (since Put/Deletes
      // are always compacted into a single entry).
      int32_t start_index;
      if (curr_level_ == 0) {
        // On Level-0, we read through all files to check for overlap.
        start_index = 0;
      } else {
        // On Level-n (n>=1), files are sorted. Binary search to find the
        // earliest file whose largest key >= ikey. Search left bound and
        // right bound are used to narrow the range.
        if (search_left_bound_ <= search_right_bound_) {
          if (search_right_bound_ == FileIndexer::kLevelMaxIndex) {
            search_right_bound_ =
                static_cast<int32_t>(curr_file_level_->num_files) - 1;
          }
          // `search_right_bound_` is an inclusive upper-bound, but since it was
          // determined based on user key, it is still possible the lookup key
          // falls to the right of `search_right_bound_`'s corresponding file.
          // So, pass a limit one higher, which allows us to detect this case.
          start_index =
              FindFileInRange(*internal_comparator_, *curr_file_level_, ikey_,
                              static_cast<uint32_t>(search_left_bound_),
                              static_cast<uint32_t>(search_right_bound_) + 1);
          if (start_index == search_right_bound_ + 1) {
            // `ikey_` comes after `search_right_bound_`. The lookup key does
            // not exist on this level, so let's skip this level and do a full
            // binary search on the next level.
            search_left_bound_ = 0;
            search_right_bound_ = FileIndexer::kLevelMaxIndex;
            curr_level_++;
            continue;
          }
        } else {
          // search_left_bound > search_right_bound, key does not exist in
          // this level. Since no comparison is done in this level, it will
          // need to search all files in the next level.
          search_left_bound_ = 0;
          search_right_bound_ = FileIndexer::kLevelMaxIndex;
          curr_level_++;
          continue;
        }
      }
      start_index_in_curr_level_ = start_index;
      curr_index_in_curr_level_ = start_index;
#ifndef NDEBUG
      prev_file_ = nullptr;
#endif
      return true;
    }
    // curr_level_ = num_levels_. So, no more levels to search.
    return false;
  }
};

class FilePickerMultiGet {
 private:
  struct FilePickerContext;

 public:
  FilePickerMultiGet(MultiGetRange* range,
                     autovector<LevelFilesBrief>* file_levels,
                     unsigned int num_levels, FileIndexer* file_indexer,
                     const Comparator* user_comparator,
                     const InternalKeyComparator* internal_comparator)
      : num_levels_(num_levels),
        curr_level_(static_cast<unsigned int>(-1)),
        returned_file_level_(static_cast<unsigned int>(-1)),
        hit_file_level_(static_cast<unsigned int>(-1)),
        range_(range),
        batch_iter_(range->begin()),
        batch_iter_prev_(range->begin()),
        maybe_repeat_key_(false),
        current_level_range_(*range, range->begin(), range->end()),
        current_file_range_(*range, range->begin(), range->end()),
        level_files_brief_(file_levels),
        is_hit_file_last_in_level_(false),
        curr_file_level_(nullptr),
        file_indexer_(file_indexer),
        user_comparator_(user_comparator),
        internal_comparator_(internal_comparator) {
    for (auto iter = range_->begin(); iter != range_->end(); ++iter) {
      fp_ctx_array_[iter.index()] =
          FilePickerContext(0, FileIndexer::kLevelMaxIndex);
    }

    // Setup member variables to search first level.
    search_ended_ = !PrepareNextLevel();
    if (!search_ended_) {
      // REVISIT
      // Prefetch Level 0 table data to avoid cache miss if possible.
      // As of now, only PlainTableReader and CuckooTableReader do any
      // prefetching. This may not be necessary anymore once we implement
      // batching in those table readers
      for (unsigned int i = 0; i < (*level_files_brief_)[0].num_files; ++i) {
        auto* r = (*level_files_brief_)[0].files[i].fd.table_reader;
        if (r) {
          for (auto iter = range_->begin(); iter != range_->end(); ++iter) {
            r->Prepare(iter->ikey);
          }
        }
      }
    }
  }

  int GetCurrentLevel() const { return curr_level_; }

  // Iterates through files in the current level until it finds a file that
  // contains atleast one key from the MultiGet batch
  bool GetNextFileInLevelWithKeys(MultiGetRange* next_file_range,
                                  size_t* file_index, FdWithKeyRange** fd,
                                  bool* is_last_key_in_file) {
    size_t curr_file_index = *file_index;
    FdWithKeyRange* f = nullptr;
    bool file_hit = false;
    int cmp_largest = -1;
    if (curr_file_index >= curr_file_level_->num_files) {
      // In the unlikely case the next key is a duplicate of the current key,
      // and the current key is the last in the level and the internal key
      // was not found, we need to skip lookup for the remaining keys and
      // reset the search bounds
      if (batch_iter_ != current_level_range_.end()) {
        ++batch_iter_;
        for (; batch_iter_ != current_level_range_.end(); ++batch_iter_) {
          struct FilePickerContext& fp_ctx = fp_ctx_array_[batch_iter_.index()];
          fp_ctx.search_left_bound = 0;
          fp_ctx.search_right_bound = FileIndexer::kLevelMaxIndex;
        }
      }
      return false;
    }
    // Loops over keys in the MultiGet batch until it finds a file with
    // atleast one of the keys. Then it keeps moving forward until the
    // last key in the batch that falls in that file
    while (batch_iter_ != current_level_range_.end() &&
           (fp_ctx_array_[batch_iter_.index()].curr_index_in_curr_level ==
                curr_file_index ||
            !file_hit)) {
      struct FilePickerContext& fp_ctx = fp_ctx_array_[batch_iter_.index()];
      f = &curr_file_level_->files[fp_ctx.curr_index_in_curr_level];
      Slice& user_key = batch_iter_->ukey;

      // Do key range filtering of files or/and fractional cascading if:
      // (1) not all the files are in level 0, or
      // (2) there are more than 3 current level files
      // If there are only 3 or less current level files in the system, we
      // skip the key range filtering. In this case, more likely, the system
      // is highly tuned to minimize number of tables queried by each query,
      // so it is unlikely that key range filtering is more efficient than
      // querying the files.
      if (num_levels_ > 1 || curr_file_level_->num_files > 3) {
        // Check if key is within a file's range. If search left bound and
        // right bound point to the same find, we are sure key falls in
        // range.
        assert(curr_level_ == 0 ||
               fp_ctx.curr_index_in_curr_level ==
                   fp_ctx.start_index_in_curr_level ||
               user_comparator_->Compare(user_key,
                                         ExtractUserKey(f->smallest_key)) <= 0);

        int cmp_smallest = user_comparator_->Compare(
            user_key, ExtractUserKey(f->smallest_key));
        if (cmp_smallest >= 0) {
          cmp_largest = user_comparator_->Compare(
              user_key, ExtractUserKey(f->largest_key));
        } else {
          cmp_largest = -1;
        }

        // Setup file search bound for the next level based on the
        // comparison results
        if (curr_level_ > 0) {
          file_indexer_->GetNextLevelIndex(
              curr_level_, fp_ctx.curr_index_in_curr_level, cmp_smallest,
              cmp_largest, &fp_ctx.search_left_bound,
              &fp_ctx.search_right_bound);
        }
        // Key falls out of current file's range
        if (cmp_smallest < 0 || cmp_largest > 0) {
          next_file_range->SkipKey(batch_iter_);
        } else {
          file_hit = true;
        }
      } else {
        file_hit = true;
      }
      if (cmp_largest == 0) {
        // cmp_largest is 0, which means the next key will not be in this
        // file, so stop looking further. Also don't increment megt_iter_
        // as we may have to look for this key in the next file if we don't
        // find it in this one
        break;
      } else {
        if (curr_level_ == 0) {
          // We need to look through all files in level 0
          ++fp_ctx.curr_index_in_curr_level;
        }
        ++batch_iter_;
      }
      if (!file_hit) {
        curr_file_index =
            (batch_iter_ != current_level_range_.end())
                ? fp_ctx_array_[batch_iter_.index()].curr_index_in_curr_level
                : curr_file_level_->num_files;
      }
    }

    *fd = f;
    *file_index = curr_file_index;
    *is_last_key_in_file = cmp_largest == 0;
    return file_hit;
  }

  FdWithKeyRange* GetNextFile() {
    while (!search_ended_) {
      // Start searching next level.
      if (batch_iter_ == current_level_range_.end()) {
        search_ended_ = !PrepareNextLevel();
        continue;
      } else {
        if (maybe_repeat_key_) {
          maybe_repeat_key_ = false;
          // Check if we found the final value for the last key in the
          // previous lookup range. If we did, then there's no need to look
          // any further for that key, so advance batch_iter_. Else, keep
          // batch_iter_ positioned on that key so we look it up again in
          // the next file
          // For L0, always advance the key because we will look in the next
          // file regardless for all keys not found yet
          if (current_level_range_.CheckKeyDone(batch_iter_) ||
              curr_level_ == 0) {
            ++batch_iter_;
          }
        }
        // batch_iter_prev_ will become the start key for the next file
        // lookup
        batch_iter_prev_ = batch_iter_;
      }

      MultiGetRange next_file_range(current_level_range_, batch_iter_prev_,
                                    current_level_range_.end());
      size_t curr_file_index =
          (batch_iter_ != current_level_range_.end())
              ? fp_ctx_array_[batch_iter_.index()].curr_index_in_curr_level
              : curr_file_level_->num_files;
      FdWithKeyRange* f;
      bool is_last_key_in_file;
      if (!GetNextFileInLevelWithKeys(&next_file_range, &curr_file_index, &f,
                                      &is_last_key_in_file)) {
        search_ended_ = !PrepareNextLevel();
      } else {
        MultiGetRange::Iterator upper_key = batch_iter_;
        if (is_last_key_in_file) {
          // Since cmp_largest is 0, batch_iter_ still points to the last key
          // that falls in this file, instead of the next one. Increment
          // upper_key so we can set the range properly for SST MultiGet
          ++upper_key;
          ++(fp_ctx_array_[batch_iter_.index()].curr_index_in_curr_level);
          maybe_repeat_key_ = true;
        }
        // Set the range for this file
        current_file_range_ =
            MultiGetRange(next_file_range, batch_iter_prev_, upper_key);
        returned_file_level_ = curr_level_;
        hit_file_level_ = curr_level_;
        is_hit_file_last_in_level_ =
            curr_file_index == curr_file_level_->num_files - 1;
        return f;
      }
    }

    // Search ended
    return nullptr;
  }

  // getter for current file level
  // for GET_HIT_L0, GET_HIT_L1 & GET_HIT_L2_AND_UP counts
  unsigned int GetHitFileLevel() { return hit_file_level_; }

  // Returns true if the most recent "hit file" (i.e., one returned by
  // GetNextFile()) is at the last index in its level.
  bool IsHitFileLastInLevel() { return is_hit_file_last_in_level_; }

  const MultiGetRange& CurrentFileRange() { return current_file_range_; }

 private:
  unsigned int num_levels_;
  unsigned int curr_level_;
  unsigned int returned_file_level_;
  unsigned int hit_file_level_;

  struct FilePickerContext {
    int32_t search_left_bound;
    int32_t search_right_bound;
    unsigned int curr_index_in_curr_level;
    unsigned int start_index_in_curr_level;

    FilePickerContext(int32_t left, int32_t right)
        : search_left_bound(left), search_right_bound(right),
          curr_index_in_curr_level(0), start_index_in_curr_level(0) {}

    FilePickerContext() = default;
  };
  std::array<FilePickerContext, MultiGetContext::MAX_BATCH_SIZE> fp_ctx_array_;
  MultiGetRange* range_;
  // Iterator to iterate through the keys in a MultiGet batch, that gets reset
  // at the beginning of each level. Each call to GetNextFile() will position
  // batch_iter_ at or right after the last key that was found in the returned
  // SST file
  MultiGetRange::Iterator batch_iter_;
  // An iterator that records the previous position of batch_iter_, i.e last
  // key found in the previous SST file, in order to serve as the start of
  // the batch key range for the next SST file
  MultiGetRange::Iterator batch_iter_prev_;
  bool maybe_repeat_key_;
  MultiGetRange current_level_range_;
  MultiGetRange current_file_range_;
  autovector<LevelFilesBrief>* level_files_brief_;
  bool search_ended_;
  bool is_hit_file_last_in_level_;
  LevelFilesBrief* curr_file_level_;
  FileIndexer* file_indexer_;
  const Comparator* user_comparator_;
  const InternalKeyComparator* internal_comparator_;

  // Setup local variables to search next level.
  // Returns false if there are no more levels to search.
  bool PrepareNextLevel() {
    if (curr_level_ == 0) {
      MultiGetRange::Iterator mget_iter = current_level_range_.begin();
      if (fp_ctx_array_[mget_iter.index()].curr_index_in_curr_level <
          curr_file_level_->num_files) {
        batch_iter_prev_ = current_level_range_.begin();
        batch_iter_ = current_level_range_.begin();
        return true;
      }
    }

    curr_level_++;
    // Reset key range to saved value
    while (curr_level_ < num_levels_) {
      bool level_contains_keys = false;
      curr_file_level_ = &(*level_files_brief_)[curr_level_];
      if (curr_file_level_->num_files == 0) {
        // When current level is empty, the search bound generated from upper
        // level must be [0, -1] or [0, FileIndexer::kLevelMaxIndex] if it is
        // also empty.

        for (auto mget_iter = current_level_range_.begin();
             mget_iter != current_level_range_.end(); ++mget_iter) {
          struct FilePickerContext& fp_ctx = fp_ctx_array_[mget_iter.index()];

          assert(fp_ctx.search_left_bound == 0);
          assert(fp_ctx.search_right_bound == -1 ||
                 fp_ctx.search_right_bound == FileIndexer::kLevelMaxIndex);
          // Since current level is empty, it will need to search all files in
          // the next level
          fp_ctx.search_left_bound = 0;
          fp_ctx.search_right_bound = FileIndexer::kLevelMaxIndex;
        }
        // Skip all subsequent empty levels
        do {
          ++curr_level_;
        } while ((curr_level_ < num_levels_) &&
                 (*level_files_brief_)[curr_level_].num_files == 0);
        continue;
      }

      // Some files may overlap each other. We find
      // all files that overlap user_key and process them in order from
      // newest to oldest. In the context of merge-operator, this can occur at
      // any level. Otherwise, it only occurs at Level-0 (since Put/Deletes
      // are always compacted into a single entry).
      int32_t start_index = -1;
      current_level_range_ =
          MultiGetRange(*range_, range_->begin(), range_->end());
      for (auto mget_iter = current_level_range_.begin();
           mget_iter != current_level_range_.end(); ++mget_iter) {
        struct FilePickerContext& fp_ctx = fp_ctx_array_[mget_iter.index()];
        if (curr_level_ == 0) {
          // On Level-0, we read through all files to check for overlap.
          start_index = 0;
          level_contains_keys = true;
        } else {
          // On Level-n (n>=1), files are sorted. Binary search to find the
          // earliest file whose largest key >= ikey. Search left bound and
          // right bound are used to narrow the range.
          if (fp_ctx.search_left_bound <= fp_ctx.search_right_bound) {
            if (fp_ctx.search_right_bound == FileIndexer::kLevelMaxIndex) {
              fp_ctx.search_right_bound =
                  static_cast<int32_t>(curr_file_level_->num_files) - 1;
            }
            // `search_right_bound_` is an inclusive upper-bound, but since it
            // was determined based on user key, it is still possible the lookup
            // key falls to the right of `search_right_bound_`'s corresponding
            // file. So, pass a limit one higher, which allows us to detect this
            // case.
            Slice& ikey = mget_iter->ikey;
            start_index = FindFileInRange(
                *internal_comparator_, *curr_file_level_, ikey,
                static_cast<uint32_t>(fp_ctx.search_left_bound),
                static_cast<uint32_t>(fp_ctx.search_right_bound) + 1);
            if (start_index == fp_ctx.search_right_bound + 1) {
              // `ikey_` comes after `search_right_bound_`. The lookup key does
              // not exist on this level, so let's skip this level and do a full
              // binary search on the next level.
              fp_ctx.search_left_bound = 0;
              fp_ctx.search_right_bound = FileIndexer::kLevelMaxIndex;
              current_level_range_.SkipKey(mget_iter);
              continue;
            } else {
              level_contains_keys = true;
            }
          } else {
            // search_left_bound > search_right_bound, key does not exist in
            // this level. Since no comparison is done in this level, it will
            // need to search all files in the next level.
            fp_ctx.search_left_bound = 0;
            fp_ctx.search_right_bound = FileIndexer::kLevelMaxIndex;
            current_level_range_.SkipKey(mget_iter);
            continue;
          }
        }
        fp_ctx.start_index_in_curr_level = start_index;
        fp_ctx.curr_index_in_curr_level = start_index;
      }
      if (level_contains_keys) {
        batch_iter_prev_ = current_level_range_.begin();
        batch_iter_ = current_level_range_.begin();
        return true;
      }
      curr_level_++;
    }
    // curr_level_ = num_levels_. So, no more levels to search.
    return false;
  }
};
}  // anonymous namespace

VersionStorageInfo::~VersionStorageInfo() { delete[] files_; }

Version::~Version() {
  assert(refs_ == 0);

  // Remove from linked list
  prev_->next_ = next_;
  next_->prev_ = prev_;

  // Drop references to files
  for (int level = 0; level < storage_info_.num_levels_; level++) {
    for (size_t i = 0; i < storage_info_.files_[level].size(); i++) {
      FileMetaData* f = storage_info_.files_[level][i];
      assert(f->refs > 0);
      f->refs--;
      if (f->refs <= 0) {
        assert(cfd_ != nullptr);
        uint32_t path_id = f->fd.GetPathId();
        assert(path_id < cfd_->ioptions()->cf_paths.size());
        vset_->obsolete_files_.push_back(
            ObsoleteFileInfo(f, cfd_->ioptions()->cf_paths[path_id].path));
      }
    }
  }
}

int FindFile(const InternalKeyComparator& icmp,
             const LevelFilesBrief& file_level,
             const Slice& key) {
  return FindFileInRange(icmp, file_level, key, 0,
                         static_cast<uint32_t>(file_level.num_files));
}

void DoGenerateLevelFilesBrief(LevelFilesBrief* file_level,
        const std::vector<FileMetaData*>& files,
        Arena* arena) {
  assert(file_level);
  assert(arena);

  size_t num = files.size();
  file_level->num_files = num;
  char* mem = arena->AllocateAligned(num * sizeof(FdWithKeyRange));
  file_level->files = new (mem)FdWithKeyRange[num];

  for (size_t i = 0; i < num; i++) {
    Slice smallest_key = files[i]->smallest.Encode();
    Slice largest_key = files[i]->largest.Encode();

    // Copy key slice to sequential memory
    size_t smallest_size = smallest_key.size();
    size_t largest_size = largest_key.size();
    mem = arena->AllocateAligned(smallest_size + largest_size);
    memcpy(mem, smallest_key.data(), smallest_size);
    memcpy(mem + smallest_size, largest_key.data(), largest_size);

    FdWithKeyRange& f = file_level->files[i];
    f.fd = files[i]->fd;
    f.file_metadata = files[i];
    f.smallest_key = Slice(mem, smallest_size);
    f.largest_key = Slice(mem + smallest_size, largest_size);
  }
}

static bool AfterFile(const Comparator* ucmp,
                      const Slice* user_key, const FdWithKeyRange* f) {
  // nullptr user_key occurs before all keys and is therefore never after *f
  return (user_key != nullptr &&
          ucmp->CompareWithoutTimestamp(*user_key,
                                        ExtractUserKey(f->largest_key)) > 0);
}

static bool BeforeFile(const Comparator* ucmp,
                       const Slice* user_key, const FdWithKeyRange* f) {
  // nullptr user_key occurs after all keys and is therefore never before *f
  return (user_key != nullptr &&
          ucmp->CompareWithoutTimestamp(*user_key,
                                        ExtractUserKey(f->smallest_key)) < 0);
}

bool SomeFileOverlapsRange(
    const InternalKeyComparator& icmp,
    bool disjoint_sorted_files,
    const LevelFilesBrief& file_level,
    const Slice* smallest_user_key,
    const Slice* largest_user_key) {
  const Comparator* ucmp = icmp.user_comparator();
  if (!disjoint_sorted_files) {
    // Need to check against all files
    for (size_t i = 0; i < file_level.num_files; i++) {
      const FdWithKeyRange* f = &(file_level.files[i]);
      if (AfterFile(ucmp, smallest_user_key, f) ||
          BeforeFile(ucmp, largest_user_key, f)) {
        // No overlap
      } else {
        return true;  // Overlap
      }
    }
    return false;
  }

  // Binary search over file list
  uint32_t index = 0;
  if (smallest_user_key != nullptr) {
    // Find the leftmost possible internal key for smallest_user_key
    InternalKey small;
    small.SetMinPossibleForUserKey(*smallest_user_key);
    index = FindFile(icmp, file_level, small.Encode());
  }

  if (index >= file_level.num_files) {
    // beginning of range is after all files, so no overlap.
    return false;
  }

  return !BeforeFile(ucmp, largest_user_key, &file_level.files[index]);
}

namespace {

class LevelIterator final : public InternalIterator {
 public:
  LevelIterator(TableCache* table_cache, const ReadOptions& read_options,
                const FileOptions& file_options,
                const InternalKeyComparator& icomparator,
                const LevelFilesBrief* flevel,
                const SliceTransform* prefix_extractor, bool should_sample,
                HistogramImpl* file_read_hist, TableReaderCaller caller,
                bool skip_filters, int level, RangeDelAggregator* range_del_agg,
                const std::vector<AtomicCompactionUnitBoundary>*
                    compaction_boundaries = nullptr)
      : table_cache_(table_cache),
        read_options_(read_options),
        file_options_(file_options),
        icomparator_(icomparator),
        user_comparator_(icomparator.user_comparator()),
        flevel_(flevel),
        prefix_extractor_(prefix_extractor),
        file_read_hist_(file_read_hist),
        should_sample_(should_sample),
        caller_(caller),
        skip_filters_(skip_filters),
        file_index_(flevel_->num_files),
        level_(level),
        range_del_agg_(range_del_agg),
        pinned_iters_mgr_(nullptr),
        compaction_boundaries_(compaction_boundaries) {
    // Empty level is not supported.
    assert(flevel_ != nullptr && flevel_->num_files > 0);
  }

  ~LevelIterator() override { delete file_iter_.Set(nullptr); }

  void Seek(const Slice& target) override;
  void SeekForPrev(const Slice& target) override;
  void SeekToFirst() override;
  void SeekToLast() override;
  void Next() final override;
  bool NextAndGetResult(IterateResult* result) override;
  void Prev() override;

  bool Valid() const override { return file_iter_.Valid(); }
  Slice key() const override {
    assert(Valid());
    return file_iter_.key();
  }

  Slice value() const override {
    assert(Valid());
    return file_iter_.value();
  }

  Status status() const override {
    return file_iter_.iter() ? file_iter_.status() : Status::OK();
  }

  inline bool MayBeOutOfLowerBound() override {
    assert(Valid());
    return may_be_out_of_lower_bound_ && file_iter_.MayBeOutOfLowerBound();
  }

  inline bool MayBeOutOfUpperBound() override {
    assert(Valid());
    return file_iter_.MayBeOutOfUpperBound();
  }

  void SetPinnedItersMgr(PinnedIteratorsManager* pinned_iters_mgr) override {
    pinned_iters_mgr_ = pinned_iters_mgr;
    if (file_iter_.iter()) {
      file_iter_.SetPinnedItersMgr(pinned_iters_mgr);
    }
  }

  bool IsKeyPinned() const override {
    return pinned_iters_mgr_ && pinned_iters_mgr_->PinningEnabled() &&
           file_iter_.iter() && file_iter_.IsKeyPinned();
  }

  bool IsValuePinned() const override {
    return pinned_iters_mgr_ && pinned_iters_mgr_->PinningEnabled() &&
           file_iter_.iter() && file_iter_.IsValuePinned();
  }

 private:
  // Return true if at least one invalid file is seen and skipped.
  bool SkipEmptyFileForward();
  void SkipEmptyFileBackward();
  void SetFileIterator(InternalIterator* iter);
  void InitFileIterator(size_t new_file_index);

  // Called by both of Next() and NextAndGetResult(). Force inline.
  void NextImpl() {
    assert(Valid());
    file_iter_.Next();
    SkipEmptyFileForward();
  }

  const Slice& file_smallest_key(size_t file_index) {
    assert(file_index < flevel_->num_files);
    return flevel_->files[file_index].smallest_key;
  }

  bool KeyReachedUpperBound(const Slice& internal_key) {
    return read_options_.iterate_upper_bound != nullptr &&
           user_comparator_.CompareWithoutTimestamp(
               ExtractUserKey(internal_key),
               *read_options_.iterate_upper_bound) >= 0;
  }

  InternalIterator* NewFileIterator() {
    assert(file_index_ < flevel_->num_files);
    auto file_meta = flevel_->files[file_index_];
    if (should_sample_) {
      sample_file_read_inc(file_meta.file_metadata);
    }

    const InternalKey* smallest_compaction_key = nullptr;
    const InternalKey* largest_compaction_key = nullptr;
    if (compaction_boundaries_ != nullptr) {
      smallest_compaction_key = (*compaction_boundaries_)[file_index_].smallest;
      largest_compaction_key = (*compaction_boundaries_)[file_index_].largest;
    }
    CheckMayBeOutOfLowerBound();
    return table_cache_->NewIterator(
        read_options_, file_options_, icomparator_, *file_meta.file_metadata,
        range_del_agg_, prefix_extractor_,
        nullptr /* don't need reference to table */, file_read_hist_, caller_,
        /*arena=*/nullptr, skip_filters_, level_, smallest_compaction_key,
        largest_compaction_key);
  }

  // Check if current file being fully within iterate_lower_bound.
  //
  // Note MyRocks may update iterate bounds between seek. To workaround it,
  // we need to check and update may_be_out_of_lower_bound_ accordingly.
  void CheckMayBeOutOfLowerBound() {
    if (read_options_.iterate_lower_bound != nullptr &&
        file_index_ < flevel_->num_files) {
      may_be_out_of_lower_bound_ =
          user_comparator_.Compare(
              ExtractUserKey(file_smallest_key(file_index_)),
              *read_options_.iterate_lower_bound) < 0;
    }
  }

  TableCache* table_cache_;
  const ReadOptions read_options_;
  const FileOptions& file_options_;
  const InternalKeyComparator& icomparator_;
  const UserComparatorWrapper user_comparator_;
  const LevelFilesBrief* flevel_;
  mutable FileDescriptor current_value_;
  // `prefix_extractor_` may be non-null even for total order seek. Checking
  // this variable is not the right way to identify whether prefix iterator
  // is used.
  const SliceTransform* prefix_extractor_;

  HistogramImpl* file_read_hist_;
  bool should_sample_;
  TableReaderCaller caller_;
  bool skip_filters_;
  bool may_be_out_of_lower_bound_ = true;
  size_t file_index_;
  int level_;
  RangeDelAggregator* range_del_agg_;
  IteratorWrapper file_iter_;  // May be nullptr
  PinnedIteratorsManager* pinned_iters_mgr_;

  // To be propagated to RangeDelAggregator in order to safely truncate range
  // tombstones.
  const std::vector<AtomicCompactionUnitBoundary>* compaction_boundaries_;
};

void LevelIterator::Seek(const Slice& target) {
  // Check whether the seek key fall under the same file
  bool need_to_reseek = true;
  if (file_iter_.iter() != nullptr && file_index_ < flevel_->num_files) {
    const FdWithKeyRange& cur_file = flevel_->files[file_index_];
    if (icomparator_.InternalKeyComparator::Compare(
            target, cur_file.largest_key) <= 0 &&
        icomparator_.InternalKeyComparator::Compare(
            target, cur_file.smallest_key) >= 0) {
      need_to_reseek = false;
      assert(static_cast<size_t>(FindFile(icomparator_, *flevel_, target)) ==
             file_index_);
    }
  }
  if (need_to_reseek) {
    TEST_SYNC_POINT("LevelIterator::Seek:BeforeFindFile");
    size_t new_file_index = FindFile(icomparator_, *flevel_, target);
    InitFileIterator(new_file_index);
  }

  if (file_iter_.iter() != nullptr) {
    file_iter_.Seek(target);
  }
  if (SkipEmptyFileForward() && prefix_extractor_ != nullptr &&
      !read_options_.total_order_seek && !read_options_.auto_prefix_mode &&
      file_iter_.iter() != nullptr && file_iter_.Valid()) {
    // We've skipped the file we initially positioned to. In the prefix
    // seek case, it is likely that the file is skipped because of
    // prefix bloom or hash, where more keys are skipped. We then check
    // the current key and invalidate the iterator if the prefix is
    // already passed.
    // When doing prefix iterator seek, when keys for one prefix have
    // been exhausted, it can jump to any key that is larger. Here we are
    // enforcing a stricter contract than that, in order to make it easier for
    // higher layers (merging and DB iterator) to reason the correctness:
    // 1. Within the prefix, the result should be accurate.
    // 2. If keys for the prefix is exhausted, it is either positioned to the
    //    next key after the prefix, or make the iterator invalid.
    // A side benefit will be that it invalidates the iterator earlier so that
    // the upper level merging iterator can merge fewer child iterators.
    Slice target_user_key = ExtractUserKey(target);
    Slice file_user_key = ExtractUserKey(file_iter_.key());
    if (prefix_extractor_->InDomain(target_user_key) &&
        (!prefix_extractor_->InDomain(file_user_key) ||
         user_comparator_.Compare(
             prefix_extractor_->Transform(target_user_key),
             prefix_extractor_->Transform(file_user_key)) != 0)) {
      SetFileIterator(nullptr);
    }
  }
  CheckMayBeOutOfLowerBound();
}

void LevelIterator::SeekForPrev(const Slice& target) {
  size_t new_file_index = FindFile(icomparator_, *flevel_, target);
  if (new_file_index >= flevel_->num_files) {
    new_file_index = flevel_->num_files - 1;
  }

  InitFileIterator(new_file_index);
  if (file_iter_.iter() != nullptr) {
    file_iter_.SeekForPrev(target);
    SkipEmptyFileBackward();
  }
  CheckMayBeOutOfLowerBound();
}

void LevelIterator::SeekToFirst() {
  InitFileIterator(0);
  if (file_iter_.iter() != nullptr) {
    file_iter_.SeekToFirst();
  }
  SkipEmptyFileForward();
  CheckMayBeOutOfLowerBound();
}

void LevelIterator::SeekToLast() {
  InitFileIterator(flevel_->num_files - 1);
  if (file_iter_.iter() != nullptr) {
    file_iter_.SeekToLast();
  }
  SkipEmptyFileBackward();
  CheckMayBeOutOfLowerBound();
}

void LevelIterator::Next() { NextImpl(); }

bool LevelIterator::NextAndGetResult(IterateResult* result) {
  NextImpl();
  bool is_valid = Valid();
  if (is_valid) {
    result->key = key();
    result->may_be_out_of_upper_bound = MayBeOutOfUpperBound();
  }
  return is_valid;
}

void LevelIterator::Prev() {
  assert(Valid());
  file_iter_.Prev();
  SkipEmptyFileBackward();
}

bool LevelIterator::SkipEmptyFileForward() {
  bool seen_empty_file = false;
  while (file_iter_.iter() == nullptr ||
         (!file_iter_.Valid() && file_iter_.status().ok() &&
          !file_iter_.iter()->IsOutOfBound())) {
    seen_empty_file = true;
    // Move to next file
    if (file_index_ >= flevel_->num_files - 1) {
      // Already at the last file
      SetFileIterator(nullptr);
      break;
    }
    if (KeyReachedUpperBound(file_smallest_key(file_index_ + 1))) {
      SetFileIterator(nullptr);
      break;
    }
    InitFileIterator(file_index_ + 1);
    if (file_iter_.iter() != nullptr) {
      file_iter_.SeekToFirst();
    }
  }
  return seen_empty_file;
}

void LevelIterator::SkipEmptyFileBackward() {
  while (file_iter_.iter() == nullptr ||
         (!file_iter_.Valid() && file_iter_.status().ok())) {
    // Move to previous file
    if (file_index_ == 0) {
      // Already the first file
      SetFileIterator(nullptr);
      return;
    }
    InitFileIterator(file_index_ - 1);
    if (file_iter_.iter() != nullptr) {
      file_iter_.SeekToLast();
    }
  }
}

void LevelIterator::SetFileIterator(InternalIterator* iter) {
  if (pinned_iters_mgr_ && iter) {
    iter->SetPinnedItersMgr(pinned_iters_mgr_);
  }

  InternalIterator* old_iter = file_iter_.Set(iter);
  if (pinned_iters_mgr_ && pinned_iters_mgr_->PinningEnabled()) {
    pinned_iters_mgr_->PinIterator(old_iter);
  } else {
    delete old_iter;
  }
}

void LevelIterator::InitFileIterator(size_t new_file_index) {
  if (new_file_index >= flevel_->num_files) {
    file_index_ = new_file_index;
    SetFileIterator(nullptr);
    return;
  } else {
    // If the file iterator shows incomplete, we try it again if users seek
    // to the same file, as this time we may go to a different data block
    // which is cached in block cache.
    //
    if (file_iter_.iter() != nullptr && !file_iter_.status().IsIncomplete() &&
        new_file_index == file_index_) {
      // file_iter_ is already constructed with this iterator, so
      // no need to change anything
    } else {
      file_index_ = new_file_index;
      InternalIterator* iter = NewFileIterator();
      SetFileIterator(iter);
    }
  }
}
}  // anonymous namespace

// A wrapper of version builder which references the current version in
// constructor and unref it in the destructor.
// Both of the constructor and destructor need to be called inside DB Mutex.
class BaseReferencedVersionBuilder {
 public:
  explicit BaseReferencedVersionBuilder(ColumnFamilyData* cfd)
      : version_builder_(new VersionBuilder(
            cfd->current()->version_set()->file_options(), cfd->table_cache(),
            cfd->current()->storage_info(), cfd->ioptions()->info_log)),
        version_(cfd->current()) {
    version_->Ref();
  }
  ~BaseReferencedVersionBuilder() {
    version_->Unref();
  }
  VersionBuilder* version_builder() { return version_builder_.get(); }

 private:
  std::unique_ptr<VersionBuilder> version_builder_;
  Version* version_;
};

Status Version::GetTableProperties(std::shared_ptr<const TableProperties>* tp,
                                   const FileMetaData* file_meta,
                                   const std::string* fname) const {
  auto table_cache = cfd_->table_cache();
  auto ioptions = cfd_->ioptions();
  Status s = table_cache->GetTableProperties(
      file_options_, cfd_->internal_comparator(), file_meta->fd, tp,
      mutable_cf_options_.prefix_extractor.get(), true /* no io */);
  if (s.ok()) {
    return s;
  }

  // We only ignore error type `Incomplete` since it's by design that we
  // disallow table when it's not in table cache.
  if (!s.IsIncomplete()) {
    return s;
  }

  // 2. Table is not present in table cache, we'll read the table properties
  // directly from the properties block in the file.
  std::unique_ptr<FSRandomAccessFile> file;
  std::string file_name;
  if (fname != nullptr) {
    file_name = *fname;
  } else {
    file_name =
      TableFileName(ioptions->cf_paths, file_meta->fd.GetNumber(),
                    file_meta->fd.GetPathId());
  }
  s = ioptions->fs->NewRandomAccessFile(file_name, file_options_, &file,
                                        nullptr);
  if (!s.ok()) {
    return s;
  }

  TableProperties* raw_table_properties;
  // By setting the magic number to kInvalidTableMagicNumber, we can by
  // pass the magic number check in the footer.
  std::unique_ptr<RandomAccessFileReader> file_reader(
      new RandomAccessFileReader(
          std::move(file), file_name, nullptr /* env */, nullptr /* stats */,
          0 /* hist_type */, nullptr /* file_read_hist */,
          nullptr /* rate_limiter */, ioptions->listeners));
  s = ReadTableProperties(
      file_reader.get(), file_meta->fd.GetFileSize(),
      Footer::kInvalidTableMagicNumber /* table's magic number */, *ioptions,
      &raw_table_properties, false /* compression_type_missing */);
  if (!s.ok()) {
    return s;
  }
  RecordTick(ioptions->statistics, NUMBER_DIRECT_LOAD_TABLE_PROPERTIES);

  *tp = std::shared_ptr<const TableProperties>(raw_table_properties);
  return s;
}

Status Version::GetPropertiesOfAllTables(TablePropertiesCollection* props) {
  Status s;
  for (int level = 0; level < storage_info_.num_levels_; level++) {
    s = GetPropertiesOfAllTables(props, level);
    if (!s.ok()) {
      return s;
    }
  }

  return Status::OK();
}

Status Version::TablesRangeTombstoneSummary(int max_entries_to_print,
                                            std::string* out_str) {
  if (max_entries_to_print <= 0) {
    return Status::OK();
  }
  int num_entries_left = max_entries_to_print;

  std::stringstream ss;

  for (int level = 0; level < storage_info_.num_levels_; level++) {
    for (const auto& file_meta : storage_info_.files_[level]) {
      auto fname =
          TableFileName(cfd_->ioptions()->cf_paths, file_meta->fd.GetNumber(),
                        file_meta->fd.GetPathId());

      ss << "=== file : " << fname << " ===\n";

      TableCache* table_cache = cfd_->table_cache();
      std::unique_ptr<FragmentedRangeTombstoneIterator> tombstone_iter;

      Status s = table_cache->GetRangeTombstoneIterator(
          ReadOptions(), cfd_->internal_comparator(), *file_meta,
          &tombstone_iter);
      if (!s.ok()) {
        return s;
      }
      if (tombstone_iter) {
        tombstone_iter->SeekToFirst();

        while (tombstone_iter->Valid() && num_entries_left > 0) {
          ss << "start: " << tombstone_iter->start_key().ToString(true)
             << " end: " << tombstone_iter->end_key().ToString(true)
             << " seq: " << tombstone_iter->seq() << '\n';
          tombstone_iter->Next();
          num_entries_left--;
        }
        if (num_entries_left <= 0) {
          break;
        }
      }
    }
    if (num_entries_left <= 0) {
      break;
    }
  }
  assert(num_entries_left >= 0);
  if (num_entries_left <= 0) {
    ss << "(results may not be complete)\n";
  }

  *out_str = ss.str();
  return Status::OK();
}

Status Version::GetPropertiesOfAllTables(TablePropertiesCollection* props,
                                         int level) {
  for (const auto& file_meta : storage_info_.files_[level]) {
    auto fname =
        TableFileName(cfd_->ioptions()->cf_paths, file_meta->fd.GetNumber(),
                      file_meta->fd.GetPathId());
    // 1. If the table is already present in table cache, load table
    // properties from there.
    std::shared_ptr<const TableProperties> table_properties;
    Status s = GetTableProperties(&table_properties, file_meta, &fname);
    if (s.ok()) {
      props->insert({fname, table_properties});
    } else {
      return s;
    }
  }

  return Status::OK();
}

Status Version::GetPropertiesOfTablesInRange(
    const Range* range, std::size_t n, TablePropertiesCollection* props) const {
  for (int level = 0; level < storage_info_.num_non_empty_levels(); level++) {
    for (decltype(n) i = 0; i < n; i++) {
      // Convert user_key into a corresponding internal key.
      InternalKey k1(range[i].start, kMaxSequenceNumber, kValueTypeForSeek);
      InternalKey k2(range[i].limit, kMaxSequenceNumber, kValueTypeForSeek);
      std::vector<FileMetaData*> files;
      storage_info_.GetOverlappingInputs(level, &k1, &k2, &files, -1, nullptr,
                                         false);
      for (const auto& file_meta : files) {
        auto fname =
            TableFileName(cfd_->ioptions()->cf_paths,
                          file_meta->fd.GetNumber(), file_meta->fd.GetPathId());
        if (props->count(fname) == 0) {
          // 1. If the table is already present in table cache, load table
          // properties from there.
          std::shared_ptr<const TableProperties> table_properties;
          Status s = GetTableProperties(&table_properties, file_meta, &fname);
          if (s.ok()) {
            props->insert({fname, table_properties});
          } else {
            return s;
          }
        }
      }
    }
  }

  return Status::OK();
}

Status Version::GetAggregatedTableProperties(
    std::shared_ptr<const TableProperties>* tp, int level) {
  TablePropertiesCollection props;
  Status s;
  if (level < 0) {
    s = GetPropertiesOfAllTables(&props);
  } else {
    s = GetPropertiesOfAllTables(&props, level);
  }
  if (!s.ok()) {
    return s;
  }

  auto* new_tp = new TableProperties();
  for (const auto& item : props) {
    new_tp->Add(*item.second);
  }
  tp->reset(new_tp);
  return Status::OK();
}

size_t Version::GetMemoryUsageByTableReaders() {
  size_t total_usage = 0;
  for (auto& file_level : storage_info_.level_files_brief_) {
    for (size_t i = 0; i < file_level.num_files; i++) {
      total_usage += cfd_->table_cache()->GetMemoryUsageByTableReader(
          file_options_, cfd_->internal_comparator(), file_level.files[i].fd,
          mutable_cf_options_.prefix_extractor.get());
    }
  }
  return total_usage;
}

void Version::GetColumnFamilyMetaData(ColumnFamilyMetaData* cf_meta) {
  assert(cf_meta);
  assert(cfd_);

  cf_meta->name = cfd_->GetName();
  cf_meta->size = 0;
  cf_meta->file_count = 0;
  cf_meta->levels.clear();

  auto* ioptions = cfd_->ioptions();
  auto* vstorage = storage_info();

  for (int level = 0; level < cfd_->NumberLevels(); level++) {
    uint64_t level_size = 0;
    cf_meta->file_count += vstorage->LevelFiles(level).size();
    std::vector<SstFileMetaData> files;
    for (const auto& file : vstorage->LevelFiles(level)) {
      uint32_t path_id = file->fd.GetPathId();
      std::string file_path;
      if (path_id < ioptions->cf_paths.size()) {
        file_path = ioptions->cf_paths[path_id].path;
      } else {
        assert(!ioptions->cf_paths.empty());
        file_path = ioptions->cf_paths.back().path;
      }
      const uint64_t file_number = file->fd.GetNumber();
      files.emplace_back(SstFileMetaData{
          MakeTableFileName("", file_number), file_number, file_path,
          static_cast<size_t>(file->fd.GetFileSize()), file->fd.smallest_seqno,
          file->fd.largest_seqno, file->smallest.user_key().ToString(),
          file->largest.user_key().ToString(),
          file->stats.num_reads_sampled.load(std::memory_order_relaxed),
          file->being_compacted, file->oldest_blob_file_number,
          file->TryGetOldestAncesterTime(), file->TryGetFileCreationTime(),
          file->file_checksum, file->file_checksum_func_name});
      files.back().num_entries = file->num_entries;
      files.back().num_deletions = file->num_deletions;
      level_size += file->fd.GetFileSize();
    }
    cf_meta->levels.emplace_back(
        level, level_size, std::move(files));
    cf_meta->size += level_size;
  }
}

uint64_t Version::GetSstFilesSize() {
  uint64_t sst_files_size = 0;
  for (int level = 0; level < storage_info_.num_levels_; level++) {
    for (const auto& file_meta : storage_info_.LevelFiles(level)) {
      sst_files_size += file_meta->fd.GetFileSize();
    }
  }
  return sst_files_size;
}

void Version::GetCreationTimeOfOldestFile(uint64_t* creation_time) {
  uint64_t oldest_time = port::kMaxUint64;
  for (int level = 0; level < storage_info_.num_non_empty_levels_; level++) {
    for (FileMetaData* meta : storage_info_.LevelFiles(level)) {
      assert(meta->fd.table_reader != nullptr);
      uint64_t file_creation_time = meta->TryGetFileCreationTime();
      if (file_creation_time == kUnknownFileCreationTime) {
        *creation_time = 0;
        return;
      }
      if (file_creation_time < oldest_time) {
        oldest_time = file_creation_time;
      }
    }
  }
  *creation_time = oldest_time;
}

uint64_t VersionStorageInfo::GetEstimatedActiveKeys() const {
  // Estimation will be inaccurate when:
  // (1) there exist merge keys
  // (2) keys are directly overwritten
  // (3) deletion on non-existing keys
  // (4) low number of samples
  if (current_num_samples_ == 0) {
    return 0;
  }

  if (current_num_non_deletions_ <= current_num_deletions_) {
    return 0;
  }

  uint64_t est = current_num_non_deletions_ - current_num_deletions_;

  uint64_t file_count = 0;
  for (int level = 0; level < num_levels_; ++level) {
    file_count += files_[level].size();
  }

  if (current_num_samples_ < file_count) {
    // casting to avoid overflowing
    return
      static_cast<uint64_t>(
        (est * static_cast<double>(file_count) / current_num_samples_)
      );
  } else {
    return est;
  }
}

double VersionStorageInfo::GetEstimatedCompressionRatioAtLevel(
    int level) const {
  assert(level < num_levels_);
  uint64_t sum_file_size_bytes = 0;
  uint64_t sum_data_size_bytes = 0;
  for (auto* file_meta : files_[level]) {
    sum_file_size_bytes += file_meta->fd.GetFileSize();
    sum_data_size_bytes += file_meta->raw_key_size + file_meta->raw_value_size;
  }
  if (sum_file_size_bytes == 0) {
    return -1.0;
  }
  return static_cast<double>(sum_data_size_bytes) / sum_file_size_bytes;
}

void Version::AddIterators(const ReadOptions& read_options,
                           const FileOptions& soptions,
                           MergeIteratorBuilder* merge_iter_builder,
                           RangeDelAggregator* range_del_agg) {
  assert(storage_info_.finalized_);

  for (int level = 0; level < storage_info_.num_non_empty_levels(); level++) {
    AddIteratorsForLevel(read_options, soptions, merge_iter_builder, level,
                         range_del_agg);
  }
}

void Version::AddIteratorsForLevel(const ReadOptions& read_options,
                                   const FileOptions& soptions,
                                   MergeIteratorBuilder* merge_iter_builder,
                                   int level,
                                   RangeDelAggregator* range_del_agg) {
  assert(storage_info_.finalized_);
  if (level >= storage_info_.num_non_empty_levels()) {
    // This is an empty level
    return;
  } else if (storage_info_.LevelFilesBrief(level).num_files == 0) {
    // No files in this level
    return;
  }

  bool should_sample = should_sample_file_read();

  auto* arena = merge_iter_builder->GetArena();
  if (level == 0) {
    // Merge all level zero files together since they may overlap
    for (size_t i = 0; i < storage_info_.LevelFilesBrief(0).num_files; i++) {
      const auto& file = storage_info_.LevelFilesBrief(0).files[i];
      merge_iter_builder->AddIterator(cfd_->table_cache()->NewIterator(
          read_options, soptions, cfd_->internal_comparator(),
          *file.file_metadata, range_del_agg,
          mutable_cf_options_.prefix_extractor.get(), nullptr,
          cfd_->internal_stats()->GetFileReadHist(0),
          TableReaderCaller::kUserIterator, arena,
          /*skip_filters=*/false, /*level=*/0,
          /*smallest_compaction_key=*/nullptr,
          /*largest_compaction_key=*/nullptr));
    }
    if (should_sample) {
      // Count ones for every L0 files. This is done per iterator creation
      // rather than Seek(), while files in other levels are recored per seek.
      // If users execute one range query per iterator, there may be some
      // discrepancy here.
      for (FileMetaData* meta : storage_info_.LevelFiles(0)) {
        sample_file_read_inc(meta);
      }
    }
  } else if (storage_info_.LevelFilesBrief(level).num_files > 0) {
    // For levels > 0, we can use a concatenating iterator that sequentially
    // walks through the non-overlapping files in the level, opening them
    // lazily.
    auto* mem = arena->AllocateAligned(sizeof(LevelIterator));
    merge_iter_builder->AddIterator(new (mem) LevelIterator(
        cfd_->table_cache(), read_options, soptions,
        cfd_->internal_comparator(), &storage_info_.LevelFilesBrief(level),
        mutable_cf_options_.prefix_extractor.get(), should_sample_file_read(),
        cfd_->internal_stats()->GetFileReadHist(level),
        TableReaderCaller::kUserIterator, IsFilterSkipped(level), level,
        range_del_agg, /*largest_compaction_key=*/nullptr));
  }
}

Status Version::OverlapWithLevelIterator(const ReadOptions& read_options,
                                         const FileOptions& file_options,
                                         const Slice& smallest_user_key,
                                         const Slice& largest_user_key,
                                         int level, bool* overlap) {
  assert(storage_info_.finalized_);

  auto icmp = cfd_->internal_comparator();
  auto ucmp = icmp.user_comparator();

  Arena arena;
  Status status;
  ReadRangeDelAggregator range_del_agg(&icmp,
                                       kMaxSequenceNumber /* upper_bound */);

  *overlap = false;

  if (level == 0) {
    for (size_t i = 0; i < storage_info_.LevelFilesBrief(0).num_files; i++) {
      const auto file = &storage_info_.LevelFilesBrief(0).files[i];
      if (AfterFile(ucmp, &smallest_user_key, file) ||
          BeforeFile(ucmp, &largest_user_key, file)) {
        continue;
      }
      ScopedArenaIterator iter(cfd_->table_cache()->NewIterator(
          read_options, file_options, cfd_->internal_comparator(),
          *file->file_metadata, &range_del_agg,
          mutable_cf_options_.prefix_extractor.get(), nullptr,
          cfd_->internal_stats()->GetFileReadHist(0),
          TableReaderCaller::kUserIterator, &arena,
          /*skip_filters=*/false, /*level=*/0,
          /*smallest_compaction_key=*/nullptr,
          /*largest_compaction_key=*/nullptr));
      status = OverlapWithIterator(
          ucmp, smallest_user_key, largest_user_key, iter.get(), overlap);
      if (!status.ok() || *overlap) {
        break;
      }
    }
  } else if (storage_info_.LevelFilesBrief(level).num_files > 0) {
    auto mem = arena.AllocateAligned(sizeof(LevelIterator));
    ScopedArenaIterator iter(new (mem) LevelIterator(
        cfd_->table_cache(), read_options, file_options,
        cfd_->internal_comparator(), &storage_info_.LevelFilesBrief(level),
        mutable_cf_options_.prefix_extractor.get(), should_sample_file_read(),
        cfd_->internal_stats()->GetFileReadHist(level),
        TableReaderCaller::kUserIterator, IsFilterSkipped(level), level,
        &range_del_agg));
    status = OverlapWithIterator(
        ucmp, smallest_user_key, largest_user_key, iter.get(), overlap);
  }

  if (status.ok() && *overlap == false &&
      range_del_agg.IsRangeOverlapped(smallest_user_key, largest_user_key)) {
    *overlap = true;
  }
  return status;
}

VersionStorageInfo::VersionStorageInfo(
    const InternalKeyComparator* internal_comparator,
    const Comparator* user_comparator, int levels,
    CompactionStyle compaction_style, VersionStorageInfo* ref_vstorage,
    bool _force_consistency_checks)
    : internal_comparator_(internal_comparator),
      user_comparator_(user_comparator),
      // cfd is nullptr if Version is dummy
      num_levels_(levels),
      num_non_empty_levels_(0),
      file_indexer_(user_comparator),
      compaction_style_(compaction_style),
      files_(new std::vector<FileMetaData*>[num_levels_]),
      base_level_(num_levels_ == 1 ? -1 : 1),
      level_multiplier_(0.0),
      files_by_compaction_pri_(num_levels_),
      level0_non_overlapping_(false),
      next_file_to_compact_by_size_(num_levels_),
      compaction_score_(num_levels_),
      compaction_level_(num_levels_),
      l0_delay_trigger_count_(0),
      accumulated_file_size_(0),
      accumulated_raw_key_size_(0),
      accumulated_raw_value_size_(0),
      accumulated_num_non_deletions_(0),
      accumulated_num_deletions_(0),
      current_num_non_deletions_(0),
      current_num_deletions_(0),
      current_num_samples_(0),
      estimated_compaction_needed_bytes_(0),
      finalized_(false),
      force_consistency_checks_(_force_consistency_checks) {
  if (ref_vstorage != nullptr) {
    accumulated_file_size_ = ref_vstorage->accumulated_file_size_;
    accumulated_raw_key_size_ = ref_vstorage->accumulated_raw_key_size_;
    accumulated_raw_value_size_ = ref_vstorage->accumulated_raw_value_size_;
    accumulated_num_non_deletions_ =
        ref_vstorage->accumulated_num_non_deletions_;
    accumulated_num_deletions_ = ref_vstorage->accumulated_num_deletions_;
    current_num_non_deletions_ = ref_vstorage->current_num_non_deletions_;
    current_num_deletions_ = ref_vstorage->current_num_deletions_;
    current_num_samples_ = ref_vstorage->current_num_samples_;
    oldest_snapshot_seqnum_ = ref_vstorage->oldest_snapshot_seqnum_;
  }
}

Version::Version(ColumnFamilyData* column_family_data, VersionSet* vset,
                 const FileOptions& file_opt,
                 const MutableCFOptions mutable_cf_options,
                 uint64_t version_number)
    : env_(vset->env_),
      cfd_(column_family_data),
      info_log_((cfd_ == nullptr) ? nullptr : cfd_->ioptions()->info_log),
      db_statistics_((cfd_ == nullptr) ? nullptr
                                       : cfd_->ioptions()->statistics),
      table_cache_((cfd_ == nullptr) ? nullptr : cfd_->table_cache()),
      merge_operator_((cfd_ == nullptr) ? nullptr
                                        : cfd_->ioptions()->merge_operator),
      storage_info_(
          (cfd_ == nullptr) ? nullptr : &cfd_->internal_comparator(),
          (cfd_ == nullptr) ? nullptr : cfd_->user_comparator(),
          cfd_ == nullptr ? 0 : cfd_->NumberLevels(),
          cfd_ == nullptr ? kCompactionStyleLevel
                          : cfd_->ioptions()->compaction_style,
          (cfd_ == nullptr || cfd_->current() == nullptr)
              ? nullptr
              : cfd_->current()->storage_info(),
          cfd_ == nullptr ? false : cfd_->ioptions()->force_consistency_checks),
      vset_(vset),
      next_(this),
      prev_(this),
      refs_(0),
      file_options_(file_opt),
      mutable_cf_options_(mutable_cf_options),
      version_number_(version_number) {}

void Version::Get(const ReadOptions& read_options, const LookupKey& k,
                  PinnableSlice* value, Status* status,
                  MergeContext* merge_context,
                  SequenceNumber* max_covering_tombstone_seq, bool* value_found,
                  bool* key_exists, SequenceNumber* seq, ReadCallback* callback,
                  bool* is_blob, bool do_merge) {
  Slice ikey = k.internal_key();
  Slice user_key = k.user_key();

  assert(status->ok() || status->IsMergeInProgress());

  if (key_exists != nullptr) {
    // will falsify below if not found
    *key_exists = true;
  }

  PinnedIteratorsManager pinned_iters_mgr;
  uint64_t tracing_get_id = BlockCacheTraceHelper::kReservedGetId;
  if (vset_ && vset_->block_cache_tracer_ &&
      vset_->block_cache_tracer_->is_tracing_enabled()) {
    tracing_get_id = vset_->block_cache_tracer_->NextGetId();
  }
  GetContext get_context(
      user_comparator(), merge_operator_, info_log_, db_statistics_,
      status->ok() ? GetContext::kNotFound : GetContext::kMerge, user_key,
      do_merge ? value : nullptr, value_found, merge_context, do_merge,
      max_covering_tombstone_seq, this->env_, seq,
      merge_operator_ ? &pinned_iters_mgr : nullptr, callback, is_blob,
      tracing_get_id);

  // Pin blocks that we read to hold merge operands
  if (merge_operator_) {
    pinned_iters_mgr.StartPinning();
  }

  FilePicker fp(
      storage_info_.files_, user_key, ikey, &storage_info_.level_files_brief_,
      storage_info_.num_non_empty_levels_, &storage_info_.file_indexer_,
      user_comparator(), internal_comparator());
  FdWithKeyRange* f = fp.GetNextFile();

  while (f != nullptr) {
    if (*max_covering_tombstone_seq > 0) {
      // The remaining files we look at will only contain covered keys, so we
      // stop here.
      break;
    }
    if (get_context.sample()) {
      sample_file_read_inc(f->file_metadata);
    }

    bool timer_enabled =
        GetPerfLevel() >= PerfLevel::kEnableTimeExceptForMutex &&
        get_perf_context()->per_level_perf_context_enabled;
    StopWatchNano timer(env_, timer_enabled /* auto_start */);
    *status = table_cache_->Get(
        read_options, *internal_comparator(), *f->file_metadata, ikey,
        &get_context, mutable_cf_options_.prefix_extractor.get(),
        cfd_->internal_stats()->GetFileReadHist(fp.GetHitFileLevel()),
        IsFilterSkipped(static_cast<int>(fp.GetHitFileLevel()),
                        fp.IsHitFileLastInLevel()),
        fp.GetCurrentLevel());
    // TODO: examine the behavior for corrupted key
    if (timer_enabled) {
      PERF_COUNTER_BY_LEVEL_ADD(get_from_table_nanos, timer.ElapsedNanos(),
                                fp.GetCurrentLevel());
    }
    if (!status->ok()) {
      return;
    }

    // report the counters before returning
    if (get_context.State() != GetContext::kNotFound &&
        get_context.State() != GetContext::kMerge &&
        db_statistics_ != nullptr) {
      get_context.ReportCounters();
    }
    switch (get_context.State()) {
      case GetContext::kNotFound:
        // Keep searching in other files
        break;
      case GetContext::kMerge:
        // TODO: update per-level perfcontext user_key_return_count for kMerge
        break;
      case GetContext::kFound:
        if (fp.GetHitFileLevel() == 0) {
          RecordTick(db_statistics_, GET_HIT_L0);
        } else if (fp.GetHitFileLevel() == 1) {
          RecordTick(db_statistics_, GET_HIT_L1);
        } else if (fp.GetHitFileLevel() >= 2) {
          RecordTick(db_statistics_, GET_HIT_L2_AND_UP);
        }
        PERF_COUNTER_BY_LEVEL_ADD(user_key_return_count, 1,
                                  fp.GetHitFileLevel());
        return;
      case GetContext::kDeleted:
        // Use empty error message for speed
        *status = Status::NotFound();
        return;
      case GetContext::kCorrupt:
        *status = Status::Corruption("corrupted key for ", user_key);
        return;
      case GetContext::kBlobIndex:
<<<<<<< HEAD
        if (is_blob) {
          *is_blob = true;
        } else {
          ROCKS_LOG_ERROR(info_log_, "Encounter unexpected blob index.");
          *status = Status::NotSupported(
              "Encounter unexpected blob index. Please open DB with "
              "rocksdb::blob_db::BlobDB instead.");
        }
=======
        ROCKS_LOG_ERROR(info_log_, "Encounter unexpected blob index.");
        *status = Status::NotSupported(
            "Encounter unexpected blob index. Please open DB with "
            "ROCKSDB_NAMESPACE::blob_db::BlobDB instead.");
>>>>>>> 942eaba0
        return;
    }
    f = fp.GetNextFile();
  }
  if (db_statistics_ != nullptr) {
    get_context.ReportCounters();
  }
  if (GetContext::kMerge == get_context.State()) {
    if (!do_merge) {
      *status = Status::OK();
      return;
    }
    if (!merge_operator_) {
      *status =  Status::InvalidArgument(
          "merge_operator is not properly initialized.");
      return;
    }
    // merge_operands are in saver and we hit the beginning of the key history
    // do a final merge of nullptr and operands;
    std::string* str_value = value != nullptr ? value->GetSelf() : nullptr;
    ValueType base_type = kTypeValue;
    *status = MergeHelper::TimedFullMerge(
        merge_operator_, user_key, base_type, nullptr,
        merge_context->GetOperands(), &base_type, str_value, info_log_,
        db_statistics_, env_, nullptr /* result_operand */, true);
    if (base_type == kTypeBlobIndex) {
      if (is_blob) {
        *is_blob = true;
      } else {
        ROCKS_LOG_ERROR(info_log_, "Encounter unexpected blob index.");
        *status = Status::NotSupported(
            "Encounter unexpected blob index. Please open DB with "
            "rocksdb::blob_db::BlobDB instead.");
        return;
      }
    }
    if (LIKELY(value != nullptr)) {
      value->PinSelf();
    }
  } else {
    if (key_exists != nullptr) {
      *key_exists = false;
    }
    *status = Status::NotFound(); // Use an empty error message for speed
  }
}

void Version::MultiGet(const ReadOptions& read_options, MultiGetRange* range,
                       ReadCallback* callback, bool* is_blob) {
  PinnedIteratorsManager pinned_iters_mgr;

  // Pin blocks that we read to hold merge operands
  if (merge_operator_) {
    pinned_iters_mgr.StartPinning();
  }
  uint64_t tracing_mget_id = BlockCacheTraceHelper::kReservedGetId;

  if (vset_ && vset_->block_cache_tracer_ &&
      vset_->block_cache_tracer_->is_tracing_enabled()) {
    tracing_mget_id = vset_->block_cache_tracer_->NextGetId();
  }
  // Even though we know the batch size won't be > MAX_BATCH_SIZE,
  // use autovector in order to avoid unnecessary construction of GetContext
  // objects, which is expensive
  autovector<GetContext, 16> get_ctx;
  for (auto iter = range->begin(); iter != range->end(); ++iter) {
    assert(iter->s->ok() || iter->s->IsMergeInProgress());
    get_ctx.emplace_back(
        user_comparator(), merge_operator_, info_log_, db_statistics_,
        iter->s->ok() ? GetContext::kNotFound : GetContext::kMerge, iter->ukey,
        iter->value, nullptr, &(iter->merge_context), true,
        &iter->max_covering_tombstone_seq, this->env_, nullptr,
        merge_operator_ ? &pinned_iters_mgr : nullptr, callback, is_blob,
        tracing_mget_id);
    // MergeInProgress status, if set, has been transferred to the get_context
    // state, so we set status to ok here. From now on, the iter status will
    // be used for IO errors, and get_context state will be used for any
    // key level errors
    *(iter->s) = Status::OK();
  }
  int get_ctx_index = 0;
  for (auto iter = range->begin(); iter != range->end();
       ++iter, get_ctx_index++) {
    iter->get_context = &(get_ctx[get_ctx_index]);
  }

  MultiGetRange file_picker_range(*range, range->begin(), range->end());
  FilePickerMultiGet fp(
      &file_picker_range,
      &storage_info_.level_files_brief_, storage_info_.num_non_empty_levels_,
      &storage_info_.file_indexer_, user_comparator(), internal_comparator());
  FdWithKeyRange* f = fp.GetNextFile();

  while (f != nullptr) {
    MultiGetRange file_range = fp.CurrentFileRange();
    bool timer_enabled =
        GetPerfLevel() >= PerfLevel::kEnableTimeExceptForMutex &&
        get_perf_context()->per_level_perf_context_enabled;
    StopWatchNano timer(env_, timer_enabled /* auto_start */);
    Status s = table_cache_->MultiGet(
        read_options, *internal_comparator(), *f->file_metadata, &file_range,
        mutable_cf_options_.prefix_extractor.get(),
        cfd_->internal_stats()->GetFileReadHist(fp.GetHitFileLevel()),
        IsFilterSkipped(static_cast<int>(fp.GetHitFileLevel()),
                        fp.IsHitFileLastInLevel()),
        fp.GetCurrentLevel());
    // TODO: examine the behavior for corrupted key
    if (timer_enabled) {
      PERF_COUNTER_BY_LEVEL_ADD(get_from_table_nanos, timer.ElapsedNanos(),
                                fp.GetCurrentLevel());
    }
    if (!s.ok()) {
      // TODO: Set status for individual keys appropriately
      for (auto iter = file_range.begin(); iter != file_range.end(); ++iter) {
        *iter->s = s;
        file_range.MarkKeyDone(iter);
      }
      return;
    }
    uint64_t batch_size = 0;
    for (auto iter = file_range.begin(); iter != file_range.end(); ++iter) {
      GetContext& get_context = *iter->get_context;
      Status* status = iter->s;
      // The Status in the KeyContext takes precedence over GetContext state
      // Status may be an error if there were any IO errors in the table
      // reader. We never expect Status to be NotFound(), as that is
      // determined by get_context
      assert(!status->IsNotFound());
      if (!status->ok()) {
        file_range.MarkKeyDone(iter);
        continue;
      }

      if (get_context.sample()) {
        sample_file_read_inc(f->file_metadata);
      }
      batch_size++;
      // report the counters before returning
      if (get_context.State() != GetContext::kNotFound &&
          get_context.State() != GetContext::kMerge &&
          db_statistics_ != nullptr) {
        get_context.ReportCounters();
      } else {
        if (iter->max_covering_tombstone_seq > 0) {
          // The remaining files we look at will only contain covered keys, so
          // we stop here for this key
          file_picker_range.SkipKey(iter);
        }
      }
      switch (get_context.State()) {
        case GetContext::kNotFound:
          // Keep searching in other files
          break;
        case GetContext::kMerge:
          // TODO: update per-level perfcontext user_key_return_count for kMerge
          break;
        case GetContext::kFound:
          if (fp.GetHitFileLevel() == 0) {
            RecordTick(db_statistics_, GET_HIT_L0);
          } else if (fp.GetHitFileLevel() == 1) {
            RecordTick(db_statistics_, GET_HIT_L1);
          } else if (fp.GetHitFileLevel() >= 2) {
            RecordTick(db_statistics_, GET_HIT_L2_AND_UP);
          }
          PERF_COUNTER_BY_LEVEL_ADD(user_key_return_count, 1,
                                    fp.GetHitFileLevel());
          file_range.MarkKeyDone(iter);
          continue;
        case GetContext::kDeleted:
          // Use empty error message for speed
          *status = Status::NotFound();
          file_range.MarkKeyDone(iter);
          continue;
        case GetContext::kCorrupt:
          *status =
              Status::Corruption("corrupted key for ", iter->lkey->user_key());
          file_range.MarkKeyDone(iter);
          continue;
        case GetContext::kBlobIndex:
          ROCKS_LOG_ERROR(info_log_, "Encounter unexpected blob index.");
          *status = Status::NotSupported(
              "Encounter unexpected blob index. Please open DB with "
              "ROCKSDB_NAMESPACE::blob_db::BlobDB instead.");
          file_range.MarkKeyDone(iter);
          continue;
      }
    }
    RecordInHistogram(db_statistics_, SST_BATCH_SIZE, batch_size);
    if (file_picker_range.empty()) {
      break;
    }
    f = fp.GetNextFile();
  }

  // Process any left over keys
  for (auto iter = range->begin(); iter != range->end(); ++iter) {
    GetContext& get_context = *iter->get_context;
    Status* status = iter->s;
    Slice user_key = iter->lkey->user_key();

    if (db_statistics_ != nullptr) {
      get_context.ReportCounters();
    }
    if (GetContext::kMerge == get_context.State()) {
      if (!merge_operator_) {
        *status = Status::InvalidArgument(
            "merge_operator is not properly initialized.");
        range->MarkKeyDone(iter);
        continue;
      }
      // merge_operands are in saver and we hit the beginning of the key history
      // do a final merge of nullptr and operands;
      std::string* str_value =
          iter->value != nullptr ? iter->value->GetSelf() : nullptr;
      ValueType base_type = kTypeValue;
      *status = MergeHelper::TimedFullMerge(
          merge_operator_, user_key, base_type, nullptr,
          iter->merge_context.GetOperands(), &base_type, str_value, info_log_,
          db_statistics_, env_, nullptr /* result_operand */, true);
      if (base_type == kTypeBlobIndex) {
        ROCKS_LOG_ERROR(info_log_, "Encounter unexpected blob index.");
        *status = Status::NotSupported(
            "Encounter unexpected blob index. Please open DB with "
            "rocksdb::blob_db::BlobDB instead.");
        return;
      }
      if (LIKELY(iter->value != nullptr)) {
        iter->value->PinSelf();
      }
    } else {
      range->MarkKeyDone(iter);
      *status = Status::NotFound();  // Use an empty error message for speed
    }
  }
}

bool Version::IsFilterSkipped(int level, bool is_file_last_in_level) {
  // Reaching the bottom level implies misses at all upper levels, so we'll
  // skip checking the filters when we predict a hit.
  return cfd_->ioptions()->optimize_filters_for_hits &&
         (level > 0 || is_file_last_in_level) &&
         level == storage_info_.num_non_empty_levels() - 1;
}

void VersionStorageInfo::GenerateLevelFilesBrief() {
  level_files_brief_.resize(num_non_empty_levels_);
  for (int level = 0; level < num_non_empty_levels_; level++) {
    DoGenerateLevelFilesBrief(
        &level_files_brief_[level], files_[level], &arena_);
  }
}

void Version::PrepareApply(
    const MutableCFOptions& mutable_cf_options,
    bool update_stats) {
  UpdateAccumulatedStats(update_stats);
  storage_info_.UpdateNumNonEmptyLevels();
  storage_info_.CalculateBaseBytes(*cfd_->ioptions(), mutable_cf_options);
  storage_info_.UpdateFilesByCompactionPri(cfd_->ioptions()->compaction_pri);
  storage_info_.GenerateFileIndexer();
  storage_info_.GenerateLevelFilesBrief();
  storage_info_.GenerateLevel0NonOverlapping();
  storage_info_.GenerateBottommostFiles();
}

bool Version::MaybeInitializeFileMetaData(FileMetaData* file_meta) {
  if (file_meta->init_stats_from_file ||
      file_meta->compensated_file_size > 0) {
    return false;
  }
  std::shared_ptr<const TableProperties> tp;
  Status s = GetTableProperties(&tp, file_meta);
  file_meta->init_stats_from_file = true;
  if (!s.ok()) {
    ROCKS_LOG_ERROR(vset_->db_options_->info_log,
                    "Unable to load table properties for file %" PRIu64
                    " --- %s\n",
                    file_meta->fd.GetNumber(), s.ToString().c_str());
    return false;
  }
  if (tp.get() == nullptr) return false;
  file_meta->num_entries = tp->num_entries;
  file_meta->num_deletions = tp->num_deletions;
  file_meta->raw_value_size = tp->raw_value_size;
  file_meta->raw_key_size = tp->raw_key_size;

  return true;
}

void VersionStorageInfo::UpdateAccumulatedStats(FileMetaData* file_meta) {
  TEST_SYNC_POINT_CALLBACK("VersionStorageInfo::UpdateAccumulatedStats",
                           nullptr);

  assert(file_meta->init_stats_from_file);
  accumulated_file_size_ += file_meta->fd.GetFileSize();
  accumulated_raw_key_size_ += file_meta->raw_key_size;
  accumulated_raw_value_size_ += file_meta->raw_value_size;
  accumulated_num_non_deletions_ +=
      file_meta->num_entries - file_meta->num_deletions;
  accumulated_num_deletions_ += file_meta->num_deletions;

  current_num_non_deletions_ +=
      file_meta->num_entries - file_meta->num_deletions;
  current_num_deletions_ += file_meta->num_deletions;
  current_num_samples_++;
}

void VersionStorageInfo::RemoveCurrentStats(FileMetaData* file_meta) {
  if (file_meta->init_stats_from_file) {
    current_num_non_deletions_ -=
        file_meta->num_entries - file_meta->num_deletions;
    current_num_deletions_ -= file_meta->num_deletions;
    current_num_samples_--;
  }
}

void Version::UpdateAccumulatedStats(bool update_stats) {
  if (update_stats) {
    // maximum number of table properties loaded from files.
    const int kMaxInitCount = 20;
    int init_count = 0;
    // here only the first kMaxInitCount files which haven't been
    // initialized from file will be updated with num_deletions.
    // The motivation here is to cap the maximum I/O per Version creation.
    // The reason for choosing files from lower-level instead of higher-level
    // is that such design is able to propagate the initialization from
    // lower-level to higher-level:  When the num_deletions of lower-level
    // files are updated, it will make the lower-level files have accurate
    // compensated_file_size, making lower-level to higher-level compaction
    // will be triggered, which creates higher-level files whose num_deletions
    // will be updated here.
    for (int level = 0;
         level < storage_info_.num_levels_ && init_count < kMaxInitCount;
         ++level) {
      for (auto* file_meta : storage_info_.files_[level]) {
        if (MaybeInitializeFileMetaData(file_meta)) {
          // each FileMeta will be initialized only once.
          storage_info_.UpdateAccumulatedStats(file_meta);
          // when option "max_open_files" is -1, all the file metadata has
          // already been read, so MaybeInitializeFileMetaData() won't incur
          // any I/O cost. "max_open_files=-1" means that the table cache passed
          // to the VersionSet and then to the ColumnFamilySet has a size of
          // TableCache::kInfiniteCapacity
          if (vset_->GetColumnFamilySet()->get_table_cache()->GetCapacity() ==
              TableCache::kInfiniteCapacity) {
            continue;
          }
          if (++init_count >= kMaxInitCount) {
            break;
          }
        }
      }
    }
    // In case all sampled-files contain only deletion entries, then we
    // load the table-property of a file in higher-level to initialize
    // that value.
    for (int level = storage_info_.num_levels_ - 1;
         storage_info_.accumulated_raw_value_size_ == 0 && level >= 0;
         --level) {
      for (int i = static_cast<int>(storage_info_.files_[level].size()) - 1;
           storage_info_.accumulated_raw_value_size_ == 0 && i >= 0; --i) {
        if (MaybeInitializeFileMetaData(storage_info_.files_[level][i])) {
          storage_info_.UpdateAccumulatedStats(storage_info_.files_[level][i]);
        }
      }
    }
  }

  storage_info_.ComputeCompensatedSizes();
}

void VersionStorageInfo::ComputeCompensatedSizes() {
  static const int kDeletionWeightOnCompaction = 2;
  uint64_t average_value_size = GetAverageValueSize();

  // compute the compensated size
  for (int level = 0; level < num_levels_; level++) {
    for (auto* file_meta : files_[level]) {
      // Here we only compute compensated_file_size for those file_meta
      // which compensated_file_size is uninitialized (== 0). This is true only
      // for files that have been created right now and no other thread has
      // access to them. That's why we can safely mutate compensated_file_size.
      if (file_meta->compensated_file_size == 0) {
        file_meta->compensated_file_size = file_meta->fd.GetFileSize();
        // Here we only boost the size of deletion entries of a file only
        // when the number of deletion entries is greater than the number of
        // non-deletion entries in the file.  The motivation here is that in
        // a stable workload, the number of deletion entries should be roughly
        // equal to the number of non-deletion entries.  If we compensate the
        // size of deletion entries in a stable workload, the deletion
        // compensation logic might introduce unwanted effet which changes the
        // shape of LSM tree.
        if (file_meta->num_deletions * 2 >= file_meta->num_entries) {
          file_meta->compensated_file_size +=
              (file_meta->num_deletions * 2 - file_meta->num_entries) *
              average_value_size * kDeletionWeightOnCompaction;
        }
      }
    }
  }
}

int VersionStorageInfo::MaxInputLevel() const {
  if (compaction_style_ == kCompactionStyleLevel) {
    return num_levels() - 2;
  }
  return 0;
}

int VersionStorageInfo::MaxOutputLevel(bool allow_ingest_behind) const {
  if (allow_ingest_behind) {
    assert(num_levels() > 1);
    return num_levels() - 2;
  }
  return num_levels() - 1;
}

void VersionStorageInfo::EstimateCompactionBytesNeeded(
    const MutableCFOptions& mutable_cf_options) {
  // Only implemented for level-based compaction
  if (compaction_style_ != kCompactionStyleLevel) {
    estimated_compaction_needed_bytes_ = 0;
    return;
  }

  // Start from Level 0, if level 0 qualifies compaction to level 1,
  // we estimate the size of compaction.
  // Then we move on to the next level and see whether it qualifies compaction
  // to the next level. The size of the level is estimated as the actual size
  // on the level plus the input bytes from the previous level if there is any.
  // If it exceeds, take the exceeded bytes as compaction input and add the size
  // of the compaction size to tatal size.
  // We keep doing it to Level 2, 3, etc, until the last level and return the
  // accumulated bytes.

  uint64_t bytes_compact_to_next_level = 0;
  uint64_t level_size = 0;
  for (auto* f : files_[0]) {
    level_size += f->fd.GetFileSize();
  }
  // Level 0
  bool level0_compact_triggered = false;
  if (static_cast<int>(files_[0].size()) >=
          mutable_cf_options.level0_file_num_compaction_trigger ||
      level_size >= mutable_cf_options.max_bytes_for_level_base) {
    level0_compact_triggered = true;
    estimated_compaction_needed_bytes_ = level_size;
    bytes_compact_to_next_level = level_size;
  } else {
    estimated_compaction_needed_bytes_ = 0;
  }

  // Level 1 and up.
  uint64_t bytes_next_level = 0;
  for (int level = base_level(); level <= MaxInputLevel(); level++) {
    level_size = 0;
    if (bytes_next_level > 0) {
#ifndef NDEBUG
      uint64_t level_size2 = 0;
      for (auto* f : files_[level]) {
        level_size2 += f->fd.GetFileSize();
      }
      assert(level_size2 == bytes_next_level);
#endif
      level_size = bytes_next_level;
      bytes_next_level = 0;
    } else {
      for (auto* f : files_[level]) {
        level_size += f->fd.GetFileSize();
      }
    }
    if (level == base_level() && level0_compact_triggered) {
      // Add base level size to compaction if level0 compaction triggered.
      estimated_compaction_needed_bytes_ += level_size;
    }
    // Add size added by previous compaction
    level_size += bytes_compact_to_next_level;
    bytes_compact_to_next_level = 0;
    uint64_t level_target = MaxBytesForLevel(level);
    if (level_size > level_target) {
      bytes_compact_to_next_level = level_size - level_target;
      // Estimate the actual compaction fan-out ratio as size ratio between
      // the two levels.

      assert(bytes_next_level == 0);
      if (level + 1 < num_levels_) {
        for (auto* f : files_[level + 1]) {
          bytes_next_level += f->fd.GetFileSize();
        }
      }
      if (bytes_next_level > 0) {
        assert(level_size > 0);
        estimated_compaction_needed_bytes_ += static_cast<uint64_t>(
            static_cast<double>(bytes_compact_to_next_level) *
            (static_cast<double>(bytes_next_level) /
                 static_cast<double>(level_size) +
             1));
      }
    }
  }
}

namespace {
uint32_t GetExpiredTtlFilesCount(const ImmutableCFOptions& ioptions,
                                 const MutableCFOptions& mutable_cf_options,
                                 const std::vector<FileMetaData*>& files) {
  uint32_t ttl_expired_files_count = 0;

  int64_t _current_time;
  auto status = ioptions.env->GetCurrentTime(&_current_time);
  if (status.ok()) {
    const uint64_t current_time = static_cast<uint64_t>(_current_time);
    for (FileMetaData* f : files) {
      if (!f->being_compacted) {
        uint64_t oldest_ancester_time = f->TryGetOldestAncesterTime();
        if (oldest_ancester_time != 0 &&
            oldest_ancester_time < (current_time - mutable_cf_options.ttl)) {
          ttl_expired_files_count++;
        }
      }
    }
  }
  return ttl_expired_files_count;
}
}  // anonymous namespace

void VersionStorageInfo::ComputeCompactionScore(
    const ImmutableCFOptions& immutable_cf_options,
    const MutableCFOptions& mutable_cf_options) {
  for (int level = 0; level <= MaxInputLevel(); level++) {
    double score;
    if (level == 0) {
      // We treat level-0 specially by bounding the number of files
      // instead of number of bytes for two reasons:
      //
      // (1) With larger write-buffer sizes, it is nice not to do too
      // many level-0 compactions.
      //
      // (2) The files in level-0 are merged on every read and
      // therefore we wish to avoid too many files when the individual
      // file size is small (perhaps because of a small write-buffer
      // setting, or very high compression ratios, or lots of
      // overwrites/deletions).
      int num_sorted_runs = 0;
      uint64_t total_size = 0;
      for (auto* f : files_[level]) {
        if (!f->being_compacted) {
          total_size += f->compensated_file_size;
          num_sorted_runs++;
        }
      }
      if (compaction_style_ == kCompactionStyleUniversal) {
        // For universal compaction, we use level0 score to indicate
        // compaction score for the whole DB. Adding other levels as if
        // they are L0 files.
        for (int i = 1; i < num_levels(); i++) {
          if (!files_[i].empty() && !files_[i][0]->being_compacted) {
            num_sorted_runs++;
          }
        }
      }

      if (compaction_style_ == kCompactionStyleFIFO) {
        score = static_cast<double>(total_size) /
                mutable_cf_options.compaction_options_fifo.max_table_files_size;
        if (mutable_cf_options.compaction_options_fifo.allow_compaction) {
          score = std::max(
              static_cast<double>(num_sorted_runs) /
                  mutable_cf_options.level0_file_num_compaction_trigger,
              score);
        }
        if (mutable_cf_options.ttl > 0) {
          score = std::max(
              static_cast<double>(GetExpiredTtlFilesCount(
                  immutable_cf_options, mutable_cf_options, files_[level])),
              score);
        }

      } else {
        score = static_cast<double>(num_sorted_runs) /
                mutable_cf_options.level0_file_num_compaction_trigger;
        if (compaction_style_ == kCompactionStyleLevel && num_levels() > 1) {
          // Level-based involves L0->L0 compactions that can lead to oversized
          // L0 files. Take into account size as well to avoid later giant
          // compactions to the base level.
          score = std::max(
              score, static_cast<double>(total_size) /
                     mutable_cf_options.max_bytes_for_level_base);
        }
      }
    } else {
      // Compute the ratio of current size to size limit.
      uint64_t level_bytes_no_compacting = 0;
      for (auto f : files_[level]) {
        if (!f->being_compacted) {
          level_bytes_no_compacting += f->compensated_file_size;
        }
      }
      score = static_cast<double>(level_bytes_no_compacting) /
              MaxBytesForLevel(level);
    }
    compaction_level_[level] = level;
    compaction_score_[level] = score;
  }

  // sort all the levels based on their score. Higher scores get listed
  // first. Use bubble sort because the number of entries are small.
  for (int i = 0; i < num_levels() - 2; i++) {
    for (int j = i + 1; j < num_levels() - 1; j++) {
      if (compaction_score_[i] < compaction_score_[j]) {
        double score = compaction_score_[i];
        int level = compaction_level_[i];
        compaction_score_[i] = compaction_score_[j];
        compaction_level_[i] = compaction_level_[j];
        compaction_score_[j] = score;
        compaction_level_[j] = level;
      }
    }
  }
  ComputeFilesMarkedForCompaction();
  ComputeBottommostFilesMarkedForCompaction();
  if (mutable_cf_options.ttl > 0) {
    ComputeExpiredTtlFiles(immutable_cf_options, mutable_cf_options.ttl);
  }
  if (mutable_cf_options.periodic_compaction_seconds > 0) {
    ComputeFilesMarkedForPeriodicCompaction(
        immutable_cf_options, mutable_cf_options.periodic_compaction_seconds);
  }
  EstimateCompactionBytesNeeded(mutable_cf_options);
}

void VersionStorageInfo::ComputeFilesMarkedForCompaction() {
  files_marked_for_compaction_.clear();
  int last_qualify_level = 0;

  // Do not include files from the last level with data
  // If table properties collector suggests a file on the last level,
  // we should not move it to a new level.
  for (int level = num_levels() - 1; level >= 1; level--) {
    if (!files_[level].empty()) {
      last_qualify_level = level - 1;
      break;
    }
  }

  for (int level = 0; level <= last_qualify_level; level++) {
    for (auto* f : files_[level]) {
      if (!f->being_compacted && f->marked_for_compaction) {
        files_marked_for_compaction_.emplace_back(level, f);
      }
    }
  }
}

void VersionStorageInfo::ComputeExpiredTtlFiles(
    const ImmutableCFOptions& ioptions, const uint64_t ttl) {
  assert(ttl > 0);

  expired_ttl_files_.clear();

  int64_t _current_time;
  auto status = ioptions.env->GetCurrentTime(&_current_time);
  if (!status.ok()) {
    return;
  }
  const uint64_t current_time = static_cast<uint64_t>(_current_time);

  for (int level = 0; level < num_levels() - 1; level++) {
    for (FileMetaData* f : files_[level]) {
      if (!f->being_compacted) {
        uint64_t oldest_ancester_time = f->TryGetOldestAncesterTime();
        if (oldest_ancester_time > 0 &&
            oldest_ancester_time < (current_time - ttl)) {
          expired_ttl_files_.emplace_back(level, f);
        }
      }
    }
  }
}

void VersionStorageInfo::ComputeFilesMarkedForPeriodicCompaction(
    const ImmutableCFOptions& ioptions,
    const uint64_t periodic_compaction_seconds) {
  assert(periodic_compaction_seconds > 0);

  files_marked_for_periodic_compaction_.clear();

  int64_t temp_current_time;
  auto status = ioptions.env->GetCurrentTime(&temp_current_time);
  if (!status.ok()) {
    return;
  }
  const uint64_t current_time = static_cast<uint64_t>(temp_current_time);

  // If periodic_compaction_seconds is larger than current time, periodic
  // compaction can't possibly be triggered.
  if (periodic_compaction_seconds > current_time) {
    return;
  }

  const uint64_t allowed_time_limit =
      current_time - periodic_compaction_seconds;

  for (int level = 0; level < num_levels(); level++) {
    for (auto f : files_[level]) {
      if (!f->being_compacted) {
        // Compute a file's modification time in the following order:
        // 1. Use file_creation_time table property if it is > 0.
        // 2. Use creation_time table property if it is > 0.
        // 3. Use file's mtime metadata if the above two table properties are 0.
        // Don't consider the file at all if the modification time cannot be
        // correctly determined based on the above conditions.
        uint64_t file_modification_time = f->TryGetFileCreationTime();
        if (file_modification_time == kUnknownFileCreationTime) {
          file_modification_time = f->TryGetOldestAncesterTime();
        }
        if (file_modification_time == kUnknownOldestAncesterTime) {
          auto file_path = TableFileName(ioptions.cf_paths, f->fd.GetNumber(),
                                         f->fd.GetPathId());
          status = ioptions.env->GetFileModificationTime(
              file_path, &file_modification_time);
          if (!status.ok()) {
            ROCKS_LOG_WARN(ioptions.info_log,
                           "Can't get file modification time: %s: %s",
                           file_path.c_str(), status.ToString().c_str());
            continue;
          }
        }
        if (file_modification_time > 0 &&
            file_modification_time < allowed_time_limit) {
          files_marked_for_periodic_compaction_.emplace_back(level, f);
        }
      }
    }
  }
}

namespace {

// used to sort files by size
struct Fsize {
  size_t index;
  FileMetaData* file;
};

// Compator that is used to sort files based on their size
// In normal mode: descending size
bool CompareCompensatedSizeDescending(const Fsize& first, const Fsize& second) {
  return (first.file->compensated_file_size >
      second.file->compensated_file_size);
}
} // anonymous namespace

void VersionStorageInfo::AddFile(int level, FileMetaData* f, Logger* info_log) {
  auto* level_files = &files_[level];
  // Must not overlap
#ifndef NDEBUG
  if (level > 0 && !level_files->empty() &&
      internal_comparator_->Compare(
          (*level_files)[level_files->size() - 1]->largest, f->smallest) >= 0) {
    auto* f2 = (*level_files)[level_files->size() - 1];
    if (info_log != nullptr) {
      Error(info_log, "Adding new file %" PRIu64
                      " range (%s, %s) to level %d but overlapping "
                      "with existing file %" PRIu64 " %s %s",
            f->fd.GetNumber(), f->smallest.DebugString(true).c_str(),
            f->largest.DebugString(true).c_str(), level, f2->fd.GetNumber(),
            f2->smallest.DebugString(true).c_str(),
            f2->largest.DebugString(true).c_str());
      LogFlush(info_log);
    }
    assert(false);
  }
#else
  (void)info_log;
#endif
  f->refs++;
  level_files->push_back(f);
}

// Version::PrepareApply() need to be called before calling the function, or
// following functions called:
// 1. UpdateNumNonEmptyLevels();
// 2. CalculateBaseBytes();
// 3. UpdateFilesByCompactionPri();
// 4. GenerateFileIndexer();
// 5. GenerateLevelFilesBrief();
// 6. GenerateLevel0NonOverlapping();
// 7. GenerateBottommostFiles();
void VersionStorageInfo::SetFinalized() {
  finalized_ = true;
#ifndef NDEBUG
  if (compaction_style_ != kCompactionStyleLevel) {
    // Not level based compaction.
    return;
  }
  assert(base_level_ < 0 || num_levels() == 1 ||
         (base_level_ >= 1 && base_level_ < num_levels()));
  // Verify all levels newer than base_level are empty except L0
  for (int level = 1; level < base_level(); level++) {
    assert(NumLevelBytes(level) == 0);
  }
  uint64_t max_bytes_prev_level = 0;
  for (int level = base_level(); level < num_levels() - 1; level++) {
    if (LevelFiles(level).size() == 0) {
      continue;
    }
    assert(MaxBytesForLevel(level) >= max_bytes_prev_level);
    max_bytes_prev_level = MaxBytesForLevel(level);
  }
  int num_empty_non_l0_level = 0;
  for (int level = 0; level < num_levels(); level++) {
    assert(LevelFiles(level).size() == 0 ||
           LevelFiles(level).size() == LevelFilesBrief(level).num_files);
    if (level > 0 && NumLevelBytes(level) > 0) {
      num_empty_non_l0_level++;
    }
    if (LevelFiles(level).size() > 0) {
      assert(level < num_non_empty_levels());
    }
  }
  assert(compaction_level_.size() > 0);
  assert(compaction_level_.size() == compaction_score_.size());
#endif
}

void VersionStorageInfo::UpdateNumNonEmptyLevels() {
  num_non_empty_levels_ = num_levels_;
  for (int i = num_levels_ - 1; i >= 0; i--) {
    if (files_[i].size() != 0) {
      return;
    } else {
      num_non_empty_levels_ = i;
    }
  }
}

namespace {
// Sort `temp` based on ratio of overlapping size over file size
void SortFileByOverlappingRatio(
    const InternalKeyComparator& icmp, const std::vector<FileMetaData*>& files,
    const std::vector<FileMetaData*>& next_level_files,
    std::vector<Fsize>* temp) {
  std::unordered_map<uint64_t, uint64_t> file_to_order;
  auto next_level_it = next_level_files.begin();

  for (auto& file : files) {
    uint64_t overlapping_bytes = 0;
    // Skip files in next level that is smaller than current file
    while (next_level_it != next_level_files.end() &&
           icmp.Compare((*next_level_it)->largest, file->smallest) < 0) {
      next_level_it++;
    }

    while (next_level_it != next_level_files.end() &&
           icmp.Compare((*next_level_it)->smallest, file->largest) < 0) {
      overlapping_bytes += (*next_level_it)->fd.file_size;

      if (icmp.Compare((*next_level_it)->largest, file->largest) > 0) {
        // next level file cross large boundary of current file.
        break;
      }
      next_level_it++;
    }

    assert(file->compensated_file_size != 0);
    file_to_order[file->fd.GetNumber()] =
        overlapping_bytes * 1024u / file->compensated_file_size;
  }

  std::sort(temp->begin(), temp->end(),
            [&](const Fsize& f1, const Fsize& f2) -> bool {
              return file_to_order[f1.file->fd.GetNumber()] <
                     file_to_order[f2.file->fd.GetNumber()];
            });
}
}  // namespace

void VersionStorageInfo::UpdateFilesByCompactionPri(
    CompactionPri compaction_pri) {
  if (compaction_style_ == kCompactionStyleNone ||
      compaction_style_ == kCompactionStyleFIFO ||
      compaction_style_ == kCompactionStyleUniversal) {
    // don't need this
    return;
  }
  // No need to sort the highest level because it is never compacted.
  for (int level = 0; level < num_levels() - 1; level++) {
    const std::vector<FileMetaData*>& files = files_[level];
    auto& files_by_compaction_pri = files_by_compaction_pri_[level];
    assert(files_by_compaction_pri.size() == 0);

    // populate a temp vector for sorting based on size
    std::vector<Fsize> temp(files.size());
    for (size_t i = 0; i < files.size(); i++) {
      temp[i].index = i;
      temp[i].file = files[i];
    }

    // sort the top number_of_files_to_sort_ based on file size
    size_t num = VersionStorageInfo::kNumberFilesToSort;
    if (num > temp.size()) {
      num = temp.size();
    }
    switch (compaction_pri) {
      case kByCompensatedSize:
        std::partial_sort(temp.begin(), temp.begin() + num, temp.end(),
                          CompareCompensatedSizeDescending);
        break;
      case kOldestLargestSeqFirst:
        std::sort(temp.begin(), temp.end(),
                  [](const Fsize& f1, const Fsize& f2) -> bool {
                    return f1.file->fd.largest_seqno <
                           f2.file->fd.largest_seqno;
                  });
        break;
      case kOldestSmallestSeqFirst:
        std::sort(temp.begin(), temp.end(),
                  [](const Fsize& f1, const Fsize& f2) -> bool {
                    return f1.file->fd.smallest_seqno <
                           f2.file->fd.smallest_seqno;
                  });
        break;
      case kMinOverlappingRatio:
        SortFileByOverlappingRatio(*internal_comparator_, files_[level],
                                   files_[level + 1], &temp);
        break;
      default:
        assert(false);
    }
    assert(temp.size() == files.size());

    // initialize files_by_compaction_pri_
    for (size_t i = 0; i < temp.size(); i++) {
      files_by_compaction_pri.push_back(static_cast<int>(temp[i].index));
    }
    next_file_to_compact_by_size_[level] = 0;
    assert(files_[level].size() == files_by_compaction_pri_[level].size());
  }
}

void VersionStorageInfo::GenerateLevel0NonOverlapping() {
  assert(!finalized_);
  level0_non_overlapping_ = true;
  if (level_files_brief_.size() == 0) {
    return;
  }

  // A copy of L0 files sorted by smallest key
  std::vector<FdWithKeyRange> level0_sorted_file(
      level_files_brief_[0].files,
      level_files_brief_[0].files + level_files_brief_[0].num_files);
  std::sort(level0_sorted_file.begin(), level0_sorted_file.end(),
            [this](const FdWithKeyRange& f1, const FdWithKeyRange& f2) -> bool {
              return (internal_comparator_->Compare(f1.smallest_key,
                                                    f2.smallest_key) < 0);
            });

  for (size_t i = 1; i < level0_sorted_file.size(); ++i) {
    FdWithKeyRange& f = level0_sorted_file[i];
    FdWithKeyRange& prev = level0_sorted_file[i - 1];
    if (internal_comparator_->Compare(prev.largest_key, f.smallest_key) >= 0) {
      level0_non_overlapping_ = false;
      break;
    }
  }
}

void VersionStorageInfo::GenerateBottommostFiles() {
  assert(!finalized_);
  assert(bottommost_files_.empty());
  for (size_t level = 0; level < level_files_brief_.size(); ++level) {
    for (size_t file_idx = 0; file_idx < level_files_brief_[level].num_files;
         ++file_idx) {
      const FdWithKeyRange& f = level_files_brief_[level].files[file_idx];
      int l0_file_idx;
      if (level == 0) {
        l0_file_idx = static_cast<int>(file_idx);
      } else {
        l0_file_idx = -1;
      }
      Slice smallest_user_key = ExtractUserKey(f.smallest_key);
      Slice largest_user_key = ExtractUserKey(f.largest_key);
      if (!RangeMightExistAfterSortedRun(smallest_user_key, largest_user_key,
                                         static_cast<int>(level),
                                         l0_file_idx)) {
        bottommost_files_.emplace_back(static_cast<int>(level),
                                       f.file_metadata);
      }
    }
  }
}

void VersionStorageInfo::UpdateOldestSnapshot(SequenceNumber seqnum) {
  assert(seqnum >= oldest_snapshot_seqnum_);
  oldest_snapshot_seqnum_ = seqnum;
  if (oldest_snapshot_seqnum_ > bottommost_files_mark_threshold_) {
    ComputeBottommostFilesMarkedForCompaction();
  }
}

void VersionStorageInfo::ComputeBottommostFilesMarkedForCompaction() {
  bottommost_files_marked_for_compaction_.clear();
  bottommost_files_mark_threshold_ = kMaxSequenceNumber;
  for (auto& level_and_file : bottommost_files_) {
    if (!level_and_file.second->being_compacted &&
        level_and_file.second->fd.largest_seqno != 0 &&
        level_and_file.second->num_deletions > 1) {
      // largest_seqno might be nonzero due to containing the final key in an
      // earlier compaction, whose seqnum we didn't zero out. Multiple deletions
      // ensures the file really contains deleted or overwritten keys.
      if (level_and_file.second->fd.largest_seqno < oldest_snapshot_seqnum_) {
        bottommost_files_marked_for_compaction_.push_back(level_and_file);
      } else {
        bottommost_files_mark_threshold_ =
            std::min(bottommost_files_mark_threshold_,
                     level_and_file.second->fd.largest_seqno);
      }
    }
  }
}

void Version::Ref() {
  ++refs_;
}

bool Version::Unref() {
  assert(refs_ >= 1);
  --refs_;
  if (refs_ == 0) {
    delete this;
    return true;
  }
  return false;
}

bool VersionStorageInfo::OverlapInLevel(int level,
                                        const Slice* smallest_user_key,
                                        const Slice* largest_user_key) {
  if (level >= num_non_empty_levels_) {
    // empty level, no overlap
    return false;
  }
  return SomeFileOverlapsRange(*internal_comparator_, (level > 0),
                               level_files_brief_[level], smallest_user_key,
                               largest_user_key);
}

// Store in "*inputs" all files in "level" that overlap [begin,end]
// If hint_index is specified, then it points to a file in the
// overlapping range.
// The file_index returns a pointer to any file in an overlapping range.
void VersionStorageInfo::GetOverlappingInputs(
    int level, const InternalKey* begin, const InternalKey* end,
    std::vector<FileMetaData*>* inputs, int hint_index, int* file_index,
    bool expand_range, InternalKey** next_smallest) const {
  if (level >= num_non_empty_levels_) {
    // this level is empty, no overlapping inputs
    return;
  }

  inputs->clear();
  if (file_index) {
    *file_index = -1;
  }
  const Comparator* user_cmp = user_comparator_;
  if (level > 0) {
    GetOverlappingInputsRangeBinarySearch(level, begin, end, inputs, hint_index,
                                          file_index, false, next_smallest);
    return;
  }

  if (next_smallest) {
    // next_smallest key only makes sense for non-level 0, where files are
    // non-overlapping
    *next_smallest = nullptr;
  }

  Slice user_begin, user_end;
  if (begin != nullptr) {
    user_begin = begin->user_key();
  }
  if (end != nullptr) {
    user_end = end->user_key();
  }

  // index stores the file index need to check.
  std::list<size_t> index;
  for (size_t i = 0; i < level_files_brief_[level].num_files; i++) {
    index.emplace_back(i);
  }

  while (!index.empty()) {
    bool found_overlapping_file = false;
    auto iter = index.begin();
    while (iter != index.end()) {
      FdWithKeyRange* f = &(level_files_brief_[level].files[*iter]);
      const Slice file_start = ExtractUserKey(f->smallest_key);
      const Slice file_limit = ExtractUserKey(f->largest_key);
      if (begin != nullptr &&
          user_cmp->CompareWithoutTimestamp(file_limit, user_begin) < 0) {
        // "f" is completely before specified range; skip it
        iter++;
      } else if (end != nullptr &&
                 user_cmp->CompareWithoutTimestamp(file_start, user_end) > 0) {
        // "f" is completely after specified range; skip it
        iter++;
      } else {
        // if overlap
        inputs->emplace_back(files_[level][*iter]);
        found_overlapping_file = true;
        // record the first file index.
        if (file_index && *file_index == -1) {
          *file_index = static_cast<int>(*iter);
        }
        // the related file is overlap, erase to avoid checking again.
        iter = index.erase(iter);
        if (expand_range) {
          if (begin != nullptr &&
              user_cmp->CompareWithoutTimestamp(file_start, user_begin) < 0) {
            user_begin = file_start;
          }
          if (end != nullptr &&
              user_cmp->CompareWithoutTimestamp(file_limit, user_end) > 0) {
            user_end = file_limit;
          }
        }
      }
    }
    // if all the files left are not overlap, break
    if (!found_overlapping_file) {
      break;
    }
  }
}

// Store in "*inputs" files in "level" that within range [begin,end]
// Guarantee a "clean cut" boundary between the files in inputs
// and the surrounding files and the maxinum number of files.
// This will ensure that no parts of a key are lost during compaction.
// If hint_index is specified, then it points to a file in the range.
// The file_index returns a pointer to any file in an overlapping range.
void VersionStorageInfo::GetCleanInputsWithinInterval(
    int level, const InternalKey* begin, const InternalKey* end,
    std::vector<FileMetaData*>* inputs, int hint_index, int* file_index) const {
  inputs->clear();
  if (file_index) {
    *file_index = -1;
  }
  if (level >= num_non_empty_levels_ || level == 0 ||
      level_files_brief_[level].num_files == 0) {
    // this level is empty, no inputs within range
    // also don't support clean input interval within L0
    return;
  }

  GetOverlappingInputsRangeBinarySearch(level, begin, end, inputs,
                                        hint_index, file_index,
                                        true /* within_interval */);
}

// Store in "*inputs" all files in "level" that overlap [begin,end]
// Employ binary search to find at least one file that overlaps the
// specified range. From that file, iterate backwards and
// forwards to find all overlapping files.
// if within_range is set, then only store the maximum clean inputs
// within range [begin, end]. "clean" means there is a boudnary
// between the files in "*inputs" and the surrounding files
void VersionStorageInfo::GetOverlappingInputsRangeBinarySearch(
    int level, const InternalKey* begin, const InternalKey* end,
    std::vector<FileMetaData*>* inputs, int hint_index, int* file_index,
    bool within_interval, InternalKey** next_smallest) const {
  assert(level > 0);

  auto user_cmp = user_comparator_;
  const FdWithKeyRange* files = level_files_brief_[level].files;
  const int num_files = static_cast<int>(level_files_brief_[level].num_files);

  // begin to use binary search to find lower bound
  // and upper bound.
  int start_index = 0;
  int end_index = num_files;

  if (begin != nullptr) {
    // if within_interval is true, with file_key would find
    // not overlapping ranges in std::lower_bound.
    auto cmp = [&user_cmp, &within_interval](const FdWithKeyRange& f,
                                             const InternalKey* k) {
      auto& file_key = within_interval ? f.file_metadata->smallest
                                       : f.file_metadata->largest;
      return sstableKeyCompare(user_cmp, file_key, *k) < 0;
    };

    start_index = static_cast<int>(
        std::lower_bound(files,
                         files + (hint_index == -1 ? num_files : hint_index),
                         begin, cmp) -
        files);

    if (start_index > 0 && within_interval) {
      bool is_overlapping = true;
      while (is_overlapping && start_index < num_files) {
        auto& pre_limit = files[start_index - 1].file_metadata->largest;
        auto& cur_start = files[start_index].file_metadata->smallest;
        is_overlapping = sstableKeyCompare(user_cmp, pre_limit, cur_start) == 0;
        start_index += is_overlapping;
      }
    }
  }

  if (end != nullptr) {
    // if within_interval is true, with file_key would find
    // not overlapping ranges in std::upper_bound.
    auto cmp = [&user_cmp, &within_interval](const InternalKey* k,
                                             const FdWithKeyRange& f) {
      auto& file_key = within_interval ? f.file_metadata->largest
                                       : f.file_metadata->smallest;
      return sstableKeyCompare(user_cmp, *k, file_key) < 0;
    };

    end_index = static_cast<int>(
        std::upper_bound(files + start_index, files + num_files, end, cmp) -
        files);

    if (end_index < num_files && within_interval) {
      bool is_overlapping = true;
      while (is_overlapping && end_index > start_index) {
        auto& next_start = files[end_index].file_metadata->smallest;
        auto& cur_limit = files[end_index - 1].file_metadata->largest;
        is_overlapping =
            sstableKeyCompare(user_cmp, cur_limit, next_start) == 0;
        end_index -= is_overlapping;
      }
    }
  }

  assert(start_index <= end_index);

  // If there were no overlapping files, return immediately.
  if (start_index == end_index) {
    if (next_smallest) {
      *next_smallest = nullptr;
    }
    return;
  }

  assert(start_index < end_index);

  // returns the index where an overlap is found
  if (file_index) {
    *file_index = start_index;
  }

  // insert overlapping files into vector
  for (int i = start_index; i < end_index; i++) {
    inputs->push_back(files_[level][i]);
  }

  if (next_smallest != nullptr) {
    // Provide the next key outside the range covered by inputs
    if (end_index < static_cast<int>(files_[level].size())) {
      **next_smallest = files_[level][end_index]->smallest;
    } else {
      *next_smallest = nullptr;
    }
  }
}

uint64_t VersionStorageInfo::NumLevelBytes(int level) const {
  assert(level >= 0);
  assert(level < num_levels());
  return TotalFileSize(files_[level]);
}

const char* VersionStorageInfo::LevelSummary(
    LevelSummaryStorage* scratch) const {
  int len = 0;
  if (compaction_style_ == kCompactionStyleLevel && num_levels() > 1) {
    assert(base_level_ < static_cast<int>(level_max_bytes_.size()));
    if (level_multiplier_ != 0.0) {
      len = snprintf(
          scratch->buffer, sizeof(scratch->buffer),
          "base level %d level multiplier %.2f max bytes base %" PRIu64 " ",
          base_level_, level_multiplier_, level_max_bytes_[base_level_]);
    }
  }
  len +=
      snprintf(scratch->buffer + len, sizeof(scratch->buffer) - len, "files[");
  for (int i = 0; i < num_levels(); i++) {
    int sz = sizeof(scratch->buffer) - len;
    int ret = snprintf(scratch->buffer + len, sz, "%d ", int(files_[i].size()));
    if (ret < 0 || ret >= sz) break;
    len += ret;
  }
  if (len > 0) {
    // overwrite the last space
    --len;
  }
  len += snprintf(scratch->buffer + len, sizeof(scratch->buffer) - len,
                  "] max score %.2f", compaction_score_[0]);

  if (!files_marked_for_compaction_.empty()) {
    snprintf(scratch->buffer + len, sizeof(scratch->buffer) - len,
             " (%" ROCKSDB_PRIszt " files need compaction)",
             files_marked_for_compaction_.size());
  }

  return scratch->buffer;
}

const char* VersionStorageInfo::LevelFileSummary(FileSummaryStorage* scratch,
                                                 int level) const {
  int len = snprintf(scratch->buffer, sizeof(scratch->buffer), "files_size[");
  for (const auto& f : files_[level]) {
    int sz = sizeof(scratch->buffer) - len;
    char sztxt[16];
    AppendHumanBytes(f->fd.GetFileSize(), sztxt, sizeof(sztxt));
    int ret = snprintf(scratch->buffer + len, sz,
                       "#%" PRIu64 "(seq=%" PRIu64 ",sz=%s,%d) ",
                       f->fd.GetNumber(), f->fd.smallest_seqno, sztxt,
                       static_cast<int>(f->being_compacted));
    if (ret < 0 || ret >= sz)
      break;
    len += ret;
  }
  // overwrite the last space (only if files_[level].size() is non-zero)
  if (files_[level].size() && len > 0) {
    --len;
  }
  snprintf(scratch->buffer + len, sizeof(scratch->buffer) - len, "]");
  return scratch->buffer;
}

int64_t VersionStorageInfo::MaxNextLevelOverlappingBytes() {
  uint64_t result = 0;
  std::vector<FileMetaData*> overlaps;
  for (int level = 1; level < num_levels() - 1; level++) {
    for (const auto& f : files_[level]) {
      GetOverlappingInputs(level + 1, &f->smallest, &f->largest, &overlaps);
      const uint64_t sum = TotalFileSize(overlaps);
      if (sum > result) {
        result = sum;
      }
    }
  }
  return result;
}

uint64_t VersionStorageInfo::MaxBytesForLevel(int level) const {
  // Note: the result for level zero is not really used since we set
  // the level-0 compaction threshold based on number of files.
  assert(level >= 0);
  assert(level < static_cast<int>(level_max_bytes_.size()));
  return level_max_bytes_[level];
}

void VersionStorageInfo::CalculateBaseBytes(const ImmutableCFOptions& ioptions,
                                            const MutableCFOptions& options) {
  // Special logic to set number of sorted runs.
  // It is to match the previous behavior when all files are in L0.
  int num_l0_count = static_cast<int>(files_[0].size());
  if (compaction_style_ == kCompactionStyleUniversal) {
    // For universal compaction, we use level0 score to indicate
    // compaction score for the whole DB. Adding other levels as if
    // they are L0 files.
    for (int i = 1; i < num_levels(); i++) {
      if (!files_[i].empty()) {
        num_l0_count++;
      }
    }
  }
  set_l0_delay_trigger_count(num_l0_count);

  level_max_bytes_.resize(ioptions.num_levels);
  if (!ioptions.level_compaction_dynamic_level_bytes) {
    base_level_ = (ioptions.compaction_style == kCompactionStyleLevel) ? 1 : -1;

    // Calculate for static bytes base case
    for (int i = 0; i < ioptions.num_levels; ++i) {
      if (i == 0 && ioptions.compaction_style == kCompactionStyleUniversal) {
        level_max_bytes_[i] = options.max_bytes_for_level_base;
      } else if (i > 1) {
        level_max_bytes_[i] = MultiplyCheckOverflow(
            MultiplyCheckOverflow(level_max_bytes_[i - 1],
                                  options.max_bytes_for_level_multiplier),
            options.MaxBytesMultiplerAdditional(i - 1));
      } else {
        level_max_bytes_[i] = options.max_bytes_for_level_base;
      }
    }
  } else {
    uint64_t max_level_size = 0;

    int first_non_empty_level = -1;
    // Find size of non-L0 level of most data.
    // Cannot use the size of the last level because it can be empty or less
    // than previous levels after compaction.
    for (int i = 1; i < num_levels_; i++) {
      uint64_t total_size = 0;
      for (const auto& f : files_[i]) {
        total_size += f->fd.GetFileSize();
      }
      if (total_size > 0 && first_non_empty_level == -1) {
        first_non_empty_level = i;
      }
      if (total_size > max_level_size) {
        max_level_size = total_size;
      }
    }

    // Prefill every level's max bytes to disallow compaction from there.
    for (int i = 0; i < num_levels_; i++) {
      level_max_bytes_[i] = std::numeric_limits<uint64_t>::max();
    }

    if (max_level_size == 0) {
      // No data for L1 and up. L0 compacts to last level directly.
      // No compaction from L1+ needs to be scheduled.
      base_level_ = num_levels_ - 1;
    } else {
      uint64_t l0_size = 0;
      for (const auto& f : files_[0]) {
        l0_size += f->fd.GetFileSize();
      }

      uint64_t base_bytes_max =
          std::max(options.max_bytes_for_level_base, l0_size);
      uint64_t base_bytes_min = static_cast<uint64_t>(
          base_bytes_max / options.max_bytes_for_level_multiplier);

      // Try whether we can make last level's target size to be max_level_size
      uint64_t cur_level_size = max_level_size;
      for (int i = num_levels_ - 2; i >= first_non_empty_level; i--) {
        // Round up after dividing
        cur_level_size = static_cast<uint64_t>(
            cur_level_size / options.max_bytes_for_level_multiplier);
      }

      // Calculate base level and its size.
      uint64_t base_level_size;
      if (cur_level_size <= base_bytes_min) {
        // Case 1. If we make target size of last level to be max_level_size,
        // target size of the first non-empty level would be smaller than
        // base_bytes_min. We set it be base_bytes_min.
        base_level_size = base_bytes_min + 1U;
        base_level_ = first_non_empty_level;
        ROCKS_LOG_INFO(ioptions.info_log,
                       "More existing levels in DB than needed. "
                       "max_bytes_for_level_multiplier may not be guaranteed.");
      } else {
        // Find base level (where L0 data is compacted to).
        base_level_ = first_non_empty_level;
        while (base_level_ > 1 && cur_level_size > base_bytes_max) {
          --base_level_;
          cur_level_size = static_cast<uint64_t>(
              cur_level_size / options.max_bytes_for_level_multiplier);
        }
        if (cur_level_size > base_bytes_max) {
          // Even L1 will be too large
          assert(base_level_ == 1);
          base_level_size = base_bytes_max;
        } else {
          base_level_size = cur_level_size;
        }
      }

      level_multiplier_ = options.max_bytes_for_level_multiplier;
      assert(base_level_size > 0);
      if (l0_size > base_level_size &&
          (l0_size > options.max_bytes_for_level_base ||
           static_cast<int>(files_[0].size() / 2) >=
               options.level0_file_num_compaction_trigger)) {
        // We adjust the base level according to actual L0 size, and adjust
        // the level multiplier accordingly, when:
        //   1. the L0 size is larger than level size base, or
        //   2. number of L0 files reaches twice the L0->L1 compaction trigger
        // We don't do this otherwise to keep the LSM-tree structure stable
        // unless the L0 compation is backlogged.
        base_level_size = l0_size;
        if (base_level_ == num_levels_ - 1) {
          level_multiplier_ = 1.0;
        } else {
          level_multiplier_ = std::pow(
              static_cast<double>(max_level_size) /
                  static_cast<double>(base_level_size),
              1.0 / static_cast<double>(num_levels_ - base_level_ - 1));
        }
      }

      uint64_t level_size = base_level_size;
      for (int i = base_level_; i < num_levels_; i++) {
        if (i > base_level_) {
          level_size = MultiplyCheckOverflow(level_size, level_multiplier_);
        }
        // Don't set any level below base_bytes_max. Otherwise, the LSM can
        // assume an hourglass shape where L1+ sizes are smaller than L0. This
        // causes compaction scoring, which depends on level sizes, to favor L1+
        // at the expense of L0, which may fill up and stall.
        level_max_bytes_[i] = std::max(level_size, base_bytes_max);
      }
    }
  }
}

uint64_t VersionStorageInfo::EstimateLiveDataSize() const {
  // Estimate the live data size by adding up the size of the last level for all
  // key ranges. Note: Estimate depends on the ordering of files in level 0
  // because files in level 0 can be overlapping.
  uint64_t size = 0;

  auto ikey_lt = [this](InternalKey* x, InternalKey* y) {
    return internal_comparator_->Compare(*x, *y) < 0;
  };
  // (Ordered) map of largest keys in non-overlapping files
  std::map<InternalKey*, FileMetaData*, decltype(ikey_lt)> ranges(ikey_lt);

  for (int l = num_levels_ - 1; l >= 0; l--) {
    bool found_end = false;
    for (auto file : files_[l]) {
      // Find the first file where the largest key is larger than the smallest
      // key of the current file. If this file does not overlap with the
      // current file, none of the files in the map does. If there is
      // no potential overlap, we can safely insert the rest of this level
      // (if the level is not 0) into the map without checking again because
      // the elements in the level are sorted and non-overlapping.
      auto lb = (found_end && l != 0) ?
        ranges.end() : ranges.lower_bound(&file->smallest);
      found_end = (lb == ranges.end());
      if (found_end || internal_comparator_->Compare(
            file->largest, (*lb).second->smallest) < 0) {
          ranges.emplace_hint(lb, &file->largest, file);
          size += file->fd.file_size;
      }
    }
  }
  return size;
}

bool VersionStorageInfo::RangeMightExistAfterSortedRun(
    const Slice& smallest_user_key, const Slice& largest_user_key,
    int last_level, int last_l0_idx) {
  assert((last_l0_idx != -1) == (last_level == 0));
  // TODO(ajkr): this preserves earlier behavior where we considered an L0 file
  // bottommost only if it's the oldest L0 file and there are no files on older
  // levels. It'd be better to consider it bottommost if there's no overlap in
  // older levels/files.
  if (last_level == 0 &&
      last_l0_idx != static_cast<int>(LevelFiles(0).size() - 1)) {
    return true;
  }

  // Checks whether there are files living beyond the `last_level`. If lower
  // levels have files, it checks for overlap between [`smallest_key`,
  // `largest_key`] and those files. Bottomlevel optimizations can be made if
  // there are no files in lower levels or if there is no overlap with the files
  // in the lower levels.
  for (int level = last_level + 1; level < num_levels(); level++) {
    // The range is not in the bottommost level if there are files in lower
    // levels when the `last_level` is 0 or if there are files in lower levels
    // which overlap with [`smallest_key`, `largest_key`].
    if (files_[level].size() > 0 &&
        (last_level == 0 ||
         OverlapInLevel(level, &smallest_user_key, &largest_user_key))) {
      return true;
    }
  }
  return false;
}

void Version::AddLiveFiles(std::vector<FileDescriptor>* live) {
  for (int level = 0; level < storage_info_.num_levels(); level++) {
    const std::vector<FileMetaData*>& files = storage_info_.files_[level];
    for (const auto& file : files) {
      live->push_back(file->fd);
    }
  }
}

std::string Version::DebugString(bool hex, bool print_stats) const {
  std::string r;
  for (int level = 0; level < storage_info_.num_levels_; level++) {
    // E.g.,
    //   --- level 1 ---
    //   17:123[1 .. 124]['a' .. 'd']
    //   20:43[124 .. 128]['e' .. 'g']
    //
    // if print_stats=true:
    //   17:123[1 .. 124]['a' .. 'd'](4096)
    r.append("--- level ");
    AppendNumberTo(&r, level);
    r.append(" --- version# ");
    AppendNumberTo(&r, version_number_);
    r.append(" ---\n");
    const std::vector<FileMetaData*>& files = storage_info_.files_[level];
    for (size_t i = 0; i < files.size(); i++) {
      r.push_back(' ');
      AppendNumberTo(&r, files[i]->fd.GetNumber());
      r.push_back(':');
      AppendNumberTo(&r, files[i]->fd.GetFileSize());
      r.append("[");
      AppendNumberTo(&r, files[i]->fd.smallest_seqno);
      r.append(" .. ");
      AppendNumberTo(&r, files[i]->fd.largest_seqno);
      r.append("]");
      r.append("[");
      r.append(files[i]->smallest.DebugString(hex));
      r.append(" .. ");
      r.append(files[i]->largest.DebugString(hex));
      r.append("]");
      if (files[i]->oldest_blob_file_number != kInvalidBlobFileNumber) {
        r.append(" blob_file:");
        AppendNumberTo(&r, files[i]->oldest_blob_file_number);
      }
      if (print_stats) {
        r.append("(");
        r.append(ToString(
            files[i]->stats.num_reads_sampled.load(std::memory_order_relaxed)));
        r.append(")");
      }
      r.append("\n");
    }
  }
  return r;
}

// this is used to batch writes to the manifest file
struct VersionSet::ManifestWriter {
  Status status;
  bool done;
  InstrumentedCondVar cv;
  ColumnFamilyData* cfd;
  const MutableCFOptions mutable_cf_options;
  const autovector<VersionEdit*>& edit_list;

  explicit ManifestWriter(InstrumentedMutex* mu, ColumnFamilyData* _cfd,
                          const MutableCFOptions& cf_options,
                          const autovector<VersionEdit*>& e)
      : done(false),
        cv(mu),
        cfd(_cfd),
        mutable_cf_options(cf_options),
        edit_list(e) {}
};

Status AtomicGroupReadBuffer::AddEdit(VersionEdit* edit) {
  assert(edit);
  if (edit->is_in_atomic_group_) {
    TEST_SYNC_POINT("AtomicGroupReadBuffer::AddEdit:AtomicGroup");
    if (replay_buffer_.empty()) {
      replay_buffer_.resize(edit->remaining_entries_ + 1);
      TEST_SYNC_POINT_CALLBACK(
          "AtomicGroupReadBuffer::AddEdit:FirstInAtomicGroup", edit);
    }
    read_edits_in_atomic_group_++;
    if (read_edits_in_atomic_group_ + edit->remaining_entries_ !=
        static_cast<uint32_t>(replay_buffer_.size())) {
      TEST_SYNC_POINT_CALLBACK(
          "AtomicGroupReadBuffer::AddEdit:IncorrectAtomicGroupSize", edit);
      return Status::Corruption("corrupted atomic group");
    }
    replay_buffer_[read_edits_in_atomic_group_ - 1] = *edit;
    if (read_edits_in_atomic_group_ == replay_buffer_.size()) {
      TEST_SYNC_POINT_CALLBACK(
          "AtomicGroupReadBuffer::AddEdit:LastInAtomicGroup", edit);
      return Status::OK();
    }
    return Status::OK();
  }

  // A normal edit.
  if (!replay_buffer().empty()) {
    TEST_SYNC_POINT_CALLBACK(
        "AtomicGroupReadBuffer::AddEdit:AtomicGroupMixedWithNormalEdits", edit);
    return Status::Corruption("corrupted atomic group");
  }
  return Status::OK();
}

bool AtomicGroupReadBuffer::IsFull() const {
  return read_edits_in_atomic_group_ == replay_buffer_.size();
}

bool AtomicGroupReadBuffer::IsEmpty() const { return replay_buffer_.empty(); }

void AtomicGroupReadBuffer::Clear() {
  read_edits_in_atomic_group_ = 0;
  replay_buffer_.clear();
}

VersionSet::VersionSet(const std::string& dbname,
                       const ImmutableDBOptions* _db_options,
                       const FileOptions& storage_options, Cache* table_cache,
                       WriteBufferManager* write_buffer_manager,
                       WriteController* write_controller,
                       BlockCacheTracer* const block_cache_tracer)
    : column_family_set_(new ColumnFamilySet(
          dbname, _db_options, storage_options, table_cache,
          write_buffer_manager, write_controller, block_cache_tracer)),
      env_(_db_options->env),
      fs_(_db_options->fs.get()),
      dbname_(dbname),
      db_options_(_db_options),
      next_file_number_(2),
      manifest_file_number_(0),  // Filled by Recover()
      options_file_number_(0),
      pending_manifest_file_number_(0),
      last_sequence_(0),
      last_allocated_sequence_(0),
      last_published_sequence_(0),
      prev_log_number_(0),
      current_version_number_(0),
      manifest_file_size_(0),
      file_options_(storage_options),
      block_cache_tracer_(block_cache_tracer) {}

VersionSet::~VersionSet() {
  // we need to delete column_family_set_ because its destructor depends on
  // VersionSet
  Cache* table_cache = column_family_set_->get_table_cache();
  column_family_set_.reset();
  for (auto& file : obsolete_files_) {
    if (file.metadata->table_reader_handle) {
      table_cache->Release(file.metadata->table_reader_handle);
      TableCache::Evict(table_cache, file.metadata->fd.GetNumber());
    }
    file.DeleteMetadata();
  }
  obsolete_files_.clear();
}

void VersionSet::AppendVersion(ColumnFamilyData* column_family_data,
                               Version* v) {
  // compute new compaction score
  v->storage_info()->ComputeCompactionScore(
      *column_family_data->ioptions(),
      *column_family_data->GetLatestMutableCFOptions());

  // Mark v finalized
  v->storage_info_.SetFinalized();

  // Make "v" current
  assert(v->refs_ == 0);
  Version* current = column_family_data->current();
  assert(v != current);
  if (current != nullptr) {
    assert(current->refs_ > 0);
    current->Unref();
  }
  column_family_data->SetCurrent(v);
  v->Ref();

  // Append to linked list
  v->prev_ = column_family_data->dummy_versions()->prev_;
  v->next_ = column_family_data->dummy_versions();
  v->prev_->next_ = v;
  v->next_->prev_ = v;
}

Status VersionSet::ProcessManifestWrites(
    std::deque<ManifestWriter>& writers, InstrumentedMutex* mu,
    Directory* db_directory, bool new_descriptor_log,
    const ColumnFamilyOptions* new_cf_options) {
  assert(!writers.empty());
  ManifestWriter& first_writer = writers.front();
  ManifestWriter* last_writer = &first_writer;

  assert(!manifest_writers_.empty());
  assert(manifest_writers_.front() == &first_writer);

  autovector<VersionEdit*> batch_edits;
  autovector<Version*> versions;
  autovector<const MutableCFOptions*> mutable_cf_options_ptrs;
  std::vector<std::unique_ptr<BaseReferencedVersionBuilder>> builder_guards;

  if (first_writer.edit_list.front()->IsColumnFamilyManipulation()) {
    // No group commits for column family add or drop
    LogAndApplyCFHelper(first_writer.edit_list.front());
    batch_edits.push_back(first_writer.edit_list.front());
  } else {
    auto it = manifest_writers_.cbegin();
    size_t group_start = std::numeric_limits<size_t>::max();
    while (it != manifest_writers_.cend()) {
      if ((*it)->edit_list.front()->IsColumnFamilyManipulation()) {
        // no group commits for column family add or drop
        break;
      }
      last_writer = *(it++);
      assert(last_writer != nullptr);
      assert(last_writer->cfd != nullptr);
      if (last_writer->cfd->IsDropped()) {
        // If we detect a dropped CF at this point, and the corresponding
        // version edits belong to an atomic group, then we need to find out
        // the preceding version edits in the same atomic group, and update
        // their `remaining_entries_` member variable because we are NOT going
        // to write the version edits' of dropped CF to the MANIFEST. If we
        // don't update, then Recover can report corrupted atomic group because
        // the `remaining_entries_` do not match.
        if (!batch_edits.empty()) {
          if (batch_edits.back()->is_in_atomic_group_ &&
              batch_edits.back()->remaining_entries_ > 0) {
            assert(group_start < batch_edits.size());
            const auto& edit_list = last_writer->edit_list;
            size_t k = 0;
            while (k < edit_list.size()) {
              if (!edit_list[k]->is_in_atomic_group_) {
                break;
              } else if (edit_list[k]->remaining_entries_ == 0) {
                ++k;
                break;
              }
              ++k;
            }
            for (auto i = group_start; i < batch_edits.size(); ++i) {
              assert(static_cast<uint32_t>(k) <=
                     batch_edits.back()->remaining_entries_);
              batch_edits[i]->remaining_entries_ -= static_cast<uint32_t>(k);
            }
          }
        }
        continue;
      }
      // We do a linear search on versions because versions is small.
      // TODO(yanqin) maybe consider unordered_map
      Version* version = nullptr;
      VersionBuilder* builder = nullptr;
      for (int i = 0; i != static_cast<int>(versions.size()); ++i) {
        uint32_t cf_id = last_writer->cfd->GetID();
        if (versions[i]->cfd()->GetID() == cf_id) {
          version = versions[i];
          assert(!builder_guards.empty() &&
                 builder_guards.size() == versions.size());
          builder = builder_guards[i]->version_builder();
          TEST_SYNC_POINT_CALLBACK(
              "VersionSet::ProcessManifestWrites:SameColumnFamily", &cf_id);
          break;
        }
      }
      if (version == nullptr) {
        version = new Version(last_writer->cfd, this, file_options_,
                              last_writer->mutable_cf_options,
                              current_version_number_++);
        versions.push_back(version);
        mutable_cf_options_ptrs.push_back(&last_writer->mutable_cf_options);
        builder_guards.emplace_back(
            new BaseReferencedVersionBuilder(last_writer->cfd));
        builder = builder_guards.back()->version_builder();
      }
      assert(builder != nullptr);  // make checker happy
      for (const auto& e : last_writer->edit_list) {
        if (e->is_in_atomic_group_) {
          if (batch_edits.empty() || !batch_edits.back()->is_in_atomic_group_ ||
              (batch_edits.back()->is_in_atomic_group_ &&
               batch_edits.back()->remaining_entries_ == 0)) {
            group_start = batch_edits.size();
          }
        } else if (group_start != std::numeric_limits<size_t>::max()) {
          group_start = std::numeric_limits<size_t>::max();
        }
        Status s = LogAndApplyHelper(last_writer->cfd, builder, e, mu);
        if (!s.ok()) {
          // free up the allocated memory
          for (auto v : versions) {
            delete v;
          }
          return s;
        }
        batch_edits.push_back(e);
      }
    }
    for (int i = 0; i < static_cast<int>(versions.size()); ++i) {
      assert(!builder_guards.empty() &&
             builder_guards.size() == versions.size());
      auto* builder = builder_guards[i]->version_builder();
      Status s = builder->SaveTo(versions[i]->storage_info());
      if (!s.ok()) {
        // free up the allocated memory
        for (auto v : versions) {
          delete v;
        }
        return s;
      }
    }
  }

#ifndef NDEBUG
  // Verify that version edits of atomic groups have correct
  // remaining_entries_.
  size_t k = 0;
  while (k < batch_edits.size()) {
    while (k < batch_edits.size() && !batch_edits[k]->is_in_atomic_group_) {
      ++k;
    }
    if (k == batch_edits.size()) {
      break;
    }
    size_t i = k;
    while (i < batch_edits.size()) {
      if (!batch_edits[i]->is_in_atomic_group_) {
        break;
      }
      assert(i - k + batch_edits[i]->remaining_entries_ ==
             batch_edits[k]->remaining_entries_);
      if (batch_edits[i]->remaining_entries_ == 0) {
        ++i;
        break;
      }
      ++i;
    }
    assert(batch_edits[i - 1]->is_in_atomic_group_);
    assert(0 == batch_edits[i - 1]->remaining_entries_);
    std::vector<VersionEdit*> tmp;
    for (size_t j = k; j != i; ++j) {
      tmp.emplace_back(batch_edits[j]);
    }
    TEST_SYNC_POINT_CALLBACK(
        "VersionSet::ProcessManifestWrites:CheckOneAtomicGroup", &tmp);
    k = i;
  }
#endif  // NDEBUG

  uint64_t new_manifest_file_size = 0;
  Status s;

  assert(pending_manifest_file_number_ == 0);
  if (!descriptor_log_ ||
      manifest_file_size_ > db_options_->max_manifest_file_size) {
    TEST_SYNC_POINT("VersionSet::ProcessManifestWrites:BeforeNewManifest");
    new_descriptor_log = true;
  } else {
    pending_manifest_file_number_ = manifest_file_number_;
  }

  // Local cached copy of state variable(s). WriteCurrentStateToManifest()
  // reads its content after releasing db mutex to avoid race with
  // SwitchMemtable().
  std::unordered_map<uint32_t, MutableCFState> curr_state;
  if (new_descriptor_log) {
    pending_manifest_file_number_ = NewFileNumber();
    batch_edits.back()->SetNextFile(next_file_number_.load());

    // if we are writing out new snapshot make sure to persist max column
    // family.
    if (column_family_set_->GetMaxColumnFamily() > 0) {
      first_writer.edit_list.front()->SetMaxColumnFamily(
          column_family_set_->GetMaxColumnFamily());
    }
    for (const auto* cfd : *column_family_set_) {
      assert(curr_state.find(cfd->GetID()) == curr_state.end());
      curr_state[cfd->GetID()] = {cfd->GetLogNumber()};
    }
  }

  {
    FileOptions opt_file_opts = fs_->OptimizeForManifestWrite(file_options_);
    mu->Unlock();

    TEST_SYNC_POINT("VersionSet::LogAndApply:WriteManifest");
    if (!first_writer.edit_list.front()->IsColumnFamilyManipulation()) {
      for (int i = 0; i < static_cast<int>(versions.size()); ++i) {
        assert(!builder_guards.empty() &&
               builder_guards.size() == versions.size());
        assert(!mutable_cf_options_ptrs.empty() &&
               builder_guards.size() == versions.size());
        ColumnFamilyData* cfd = versions[i]->cfd_;
        s = builder_guards[i]->version_builder()->LoadTableHandlers(
            cfd->internal_stats(), cfd->ioptions()->optimize_filters_for_hits,
            true /* prefetch_index_and_filter_in_cache */,
            false /* is_initial_load */,
            mutable_cf_options_ptrs[i]->prefix_extractor.get());
        if (!s.ok()) {
          if (db_options_->paranoid_checks) {
            break;
          }
          s = Status::OK();
        }
      }
    }

    if (s.ok() && new_descriptor_log) {
      // This is fine because everything inside of this block is serialized --
      // only one thread can be here at the same time
      // create new manifest file
      ROCKS_LOG_INFO(db_options_->info_log, "Creating manifest %" PRIu64 "\n",
                     pending_manifest_file_number_);
      std::string descriptor_fname =
          DescriptorFileName(dbname_, pending_manifest_file_number_);
      std::unique_ptr<FSWritableFile> descriptor_file;
      s = NewWritableFile(fs_, descriptor_fname, &descriptor_file,
                          opt_file_opts);
      if (s.ok()) {
        descriptor_file->SetPreallocationBlockSize(
            db_options_->manifest_preallocation_size);

        std::unique_ptr<WritableFileWriter> file_writer(new WritableFileWriter(
            std::move(descriptor_file), descriptor_fname, opt_file_opts, env_,
            nullptr, db_options_->listeners));
        descriptor_log_.reset(
            new log::Writer(std::move(file_writer), 0, false));
        s = WriteCurrentStateToManifest(curr_state, descriptor_log_.get());
      }
    }

    if (s.ok()) {
      if (!first_writer.edit_list.front()->IsColumnFamilyManipulation()) {
        for (int i = 0; i < static_cast<int>(versions.size()); ++i) {
          versions[i]->PrepareApply(*mutable_cf_options_ptrs[i], true);
        }
      }

      // Write new records to MANIFEST log
#ifndef NDEBUG
      size_t idx = 0;
#endif
      for (auto& e : batch_edits) {
        std::string record;
        if (!e->EncodeTo(&record)) {
          s = Status::Corruption("Unable to encode VersionEdit:" +
                                 e->DebugString(true));
          break;
        }
        TEST_KILL_RANDOM("VersionSet::LogAndApply:BeforeAddRecord",
                         rocksdb_kill_odds * REDUCE_ODDS2);
#ifndef NDEBUG
        if (batch_edits.size() > 1 && batch_edits.size() - 1 == idx) {
          TEST_SYNC_POINT_CALLBACK(
              "VersionSet::ProcessManifestWrites:BeforeWriteLastVersionEdit:0",
              nullptr);
          TEST_SYNC_POINT(
              "VersionSet::ProcessManifestWrites:BeforeWriteLastVersionEdit:1");
        }
        ++idx;
#endif /* !NDEBUG */
        s = descriptor_log_->AddRecord(record);
        if (!s.ok()) {
          break;
        }
      }
      if (s.ok()) {
        s = SyncManifest(env_, db_options_, descriptor_log_->file());
      }
      if (!s.ok()) {
        ROCKS_LOG_ERROR(db_options_->info_log, "MANIFEST write %s\n",
                        s.ToString().c_str());
      }
    }

    // If we just created a new descriptor file, install it by writing a
    // new CURRENT file that points to it.
    if (s.ok() && new_descriptor_log) {
      s = SetCurrentFile(env_, dbname_, pending_manifest_file_number_,
                         db_directory);
      TEST_SYNC_POINT("VersionSet::ProcessManifestWrites:AfterNewManifest");
    }

    if (s.ok()) {
      // find offset in manifest file where this version is stored.
      new_manifest_file_size = descriptor_log_->file()->GetFileSize();
    }

    if (first_writer.edit_list.front()->is_column_family_drop_) {
      TEST_SYNC_POINT("VersionSet::LogAndApply::ColumnFamilyDrop:0");
      TEST_SYNC_POINT("VersionSet::LogAndApply::ColumnFamilyDrop:1");
      TEST_SYNC_POINT("VersionSet::LogAndApply::ColumnFamilyDrop:2");
    }

    LogFlush(db_options_->info_log);
    TEST_SYNC_POINT("VersionSet::LogAndApply:WriteManifestDone");
    mu->Lock();
  }

  // Append the old manifest file to the obsolete_manifest_ list to be deleted
  // by PurgeObsoleteFiles later.
  if (s.ok() && new_descriptor_log) {
    obsolete_manifests_.emplace_back(
        DescriptorFileName("", manifest_file_number_));
  }

  // Install the new versions
  if (s.ok()) {
    if (first_writer.edit_list.front()->is_column_family_add_) {
      assert(batch_edits.size() == 1);
      assert(new_cf_options != nullptr);
      CreateColumnFamily(*new_cf_options, first_writer.edit_list.front());
    } else if (first_writer.edit_list.front()->is_column_family_drop_) {
      assert(batch_edits.size() == 1);
      first_writer.cfd->SetDropped();
      first_writer.cfd->UnrefAndTryDelete();
    } else {
      // Each version in versions corresponds to a column family.
      // For each column family, update its log number indicating that logs
      // with number smaller than this should be ignored.
      for (const auto version : versions) {
        uint64_t max_log_number_in_batch = 0;
        uint32_t cf_id = version->cfd_->GetID();
        for (const auto& e : batch_edits) {
          if (e->has_log_number_ && e->column_family_ == cf_id) {
            max_log_number_in_batch =
                std::max(max_log_number_in_batch, e->log_number_);
          }
        }
        if (max_log_number_in_batch != 0) {
          assert(version->cfd_->GetLogNumber() <= max_log_number_in_batch);
          version->cfd_->SetLogNumber(max_log_number_in_batch);
        }
      }

      uint64_t last_min_log_number_to_keep = 0;
      for (auto& e : batch_edits) {
        if (e->has_min_log_number_to_keep_) {
          last_min_log_number_to_keep =
              std::max(last_min_log_number_to_keep, e->min_log_number_to_keep_);
        }
      }

      if (last_min_log_number_to_keep != 0) {
        // Should only be set in 2PC mode.
        MarkMinLogNumberToKeep2PC(last_min_log_number_to_keep);
      }

      for (int i = 0; i < static_cast<int>(versions.size()); ++i) {
        ColumnFamilyData* cfd = versions[i]->cfd_;
        AppendVersion(cfd, versions[i]);
      }
    }
    manifest_file_number_ = pending_manifest_file_number_;
    manifest_file_size_ = new_manifest_file_size;
    prev_log_number_ = first_writer.edit_list.front()->prev_log_number_;
  } else {
    std::string version_edits;
    for (auto& e : batch_edits) {
      version_edits += ("\n" + e->DebugString(true));
    }
    ROCKS_LOG_ERROR(db_options_->info_log,
                    "Error in committing version edit to MANIFEST: %s",
                    version_edits.c_str());
    for (auto v : versions) {
      delete v;
    }
    // If manifest append failed for whatever reason, the file could be
    // corrupted. So we need to force the next version update to start a
    // new manifest file.
    descriptor_log_.reset();
    if (new_descriptor_log) {
      ROCKS_LOG_INFO(db_options_->info_log,
                     "Deleting manifest %" PRIu64 " current manifest %" PRIu64
                     "\n",
                     manifest_file_number_, pending_manifest_file_number_);
      env_->DeleteFile(
          DescriptorFileName(dbname_, pending_manifest_file_number_));
    }
  }

  pending_manifest_file_number_ = 0;

  // wake up all the waiting writers
  while (true) {
    ManifestWriter* ready = manifest_writers_.front();
    manifest_writers_.pop_front();
    bool need_signal = true;
    for (const auto& w : writers) {
      if (&w == ready) {
        need_signal = false;
        break;
      }
    }
    ready->status = s;
    ready->done = true;
    if (need_signal) {
      ready->cv.Signal();
    }
    if (ready == last_writer) {
      break;
    }
  }
  if (!manifest_writers_.empty()) {
    manifest_writers_.front()->cv.Signal();
  }
  return s;
}

// 'datas' is gramatically incorrect. We still use this notation to indicate
// that this variable represents a collection of column_family_data.
Status VersionSet::LogAndApply(
    const autovector<ColumnFamilyData*>& column_family_datas,
    const autovector<const MutableCFOptions*>& mutable_cf_options_list,
    const autovector<autovector<VersionEdit*>>& edit_lists,
    InstrumentedMutex* mu, Directory* db_directory, bool new_descriptor_log,
    const ColumnFamilyOptions* new_cf_options) {
  mu->AssertHeld();
  int num_edits = 0;
  for (const auto& elist : edit_lists) {
    num_edits += static_cast<int>(elist.size());
  }
  if (num_edits == 0) {
    return Status::OK();
  } else if (num_edits > 1) {
#ifndef NDEBUG
    for (const auto& edit_list : edit_lists) {
      for (const auto& edit : edit_list) {
        assert(!edit->IsColumnFamilyManipulation());
      }
    }
#endif /* ! NDEBUG */
  }

  int num_cfds = static_cast<int>(column_family_datas.size());
  if (num_cfds == 1 && column_family_datas[0] == nullptr) {
    assert(edit_lists.size() == 1 && edit_lists[0].size() == 1);
    assert(edit_lists[0][0]->is_column_family_add_);
    assert(new_cf_options != nullptr);
  }
  std::deque<ManifestWriter> writers;
  if (num_cfds > 0) {
    assert(static_cast<size_t>(num_cfds) == mutable_cf_options_list.size());
    assert(static_cast<size_t>(num_cfds) == edit_lists.size());
  }
  for (int i = 0; i < num_cfds; ++i) {
    writers.emplace_back(mu, column_family_datas[i],
                         *mutable_cf_options_list[i], edit_lists[i]);
    manifest_writers_.push_back(&writers[i]);
  }
  assert(!writers.empty());
  ManifestWriter& first_writer = writers.front();
  while (!first_writer.done && &first_writer != manifest_writers_.front()) {
    first_writer.cv.Wait();
  }
  if (first_writer.done) {
    // All non-CF-manipulation operations can be grouped together and committed
    // to MANIFEST. They should all have finished. The status code is stored in
    // the first manifest writer.
#ifndef NDEBUG
    for (const auto& writer : writers) {
      assert(writer.done);
    }
#endif /* !NDEBUG */
    return first_writer.status;
  }

  int num_undropped_cfds = 0;
  for (auto cfd : column_family_datas) {
    // if cfd == nullptr, it is a column family add.
    if (cfd == nullptr || !cfd->IsDropped()) {
      ++num_undropped_cfds;
    }
  }
  if (0 == num_undropped_cfds) {
    for (int i = 0; i != num_cfds; ++i) {
      manifest_writers_.pop_front();
    }
    // Notify new head of manifest write queue.
    if (!manifest_writers_.empty()) {
      manifest_writers_.front()->cv.Signal();
    }
    return Status::ColumnFamilyDropped();
  }

  return ProcessManifestWrites(writers, mu, db_directory, new_descriptor_log,
                               new_cf_options);
}

void VersionSet::LogAndApplyCFHelper(VersionEdit* edit) {
  assert(edit->IsColumnFamilyManipulation());
  edit->SetNextFile(next_file_number_.load());
  // The log might have data that is not visible to memtbale and hence have not
  // updated the last_sequence_ yet. It is also possible that the log has is
  // expecting some new data that is not written yet. Since LastSequence is an
  // upper bound on the sequence, it is ok to record
  // last_allocated_sequence_ as the last sequence.
  edit->SetLastSequence(db_options_->two_write_queues ? last_allocated_sequence_
                                                      : last_sequence_);
  if (edit->is_column_family_drop_) {
    // if we drop column family, we have to make sure to save max column family,
    // so that we don't reuse existing ID
    edit->SetMaxColumnFamily(column_family_set_->GetMaxColumnFamily());
  }
}

Status VersionSet::LogAndApplyHelper(ColumnFamilyData* cfd,
                                     VersionBuilder* builder, VersionEdit* edit,
                                     InstrumentedMutex* mu) {
#ifdef NDEBUG
  (void)cfd;
#endif
  mu->AssertHeld();
  assert(!edit->IsColumnFamilyManipulation());

  if (edit->has_log_number_) {
    assert(edit->log_number_ >= cfd->GetLogNumber());
    assert(edit->log_number_ < next_file_number_.load());
  }

  if (!edit->has_prev_log_number_) {
    edit->SetPrevLogNumber(prev_log_number_);
  }
  edit->SetNextFile(next_file_number_.load());
  // The log might have data that is not visible to memtbale and hence have not
  // updated the last_sequence_ yet. It is also possible that the log has is
  // expecting some new data that is not written yet. Since LastSequence is an
  // upper bound on the sequence, it is ok to record
  // last_allocated_sequence_ as the last sequence.
  edit->SetLastSequence(db_options_->two_write_queues ? last_allocated_sequence_
                                                      : last_sequence_);

  Status s = builder->Apply(edit);

  return s;
}

Status VersionSet::ApplyOneVersionEditToBuilder(
    VersionEdit& edit,
    const std::unordered_map<std::string, ColumnFamilyOptions>& name_to_options,
    std::unordered_map<int, std::string>& column_families_not_found,
    std::unordered_map<uint32_t, std::unique_ptr<BaseReferencedVersionBuilder>>&
        builders,
    VersionEditParams* version_edit_params) {
  // Not found means that user didn't supply that column
  // family option AND we encountered column family add
  // record. Once we encounter column family drop record,
  // we will delete the column family from
  // column_families_not_found.
  bool cf_in_not_found = (column_families_not_found.find(edit.column_family_) !=
                          column_families_not_found.end());
  // in builders means that user supplied that column family
  // option AND that we encountered column family add record
  bool cf_in_builders = builders.find(edit.column_family_) != builders.end();

  // they can't both be true
  assert(!(cf_in_not_found && cf_in_builders));

  ColumnFamilyData* cfd = nullptr;

  if (edit.is_column_family_add_) {
    if (cf_in_builders || cf_in_not_found) {
      return Status::Corruption(
          "Manifest adding the same column family twice: " +
          edit.column_family_name_);
    }
    auto cf_options = name_to_options.find(edit.column_family_name_);
    // implicitly add persistent_stats column family without requiring user
    // to specify
    bool is_persistent_stats_column_family =
        edit.column_family_name_.compare(kPersistentStatsColumnFamilyName) == 0;
    if (cf_options == name_to_options.end() &&
        !is_persistent_stats_column_family) {
      column_families_not_found.insert(
          {edit.column_family_, edit.column_family_name_});
    } else {
      // recover persistent_stats CF from a DB that already contains it
      if (is_persistent_stats_column_family) {
        ColumnFamilyOptions cfo;
        OptimizeForPersistentStats(&cfo);
        cfd = CreateColumnFamily(cfo, &edit);
      } else {
        cfd = CreateColumnFamily(cf_options->second, &edit);
      }
      cfd->set_initialized();
      builders.insert(std::make_pair(
          edit.column_family_, std::unique_ptr<BaseReferencedVersionBuilder>(
                                   new BaseReferencedVersionBuilder(cfd))));
    }
  } else if (edit.is_column_family_drop_) {
    if (cf_in_builders) {
      auto builder = builders.find(edit.column_family_);
      assert(builder != builders.end());
      builders.erase(builder);
      cfd = column_family_set_->GetColumnFamily(edit.column_family_);
      assert(cfd != nullptr);
      if (cfd->UnrefAndTryDelete()) {
        cfd = nullptr;
      } else {
        // who else can have reference to cfd!?
        assert(false);
      }
    } else if (cf_in_not_found) {
      column_families_not_found.erase(edit.column_family_);
    } else {
      return Status::Corruption(
          "Manifest - dropping non-existing column family");
    }
  } else if (!cf_in_not_found) {
    if (!cf_in_builders) {
      return Status::Corruption(
          "Manifest record referencing unknown column family");
    }

    cfd = column_family_set_->GetColumnFamily(edit.column_family_);
    // this should never happen since cf_in_builders is true
    assert(cfd != nullptr);

    // if it is not column family add or column family drop,
    // then it's a file add/delete, which should be forwarded
    // to builder
    auto builder = builders.find(edit.column_family_);
    assert(builder != builders.end());
    Status s = builder->second->version_builder()->Apply(&edit);
    if (!s.ok()) {
      return s;
    }
  }
  return ExtractInfoFromVersionEdit(cfd, edit, version_edit_params);
}

Status VersionSet::ExtractInfoFromVersionEdit(
    ColumnFamilyData* cfd, const VersionEdit& from_edit,
    VersionEditParams* version_edit_params) {
  if (cfd != nullptr) {
    if (from_edit.has_db_id_) {
      version_edit_params->SetDBId(from_edit.db_id_);
    }
    if (from_edit.has_log_number_) {
      if (cfd->GetLogNumber() > from_edit.log_number_) {
        ROCKS_LOG_WARN(
            db_options_->info_log,
            "MANIFEST corruption detected, but ignored - Log numbers in "
            "records NOT monotonically increasing");
      } else {
        cfd->SetLogNumber(from_edit.log_number_);
        version_edit_params->SetLogNumber(from_edit.log_number_);
      }
    }
    if (from_edit.has_comparator_ &&
        from_edit.comparator_ != cfd->user_comparator()->Name()) {
      return Status::InvalidArgument(
          cfd->user_comparator()->Name(),
          "does not match existing comparator " + from_edit.comparator_);
    }
  }

  if (from_edit.has_prev_log_number_) {
    version_edit_params->SetPrevLogNumber(from_edit.prev_log_number_);
  }

  if (from_edit.has_next_file_number_) {
    version_edit_params->SetNextFile(from_edit.next_file_number_);
  }

  if (from_edit.has_max_column_family_) {
    version_edit_params->SetMaxColumnFamily(from_edit.max_column_family_);
  }

  if (from_edit.has_min_log_number_to_keep_) {
    version_edit_params->min_log_number_to_keep_ =
        std::max(version_edit_params->min_log_number_to_keep_,
                 from_edit.min_log_number_to_keep_);
  }

  if (from_edit.has_last_sequence_) {
    version_edit_params->SetLastSequence(from_edit.last_sequence_);
  }
  return Status::OK();
}

Status VersionSet::GetCurrentManifestPath(const std::string& dbname,
                                          FileSystem* fs,
                                          std::string* manifest_path,
                                          uint64_t* manifest_file_number) {
  assert(fs != nullptr);
  assert(manifest_path != nullptr);
  assert(manifest_file_number != nullptr);

  std::string fname;
  Status s = ReadFileToString(fs, CurrentFileName(dbname), &fname);
  if (!s.ok()) {
    return s;
  }
  if (fname.empty() || fname.back() != '\n') {
    return Status::Corruption("CURRENT file does not end with newline");
  }
  // remove the trailing '\n'
  fname.resize(fname.size() - 1);
  FileType type;
  bool parse_ok = ParseFileName(fname, manifest_file_number, &type);
  if (!parse_ok || type != kDescriptorFile) {
    return Status::Corruption("CURRENT file corrupted");
  }
  *manifest_path = dbname;
  if (dbname.back() != '/') {
    manifest_path->push_back('/');
  }
  *manifest_path += fname;
  return Status::OK();
}

Status VersionSet::ReadAndRecover(
    log::Reader* reader, AtomicGroupReadBuffer* read_buffer,
    const std::unordered_map<std::string, ColumnFamilyOptions>& name_to_options,
    std::unordered_map<int, std::string>& column_families_not_found,
    std::unordered_map<uint32_t, std::unique_ptr<BaseReferencedVersionBuilder>>&
        builders,
    VersionEditParams* version_edit_params, std::string* db_id) {
  assert(reader != nullptr);
  assert(read_buffer != nullptr);
  Status s;
  Slice record;
  std::string scratch;
  size_t recovered_edits = 0;
  while (reader->ReadRecord(&record, &scratch) && s.ok()) {
    VersionEdit edit;
    s = edit.DecodeFrom(record);
    if (!s.ok()) {
      break;
    }
    if (edit.has_db_id_) {
      db_id_ = edit.GetDbId();
      if (db_id != nullptr) {
        db_id->assign(edit.GetDbId());
      }
    }
    s = read_buffer->AddEdit(&edit);
    if (!s.ok()) {
      break;
    }
    if (edit.is_in_atomic_group_) {
      if (read_buffer->IsFull()) {
        // Apply edits in an atomic group when we have read all edits in the
        // group.
        for (auto& e : read_buffer->replay_buffer()) {
          s = ApplyOneVersionEditToBuilder(e, name_to_options,
                                           column_families_not_found, builders,
                                           version_edit_params);
          if (!s.ok()) {
            break;
          }
          recovered_edits++;
        }
        if (!s.ok()) {
          break;
        }
        read_buffer->Clear();
      }
    } else {
      // Apply a normal edit immediately.
      s = ApplyOneVersionEditToBuilder(edit, name_to_options,
                                       column_families_not_found, builders,
                                       version_edit_params);
      if (s.ok()) {
        recovered_edits++;
      }
    }
  }
  if (!s.ok()) {
    // Clear the buffer if we fail to decode/apply an edit.
    read_buffer->Clear();
  }
  TEST_SYNC_POINT_CALLBACK("VersionSet::ReadAndRecover:RecoveredEdits",
                           &recovered_edits);
  return s;
}

Status VersionSet::Recover(
    const std::vector<ColumnFamilyDescriptor>& column_families, bool read_only,
    std::string* db_id) {
  std::unordered_map<std::string, ColumnFamilyOptions> cf_name_to_options;
  for (const auto& cf : column_families) {
    cf_name_to_options.emplace(cf.name, cf.options);
  }
  // keeps track of column families in manifest that were not found in
  // column families parameters. if those column families are not dropped
  // by subsequent manifest records, Recover() will return failure status
  std::unordered_map<int, std::string> column_families_not_found;

  // Read "CURRENT" file, which contains a pointer to the current manifest file
  std::string manifest_path;
  Status s = GetCurrentManifestPath(dbname_, fs_, &manifest_path,
                                    &manifest_file_number_);
  if (!s.ok()) {
    return s;
  }

  ROCKS_LOG_INFO(db_options_->info_log, "Recovering from manifest file: %s\n",
                 manifest_path.c_str());

  std::unique_ptr<SequentialFileReader> manifest_file_reader;
  {
    std::unique_ptr<FSSequentialFile> manifest_file;
    s = fs_->NewSequentialFile(manifest_path,
                               fs_->OptimizeForManifestRead(file_options_),
                               &manifest_file, nullptr);
    if (!s.ok()) {
      return s;
    }
    manifest_file_reader.reset(
        new SequentialFileReader(std::move(manifest_file), manifest_path,
                                 db_options_->log_readahead_size));
  }

  std::unordered_map<uint32_t, std::unique_ptr<BaseReferencedVersionBuilder>>
      builders;

  // add default column family
  auto default_cf_iter = cf_name_to_options.find(kDefaultColumnFamilyName);
  if (default_cf_iter == cf_name_to_options.end()) {
    return Status::InvalidArgument("Default column family not specified");
  }
  VersionEdit default_cf_edit;
  default_cf_edit.AddColumnFamily(kDefaultColumnFamilyName);
  default_cf_edit.SetColumnFamily(0);
  ColumnFamilyData* default_cfd =
      CreateColumnFamily(default_cf_iter->second, &default_cf_edit);
  // In recovery, nobody else can access it, so it's fine to set it to be
  // initialized earlier.
  default_cfd->set_initialized();
  builders.insert(
      std::make_pair(0, std::unique_ptr<BaseReferencedVersionBuilder>(
                            new BaseReferencedVersionBuilder(default_cfd))));
  uint64_t current_manifest_file_size = 0;
  VersionEditParams version_edit_params;
  {
    VersionSet::LogReporter reporter;
    reporter.status = &s;
    log::Reader reader(nullptr, std::move(manifest_file_reader), &reporter,
                       true /* checksum */, 0 /* log_number */);
    Slice record;
    std::string scratch;
    AtomicGroupReadBuffer read_buffer;
    s = ReadAndRecover(&reader, &read_buffer, cf_name_to_options,
                       column_families_not_found, builders,
                       &version_edit_params, db_id);
    current_manifest_file_size = reader.GetReadOffset();
    assert(current_manifest_file_size != 0);
  }

  if (s.ok()) {
    if (!version_edit_params.has_next_file_number_) {
      s = Status::Corruption("no meta-nextfile entry in descriptor");
    } else if (!version_edit_params.has_log_number_) {
      s = Status::Corruption("no meta-lognumber entry in descriptor");
    } else if (!version_edit_params.has_last_sequence_) {
      s = Status::Corruption("no last-sequence-number entry in descriptor");
    }

    if (!version_edit_params.has_prev_log_number_) {
      version_edit_params.SetPrevLogNumber(0);
    }

    column_family_set_->UpdateMaxColumnFamily(
        version_edit_params.max_column_family_);

    // When reading DB generated using old release, min_log_number_to_keep=0.
    // All log files will be scanned for potential prepare entries.
    MarkMinLogNumberToKeep2PC(version_edit_params.min_log_number_to_keep_);
    MarkFileNumberUsed(version_edit_params.prev_log_number_);
    MarkFileNumberUsed(version_edit_params.log_number_);
  }

  // there were some column families in the MANIFEST that weren't specified
  // in the argument. This is OK in read_only mode
  if (read_only == false && !column_families_not_found.empty()) {
    std::string list_of_not_found;
    for (const auto& cf : column_families_not_found) {
      list_of_not_found += ", " + cf.second;
    }
    list_of_not_found = list_of_not_found.substr(2);
    s = Status::InvalidArgument(
        "You have to open all column families. Column families not opened: " +
        list_of_not_found);
  }

  if (s.ok()) {
    for (auto cfd : *column_family_set_) {
      assert(builders.count(cfd->GetID()) > 0);
      auto* builder = builders[cfd->GetID()]->version_builder();
      if (!builder->CheckConsistencyForNumLevels()) {
        s = Status::InvalidArgument(
            "db has more levels than options.num_levels");
        break;
      }
    }
  }

  if (s.ok()) {
    for (auto cfd : *column_family_set_) {
      if (cfd->IsDropped()) {
        continue;
      }
      if (read_only) {
        cfd->table_cache()->SetTablesAreImmortal();
      }
      assert(cfd->initialized());
      auto builders_iter = builders.find(cfd->GetID());
      assert(builders_iter != builders.end());
      auto builder = builders_iter->second->version_builder();

      // unlimited table cache. Pre-load table handle now.
      // Need to do it out of the mutex.
      s = builder->LoadTableHandlers(
          cfd->internal_stats(), db_options_->max_file_opening_threads,
          false /* prefetch_index_and_filter_in_cache */,
          true /* is_initial_load */,
          cfd->GetLatestMutableCFOptions()->prefix_extractor.get());
      if (!s.ok()) {
        if (db_options_->paranoid_checks) {
          return s;
        }
        s = Status::OK();
      }

      Version* v = new Version(cfd, this, file_options_,
                               *cfd->GetLatestMutableCFOptions(),
                               current_version_number_++);
      builder->SaveTo(v->storage_info());

      // Install recovered version
      v->PrepareApply(*cfd->GetLatestMutableCFOptions(),
          !(db_options_->skip_stats_update_on_db_open));
      AppendVersion(cfd, v);
    }

    manifest_file_size_ = current_manifest_file_size;
    next_file_number_.store(version_edit_params.next_file_number_ + 1);
    last_allocated_sequence_ = version_edit_params.last_sequence_;
    last_published_sequence_ = version_edit_params.last_sequence_;
    last_sequence_ = version_edit_params.last_sequence_;
    prev_log_number_ = version_edit_params.prev_log_number_;

    ROCKS_LOG_INFO(
        db_options_->info_log,
        "Recovered from manifest file:%s succeeded,"
        "manifest_file_number is %" PRIu64 ", next_file_number is %" PRIu64
        ", last_sequence is %" PRIu64 ", log_number is %" PRIu64
        ",prev_log_number is %" PRIu64 ",max_column_family is %" PRIu32
        ",min_log_number_to_keep is %" PRIu64 "\n",
        manifest_path.c_str(), manifest_file_number_, next_file_number_.load(),
        last_sequence_.load(), version_edit_params.log_number_,
        prev_log_number_, column_family_set_->GetMaxColumnFamily(),
        min_log_number_to_keep_2pc());

    for (auto cfd : *column_family_set_) {
      if (cfd->IsDropped()) {
        continue;
      }
      ROCKS_LOG_INFO(db_options_->info_log,
                     "Column family [%s] (ID %" PRIu32
                     "), log number is %" PRIu64 "\n",
                     cfd->GetName().c_str(), cfd->GetID(), cfd->GetLogNumber());
    }
  }

  return s;
}

Status VersionSet::ListColumnFamilies(std::vector<std::string>* column_families,
                                      const std::string& dbname,
                                      FileSystem* fs) {
  // these are just for performance reasons, not correcntes,
  // so we're fine using the defaults
  FileOptions soptions;
  // Read "CURRENT" file, which contains a pointer to the current manifest file
  std::string manifest_path;
  uint64_t manifest_file_number;
  Status s =
      GetCurrentManifestPath(dbname, fs, &manifest_path, &manifest_file_number);
  if (!s.ok()) {
    return s;
  }

  std::unique_ptr<SequentialFileReader> file_reader;
  {
    std::unique_ptr<FSSequentialFile> file;
    s = fs->NewSequentialFile(manifest_path, soptions, &file, nullptr);
    if (!s.ok()) {
      return s;
  }
  file_reader.reset(new SequentialFileReader(std::move(file), manifest_path));
  }

  std::map<uint32_t, std::string> column_family_names;
  // default column family is always implicitly there
  column_family_names.insert({0, kDefaultColumnFamilyName});
  VersionSet::LogReporter reporter;
  reporter.status = &s;
  log::Reader reader(nullptr, std::move(file_reader), &reporter,
                     true /* checksum */, 0 /* log_number */);
  Slice record;
  std::string scratch;
  while (reader.ReadRecord(&record, &scratch) && s.ok()) {
    VersionEdit edit;
    s = edit.DecodeFrom(record);
    if (!s.ok()) {
      break;
    }
    if (edit.is_column_family_add_) {
      if (column_family_names.find(edit.column_family_) !=
          column_family_names.end()) {
        s = Status::Corruption("Manifest adding the same column family twice");
        break;
      }
      column_family_names.insert(
          {edit.column_family_, edit.column_family_name_});
    } else if (edit.is_column_family_drop_) {
      if (column_family_names.find(edit.column_family_) ==
          column_family_names.end()) {
        s = Status::Corruption(
            "Manifest - dropping non-existing column family");
        break;
      }
      column_family_names.erase(edit.column_family_);
    }
  }

  column_families->clear();
  if (s.ok()) {
    for (const auto& iter : column_family_names) {
      column_families->push_back(iter.second);
    }
  }

  return s;
}

#ifndef ROCKSDB_LITE
Status VersionSet::ReduceNumberOfLevels(const std::string& dbname,
                                        const Options* options,
                                        const FileOptions& file_options,
                                        int new_levels) {
  if (new_levels <= 1) {
    return Status::InvalidArgument(
        "Number of levels needs to be bigger than 1");
  }

  ImmutableDBOptions db_options(*options);
  ColumnFamilyOptions cf_options(*options);
  std::shared_ptr<Cache> tc(NewLRUCache(options->max_open_files - 10,
                                        options->table_cache_numshardbits));
  WriteController wc(options->delayed_write_rate);
  WriteBufferManager wb(options->db_write_buffer_size);
  VersionSet versions(dbname, &db_options, file_options, tc.get(), &wb, &wc,
                      /*block_cache_tracer=*/nullptr);
  Status status;

  std::vector<ColumnFamilyDescriptor> dummy;
  ColumnFamilyDescriptor dummy_descriptor(kDefaultColumnFamilyName,
                                          ColumnFamilyOptions(*options));
  dummy.push_back(dummy_descriptor);
  status = versions.Recover(dummy);
  if (!status.ok()) {
    return status;
  }

  Version* current_version =
      versions.GetColumnFamilySet()->GetDefault()->current();
  auto* vstorage = current_version->storage_info();
  int current_levels = vstorage->num_levels();

  if (current_levels <= new_levels) {
    return Status::OK();
  }

  // Make sure there are file only on one level from
  // (new_levels-1) to (current_levels-1)
  int first_nonempty_level = -1;
  int first_nonempty_level_filenum = 0;
  for (int i = new_levels - 1; i < current_levels; i++) {
    int file_num = vstorage->NumLevelFiles(i);
    if (file_num != 0) {
      if (first_nonempty_level < 0) {
        first_nonempty_level = i;
        first_nonempty_level_filenum = file_num;
      } else {
        char msg[255];
        snprintf(msg, sizeof(msg),
                 "Found at least two levels containing files: "
                 "[%d:%d],[%d:%d].\n",
                 first_nonempty_level, first_nonempty_level_filenum, i,
                 file_num);
        return Status::InvalidArgument(msg);
      }
    }
  }

  // we need to allocate an array with the old number of levels size to
  // avoid SIGSEGV in WriteCurrentStatetoManifest()
  // however, all levels bigger or equal to new_levels will be empty
  std::vector<FileMetaData*>* new_files_list =
      new std::vector<FileMetaData*>[current_levels];
  for (int i = 0; i < new_levels - 1; i++) {
    new_files_list[i] = vstorage->LevelFiles(i);
  }

  if (first_nonempty_level > 0) {
    new_files_list[new_levels - 1] = vstorage->LevelFiles(first_nonempty_level);
  }

  delete[] vstorage -> files_;
  vstorage->files_ = new_files_list;
  vstorage->num_levels_ = new_levels;

  MutableCFOptions mutable_cf_options(*options);
  VersionEdit ve;
  InstrumentedMutex dummy_mutex;
  InstrumentedMutexLock l(&dummy_mutex);
  return versions.LogAndApply(
      versions.GetColumnFamilySet()->GetDefault(),
      mutable_cf_options, &ve, &dummy_mutex, nullptr, true);
}

// Get the checksum information including the checksum and checksum function
// name of all SST files in VersionSet. Store the information in
// FileChecksumList which contains a map from file number to its checksum info.
// If DB is not running, make sure call VersionSet::Recover() to load the file
// metadata from Manifest to VersionSet before calling this function.
Status VersionSet::GetLiveFilesChecksumInfo(FileChecksumList* checksum_list) {
  // Clean the previously stored checksum information if any.
  if (checksum_list == nullptr) {
    return Status::InvalidArgument("checksum_list is nullptr");
  }
  checksum_list->reset();

  for (auto cfd : *column_family_set_) {
    if (cfd->IsDropped() || !cfd->initialized()) {
      continue;
    }
    for (int level = 0; level < cfd->NumberLevels(); level++) {
      for (const auto& file :
           cfd->current()->storage_info()->LevelFiles(level)) {
        checksum_list->InsertOneFileChecksum(file->fd.GetNumber(),
                                             file->file_checksum,
                                             file->file_checksum_func_name);
      }
    }
  }
  return Status::OK();
}

Status VersionSet::DumpManifest(Options& options, std::string& dscname,
                                bool verbose, bool hex, bool json) {
  // Open the specified manifest file.
  std::unique_ptr<SequentialFileReader> file_reader;
  Status s;
  {
    std::unique_ptr<FSSequentialFile> file;
    s = options.file_system->NewSequentialFile(
        dscname,
        options.file_system->OptimizeForManifestRead(file_options_), &file,
        nullptr);
    if (!s.ok()) {
      return s;
    }
    file_reader.reset(new SequentialFileReader(
        std::move(file), dscname, db_options_->log_readahead_size));
  }

  bool have_prev_log_number = false;
  bool have_next_file = false;
  bool have_last_sequence = false;
  uint64_t next_file = 0;
  uint64_t last_sequence = 0;
  uint64_t previous_log_number = 0;
  int count = 0;
  std::unordered_map<uint32_t, std::string> comparators;
  std::unordered_map<uint32_t, std::unique_ptr<BaseReferencedVersionBuilder>>
      builders;

  // add default column family
  VersionEdit default_cf_edit;
  default_cf_edit.AddColumnFamily(kDefaultColumnFamilyName);
  default_cf_edit.SetColumnFamily(0);
  ColumnFamilyData* default_cfd =
      CreateColumnFamily(ColumnFamilyOptions(options), &default_cf_edit);
  builders.insert(
      std::make_pair(0, std::unique_ptr<BaseReferencedVersionBuilder>(
                            new BaseReferencedVersionBuilder(default_cfd))));

  {
    VersionSet::LogReporter reporter;
    reporter.status = &s;
    log::Reader reader(nullptr, std::move(file_reader), &reporter,
                       true /* checksum */, 0 /* log_number */);
    Slice record;
    std::string scratch;
    while (reader.ReadRecord(&record, &scratch) && s.ok()) {
      VersionEdit edit;
      s = edit.DecodeFrom(record);
      if (!s.ok()) {
        break;
      }

      // Write out each individual edit
      if (verbose && !json) {
        printf("%s\n", edit.DebugString(hex).c_str());
      } else if (json) {
        printf("%s\n", edit.DebugJSON(count, hex).c_str());
      }
      count++;

      bool cf_in_builders =
          builders.find(edit.column_family_) != builders.end();

      if (edit.has_comparator_) {
        comparators.insert({edit.column_family_, edit.comparator_});
      }

      ColumnFamilyData* cfd = nullptr;

      if (edit.is_column_family_add_) {
        if (cf_in_builders) {
          s = Status::Corruption(
              "Manifest adding the same column family twice");
          break;
        }
        cfd = CreateColumnFamily(ColumnFamilyOptions(options), &edit);
        cfd->set_initialized();
        builders.insert(std::make_pair(
            edit.column_family_, std::unique_ptr<BaseReferencedVersionBuilder>(
                                     new BaseReferencedVersionBuilder(cfd))));
      } else if (edit.is_column_family_drop_) {
        if (!cf_in_builders) {
          s = Status::Corruption(
              "Manifest - dropping non-existing column family");
          break;
        }
        auto builder_iter = builders.find(edit.column_family_);
        builders.erase(builder_iter);
        comparators.erase(edit.column_family_);
        cfd = column_family_set_->GetColumnFamily(edit.column_family_);
        assert(cfd != nullptr);
        cfd->UnrefAndTryDelete();
        cfd = nullptr;
      } else {
        if (!cf_in_builders) {
          s = Status::Corruption(
              "Manifest record referencing unknown column family");
          break;
        }

        cfd = column_family_set_->GetColumnFamily(edit.column_family_);
        // this should never happen since cf_in_builders is true
        assert(cfd != nullptr);

        // if it is not column family add or column family drop,
        // then it's a file add/delete, which should be forwarded
        // to builder
        auto builder = builders.find(edit.column_family_);
        assert(builder != builders.end());
        s = builder->second->version_builder()->Apply(&edit);
        if (!s.ok()) {
          break;
        }
      }

      if (cfd != nullptr && edit.has_log_number_) {
        cfd->SetLogNumber(edit.log_number_);
      }


      if (edit.has_prev_log_number_) {
        previous_log_number = edit.prev_log_number_;
        have_prev_log_number = true;
      }

      if (edit.has_next_file_number_) {
        next_file = edit.next_file_number_;
        have_next_file = true;
      }

      if (edit.has_last_sequence_) {
        last_sequence = edit.last_sequence_;
        have_last_sequence = true;
      }

      if (edit.has_max_column_family_) {
        column_family_set_->UpdateMaxColumnFamily(edit.max_column_family_);
      }

      if (edit.has_min_log_number_to_keep_) {
        MarkMinLogNumberToKeep2PC(edit.min_log_number_to_keep_);
      }
    }
  }
  file_reader.reset();

  if (s.ok()) {
    if (!have_next_file) {
      s = Status::Corruption("no meta-nextfile entry in descriptor");
      printf("no meta-nextfile entry in descriptor");
    } else if (!have_last_sequence) {
      printf("no last-sequence-number entry in descriptor");
      s = Status::Corruption("no last-sequence-number entry in descriptor");
    }

    if (!have_prev_log_number) {
      previous_log_number = 0;
    }
  }

  if (s.ok()) {
    for (auto cfd : *column_family_set_) {
      if (cfd->IsDropped()) {
        continue;
      }
      auto builders_iter = builders.find(cfd->GetID());
      assert(builders_iter != builders.end());
      auto builder = builders_iter->second->version_builder();

      Version* v = new Version(cfd, this, file_options_,
                               *cfd->GetLatestMutableCFOptions(),
                               current_version_number_++);
      builder->SaveTo(v->storage_info());
      v->PrepareApply(*cfd->GetLatestMutableCFOptions(), false);

      printf("--------------- Column family \"%s\"  (ID %" PRIu32
             ") --------------\n",
             cfd->GetName().c_str(), cfd->GetID());
      printf("log number: %" PRIu64 "\n", cfd->GetLogNumber());
      auto comparator = comparators.find(cfd->GetID());
      if (comparator != comparators.end()) {
        printf("comparator: %s\n", comparator->second.c_str());
      } else {
        printf("comparator: <NO COMPARATOR>\n");
      }
      printf("%s \n", v->DebugString(hex).c_str());
      delete v;
    }

    next_file_number_.store(next_file + 1);
    last_allocated_sequence_ = last_sequence;
    last_published_sequence_ = last_sequence;
    last_sequence_ = last_sequence;
    prev_log_number_ = previous_log_number;

    printf("next_file_number %" PRIu64 " last_sequence %" PRIu64
           "  prev_log_number %" PRIu64 " max_column_family %" PRIu32
           " min_log_number_to_keep "
           "%" PRIu64 "\n",
           next_file_number_.load(), last_sequence, previous_log_number,
           column_family_set_->GetMaxColumnFamily(),
           min_log_number_to_keep_2pc());
  }

  return s;
}
#endif  // ROCKSDB_LITE

void VersionSet::MarkFileNumberUsed(uint64_t number) {
  // only called during recovery and repair which are single threaded, so this
  // works because there can't be concurrent calls
  if (next_file_number_.load(std::memory_order_relaxed) <= number) {
    next_file_number_.store(number + 1, std::memory_order_relaxed);
  }
}
// Called only either from ::LogAndApply which is protected by mutex or during
// recovery which is single-threaded.
void VersionSet::MarkMinLogNumberToKeep2PC(uint64_t number) {
  if (min_log_number_to_keep_2pc_.load(std::memory_order_relaxed) < number) {
    min_log_number_to_keep_2pc_.store(number, std::memory_order_relaxed);
  }
}

Status VersionSet::WriteCurrentStateToManifest(
    const std::unordered_map<uint32_t, MutableCFState>& curr_state,
    log::Writer* log) {
  // TODO: Break up into multiple records to reduce memory usage on recovery?

  // WARNING: This method doesn't hold a mutex!!

  // This is done without DB mutex lock held, but only within single-threaded
  // LogAndApply. Column family manipulations can only happen within LogAndApply
  // (the same single thread), so we're safe to iterate.

  if (db_options_->write_dbid_to_manifest) {
    VersionEdit edit_for_db_id;
    assert(!db_id_.empty());
    edit_for_db_id.SetDBId(db_id_);
    std::string db_id_record;
    if (!edit_for_db_id.EncodeTo(&db_id_record)) {
      return Status::Corruption("Unable to Encode VersionEdit:" +
                                edit_for_db_id.DebugString(true));
    }
    Status add_record = log->AddRecord(db_id_record);
    if (!add_record.ok()) {
      return add_record;
    }
  }

  for (auto cfd : *column_family_set_) {
    if (cfd->IsDropped()) {
      continue;
    }
    assert(cfd->initialized());
    {
      // Store column family info
      VersionEdit edit;
      if (cfd->GetID() != 0) {
        // default column family is always there,
        // no need to explicitly write it
        edit.AddColumnFamily(cfd->GetName());
        edit.SetColumnFamily(cfd->GetID());
      }
      edit.SetComparatorName(
          cfd->internal_comparator().user_comparator()->Name());
      std::string record;
      if (!edit.EncodeTo(&record)) {
        return Status::Corruption(
            "Unable to Encode VersionEdit:" + edit.DebugString(true));
      }
      Status s = log->AddRecord(record);
      if (!s.ok()) {
        return s;
      }
    }

    {
      // Save files
      VersionEdit edit;
      edit.SetColumnFamily(cfd->GetID());

      for (int level = 0; level < cfd->NumberLevels(); level++) {
        for (const auto& f :
             cfd->current()->storage_info()->LevelFiles(level)) {
          edit.AddFile(level, f->fd.GetNumber(), f->fd.GetPathId(),
                       f->fd.GetFileSize(), f->smallest, f->largest,
                       f->fd.smallest_seqno, f->fd.largest_seqno,
                       f->marked_for_compaction, f->oldest_blob_file_number,
                       f->oldest_ancester_time, f->file_creation_time,
                       f->file_checksum, f->file_checksum_func_name);
        }
      }
      const auto iter = curr_state.find(cfd->GetID());
      assert(iter != curr_state.end());
      uint64_t log_number = iter->second.log_number;
      edit.SetLogNumber(log_number);
      std::string record;
      if (!edit.EncodeTo(&record)) {
        return Status::Corruption(
            "Unable to Encode VersionEdit:" + edit.DebugString(true));
      }
      Status s = log->AddRecord(record);
      if (!s.ok()) {
        return s;
      }
    }
  }
  return Status::OK();
}

// TODO(aekmekji): in CompactionJob::GenSubcompactionBoundaries(), this
// function is called repeatedly with consecutive pairs of slices. For example
// if the slice list is [a, b, c, d] this function is called with arguments
// (a,b) then (b,c) then (c,d). Knowing this, an optimization is possible where
// we avoid doing binary search for the keys b and c twice and instead somehow
// maintain state of where they first appear in the files.
uint64_t VersionSet::ApproximateSize(const SizeApproximationOptions& options,
                                     Version* v, const Slice& start,
                                     const Slice& end, int start_level,
                                     int end_level, TableReaderCaller caller) {
  const auto& icmp = v->cfd_->internal_comparator();

  // pre-condition
  assert(icmp.Compare(start, end) <= 0);

  uint64_t total_full_size = 0;
  const auto* vstorage = v->storage_info();
  const int num_non_empty_levels = vstorage->num_non_empty_levels();
  end_level = (end_level == -1) ? num_non_empty_levels
                                : std::min(end_level, num_non_empty_levels);

  assert(start_level <= end_level);

  // Outline of the optimization that uses options.files_size_error_margin.
  // When approximating the files total size that is used to store a keys range,
  // we first sum up the sizes of the files that fully fall into the range.
  // Then we sum up the sizes of all the files that may intersect with the range
  // (this includes all files in L0 as well). Then, if total_intersecting_size
  // is smaller than total_full_size * options.files_size_error_margin - we can
  // infer that the intersecting files have a sufficiently negligible
  // contribution to the total size, and we can approximate the storage required
  // for the keys in range as just half of the intersecting_files_size.
  // E.g., if the value of files_size_error_margin is 0.1, then the error of the
  // approximation is limited to only ~10% of the total size of files that fully
  // fall into the keys range. In such case, this helps to avoid a costly
  // process of binary searching the intersecting files that is required only
  // for a more precise calculation of the total size.

  autovector<FdWithKeyRange*, 32> first_files;
  autovector<FdWithKeyRange*, 16> last_files;

  // scan all the levels
  for (int level = start_level; level < end_level; ++level) {
    const LevelFilesBrief& files_brief = vstorage->LevelFilesBrief(level);
    if (files_brief.num_files == 0) {
      // empty level, skip exploration
      continue;
    }

    if (level == 0) {
      // level 0 files are not in sorted order, we need to iterate through
      // the list to compute the total bytes that require scanning,
      // so handle the case explicitly (similarly to first_files case)
      for (size_t i = 0; i < files_brief.num_files; i++) {
        first_files.push_back(&files_brief.files[i]);
      }
      continue;
    }

    assert(level > 0);
    assert(files_brief.num_files > 0);

    // identify the file position for start key
    const int idx_start =
        FindFileInRange(icmp, files_brief, start, 0,
                        static_cast<uint32_t>(files_brief.num_files - 1));
    assert(static_cast<size_t>(idx_start) < files_brief.num_files);

    // identify the file position for end key
    int idx_end = idx_start;
    if (icmp.Compare(files_brief.files[idx_end].largest_key, end) < 0) {
      idx_end =
          FindFileInRange(icmp, files_brief, end, idx_start,
                          static_cast<uint32_t>(files_brief.num_files - 1));
    }
    assert(idx_end >= idx_start &&
           static_cast<size_t>(idx_end) < files_brief.num_files);

    // scan all files from the starting index to the ending index
    // (inferred from the sorted order)

    // first scan all the intermediate full files (excluding first and last)
    for (int i = idx_start + 1; i < idx_end; ++i) {
      uint64_t file_size = files_brief.files[i].fd.GetFileSize();
      // The entire file falls into the range, so we can just take its size.
      assert(file_size ==
             ApproximateSize(v, files_brief.files[i], start, end, caller));
      total_full_size += file_size;
    }

    // save the first and the last files (which may be the same file), so we
    // can scan them later.
    first_files.push_back(&files_brief.files[idx_start]);
    if (idx_start != idx_end) {
      // we need to estimate size for both files, only if they are different
      last_files.push_back(&files_brief.files[idx_end]);
    }
  }

  // The sum of all file sizes that intersect the [start, end] keys range.
  uint64_t total_intersecting_size = 0;
  for (const auto* file_ptr : first_files) {
    total_intersecting_size += file_ptr->fd.GetFileSize();
  }
  for (const auto* file_ptr : last_files) {
    total_intersecting_size += file_ptr->fd.GetFileSize();
  }

  // Now scan all the first & last files at each level, and estimate their size.
  // If the total_intersecting_size is less than X% of the total_full_size - we
  // want to approximate the result in order to avoid the costly binary search
  // inside ApproximateSize. We use half of file size as an approximation below.

  const double margin = options.files_size_error_margin;
  if (margin > 0 && total_intersecting_size <
                        static_cast<uint64_t>(total_full_size * margin)) {
    total_full_size += total_intersecting_size / 2;
  } else {
    // Estimate for all the first files, at each level
    for (const auto file_ptr : first_files) {
      total_full_size += ApproximateSize(v, *file_ptr, start, end, caller);
    }

    // Estimate for all the last files, at each level
    for (const auto file_ptr : last_files) {
      // We could use ApproximateSize here, but calling ApproximateOffsetOf
      // directly is just more efficient.
      total_full_size += ApproximateOffsetOf(v, *file_ptr, end, caller);
    }
  }

  return total_full_size;
}

uint64_t VersionSet::ApproximateOffsetOf(Version* v, const FdWithKeyRange& f,
                                         const Slice& key,
                                         TableReaderCaller caller) {
  // pre-condition
  assert(v);
  const auto& icmp = v->cfd_->internal_comparator();

  uint64_t result = 0;
  if (icmp.Compare(f.largest_key, key) <= 0) {
    // Entire file is before "key", so just add the file size
    result = f.fd.GetFileSize();
  } else if (icmp.Compare(f.smallest_key, key) > 0) {
    // Entire file is after "key", so ignore
    result = 0;
  } else {
    // "key" falls in the range for this table.  Add the
    // approximate offset of "key" within the table.
    TableCache* table_cache = v->cfd_->table_cache();
    if (table_cache != nullptr) {
      result = table_cache->ApproximateOffsetOf(
          key, f.file_metadata->fd, caller, icmp,
          v->GetMutableCFOptions().prefix_extractor.get());
    }
  }
  return result;
}

uint64_t VersionSet::ApproximateSize(Version* v, const FdWithKeyRange& f,
                                     const Slice& start, const Slice& end,
                                     TableReaderCaller caller) {
  // pre-condition
  assert(v);
  const auto& icmp = v->cfd_->internal_comparator();
  assert(icmp.Compare(start, end) <= 0);

  if (icmp.Compare(f.largest_key, start) <= 0 ||
      icmp.Compare(f.smallest_key, end) > 0) {
    // Entire file is before or after the start/end keys range
    return 0;
  }

  if (icmp.Compare(f.smallest_key, start) >= 0) {
    // Start of the range is before the file start - approximate by end offset
    return ApproximateOffsetOf(v, f, end, caller);
  }

  if (icmp.Compare(f.largest_key, end) < 0) {
    // End of the range is after the file end - approximate by subtracting
    // start offset from the file size
    uint64_t start_offset = ApproximateOffsetOf(v, f, start, caller);
    assert(f.fd.GetFileSize() >= start_offset);
    return f.fd.GetFileSize() - start_offset;
  }

  // The interval falls entirely in the range for this file.
  TableCache* table_cache = v->cfd_->table_cache();
  if (table_cache == nullptr) {
    return 0;
  }
  return table_cache->ApproximateSize(
      start, end, f.file_metadata->fd, caller, icmp,
      v->GetMutableCFOptions().prefix_extractor.get());
}

void VersionSet::AddLiveFiles(std::vector<FileDescriptor>* live_list) {
  // pre-calculate space requirement
  int64_t total_files = 0;
  for (auto cfd : *column_family_set_) {
    if (!cfd->initialized()) {
      continue;
    }
    Version* dummy_versions = cfd->dummy_versions();
    for (Version* v = dummy_versions->next_; v != dummy_versions;
         v = v->next_) {
      const auto* vstorage = v->storage_info();
      for (int level = 0; level < vstorage->num_levels(); level++) {
        total_files += vstorage->LevelFiles(level).size();
      }
    }
  }

  // just one time extension to the right size
  live_list->reserve(live_list->size() + static_cast<size_t>(total_files));

  for (auto cfd : *column_family_set_) {
    if (!cfd->initialized()) {
      continue;
    }
    auto* current = cfd->current();
    bool found_current = false;
    Version* dummy_versions = cfd->dummy_versions();
    for (Version* v = dummy_versions->next_; v != dummy_versions;
         v = v->next_) {
      v->AddLiveFiles(live_list);
      if (v == current) {
        found_current = true;
      }
    }
    if (!found_current && current != nullptr) {
      // Should never happen unless it is a bug.
      assert(false);
      current->AddLiveFiles(live_list);
    }
  }
}

InternalIterator* VersionSet::MakeInputIterator(
    const Compaction* c, RangeDelAggregator* range_del_agg,
    const FileOptions& file_options_compactions) {
  auto cfd = c->column_family_data();
  ReadOptions read_options;
  read_options.verify_checksums = true;
  read_options.fill_cache = false;
  // Compaction iterators shouldn't be confined to a single prefix.
  // Compactions use Seek() for
  // (a) concurrent compactions,
  // (b) CompactionFilter::Decision::kRemoveAndSkipUntil.
  read_options.total_order_seek = true;

  // Level-0 files have to be merged together.  For other levels,
  // we will make a concatenating iterator per level.
  // TODO(opt): use concatenating iterator for level-0 if there is no overlap
  const size_t space = (c->level() == 0 ? c->input_levels(0)->num_files +
                                              c->num_input_levels() - 1
                                        : c->num_input_levels());
  InternalIterator** list = new InternalIterator* [space];
  size_t num = 0;
  for (size_t which = 0; which < c->num_input_levels(); which++) {
    if (c->input_levels(which)->num_files != 0) {
      if (c->level(which) == 0) {
        const LevelFilesBrief* flevel = c->input_levels(which);
        for (size_t i = 0; i < flevel->num_files; i++) {
          list[num++] = cfd->table_cache()->NewIterator(
              read_options, file_options_compactions,
              cfd->internal_comparator(),
              *flevel->files[i].file_metadata, range_del_agg,
              c->mutable_cf_options()->prefix_extractor.get(),
              /*table_reader_ptr=*/nullptr,
              /*file_read_hist=*/nullptr, TableReaderCaller::kCompaction,
              /*arena=*/nullptr,
              /*skip_filters=*/false, /*level=*/static_cast<int>(which),
              /*smallest_compaction_key=*/nullptr,
              /*largest_compaction_key=*/nullptr);
        }
      } else {
        // Create concatenating iterator for the files from this level
        list[num++] = new LevelIterator(
            cfd->table_cache(), read_options, file_options_compactions,
            cfd->internal_comparator(), c->input_levels(which),
            c->mutable_cf_options()->prefix_extractor.get(),
            /*should_sample=*/false,
            /*no per level latency histogram=*/nullptr,
            TableReaderCaller::kCompaction, /*skip_filters=*/false,
            /*level=*/static_cast<int>(which), range_del_agg,
            c->boundaries(which));
      }
    }
  }
  assert(num <= space);
  InternalIterator* result =
      NewMergingIterator(&c->column_family_data()->internal_comparator(), list,
                         static_cast<int>(num));
  delete[] list;
  return result;
}

// verify that the files listed in this compaction are present
// in the current version
bool VersionSet::VerifyCompactionFileConsistency(Compaction* c) {
#ifndef NDEBUG
  Version* version = c->column_family_data()->current();
  const VersionStorageInfo* vstorage = version->storage_info();
  if (c->input_version() != version) {
    ROCKS_LOG_INFO(
        db_options_->info_log,
        "[%s] compaction output being applied to a different base version from"
        " input version",
        c->column_family_data()->GetName().c_str());

    if (vstorage->compaction_style_ == kCompactionStyleLevel &&
        c->start_level() == 0 && c->num_input_levels() > 2U) {
      // We are doing a L0->base_level compaction. The assumption is if
      // base level is not L1, levels from L1 to base_level - 1 is empty.
      // This is ensured by having one compaction from L0 going on at the
      // same time in level-based compaction. So that during the time, no
      // compaction/flush can put files to those levels.
      for (int l = c->start_level() + 1; l < c->output_level(); l++) {
        if (vstorage->NumLevelFiles(l) != 0) {
          return false;
        }
      }
    }
  }

  for (size_t input = 0; input < c->num_input_levels(); ++input) {
    int level = c->level(input);
    for (size_t i = 0; i < c->num_input_files(input); ++i) {
      uint64_t number = c->input(input, i)->fd.GetNumber();
      bool found = false;
      for (size_t j = 0; j < vstorage->files_[level].size(); j++) {
        FileMetaData* f = vstorage->files_[level][j];
        if (f->fd.GetNumber() == number) {
          found = true;
          break;
        }
      }
      if (!found) {
        return false;  // input files non existent in current version
      }
    }
  }
#else
  (void)c;
#endif
  return true;     // everything good
}

Status VersionSet::GetMetadataForFile(uint64_t number, int* filelevel,
                                      FileMetaData** meta,
                                      ColumnFamilyData** cfd) {
  for (auto cfd_iter : *column_family_set_) {
    if (!cfd_iter->initialized()) {
      continue;
    }
    Version* version = cfd_iter->current();
    const auto* vstorage = version->storage_info();
    for (int level = 0; level < vstorage->num_levels(); level++) {
      for (const auto& file : vstorage->LevelFiles(level)) {
        if (file->fd.GetNumber() == number) {
          *meta = file;
          *filelevel = level;
          *cfd = cfd_iter;
          return Status::OK();
        }
      }
    }
  }
  return Status::NotFound("File not present in any level");
}

void VersionSet::GetLiveFilesMetaData(std::vector<LiveFileMetaData>* metadata) {
  for (auto cfd : *column_family_set_) {
    if (cfd->IsDropped() || !cfd->initialized()) {
      continue;
    }
    for (int level = 0; level < cfd->NumberLevels(); level++) {
      for (const auto& file :
           cfd->current()->storage_info()->LevelFiles(level)) {
        LiveFileMetaData filemetadata;
        filemetadata.column_family_name = cfd->GetName();
        uint32_t path_id = file->fd.GetPathId();
        if (path_id < cfd->ioptions()->cf_paths.size()) {
          filemetadata.db_path = cfd->ioptions()->cf_paths[path_id].path;
        } else {
          assert(!cfd->ioptions()->cf_paths.empty());
          filemetadata.db_path = cfd->ioptions()->cf_paths.back().path;
        }
        const uint64_t file_number = file->fd.GetNumber();
        filemetadata.name = MakeTableFileName("", file_number);
        filemetadata.file_number = file_number;
        filemetadata.level = level;
        filemetadata.size = static_cast<size_t>(file->fd.GetFileSize());
        filemetadata.smallestkey = file->smallest.user_key().ToString();
        filemetadata.largestkey = file->largest.user_key().ToString();
        filemetadata.smallest_seqno = file->fd.smallest_seqno;
        filemetadata.largest_seqno = file->fd.largest_seqno;
        filemetadata.num_reads_sampled = file->stats.num_reads_sampled.load(
            std::memory_order_relaxed);
        filemetadata.being_compacted = file->being_compacted;
        filemetadata.num_entries = file->num_entries;
        filemetadata.num_deletions = file->num_deletions;
        filemetadata.oldest_blob_file_number = file->oldest_blob_file_number;
        filemetadata.file_checksum = file->file_checksum;
        filemetadata.file_checksum_func_name = file->file_checksum_func_name;
        metadata->push_back(filemetadata);
      }
    }
  }
}

void VersionSet::GetObsoleteFiles(std::vector<ObsoleteFileInfo>* files,
                                  std::vector<std::string>* manifest_filenames,
                                  uint64_t min_pending_output) {
  assert(manifest_filenames->empty());
  obsolete_manifests_.swap(*manifest_filenames);
  std::vector<ObsoleteFileInfo> pending_files;
  for (auto& f : obsolete_files_) {
    if (f.metadata->fd.GetNumber() < min_pending_output) {
      files->push_back(std::move(f));
    } else {
      pending_files.push_back(std::move(f));
    }
  }
  obsolete_files_.swap(pending_files);
}

ColumnFamilyData* VersionSet::CreateColumnFamily(
    const ColumnFamilyOptions& cf_options, VersionEdit* edit) {
  assert(edit->is_column_family_add_);

  MutableCFOptions dummy_cf_options;
  Version* dummy_versions =
      new Version(nullptr, this, file_options_, dummy_cf_options);
  // Ref() dummy version once so that later we can call Unref() to delete it
  // by avoiding calling "delete" explicitly (~Version is private)
  dummy_versions->Ref();
  auto new_cfd = column_family_set_->CreateColumnFamily(
      edit->column_family_name_, edit->column_family_, dummy_versions,
      cf_options);

  Version* v = new Version(new_cfd, this, file_options_,
                           *new_cfd->GetLatestMutableCFOptions(),
                           current_version_number_++);

  // Fill level target base information.
  v->storage_info()->CalculateBaseBytes(*new_cfd->ioptions(),
                                        *new_cfd->GetLatestMutableCFOptions());
  AppendVersion(new_cfd, v);
  // GetLatestMutableCFOptions() is safe here without mutex since the
  // cfd is not available to client
  new_cfd->CreateNewMemtable(*new_cfd->GetLatestMutableCFOptions(),
                             LastSequence());
  new_cfd->SetLogNumber(edit->log_number_);
  return new_cfd;
}

uint64_t VersionSet::GetNumLiveVersions(Version* dummy_versions) {
  uint64_t count = 0;
  for (Version* v = dummy_versions->next_; v != dummy_versions; v = v->next_) {
    count++;
  }
  return count;
}

uint64_t VersionSet::GetTotalSstFilesSize(Version* dummy_versions) {
  std::unordered_set<uint64_t> unique_files;
  uint64_t total_files_size = 0;
  for (Version* v = dummy_versions->next_; v != dummy_versions; v = v->next_) {
    VersionStorageInfo* storage_info = v->storage_info();
    for (int level = 0; level < storage_info->num_levels_; level++) {
      for (const auto& file_meta : storage_info->LevelFiles(level)) {
        if (unique_files.find(file_meta->fd.packed_number_and_path_id) ==
            unique_files.end()) {
          unique_files.insert(file_meta->fd.packed_number_and_path_id);
          total_files_size += file_meta->fd.GetFileSize();
        }
      }
    }
  }
  return total_files_size;
}

ReactiveVersionSet::ReactiveVersionSet(const std::string& dbname,
                                       const ImmutableDBOptions* _db_options,
                                       const FileOptions& _file_options,
                                       Cache* table_cache,
                                       WriteBufferManager* write_buffer_manager,
                                       WriteController* write_controller)
    : VersionSet(dbname, _db_options, _file_options, table_cache,
                 write_buffer_manager, write_controller,
                 /*block_cache_tracer=*/nullptr),
      number_of_edits_to_skip_(0) {}

ReactiveVersionSet::~ReactiveVersionSet() {}

Status ReactiveVersionSet::Recover(
    const std::vector<ColumnFamilyDescriptor>& column_families,
    std::unique_ptr<log::FragmentBufferedReader>* manifest_reader,
    std::unique_ptr<log::Reader::Reporter>* manifest_reporter,
    std::unique_ptr<Status>* manifest_reader_status) {
  assert(manifest_reader != nullptr);
  assert(manifest_reporter != nullptr);
  assert(manifest_reader_status != nullptr);

  std::unordered_map<std::string, ColumnFamilyOptions> cf_name_to_options;
  for (const auto& cf : column_families) {
    cf_name_to_options.insert({cf.name, cf.options});
  }

  // add default column family
  auto default_cf_iter = cf_name_to_options.find(kDefaultColumnFamilyName);
  if (default_cf_iter == cf_name_to_options.end()) {
    return Status::InvalidArgument("Default column family not specified");
  }
  VersionEdit default_cf_edit;
  default_cf_edit.AddColumnFamily(kDefaultColumnFamilyName);
  default_cf_edit.SetColumnFamily(0);
  ColumnFamilyData* default_cfd =
      CreateColumnFamily(default_cf_iter->second, &default_cf_edit);
  // In recovery, nobody else can access it, so it's fine to set it to be
  // initialized earlier.
  default_cfd->set_initialized();
  std::unordered_map<uint32_t, std::unique_ptr<BaseReferencedVersionBuilder>>
      builders;
  std::unordered_map<int, std::string> column_families_not_found;
  builders.insert(
      std::make_pair(0, std::unique_ptr<BaseReferencedVersionBuilder>(
                            new BaseReferencedVersionBuilder(default_cfd))));

  manifest_reader_status->reset(new Status());
  manifest_reporter->reset(new LogReporter());
  static_cast<LogReporter*>(manifest_reporter->get())->status =
      manifest_reader_status->get();
  Status s = MaybeSwitchManifest(manifest_reporter->get(), manifest_reader);
  log::Reader* reader = manifest_reader->get();

  int retry = 0;
  VersionEdit version_edit;
  while (s.ok() && retry < 1) {
    assert(reader != nullptr);
    Slice record;
    std::string scratch;
    s = ReadAndRecover(reader, &read_buffer_, cf_name_to_options,
                       column_families_not_found, builders, &version_edit);
    if (s.ok()) {
      bool enough = version_edit.has_next_file_number_ &&
                    version_edit.has_log_number_ &&
                    version_edit.has_last_sequence_;
      if (enough) {
        for (const auto& cf : column_families) {
          auto cfd = column_family_set_->GetColumnFamily(cf.name);
          if (cfd == nullptr) {
            enough = false;
            break;
          }
        }
      }
      if (enough) {
        for (const auto& cf : column_families) {
          auto cfd = column_family_set_->GetColumnFamily(cf.name);
          assert(cfd != nullptr);
          if (!cfd->IsDropped()) {
            auto builder_iter = builders.find(cfd->GetID());
            assert(builder_iter != builders.end());
            auto builder = builder_iter->second->version_builder();
            assert(builder != nullptr);
            s = builder->LoadTableHandlers(
                cfd->internal_stats(), db_options_->max_file_opening_threads,
                false /* prefetch_index_and_filter_in_cache */,
                true /* is_initial_load */,
                cfd->GetLatestMutableCFOptions()->prefix_extractor.get());
            if (!s.ok()) {
              enough = false;
              if (s.IsPathNotFound()) {
                s = Status::OK();
              }
              break;
            }
          }
        }
      }
      if (enough) {
        break;
      }
    }
    ++retry;
  }

  if (s.ok()) {
    if (!version_edit.has_prev_log_number_) {
      version_edit.prev_log_number_ = 0;
    }
    column_family_set_->UpdateMaxColumnFamily(version_edit.max_column_family_);

    MarkMinLogNumberToKeep2PC(version_edit.min_log_number_to_keep_);
    MarkFileNumberUsed(version_edit.prev_log_number_);
    MarkFileNumberUsed(version_edit.log_number_);

    for (auto cfd : *column_family_set_) {
      assert(builders.count(cfd->GetID()) > 0);
      auto builder = builders[cfd->GetID()]->version_builder();
      if (!builder->CheckConsistencyForNumLevels()) {
        s = Status::InvalidArgument(
            "db has more levels than options.num_levels");
        break;
      }
    }
  }

  if (s.ok()) {
    for (auto cfd : *column_family_set_) {
      if (cfd->IsDropped()) {
        continue;
      }
      assert(cfd->initialized());
      auto builders_iter = builders.find(cfd->GetID());
      assert(builders_iter != builders.end());
      auto* builder = builders_iter->second->version_builder();

      Version* v = new Version(cfd, this, file_options_,
                               *cfd->GetLatestMutableCFOptions(),
                               current_version_number_++);
      builder->SaveTo(v->storage_info());

      // Install recovered version
      v->PrepareApply(*cfd->GetLatestMutableCFOptions(),
                      !(db_options_->skip_stats_update_on_db_open));
      AppendVersion(cfd, v);
    }
    next_file_number_.store(version_edit.next_file_number_ + 1);
    last_allocated_sequence_ = version_edit.last_sequence_;
    last_published_sequence_ = version_edit.last_sequence_;
    last_sequence_ = version_edit.last_sequence_;
    prev_log_number_ = version_edit.prev_log_number_;
    for (auto cfd : *column_family_set_) {
      if (cfd->IsDropped()) {
        continue;
      }
      ROCKS_LOG_INFO(db_options_->info_log,
                     "Column family [%s] (ID %u), log number is %" PRIu64 "\n",
                     cfd->GetName().c_str(), cfd->GetID(), cfd->GetLogNumber());
    }
  }
  return s;
}

Status ReactiveVersionSet::ReadAndApply(
    InstrumentedMutex* mu,
    std::unique_ptr<log::FragmentBufferedReader>* manifest_reader,
    std::unordered_set<ColumnFamilyData*>* cfds_changed) {
  assert(manifest_reader != nullptr);
  assert(cfds_changed != nullptr);
  mu->AssertHeld();

  Status s;
  uint64_t applied_edits = 0;
  while (s.ok()) {
    Slice record;
    std::string scratch;
    log::Reader* reader = manifest_reader->get();
    std::string old_manifest_path = reader->file()->file_name();
    while (reader->ReadRecord(&record, &scratch)) {
      VersionEdit edit;
      s = edit.DecodeFrom(record);
      if (!s.ok()) {
        break;
      }

      // Skip the first VersionEdits of each MANIFEST generated by
      // VersionSet::WriteCurrentStatetoManifest.
      if (number_of_edits_to_skip_ > 0) {
        ColumnFamilyData* cfd =
            column_family_set_->GetColumnFamily(edit.column_family_);
        if (cfd != nullptr && !cfd->IsDropped()) {
          --number_of_edits_to_skip_;
        }
        continue;
      }

      s = read_buffer_.AddEdit(&edit);
      if (!s.ok()) {
        break;
      }
      VersionEdit temp_edit;
      if (edit.is_in_atomic_group_) {
        if (read_buffer_.IsFull()) {
          // Apply edits in an atomic group when we have read all edits in the
          // group.
          for (auto& e : read_buffer_.replay_buffer()) {
            s = ApplyOneVersionEditToBuilder(e, cfds_changed, &temp_edit);
            if (!s.ok()) {
              break;
            }
            applied_edits++;
          }
          if (!s.ok()) {
            break;
          }
          read_buffer_.Clear();
        }
      } else {
        // Apply a normal edit immediately.
        s = ApplyOneVersionEditToBuilder(edit, cfds_changed, &temp_edit);
        if (s.ok()) {
          applied_edits++;
        }
      }
    }
    if (!s.ok()) {
      // Clear the buffer if we fail to decode/apply an edit.
      read_buffer_.Clear();
    }
    // It's possible that:
    // 1) s.IsCorruption(), indicating the current MANIFEST is corrupted.
    // 2) we have finished reading the current MANIFEST.
    // 3) we have encountered an IOError reading the current MANIFEST.
    // We need to look for the next MANIFEST and start from there. If we cannot
    // find the next MANIFEST, we should exit the loop.
    s = MaybeSwitchManifest(reader->GetReporter(), manifest_reader);
    reader = manifest_reader->get();
    if (s.ok()) {
      if (reader->file()->file_name() == old_manifest_path) {
        // Still processing the same MANIFEST, thus no need to continue this
        // loop since no record is available if we have reached here.
        break;
      } else {
        // We have switched to a new MANIFEST whose first records have been
        // generated by VersionSet::WriteCurrentStatetoManifest. Since the
        // secondary instance has already finished recovering upon start, there
        // is no need for the secondary to process these records. Actually, if
        // the secondary were to replay these records, the secondary may end up
        // adding the same SST files AGAIN to each column family, causing
        // consistency checks done by VersionBuilder to fail. Therefore, we
        // record the number of records to skip at the beginning of the new
        // MANIFEST and ignore them.
        number_of_edits_to_skip_ = 0;
        for (auto* cfd : *column_family_set_) {
          if (cfd->IsDropped()) {
            continue;
          }
          // Increase number_of_edits_to_skip by 2 because
          // WriteCurrentStatetoManifest() writes 2 version edits for each
          // column family at the beginning of the newly-generated MANIFEST.
          // TODO(yanqin) remove hard-coded value.
          if (db_options_->write_dbid_to_manifest) {
            number_of_edits_to_skip_ += 3;
          } else {
            number_of_edits_to_skip_ += 2;
          }
        }
      }
    }
  }

  if (s.ok()) {
    for (auto cfd : *column_family_set_) {
      auto builder_iter = active_version_builders_.find(cfd->GetID());
      if (builder_iter == active_version_builders_.end()) {
        continue;
      }
      auto builder = builder_iter->second->version_builder();
      if (!builder->CheckConsistencyForNumLevels()) {
        s = Status::InvalidArgument(
            "db has more levels than options.num_levels");
        break;
      }
    }
  }
  TEST_SYNC_POINT_CALLBACK("ReactiveVersionSet::ReadAndApply:AppliedEdits",
                           &applied_edits);
  return s;
}

Status ReactiveVersionSet::ApplyOneVersionEditToBuilder(
    VersionEdit& edit, std::unordered_set<ColumnFamilyData*>* cfds_changed,
    VersionEdit* version_edit) {
  ColumnFamilyData* cfd =
      column_family_set_->GetColumnFamily(edit.column_family_);

  // If we cannot find this column family in our column family set, then it
  // may be a new column family created by the primary after the secondary
  // starts. It is also possible that the secondary instance opens only a subset
  // of column families. Ignore it for now.
  if (nullptr == cfd) {
    return Status::OK();
  }
  if (active_version_builders_.find(edit.column_family_) ==
          active_version_builders_.end() &&
      !cfd->IsDropped()) {
    std::unique_ptr<BaseReferencedVersionBuilder> builder_guard(
        new BaseReferencedVersionBuilder(cfd));
    active_version_builders_.insert(
        std::make_pair(edit.column_family_, std::move(builder_guard)));
  }

  auto builder_iter = active_version_builders_.find(edit.column_family_);
  assert(builder_iter != active_version_builders_.end());
  auto builder = builder_iter->second->version_builder();
  assert(builder != nullptr);

  if (edit.is_column_family_add_) {
    // TODO (yanqin) for now the secondary ignores column families created
    // after Open. This also simplifies handling of switching to a new MANIFEST
    // and processing the snapshot of the system at the beginning of the
    // MANIFEST.
  } else if (edit.is_column_family_drop_) {
    // Drop the column family by setting it to be 'dropped' without destroying
    // the column family handle.
    // TODO (haoyu) figure out how to handle column faimly drop for
    // secondary instance. (Is it possible that the ref count for cfd is 0 but
    // the ref count for its versions is higher than 0?)
    cfd->SetDropped();
    if (cfd->UnrefAndTryDelete()) {
      cfd = nullptr;
    }
    active_version_builders_.erase(builder_iter);
  } else {
    Status s = builder->Apply(&edit);
    if (!s.ok()) {
      return s;
    }
  }
  Status s = ExtractInfoFromVersionEdit(cfd, edit, version_edit);
  if (!s.ok()) {
    return s;
  }

  if (cfd != nullptr && !cfd->IsDropped()) {
    s = builder->LoadTableHandlers(
        cfd->internal_stats(), db_options_->max_file_opening_threads,
        false /* prefetch_index_and_filter_in_cache */,
        false /* is_initial_load */,
        cfd->GetLatestMutableCFOptions()->prefix_extractor.get());
    TEST_SYNC_POINT_CALLBACK(
        "ReactiveVersionSet::ApplyOneVersionEditToBuilder:"
        "AfterLoadTableHandlers",
        &s);

    if (s.ok()) {
      auto version = new Version(cfd, this, file_options_,
                                 *cfd->GetLatestMutableCFOptions(),
                                 current_version_number_++);
      builder->SaveTo(version->storage_info());
      version->PrepareApply(*cfd->GetLatestMutableCFOptions(), true);
      AppendVersion(cfd, version);
      active_version_builders_.erase(builder_iter);
      if (cfds_changed->count(cfd) == 0) {
        cfds_changed->insert(cfd);
      }
    } else if (s.IsPathNotFound()) {
      s = Status::OK();
    }
    // Some other error has occurred during LoadTableHandlers.
  }

  if (version_edit->HasNextFile()) {
    next_file_number_.store(version_edit->next_file_number_ + 1);
  }
  if (version_edit->has_last_sequence_) {
    last_allocated_sequence_ = version_edit->last_sequence_;
    last_published_sequence_ = version_edit->last_sequence_;
    last_sequence_ = version_edit->last_sequence_;
  }
  if (version_edit->has_prev_log_number_) {
    prev_log_number_ = version_edit->prev_log_number_;
    MarkFileNumberUsed(version_edit->prev_log_number_);
  }
  if (version_edit->has_log_number_) {
    MarkFileNumberUsed(version_edit->log_number_);
  }
  column_family_set_->UpdateMaxColumnFamily(version_edit->max_column_family_);
  MarkMinLogNumberToKeep2PC(version_edit->min_log_number_to_keep_);
  return s;
}

Status ReactiveVersionSet::MaybeSwitchManifest(
    log::Reader::Reporter* reporter,
    std::unique_ptr<log::FragmentBufferedReader>* manifest_reader) {
  assert(manifest_reader != nullptr);
  Status s;
  do {
    std::string manifest_path;
    s = GetCurrentManifestPath(dbname_, fs_, &manifest_path,
                               &manifest_file_number_);
    std::unique_ptr<FSSequentialFile> manifest_file;
    if (s.ok()) {
      if (nullptr == manifest_reader->get() ||
          manifest_reader->get()->file()->file_name() != manifest_path) {
        TEST_SYNC_POINT(
            "ReactiveVersionSet::MaybeSwitchManifest:"
            "AfterGetCurrentManifestPath:0");
        TEST_SYNC_POINT(
            "ReactiveVersionSet::MaybeSwitchManifest:"
            "AfterGetCurrentManifestPath:1");
        s = fs_->NewSequentialFile(manifest_path,
                                   env_->OptimizeForManifestRead(file_options_),
                                   &manifest_file, nullptr);
      } else {
        // No need to switch manifest.
        break;
      }
    }
    std::unique_ptr<SequentialFileReader> manifest_file_reader;
    if (s.ok()) {
      manifest_file_reader.reset(
          new SequentialFileReader(std::move(manifest_file), manifest_path,
                                   db_options_->log_readahead_size));
      manifest_reader->reset(new log::FragmentBufferedReader(
          nullptr, std::move(manifest_file_reader), reporter,
          true /* checksum */, 0 /* log_number */));
      ROCKS_LOG_INFO(db_options_->info_log, "Switched to new manifest: %s\n",
                     manifest_path.c_str());
      // TODO (yanqin) every time we switch to a new MANIFEST, we clear the
      // active_version_builders_ map because we choose to construct the
      // versions from scratch, thanks to the first part of each MANIFEST
      // written by VersionSet::WriteCurrentStatetoManifest. This is not
      // necessary, but we choose this at present for the sake of simplicity.
      active_version_builders_.clear();
    }
  } while (s.IsPathNotFound());
  return s;
}

}  // namespace ROCKSDB_NAMESPACE<|MERGE_RESOLUTION|>--- conflicted
+++ resolved
@@ -1856,21 +1856,14 @@
         *status = Status::Corruption("corrupted key for ", user_key);
         return;
       case GetContext::kBlobIndex:
-<<<<<<< HEAD
         if (is_blob) {
           *is_blob = true;
         } else {
           ROCKS_LOG_ERROR(info_log_, "Encounter unexpected blob index.");
           *status = Status::NotSupported(
               "Encounter unexpected blob index. Please open DB with "
-              "rocksdb::blob_db::BlobDB instead.");
-        }
-=======
-        ROCKS_LOG_ERROR(info_log_, "Encounter unexpected blob index.");
-        *status = Status::NotSupported(
-            "Encounter unexpected blob index. Please open DB with "
-            "ROCKSDB_NAMESPACE::blob_db::BlobDB instead.");
->>>>>>> 942eaba0
+              "ROCKSDB_NAMESPACE::blob_db::BlobDB instead.");
+        }
         return;
     }
     f = fp.GetNextFile();
@@ -1903,7 +1896,7 @@
         ROCKS_LOG_ERROR(info_log_, "Encounter unexpected blob index.");
         *status = Status::NotSupported(
             "Encounter unexpected blob index. Please open DB with "
-            "rocksdb::blob_db::BlobDB instead.");
+            "ROCKSDB_NAMESPACE::blob_db::BlobDB instead.");
         return;
       }
     }
@@ -2094,7 +2087,7 @@
         ROCKS_LOG_ERROR(info_log_, "Encounter unexpected blob index.");
         *status = Status::NotSupported(
             "Encounter unexpected blob index. Please open DB with "
-            "rocksdb::blob_db::BlobDB instead.");
+            "ROCKSDB_NAMESPACE::blob_db::BlobDB instead.");
         return;
       }
       if (LIKELY(iter->value != nullptr)) {
