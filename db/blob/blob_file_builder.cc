--- conflicted
+++ resolved
@@ -186,17 +186,11 @@
       nullptr /*IOTracer*/, statistics, immutable_cf_options_->listeners,
       immutable_cf_options_->file_checksum_gen_factory));
 
-<<<<<<< HEAD
-  std::unique_ptr<BlobLogWriter> blob_log_writer(
-      new BlobLogWriter(std::move(file_writer), clock_, statistics,
-                        blob_file_number, immutable_cf_options_->use_fsync));
-=======
   constexpr bool do_flush = false;
 
   std::unique_ptr<BlobLogWriter> blob_log_writer(new BlobLogWriter(
-      std::move(file_writer), env_, statistics, blob_file_number,
+      std::move(file_writer), clock_, statistics, blob_file_number,
       immutable_cf_options_->use_fsync, do_flush));
->>>>>>> 431e8afb
 
   constexpr bool has_ttl = false;
   constexpr ExpirationRange expiration_range;
