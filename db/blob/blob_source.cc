--- conflicted
+++ resolved
@@ -104,15 +104,9 @@
 }
 
 BlobSource::TypedHandle* BlobSource::GetEntryFromCache(const Slice& key) const {
-<<<<<<< HEAD
-  return blob_cache_.LookupFull(
-      key, nullptr /* context */, Cache::Priority::BOTTOM,
-      true /* wait_for_cache */, statistics_, lowest_used_cache_tier_);
-=======
   return blob_cache_.LookupFull(key, nullptr /* context */,
                                 Cache::Priority::BOTTOM, statistics_,
                                 lowest_used_cache_tier_);
->>>>>>> 49ce8a10
 }
 
 void BlobSource::PinCachedBlob(CacheHandleGuard<BlobContents>* cached_blob,
