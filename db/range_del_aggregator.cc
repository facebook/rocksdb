//  Copyright (c) 2016-present, Facebook, Inc.  All rights reserved.
//  This source code is licensed under both the GPLv2 (found in the
//  COPYING file in the root directory) and Apache 2.0 License
//  (found in the LICENSE.Apache file in the root directory).

#include "db/range_del_aggregator.h"

#include <algorithm>

namespace rocksdb {

RangeDelAggregator::RangeDelAggregator(
    const InternalKeyComparator& icmp,
    const std::vector<SequenceNumber>& snapshots,
    bool collapse_deletions /* = true */)
    : upper_bound_(kMaxSequenceNumber),
      icmp_(icmp),
      collapse_deletions_(collapse_deletions) {
  InitRep(snapshots);
}

RangeDelAggregator::RangeDelAggregator(const InternalKeyComparator& icmp,
                                       SequenceNumber snapshot,
                                       bool collapse_deletions /* = false */)
    : upper_bound_(snapshot),
      icmp_(icmp),
      collapse_deletions_(collapse_deletions) {}

void RangeDelAggregator::InitRep(const std::vector<SequenceNumber>& snapshots) {
  assert(rep_ == nullptr);
  rep_.reset(new Rep());
  for (auto snapshot : snapshots) {
    rep_->stripe_map_.emplace(
        snapshot,
        PositionalTombstoneMap(TombstoneMap(
            stl_wrappers::LessOfComparator(icmp_.user_comparator()))));
  }
  // Data newer than any snapshot falls in this catch-all stripe
  rep_->stripe_map_.emplace(
      kMaxSequenceNumber,
      PositionalTombstoneMap(TombstoneMap(
          stl_wrappers::LessOfComparator(icmp_.user_comparator()))));
  rep_->pinned_iters_mgr_.StartPinning();
}

bool RangeDelAggregator::ShouldDelete(
    const Slice& internal_key, RangeDelAggregator::RangePositioningMode mode) {
  if (rep_ == nullptr) {
    return false;
  }
  ParsedInternalKey parsed;
  if (!ParseInternalKey(internal_key, &parsed)) {
    assert(false);
  }
  return ShouldDelete(parsed, mode);
}

bool RangeDelAggregator::ShouldDelete(
    const ParsedInternalKey& parsed,
    RangeDelAggregator::RangePositioningMode mode) {
  assert(IsValueType(parsed.type));
  if (rep_ == nullptr) {
    return false;
  }
  auto& positional_tombstone_map = GetPositionalTombstoneMap(parsed.sequence);
  const auto& tombstone_map = positional_tombstone_map.raw_map;
  if (tombstone_map.empty()) {
    return false;
  }
  auto& tombstone_map_iter = positional_tombstone_map.iter;
  if (tombstone_map_iter == tombstone_map.end() &&
      (mode == kForwardTraversal || mode == kBackwardTraversal)) {
    // invalid (e.g., if AddTombstones() changed the deletions), so need to
    // reseek
    mode = kBinarySearch;
  }
  switch (mode) {
    case kFullScan:
      assert(!collapse_deletions_);
      // The maintained state (PositionalTombstoneMap::iter) isn't useful when
      // we linear scan from the beginning each time, but we maintain it anyways
      // for consistency.
      tombstone_map_iter = tombstone_map.begin();
      while (tombstone_map_iter != tombstone_map.end()) {
        const auto& tombstone = tombstone_map_iter->second;
        if (icmp_.user_comparator()->Compare(parsed.user_key,
                                             tombstone.start_key_) < 0) {
          break;
        }
        if (parsed.sequence < tombstone.seq_ &&
            icmp_.user_comparator()->Compare(parsed.user_key,
                                             tombstone.end_key_) < 0) {
          return true;
        }
        ++tombstone_map_iter;
      }
      return false;
    case kForwardTraversal:
      assert(collapse_deletions_ && tombstone_map_iter != tombstone_map.end());
      if (tombstone_map_iter == tombstone_map.begin() &&
          icmp_.user_comparator()->Compare(parsed.user_key,
                                           tombstone_map_iter->first) < 0) {
        // before start of deletion intervals
        return false;
      }
      while (std::next(tombstone_map_iter) != tombstone_map.end() &&
             icmp_.user_comparator()->Compare(
                 std::next(tombstone_map_iter)->first, parsed.user_key) <= 0) {
        ++tombstone_map_iter;
      }
      break;
    case kBackwardTraversal:
      assert(collapse_deletions_ && tombstone_map_iter != tombstone_map.end());
      while (tombstone_map_iter != tombstone_map.begin() &&
             icmp_.user_comparator()->Compare(parsed.user_key,
                                              tombstone_map_iter->first) < 0) {
        --tombstone_map_iter;
      }
      if (tombstone_map_iter == tombstone_map.begin() &&
          icmp_.user_comparator()->Compare(parsed.user_key,
                                           tombstone_map_iter->first) < 0) {
        // before start of deletion intervals
        return false;
      }
      break;
    case kBinarySearch:
      assert(collapse_deletions_);
      tombstone_map_iter =
          tombstone_map.upper_bound(parsed.user_key);
      if (tombstone_map_iter == tombstone_map.begin()) {
        // before start of deletion intervals
        return false;
      }
      --tombstone_map_iter;
      break;
  }
  assert(mode != kFullScan);
  assert(tombstone_map_iter != tombstone_map.end() &&
         icmp_.user_comparator()->Compare(tombstone_map_iter->first,
                                          parsed.user_key) <= 0);
  assert(std::next(tombstone_map_iter) == tombstone_map.end() ||
         icmp_.user_comparator()->Compare(
             parsed.user_key, std::next(tombstone_map_iter)->first) < 0);
  return parsed.sequence < tombstone_map_iter->second.seq_;
}

bool RangeDelAggregator::ShouldAddTombstones(
    bool bottommost_level /* = false */) {
  // TODO(andrewkr): can we just open a file and throw it away if it ends up
  // empty after AddToBuilder()? This function doesn't take into subcompaction
  // boundaries so isn't completely accurate.
  if (rep_ == nullptr) {
    return false;
  }
  auto stripe_map_iter = rep_->stripe_map_.begin();
  assert(stripe_map_iter != rep_->stripe_map_.end());
  if (bottommost_level) {
    // For the bottommost level, keys covered by tombstones in the first
    // (oldest) stripe have been compacted away, so the tombstones are obsolete.
    ++stripe_map_iter;
  }
  while (stripe_map_iter != rep_->stripe_map_.end()) {
    if (!stripe_map_iter->second.raw_map.empty()) {
      return true;
    }
    ++stripe_map_iter;
  }
  return false;
}

Status RangeDelAggregator::AddTombstones(
    std::unique_ptr<InternalIterator> input) {
  if (input == nullptr) {
    return Status::OK();
  }
  input->SeekToFirst();
  bool first_iter = true;
  while (input->Valid()) {
    if (first_iter) {
      if (rep_ == nullptr) {
        InitRep({upper_bound_});
      } else {
        InvalidateTombstoneMapPositions();
      }
      first_iter = false;
    }
    ParsedInternalKey parsed_key;
    if (!ParseInternalKey(input->key(), &parsed_key)) {
      return Status::Corruption("Unable to parse range tombstone InternalKey");
    }
    RangeTombstone tombstone(parsed_key, input->value());
    AddTombstone(std::move(tombstone));
    input->Next();
  }
  if (!first_iter) {
    rep_->pinned_iters_mgr_.PinIterator(input.release(), false /* arena */);
  }
  return Status::OK();
}

void RangeDelAggregator::InvalidateTombstoneMapPositions() {
  if (rep_ == nullptr) {
    return;
  }
  for (auto stripe_map_iter = rep_->stripe_map_.begin();
       stripe_map_iter != rep_->stripe_map_.end(); ++stripe_map_iter) {
    stripe_map_iter->second.iter = stripe_map_iter->second.raw_map.end();
  }
}

Status RangeDelAggregator::AddTombstone(RangeTombstone tombstone) {
  auto& positional_tombstone_map = GetPositionalTombstoneMap(tombstone.seq_);
  auto& tombstone_map = positional_tombstone_map.raw_map;
  if (collapse_deletions_) {
    // In collapsed mode, we only fill the seq_ field in the TombstoneMap's
    // values. The end_key is unneeded because we assume the tombstone extends
    // until the next tombstone starts. For gaps between real tombstones and
    // for the last real tombstone, we denote end keys by inserting fake
    // tombstones with sequence number zero.
    std::vector<RangeTombstone> new_range_dels{
        tombstone, RangeTombstone(tombstone.end_key_, Slice(), 0)};
    auto new_range_dels_iter = new_range_dels.begin();
    // Position at the first overlapping existing tombstone; if none exists,
    // insert until we find an existing one overlapping a new point
    const Slice* tombstone_map_begin = nullptr;
    if (!tombstone_map.empty()) {
      tombstone_map_begin = &tombstone_map.begin()->first;
    }
    auto last_range_dels_iter = new_range_dels_iter;
    while (new_range_dels_iter != new_range_dels.end() &&
           (tombstone_map_begin == nullptr ||
            icmp_.user_comparator()->Compare(new_range_dels_iter->start_key_,
                                             *tombstone_map_begin) < 0)) {
      tombstone_map.emplace(
          new_range_dels_iter->start_key_,
          RangeTombstone(Slice(), Slice(), new_range_dels_iter->seq_));
      last_range_dels_iter = new_range_dels_iter;
      ++new_range_dels_iter;
    }
    if (new_range_dels_iter == new_range_dels.end()) {
      return Status::OK();
    }
    // above loop advances one too far
    new_range_dels_iter = last_range_dels_iter;
    auto tombstone_map_iter =
        tombstone_map.upper_bound(new_range_dels_iter->start_key_);
    // if nothing overlapped we would've already inserted all the new points
    // and returned early
    assert(tombstone_map_iter != tombstone_map.begin());
    tombstone_map_iter--;

    // untermed_seq is non-kMaxSequenceNumber when we covered an existing point
    // but haven't seen its corresponding endpoint. It's used for (1) deciding
    // whether to forcibly insert the new interval's endpoint; and (2) possibly
    // raising the seqnum for the to-be-inserted element (we insert the max
    // seqnum between the next new interval and the unterminated interval).
    SequenceNumber untermed_seq = kMaxSequenceNumber;
    while (tombstone_map_iter != tombstone_map.end() &&
           new_range_dels_iter != new_range_dels.end()) {
      const Slice *tombstone_map_iter_end = nullptr,
                  *new_range_dels_iter_end = nullptr;
      if (tombstone_map_iter != tombstone_map.end()) {
        auto next_tombstone_map_iter = std::next(tombstone_map_iter);
        if (next_tombstone_map_iter != tombstone_map.end()) {
          tombstone_map_iter_end = &next_tombstone_map_iter->first;
        }
      }
      if (new_range_dels_iter != new_range_dels.end()) {
        auto next_new_range_dels_iter = std::next(new_range_dels_iter);
        if (next_new_range_dels_iter != new_range_dels.end()) {
          new_range_dels_iter_end = &next_new_range_dels_iter->start_key_;
        }
      }

      // our positions in existing/new tombstone collections should always
      // overlap. The non-overlapping cases are handled above and below this
      // loop.
      assert(new_range_dels_iter_end == nullptr ||
             icmp_.user_comparator()->Compare(tombstone_map_iter->first,
                                              *new_range_dels_iter_end) < 0);
      assert(tombstone_map_iter_end == nullptr ||
             icmp_.user_comparator()->Compare(new_range_dels_iter->start_key_,
                                              *tombstone_map_iter_end) < 0);

      int new_to_old_start_cmp = icmp_.user_comparator()->Compare(
          new_range_dels_iter->start_key_, tombstone_map_iter->first);
      // nullptr end means extends infinitely rightwards, set new_to_old_end_cmp
      // accordingly so we can use common code paths later.
      int new_to_old_end_cmp;
      if (new_range_dels_iter_end == nullptr &&
          tombstone_map_iter_end == nullptr) {
        new_to_old_end_cmp = 0;
      } else if (new_range_dels_iter_end == nullptr) {
        new_to_old_end_cmp = 1;
      } else if (tombstone_map_iter_end == nullptr) {
        new_to_old_end_cmp = -1;
      } else {
        new_to_old_end_cmp = icmp_.user_comparator()->Compare(
            *new_range_dels_iter_end, *tombstone_map_iter_end);
      }

      if (new_to_old_start_cmp < 0) {
        // the existing one's left endpoint comes after, so raise/delete it if
        // it's covered.
        if (tombstone_map_iter->second.seq_ < new_range_dels_iter->seq_) {
          untermed_seq = tombstone_map_iter->second.seq_;
          if (tombstone_map_iter != tombstone_map.begin() &&
              std::prev(tombstone_map_iter)->second.seq_ ==
                  new_range_dels_iter->seq_) {
            tombstone_map_iter = tombstone_map.erase(tombstone_map_iter);
            --tombstone_map_iter;
          } else {
            tombstone_map_iter->second.seq_ = new_range_dels_iter->seq_;
          }
        }
      } else if (new_to_old_start_cmp > 0) {
        if (untermed_seq != kMaxSequenceNumber ||
            tombstone_map_iter->second.seq_ < new_range_dels_iter->seq_) {
          auto seq = tombstone_map_iter->second.seq_;
          // need to adjust this element if not intended to span beyond the new
          // element (i.e., was_tombstone_map_iter_raised == true), or if it
          // can be raised
          tombstone_map_iter = tombstone_map.emplace(
              new_range_dels_iter->start_key_,
              RangeTombstone(
                  Slice(), Slice(),
                  std::max(
                      untermed_seq == kMaxSequenceNumber ? 0 : untermed_seq,
                      new_range_dels_iter->seq_)));
          untermed_seq = seq;
        }
      } else {
        // their left endpoints coincide, so raise the existing one if needed
        if (tombstone_map_iter->second.seq_ < new_range_dels_iter->seq_) {
          untermed_seq = tombstone_map_iter->second.seq_;
          tombstone_map_iter->second.seq_ = new_range_dels_iter->seq_;
        }
      }

      // advance whichever one ends earlier, or both if their right endpoints
      // coincide
      if (new_to_old_end_cmp < 0) {
        ++new_range_dels_iter;
      } else if (new_to_old_end_cmp > 0) {
        ++tombstone_map_iter;
        untermed_seq = kMaxSequenceNumber;
      } else {
        ++new_range_dels_iter;
        ++tombstone_map_iter;
        untermed_seq = kMaxSequenceNumber;
      }
    }
    while (new_range_dels_iter != new_range_dels.end()) {
      tombstone_map.emplace(
          new_range_dels_iter->start_key_,
          RangeTombstone(Slice(), Slice(), new_range_dels_iter->seq_));
      ++new_range_dels_iter;
    }
  } else {
    auto start_key = tombstone.start_key_;
    tombstone_map.emplace(start_key, std::move(tombstone));
  }
  return Status::OK();
}

RangeDelAggregator::PositionalTombstoneMap&
RangeDelAggregator::GetPositionalTombstoneMap(SequenceNumber seq) {
  assert(rep_ != nullptr);
  // The stripe includes seqnum for the snapshot above and excludes seqnum for
  // the snapshot below.
  StripeMap::iterator iter;
  if (seq > 0) {
    // upper_bound() checks strict inequality so need to subtract one
    iter = rep_->stripe_map_.upper_bound(seq - 1);
  } else {
    iter = rep_->stripe_map_.begin();
  }
  // catch-all stripe justifies this assertion in either of above cases
  assert(iter != rep_->stripe_map_.end());
  return iter->second;
}

// TODO(andrewkr): We should implement an iterator over range tombstones in our
// map. It'd enable compaction to open tables on-demand, i.e., only once range
// tombstones are known to be available, without the code duplication we have
// in ShouldAddTombstones(). It'll also allow us to move the table-modifying
// code into more coherent places: CompactionJob and BuildTable().
void RangeDelAggregator::AddToBuilder(
    TableBuilder* builder, const Slice* lower_bound, const Slice* upper_bound,
    FileMetaData* meta,
    CompactionIterationStats* range_del_out_stats /* = nullptr */,
    bool bottommost_level /* = false */) {
  if (rep_ == nullptr) {
    return;
  }
  auto stripe_map_iter = rep_->stripe_map_.begin();
  assert(stripe_map_iter != rep_->stripe_map_.end());
  if (bottommost_level) {
    // TODO(andrewkr): these are counted for each compaction output file, so
    // lots of double-counting.
    if (!stripe_map_iter->second.raw_map.empty()) {
      range_del_out_stats->num_range_del_drop_obsolete +=
          static_cast<int64_t>(stripe_map_iter->second.raw_map.size()) -
          (collapse_deletions_ ? 1 : 0);
      range_del_out_stats->num_record_drop_obsolete +=
          static_cast<int64_t>(stripe_map_iter->second.raw_map.size()) -
          (collapse_deletions_ ? 1 : 0);
    }
    // For the bottommost level, keys covered by tombstones in the first
    // (oldest) stripe have been compacted away, so the tombstones are obsolete.
    ++stripe_map_iter;
  }

  // Note the order in which tombstones are stored is insignificant since we
  // insert them into a std::map on the read path.
  while (stripe_map_iter != rep_->stripe_map_.end()) {
    bool first_added = false;
    for (auto tombstone_map_iter = stripe_map_iter->second.raw_map.begin();
         tombstone_map_iter != stripe_map_iter->second.raw_map.end();
         ++tombstone_map_iter) {
      RangeTombstone tombstone;
      if (collapse_deletions_) {
        auto next_tombstone_map_iter = std::next(tombstone_map_iter);
        if (next_tombstone_map_iter == stripe_map_iter->second.raw_map.end() ||
            tombstone_map_iter->second.seq_ == 0) {
          // it's a sentinel tombstone
          continue;
        }
        tombstone.start_key_ = tombstone_map_iter->first;
        tombstone.end_key_ = next_tombstone_map_iter->first;
        tombstone.seq_ = tombstone_map_iter->second.seq_;
      } else {
        tombstone = tombstone_map_iter->second;
      }
      if (upper_bound != nullptr &&
          icmp_.user_comparator()->Compare(*upper_bound,
                                           tombstone.start_key_) <= 0) {
        // Tombstones starting at upper_bound or later only need to be included
        // in the next table. Break because subsequent tombstones will start
        // even later.
        break;
      }
      if (lower_bound != nullptr &&
          icmp_.user_comparator()->Compare(tombstone.end_key_,
                                           *lower_bound) <= 0) {
        // Tombstones ending before or at lower_bound only need to be included
        // in the prev table. Continue because subsequent tombstones may still
        // overlap [lower_bound, upper_bound).
        continue;
      }

      if (!first_added) {
        first_added = true;
<<<<<<< HEAD
        InternalKey smallest_candidate = tombstone.SerializeKey();
=======
        InternalKey smallest_candidate = std::move(ikey_and_end_key.first);
>>>>>>> ab95e293
        if (lower_bound != nullptr &&
            icmp_.user_comparator()->Compare(smallest_candidate.user_key(),
                                             *lower_bound) <= 0) {
          // Pretend the smallest key has the same user key as lower_bound
          // (the max key in the previous table or subcompaction) in order for
          // files to appear key-space partitioned.
          //
          // Choose lowest seqnum so this file's smallest internal key comes
          // after the previous file's/subcompaction's largest. The fake seqnum
          // is OK because the read path's file-picking code only considers user
          // key.
          smallest_candidate = InternalKey(*lower_bound, 0, kTypeRangeDeletion);
          tombstone.start_key_ = *lower_bound;
        }
        if (meta->smallest.size() == 0 ||
            icmp_.Compare(smallest_candidate, meta->smallest) < 0) {
          meta->smallest = std::move(smallest_candidate);
        }
      }
      InternalKey largest_candidate = tombstone.SerializeEndKey();
      if (upper_bound != nullptr &&
          icmp_.user_comparator()->Compare(*upper_bound,
                                           largest_candidate.user_key()) <= 0) {
        // Pretend the largest key has the same user key as upper_bound (the
        // min key in the following table or subcompaction) in order for files
        // to appear key-space partitioned.
        //
        // Choose highest seqnum so this file's largest internal key comes
        // before the next file's/subcompaction's smallest. The fake seqnum is
        // OK because the read path's file-picking code only considers the user
        // key portion.
        //
        // Note Seek() also creates InternalKey with (user_key,
        // kMaxSequenceNumber), but with kTypeDeletion (0x7) instead of
        // kTypeRangeDeletion (0xF), so the range tombstone comes before the
        // Seek() key in InternalKey's ordering. So Seek() will look in the
        // next file for the user key.
        largest_candidate = InternalKey(*upper_bound, kMaxSequenceNumber,
                                        kTypeRangeDeletion);
        tombstone.end_key_ = *upper_bound;
      }
      if (meta->largest.size() == 0 ||
          icmp_.Compare(meta->largest, largest_candidate) < 0) {
        meta->largest = std::move(largest_candidate);
      }
      meta->smallest_seqno = std::min(meta->smallest_seqno, tombstone.seq_);
      meta->largest_seqno = std::max(meta->largest_seqno, tombstone.seq_);
      auto ikey_and_end_key = tombstone.Serialize();
      builder->Add(ikey_and_end_key.first.Encode(), ikey_and_end_key.second);
    }
    ++stripe_map_iter;
  }
}

bool RangeDelAggregator::IsEmpty() {
  if (rep_ == nullptr) {
    return true;
  }
  for (auto stripe_map_iter = rep_->stripe_map_.begin();
       stripe_map_iter != rep_->stripe_map_.end(); ++stripe_map_iter) {
    if (!stripe_map_iter->second.raw_map.empty()) {
      return false;
    }
  }
  return true;
}

}  // namespace rocksdb<|MERGE_RESOLUTION|>--- conflicted
+++ resolved
@@ -451,11 +451,7 @@
 
       if (!first_added) {
         first_added = true;
-<<<<<<< HEAD
         InternalKey smallest_candidate = tombstone.SerializeKey();
-=======
-        InternalKey smallest_candidate = std::move(ikey_and_end_key.first);
->>>>>>> ab95e293
         if (lower_bound != nullptr &&
             icmp_.user_comparator()->Compare(smallest_candidate.user_key(),
                                              *lower_bound) <= 0) {
