--- conflicted
+++ resolved
@@ -202,12 +202,6 @@
   LogBuffer log_buffer(InfoLogLevel::INFO_LEVEL, db_options_.info_log.get());
   mutex_.Lock();
   EventLogger event_logger(db_options_.info_log.get());
-<<<<<<< HEAD
-  CompactionJob compaction_job(0, compaction.get(), db_options_, env_options_,
-                               versions_.get(), &shutting_down_, &log_buffer,
-                               nullptr, nullptr, nullptr, {}, table_cache_,
-                               std::move(yield_callback), &event_logger, false);
-=======
   std::string db_name = "dbname";
   CompactionJobStats compaction_job_stats;
   CompactionJob compaction_job(0, compaction.get(), db_options_, env_options_,
@@ -218,7 +212,6 @@
 
   auto start_micros = Env::Default()->NowMicros();
   VerifyInitializationOfCompactionJobStats(compaction_job_stats);
->>>>>>> 72cab889
 
   compaction_job.Prepare();
   mutex_.Unlock();
