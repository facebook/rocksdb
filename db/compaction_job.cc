//  Copyright (c) 2013, Facebook, Inc.  All rights reserved.
//  This source code is licensed under the BSD-style license found in the
//  LICENSE file in the root directory of this source tree. An additional grant
//  of patent rights can be found in the PATENTS file in the same directory.
//
// Copyright (c) 2011 The LevelDB Authors. All rights reserved.
// Use of this source code is governed by a BSD-style license that can be
// found in the LICENSE file. See the AUTHORS file for names of contributors.

#include "db/compaction_job.h"

#ifndef __STDC_FORMAT_MACROS
#define __STDC_FORMAT_MACROS
#endif

#include <inttypes.h>
#include <algorithm>
#include <vector>
#include <memory>
#include <list>

#include "db/builder.h"
#include "db/db_iter.h"
#include "db/dbformat.h"
#include "db/event_logger_helpers.h"
#include "db/filename.h"
#include "db/log_reader.h"
#include "db/log_writer.h"
#include "db/memtable.h"
#include "db/merge_helper.h"
#include "db/memtable_list.h"
#include "db/merge_context.h"
#include "db/version_set.h"
#include "port/port.h"
#include "port/likely.h"
#include "rocksdb/db.h"
#include "rocksdb/env.h"
#include "rocksdb/statistics.h"
#include "rocksdb/status.h"
#include "rocksdb/table.h"
#include "table/block.h"
#include "table/block_based_table_factory.h"
#include "table/merger.h"
#include "table/table_builder.h"
#include "table/two_level_iterator.h"
#include "util/coding.h"
#include "util/logging.h"
#include "util/log_buffer.h"
#include "util/mutexlock.h"
#include "util/perf_context_imp.h"
#include "util/iostats_context_imp.h"
#include "util/stop_watch.h"
#include "util/string_util.h"
#include "util/sync_point.h"
#include "util/thread_status_util.h"

namespace rocksdb {

struct CompactionJob::CompactionState {
  Compaction* const compaction;

  // Files produced by compaction
  struct Output {
    uint64_t number;
    uint32_t path_id;
    uint64_t file_size;
    InternalKey smallest, largest;
    SequenceNumber smallest_seqno, largest_seqno;
    bool need_compaction;
  };
  std::vector<Output> outputs;

  // State kept for output being generated
  std::unique_ptr<WritableFile> outfile;
  std::unique_ptr<TableBuilder> builder;

  uint64_t total_bytes;

  Output* current_output() { return &outputs[outputs.size() - 1]; }

  explicit CompactionState(Compaction* c)
      : compaction(c),
        total_bytes(0),
        num_input_records(0),
        num_output_records(0) {}

  std::vector<std::string> key_str_buf_;
  std::vector<std::string> existing_value_str_buf_;
  // new_value_buf_ will only be appended if a value changes
  std::vector<std::string> new_value_buf_;
  // if values_changed_buf_[i] is true
  // new_value_buf_ will add a new entry with the changed value
  std::vector<bool> value_changed_buf_;
  // to_delete_buf_[i] is true iff key_buf_[i] is deleted
  std::vector<bool> to_delete_buf_;

  std::vector<std::string> other_key_str_buf_;
  std::vector<std::string> other_value_str_buf_;

  std::vector<Slice> combined_key_buf_;
  std::vector<Slice> combined_value_buf_;

  std::string cur_prefix_;

  uint64_t num_input_records;
  uint64_t num_output_records;

  // Buffers the kv-pair that will be run through compaction filter V2
  // in the future.
  void BufferKeyValueSlices(const Slice& key, const Slice& value) {
    key_str_buf_.emplace_back(key.ToString());
    existing_value_str_buf_.emplace_back(value.ToString());
  }

  // Buffers the kv-pair that will not be run through compaction filter V2
  // in the future.
  void BufferOtherKeyValueSlices(const Slice& key, const Slice& value) {
    other_key_str_buf_.emplace_back(key.ToString());
    other_value_str_buf_.emplace_back(value.ToString());
  }

  // Add a kv-pair to the combined buffer
  void AddToCombinedKeyValueSlices(const Slice& key, const Slice& value) {
    // The real strings are stored in the batch buffers
    combined_key_buf_.emplace_back(key);
    combined_value_buf_.emplace_back(value);
  }

  // Merging the two buffers
  void MergeKeyValueSliceBuffer(const InternalKeyComparator* comparator) {
    size_t i = 0;
    size_t j = 0;
    size_t total_size = key_str_buf_.size() + other_key_str_buf_.size();
    combined_key_buf_.reserve(total_size);
    combined_value_buf_.reserve(total_size);

    while (i + j < total_size) {
      int comp_res = 0;
      if (i < key_str_buf_.size() && j < other_key_str_buf_.size()) {
        comp_res = comparator->Compare(key_str_buf_[i], other_key_str_buf_[j]);
      } else if (i >= key_str_buf_.size() && j < other_key_str_buf_.size()) {
        comp_res = 1;
      } else if (j >= other_key_str_buf_.size() && i < key_str_buf_.size()) {
        comp_res = -1;
      }
      if (comp_res > 0) {
        AddToCombinedKeyValueSlices(other_key_str_buf_[j],
                                    other_value_str_buf_[j]);
        j++;
      } else if (comp_res < 0) {
        AddToCombinedKeyValueSlices(key_str_buf_[i],
                                    existing_value_str_buf_[i]);
        i++;
      }
    }
  }

  void CleanupBatchBuffer() {
    to_delete_buf_.clear();
    key_str_buf_.clear();
    existing_value_str_buf_.clear();
    new_value_buf_.clear();
    value_changed_buf_.clear();

    to_delete_buf_.shrink_to_fit();
    key_str_buf_.shrink_to_fit();
    existing_value_str_buf_.shrink_to_fit();
    new_value_buf_.shrink_to_fit();
    value_changed_buf_.shrink_to_fit();

    other_key_str_buf_.clear();
    other_value_str_buf_.clear();
    other_key_str_buf_.shrink_to_fit();
    other_value_str_buf_.shrink_to_fit();
  }

  void CleanupMergedBuffer() {
    combined_key_buf_.clear();
    combined_value_buf_.clear();
    combined_key_buf_.shrink_to_fit();
    combined_value_buf_.shrink_to_fit();
  }
};

CompactionJob::CompactionJob(
    int job_id, Compaction* compaction, const DBOptions& db_options,
    const EnvOptions& env_options, VersionSet* versions,
    std::atomic<bool>* shutting_down, LogBuffer* log_buffer,
    Directory* db_directory, Directory* output_directory, Statistics* stats,
    std::vector<SequenceNumber> existing_snapshots,
    std::shared_ptr<Cache> table_cache,
    std::function<uint64_t()> yield_callback, EventLogger* event_logger,
<<<<<<< HEAD
    bool paranoid_file_checks)
=======
    bool paranoid_file_checks, const std::string& dbname,
    CompactionJobStats* compaction_job_stats)
>>>>>>> 72cab889
    : job_id_(job_id),
      compact_(new CompactionState(compaction)),
      compaction_job_stats_(compaction_job_stats),
      compaction_stats_(1),
      db_options_(db_options),
      env_options_(env_options),
      env_(db_options.env),
      versions_(versions),
      shutting_down_(shutting_down),
      log_buffer_(log_buffer),
      db_directory_(db_directory),
      output_directory_(output_directory),
      stats_(stats),
      existing_snapshots_(std::move(existing_snapshots)),
      table_cache_(std::move(table_cache)),
      yield_callback_(std::move(yield_callback)),
      event_logger_(event_logger),
      paranoid_file_checks_(paranoid_file_checks) {
  ThreadStatusUtil::SetColumnFamily(compact_->compaction->column_family_data());
  ThreadStatusUtil::SetThreadOperation(ThreadStatus::OP_COMPACTION);
  ReportStartedCompaction(compaction);
}

CompactionJob::~CompactionJob() {
  assert(compact_ == nullptr);
  ThreadStatusUtil::ResetThreadStatus();
}

void CompactionJob::ReportStartedCompaction(
    Compaction* compaction) {
  ThreadStatusUtil::SetColumnFamily(
      compact_->compaction->column_family_data());

  ThreadStatusUtil::SetThreadOperationProperty(
      ThreadStatus::COMPACTION_JOB_ID,
      job_id_);

  ThreadStatusUtil::SetThreadOperationProperty(
      ThreadStatus::COMPACTION_INPUT_OUTPUT_LEVEL,
      (static_cast<uint64_t>(compact_->compaction->start_level()) << 32) +
          compact_->compaction->output_level());

  // In the current design, a CompactionJob is always created
  // for non-trivial compaction.
  assert(compaction->IsTrivialMove() == false ||
         compaction->IsManualCompaction() == true);

  ThreadStatusUtil::SetThreadOperationProperty(
      ThreadStatus::COMPACTION_PROP_FLAGS,
          compaction->IsManualCompaction() +
          (compaction->IsDeletionCompaction() << 1));

  ThreadStatusUtil::SetThreadOperationProperty(
      ThreadStatus::COMPACTION_TOTAL_INPUT_BYTES,
      compaction->CalculateTotalInputSize());

  IOSTATS_RESET(bytes_written);
  IOSTATS_RESET(bytes_read);
  ThreadStatusUtil::SetThreadOperationProperty(
      ThreadStatus::COMPACTION_BYTES_WRITTEN, 0);
  ThreadStatusUtil::SetThreadOperationProperty(
      ThreadStatus::COMPACTION_BYTES_READ, 0);

  // Set the thread operation after operation properties
  // to ensure GetThreadList() can always show them all together.
  ThreadStatusUtil::SetThreadOperation(
      ThreadStatus::OP_COMPACTION);

  if (compaction_job_stats_) {
    compaction_job_stats_->is_manual_compaction =
          compaction->IsManualCompaction();
  }
}

void CompactionJob::Prepare() {
  AutoThreadOperationStageUpdater stage_updater(
      ThreadStatus::STAGE_COMPACTION_PREPARE);
  compact_->CleanupBatchBuffer();
  compact_->CleanupMergedBuffer();

  // Generate file_levels_ for compaction berfore making Iterator
  ColumnFamilyData* cfd __attribute__((unused)) =
      compact_->compaction->column_family_data();
  assert(cfd != nullptr);

  assert(cfd->current()->storage_info()->NumLevelFiles(
             compact_->compaction->level()) > 0);
  assert(compact_->builder == nullptr);
  assert(!compact_->outfile);

  visible_at_tip_ = 0;
  latest_snapshot_ = 0;
  if (existing_snapshots_.size() == 0) {
    // optimize for fast path if there are no snapshots
    visible_at_tip_ = versions_->LastSequence();
    earliest_snapshot_ = visible_at_tip_;
  } else {
    latest_snapshot_ = existing_snapshots_.back();
    // Add the current seqno as the 'latest' virtual
    // snapshot to the end of this list.
    existing_snapshots_.push_back(versions_->LastSequence());
    earliest_snapshot_ = existing_snapshots_[0];
  }

  // Is this compaction producing files at the bottommost level?
  bottommost_level_ = compact_->compaction->BottomMostLevel();
}

Status CompactionJob::Run() {
  AutoThreadOperationStageUpdater stage_updater(
      ThreadStatus::STAGE_COMPACTION_RUN);
  TEST_SYNC_POINT("CompactionJob::Run():Start");
  log_buffer_->FlushBufferToLog();
  ColumnFamilyData* cfd = compact_->compaction->column_family_data();

  auto* compaction = compact_->compaction;
  // Let's check if anything will get logged. Don't prepare all the info if
  // we're not logging
  if (db_options_.info_log_level <= InfoLogLevel::INFO_LEVEL) {
    Compaction::InputLevelSummaryBuffer inputs_summary;
    Log(InfoLogLevel::INFO_LEVEL, db_options_.info_log,
        "[%s] [JOB %d] Compacting %s, score %.2f", cfd->GetName().c_str(),
        job_id_, compaction->InputLevelSummary(&inputs_summary),
        compaction->score());
    char scratch[2345];
    compact_->compaction->Summary(scratch, sizeof(scratch));
    Log(InfoLogLevel::INFO_LEVEL, db_options_.info_log,
        "[%s] Compaction start summary: %s\n", cfd->GetName().c_str(), scratch);
    // build event logger report
    auto stream = event_logger_->Log();
    stream << "job" << job_id_ << "event"
           << "compaction_started";
    for (size_t i = 0; i < compaction->num_input_levels(); ++i) {
      stream << ("files_L" + ToString(compaction->level(i)));
      stream.StartArray();
      for (auto f : *compaction->inputs(i)) {
        stream << f->fd.GetNumber();
      }
      stream.EndArray();
    }
    stream << "score" << compaction->score() << "input_data_size"
           << compaction->CalculateTotalInputSize();
  }

  const uint64_t start_micros = env_->NowMicros();
  std::unique_ptr<Iterator> input(
      versions_->MakeInputIterator(compact_->compaction));
  input->SeekToFirst();

  Status status;
  ParsedInternalKey ikey;
  std::unique_ptr<CompactionFilterV2> compaction_filter_from_factory_v2 =
      compact_->compaction->CreateCompactionFilterV2();
  auto compaction_filter_v2 = compaction_filter_from_factory_v2.get();

  int64_t imm_micros = 0;  // Micros spent doing imm_ compactions
  if (!compaction_filter_v2) {
    status = ProcessKeyValueCompaction(&imm_micros, input.get(), false);
  } else {
    // temp_backup_input always point to the start of the current buffer
    // temp_backup_input = backup_input;
    // iterate through input,
    // 1) buffer ineligible keys and value keys into 2 separate buffers;
    // 2) send value_buffer to compaction filter and alternate the values;
    // 3) merge value_buffer with ineligible_value_buffer;
    // 4) run the modified "compaction" using the old for loop.
    bool prefix_initialized = false;
    shared_ptr<Iterator> backup_input(
        versions_->MakeInputIterator(compact_->compaction));
    backup_input->SeekToFirst();
    uint64_t total_filter_time = 0;
    while (backup_input->Valid() &&
           !shutting_down_->load(std::memory_order_acquire) &&
           !cfd->IsDropped()) {
      // FLUSH preempts compaction
      // TODO(icanadi) this currently only checks if flush is necessary on
      // compacting column family. we should also check if flush is necessary on
      // other column families, too

      imm_micros += yield_callback_();

      Slice key = backup_input->key();
      Slice value = backup_input->value();

      if (!ParseInternalKey(key, &ikey)) {
        // log error
        Log(InfoLogLevel::WARN_LEVEL, db_options_.info_log,
            "[%s] [JOB %d] Failed to parse key: %s", cfd->GetName().c_str(),
            job_id_, key.ToString().c_str());
        continue;
      } else {
        const SliceTransform* transformer =
            cfd->ioptions()->compaction_filter_factory_v2->GetPrefixExtractor();
        const auto key_prefix = transformer->Transform(ikey.user_key);
        if (!prefix_initialized) {
          compact_->cur_prefix_ = key_prefix.ToString();
          prefix_initialized = true;
        }
        // If the prefix remains the same, keep buffering
        if (key_prefix.compare(Slice(compact_->cur_prefix_)) == 0) {
          // Apply the compaction filter V2 to all the kv pairs sharing
          // the same prefix
          if (ikey.type == kTypeValue &&
              (visible_at_tip_ || ikey.sequence > latest_snapshot_)) {
            // Buffer all keys sharing the same prefix for CompactionFilterV2
            // Iterate through keys to check prefix
            compact_->BufferKeyValueSlices(key, value);
          } else {
            // buffer ineligible keys
            compact_->BufferOtherKeyValueSlices(key, value);
          }
          backup_input->Next();
          continue;
          // finish changing values for eligible keys
        } else {
          // Now prefix changes, this batch is done.
          // Call compaction filter on the buffered values to change the value
          if (compact_->key_str_buf_.size() > 0) {
            uint64_t time = 0;
            CallCompactionFilterV2(compaction_filter_v2, &time);
            total_filter_time += time;
          }
          compact_->cur_prefix_ = key_prefix.ToString();
        }
      }

      // Merge this batch of data (values + ineligible keys)
      compact_->MergeKeyValueSliceBuffer(&cfd->internal_comparator());

      // Done buffering for the current prefix. Spit it out to disk
      // Now just iterate through all the kv-pairs
      status = ProcessKeyValueCompaction(&imm_micros, input.get(), true);

      if (!status.ok()) {
        break;
      }

      // After writing the kv-pairs, we can safely remove the reference
      // to the string buffer and clean them up
      compact_->CleanupBatchBuffer();
      compact_->CleanupMergedBuffer();
      // Buffer the key that triggers the mismatch in prefix
      if (ikey.type == kTypeValue &&
          (visible_at_tip_ || ikey.sequence > latest_snapshot_)) {
        compact_->BufferKeyValueSlices(key, value);
      } else {
        compact_->BufferOtherKeyValueSlices(key, value);
      }
      backup_input->Next();
      if (!backup_input->Valid()) {
        // If this is the single last value, we need to merge it.
        if (compact_->key_str_buf_.size() > 0) {
          uint64_t time = 0;
          CallCompactionFilterV2(compaction_filter_v2, &time);
          total_filter_time += time;
        }
        compact_->MergeKeyValueSliceBuffer(&cfd->internal_comparator());

        status = ProcessKeyValueCompaction(&imm_micros, input.get(), true);
        if (!status.ok()) {
          break;
        }

        compact_->CleanupBatchBuffer();
        compact_->CleanupMergedBuffer();
      }
    }  // done processing all prefix batches
    // finish the last batch
    if (status.ok()) {
      if (compact_->key_str_buf_.size() > 0) {
        uint64_t time = 0;
        CallCompactionFilterV2(compaction_filter_v2, &time);
        total_filter_time += time;
      }
      compact_->MergeKeyValueSliceBuffer(&cfd->internal_comparator());
      status = ProcessKeyValueCompaction(&imm_micros, input.get(), true);
    }
    RecordTick(stats_, FILTER_OPERATION_TOTAL_TIME, total_filter_time);
  }  // checking for compaction filter v2

  if (status.ok() &&
      (shutting_down_->load(std::memory_order_acquire) || cfd->IsDropped())) {
    status = Status::ShutdownInProgress(
        "Database shutdown or Column family drop during compaction");
  }
  if (status.ok() && compact_->builder != nullptr) {
    status = FinishCompactionOutputFile(input.get());
  }
  if (status.ok()) {
    status = input->status();
  }
  input.reset();

  if (output_directory_ && !db_options_.disableDataSync) {
    output_directory_->Fsync();
  }

  compaction_stats_.micros = env_->NowMicros() - start_micros - imm_micros;
  MeasureTime(stats_, COMPACTION_TIME, compaction_stats_.micros);

  size_t num_output_files = compact_->outputs.size();
  if (compact_->builder != nullptr) {
    // An error occurred so ignore the last output.
    assert(num_output_files > 0);
    --num_output_files;
  }
  compaction_stats_.num_output_files = static_cast<int>(num_output_files);

  UpdateCompactionInputStats();

  for (size_t i = 0; i < num_output_files; i++) {
    compaction_stats_.bytes_written += compact_->outputs[i].file_size;
  }
  if (compact_->num_input_records > compact_->num_output_records) {
    compaction_stats_.num_dropped_records +=
        compact_->num_input_records - compact_->num_output_records;
  }

  RecordCompactionIOStats();

  LogFlush(db_options_.info_log);
  TEST_SYNC_POINT("CompactionJob::Run():End");
  return status;
}

void CompactionJob::Install(Status* status,
                            const MutableCFOptions& mutable_cf_options,
                            InstrumentedMutex* db_mutex) {
  AutoThreadOperationStageUpdater stage_updater(
      ThreadStatus::STAGE_COMPACTION_INSTALL);
  db_mutex->AssertHeld();
  ColumnFamilyData* cfd = compact_->compaction->column_family_data();
  cfd->internal_stats()->AddCompactionStats(
      compact_->compaction->output_level(), compaction_stats_);

  if (status->ok()) {
    *status = InstallCompactionResults(db_mutex, mutable_cf_options);
  }
  VersionStorageInfo::LevelSummaryStorage tmp;
  auto vstorage = cfd->current()->storage_info();
  const auto& stats = compaction_stats_;
  LogToBuffer(
      log_buffer_,
      "[%s] compacted to: %s, MB/sec: %.1f rd, %.1f wr, level %d, "
      "files in(%d, %d) out(%d) "
      "MB in(%.1f, %.1f) out(%.1f), read-write-amplify(%.1f) "
      "write-amplify(%.1f) %s, records in: %d, records dropped: %d\n",
      cfd->GetName().c_str(), vstorage->LevelSummary(&tmp),
      (stats.bytes_read_non_output_levels + stats.bytes_read_output_level) /
          static_cast<double>(stats.micros),
      stats.bytes_written / static_cast<double>(stats.micros),
      compact_->compaction->output_level(),
      stats.num_input_files_in_non_output_levels,
      stats.num_input_files_in_output_level,
      stats.num_output_files,
      stats.bytes_read_non_output_levels / 1048576.0,
      stats.bytes_read_output_level / 1048576.0,
      stats.bytes_written / 1048576.0,
      (stats.bytes_written + stats.bytes_read_output_level +
       stats.bytes_read_non_output_levels) /
          static_cast<double>(stats.bytes_read_non_output_levels),
      stats.bytes_written /
          static_cast<double>(stats.bytes_read_non_output_levels),
      status->ToString().c_str(), stats.num_input_records,
      stats.num_dropped_records);

  UpdateCompactionJobStats(stats);

  auto stream = event_logger_->LogToBuffer(log_buffer_);
  stream << "job" << job_id_ << "event"
         << "compaction_finished"
         << "output_level" << compact_->compaction->output_level()
         << "num_output_files" << compact_->outputs.size()
         << "total_output_size" << compact_->total_bytes
         << "num_input_records" << compact_->num_input_records
         << "num_output_records" << compact_->num_output_records;
  stream << "lsm_state";
  stream.StartArray();
  for (int level = 0; level < vstorage->num_levels(); ++level) {
    stream << vstorage->NumLevelFiles(level);
  }
  stream.EndArray();

  CleanupCompaction(*status);
}

Status CompactionJob::ProcessKeyValueCompaction(int64_t* imm_micros,
                                                Iterator* input,
                                                bool is_compaction_v2) {
  AutoThreadOperationStageUpdater stage_updater(
      ThreadStatus::STAGE_COMPACTION_PROCESS_KV);
  size_t combined_idx = 0;
  Status status;
  std::string compaction_filter_value;
  ParsedInternalKey ikey;
  IterKey current_user_key;
  bool has_current_user_key = false;
  IterKey delete_key;
  SequenceNumber last_sequence_for_key __attribute__((unused)) =
      kMaxSequenceNumber;
  SequenceNumber visible_in_snapshot = kMaxSequenceNumber;
  ColumnFamilyData* cfd = compact_->compaction->column_family_data();
  MergeHelper merge(cfd->user_comparator(), cfd->ioptions()->merge_operator,
                    db_options_.info_log.get(),
                    cfd->ioptions()->min_partial_merge_operands,
                    false /* internal key corruption is expected */);
  auto compaction_filter = cfd->ioptions()->compaction_filter;
  std::unique_ptr<CompactionFilter> compaction_filter_from_factory = nullptr;
  if (!compaction_filter) {
    compaction_filter_from_factory =
        compact_->compaction->CreateCompactionFilter();
    compaction_filter = compaction_filter_from_factory.get();
  }

  TEST_SYNC_POINT("CompactionJob::Run():Inprogress");

  int64_t key_drop_user = 0;
  int64_t key_drop_newer_entry = 0;
  int64_t key_drop_obsolete = 0;
  int64_t loop_cnt = 0;

  StopWatchNano timer(env_, stats_ != nullptr);
  uint64_t total_filter_time = 0;
  while (input->Valid() && !shutting_down_->load(std::memory_order_acquire) &&
         !cfd->IsDropped() && status.ok()) {
    compact_->num_input_records++;
    if (++loop_cnt > 1000) {
      RecordDroppedKeys(
          &key_drop_user, &key_drop_newer_entry, &key_drop_obsolete);
      RecordCompactionIOStats();
      loop_cnt = 0;
    }
    // FLUSH preempts compaction
    // TODO(icanadi) this currently only checks if flush is necessary on
    // compacting column family. we should also check if flush is necessary on
    // other column families, too
    (*imm_micros) += yield_callback_();

    Slice key;
    Slice value;
    // If is_compaction_v2 is on, kv-pairs are reset to the prefix batch.
    // This prefix batch should contain results after calling
    // compaction_filter_v2.
    //
    // If is_compaction_v2 is off, this function will go through all the
    // kv-pairs in input.
    if (!is_compaction_v2) {
      key = input->key();
      value = input->value();
    } else {
      if (combined_idx >= compact_->combined_key_buf_.size()) {
        break;
      }
      assert(combined_idx < compact_->combined_key_buf_.size());
      key = compact_->combined_key_buf_[combined_idx];
      value = compact_->combined_value_buf_[combined_idx];

      ++combined_idx;
    }

    if (compaction_job_stats_ != nullptr) {
      compaction_job_stats_->total_input_raw_key_bytes +=
          input->key().size();
      compaction_job_stats_->total_input_raw_value_bytes +=
          input->value().size();
    }

    if (compact_->compaction->ShouldStopBefore(key) &&
        compact_->builder != nullptr) {
      status = FinishCompactionOutputFile(input);
      if (!status.ok()) {
        break;
      }
    }

    // Handle key/value, add to state, etc.
    bool drop = false;
    bool current_entry_is_merging = false;
    if (!ParseInternalKey(key, &ikey)) {
      // Do not hide error keys
      // TODO: error key stays in db forever? Figure out the intention/rationale
      // v10 error v8 : we cannot hide v8 even though it's pretty obvious.
      current_user_key.Clear();
      has_current_user_key = false;
      last_sequence_for_key = kMaxSequenceNumber;
      visible_in_snapshot = kMaxSequenceNumber;
    } else {
      if (!has_current_user_key ||
          cfd->user_comparator()->Compare(ikey.user_key,
                                          current_user_key.GetKey()) != 0) {
        // First occurrence of this user key
        current_user_key.SetKey(ikey.user_key);
        has_current_user_key = true;
        last_sequence_for_key = kMaxSequenceNumber;
        visible_in_snapshot = kMaxSequenceNumber;
        // apply the compaction filter to the first occurrence of the user key
        if (compaction_filter && !is_compaction_v2 && ikey.type == kTypeValue &&
            (visible_at_tip_ || ikey.sequence > latest_snapshot_)) {
          // If the user has specified a compaction filter and the sequence
          // number is greater than any external snapshot, then invoke the
          // filter.
          // If the return value of the compaction filter is true, replace
          // the entry with a delete marker.
          bool value_changed = false;
          compaction_filter_value.clear();
          if (stats_ != nullptr) {
            timer.Start();
          }
          bool to_delete = compaction_filter->Filter(
              compact_->compaction->level(), ikey.user_key, value,
              &compaction_filter_value, &value_changed);
          total_filter_time += timer.ElapsedNanos();
          if (to_delete) {
            // make a copy of the original key and convert it to a delete
            delete_key.SetInternalKey(ExtractUserKey(key), ikey.sequence,
                                      kTypeDeletion);
            // anchor the key again
            key = delete_key.GetKey();
            // needed because ikey is backed by key
            ParseInternalKey(key, &ikey);
            // no value associated with delete
            value.clear();
            ++key_drop_user;
          } else if (value_changed) {
            value = compaction_filter_value;
          }
        }
      }

      // If there are no snapshots, then this kv affect visibility at tip.
      // Otherwise, search though all existing snapshots to find
      // the earlist snapshot that is affected by this kv.
      SequenceNumber prev_snapshot = 0;  // 0 means no previous snapshot
      SequenceNumber visible =
          visible_at_tip_
              ? visible_at_tip_
              : findEarliestVisibleSnapshot(ikey.sequence, existing_snapshots_,
                                            &prev_snapshot);

      if (visible_in_snapshot == visible) {
        // If the earliest snapshot is which this key is visible in
        // is the same as the visibily of a previous instance of the
        // same key, then this kv is not visible in any snapshot.
        // Hidden by an newer entry for same user key
        // TODO: why not > ?
        assert(last_sequence_for_key >= ikey.sequence);
        drop = true;  // (A)
        ++key_drop_newer_entry;
      } else if (ikey.type == kTypeDeletion &&
                 ikey.sequence <= earliest_snapshot_ &&
                 compact_->compaction->KeyNotExistsBeyondOutputLevel(
                     ikey.user_key)) {
        // For this user key:
        // (1) there is no data in higher levels
        // (2) data in lower levels will have larger sequence numbers
        // (3) data in layers that are being compacted here and have
        //     smaller sequence numbers will be dropped in the next
        //     few iterations of this loop (by rule (A) above).
        // Therefore this deletion marker is obsolete and can be dropped.
        drop = true;
        ++key_drop_obsolete;
      } else if (ikey.type == kTypeMerge) {
        if (!merge.HasOperator()) {
          LogToBuffer(log_buffer_, "Options::merge_operator is null.");
          status = Status::InvalidArgument(
              "merge_operator is not properly initialized.");
          break;
        }
        // We know the merge type entry is not hidden, otherwise we would
        // have hit (A)
        // We encapsulate the merge related state machine in a different
        // object to minimize change to the existing flow. Turn out this
        // logic could also be nicely re-used for memtable flush purge
        // optimization in BuildTable.
        int steps = 0;
        merge.MergeUntil(input, prev_snapshot, bottommost_level_,
                         db_options_.statistics.get(), &steps, env_);
        // Skip the Merge ops
        combined_idx = combined_idx - 1 + steps;

        current_entry_is_merging = true;
        if (merge.IsSuccess()) {
          // Successfully found Put/Delete/(end-of-key-range) while merging
          // Get the merge result
          key = merge.key();
          ParseInternalKey(key, &ikey);
          value = merge.value();
        } else {
          // Did not find a Put/Delete/(end-of-key-range) while merging
          // We now have some stack of merge operands to write out.
          // NOTE: key,value, and ikey are now referring to old entries.
          //       These will be correctly set below.
          assert(!merge.keys().empty());
          assert(merge.keys().size() == merge.values().size());

          // Hack to make sure last_sequence_for_key is correct
          ParseInternalKey(merge.keys().front(), &ikey);
        }
      }

      last_sequence_for_key = ikey.sequence;
      visible_in_snapshot = visible;
    }

    if (!drop) {
      // We may write a single key (e.g.: for Put/Delete or successful merge).
      // Or we may instead have to write a sequence/list of keys.
      // We have to write a sequence iff we have an unsuccessful merge
      bool has_merge_list = current_entry_is_merging && !merge.IsSuccess();
      const std::deque<std::string>* keys = nullptr;
      const std::deque<std::string>* values = nullptr;
      std::deque<std::string>::const_reverse_iterator key_iter;
      std::deque<std::string>::const_reverse_iterator value_iter;
      if (has_merge_list) {
        keys = &merge.keys();
        values = &merge.values();
        key_iter = keys->rbegin();  // The back (*rbegin()) is the first key
        value_iter = values->rbegin();

        key = Slice(*key_iter);
        value = Slice(*value_iter);
      }

      // If we have a list of keys to write, traverse the list.
      // If we have a single key to write, simply write that key.
      while (true) {
        // Invariant: key,value,ikey will always be the next entry to write
        char* kptr = (char*)key.data();
        std::string kstr;

        // Zeroing out the sequence number leads to better compression.
        // If this is the bottommost level (no files in lower levels)
        // and the earliest snapshot is larger than this seqno
        // then we can squash the seqno to zero.
        if (bottommost_level_ && ikey.sequence < earliest_snapshot_ &&
            ikey.type != kTypeMerge) {
          assert(ikey.type != kTypeDeletion);
          // make a copy because updating in place would cause problems
          // with the priority queue that is managing the input key iterator
          kstr.assign(key.data(), key.size());
          kptr = (char*)kstr.c_str();
          UpdateInternalKey(kptr, key.size(), (uint64_t)0, ikey.type);
        }

        Slice newkey(kptr, key.size());
        assert((key.clear(), 1));  // we do not need 'key' anymore

        // Open output file if necessary
        if (compact_->builder == nullptr) {
          status = OpenCompactionOutputFile();
          if (!status.ok()) {
            break;
          }
        }

        SequenceNumber seqno = GetInternalKeySeqno(newkey);
        if (compact_->builder->NumEntries() == 0) {
          compact_->current_output()->smallest.DecodeFrom(newkey);
          compact_->current_output()->smallest_seqno = seqno;
        } else {
          compact_->current_output()->smallest_seqno =
              std::min(compact_->current_output()->smallest_seqno, seqno);
        }
        compact_->current_output()->largest.DecodeFrom(newkey);
        compact_->builder->Add(newkey, value);
        compact_->num_output_records++,
            compact_->current_output()->largest_seqno =
                std::max(compact_->current_output()->largest_seqno, seqno);

        // Close output file if it is big enough
        if (compact_->builder->FileSize() >=
            compact_->compaction->MaxOutputFileSize()) {
          status = FinishCompactionOutputFile(input);
          if (!status.ok()) {
            break;
          }
        }

        // If we have a list of entries, move to next element
        // If we only had one entry, then break the loop.
        if (has_merge_list) {
          ++key_iter;
          ++value_iter;

          // If at end of list
          if (key_iter == keys->rend() || value_iter == values->rend()) {
            // Sanity Check: if one ends, then both end
            assert(key_iter == keys->rend() && value_iter == values->rend());
            break;
          }

          // Otherwise not at end of list. Update key, value, and ikey.
          key = Slice(*key_iter);
          value = Slice(*value_iter);
          ParseInternalKey(key, &ikey);

        } else {
          // Only had one item to begin with (Put/Delete)
          break;
        }
      }  // while (true)
    }    // if (!drop)

    // MergeUntil has moved input to the next entry
    if (!current_entry_is_merging) {
      input->Next();
    }
  }
  RecordTick(stats_, FILTER_OPERATION_TOTAL_TIME, total_filter_time);
  RecordDroppedKeys(&key_drop_user, &key_drop_newer_entry, &key_drop_obsolete);
  RecordCompactionIOStats();

  return status;
}

void CompactionJob::RecordDroppedKeys(
    int64_t* key_drop_user,
    int64_t* key_drop_newer_entry,
    int64_t* key_drop_obsolete) {
  if (*key_drop_user > 0) {
    RecordTick(stats_, COMPACTION_KEY_DROP_USER, *key_drop_user);
    *key_drop_user = 0;
  }
  if (*key_drop_newer_entry > 0) {
    RecordTick(stats_, COMPACTION_KEY_DROP_NEWER_ENTRY, *key_drop_newer_entry);
    if (compaction_job_stats_) {
      compaction_job_stats_->num_records_replaced += *key_drop_newer_entry;
    }
    *key_drop_newer_entry = 0;
  }
  if (*key_drop_obsolete > 0) {
    RecordTick(stats_, COMPACTION_KEY_DROP_OBSOLETE, *key_drop_obsolete);
    *key_drop_obsolete = 0;
  }
}

void CompactionJob::CallCompactionFilterV2(
    CompactionFilterV2* compaction_filter_v2, uint64_t* time) {
  if (compact_ == nullptr || compaction_filter_v2 == nullptr) {
    return;
  }
  AutoThreadOperationStageUpdater stage_updater(
      ThreadStatus::STAGE_COMPACTION_FILTER_V2);

  // Assemble slice vectors for user keys and existing values.
  // We also keep track of our parsed internal key structs because
  // we may need to access the sequence number in the event that
  // keys are garbage collected during the filter process.
  std::vector<ParsedInternalKey> ikey_buf;
  std::vector<Slice> user_key_buf;
  std::vector<Slice> existing_value_buf;

  for (const auto& key : compact_->key_str_buf_) {
    ParsedInternalKey ikey;
    ParseInternalKey(Slice(key), &ikey);
    ikey_buf.emplace_back(ikey);
    user_key_buf.emplace_back(ikey.user_key);
  }
  for (const auto& value : compact_->existing_value_str_buf_) {
    existing_value_buf.emplace_back(Slice(value));
  }

  // If the user has specified a compaction filter and the sequence
  // number is greater than any external snapshot, then invoke the
  // filter.
  // If the return value of the compaction filter is true, replace
  // the entry with a delete marker.
  StopWatchNano timer(env_, stats_ != nullptr);
  compact_->to_delete_buf_ = compaction_filter_v2->Filter(
      compact_->compaction->level(), user_key_buf, existing_value_buf,
      &compact_->new_value_buf_, &compact_->value_changed_buf_);
  *time = timer.ElapsedNanos();
  // new_value_buf_.size() <= to_delete__buf_.size(). "=" iff all
  // kv-pairs in this compaction run needs to be deleted.
  assert(compact_->to_delete_buf_.size() == compact_->key_str_buf_.size());
  assert(compact_->to_delete_buf_.size() ==
         compact_->existing_value_str_buf_.size());
  assert(compact_->value_changed_buf_.empty() ||
         compact_->to_delete_buf_.size() ==
         compact_->value_changed_buf_.size());

  int new_value_idx = 0;
  for (unsigned int i = 0; i < compact_->to_delete_buf_.size(); ++i) {
    if (compact_->to_delete_buf_[i]) {
      // update the string buffer directly
      // the Slice buffer points to the updated buffer
      UpdateInternalKey(&compact_->key_str_buf_[i][0],
                        compact_->key_str_buf_[i].size(), ikey_buf[i].sequence,
                        kTypeDeletion);

      // no value associated with delete
      compact_->existing_value_str_buf_[i].clear();
      RecordTick(stats_, COMPACTION_KEY_DROP_USER);
    } else if (!compact_->value_changed_buf_.empty() &&
        compact_->value_changed_buf_[i]) {
      compact_->existing_value_str_buf_[i] =
          compact_->new_value_buf_[new_value_idx++];
    }
  }  // for
}

Status CompactionJob::FinishCompactionOutputFile(Iterator* input) {
  AutoThreadOperationStageUpdater stage_updater(
      ThreadStatus::STAGE_COMPACTION_SYNC_FILE);
  assert(compact_ != nullptr);
  assert(compact_->outfile);
  assert(compact_->builder != nullptr);

  const uint64_t output_number = compact_->current_output()->number;
  const uint32_t output_path_id = compact_->current_output()->path_id;
  assert(output_number != 0);

  TableProperties table_properties;
  // Check for iterator errors
  Status s = input->status();
  const uint64_t current_entries = compact_->builder->NumEntries();
  compact_->current_output()->need_compaction =
      compact_->builder->NeedCompact();
  if (s.ok()) {
    s = compact_->builder->Finish();
  } else {
    compact_->builder->Abandon();
  }
  if (s.ok()) {
    table_properties = compact_->builder->GetTableProperties();
  }
  const uint64_t current_bytes = compact_->builder->FileSize();
  compact_->current_output()->file_size = current_bytes;
  compact_->total_bytes += current_bytes;
  compact_->builder.reset();

  // Finish and check for file errors
  if (s.ok() && !db_options_.disableDataSync) {
    if (db_options_.use_fsync) {
      StopWatch sw(env_, stats_, COMPACTION_OUTFILE_SYNC_MICROS);
      s = compact_->outfile->Fsync();
    } else {
      StopWatch sw(env_, stats_, COMPACTION_OUTFILE_SYNC_MICROS);
      s = compact_->outfile->Sync();
    }
  }
  if (s.ok()) {
    s = compact_->outfile->Close();
  }
  compact_->outfile.reset();

  if (s.ok() && current_entries > 0) {
    // Verify that the table is usable
    ColumnFamilyData* cfd = compact_->compaction->column_family_data();
    FileDescriptor fd(output_number, output_path_id, current_bytes);
    Iterator* iter = cfd->table_cache()->NewIterator(
        ReadOptions(), env_options_, cfd->internal_comparator(), fd);
    s = iter->status();

    if (s.ok() && paranoid_file_checks_) {
      for (iter->SeekToFirst(); iter->Valid(); iter->Next()) {}
      s = iter->status();
    }

    delete iter;
    if (s.ok()) {
      Log(InfoLogLevel::INFO_LEVEL, db_options_.info_log,
          "[%s] [JOB %d] Generated table #%" PRIu64 ": %" PRIu64
          " keys, %" PRIu64 " bytes%s",
          cfd->GetName().c_str(), job_id_, output_number, current_entries,
<<<<<<< HEAD
          current_bytes);
      EventLoggerHelpers::LogTableFileCreation(event_logger_, job_id_,
                                               output_number, current_bytes,
                                               table_properties);
=======
          current_bytes,
          compact_->current_output()->need_compaction ? " (need compaction)"
                                                      : "");
      EventHelpers::LogAndNotifyTableFileCreation(
          event_logger_, cfd->ioptions()->listeners, fd, info);
>>>>>>> 72cab889
    }
  }
  return s;
}

Status CompactionJob::InstallCompactionResults(
    InstrumentedMutex* db_mutex, const MutableCFOptions& mutable_cf_options) {
  db_mutex->AssertHeld();

  auto* compaction = compact_->compaction;
  // paranoia: verify that the files that we started with
  // still exist in the current version and in the same original level.
  // This ensures that a concurrent compaction did not erroneously
  // pick the same files to compact_.
  if (!versions_->VerifyCompactionFileConsistency(compaction)) {
    Compaction::InputLevelSummaryBuffer inputs_summary;

    Log(InfoLogLevel::ERROR_LEVEL, db_options_.info_log,
        "[%s] [JOB %d] Compaction %s aborted",
        compaction->column_family_data()->GetName().c_str(), job_id_,
        compaction->InputLevelSummary(&inputs_summary));
    return Status::Corruption("Compaction input files inconsistent");
  }

  {
    Compaction::InputLevelSummaryBuffer inputs_summary;
    Log(InfoLogLevel::INFO_LEVEL, db_options_.info_log,
        "[%s] [JOB %d] Compacted %s => %" PRIu64 " bytes",
        compaction->column_family_data()->GetName().c_str(), job_id_,
        compaction->InputLevelSummary(&inputs_summary), compact_->total_bytes);
  }

  // Add compaction outputs
  compaction->AddInputDeletions(compact_->compaction->edit());
  for (size_t i = 0; i < compact_->outputs.size(); i++) {
    const CompactionState::Output& out = compact_->outputs[i];
    compaction->edit()->AddFile(compaction->output_level(), out.number,
                                out.path_id, out.file_size, out.smallest,
                                out.largest, out.smallest_seqno,
                                out.largest_seqno, out.need_compaction);
  }
  return versions_->LogAndApply(compaction->column_family_data(),
                                mutable_cf_options, compaction->edit(),
                                db_mutex, db_directory_);
}

// Given a sequence number, return the sequence number of the
// earliest snapshot that this sequence number is visible in.
// The snapshots themselves are arranged in ascending order of
// sequence numbers.
// Employ a sequential search because the total number of
// snapshots are typically small.
inline SequenceNumber CompactionJob::findEarliestVisibleSnapshot(
    SequenceNumber in, const std::vector<SequenceNumber>& snapshots,
    SequenceNumber* prev_snapshot) {
  assert(snapshots.size());
  SequenceNumber prev __attribute__((unused)) = 0;
  for (const auto cur : snapshots) {
    assert(prev <= cur);
    if (cur >= in) {
      *prev_snapshot = prev;
      return cur;
    }
    prev = cur;  // assignment
    assert(prev);
  }
  Log(InfoLogLevel::WARN_LEVEL, db_options_.info_log,
      "CompactionJob is not able to find snapshot"
      " with SeqId later than %" PRIu64
      ": current MaxSeqId is %" PRIu64 "",
      in, snapshots[snapshots.size() - 1]);
  assert(0);
  return 0;
}

void CompactionJob::RecordCompactionIOStats() {
  RecordTick(stats_, COMPACT_READ_BYTES, IOSTATS(bytes_read));
  ThreadStatusUtil::IncreaseThreadOperationProperty(
      ThreadStatus::COMPACTION_BYTES_READ, IOSTATS(bytes_read));
  IOSTATS_RESET(bytes_read);
  RecordTick(stats_, COMPACT_WRITE_BYTES, IOSTATS(bytes_written));
  ThreadStatusUtil::IncreaseThreadOperationProperty(
      ThreadStatus::COMPACTION_BYTES_WRITTEN, IOSTATS(bytes_written));
  IOSTATS_RESET(bytes_written);
}

Status CompactionJob::OpenCompactionOutputFile() {
  assert(compact_ != nullptr);
  assert(compact_->builder == nullptr);
  // no need to lock because VersionSet::next_file_number_ is atomic
  uint64_t file_number = versions_->NewFileNumber();
  // Make the output file
  std::string fname = TableFileName(db_options_.db_paths, file_number,
                                    compact_->compaction->GetOutputPathId());
  Status s = env_->NewWritableFile(fname, &compact_->outfile, env_options_);

  if (!s.ok()) {
    Log(InfoLogLevel::ERROR_LEVEL, db_options_.info_log,
        "[%s] [JOB %d] OpenCompactionOutputFiles for table #%" PRIu64
        " fails at NewWritableFile with status %s",
        compact_->compaction->column_family_data()->GetName().c_str(), job_id_,
        file_number, s.ToString().c_str());
    LogFlush(db_options_.info_log);
    return s;
  }
  CompactionState::Output out;
  out.number = file_number;
  out.path_id = compact_->compaction->GetOutputPathId();
  out.smallest.Clear();
  out.largest.Clear();
  out.smallest_seqno = out.largest_seqno = 0;

  compact_->outputs.push_back(out);
  compact_->outfile->SetIOPriority(Env::IO_LOW);
  compact_->outfile->SetPreallocationBlockSize(
      static_cast<size_t>(compact_->compaction->OutputFilePreallocationSize()));

  ColumnFamilyData* cfd = compact_->compaction->column_family_data();
  bool skip_filters = false;

  // If the Column family flag is to only optimize filters for hits,
  // we can skip creating filters if this is the bottommost_level where
  // data is going to be found
  //
  if (cfd->ioptions()->optimize_filters_for_hits && bottommost_level_) {
    skip_filters = true;
  }

  compact_->builder.reset(NewTableBuilder(
      *cfd->ioptions(), cfd->internal_comparator(),
      cfd->int_tbl_prop_collector_factories(), compact_->outfile.get(),
      compact_->compaction->OutputCompressionType(),
      cfd->ioptions()->compression_opts, skip_filters));
  LogFlush(db_options_.info_log);
  return s;
}

void CompactionJob::CleanupCompaction(const Status& status) {
  if (compact_->builder != nullptr) {
    // May happen if we get a shutdown call in the middle of compaction
    compact_->builder->Abandon();
    compact_->builder.reset();
  } else {
    assert(!status.ok() || compact_->outfile == nullptr);
  }
  for (size_t i = 0; i < compact_->outputs.size(); i++) {
    const CompactionState::Output& out = compact_->outputs[i];

    // If this file was inserted into the table cache then remove
    // them here because this compaction was not committed.
    if (!status.ok()) {
      TableCache::Evict(table_cache_.get(), out.number);
    }
  }
  delete compact_;
  compact_ = nullptr;
}

#ifndef ROCKSDB_LITE
namespace {
void CopyPrefix(
    const Slice& src, size_t prefix_length, std::string* dst) {
  assert(prefix_length > 0);
  size_t length = src.size() > prefix_length ? prefix_length : src.size();
  dst->assign(src.data(), length);
}
}  // namespace

#endif  // !ROCKSDB_LITE

void CompactionJob::UpdateCompactionInputStats() {
  Compaction* compaction = compact_->compaction;
  compaction_stats_.num_input_files_in_non_output_levels = 0;
  compaction_stats_.num_input_files_in_output_level = 0;
  for (int input_level = 0;
       input_level < static_cast<int>(compaction->num_input_levels());
       ++input_level) {
    if (compaction->start_level() + input_level
        != compaction->output_level()) {
      UpdateCompactionInputStatsHelper(
          &compaction_stats_.num_input_files_in_non_output_levels,
          &compaction_stats_.bytes_read_non_output_levels,
          input_level);
    } else {
      UpdateCompactionInputStatsHelper(
          &compaction_stats_.num_input_files_in_output_level,
          &compaction_stats_.bytes_read_output_level,
          input_level);
    }
  }
}

void CompactionJob::UpdateCompactionInputStatsHelper(
    int* num_files, uint64_t* bytes_read, int input_level) {
  const Compaction* compaction = compact_->compaction;
  auto num_input_files = compaction->num_input_files(input_level);
  *num_files += static_cast<int>(num_input_files);

  for (size_t i = 0; i < num_input_files; ++i) {
    const auto* file_meta = compaction->input(input_level, i);
    *bytes_read += file_meta->fd.GetFileSize();
    compaction_stats_.num_input_records +=
        static_cast<uint64_t>(file_meta->num_entries);
  }
}

void CompactionJob::UpdateCompactionJobStats(
    const InternalStats::CompactionStats& stats) const {
#ifndef ROCKSDB_LITE
  if (compaction_job_stats_) {
    compaction_job_stats_->elapsed_micros = stats.micros;

    // input information
    compaction_job_stats_->total_input_bytes =
        stats.bytes_read_non_output_levels +
        stats.bytes_read_output_level;
    compaction_job_stats_->num_input_records =
        compact_->num_input_records;
    compaction_job_stats_->num_input_files =
        stats.num_input_files_in_non_output_levels +
        stats.num_input_files_in_output_level;
    compaction_job_stats_->num_input_files_at_output_level =
        stats.num_input_files_in_output_level;

    // output information
    compaction_job_stats_->total_output_bytes = stats.bytes_written;
    compaction_job_stats_->num_output_records =
        compact_->num_output_records;
    compaction_job_stats_->num_output_files = stats.num_output_files;

    if (compact_->outputs.size() > 0U) {
      CopyPrefix(
          compact_->outputs[0].smallest.user_key(),
          CompactionJobStats::kMaxPrefixLength,
          &compaction_job_stats_->smallest_output_key_prefix);
      CopyPrefix(
          compact_->current_output()->largest.user_key(),
          CompactionJobStats::kMaxPrefixLength,
          &compaction_job_stats_->largest_output_key_prefix);
    }
  }
#endif  // !ROCKSDB_LITE
}

}  // namespace rocksdb<|MERGE_RESOLUTION|>--- conflicted
+++ resolved
@@ -22,7 +22,7 @@
 #include "db/builder.h"
 #include "db/db_iter.h"
 #include "db/dbformat.h"
-#include "db/event_logger_helpers.h"
+#include "db/event_helpers.h"
 #include "db/filename.h"
 #include "db/log_reader.h"
 #include "db/log_writer.h"
@@ -190,16 +190,13 @@
     std::vector<SequenceNumber> existing_snapshots,
     std::shared_ptr<Cache> table_cache,
     std::function<uint64_t()> yield_callback, EventLogger* event_logger,
-<<<<<<< HEAD
-    bool paranoid_file_checks)
-=======
     bool paranoid_file_checks, const std::string& dbname,
     CompactionJobStats* compaction_job_stats)
->>>>>>> 72cab889
     : job_id_(job_id),
       compact_(new CompactionState(compaction)),
       compaction_job_stats_(compaction_job_stats),
       compaction_stats_(1),
+      dbname_(dbname),
       db_options_(db_options),
       env_options_(env_options),
       env_(db_options.env),
@@ -1019,13 +1016,9 @@
   } else {
     compact_->builder->Abandon();
   }
-  if (s.ok()) {
-    table_properties = compact_->builder->GetTableProperties();
-  }
   const uint64_t current_bytes = compact_->builder->FileSize();
   compact_->current_output()->file_size = current_bytes;
   compact_->total_bytes += current_bytes;
-  compact_->builder.reset();
 
   // Finish and check for file errors
   if (s.ok() && !db_options_.disableDataSync) {
@@ -1057,24 +1050,25 @@
 
     delete iter;
     if (s.ok()) {
+      TableFileCreationInfo info(compact_->builder->GetTableProperties());
+      info.db_name = dbname_;
+      info.cf_name = cfd->GetName();
+      info.file_path = TableFileName(cfd->ioptions()->db_paths,
+                                     fd.GetNumber(), fd.GetPathId());
+      info.file_size = fd.GetFileSize();
+      info.job_id = job_id_;
       Log(InfoLogLevel::INFO_LEVEL, db_options_.info_log,
           "[%s] [JOB %d] Generated table #%" PRIu64 ": %" PRIu64
           " keys, %" PRIu64 " bytes%s",
           cfd->GetName().c_str(), job_id_, output_number, current_entries,
-<<<<<<< HEAD
-          current_bytes);
-      EventLoggerHelpers::LogTableFileCreation(event_logger_, job_id_,
-                                               output_number, current_bytes,
-                                               table_properties);
-=======
           current_bytes,
           compact_->current_output()->need_compaction ? " (need compaction)"
                                                       : "");
       EventHelpers::LogAndNotifyTableFileCreation(
           event_logger_, cfd->ioptions()->listeners, fd, info);
->>>>>>> 72cab889
-    }
-  }
+    }
+  }
+  compact_->builder.reset();
   return s;
 }
 
