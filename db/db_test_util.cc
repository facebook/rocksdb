// Copyright (c) 2011-present, Facebook, Inc.  All rights reserved.
//  This source code is licensed under both the GPLv2 (found in the
//  COPYING file in the root directory) and Apache 2.0 License
//  (found in the LICENSE.Apache file in the root directory).
//
// Copyright (c) 2011 The LevelDB Authors. All rights reserved.
// Use of this source code is governed by a BSD-style license that can be
// found in the LICENSE file. See the AUTHORS file for names of contributors.

#include "db/db_test_util.h"

#include "db/forward_iterator.h"
#include "rocksdb/convenience.h"
#include "rocksdb/env_encryption.h"
#include "rocksdb/utilities/object_registry.h"
#include "util/random.h"

namespace ROCKSDB_NAMESPACE {

namespace {
int64_t MaybeCurrentTime(Env* env) {
  int64_t time = 1337346000;  // arbitrary fallback default
  env->GetCurrentTime(&time).PermitUncheckedError();
  return time;
}
}  // namespace

// Special Env used to delay background operations

SpecialEnv::SpecialEnv(Env* base, bool time_elapse_only_sleep)
    : EnvWrapper(base),
      maybe_starting_time_(MaybeCurrentTime(base)),
      rnd_(301),
      sleep_counter_(this),
      time_elapse_only_sleep_(time_elapse_only_sleep),
      no_slowdown_(time_elapse_only_sleep) {
  delay_sstable_sync_.store(false, std::memory_order_release);
  drop_writes_.store(false, std::memory_order_release);
  no_space_.store(false, std::memory_order_release);
  non_writable_.store(false, std::memory_order_release);
  count_random_reads_ = false;
  count_sequential_reads_ = false;
  manifest_sync_error_.store(false, std::memory_order_release);
  manifest_write_error_.store(false, std::memory_order_release);
  log_write_error_.store(false, std::memory_order_release);
  random_file_open_counter_.store(0, std::memory_order_relaxed);
  delete_count_.store(0, std::memory_order_relaxed);
  num_open_wal_file_.store(0);
  log_write_slowdown_ = 0;
  bytes_written_ = 0;
  sync_counter_ = 0;
  non_writeable_rate_ = 0;
  new_writable_count_ = 0;
  non_writable_count_ = 0;
  table_write_callback_ = nullptr;
}
DBTestBase::DBTestBase(const std::string path, bool env_do_fsync)
    : mem_env_(nullptr), encrypted_env_(nullptr), option_config_(kDefault) {
  Env* base_env = Env::Default();
#ifndef ROCKSDB_LITE
  const char* test_env_uri = getenv("TEST_ENV_URI");
  if (test_env_uri) {
    Env* test_env = nullptr;
    Status s = Env::LoadEnv(test_env_uri, &test_env, &env_guard_);
    base_env = test_env;
    EXPECT_OK(s);
    EXPECT_NE(Env::Default(), base_env);
  }
#endif  // !ROCKSDB_LITE
  EXPECT_NE(nullptr, base_env);
  if (getenv("MEM_ENV")) {
    mem_env_ = new MockEnv(base_env);
  }
#ifndef ROCKSDB_LITE
  if (getenv("ENCRYPTED_ENV")) {
    std::shared_ptr<EncryptionProvider> provider;
    Status s = EncryptionProvider::CreateFromString(
        ConfigOptions(), std::string("test://") + getenv("ENCRYPTED_ENV"),
        &provider);
    encrypted_env_ = NewEncryptedEnv(mem_env_ ? mem_env_ : base_env, provider);
  }
#endif  // !ROCKSDB_LITE
  env_ = new SpecialEnv(encrypted_env_ ? encrypted_env_
                                       : (mem_env_ ? mem_env_ : base_env));
  env_->SetBackgroundThreads(1, Env::LOW);
  env_->SetBackgroundThreads(1, Env::HIGH);
  env_->skip_fsync_ = !env_do_fsync;
  dbname_ = test::PerThreadDBPath(env_, path);
  alternative_wal_dir_ = dbname_ + "/wal";
  alternative_db_log_dir_ = dbname_ + "/db_log_dir";
  auto options = CurrentOptions();
  options.env = env_;
  auto delete_options = options;
  delete_options.wal_dir = alternative_wal_dir_;
  EXPECT_OK(DestroyDB(dbname_, delete_options));
  // Destroy it for not alternative WAL dir is used.
  EXPECT_OK(DestroyDB(dbname_, options));
  db_ = nullptr;
  Reopen(options);
  Random::GetTLSInstance()->Reset(0xdeadbeef);
}

DBTestBase::~DBTestBase() {
  ROCKSDB_NAMESPACE::SyncPoint::GetInstance()->DisableProcessing();
  ROCKSDB_NAMESPACE::SyncPoint::GetInstance()->LoadDependency({});
  ROCKSDB_NAMESPACE::SyncPoint::GetInstance()->ClearAllCallBacks();
  Close();
  Options options;
  options.db_paths.emplace_back(dbname_, 0);
  options.db_paths.emplace_back(dbname_ + "_2", 0);
  options.db_paths.emplace_back(dbname_ + "_3", 0);
  options.db_paths.emplace_back(dbname_ + "_4", 0);
  options.env = env_;

  if (getenv("KEEP_DB")) {
    printf("DB is still at %s\n", dbname_.c_str());
  } else {
    EXPECT_OK(DestroyDB(dbname_, options));
  }
  delete env_;
}

bool DBTestBase::ShouldSkipOptions(int option_config, int skip_mask) {
#ifdef ROCKSDB_LITE
    // These options are not supported in ROCKSDB_LITE
    if (option_config == kHashSkipList ||
        option_config == kPlainTableFirstBytePrefix ||
        option_config == kPlainTableCappedPrefix ||
        option_config == kPlainTableCappedPrefixNonMmap ||
        option_config == kPlainTableAllBytesPrefix ||
        option_config == kVectorRep || option_config == kHashLinkList ||
        option_config == kUniversalCompaction ||
        option_config == kUniversalCompactionMultiLevel ||
        option_config == kUniversalSubcompactions ||
        option_config == kFIFOCompaction ||
        option_config == kConcurrentSkipList) {
      return true;
    }
#endif

    if ((skip_mask & kSkipUniversalCompaction) &&
        (option_config == kUniversalCompaction ||
         option_config == kUniversalCompactionMultiLevel ||
         option_config == kUniversalSubcompactions)) {
      return true;
    }
    if ((skip_mask & kSkipMergePut) && option_config == kMergePut) {
      return true;
    }
    if ((skip_mask & kSkipNoSeekToLast) &&
        (option_config == kHashLinkList || option_config == kHashSkipList)) {
      return true;
    }
    if ((skip_mask & kSkipPlainTable) &&
        (option_config == kPlainTableAllBytesPrefix ||
         option_config == kPlainTableFirstBytePrefix ||
         option_config == kPlainTableCappedPrefix ||
         option_config == kPlainTableCappedPrefixNonMmap)) {
      return true;
    }
    if ((skip_mask & kSkipHashIndex) &&
        (option_config == kBlockBasedTableWithPrefixHashIndex ||
         option_config == kBlockBasedTableWithWholeKeyHashIndex)) {
      return true;
    }
    if ((skip_mask & kSkipFIFOCompaction) && option_config == kFIFOCompaction) {
      return true;
    }
    if ((skip_mask & kSkipMmapReads) && option_config == kWalDirAndMmapReads) {
      return true;
    }
    return false;
}

// Switch to a fresh database with the next option configuration to
// test.  Return false if there are no more configurations to test.
bool DBTestBase::ChangeOptions(int skip_mask) {
  for (option_config_++; option_config_ < kEnd; option_config_++) {
    if (ShouldSkipOptions(option_config_, skip_mask)) {
      continue;
    }
    break;
  }

  if (option_config_ >= kEnd) {
    Destroy(last_options_);
    return false;
  } else {
    auto options = CurrentOptions();
    options.create_if_missing = true;
    DestroyAndReopen(options);
    return true;
  }
}

// Switch between different compaction styles.
bool DBTestBase::ChangeCompactOptions() {
  if (option_config_ == kDefault) {
    option_config_ = kUniversalCompaction;
    Destroy(last_options_);
    auto options = CurrentOptions();
    options.create_if_missing = true;
    TryReopen(options);
    return true;
  } else if (option_config_ == kUniversalCompaction) {
    option_config_ = kUniversalCompactionMultiLevel;
    Destroy(last_options_);
    auto options = CurrentOptions();
    options.create_if_missing = true;
    TryReopen(options);
    return true;
  } else if (option_config_ == kUniversalCompactionMultiLevel) {
    option_config_ = kLevelSubcompactions;
    Destroy(last_options_);
    auto options = CurrentOptions();
    assert(options.max_subcompactions > 1);
    TryReopen(options);
    return true;
  } else if (option_config_ == kLevelSubcompactions) {
    option_config_ = kUniversalSubcompactions;
    Destroy(last_options_);
    auto options = CurrentOptions();
    assert(options.max_subcompactions > 1);
    TryReopen(options);
    return true;
  } else {
    return false;
  }
}

// Switch between different WAL settings
bool DBTestBase::ChangeWalOptions() {
  if (option_config_ == kDefault) {
    option_config_ = kDBLogDir;
    Destroy(last_options_);
    auto options = CurrentOptions();
    Destroy(options);
    options.create_if_missing = true;
    TryReopen(options);
    return true;
  } else if (option_config_ == kDBLogDir) {
    option_config_ = kWalDirAndMmapReads;
    Destroy(last_options_);
    auto options = CurrentOptions();
    Destroy(options);
    options.create_if_missing = true;
    TryReopen(options);
    return true;
  } else if (option_config_ == kWalDirAndMmapReads) {
    option_config_ = kRecycleLogFiles;
    Destroy(last_options_);
    auto options = CurrentOptions();
    Destroy(options);
    TryReopen(options);
    return true;
  } else {
    return false;
  }
}

// Switch between different filter policy
// Jump from kDefault to kFilter to kFullFilter
bool DBTestBase::ChangeFilterOptions() {
  if (option_config_ == kDefault) {
    option_config_ = kFilter;
  } else if (option_config_ == kFilter) {
    option_config_ = kFullFilterWithNewTableReaderForCompactions;
  } else if (option_config_ == kFullFilterWithNewTableReaderForCompactions) {
    option_config_ = kPartitionedFilterWithNewTableReaderForCompactions;
  } else {
    return false;
  }
  Destroy(last_options_);

  auto options = CurrentOptions();
  options.create_if_missing = true;
  TryReopen(options);
  return true;
}

// Switch between different DB options for file ingestion tests.
bool DBTestBase::ChangeOptionsForFileIngestionTest() {
  if (option_config_ == kDefault) {
    option_config_ = kUniversalCompaction;
    Destroy(last_options_);
    auto options = CurrentOptions();
    options.create_if_missing = true;
    TryReopen(options);
    return true;
  } else if (option_config_ == kUniversalCompaction) {
    option_config_ = kUniversalCompactionMultiLevel;
    Destroy(last_options_);
    auto options = CurrentOptions();
    options.create_if_missing = true;
    TryReopen(options);
    return true;
  } else if (option_config_ == kUniversalCompactionMultiLevel) {
    option_config_ = kLevelSubcompactions;
    Destroy(last_options_);
    auto options = CurrentOptions();
    assert(options.max_subcompactions > 1);
    TryReopen(options);
    return true;
  } else if (option_config_ == kLevelSubcompactions) {
    option_config_ = kUniversalSubcompactions;
    Destroy(last_options_);
    auto options = CurrentOptions();
    assert(options.max_subcompactions > 1);
    TryReopen(options);
    return true;
  } else if (option_config_ == kUniversalSubcompactions) {
    option_config_ = kDirectIO;
    Destroy(last_options_);
    auto options = CurrentOptions();
    TryReopen(options);
    return true;
  } else {
    return false;
  }
}

// Return the current option configuration.
Options DBTestBase::CurrentOptions(
    const anon::OptionsOverride& options_override) const {
  return GetOptions(option_config_, GetDefaultOptions(), options_override);
}

Options DBTestBase::CurrentOptions(
    const Options& default_options,
    const anon::OptionsOverride& options_override) const {
  return GetOptions(option_config_, default_options, options_override);
}

Options DBTestBase::GetDefaultOptions() const {
  Options options;
  options.write_buffer_size = 4090 * 4096;
  options.target_file_size_base = 2 * 1024 * 1024;
  options.max_bytes_for_level_base = 10 * 1024 * 1024;
  options.max_open_files = 5000;
  options.wal_recovery_mode = WALRecoveryMode::kTolerateCorruptedTailRecords;
  options.compaction_pri = CompactionPri::kByCompensatedSize;
<<<<<<< HEAD
  options.track_and_verify_wals_in_manifest = true;
=======
  options.env = env_;
>>>>>>> 06a92fcf
  return options;
}

Options DBTestBase::GetOptions(
    int option_config, const Options& default_options,
    const anon::OptionsOverride& options_override) const {
  // this redundant copy is to minimize code change w/o having lint error.
  Options options = default_options;
  BlockBasedTableOptions table_options;
  bool set_block_based_table_factory = true;
#if !defined(OS_MACOSX) && !defined(OS_WIN) && !defined(OS_SOLARIS) && \
    !defined(OS_AIX)
  ROCKSDB_NAMESPACE::SyncPoint::GetInstance()->ClearCallBack(
      "NewRandomAccessFile:O_DIRECT");
  ROCKSDB_NAMESPACE::SyncPoint::GetInstance()->ClearCallBack(
      "NewWritableFile:O_DIRECT");
#endif

  bool can_allow_mmap = IsMemoryMappedAccessSupported();
  switch (option_config) {
#ifndef ROCKSDB_LITE
    case kHashSkipList:
      options.prefix_extractor.reset(NewFixedPrefixTransform(1));
      options.memtable_factory.reset(NewHashSkipListRepFactory(16));
      options.allow_concurrent_memtable_write = false;
      options.unordered_write = false;
      break;
    case kPlainTableFirstBytePrefix:
      options.table_factory.reset(NewPlainTableFactory());
      options.prefix_extractor.reset(NewFixedPrefixTransform(1));
      options.allow_mmap_reads = can_allow_mmap;
      options.max_sequential_skip_in_iterations = 999999;
      set_block_based_table_factory = false;
      break;
    case kPlainTableCappedPrefix:
      options.table_factory.reset(NewPlainTableFactory());
      options.prefix_extractor.reset(NewCappedPrefixTransform(8));
      options.allow_mmap_reads = can_allow_mmap;
      options.max_sequential_skip_in_iterations = 999999;
      set_block_based_table_factory = false;
      break;
    case kPlainTableCappedPrefixNonMmap:
      options.table_factory.reset(NewPlainTableFactory());
      options.prefix_extractor.reset(NewCappedPrefixTransform(8));
      options.allow_mmap_reads = false;
      options.max_sequential_skip_in_iterations = 999999;
      set_block_based_table_factory = false;
      break;
    case kPlainTableAllBytesPrefix:
      options.table_factory.reset(NewPlainTableFactory());
      options.prefix_extractor.reset(NewNoopTransform());
      options.allow_mmap_reads = can_allow_mmap;
      options.max_sequential_skip_in_iterations = 999999;
      set_block_based_table_factory = false;
      break;
    case kVectorRep:
      options.memtable_factory.reset(new VectorRepFactory(100));
      options.allow_concurrent_memtable_write = false;
      options.unordered_write = false;
      break;
    case kHashLinkList:
      options.prefix_extractor.reset(NewFixedPrefixTransform(1));
      options.memtable_factory.reset(
          NewHashLinkListRepFactory(4, 0, 3, true, 4));
      options.allow_concurrent_memtable_write = false;
      options.unordered_write = false;
      break;
      case kDirectIO: {
        options.use_direct_reads = true;
        options.use_direct_io_for_flush_and_compaction = true;
        options.compaction_readahead_size = 2 * 1024 * 1024;
        SetupSyncPointsToMockDirectIO();
        break;
      }
#endif  // ROCKSDB_LITE
    case kMergePut:
      options.merge_operator = MergeOperators::CreatePutOperator();
      break;
    case kFilter:
      table_options.filter_policy.reset(NewBloomFilterPolicy(10, true));
      break;
    case kFullFilterWithNewTableReaderForCompactions:
      table_options.filter_policy.reset(NewBloomFilterPolicy(10, false));
      options.new_table_reader_for_compaction_inputs = true;
      options.compaction_readahead_size = 10 * 1024 * 1024;
      break;
    case kPartitionedFilterWithNewTableReaderForCompactions:
      table_options.filter_policy.reset(NewBloomFilterPolicy(10, false));
      table_options.partition_filters = true;
      table_options.index_type =
          BlockBasedTableOptions::IndexType::kTwoLevelIndexSearch;
      options.new_table_reader_for_compaction_inputs = true;
      options.compaction_readahead_size = 10 * 1024 * 1024;
      break;
    case kUncompressed:
      options.compression = kNoCompression;
      break;
    case kNumLevel_3:
      options.num_levels = 3;
      break;
    case kDBLogDir:
      options.db_log_dir = alternative_db_log_dir_;
      break;
    case kWalDirAndMmapReads:
      options.wal_dir = alternative_wal_dir_;
      // mmap reads should be orthogonal to WalDir setting, so we piggyback to
      // this option config to test mmap reads as well
      options.allow_mmap_reads = can_allow_mmap;
      break;
    case kManifestFileSize:
      options.max_manifest_file_size = 50;  // 50 bytes
      break;
    case kPerfOptions:
      options.soft_rate_limit = 2.0;
      options.delayed_write_rate = 8 * 1024 * 1024;
      options.report_bg_io_stats = true;
      // TODO(3.13) -- test more options
      break;
    case kUniversalCompaction:
      options.compaction_style = kCompactionStyleUniversal;
      options.num_levels = 1;
      break;
    case kUniversalCompactionMultiLevel:
      options.compaction_style = kCompactionStyleUniversal;
      options.num_levels = 8;
      break;
    case kCompressedBlockCache:
      options.allow_mmap_writes = can_allow_mmap;
      table_options.block_cache_compressed = NewLRUCache(8 * 1024 * 1024);
      break;
    case kInfiniteMaxOpenFiles:
      options.max_open_files = -1;
      break;
    case kxxHashChecksum: {
      table_options.checksum = kxxHash;
      break;
    }
    case kxxHash64Checksum: {
      table_options.checksum = kxxHash64;
      break;
    }
    case kFIFOCompaction: {
      options.compaction_style = kCompactionStyleFIFO;
      break;
    }
    case kBlockBasedTableWithPrefixHashIndex: {
      table_options.index_type = BlockBasedTableOptions::kHashSearch;
      options.prefix_extractor.reset(NewFixedPrefixTransform(1));
      break;
    }
    case kBlockBasedTableWithWholeKeyHashIndex: {
      table_options.index_type = BlockBasedTableOptions::kHashSearch;
      options.prefix_extractor.reset(NewNoopTransform());
      break;
    }
    case kBlockBasedTableWithPartitionedIndex: {
      table_options.index_type = BlockBasedTableOptions::kTwoLevelIndexSearch;
      options.prefix_extractor.reset(NewNoopTransform());
      break;
    }
    case kBlockBasedTableWithPartitionedIndexFormat4: {
      table_options.format_version = 4;
      // Format 4 changes the binary index format. Since partitioned index is a
      // super-set of simple indexes, we are also using kTwoLevelIndexSearch to
      // test this format.
      table_options.index_type = BlockBasedTableOptions::kTwoLevelIndexSearch;
      // The top-level index in partition filters are also affected by format 4.
      table_options.filter_policy.reset(NewBloomFilterPolicy(10, false));
      table_options.partition_filters = true;
      table_options.index_block_restart_interval = 8;
      break;
    }
    case kBlockBasedTableWithIndexRestartInterval: {
      table_options.index_block_restart_interval = 8;
      break;
    }
    case kOptimizeFiltersForHits: {
      options.optimize_filters_for_hits = true;
      set_block_based_table_factory = true;
      break;
    }
    case kRowCache: {
      options.row_cache = NewLRUCache(1024 * 1024);
      break;
    }
    case kRecycleLogFiles: {
      options.recycle_log_file_num = 2;
      break;
    }
    case kLevelSubcompactions: {
      options.max_subcompactions = 4;
      break;
    }
    case kUniversalSubcompactions: {
      options.compaction_style = kCompactionStyleUniversal;
      options.num_levels = 8;
      options.max_subcompactions = 4;
      break;
    }
    case kConcurrentSkipList: {
      options.allow_concurrent_memtable_write = true;
      options.enable_write_thread_adaptive_yield = true;
      break;
    }
    case kPipelinedWrite: {
      options.enable_pipelined_write = true;
      break;
    }
    case kConcurrentWALWrites: {
      // This options optimize 2PC commit path
      options.two_write_queues = true;
      options.manual_wal_flush = true;
      break;
    }
    case kUnorderedWrite: {
      options.allow_concurrent_memtable_write = false;
      options.unordered_write = false;
      break;
    }

    default:
      break;
  }

  if (options_override.filter_policy) {
    table_options.filter_policy = options_override.filter_policy;
    table_options.partition_filters = options_override.partition_filters;
    table_options.metadata_block_size = options_override.metadata_block_size;
  }
  if (set_block_based_table_factory) {
    options.table_factory.reset(NewBlockBasedTableFactory(table_options));
  }
  options.env = env_;
  options.create_if_missing = true;
  options.fail_if_options_file_error = true;
  return options;
}

void DBTestBase::CreateColumnFamilies(const std::vector<std::string>& cfs,
                                      const Options& options) {
  ColumnFamilyOptions cf_opts(options);
  size_t cfi = handles_.size();
  handles_.resize(cfi + cfs.size());
  for (auto cf : cfs) {
    Status s = db_->CreateColumnFamily(cf_opts, cf, &handles_[cfi++]);
    ASSERT_OK(s);
  }
}

void DBTestBase::CreateAndReopenWithCF(const std::vector<std::string>& cfs,
                                       const Options& options) {
  CreateColumnFamilies(cfs, options);
  std::vector<std::string> cfs_plus_default = cfs;
  cfs_plus_default.insert(cfs_plus_default.begin(), kDefaultColumnFamilyName);
  ReopenWithColumnFamilies(cfs_plus_default, options);
}

void DBTestBase::ReopenWithColumnFamilies(const std::vector<std::string>& cfs,
                                          const std::vector<Options>& options) {
  ASSERT_OK(TryReopenWithColumnFamilies(cfs, options));
}

void DBTestBase::ReopenWithColumnFamilies(const std::vector<std::string>& cfs,
                                          const Options& options) {
  ASSERT_OK(TryReopenWithColumnFamilies(cfs, options));
}

void DBTestBase::SetTimeElapseOnlySleepOnReopen(DBOptions* options) {
  time_elapse_only_sleep_on_reopen_ = true;

  // Need to disable stats dumping and persisting which also use
  // RepeatableThread, which uses InstrumentedCondVar::TimedWaitInternal.
  // With time_elapse_only_sleep_, this can hang on some platforms (MacOS)
  // because (a) on some platforms, pthread_cond_timedwait does not appear
  // to release the lock for other threads to operate if the deadline time
  // is already passed, and (b) TimedWait calls are currently a bad abstraction
  // because the deadline parameter is usually computed from Env time,
  // but is interpreted in real clock time.
  options->stats_dump_period_sec = 0;
  options->stats_persist_period_sec = 0;
}

void DBTestBase::MaybeInstallTimeElapseOnlySleep(const DBOptions& options) {
  if (time_elapse_only_sleep_on_reopen_) {
    assert(options.env == env_ ||
           static_cast_with_check<CompositeEnvWrapper>(options.env)
                   ->env_target() == env_);
    assert(options.stats_dump_period_sec == 0);
    assert(options.stats_persist_period_sec == 0);
    // We cannot set these before destroying the last DB because they might
    // cause a deadlock or similar without the appropriate options set in
    // the DB.
    env_->time_elapse_only_sleep_ = true;
    env_->no_slowdown_ = true;
  } else {
    // Going back in same test run is not yet supported, so no
    // reset in this case.
  }
}

Status DBTestBase::TryReopenWithColumnFamilies(
    const std::vector<std::string>& cfs, const std::vector<Options>& options) {
  Close();
  EXPECT_EQ(cfs.size(), options.size());
  std::vector<ColumnFamilyDescriptor> column_families;
  for (size_t i = 0; i < cfs.size(); ++i) {
    column_families.push_back(ColumnFamilyDescriptor(cfs[i], options[i]));
  }
  DBOptions db_opts = DBOptions(options[0]);
  last_options_ = options[0];
  MaybeInstallTimeElapseOnlySleep(db_opts);
  return DB::Open(db_opts, dbname_, column_families, &handles_, &db_);
}

Status DBTestBase::TryReopenWithColumnFamilies(
    const std::vector<std::string>& cfs, const Options& options) {
  Close();
  std::vector<Options> v_opts(cfs.size(), options);
  return TryReopenWithColumnFamilies(cfs, v_opts);
}

void DBTestBase::Reopen(const Options& options) {
  ASSERT_OK(TryReopen(options));
}

void DBTestBase::Close() {
  for (auto h : handles_) {
    EXPECT_OK(db_->DestroyColumnFamilyHandle(h));
  }
  handles_.clear();
  delete db_;
  db_ = nullptr;
}

void DBTestBase::DestroyAndReopen(const Options& options) {
  // Destroy using last options
  Destroy(last_options_);
  ASSERT_OK(TryReopen(options));
}

void DBTestBase::Destroy(const Options& options, bool delete_cf_paths) {
  std::vector<ColumnFamilyDescriptor> column_families;
  if (delete_cf_paths) {
    for (size_t i = 0; i < handles_.size(); ++i) {
      ColumnFamilyDescriptor cfdescriptor;
      // GetDescriptor is not implemented for ROCKSDB_LITE
      handles_[i]->GetDescriptor(&cfdescriptor).PermitUncheckedError();
      column_families.push_back(cfdescriptor);
    }
  }
  Close();
  ASSERT_OK(DestroyDB(dbname_, options, column_families));
}

Status DBTestBase::ReadOnlyReopen(const Options& options) {
  MaybeInstallTimeElapseOnlySleep(options);
  return DB::OpenForReadOnly(options, dbname_, &db_);
}

Status DBTestBase::TryReopen(const Options& options) {
  Close();
  last_options_.table_factory.reset();
  // Note: operator= is an unsafe approach here since it destructs
  // std::shared_ptr in the same order of their creation, in contrast to
  // destructors which destructs them in the opposite order of creation. One
  // particular problem is that the cache destructor might invoke callback
  // functions that use Option members such as statistics. To work around this
  // problem, we manually call destructor of table_factory which eventually
  // clears the block cache.
  last_options_ = options;
  MaybeInstallTimeElapseOnlySleep(options);
  return DB::Open(options, dbname_, &db_);
}

bool DBTestBase::IsDirectIOSupported() {
  return test::IsDirectIOSupported(env_, dbname_);
}

bool DBTestBase::IsMemoryMappedAccessSupported() const {
  return (!encrypted_env_);
}

Status DBTestBase::Flush(int cf) {
  if (cf == 0) {
    return db_->Flush(FlushOptions());
  } else {
    return db_->Flush(FlushOptions(), handles_[cf]);
  }
}

Status DBTestBase::Flush(const std::vector<int>& cf_ids) {
  std::vector<ColumnFamilyHandle*> cfhs;
  std::for_each(cf_ids.begin(), cf_ids.end(),
                [&cfhs, this](int id) { cfhs.emplace_back(handles_[id]); });
  return db_->Flush(FlushOptions(), cfhs);
}

Status DBTestBase::Put(const Slice& k, const Slice& v, WriteOptions wo) {
  if (kMergePut == option_config_) {
    return db_->Merge(wo, k, v);
  } else {
    return db_->Put(wo, k, v);
  }
}

Status DBTestBase::Put(int cf, const Slice& k, const Slice& v,
                       WriteOptions wo) {
  if (kMergePut == option_config_) {
    return db_->Merge(wo, handles_[cf], k, v);
  } else {
    return db_->Put(wo, handles_[cf], k, v);
  }
}

Status DBTestBase::Merge(const Slice& k, const Slice& v, WriteOptions wo) {
  return db_->Merge(wo, k, v);
}

Status DBTestBase::Merge(int cf, const Slice& k, const Slice& v,
                         WriteOptions wo) {
  return db_->Merge(wo, handles_[cf], k, v);
}

Status DBTestBase::Delete(const std::string& k) {
  return db_->Delete(WriteOptions(), k);
}

Status DBTestBase::Delete(int cf, const std::string& k) {
  return db_->Delete(WriteOptions(), handles_[cf], k);
}

Status DBTestBase::SingleDelete(const std::string& k) {
  return db_->SingleDelete(WriteOptions(), k);
}

Status DBTestBase::SingleDelete(int cf, const std::string& k) {
  return db_->SingleDelete(WriteOptions(), handles_[cf], k);
}

bool DBTestBase::SetPreserveDeletesSequenceNumber(SequenceNumber sn) {
  return db_->SetPreserveDeletesSequenceNumber(sn);
}

std::string DBTestBase::Get(const std::string& k, const Snapshot* snapshot) {
  ReadOptions options;
  options.verify_checksums = true;
  options.snapshot = snapshot;
  std::string result;
  Status s = db_->Get(options, k, &result);
  if (s.IsNotFound()) {
    result = "NOT_FOUND";
  } else if (!s.ok()) {
    result = s.ToString();
  }
  return result;
}

std::string DBTestBase::Get(int cf, const std::string& k,
                            const Snapshot* snapshot) {
  ReadOptions options;
  options.verify_checksums = true;
  options.snapshot = snapshot;
  std::string result;
  Status s = db_->Get(options, handles_[cf], k, &result);
  if (s.IsNotFound()) {
    result = "NOT_FOUND";
  } else if (!s.ok()) {
    result = s.ToString();
  }
  return result;
}

std::vector<std::string> DBTestBase::MultiGet(std::vector<int> cfs,
                                              const std::vector<std::string>& k,
                                              const Snapshot* snapshot,
                                              const bool batched) {
  ReadOptions options;
  options.verify_checksums = true;
  options.snapshot = snapshot;
  std::vector<ColumnFamilyHandle*> handles;
  std::vector<Slice> keys;
  std::vector<std::string> result;

  for (unsigned int i = 0; i < cfs.size(); ++i) {
    handles.push_back(handles_[cfs[i]]);
    keys.push_back(k[i]);
  }
  std::vector<Status> s;
  if (!batched) {
    s = db_->MultiGet(options, handles, keys, &result);
    for (unsigned int i = 0; i < s.size(); ++i) {
      if (s[i].IsNotFound()) {
        result[i] = "NOT_FOUND";
      } else if (!s[i].ok()) {
        result[i] = s[i].ToString();
      }
    }
  } else {
    std::vector<PinnableSlice> pin_values(cfs.size());
    result.resize(cfs.size());
    s.resize(cfs.size());
    db_->MultiGet(options, cfs.size(), handles.data(), keys.data(),
                  pin_values.data(), s.data());
    for (unsigned int i = 0; i < s.size(); ++i) {
      if (s[i].IsNotFound()) {
        result[i] = "NOT_FOUND";
      } else if (!s[i].ok()) {
        result[i] = s[i].ToString();
      } else {
        result[i].assign(pin_values[i].data(), pin_values[i].size());
      }
    }
  }
  return result;
}

std::vector<std::string> DBTestBase::MultiGet(const std::vector<std::string>& k,
                                              const Snapshot* snapshot) {
  ReadOptions options;
  options.verify_checksums = true;
  options.snapshot = snapshot;
  std::vector<Slice> keys;
  std::vector<std::string> result;
  std::vector<Status> statuses(k.size());
  std::vector<PinnableSlice> pin_values(k.size());

  for (unsigned int i = 0; i < k.size(); ++i) {
    keys.push_back(k[i]);
  }
  db_->MultiGet(options, dbfull()->DefaultColumnFamily(), keys.size(),
                keys.data(), pin_values.data(), statuses.data());
  result.resize(k.size());
  for (auto iter = result.begin(); iter != result.end(); ++iter) {
    iter->assign(pin_values[iter - result.begin()].data(),
                 pin_values[iter - result.begin()].size());
  }
  for (unsigned int i = 0; i < statuses.size(); ++i) {
    if (statuses[i].IsNotFound()) {
      result[i] = "NOT_FOUND";
    }
  }
  return result;
}

Status DBTestBase::Get(const std::string& k, PinnableSlice* v) {
  ReadOptions options;
  options.verify_checksums = true;
  Status s = dbfull()->Get(options, dbfull()->DefaultColumnFamily(), k, v);
  return s;
}

uint64_t DBTestBase::GetNumSnapshots() {
  uint64_t int_num;
  EXPECT_TRUE(dbfull()->GetIntProperty("rocksdb.num-snapshots", &int_num));
  return int_num;
}

uint64_t DBTestBase::GetTimeOldestSnapshots() {
  uint64_t int_num;
  EXPECT_TRUE(
      dbfull()->GetIntProperty("rocksdb.oldest-snapshot-time", &int_num));
  return int_num;
}

uint64_t DBTestBase::GetSequenceOldestSnapshots() {
  uint64_t int_num;
  EXPECT_TRUE(
      dbfull()->GetIntProperty("rocksdb.oldest-snapshot-sequence", &int_num));
  return int_num;
}

// Return a string that contains all key,value pairs in order,
// formatted like "(k1->v1)(k2->v2)".
std::string DBTestBase::Contents(int cf) {
  std::vector<std::string> forward;
  std::string result;
  Iterator* iter = (cf == 0) ? db_->NewIterator(ReadOptions())
                             : db_->NewIterator(ReadOptions(), handles_[cf]);
  for (iter->SeekToFirst(); iter->Valid(); iter->Next()) {
    std::string s = IterStatus(iter);
    result.push_back('(');
    result.append(s);
    result.push_back(')');
    forward.push_back(s);
  }

  // Check reverse iteration results are the reverse of forward results
  unsigned int matched = 0;
  for (iter->SeekToLast(); iter->Valid(); iter->Prev()) {
    EXPECT_LT(matched, forward.size());
    EXPECT_EQ(IterStatus(iter), forward[forward.size() - matched - 1]);
    matched++;
  }
  EXPECT_EQ(matched, forward.size());

  delete iter;
  return result;
}

std::string DBTestBase::AllEntriesFor(const Slice& user_key, int cf) {
  Arena arena;
  auto options = CurrentOptions();
  InternalKeyComparator icmp(options.comparator);
  ReadRangeDelAggregator range_del_agg(&icmp,
                                       kMaxSequenceNumber /* upper_bound */);
  ReadOptions read_options;
  ScopedArenaIterator iter;
  if (cf == 0) {
    iter.set(dbfull()->NewInternalIterator(read_options, &arena, &range_del_agg,
                                           kMaxSequenceNumber));
  } else {
    iter.set(dbfull()->NewInternalIterator(read_options, &arena, &range_del_agg,
                                           kMaxSequenceNumber, handles_[cf]));
  }
  InternalKey target(user_key, kMaxSequenceNumber, kTypeValue);
  iter->Seek(target.Encode());
  std::string result;
  if (!iter->status().ok()) {
    result = iter->status().ToString();
  } else {
    result = "[ ";
    bool first = true;
    while (iter->Valid()) {
      ParsedInternalKey ikey(Slice(), 0, kTypeValue);
      if (ParseInternalKey(iter->key(), &ikey, true /* log_err_key */) !=
          Status::OK()) {
        result += "CORRUPTED";
      } else {
        if (!last_options_.comparator->Equal(ikey.user_key, user_key)) {
          break;
        }
        if (!first) {
          result += ", ";
        }
        first = false;
        switch (ikey.type) {
          case kTypeValue:
            result += iter->value().ToString();
            break;
          case kTypeMerge:
            // keep it the same as kTypeValue for testing kMergePut
            result += iter->value().ToString();
            break;
          case kTypeDeletion:
            result += "DEL";
            break;
          case kTypeSingleDeletion:
            result += "SDEL";
            break;
          default:
            assert(false);
            break;
        }
      }
      iter->Next();
    }
    if (!first) {
      result += " ";
    }
    result += "]";
  }
  return result;
}

#ifndef ROCKSDB_LITE
int DBTestBase::NumSortedRuns(int cf) {
  ColumnFamilyMetaData cf_meta;
  if (cf == 0) {
    db_->GetColumnFamilyMetaData(&cf_meta);
  } else {
    db_->GetColumnFamilyMetaData(handles_[cf], &cf_meta);
  }
  int num_sr = static_cast<int>(cf_meta.levels[0].files.size());
  for (size_t i = 1U; i < cf_meta.levels.size(); i++) {
    if (cf_meta.levels[i].files.size() > 0) {
      num_sr++;
    }
  }
  return num_sr;
}

uint64_t DBTestBase::TotalSize(int cf) {
  ColumnFamilyMetaData cf_meta;
  if (cf == 0) {
    db_->GetColumnFamilyMetaData(&cf_meta);
  } else {
    db_->GetColumnFamilyMetaData(handles_[cf], &cf_meta);
  }
  return cf_meta.size;
}

uint64_t DBTestBase::SizeAtLevel(int level) {
  std::vector<LiveFileMetaData> metadata;
  db_->GetLiveFilesMetaData(&metadata);
  uint64_t sum = 0;
  for (const auto& m : metadata) {
    if (m.level == level) {
      sum += m.size;
    }
  }
  return sum;
}

size_t DBTestBase::TotalLiveFiles(int cf) {
  ColumnFamilyMetaData cf_meta;
  if (cf == 0) {
    db_->GetColumnFamilyMetaData(&cf_meta);
  } else {
    db_->GetColumnFamilyMetaData(handles_[cf], &cf_meta);
  }
  size_t num_files = 0;
  for (auto& level : cf_meta.levels) {
    num_files += level.files.size();
  }
  return num_files;
}

size_t DBTestBase::CountLiveFiles() {
  std::vector<LiveFileMetaData> metadata;
  db_->GetLiveFilesMetaData(&metadata);
  return metadata.size();
}

int DBTestBase::NumTableFilesAtLevel(int level, int cf) {
  std::string property;
  if (cf == 0) {
    // default cfd
    EXPECT_TRUE(db_->GetProperty(
        "rocksdb.num-files-at-level" + NumberToString(level), &property));
  } else {
    EXPECT_TRUE(db_->GetProperty(
        handles_[cf], "rocksdb.num-files-at-level" + NumberToString(level),
        &property));
  }
  return atoi(property.c_str());
}

double DBTestBase::CompressionRatioAtLevel(int level, int cf) {
  std::string property;
  if (cf == 0) {
    // default cfd
    EXPECT_TRUE(db_->GetProperty(
        "rocksdb.compression-ratio-at-level" + NumberToString(level),
        &property));
  } else {
    EXPECT_TRUE(db_->GetProperty(
        handles_[cf],
        "rocksdb.compression-ratio-at-level" + NumberToString(level),
        &property));
  }
  return std::stod(property);
}

int DBTestBase::TotalTableFiles(int cf, int levels) {
  if (levels == -1) {
    levels = (cf == 0) ? db_->NumberLevels() : db_->NumberLevels(handles_[1]);
  }
  int result = 0;
  for (int level = 0; level < levels; level++) {
    result += NumTableFilesAtLevel(level, cf);
  }
  return result;
}

// Return spread of files per level
std::string DBTestBase::FilesPerLevel(int cf) {
  int num_levels =
      (cf == 0) ? db_->NumberLevels() : db_->NumberLevels(handles_[1]);
  std::string result;
  size_t last_non_zero_offset = 0;
  for (int level = 0; level < num_levels; level++) {
    int f = NumTableFilesAtLevel(level, cf);
    char buf[100];
    snprintf(buf, sizeof(buf), "%s%d", (level ? "," : ""), f);
    result += buf;
    if (f > 0) {
      last_non_zero_offset = result.size();
    }
  }
  result.resize(last_non_zero_offset);
  return result;
}
#endif  // !ROCKSDB_LITE

size_t DBTestBase::CountFiles() {
  std::vector<std::string> files;
  env_->GetChildren(dbname_, &files);

  std::vector<std::string> logfiles;
  if (dbname_ != last_options_.wal_dir) {
    env_->GetChildren(last_options_.wal_dir, &logfiles);
  }

  return files.size() + logfiles.size();
}

uint64_t DBTestBase::Size(const Slice& start, const Slice& limit, int cf) {
  Range r(start, limit);
  uint64_t size;
  if (cf == 0) {
    db_->GetApproximateSizes(&r, 1, &size);
  } else {
    db_->GetApproximateSizes(handles_[1], &r, 1, &size);
  }
  return size;
}

void DBTestBase::Compact(int cf, const Slice& start, const Slice& limit,
                         uint32_t target_path_id) {
  CompactRangeOptions compact_options;
  compact_options.target_path_id = target_path_id;
  ASSERT_OK(db_->CompactRange(compact_options, handles_[cf], &start, &limit));
}

void DBTestBase::Compact(int cf, const Slice& start, const Slice& limit) {
  ASSERT_OK(
      db_->CompactRange(CompactRangeOptions(), handles_[cf], &start, &limit));
}

void DBTestBase::Compact(const Slice& start, const Slice& limit) {
  ASSERT_OK(db_->CompactRange(CompactRangeOptions(), &start, &limit));
}

// Do n memtable compactions, each of which produces an sstable
// covering the range [small,large].
void DBTestBase::MakeTables(int n, const std::string& small,
                            const std::string& large, int cf) {
  for (int i = 0; i < n; i++) {
    ASSERT_OK(Put(cf, small, "begin"));
    ASSERT_OK(Put(cf, large, "end"));
    ASSERT_OK(Flush(cf));
    MoveFilesToLevel(n - i - 1, cf);
  }
}

// Prevent pushing of new sstables into deeper levels by adding
// tables that cover a specified range to all levels.
void DBTestBase::FillLevels(const std::string& smallest,
                            const std::string& largest, int cf) {
  MakeTables(db_->NumberLevels(handles_[cf]), smallest, largest, cf);
}

void DBTestBase::MoveFilesToLevel(int level, int cf) {
  for (int l = 0; l < level; ++l) {
    if (cf > 0) {
      EXPECT_OK(dbfull()->TEST_CompactRange(l, nullptr, nullptr, handles_[cf]));
    } else {
      EXPECT_OK(dbfull()->TEST_CompactRange(l, nullptr, nullptr));
    }
  }
}

#ifndef ROCKSDB_LITE
void DBTestBase::DumpFileCounts(const char* label) {
  fprintf(stderr, "---\n%s:\n", label);
  fprintf(stderr, "maxoverlap: %" PRIu64 "\n",
          dbfull()->TEST_MaxNextLevelOverlappingBytes());
  for (int level = 0; level < db_->NumberLevels(); level++) {
    int num = NumTableFilesAtLevel(level);
    if (num > 0) {
      fprintf(stderr, "  level %3d : %d files\n", level, num);
    }
  }
}
#endif  // !ROCKSDB_LITE

std::string DBTestBase::DumpSSTableList() {
  std::string property;
  db_->GetProperty("rocksdb.sstables", &property);
  return property;
}

void DBTestBase::GetSstFiles(Env* env, std::string path,
                             std::vector<std::string>* files) {
  EXPECT_OK(env->GetChildren(path, files));

  files->erase(
      std::remove_if(files->begin(), files->end(), [](std::string name) {
        uint64_t number;
        FileType type;
        return !(ParseFileName(name, &number, &type) && type == kTableFile);
      }), files->end());
}

int DBTestBase::GetSstFileCount(std::string path) {
  std::vector<std::string> files;
  DBTestBase::GetSstFiles(env_, path, &files);
  return static_cast<int>(files.size());
}

// this will generate non-overlapping files since it keeps increasing key_idx
void DBTestBase::GenerateNewFile(int cf, Random* rnd, int* key_idx,
                                 bool nowait) {
  for (int i = 0; i < KNumKeysByGenerateNewFile; i++) {
    ASSERT_OK(Put(cf, Key(*key_idx), rnd->RandomString((i == 99) ? 1 : 990)));
    (*key_idx)++;
  }
  if (!nowait) {
    ASSERT_OK(dbfull()->TEST_WaitForFlushMemTable());
    ASSERT_OK(dbfull()->TEST_WaitForCompact());
  }
}

// this will generate non-overlapping files since it keeps increasing key_idx
void DBTestBase::GenerateNewFile(Random* rnd, int* key_idx, bool nowait) {
  for (int i = 0; i < KNumKeysByGenerateNewFile; i++) {
    ASSERT_OK(Put(Key(*key_idx), rnd->RandomString((i == 99) ? 1 : 990)));
    (*key_idx)++;
  }
  if (!nowait) {
    ASSERT_OK(dbfull()->TEST_WaitForFlushMemTable());
    ASSERT_OK(dbfull()->TEST_WaitForCompact());
  }
}

const int DBTestBase::kNumKeysByGenerateNewRandomFile = 51;

void DBTestBase::GenerateNewRandomFile(Random* rnd, bool nowait) {
  for (int i = 0; i < kNumKeysByGenerateNewRandomFile; i++) {
    ASSERT_OK(Put("key" + rnd->RandomString(7), rnd->RandomString(2000)));
  }
  ASSERT_OK(Put("key" + rnd->RandomString(7), rnd->RandomString(200)));
  if (!nowait) {
    dbfull()->TEST_WaitForFlushMemTable();
    dbfull()->TEST_WaitForCompact();
  }
}

std::string DBTestBase::IterStatus(Iterator* iter) {
  std::string result;
  if (iter->Valid()) {
    result = iter->key().ToString() + "->" + iter->value().ToString();
  } else {
    result = "(invalid)";
  }
  return result;
}

Options DBTestBase::OptionsForLogIterTest() {
  Options options = CurrentOptions();
  options.create_if_missing = true;
  options.WAL_ttl_seconds = 1000;
  return options;
}

std::string DBTestBase::DummyString(size_t len, char c) {
  return std::string(len, c);
}

void DBTestBase::VerifyIterLast(std::string expected_key, int cf) {
  Iterator* iter;
  ReadOptions ro;
  if (cf == 0) {
    iter = db_->NewIterator(ro);
  } else {
    iter = db_->NewIterator(ro, handles_[cf]);
  }
  iter->SeekToLast();
  ASSERT_EQ(IterStatus(iter), expected_key);
  delete iter;
}

// Used to test InplaceUpdate

// If previous value is nullptr or delta is > than previous value,
//   sets newValue with delta
// If previous value is not empty,
//   updates previous value with 'b' string of previous value size - 1.
UpdateStatus DBTestBase::updateInPlaceSmallerSize(char* prevValue,
                                                  uint32_t* prevSize,
                                                  Slice delta,
                                                  std::string* newValue) {
  if (prevValue == nullptr) {
    *newValue = std::string(delta.size(), 'c');
    return UpdateStatus::UPDATED;
  } else {
    *prevSize = *prevSize - 1;
    std::string str_b = std::string(*prevSize, 'b');
    memcpy(prevValue, str_b.c_str(), str_b.size());
    return UpdateStatus::UPDATED_INPLACE;
  }
}

UpdateStatus DBTestBase::updateInPlaceSmallerVarintSize(char* prevValue,
                                                        uint32_t* prevSize,
                                                        Slice delta,
                                                        std::string* newValue) {
  if (prevValue == nullptr) {
    *newValue = std::string(delta.size(), 'c');
    return UpdateStatus::UPDATED;
  } else {
    *prevSize = 1;
    std::string str_b = std::string(*prevSize, 'b');
    memcpy(prevValue, str_b.c_str(), str_b.size());
    return UpdateStatus::UPDATED_INPLACE;
  }
}

UpdateStatus DBTestBase::updateInPlaceLargerSize(char* /*prevValue*/,
                                                 uint32_t* /*prevSize*/,
                                                 Slice delta,
                                                 std::string* newValue) {
  *newValue = std::string(delta.size(), 'c');
  return UpdateStatus::UPDATED;
}

UpdateStatus DBTestBase::updateInPlaceNoAction(char* /*prevValue*/,
                                               uint32_t* /*prevSize*/,
                                               Slice /*delta*/,
                                               std::string* /*newValue*/) {
  return UpdateStatus::UPDATE_FAILED;
}

// Utility method to test InplaceUpdate
void DBTestBase::validateNumberOfEntries(int numValues, int cf) {
  Arena arena;
  auto options = CurrentOptions();
  InternalKeyComparator icmp(options.comparator);
  ReadRangeDelAggregator range_del_agg(&icmp,
                                       kMaxSequenceNumber /* upper_bound */);
  // This should be defined after range_del_agg so that it destructs the
  // assigned iterator before it range_del_agg is already destructed.
  ReadOptions read_options;
  ScopedArenaIterator iter;
  if (cf != 0) {
    iter.set(dbfull()->NewInternalIterator(read_options, &arena, &range_del_agg,
                                           kMaxSequenceNumber, handles_[cf]));
  } else {
    iter.set(dbfull()->NewInternalIterator(read_options, &arena, &range_del_agg,
                                           kMaxSequenceNumber));
  }
  iter->SeekToFirst();
  ASSERT_OK(iter->status());
  int seq = numValues;
  while (iter->Valid()) {
    ParsedInternalKey ikey;
    ikey.clear();
    ASSERT_OK(ParseInternalKey(iter->key(), &ikey, true /* log_err_key */));

    // checks sequence number for updates
    ASSERT_EQ(ikey.sequence, (unsigned)seq--);
    iter->Next();
  }
  ASSERT_EQ(0, seq);
}

void DBTestBase::CopyFile(const std::string& source,
                          const std::string& destination, uint64_t size) {
  const EnvOptions soptions;
  std::unique_ptr<SequentialFile> srcfile;
  ASSERT_OK(env_->NewSequentialFile(source, &srcfile, soptions));
  std::unique_ptr<WritableFile> destfile;
  ASSERT_OK(env_->NewWritableFile(destination, &destfile, soptions));

  if (size == 0) {
    // default argument means copy everything
    ASSERT_OK(env_->GetFileSize(source, &size));
  }

  char buffer[4096];
  Slice slice;
  while (size > 0) {
    uint64_t one = std::min(uint64_t(sizeof(buffer)), size);
    ASSERT_OK(srcfile->Read(one, &slice, buffer));
    ASSERT_OK(destfile->Append(slice));
    size -= slice.size();
  }
  ASSERT_OK(destfile->Close());
}

Status DBTestBase::GetAllSSTFiles(
    std::unordered_map<std::string, uint64_t>* sst_files,
    uint64_t* total_size /* = nullptr */) {
  if (total_size) {
    *total_size = 0;
  }
  std::vector<std::string> files;
  Status s = env_->GetChildren(dbname_, &files);
  if (s.ok()) {
    for (auto& file_name : files) {
      uint64_t number;
      FileType type;
      if (ParseFileName(file_name, &number, &type) && type == kTableFile) {
        std::string file_path = dbname_ + "/" + file_name;
        uint64_t file_size = 0;
        s = env_->GetFileSize(file_path, &file_size);
        if (!s.ok()) {
          break;
        }
        (*sst_files)[file_path] = file_size;
        if (total_size) {
          *total_size += file_size;
        }
      }
    }
  }
  return s;
}

std::vector<std::uint64_t> DBTestBase::ListTableFiles(Env* env,
                                                      const std::string& path) {
  std::vector<std::string> files;
  std::vector<uint64_t> file_numbers;
  EXPECT_OK(env->GetChildren(path, &files));
  uint64_t number;
  FileType type;
  for (size_t i = 0; i < files.size(); ++i) {
    if (ParseFileName(files[i], &number, &type)) {
      if (type == kTableFile) {
        file_numbers.push_back(number);
      }
    }
  }
  return file_numbers;
}

void DBTestBase::VerifyDBFromMap(std::map<std::string, std::string> true_data,
                                 size_t* total_reads_res, bool tailing_iter,
                                 std::map<std::string, Status> status) {
  size_t total_reads = 0;

  for (auto& kv : true_data) {
    Status s = status[kv.first];
    if (s.ok()) {
      ASSERT_EQ(Get(kv.first), kv.second);
    } else {
      std::string value;
      ASSERT_EQ(s, db_->Get(ReadOptions(), kv.first, &value));
    }
    total_reads++;
  }

  // Normal Iterator
  {
    int iter_cnt = 0;
    ReadOptions ro;
    ro.total_order_seek = true;
    Iterator* iter = db_->NewIterator(ro);
    // Verify Iterator::Next()
    iter_cnt = 0;
    auto data_iter = true_data.begin();
    Status s;
    for (iter->SeekToFirst(); iter->Valid(); iter->Next(), data_iter++) {
      ASSERT_EQ(iter->key().ToString(), data_iter->first);
      Status current_status = status[data_iter->first];
      if (!current_status.ok()) {
        s = current_status;
      }
      ASSERT_EQ(iter->status(), s);
      if (current_status.ok()) {
        ASSERT_EQ(iter->value().ToString(), data_iter->second);
      }
      iter_cnt++;
      total_reads++;
    }
    ASSERT_EQ(data_iter, true_data.end()) << iter_cnt << " / "
                                          << true_data.size();
    delete iter;

    // Verify Iterator::Prev()
    // Use a new iterator to make sure its status is clean.
    iter = db_->NewIterator(ro);
    iter_cnt = 0;
    s = Status::OK();
    auto data_rev = true_data.rbegin();
    for (iter->SeekToLast(); iter->Valid(); iter->Prev(), data_rev++) {
      ASSERT_EQ(iter->key().ToString(), data_rev->first);
      Status current_status = status[data_rev->first];
      if (!current_status.ok()) {
        s = current_status;
      }
      ASSERT_EQ(iter->status(), s);
      if (current_status.ok()) {
        ASSERT_EQ(iter->value().ToString(), data_rev->second);
      }
      iter_cnt++;
      total_reads++;
    }
    ASSERT_EQ(data_rev, true_data.rend()) << iter_cnt << " / "
                                          << true_data.size();

    // Verify Iterator::Seek()
    for (auto kv : true_data) {
      iter->Seek(kv.first);
      ASSERT_EQ(kv.first, iter->key().ToString());
      ASSERT_EQ(kv.second, iter->value().ToString());
      total_reads++;
    }
    delete iter;
  }

  if (tailing_iter) {
#ifndef ROCKSDB_LITE
    // Tailing iterator
    int iter_cnt = 0;
    ReadOptions ro;
    ro.tailing = true;
    ro.total_order_seek = true;
    Iterator* iter = db_->NewIterator(ro);

    // Verify ForwardIterator::Next()
    iter_cnt = 0;
    auto data_iter = true_data.begin();
    for (iter->SeekToFirst(); iter->Valid(); iter->Next(), data_iter++) {
      ASSERT_EQ(iter->key().ToString(), data_iter->first);
      ASSERT_EQ(iter->value().ToString(), data_iter->second);
      iter_cnt++;
      total_reads++;
    }
    ASSERT_EQ(data_iter, true_data.end()) << iter_cnt << " / "
                                          << true_data.size();

    // Verify ForwardIterator::Seek()
    for (auto kv : true_data) {
      iter->Seek(kv.first);
      ASSERT_EQ(kv.first, iter->key().ToString());
      ASSERT_EQ(kv.second, iter->value().ToString());
      total_reads++;
    }

    delete iter;
#endif  // ROCKSDB_LITE
  }

  if (total_reads_res) {
    *total_reads_res = total_reads;
  }
}

void DBTestBase::VerifyDBInternal(
    std::vector<std::pair<std::string, std::string>> true_data) {
  Arena arena;
  InternalKeyComparator icmp(last_options_.comparator);
  ReadRangeDelAggregator range_del_agg(&icmp,
                                       kMaxSequenceNumber /* upper_bound */);
  ReadOptions read_options;
  auto iter = dbfull()->NewInternalIterator(read_options, &arena,
                                            &range_del_agg, kMaxSequenceNumber);
  iter->SeekToFirst();
  for (auto p : true_data) {
    ASSERT_TRUE(iter->Valid());
    ParsedInternalKey ikey;
    ASSERT_OK(ParseInternalKey(iter->key(), &ikey, true /* log_err_key */));
    ASSERT_EQ(p.first, ikey.user_key);
    ASSERT_EQ(p.second, iter->value());
    iter->Next();
  };
  ASSERT_FALSE(iter->Valid());
  iter->~InternalIterator();
}

#ifndef ROCKSDB_LITE

uint64_t DBTestBase::GetNumberOfSstFilesForColumnFamily(
    DB* db, std::string column_family_name) {
  std::vector<LiveFileMetaData> metadata;
  db->GetLiveFilesMetaData(&metadata);
  uint64_t result = 0;
  for (auto& fileMetadata : metadata) {
    result += (fileMetadata.column_family_name == column_family_name);
  }
  return result;
}
#endif  // ROCKSDB_LITE

}  // namespace ROCKSDB_NAMESPACE<|MERGE_RESOLUTION|>--- conflicted
+++ resolved
@@ -339,11 +339,8 @@
   options.max_open_files = 5000;
   options.wal_recovery_mode = WALRecoveryMode::kTolerateCorruptedTailRecords;
   options.compaction_pri = CompactionPri::kByCompensatedSize;
-<<<<<<< HEAD
+  options.env = env_;
   options.track_and_verify_wals_in_manifest = true;
-=======
-  options.env = env_;
->>>>>>> 06a92fcf
   return options;
 }
 
