// Copyright (c) 2011-present, Facebook, Inc.  All rights reserved.
// This source code is licensed under the BSD-style license found in the
// LICENSE file in the root directory of this source tree. An additional grant
// of patent rights can be found in the PATENTS file in the same directory.
//
// Copyright (c) 2011 The LevelDB Authors. All rights reserved.
// Use of this source code is governed by a BSD-style license that can be
// found in the LICENSE file. See the AUTHORS file for names of contributors.

#include "db/db_test_util.h"
#include "db/forward_iterator.h"
#include "rocksdb/env_encryption.h"

namespace rocksdb {

// Special Env used to delay background operations

SpecialEnv::SpecialEnv(Env* base)
    : EnvWrapper(base),
      rnd_(301),
      sleep_counter_(this),
      addon_time_(0),
      time_elapse_only_sleep_(false),
      no_slowdown_(false) {
  delay_sstable_sync_.store(false, std::memory_order_release);
  drop_writes_.store(false, std::memory_order_release);
  no_space_.store(false, std::memory_order_release);
  non_writable_.store(false, std::memory_order_release);
  count_random_reads_ = false;
  count_sequential_reads_ = false;
  manifest_sync_error_.store(false, std::memory_order_release);
  manifest_write_error_.store(false, std::memory_order_release);
  log_write_error_.store(false, std::memory_order_release);
  random_file_open_counter_.store(0, std::memory_order_relaxed);
  delete_count_.store(0, std::memory_order_relaxed);
  num_open_wal_file_.store(0);
  log_write_slowdown_ = 0;
  bytes_written_ = 0;
  sync_counter_ = 0;
  non_writeable_rate_ = 0;
  new_writable_count_ = 0;
  non_writable_count_ = 0;
  table_write_callback_ = nullptr;
}

ROT13BlockCipher rot13Cipher_(16);

DBTestBase::DBTestBase(const std::string path)
<<<<<<< HEAD
    : option_config_(kDefault),
      mem_env_(!getenv("MEM_ENV") ? nullptr : new MockEnv(Env::Default())),
      encrypted_env_(!getenv("ENCRYPTED_ENV") ? nullptr : NewEncryptedEnv(mem_env_ ? mem_env_ : Env::Default(), new CTREncryptionProvider(rot13Cipher_))),
      env_(new SpecialEnv(encrypted_env_ ? encrypted_env_ : (mem_env_ ? mem_env_ : Env::Default()))) {
=======
    : mem_env_(!getenv("MEM_ENV") ? nullptr : new MockEnv(Env::Default())),
      env_(new SpecialEnv(mem_env_ ? mem_env_ : Env::Default())),
      option_config_(kDefault) {
>>>>>>> 5d5a28a9
  env_->SetBackgroundThreads(1, Env::LOW);
  env_->SetBackgroundThreads(1, Env::HIGH);
  dbname_ = test::TmpDir(env_) + path;
  alternative_wal_dir_ = dbname_ + "/wal";
  alternative_db_log_dir_ = dbname_ + "/db_log_dir";
  auto options = CurrentOptions();
  options.env = env_;
  auto delete_options = options;
  delete_options.wal_dir = alternative_wal_dir_;
  EXPECT_OK(DestroyDB(dbname_, delete_options));
  // Destroy it for not alternative WAL dir is used.
  EXPECT_OK(DestroyDB(dbname_, options));
  db_ = nullptr;
  Reopen(options);
  Random::GetTLSInstance()->Reset(0xdeadbeef);
}

DBTestBase::~DBTestBase() {
  rocksdb::SyncPoint::GetInstance()->DisableProcessing();
  rocksdb::SyncPoint::GetInstance()->LoadDependency({});
  rocksdb::SyncPoint::GetInstance()->ClearAllCallBacks();
  Close();
  Options options;
  options.db_paths.emplace_back(dbname_, 0);
  options.db_paths.emplace_back(dbname_ + "_2", 0);
  options.db_paths.emplace_back(dbname_ + "_3", 0);
  options.db_paths.emplace_back(dbname_ + "_4", 0);
  options.env = env_;

  if (getenv("KEEP_DB")) {
    printf("DB is still at %s\n", dbname_.c_str());
  } else {
    EXPECT_OK(DestroyDB(dbname_, options));
  }
  delete env_;
}

bool DBTestBase::ShouldSkipOptions(int option_config, int skip_mask) {
#ifdef ROCKSDB_LITE
    // These options are not supported in ROCKSDB_LITE
  if (option_config == kHashSkipList ||
      option_config == kPlainTableFirstBytePrefix ||
      option_config == kPlainTableCappedPrefix ||
      option_config == kPlainTableCappedPrefixNonMmap ||
      option_config == kPlainTableAllBytesPrefix ||
      option_config == kVectorRep || option_config == kHashLinkList ||
      option_config == kHashCuckoo || option_config == kUniversalCompaction ||
      option_config == kUniversalCompactionMultiLevel ||
      option_config == kUniversalSubcompactions ||
      option_config == kFIFOCompaction ||
      option_config == kConcurrentSkipList) {
    return true;
    }
#endif

    if ((skip_mask & kSkipUniversalCompaction) &&
        (option_config == kUniversalCompaction ||
         option_config == kUniversalCompactionMultiLevel)) {
      return true;
    }
    if ((skip_mask & kSkipMergePut) && option_config == kMergePut) {
      return true;
    }
    if ((skip_mask & kSkipNoSeekToLast) &&
        (option_config == kHashLinkList || option_config == kHashSkipList)) {
      return true;
    }
    if ((skip_mask & kSkipPlainTable) &&
        (option_config == kPlainTableAllBytesPrefix ||
         option_config == kPlainTableFirstBytePrefix ||
         option_config == kPlainTableCappedPrefix ||
         option_config == kPlainTableCappedPrefixNonMmap)) {
      return true;
    }
    if ((skip_mask & kSkipHashIndex) &&
        (option_config == kBlockBasedTableWithPrefixHashIndex ||
         option_config == kBlockBasedTableWithWholeKeyHashIndex)) {
      return true;
    }
    if ((skip_mask & kSkipHashCuckoo) && (option_config == kHashCuckoo)) {
      return true;
    }
    if ((skip_mask & kSkipFIFOCompaction) && option_config == kFIFOCompaction) {
      return true;
    }
    if ((skip_mask & kSkipMmapReads) && option_config == kWalDirAndMmapReads) {
      return true;
    }
    return false;
}

// Switch to a fresh database with the next option configuration to
// test.  Return false if there are no more configurations to test.
bool DBTestBase::ChangeOptions(int skip_mask) {
  for (option_config_++; option_config_ < kEnd; option_config_++) {
    if (ShouldSkipOptions(option_config_, skip_mask)) {
      continue;
    }
    break;
  }

  if (option_config_ >= kEnd) {
    Destroy(last_options_);
    return false;
  } else {
    auto options = CurrentOptions();
    options.create_if_missing = true;
    DestroyAndReopen(options);
    return true;
  }
}

// Switch between different compaction styles.
bool DBTestBase::ChangeCompactOptions() {
  if (option_config_ == kDefault) {
    option_config_ = kUniversalCompaction;
    Destroy(last_options_);
    auto options = CurrentOptions();
    options.create_if_missing = true;
    TryReopen(options);
    return true;
  } else if (option_config_ == kUniversalCompaction) {
    option_config_ = kUniversalCompactionMultiLevel;
    Destroy(last_options_);
    auto options = CurrentOptions();
    options.create_if_missing = true;
    TryReopen(options);
    return true;
  } else if (option_config_ == kUniversalCompactionMultiLevel) {
    option_config_ = kLevelSubcompactions;
    Destroy(last_options_);
    auto options = CurrentOptions();
    assert(options.max_subcompactions > 1);
    TryReopen(options);
    return true;
  } else if (option_config_ == kLevelSubcompactions) {
    option_config_ = kUniversalSubcompactions;
    Destroy(last_options_);
    auto options = CurrentOptions();
    assert(options.max_subcompactions > 1);
    TryReopen(options);
    return true;
  } else {
    return false;
  }
}

// Switch between different WAL settings
bool DBTestBase::ChangeWalOptions() {
  if (option_config_ == kDefault) {
    option_config_ = kDBLogDir;
    Destroy(last_options_);
    auto options = CurrentOptions();
    Destroy(options);
    options.create_if_missing = true;
    TryReopen(options);
    return true;
  } else if (option_config_ == kDBLogDir) {
    option_config_ = kWalDirAndMmapReads;
    Destroy(last_options_);
    auto options = CurrentOptions();
    Destroy(options);
    options.create_if_missing = true;
    TryReopen(options);
    return true;
  } else if (option_config_ == kWalDirAndMmapReads) {
    option_config_ = kRecycleLogFiles;
    Destroy(last_options_);
    auto options = CurrentOptions();
    Destroy(options);
    TryReopen(options);
    return true;
  } else {
    return false;
  }
}

// Switch between different filter policy
// Jump from kDefault to kFilter to kFullFilter
bool DBTestBase::ChangeFilterOptions() {
  if (option_config_ == kDefault) {
    option_config_ = kFilter;
  } else if (option_config_ == kFilter) {
    option_config_ = kFullFilterWithNewTableReaderForCompactions;
  } else if (option_config_ == kFullFilterWithNewTableReaderForCompactions) {
    option_config_ = kPartitionedFilterWithNewTableReaderForCompactions;
  } else {
    return false;
  }
  Destroy(last_options_);

  auto options = CurrentOptions();
  options.create_if_missing = true;
  TryReopen(options);
  return true;
}

// Return the current option configuration.
Options DBTestBase::CurrentOptions(
    const anon::OptionsOverride& options_override) const {
  return GetOptions(option_config_, GetDefaultOptions(), options_override);
}

Options DBTestBase::CurrentOptions(
    const Options& default_options,
    const anon::OptionsOverride& options_override) const {
  return GetOptions(option_config_, default_options, options_override);
}

Options DBTestBase::GetDefaultOptions() {
  Options options;
  options.write_buffer_size = 4090 * 4096;
  options.target_file_size_base = 2 * 1024 * 1024;
  options.max_bytes_for_level_base = 10 * 1024 * 1024;
  options.max_open_files = 5000;
  options.wal_recovery_mode = WALRecoveryMode::kTolerateCorruptedTailRecords;
  options.compaction_pri = CompactionPri::kByCompensatedSize;
  return options;
}

Options DBTestBase::GetOptions(
    int option_config, const Options& default_options,
    const anon::OptionsOverride& options_override) const {
  // this redundant copy is to minimize code change w/o having lint error.
  Options options = default_options;
  BlockBasedTableOptions table_options;
  bool set_block_based_table_factory = true;
<<<<<<< HEAD
  bool can_allow_mmap = IsMemoryMappedAccessSupported();
  switch (option_config_) {
=======
#if !defined(OS_MACOSX) && !defined(OS_WIN) && !defined(OS_SOLARIS) &&  \
  !defined(OS_AIX)
  rocksdb::SyncPoint::GetInstance()->ClearCallBack(
      "NewRandomAccessFile:O_DIRECT");
  rocksdb::SyncPoint::GetInstance()->ClearCallBack(
      "NewWritableFile:O_DIRECT");
#endif

  switch (option_config) {
>>>>>>> 5d5a28a9
#ifndef ROCKSDB_LITE
    case kHashSkipList:
      options.prefix_extractor.reset(NewFixedPrefixTransform(1));
      options.memtable_factory.reset(NewHashSkipListRepFactory(16));
      options.allow_concurrent_memtable_write = false;
      break;
    case kPlainTableFirstBytePrefix:
      options.table_factory.reset(new PlainTableFactory());
      options.prefix_extractor.reset(NewFixedPrefixTransform(1));
      options.allow_mmap_reads = can_allow_mmap;
      options.max_sequential_skip_in_iterations = 999999;
      set_block_based_table_factory = false;
      break;
    case kPlainTableCappedPrefix:
      options.table_factory.reset(new PlainTableFactory());
      options.prefix_extractor.reset(NewCappedPrefixTransform(8));
      options.allow_mmap_reads = can_allow_mmap;
      options.max_sequential_skip_in_iterations = 999999;
      set_block_based_table_factory = false;
      break;
    case kPlainTableCappedPrefixNonMmap:
      options.table_factory.reset(new PlainTableFactory());
      options.prefix_extractor.reset(NewCappedPrefixTransform(8));
      options.allow_mmap_reads = false;
      options.max_sequential_skip_in_iterations = 999999;
      set_block_based_table_factory = false;
      break;
    case kPlainTableAllBytesPrefix:
      options.table_factory.reset(new PlainTableFactory());
      options.prefix_extractor.reset(NewNoopTransform());
      options.allow_mmap_reads = can_allow_mmap;
      options.max_sequential_skip_in_iterations = 999999;
      set_block_based_table_factory = false;
      break;
    case kVectorRep:
      options.memtable_factory.reset(new VectorRepFactory(100));
      options.allow_concurrent_memtable_write = false;
      break;
    case kHashLinkList:
      options.prefix_extractor.reset(NewFixedPrefixTransform(1));
      options.memtable_factory.reset(
          NewHashLinkListRepFactory(4, 0, 3, true, 4));
      options.allow_concurrent_memtable_write = false;
      break;
    case kHashCuckoo:
      options.memtable_factory.reset(
          NewHashCuckooRepFactory(options.write_buffer_size));
      options.allow_concurrent_memtable_write = false;
      break;
#endif  // ROCKSDB_LITE
    case kMergePut:
      options.merge_operator = MergeOperators::CreatePutOperator();
      break;
    case kFilter:
      table_options.filter_policy.reset(NewBloomFilterPolicy(10, true));
      break;
    case kFullFilterWithNewTableReaderForCompactions:
      table_options.filter_policy.reset(NewBloomFilterPolicy(10, false));
      options.new_table_reader_for_compaction_inputs = true;
      options.compaction_readahead_size = 10 * 1024 * 1024;
      break;
    case kPartitionedFilterWithNewTableReaderForCompactions:
      table_options.filter_policy.reset(NewBloomFilterPolicy(10, false));
      table_options.partition_filters = true;
      table_options.index_type =
          BlockBasedTableOptions::IndexType::kTwoLevelIndexSearch;
      options.new_table_reader_for_compaction_inputs = true;
      options.compaction_readahead_size = 10 * 1024 * 1024;
      break;
    case kUncompressed:
      options.compression = kNoCompression;
      break;
    case kNumLevel_3:
      options.num_levels = 3;
      break;
    case kDBLogDir:
      options.db_log_dir = alternative_db_log_dir_;
      break;
    case kWalDirAndMmapReads:
      options.wal_dir = alternative_wal_dir_;
      // mmap reads should be orthogonal to WalDir setting, so we piggyback to
      // this option config to test mmap reads as well
      options.allow_mmap_reads = can_allow_mmap;
      break;
    case kManifestFileSize:
      options.max_manifest_file_size = 50;  // 50 bytes
      break;
    case kPerfOptions:
      options.soft_rate_limit = 2.0;
      options.delayed_write_rate = 8 * 1024 * 1024;
      options.report_bg_io_stats = true;
      // TODO(3.13) -- test more options
      break;
    case kUniversalCompaction:
      options.compaction_style = kCompactionStyleUniversal;
      options.num_levels = 1;
      break;
    case kUniversalCompactionMultiLevel:
      options.compaction_style = kCompactionStyleUniversal;
      options.num_levels = 8;
      break;
    case kCompressedBlockCache:
      options.allow_mmap_writes = can_allow_mmap;
      table_options.block_cache_compressed = NewLRUCache(8 * 1024 * 1024);
      break;
    case kInfiniteMaxOpenFiles:
      options.max_open_files = -1;
      break;
    case kxxHashChecksum: {
      table_options.checksum = kxxHash;
      break;
    }
    case kFIFOCompaction: {
      options.compaction_style = kCompactionStyleFIFO;
      break;
    }
    case kBlockBasedTableWithPrefixHashIndex: {
      table_options.index_type = BlockBasedTableOptions::kHashSearch;
      options.prefix_extractor.reset(NewFixedPrefixTransform(1));
      break;
    }
    case kBlockBasedTableWithWholeKeyHashIndex: {
      table_options.index_type = BlockBasedTableOptions::kHashSearch;
      options.prefix_extractor.reset(NewNoopTransform());
      break;
    }
    case kBlockBasedTableWithPartitionedIndex: {
      table_options.index_type = BlockBasedTableOptions::kTwoLevelIndexSearch;
      options.prefix_extractor.reset(NewNoopTransform());
      break;
    }
    case kBlockBasedTableWithIndexRestartInterval: {
      table_options.index_block_restart_interval = 8;
      break;
    }
    case kOptimizeFiltersForHits: {
      options.optimize_filters_for_hits = true;
      set_block_based_table_factory = true;
      break;
    }
    case kRowCache: {
      options.row_cache = NewLRUCache(1024 * 1024);
      break;
    }
    case kRecycleLogFiles: {
      options.recycle_log_file_num = 2;
      break;
    }
    case kLevelSubcompactions: {
      options.max_subcompactions = 4;
      break;
    }
    case kUniversalSubcompactions: {
      options.compaction_style = kCompactionStyleUniversal;
      options.num_levels = 8;
      options.max_subcompactions = 4;
      break;
    }
    case kConcurrentSkipList: {
      options.allow_concurrent_memtable_write = true;
      options.enable_write_thread_adaptive_yield = true;
      break;
    }
    case kDirectIO: {
      options.use_direct_reads = true;
      options.use_direct_io_for_flush_and_compaction = true;
      options.compaction_readahead_size = 2 * 1024 * 1024;
#if !defined(OS_MACOSX) && !defined(OS_WIN) && !defined(OS_SOLARIS) && \
    !defined(OS_AIX)
      rocksdb::SyncPoint::GetInstance()->SetCallBack(
          "NewWritableFile:O_DIRECT", [&](void* arg) {
            int* val = static_cast<int*>(arg);
            *val &= ~O_DIRECT;
          });
      rocksdb::SyncPoint::GetInstance()->SetCallBack(
          "NewRandomAccessFile:O_DIRECT", [&](void* arg) {
            int* val = static_cast<int*>(arg);
            *val &= ~O_DIRECT;
          });
      rocksdb::SyncPoint::GetInstance()->EnableProcessing();
#endif
      break;
    }
    case kPipelinedWrite: {
      options.enable_pipelined_write = true;
      break;
    }

    default:
      break;
  }

  if (options_override.filter_policy) {
    table_options.filter_policy = options_override.filter_policy;
    table_options.partition_filters = options_override.partition_filters;
    table_options.metadata_block_size = options_override.metadata_block_size;
  }
  if (set_block_based_table_factory) {
    options.table_factory.reset(NewBlockBasedTableFactory(table_options));
  }
  options.env = env_;
  options.create_if_missing = true;
  options.fail_if_options_file_error = true;
  return options;
}

void DBTestBase::CreateColumnFamilies(const std::vector<std::string>& cfs,
                                      const Options& options) {
  ColumnFamilyOptions cf_opts(options);
  size_t cfi = handles_.size();
  handles_.resize(cfi + cfs.size());
  for (auto cf : cfs) {
    ASSERT_OK(db_->CreateColumnFamily(cf_opts, cf, &handles_[cfi++]));
  }
}

void DBTestBase::CreateAndReopenWithCF(const std::vector<std::string>& cfs,
                                       const Options& options) {
  CreateColumnFamilies(cfs, options);
  std::vector<std::string> cfs_plus_default = cfs;
  cfs_plus_default.insert(cfs_plus_default.begin(), kDefaultColumnFamilyName);
  ReopenWithColumnFamilies(cfs_plus_default, options);
}

void DBTestBase::ReopenWithColumnFamilies(const std::vector<std::string>& cfs,
                                          const std::vector<Options>& options) {
  ASSERT_OK(TryReopenWithColumnFamilies(cfs, options));
}

void DBTestBase::ReopenWithColumnFamilies(const std::vector<std::string>& cfs,
                                          const Options& options) {
  ASSERT_OK(TryReopenWithColumnFamilies(cfs, options));
}

Status DBTestBase::TryReopenWithColumnFamilies(
    const std::vector<std::string>& cfs, const std::vector<Options>& options) {
  Close();
  EXPECT_EQ(cfs.size(), options.size());
  std::vector<ColumnFamilyDescriptor> column_families;
  for (size_t i = 0; i < cfs.size(); ++i) {
    column_families.push_back(ColumnFamilyDescriptor(cfs[i], options[i]));
  }
  DBOptions db_opts = DBOptions(options[0]);
  return DB::Open(db_opts, dbname_, column_families, &handles_, &db_);
}

Status DBTestBase::TryReopenWithColumnFamilies(
    const std::vector<std::string>& cfs, const Options& options) {
  Close();
  std::vector<Options> v_opts(cfs.size(), options);
  return TryReopenWithColumnFamilies(cfs, v_opts);
}

void DBTestBase::Reopen(const Options& options) {
  ASSERT_OK(TryReopen(options));
}

void DBTestBase::Close() {
  for (auto h : handles_) {
    db_->DestroyColumnFamilyHandle(h);
  }
  handles_.clear();
  delete db_;
  db_ = nullptr;
}

void DBTestBase::DestroyAndReopen(const Options& options) {
  // Destroy using last options
  Destroy(last_options_);
  ASSERT_OK(TryReopen(options));
}

void DBTestBase::Destroy(const Options& options) {
  Close();
  ASSERT_OK(DestroyDB(dbname_, options));
}

Status DBTestBase::ReadOnlyReopen(const Options& options) {
  return DB::OpenForReadOnly(options, dbname_, &db_);
}

Status DBTestBase::TryReopen(const Options& options) {
  Close();
  last_options_.table_factory.reset();
  // Note: operator= is an unsafe approach here since it destructs shared_ptr in
  // the same order of their creation, in contrast to destructors which
  // destructs them in the opposite order of creation. One particular problme is
  // that the cache destructor might invoke callback functions that use Option
  // members such as statistics. To work around this problem, we manually call
  // destructor of table_facotry which eventually clears the block cache.
  last_options_ = options;
  return DB::Open(options, dbname_, &db_);
}

bool DBTestBase::IsDirectIOSupported() {
  EnvOptions env_options;
  env_options.use_mmap_writes = false;
  env_options.use_direct_writes = true;
  std::string tmp = TempFileName(dbname_, 999);
  Status s;
  {
    unique_ptr<WritableFile> file;
    s = env_->NewWritableFile(tmp, &file, env_options);
  }
  if (s.ok()) {
    s = env_->DeleteFile(tmp);
  }
  return s.ok();
}

bool DBTestBase::IsMemoryMappedAccessSupported() {
  return (!encrypted_env_);
}

Status DBTestBase::Flush(int cf) {
  if (cf == 0) {
    return db_->Flush(FlushOptions());
  } else {
    return db_->Flush(FlushOptions(), handles_[cf]);
  }
}

Status DBTestBase::Put(const Slice& k, const Slice& v, WriteOptions wo) {
  if (kMergePut == option_config_) {
    return db_->Merge(wo, k, v);
  } else {
    return db_->Put(wo, k, v);
  }
}

Status DBTestBase::Put(int cf, const Slice& k, const Slice& v,
                       WriteOptions wo) {
  if (kMergePut == option_config_) {
    return db_->Merge(wo, handles_[cf], k, v);
  } else {
    return db_->Put(wo, handles_[cf], k, v);
  }
}

Status DBTestBase::Merge(const Slice& k, const Slice& v, WriteOptions wo) {
  return db_->Merge(wo, k, v);
}

Status DBTestBase::Merge(int cf, const Slice& k, const Slice& v,
                         WriteOptions wo) {
  return db_->Merge(wo, handles_[cf], k, v);
}

Status DBTestBase::Delete(const std::string& k) {
  return db_->Delete(WriteOptions(), k);
}

Status DBTestBase::Delete(int cf, const std::string& k) {
  return db_->Delete(WriteOptions(), handles_[cf], k);
}

Status DBTestBase::SingleDelete(const std::string& k) {
  return db_->SingleDelete(WriteOptions(), k);
}

Status DBTestBase::SingleDelete(int cf, const std::string& k) {
  return db_->SingleDelete(WriteOptions(), handles_[cf], k);
}

std::string DBTestBase::Get(const std::string& k, const Snapshot* snapshot) {
  ReadOptions options;
  options.verify_checksums = true;
  options.snapshot = snapshot;
  std::string result;
  Status s = db_->Get(options, k, &result);
  if (s.IsNotFound()) {
    result = "NOT_FOUND";
  } else if (!s.ok()) {
    result = s.ToString();
  }
  return result;
}

std::string DBTestBase::Get(int cf, const std::string& k,
                            const Snapshot* snapshot) {
  ReadOptions options;
  options.verify_checksums = true;
  options.snapshot = snapshot;
  std::string result;
  Status s = db_->Get(options, handles_[cf], k, &result);
  if (s.IsNotFound()) {
    result = "NOT_FOUND";
  } else if (!s.ok()) {
    result = s.ToString();
  }
  return result;
}

uint64_t DBTestBase::GetNumSnapshots() {
  uint64_t int_num;
  EXPECT_TRUE(dbfull()->GetIntProperty("rocksdb.num-snapshots", &int_num));
  return int_num;
}

uint64_t DBTestBase::GetTimeOldestSnapshots() {
  uint64_t int_num;
  EXPECT_TRUE(
      dbfull()->GetIntProperty("rocksdb.oldest-snapshot-time", &int_num));
  return int_num;
}

// Return a string that contains all key,value pairs in order,
// formatted like "(k1->v1)(k2->v2)".
std::string DBTestBase::Contents(int cf) {
  std::vector<std::string> forward;
  std::string result;
  Iterator* iter = (cf == 0) ? db_->NewIterator(ReadOptions())
                             : db_->NewIterator(ReadOptions(), handles_[cf]);
  for (iter->SeekToFirst(); iter->Valid(); iter->Next()) {
    std::string s = IterStatus(iter);
    result.push_back('(');
    result.append(s);
    result.push_back(')');
    forward.push_back(s);
  }

  // Check reverse iteration results are the reverse of forward results
  unsigned int matched = 0;
  for (iter->SeekToLast(); iter->Valid(); iter->Prev()) {
    EXPECT_LT(matched, forward.size());
    EXPECT_EQ(IterStatus(iter), forward[forward.size() - matched - 1]);
    matched++;
  }
  EXPECT_EQ(matched, forward.size());

  delete iter;
  return result;
}

std::string DBTestBase::AllEntriesFor(const Slice& user_key, int cf) {
  Arena arena;
  auto options = CurrentOptions();
  InternalKeyComparator icmp(options.comparator);
  RangeDelAggregator range_del_agg(icmp, {} /* snapshots */);
  ScopedArenaIterator iter;
  if (cf == 0) {
    iter.set(dbfull()->NewInternalIterator(&arena, &range_del_agg));
  } else {
    iter.set(
        dbfull()->NewInternalIterator(&arena, &range_del_agg, handles_[cf]));
  }
  InternalKey target(user_key, kMaxSequenceNumber, kTypeValue);
  iter->Seek(target.Encode());
  std::string result;
  if (!iter->status().ok()) {
    result = iter->status().ToString();
  } else {
    result = "[ ";
    bool first = true;
    while (iter->Valid()) {
      ParsedInternalKey ikey(Slice(), 0, kTypeValue);
      if (!ParseInternalKey(iter->key(), &ikey)) {
        result += "CORRUPTED";
      } else {
        if (!last_options_.comparator->Equal(ikey.user_key, user_key)) {
          break;
        }
        if (!first) {
          result += ", ";
        }
        first = false;
        switch (ikey.type) {
          case kTypeValue:
            result += iter->value().ToString();
            break;
          case kTypeMerge:
            // keep it the same as kTypeValue for testing kMergePut
            result += iter->value().ToString();
            break;
          case kTypeDeletion:
            result += "DEL";
            break;
          case kTypeSingleDeletion:
            result += "SDEL";
            break;
          default:
            assert(false);
            break;
        }
      }
      iter->Next();
    }
    if (!first) {
      result += " ";
    }
    result += "]";
  }
  return result;
}

#ifndef ROCKSDB_LITE
int DBTestBase::NumSortedRuns(int cf) {
  ColumnFamilyMetaData cf_meta;
  if (cf == 0) {
    db_->GetColumnFamilyMetaData(&cf_meta);
  } else {
    db_->GetColumnFamilyMetaData(handles_[cf], &cf_meta);
  }
  int num_sr = static_cast<int>(cf_meta.levels[0].files.size());
  for (size_t i = 1U; i < cf_meta.levels.size(); i++) {
    if (cf_meta.levels[i].files.size() > 0) {
      num_sr++;
    }
  }
  return num_sr;
}

uint64_t DBTestBase::TotalSize(int cf) {
  ColumnFamilyMetaData cf_meta;
  if (cf == 0) {
    db_->GetColumnFamilyMetaData(&cf_meta);
  } else {
    db_->GetColumnFamilyMetaData(handles_[cf], &cf_meta);
  }
  return cf_meta.size;
}

uint64_t DBTestBase::SizeAtLevel(int level) {
  std::vector<LiveFileMetaData> metadata;
  db_->GetLiveFilesMetaData(&metadata);
  uint64_t sum = 0;
  for (const auto& m : metadata) {
    if (m.level == level) {
      sum += m.size;
    }
  }
  return sum;
}

size_t DBTestBase::TotalLiveFiles(int cf) {
  ColumnFamilyMetaData cf_meta;
  if (cf == 0) {
    db_->GetColumnFamilyMetaData(&cf_meta);
  } else {
    db_->GetColumnFamilyMetaData(handles_[cf], &cf_meta);
  }
  size_t num_files = 0;
  for (auto& level : cf_meta.levels) {
    num_files += level.files.size();
  }
  return num_files;
}

size_t DBTestBase::CountLiveFiles() {
  std::vector<LiveFileMetaData> metadata;
  db_->GetLiveFilesMetaData(&metadata);
  return metadata.size();
}
#endif  // ROCKSDB_LITE

int DBTestBase::NumTableFilesAtLevel(int level, int cf) {
  std::string property;
  if (cf == 0) {
    // default cfd
    EXPECT_TRUE(db_->GetProperty(
        "rocksdb.num-files-at-level" + NumberToString(level), &property));
  } else {
    EXPECT_TRUE(db_->GetProperty(
        handles_[cf], "rocksdb.num-files-at-level" + NumberToString(level),
        &property));
  }
  return atoi(property.c_str());
}

double DBTestBase::CompressionRatioAtLevel(int level, int cf) {
  std::string property;
  if (cf == 0) {
    // default cfd
    EXPECT_TRUE(db_->GetProperty(
        "rocksdb.compression-ratio-at-level" + NumberToString(level),
        &property));
  } else {
    EXPECT_TRUE(db_->GetProperty(
        handles_[cf],
        "rocksdb.compression-ratio-at-level" + NumberToString(level),
        &property));
  }
  return std::stod(property);
}

int DBTestBase::TotalTableFiles(int cf, int levels) {
  if (levels == -1) {
    levels = (cf == 0) ? db_->NumberLevels() : db_->NumberLevels(handles_[1]);
  }
  int result = 0;
  for (int level = 0; level < levels; level++) {
    result += NumTableFilesAtLevel(level, cf);
  }
  return result;
}

// Return spread of files per level
std::string DBTestBase::FilesPerLevel(int cf) {
  int num_levels =
      (cf == 0) ? db_->NumberLevels() : db_->NumberLevels(handles_[1]);
  std::string result;
  size_t last_non_zero_offset = 0;
  for (int level = 0; level < num_levels; level++) {
    int f = NumTableFilesAtLevel(level, cf);
    char buf[100];
    snprintf(buf, sizeof(buf), "%s%d", (level ? "," : ""), f);
    result += buf;
    if (f > 0) {
      last_non_zero_offset = result.size();
    }
  }
  result.resize(last_non_zero_offset);
  return result;
}

size_t DBTestBase::CountFiles() {
  std::vector<std::string> files;
  env_->GetChildren(dbname_, &files);

  std::vector<std::string> logfiles;
  if (dbname_ != last_options_.wal_dir) {
    env_->GetChildren(last_options_.wal_dir, &logfiles);
  }

  return files.size() + logfiles.size();
}

uint64_t DBTestBase::Size(const Slice& start, const Slice& limit, int cf) {
  Range r(start, limit);
  uint64_t size;
  if (cf == 0) {
    db_->GetApproximateSizes(&r, 1, &size);
  } else {
    db_->GetApproximateSizes(handles_[1], &r, 1, &size);
  }
  return size;
}

void DBTestBase::Compact(int cf, const Slice& start, const Slice& limit,
                         uint32_t target_path_id) {
  CompactRangeOptions compact_options;
  compact_options.target_path_id = target_path_id;
  ASSERT_OK(db_->CompactRange(compact_options, handles_[cf], &start, &limit));
}

void DBTestBase::Compact(int cf, const Slice& start, const Slice& limit) {
  ASSERT_OK(
      db_->CompactRange(CompactRangeOptions(), handles_[cf], &start, &limit));
}

void DBTestBase::Compact(const Slice& start, const Slice& limit) {
  ASSERT_OK(db_->CompactRange(CompactRangeOptions(), &start, &limit));
}

// Do n memtable compactions, each of which produces an sstable
// covering the range [small,large].
void DBTestBase::MakeTables(int n, const std::string& small,
                            const std::string& large, int cf) {
  for (int i = 0; i < n; i++) {
    ASSERT_OK(Put(cf, small, "begin"));
    ASSERT_OK(Put(cf, large, "end"));
    ASSERT_OK(Flush(cf));
    MoveFilesToLevel(n - i - 1, cf);
  }
}

// Prevent pushing of new sstables into deeper levels by adding
// tables that cover a specified range to all levels.
void DBTestBase::FillLevels(const std::string& smallest,
                            const std::string& largest, int cf) {
  MakeTables(db_->NumberLevels(handles_[cf]), smallest, largest, cf);
}

void DBTestBase::MoveFilesToLevel(int level, int cf) {
  for (int l = 0; l < level; ++l) {
    if (cf > 0) {
      dbfull()->TEST_CompactRange(l, nullptr, nullptr, handles_[cf]);
    } else {
      dbfull()->TEST_CompactRange(l, nullptr, nullptr);
    }
  }
}

void DBTestBase::DumpFileCounts(const char* label) {
  fprintf(stderr, "---\n%s:\n", label);
  fprintf(stderr, "maxoverlap: %" PRIu64 "\n",
          dbfull()->TEST_MaxNextLevelOverlappingBytes());
  for (int level = 0; level < db_->NumberLevels(); level++) {
    int num = NumTableFilesAtLevel(level);
    if (num > 0) {
      fprintf(stderr, "  level %3d : %d files\n", level, num);
    }
  }
}

std::string DBTestBase::DumpSSTableList() {
  std::string property;
  db_->GetProperty("rocksdb.sstables", &property);
  return property;
}

void DBTestBase::GetSstFiles(std::string path,
                             std::vector<std::string>* files) {
  env_->GetChildren(path, files);

  files->erase(
      std::remove_if(files->begin(), files->end(), [](std::string name) {
        uint64_t number;
        FileType type;
        return !(ParseFileName(name, &number, &type) && type == kTableFile);
      }), files->end());
}

int DBTestBase::GetSstFileCount(std::string path) {
  std::vector<std::string> files;
  GetSstFiles(path, &files);
  return static_cast<int>(files.size());
}

// this will generate non-overlapping files since it keeps increasing key_idx
void DBTestBase::GenerateNewFile(int cf, Random* rnd, int* key_idx,
                                 bool nowait) {
  for (int i = 0; i < KNumKeysByGenerateNewFile; i++) {
    ASSERT_OK(Put(cf, Key(*key_idx), RandomString(rnd, (i == 99) ? 1 : 990)));
    (*key_idx)++;
  }
  if (!nowait) {
    dbfull()->TEST_WaitForFlushMemTable();
    dbfull()->TEST_WaitForCompact();
  }
}

// this will generate non-overlapping files since it keeps increasing key_idx
void DBTestBase::GenerateNewFile(Random* rnd, int* key_idx, bool nowait) {
  for (int i = 0; i < KNumKeysByGenerateNewFile; i++) {
    ASSERT_OK(Put(Key(*key_idx), RandomString(rnd, (i == 99) ? 1 : 990)));
    (*key_idx)++;
  }
  if (!nowait) {
    dbfull()->TEST_WaitForFlushMemTable();
    dbfull()->TEST_WaitForCompact();
  }
}

const int DBTestBase::kNumKeysByGenerateNewRandomFile = 51;

void DBTestBase::GenerateNewRandomFile(Random* rnd, bool nowait) {
  for (int i = 0; i < kNumKeysByGenerateNewRandomFile; i++) {
    ASSERT_OK(Put("key" + RandomString(rnd, 7), RandomString(rnd, 2000)));
  }
  ASSERT_OK(Put("key" + RandomString(rnd, 7), RandomString(rnd, 200)));
  if (!nowait) {
    dbfull()->TEST_WaitForFlushMemTable();
    dbfull()->TEST_WaitForCompact();
  }
}

std::string DBTestBase::IterStatus(Iterator* iter) {
  std::string result;
  if (iter->Valid()) {
    result = iter->key().ToString() + "->" + iter->value().ToString();
  } else {
    result = "(invalid)";
  }
  return result;
}

Options DBTestBase::OptionsForLogIterTest() {
  Options options = CurrentOptions();
  options.create_if_missing = true;
  options.WAL_ttl_seconds = 1000;
  return options;
}

std::string DBTestBase::DummyString(size_t len, char c) {
  return std::string(len, c);
}

void DBTestBase::VerifyIterLast(std::string expected_key, int cf) {
  Iterator* iter;
  ReadOptions ro;
  if (cf == 0) {
    iter = db_->NewIterator(ro);
  } else {
    iter = db_->NewIterator(ro, handles_[cf]);
  }
  iter->SeekToLast();
  ASSERT_EQ(IterStatus(iter), expected_key);
  delete iter;
}

// Used to test InplaceUpdate

// If previous value is nullptr or delta is > than previous value,
//   sets newValue with delta
// If previous value is not empty,
//   updates previous value with 'b' string of previous value size - 1.
UpdateStatus DBTestBase::updateInPlaceSmallerSize(char* prevValue,
                                                  uint32_t* prevSize,
                                                  Slice delta,
                                                  std::string* newValue) {
  if (prevValue == nullptr) {
    *newValue = std::string(delta.size(), 'c');
    return UpdateStatus::UPDATED;
  } else {
    *prevSize = *prevSize - 1;
    std::string str_b = std::string(*prevSize, 'b');
    memcpy(prevValue, str_b.c_str(), str_b.size());
    return UpdateStatus::UPDATED_INPLACE;
  }
}

UpdateStatus DBTestBase::updateInPlaceSmallerVarintSize(char* prevValue,
                                                        uint32_t* prevSize,
                                                        Slice delta,
                                                        std::string* newValue) {
  if (prevValue == nullptr) {
    *newValue = std::string(delta.size(), 'c');
    return UpdateStatus::UPDATED;
  } else {
    *prevSize = 1;
    std::string str_b = std::string(*prevSize, 'b');
    memcpy(prevValue, str_b.c_str(), str_b.size());
    return UpdateStatus::UPDATED_INPLACE;
  }
}

UpdateStatus DBTestBase::updateInPlaceLargerSize(char* prevValue,
                                                 uint32_t* prevSize,
                                                 Slice delta,
                                                 std::string* newValue) {
  *newValue = std::string(delta.size(), 'c');
  return UpdateStatus::UPDATED;
}

UpdateStatus DBTestBase::updateInPlaceNoAction(char* prevValue,
                                               uint32_t* prevSize, Slice delta,
                                               std::string* newValue) {
  return UpdateStatus::UPDATE_FAILED;
}

// Utility method to test InplaceUpdate
void DBTestBase::validateNumberOfEntries(int numValues, int cf) {
  ScopedArenaIterator iter;
  Arena arena;
  auto options = CurrentOptions();
  InternalKeyComparator icmp(options.comparator);
  RangeDelAggregator range_del_agg(icmp, {} /* snapshots */);
  if (cf != 0) {
    iter.set(
        dbfull()->NewInternalIterator(&arena, &range_del_agg, handles_[cf]));
  } else {
    iter.set(dbfull()->NewInternalIterator(&arena, &range_del_agg));
  }
  iter->SeekToFirst();
  ASSERT_EQ(iter->status().ok(), true);
  int seq = numValues;
  while (iter->Valid()) {
    ParsedInternalKey ikey;
    ikey.sequence = -1;
    ASSERT_EQ(ParseInternalKey(iter->key(), &ikey), true);

    // checks sequence number for updates
    ASSERT_EQ(ikey.sequence, (unsigned)seq--);
    iter->Next();
  }
  ASSERT_EQ(0, seq);
}

void DBTestBase::CopyFile(const std::string& source,
                          const std::string& destination, uint64_t size) {
  const EnvOptions soptions;
  unique_ptr<SequentialFile> srcfile;
  ASSERT_OK(env_->NewSequentialFile(source, &srcfile, soptions));
  unique_ptr<WritableFile> destfile;
  ASSERT_OK(env_->NewWritableFile(destination, &destfile, soptions));

  if (size == 0) {
    // default argument means copy everything
    ASSERT_OK(env_->GetFileSize(source, &size));
  }

  char buffer[4096];
  Slice slice;
  while (size > 0) {
    uint64_t one = std::min(uint64_t(sizeof(buffer)), size);
    ASSERT_OK(srcfile->Read(one, &slice, buffer));
    ASSERT_OK(destfile->Append(slice));
    size -= slice.size();
  }
  ASSERT_OK(destfile->Close());
}

std::unordered_map<std::string, uint64_t> DBTestBase::GetAllSSTFiles(
    uint64_t* total_size) {
  std::unordered_map<std::string, uint64_t> res;

  if (total_size) {
    *total_size = 0;
  }
  std::vector<std::string> files;
  env_->GetChildren(dbname_, &files);
  for (auto& file_name : files) {
    uint64_t number;
    FileType type;
    std::string file_path = dbname_ + "/" + file_name;
    if (ParseFileName(file_name, &number, &type) && type == kTableFile) {
      uint64_t file_size = 0;
      env_->GetFileSize(file_path, &file_size);
      res[file_path] = file_size;
      if (total_size) {
        *total_size += file_size;
      }
    }
  }
  return res;
}

std::vector<std::uint64_t> DBTestBase::ListTableFiles(Env* env,
                                                      const std::string& path) {
  std::vector<std::string> files;
  std::vector<uint64_t> file_numbers;
  env->GetChildren(path, &files);
  uint64_t number;
  FileType type;
  for (size_t i = 0; i < files.size(); ++i) {
    if (ParseFileName(files[i], &number, &type)) {
      if (type == kTableFile) {
        file_numbers.push_back(number);
      }
    }
  }
  return file_numbers;
}

void DBTestBase::VerifyDBFromMap(std::map<std::string, std::string> true_data,
                                 size_t* total_reads_res, bool tailing_iter,
                                 std::map<std::string, Status> status) {
  size_t total_reads = 0;

  for (auto& kv : true_data) {
    Status s = status[kv.first];
    if (s.ok()) {
      ASSERT_EQ(Get(kv.first), kv.second);
    } else {
      std::string value;
      ASSERT_EQ(s, db_->Get(ReadOptions(), kv.first, &value));
    }
    total_reads++;
  }

  // Normal Iterator
  {
    int iter_cnt = 0;
    ReadOptions ro;
    ro.total_order_seek = true;
    Iterator* iter = db_->NewIterator(ro);
    // Verify Iterator::Next()
    iter_cnt = 0;
    auto data_iter = true_data.begin();
    Status s;
    for (iter->SeekToFirst(); iter->Valid(); iter->Next(), data_iter++) {
      ASSERT_EQ(iter->key().ToString(), data_iter->first);
      Status current_status = status[data_iter->first];
      if (!current_status.ok()) {
        s = current_status;
      }
      ASSERT_EQ(iter->status(), s);
      if (current_status.ok()) {
        ASSERT_EQ(iter->value().ToString(), data_iter->second);
      }
      iter_cnt++;
      total_reads++;
    }
    ASSERT_EQ(data_iter, true_data.end()) << iter_cnt << " / "
                                          << true_data.size();
    delete iter;

    // Verify Iterator::Prev()
    // Use a new iterator to make sure its status is clean.
    iter = db_->NewIterator(ro);
    iter_cnt = 0;
    s = Status::OK();
    auto data_rev = true_data.rbegin();
    for (iter->SeekToLast(); iter->Valid(); iter->Prev(), data_rev++) {
      ASSERT_EQ(iter->key().ToString(), data_rev->first);
      Status current_status = status[data_rev->first];
      if (!current_status.ok()) {
        s = current_status;
      }
      ASSERT_EQ(iter->status(), s);
      if (current_status.ok()) {
        ASSERT_EQ(iter->value().ToString(), data_rev->second);
      }
      iter_cnt++;
      total_reads++;
    }
    ASSERT_EQ(data_rev, true_data.rend()) << iter_cnt << " / "
                                          << true_data.size();

    // Verify Iterator::Seek()
    for (auto kv : true_data) {
      iter->Seek(kv.first);
      ASSERT_EQ(kv.first, iter->key().ToString());
      ASSERT_EQ(kv.second, iter->value().ToString());
      total_reads++;
    }
    delete iter;
  }

  if (tailing_iter) {
#ifndef ROCKSDB_LITE
    // Tailing iterator
    int iter_cnt = 0;
    ReadOptions ro;
    ro.tailing = true;
    ro.total_order_seek = true;
    Iterator* iter = db_->NewIterator(ro);

    // Verify ForwardIterator::Next()
    iter_cnt = 0;
    auto data_iter = true_data.begin();
    for (iter->SeekToFirst(); iter->Valid(); iter->Next(), data_iter++) {
      ASSERT_EQ(iter->key().ToString(), data_iter->first);
      ASSERT_EQ(iter->value().ToString(), data_iter->second);
      iter_cnt++;
      total_reads++;
    }
    ASSERT_EQ(data_iter, true_data.end()) << iter_cnt << " / "
                                          << true_data.size();

    // Verify ForwardIterator::Seek()
    for (auto kv : true_data) {
      iter->Seek(kv.first);
      ASSERT_EQ(kv.first, iter->key().ToString());
      ASSERT_EQ(kv.second, iter->value().ToString());
      total_reads++;
    }

    delete iter;
#endif  // ROCKSDB_LITE
  }

  if (total_reads_res) {
    *total_reads_res = total_reads;
  }
}

void DBTestBase::VerifyDBInternal(
    std::vector<std::pair<std::string, std::string>> true_data) {
  Arena arena;
  InternalKeyComparator icmp(last_options_.comparator);
  RangeDelAggregator range_del_agg(icmp, {});
  auto iter = dbfull()->NewInternalIterator(&arena, &range_del_agg);
  iter->SeekToFirst();
  for (auto p : true_data) {
    ASSERT_TRUE(iter->Valid());
    ParsedInternalKey ikey;
    ASSERT_TRUE(ParseInternalKey(iter->key(), &ikey));
    ASSERT_EQ(p.first, ikey.user_key);
    ASSERT_EQ(p.second, iter->value());
    iter->Next();
  };
  ASSERT_FALSE(iter->Valid());
  iter->~InternalIterator();
}

#ifndef ROCKSDB_LITE

uint64_t DBTestBase::GetNumberOfSstFilesForColumnFamily(
    DB* db, std::string column_family_name) {
  std::vector<LiveFileMetaData> metadata;
  db->GetLiveFilesMetaData(&metadata);
  uint64_t result = 0;
  for (auto& fileMetadata : metadata) {
    result += (fileMetadata.column_family_name == column_family_name);
  }
  return result;
}
#endif  // ROCKSDB_LITE

}  // namespace rocksdb<|MERGE_RESOLUTION|>--- conflicted
+++ resolved
@@ -46,16 +46,10 @@
 ROT13BlockCipher rot13Cipher_(16);
 
 DBTestBase::DBTestBase(const std::string path)
-<<<<<<< HEAD
-    : option_config_(kDefault),
-      mem_env_(!getenv("MEM_ENV") ? nullptr : new MockEnv(Env::Default())),
+    : mem_env_(!getenv("MEM_ENV") ? nullptr : new MockEnv(Env::Default())),
       encrypted_env_(!getenv("ENCRYPTED_ENV") ? nullptr : NewEncryptedEnv(mem_env_ ? mem_env_ : Env::Default(), new CTREncryptionProvider(rot13Cipher_))),
-      env_(new SpecialEnv(encrypted_env_ ? encrypted_env_ : (mem_env_ ? mem_env_ : Env::Default()))) {
-=======
-    : mem_env_(!getenv("MEM_ENV") ? nullptr : new MockEnv(Env::Default())),
-      env_(new SpecialEnv(mem_env_ ? mem_env_ : Env::Default())),
+      env_(new SpecialEnv(encrypted_env_ ? encrypted_env_ : (mem_env_ ? mem_env_ : Env::Default()))),
       option_config_(kDefault) {
->>>>>>> 5d5a28a9
   env_->SetBackgroundThreads(1, Env::LOW);
   env_->SetBackgroundThreads(1, Env::HIGH);
   dbname_ = test::TmpDir(env_) + path;
@@ -283,10 +277,6 @@
   Options options = default_options;
   BlockBasedTableOptions table_options;
   bool set_block_based_table_factory = true;
-<<<<<<< HEAD
-  bool can_allow_mmap = IsMemoryMappedAccessSupported();
-  switch (option_config_) {
-=======
 #if !defined(OS_MACOSX) && !defined(OS_WIN) && !defined(OS_SOLARIS) &&  \
   !defined(OS_AIX)
   rocksdb::SyncPoint::GetInstance()->ClearCallBack(
@@ -295,8 +285,8 @@
       "NewWritableFile:O_DIRECT");
 #endif
 
+  bool can_allow_mmap = IsMemoryMappedAccessSupported();
   switch (option_config) {
->>>>>>> 5d5a28a9
 #ifndef ROCKSDB_LITE
     case kHashSkipList:
       options.prefix_extractor.reset(NewFixedPrefixTransform(1));
@@ -607,7 +597,7 @@
   return s.ok();
 }
 
-bool DBTestBase::IsMemoryMappedAccessSupported() {
+bool DBTestBase::IsMemoryMappedAccessSupported() const {
   return (!encrypted_env_);
 }
 
