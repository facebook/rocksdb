//  Copyright (c) 2011-present, Facebook, Inc.  All rights reserved.
//  This source code is licensed under both the GPLv2 (found in the
//  COPYING file in the root directory) and Apache 2.0 License
//  (found in the LICENSE.Apache file in the root directory).
//
// Copyright (c) 2011 The LevelDB Authors. All rights reserved.
// Use of this source code is governed by a BSD-style license that can be
// found in the LICENSE file. See the AUTHORS file for names of contributors.

#include <functional>

#include "db/arena_wrapped_db_iter.h"
#include "db/db_iter.h"
#include "db/db_test_util.h"
#include "port/port.h"
#include "port/stack_trace.h"
#include "rocksdb/iostats_context.h"
#include "rocksdb/perf_context.h"
#include "table/block_based/flush_block_policy_impl.h"
#include "util/random.h"
#include "utilities/merge_operators/string_append/stringappend2.h"

namespace ROCKSDB_NAMESPACE {

// A dumb ReadCallback which saying every key is committed.
class DummyReadCallback : public ReadCallback {
 public:
  DummyReadCallback() : ReadCallback(kMaxSequenceNumber) {}
  bool IsVisibleFullCheck(SequenceNumber /*seq*/) override { return true; }
  void SetSnapshot(SequenceNumber seq) { max_visible_seq_ = seq; }
};

class DBIteratorBaseTest : public DBTestBase {
 public:
  DBIteratorBaseTest()
      : DBTestBase("db_iterator_test", /*env_do_fsync=*/true) {}
};

TEST_F(DBIteratorBaseTest, APICallsWithPerfContext) {
  // Set up the DB
  Options options = CurrentOptions();
  DestroyAndReopen(options);
  Random rnd(301);
  for (int i = 1; i <= 3; i++) {
    ASSERT_OK(Put(std::to_string(i), std::to_string(i)));
  }

  // Setup iterator and PerfContext
  Iterator* iter = db_->NewIterator(ReadOptions());
  std::string key_str = std::to_string(2);
  Slice key(key_str);
  SetPerfLevel(kEnableCount);
  get_perf_context()->Reset();

  // Initial PerfContext counters
  ASSERT_EQ(0, get_perf_context()->iter_seek_count);
  ASSERT_EQ(0, get_perf_context()->iter_next_count);
  ASSERT_EQ(0, get_perf_context()->iter_prev_count);

  // Test Seek-related API calls PerfContext counter
  iter->Seek(key);
  iter->SeekToFirst();
  iter->SeekToLast();
  iter->SeekForPrev(key);
  ASSERT_EQ(4, get_perf_context()->iter_seek_count);
  ASSERT_EQ(0, get_perf_context()->iter_next_count);
  ASSERT_EQ(0, get_perf_context()->iter_prev_count);

  // Test Next() calls PerfContext counter
  iter->Next();
  ASSERT_EQ(4, get_perf_context()->iter_seek_count);
  ASSERT_EQ(1, get_perf_context()->iter_next_count);
  ASSERT_EQ(0, get_perf_context()->iter_prev_count);

  // Test Prev() calls PerfContext counter
  iter->Prev();
  ASSERT_EQ(4, get_perf_context()->iter_seek_count);
  ASSERT_EQ(1, get_perf_context()->iter_next_count);
  ASSERT_EQ(1, get_perf_context()->iter_prev_count);

  delete iter;
}

// Test param:
//   bool: whether to pass read_callback to NewIterator().
class DBIteratorTest : public DBIteratorBaseTest,
                       public testing::WithParamInterface<bool> {
 public:
  DBIteratorTest() {}

  Iterator* NewIterator(const ReadOptions& read_options,
                        ColumnFamilyHandle* column_family = nullptr) {
    if (column_family == nullptr) {
      column_family = db_->DefaultColumnFamily();
    }
    auto* cfd =
        static_cast_with_check<ColumnFamilyHandleImpl>(column_family)->cfd();
    SequenceNumber seq = read_options.snapshot != nullptr
                             ? read_options.snapshot->GetSequenceNumber()
                             : db_->GetLatestSequenceNumber();
    bool use_read_callback = GetParam();
    DummyReadCallback* read_callback = nullptr;
    if (use_read_callback) {
      read_callback = new DummyReadCallback();
      read_callback->SetSnapshot(seq);
      InstrumentedMutexLock lock(&mutex_);
      read_callbacks_.push_back(
          std::unique_ptr<DummyReadCallback>(read_callback));
    }
    DBImpl* db_impl = dbfull();
    SuperVersion* super_version = cfd->GetReferencedSuperVersion(db_impl);
    return db_impl->NewIteratorImpl(read_options, cfd, super_version, seq,
                                    read_callback);
  }

 private:
  InstrumentedMutex mutex_;
  std::vector<std::unique_ptr<DummyReadCallback>> read_callbacks_;
};

TEST_P(DBIteratorTest, IteratorProperty) {
  // The test needs to be changed if kPersistedTier is supported in iterator.
  Options options = CurrentOptions();
  CreateAndReopenWithCF({"pikachu"}, options);
  ASSERT_OK(Put(1, "1", "2"));
  ASSERT_OK(Delete(1, "2"));
  ReadOptions ropt;
  ropt.pin_data = false;
  {
    std::unique_ptr<Iterator> iter(NewIterator(ropt, handles_[1]));
    iter->SeekToFirst();
    std::string prop_value;
    ASSERT_NOK(iter->GetProperty("non_existing.value", &prop_value));
    ASSERT_OK(iter->GetProperty("rocksdb.iterator.is-key-pinned", &prop_value));
    ASSERT_EQ("0", prop_value);
    ASSERT_OK(iter->GetProperty("rocksdb.iterator.internal-key", &prop_value));
    ASSERT_EQ("1", prop_value);
    iter->Next();
    ASSERT_OK(iter->GetProperty("rocksdb.iterator.is-key-pinned", &prop_value));
    ASSERT_EQ("Iterator is not valid.", prop_value);

    // Get internal key at which the iteration stopped (tombstone in this case).
    ASSERT_OK(iter->GetProperty("rocksdb.iterator.internal-key", &prop_value));
    ASSERT_EQ("2", prop_value);
  }
  Close();
}

TEST_P(DBIteratorTest, PersistedTierOnIterator) {
  // The test needs to be changed if kPersistedTier is supported in iterator.
  Options options = CurrentOptions();
  CreateAndReopenWithCF({"pikachu"}, options);
  ReadOptions ropt;
  ropt.read_tier = kPersistedTier;

  auto* iter = db_->NewIterator(ropt, handles_[1]);
  ASSERT_TRUE(iter->status().IsNotSupported());
  delete iter;

  std::vector<Iterator*> iters;
  ASSERT_TRUE(db_->NewIterators(ropt, {handles_[1]}, &iters).IsNotSupported());
  Close();
}

TEST_P(DBIteratorTest, NonBlockingIteration) {
  do {
    ReadOptions non_blocking_opts, regular_opts;
    anon::OptionsOverride options_override;
    options_override.full_block_cache = true;
    Options options = CurrentOptions(options_override);
    options.statistics = ROCKSDB_NAMESPACE::CreateDBStatistics();
    non_blocking_opts.read_tier = kBlockCacheTier;

    CreateAndReopenWithCF({"pikachu"}, options);
    // write one kv to the database.
    ASSERT_OK(Put(1, "a", "b"));

    // scan using non-blocking iterator. We should find it because
    // it is in memtable.
    Iterator* iter = NewIterator(non_blocking_opts, handles_[1]);
    int count = 0;
    for (iter->SeekToFirst(); iter->Valid(); iter->Next()) {
      ASSERT_OK(iter->status());
      count++;
    }
    ASSERT_OK(iter->status());
    ASSERT_EQ(count, 1);
    delete iter;

    // flush memtable to storage. Now, the key should not be in the
    // memtable neither in the block cache.
    ASSERT_OK(Flush(1));

    // verify that a non-blocking iterator does not find any
    // kvs. Neither does it do any IOs to storage.
    uint64_t numopen = TestGetTickerCount(options, NO_FILE_OPENS);
    uint64_t cache_added = TestGetTickerCount(options, BLOCK_CACHE_ADD);
    iter = NewIterator(non_blocking_opts, handles_[1]);
    count = 0;
    for (iter->SeekToFirst(); iter->Valid(); iter->Next()) {
      count++;
    }
    ASSERT_EQ(count, 0);
    ASSERT_TRUE(iter->status().IsIncomplete());
    ASSERT_EQ(numopen, TestGetTickerCount(options, NO_FILE_OPENS));
    ASSERT_EQ(cache_added, TestGetTickerCount(options, BLOCK_CACHE_ADD));
    delete iter;

    // read in the specified block via a regular get
    ASSERT_EQ(Get(1, "a"), "b");

    // verify that we can find it via a non-blocking scan
    numopen = TestGetTickerCount(options, NO_FILE_OPENS);
    cache_added = TestGetTickerCount(options, BLOCK_CACHE_ADD);
    iter = NewIterator(non_blocking_opts, handles_[1]);
    count = 0;
    for (iter->SeekToFirst(); iter->Valid(); iter->Next()) {
      ASSERT_OK(iter->status());
      count++;
    }
    ASSERT_OK(iter->status());
    ASSERT_EQ(count, 1);
    ASSERT_EQ(numopen, TestGetTickerCount(options, NO_FILE_OPENS));
    ASSERT_EQ(cache_added, TestGetTickerCount(options, BLOCK_CACHE_ADD));
    delete iter;

    // This test verifies block cache behaviors, which is not used by plain
    // table format.
  } while (ChangeOptions(kSkipPlainTable | kSkipNoSeekToLast | kSkipMmapReads));
}

TEST_P(DBIteratorTest, IterSeekBeforePrev) {
  ASSERT_OK(Put("a", "b"));
  ASSERT_OK(Put("c", "d"));
  EXPECT_OK(dbfull()->Flush(FlushOptions()));
  ASSERT_OK(Put("0", "f"));
  ASSERT_OK(Put("1", "h"));
  EXPECT_OK(dbfull()->Flush(FlushOptions()));
  ASSERT_OK(Put("2", "j"));
  auto iter = NewIterator(ReadOptions());
  iter->Seek(Slice("c"));
  iter->Prev();
  iter->Seek(Slice("a"));
  iter->Prev();
  delete iter;
}

TEST_P(DBIteratorTest, IterReseekNewUpperBound) {
  Random rnd(301);
  Options options = CurrentOptions();
  BlockBasedTableOptions table_options;
  table_options.block_size = 1024;
  table_options.block_size_deviation = 50;
  options.table_factory.reset(NewBlockBasedTableFactory(table_options));
  options.compression = kNoCompression;
  Reopen(options);

  ASSERT_OK(Put("a", rnd.RandomString(400)));
  ASSERT_OK(Put("aabb", rnd.RandomString(400)));
  ASSERT_OK(Put("aaef", rnd.RandomString(400)));
  ASSERT_OK(Put("b", rnd.RandomString(400)));
  EXPECT_OK(dbfull()->Flush(FlushOptions()));
  ReadOptions opts;
  Slice ub = Slice("aa");
  opts.iterate_upper_bound = &ub;
  auto iter = NewIterator(opts);
  iter->Seek(Slice("a"));
  ub = Slice("b");
  iter->Seek(Slice("aabc"));
  ASSERT_TRUE(iter->Valid());
  ASSERT_EQ(iter->key().ToString(), "aaef");
  delete iter;
}

TEST_P(DBIteratorTest, IterSeekForPrevBeforeNext) {
  ASSERT_OK(Put("a", "b"));
  ASSERT_OK(Put("c", "d"));
  EXPECT_OK(dbfull()->Flush(FlushOptions()));
  ASSERT_OK(Put("0", "f"));
  ASSERT_OK(Put("1", "h"));
  EXPECT_OK(dbfull()->Flush(FlushOptions()));
  ASSERT_OK(Put("2", "j"));
  auto iter = NewIterator(ReadOptions());
  iter->SeekForPrev(Slice("0"));
  iter->Next();
  iter->SeekForPrev(Slice("1"));
  iter->Next();
  delete iter;
}

namespace {
std::string MakeLongKey(size_t length, char c) {
  return std::string(length, c);
}
}  // anonymous namespace

TEST_P(DBIteratorTest, IterLongKeys) {
  ASSERT_OK(Put(MakeLongKey(20, 0), "0"));
  ASSERT_OK(Put(MakeLongKey(32, 2), "2"));
  ASSERT_OK(Put("a", "b"));
  EXPECT_OK(dbfull()->Flush(FlushOptions()));
  ASSERT_OK(Put(MakeLongKey(50, 1), "1"));
  ASSERT_OK(Put(MakeLongKey(127, 3), "3"));
  ASSERT_OK(Put(MakeLongKey(64, 4), "4"));
  auto iter = NewIterator(ReadOptions());

  // Create a key that needs to be skipped for Seq too new
  iter->Seek(MakeLongKey(20, 0));
  ASSERT_EQ(IterStatus(iter), MakeLongKey(20, 0) + "->0");
  iter->Next();
  ASSERT_EQ(IterStatus(iter), MakeLongKey(50, 1) + "->1");
  iter->Next();
  ASSERT_EQ(IterStatus(iter), MakeLongKey(32, 2) + "->2");
  iter->Next();
  ASSERT_EQ(IterStatus(iter), MakeLongKey(127, 3) + "->3");
  iter->Next();
  ASSERT_EQ(IterStatus(iter), MakeLongKey(64, 4) + "->4");

  iter->SeekForPrev(MakeLongKey(127, 3));
  ASSERT_EQ(IterStatus(iter), MakeLongKey(127, 3) + "->3");
  iter->Prev();
  ASSERT_EQ(IterStatus(iter), MakeLongKey(32, 2) + "->2");
  iter->Prev();
  ASSERT_EQ(IterStatus(iter), MakeLongKey(50, 1) + "->1");
  delete iter;

  iter = NewIterator(ReadOptions());
  iter->Seek(MakeLongKey(50, 1));
  ASSERT_EQ(IterStatus(iter), MakeLongKey(50, 1) + "->1");
  iter->Next();
  ASSERT_EQ(IterStatus(iter), MakeLongKey(32, 2) + "->2");
  iter->Next();
  ASSERT_EQ(IterStatus(iter), MakeLongKey(127, 3) + "->3");
  delete iter;
}

TEST_P(DBIteratorTest, IterNextWithNewerSeq) {
  ASSERT_OK(Put("0", "0"));
  EXPECT_OK(dbfull()->Flush(FlushOptions()));
  ASSERT_OK(Put("a", "b"));
  ASSERT_OK(Put("c", "d"));
  ASSERT_OK(Put("d", "e"));
  auto iter = NewIterator(ReadOptions());

  // Create a key that needs to be skipped for Seq too new
  for (uint64_t i = 0; i < last_options_.max_sequential_skip_in_iterations + 1;
       i++) {
    ASSERT_OK(Put("b", "f"));
  }

  iter->Seek(Slice("a"));
  ASSERT_EQ(IterStatus(iter), "a->b");
  iter->Next();
  ASSERT_EQ(IterStatus(iter), "c->d");
  iter->SeekForPrev(Slice("b"));
  ASSERT_EQ(IterStatus(iter), "a->b");
  iter->Next();
  ASSERT_EQ(IterStatus(iter), "c->d");

  delete iter;
}

TEST_P(DBIteratorTest, IterPrevWithNewerSeq) {
  ASSERT_OK(Put("0", "0"));
  EXPECT_OK(dbfull()->Flush(FlushOptions()));
  ASSERT_OK(Put("a", "b"));
  ASSERT_OK(Put("c", "d"));
  ASSERT_OK(Put("d", "e"));
  auto iter = NewIterator(ReadOptions());

  // Create a key that needs to be skipped for Seq too new
  for (uint64_t i = 0; i < last_options_.max_sequential_skip_in_iterations + 1;
       i++) {
    ASSERT_OK(Put("b", "f"));
  }

  iter->Seek(Slice("d"));
  ASSERT_EQ(IterStatus(iter), "d->e");
  iter->Prev();
  ASSERT_EQ(IterStatus(iter), "c->d");
  iter->Prev();
  ASSERT_EQ(IterStatus(iter), "a->b");
  iter->Prev();
  iter->SeekForPrev(Slice("d"));
  ASSERT_EQ(IterStatus(iter), "d->e");
  iter->Prev();
  ASSERT_EQ(IterStatus(iter), "c->d");
  iter->Prev();
  ASSERT_EQ(IterStatus(iter), "a->b");
  iter->Prev();
  delete iter;
}

TEST_P(DBIteratorTest, IterPrevWithNewerSeq2) {
  ASSERT_OK(Put("0", "0"));
  EXPECT_OK(dbfull()->Flush(FlushOptions()));
  ASSERT_OK(Put("a", "b"));
  ASSERT_OK(Put("c", "d"));
  ASSERT_OK(Put("e", "f"));
  auto iter = NewIterator(ReadOptions());
  auto iter2 = NewIterator(ReadOptions());
  iter->Seek(Slice("c"));
  iter2->SeekForPrev(Slice("d"));
  ASSERT_EQ(IterStatus(iter), "c->d");
  ASSERT_EQ(IterStatus(iter2), "c->d");

  // Create a key that needs to be skipped for Seq too new
  for (uint64_t i = 0; i < last_options_.max_sequential_skip_in_iterations + 1;
       i++) {
    ASSERT_OK(Put("b", "f"));
  }

  iter->Prev();
  ASSERT_EQ(IterStatus(iter), "a->b");
  iter->Prev();
  iter2->Prev();
  ASSERT_EQ(IterStatus(iter2), "a->b");
  iter2->Prev();
  delete iter;
  delete iter2;
}

TEST_P(DBIteratorTest, IterEmpty) {
  do {
    CreateAndReopenWithCF({"pikachu"}, CurrentOptions());
    Iterator* iter = NewIterator(ReadOptions(), handles_[1]);

    iter->SeekToFirst();
    ASSERT_EQ(IterStatus(iter), "(invalid)");

    iter->SeekToLast();
    ASSERT_EQ(IterStatus(iter), "(invalid)");

    iter->Seek("foo");
    ASSERT_EQ(IterStatus(iter), "(invalid)");

    iter->SeekForPrev("foo");
    ASSERT_EQ(IterStatus(iter), "(invalid)");

    ASSERT_OK(iter->status());

    delete iter;
  } while (ChangeCompactOptions());
}

TEST_P(DBIteratorTest, IterSingle) {
  do {
    CreateAndReopenWithCF({"pikachu"}, CurrentOptions());
    ASSERT_OK(Put(1, "a", "va"));
    Iterator* iter = NewIterator(ReadOptions(), handles_[1]);

    iter->SeekToFirst();
    ASSERT_EQ(IterStatus(iter), "a->va");
    iter->Next();
    ASSERT_EQ(IterStatus(iter), "(invalid)");
    iter->SeekToFirst();
    ASSERT_EQ(IterStatus(iter), "a->va");
    iter->Prev();
    ASSERT_EQ(IterStatus(iter), "(invalid)");

    iter->SeekToLast();
    ASSERT_EQ(IterStatus(iter), "a->va");
    iter->Next();
    ASSERT_EQ(IterStatus(iter), "(invalid)");
    iter->SeekToLast();
    ASSERT_EQ(IterStatus(iter), "a->va");
    iter->Prev();
    ASSERT_EQ(IterStatus(iter), "(invalid)");

    iter->Seek("");
    ASSERT_EQ(IterStatus(iter), "a->va");
    iter->Next();
    ASSERT_EQ(IterStatus(iter), "(invalid)");
    iter->SeekForPrev("");
    ASSERT_EQ(IterStatus(iter), "(invalid)");

    iter->Seek("a");
    ASSERT_EQ(IterStatus(iter), "a->va");
    iter->Next();
    ASSERT_EQ(IterStatus(iter), "(invalid)");
    iter->SeekForPrev("a");
    ASSERT_EQ(IterStatus(iter), "a->va");
    iter->Prev();
    ASSERT_EQ(IterStatus(iter), "(invalid)");

    iter->Seek("b");
    ASSERT_EQ(IterStatus(iter), "(invalid)");
    iter->SeekForPrev("b");
    ASSERT_EQ(IterStatus(iter), "a->va");
    iter->Prev();
    ASSERT_EQ(IterStatus(iter), "(invalid)");

    delete iter;
  } while (ChangeCompactOptions());
}

TEST_P(DBIteratorTest, IterMulti) {
  do {
    CreateAndReopenWithCF({"pikachu"}, CurrentOptions());
    ASSERT_OK(Put(1, "a", "va"));
    ASSERT_OK(Put(1, "b", "vb"));
    ASSERT_OK(Put(1, "c", "vc"));
    Iterator* iter = NewIterator(ReadOptions(), handles_[1]);

    iter->SeekToFirst();
    ASSERT_EQ(IterStatus(iter), "a->va");
    iter->Next();
    ASSERT_EQ(IterStatus(iter), "b->vb");
    iter->Next();
    ASSERT_EQ(IterStatus(iter), "c->vc");
    iter->Next();
    ASSERT_EQ(IterStatus(iter), "(invalid)");
    iter->SeekToFirst();
    ASSERT_EQ(IterStatus(iter), "a->va");
    iter->Prev();
    ASSERT_EQ(IterStatus(iter), "(invalid)");

    iter->SeekToLast();
    ASSERT_EQ(IterStatus(iter), "c->vc");
    iter->Prev();
    ASSERT_EQ(IterStatus(iter), "b->vb");
    iter->Prev();
    ASSERT_EQ(IterStatus(iter), "a->va");
    iter->Prev();
    ASSERT_EQ(IterStatus(iter), "(invalid)");
    iter->SeekToLast();
    ASSERT_EQ(IterStatus(iter), "c->vc");
    iter->Next();
    ASSERT_EQ(IterStatus(iter), "(invalid)");

    iter->Seek("");
    ASSERT_EQ(IterStatus(iter), "a->va");
    iter->Seek("a");
    ASSERT_EQ(IterStatus(iter), "a->va");
    iter->Seek("ax");
    ASSERT_EQ(IterStatus(iter), "b->vb");
    iter->SeekForPrev("d");
    ASSERT_EQ(IterStatus(iter), "c->vc");
    iter->SeekForPrev("c");
    ASSERT_EQ(IterStatus(iter), "c->vc");
    iter->SeekForPrev("bx");
    ASSERT_EQ(IterStatus(iter), "b->vb");

    iter->Seek("b");
    ASSERT_EQ(IterStatus(iter), "b->vb");
    iter->Seek("z");
    ASSERT_EQ(IterStatus(iter), "(invalid)");
    iter->SeekForPrev("b");
    ASSERT_EQ(IterStatus(iter), "b->vb");
    iter->SeekForPrev("");
    ASSERT_EQ(IterStatus(iter), "(invalid)");

    // Switch from reverse to forward
    iter->SeekToLast();
    iter->Prev();
    iter->Prev();
    iter->Next();
    ASSERT_EQ(IterStatus(iter), "b->vb");

    // Switch from forward to reverse
    iter->SeekToFirst();
    iter->Next();
    iter->Next();
    iter->Prev();
    ASSERT_EQ(IterStatus(iter), "b->vb");

    // Make sure iter stays at snapshot
    ASSERT_OK(Put(1, "a", "va2"));
    ASSERT_OK(Put(1, "a2", "va3"));
    ASSERT_OK(Put(1, "b", "vb2"));
    ASSERT_OK(Put(1, "c", "vc2"));
    ASSERT_OK(Delete(1, "b"));
    iter->SeekToFirst();
    ASSERT_EQ(IterStatus(iter), "a->va");
    iter->Next();
    ASSERT_EQ(IterStatus(iter), "b->vb");
    iter->Next();
    ASSERT_EQ(IterStatus(iter), "c->vc");
    iter->Next();
    ASSERT_EQ(IterStatus(iter), "(invalid)");
    iter->SeekToLast();
    ASSERT_EQ(IterStatus(iter), "c->vc");
    iter->Prev();
    ASSERT_EQ(IterStatus(iter), "b->vb");
    iter->Prev();
    ASSERT_EQ(IterStatus(iter), "a->va");
    iter->Prev();
    ASSERT_EQ(IterStatus(iter), "(invalid)");

    delete iter;
  } while (ChangeCompactOptions());
}

// Check that we can skip over a run of user keys
// by using reseek rather than sequential scan
TEST_P(DBIteratorTest, IterReseek) {
  anon::OptionsOverride options_override;
  options_override.skip_policy = kSkipNoSnapshot;
  Options options = CurrentOptions(options_override);
  options.max_sequential_skip_in_iterations = 3;
  options.create_if_missing = true;
  options.statistics = ROCKSDB_NAMESPACE::CreateDBStatistics();
  DestroyAndReopen(options);
  CreateAndReopenWithCF({"pikachu"}, options);

  // insert three keys with same userkey and verify that
  // reseek is not invoked. For each of these test cases,
  // verify that we can find the next key "b".
  ASSERT_OK(Put(1, "a", "zero"));
  ASSERT_OK(Put(1, "a", "one"));
  ASSERT_OK(Put(1, "a", "two"));
  ASSERT_OK(Put(1, "b", "bone"));
  Iterator* iter = NewIterator(ReadOptions(), handles_[1]);
  iter->SeekToFirst();
  ASSERT_EQ(TestGetTickerCount(options, NUMBER_OF_RESEEKS_IN_ITERATION), 0);
  ASSERT_EQ(IterStatus(iter), "a->two");
  iter->Next();
  ASSERT_EQ(TestGetTickerCount(options, NUMBER_OF_RESEEKS_IN_ITERATION), 0);
  ASSERT_EQ(IterStatus(iter), "b->bone");
  delete iter;

  // insert a total of three keys with same userkey and verify
  // that reseek is still not invoked.
  ASSERT_OK(Put(1, "a", "three"));
  iter = NewIterator(ReadOptions(), handles_[1]);
  iter->SeekToFirst();
  ASSERT_EQ(IterStatus(iter), "a->three");
  iter->Next();
  ASSERT_EQ(TestGetTickerCount(options, NUMBER_OF_RESEEKS_IN_ITERATION), 0);
  ASSERT_EQ(IterStatus(iter), "b->bone");
  delete iter;

  // insert a total of four keys with same userkey and verify
  // that reseek is invoked.
  ASSERT_OK(Put(1, "a", "four"));
  iter = NewIterator(ReadOptions(), handles_[1]);
  iter->SeekToFirst();
  ASSERT_EQ(IterStatus(iter), "a->four");
  ASSERT_EQ(TestGetTickerCount(options, NUMBER_OF_RESEEKS_IN_ITERATION), 0);
  iter->Next();
  ASSERT_EQ(TestGetTickerCount(options, NUMBER_OF_RESEEKS_IN_ITERATION), 1);
  ASSERT_EQ(IterStatus(iter), "b->bone");
  delete iter;

  // Testing reverse iterator
  // At this point, we have three versions of "a" and one version of "b".
  // The reseek statistics is already at 1.
  int num_reseeks = static_cast<int>(
      TestGetTickerCount(options, NUMBER_OF_RESEEKS_IN_ITERATION));

  // Insert another version of b and assert that reseek is not invoked
  ASSERT_OK(Put(1, "b", "btwo"));
  iter = NewIterator(ReadOptions(), handles_[1]);
  iter->SeekToLast();
  ASSERT_EQ(IterStatus(iter), "b->btwo");
  ASSERT_EQ(TestGetTickerCount(options, NUMBER_OF_RESEEKS_IN_ITERATION),
            num_reseeks);
  iter->Prev();
  ASSERT_EQ(TestGetTickerCount(options, NUMBER_OF_RESEEKS_IN_ITERATION),
            num_reseeks + 1);
  ASSERT_EQ(IterStatus(iter), "a->four");
  delete iter;

  // insert two more versions of b. This makes a total of 4 versions
  // of b and 4 versions of a.
  ASSERT_OK(Put(1, "b", "bthree"));
  ASSERT_OK(Put(1, "b", "bfour"));
  iter = NewIterator(ReadOptions(), handles_[1]);
  iter->SeekToLast();
  ASSERT_EQ(IterStatus(iter), "b->bfour");
  ASSERT_EQ(TestGetTickerCount(options, NUMBER_OF_RESEEKS_IN_ITERATION),
            num_reseeks + 2);
  iter->Prev();

  // the previous Prev call should have invoked reseek
  ASSERT_EQ(TestGetTickerCount(options, NUMBER_OF_RESEEKS_IN_ITERATION),
            num_reseeks + 3);
  ASSERT_EQ(IterStatus(iter), "a->four");
  delete iter;
}

TEST_F(DBIteratorTest, ReseekUponDirectionChange) {
  Options options = GetDefaultOptions();
  options.create_if_missing = true;
  options.prefix_extractor.reset(NewFixedPrefixTransform(1));
  options.statistics = ROCKSDB_NAMESPACE::CreateDBStatistics();
  options.merge_operator.reset(
      new StringAppendTESTOperator(/*delim_char=*/' '));
  DestroyAndReopen(options);
  ASSERT_OK(Put("foo", "value"));
  ASSERT_OK(Put("bar", "value"));
  {
    std::unique_ptr<Iterator> it(db_->NewIterator(ReadOptions()));
    it->SeekToLast();
    it->Prev();
    it->Next();
  }
  ASSERT_EQ(1,
            options.statistics->getTickerCount(NUMBER_OF_RESEEKS_IN_ITERATION));

  const std::string merge_key("good");
  ASSERT_OK(Put(merge_key, "orig"));
  ASSERT_OK(Merge(merge_key, "suffix"));
  {
    std::unique_ptr<Iterator> it(db_->NewIterator(ReadOptions()));
    it->Seek(merge_key);
    ASSERT_TRUE(it->Valid());
    const uint64_t prev_reseek_count =
        options.statistics->getTickerCount(NUMBER_OF_RESEEKS_IN_ITERATION);
    it->Prev();
    ASSERT_EQ(prev_reseek_count + 1, options.statistics->getTickerCount(
                                         NUMBER_OF_RESEEKS_IN_ITERATION));
  }
}

TEST_P(DBIteratorTest, IterSmallAndLargeMix) {
  do {
    CreateAndReopenWithCF({"pikachu"}, CurrentOptions());
    ASSERT_OK(Put(1, "a", "va"));
    ASSERT_OK(Put(1, "b", std::string(100000, 'b')));
    ASSERT_OK(Put(1, "c", "vc"));
    ASSERT_OK(Put(1, "d", std::string(100000, 'd')));
    ASSERT_OK(Put(1, "e", std::string(100000, 'e')));

    Iterator* iter = NewIterator(ReadOptions(), handles_[1]);

    iter->SeekToFirst();
    ASSERT_EQ(IterStatus(iter), "a->va");
    iter->Next();
    ASSERT_EQ(IterStatus(iter), "b->" + std::string(100000, 'b'));
    iter->Next();
    ASSERT_EQ(IterStatus(iter), "c->vc");
    iter->Next();
    ASSERT_EQ(IterStatus(iter), "d->" + std::string(100000, 'd'));
    iter->Next();
    ASSERT_EQ(IterStatus(iter), "e->" + std::string(100000, 'e'));
    iter->Next();
    ASSERT_EQ(IterStatus(iter), "(invalid)");

    iter->SeekToLast();
    ASSERT_EQ(IterStatus(iter), "e->" + std::string(100000, 'e'));
    iter->Prev();
    ASSERT_EQ(IterStatus(iter), "d->" + std::string(100000, 'd'));
    iter->Prev();
    ASSERT_EQ(IterStatus(iter), "c->vc");
    iter->Prev();
    ASSERT_EQ(IterStatus(iter), "b->" + std::string(100000, 'b'));
    iter->Prev();
    ASSERT_EQ(IterStatus(iter), "a->va");
    iter->Prev();
    ASSERT_EQ(IterStatus(iter), "(invalid)");

    delete iter;
  } while (ChangeCompactOptions());
}

TEST_P(DBIteratorTest, IterMultiWithDelete) {
  do {
    CreateAndReopenWithCF({"pikachu"}, CurrentOptions());
    ASSERT_OK(Put(1, "ka", "va"));
    ASSERT_OK(Put(1, "kb", "vb"));
    ASSERT_OK(Put(1, "kc", "vc"));
    ASSERT_OK(Delete(1, "kb"));
    ASSERT_EQ("NOT_FOUND", Get(1, "kb"));

    Iterator* iter = NewIterator(ReadOptions(), handles_[1]);
    iter->Seek("kc");
    ASSERT_EQ(IterStatus(iter), "kc->vc");
    if (!CurrentOptions().merge_operator) {
      // TODO: merge operator does not support backward iteration yet
      if (kPlainTableAllBytesPrefix != option_config_ &&
          kBlockBasedTableWithWholeKeyHashIndex != option_config_ &&
          kHashLinkList != option_config_ &&
          kHashSkipList != option_config_) {  // doesn't support SeekToLast
        iter->Prev();
        ASSERT_EQ(IterStatus(iter), "ka->va");
      }
    }
    delete iter;
  } while (ChangeOptions());
}

TEST_P(DBIteratorTest, IterPrevMaxSkip) {
  do {
    CreateAndReopenWithCF({"pikachu"}, CurrentOptions());
    for (int i = 0; i < 2; i++) {
      ASSERT_OK(Put(1, "key1", "v1"));
      ASSERT_OK(Put(1, "key2", "v2"));
      ASSERT_OK(Put(1, "key3", "v3"));
      ASSERT_OK(Put(1, "key4", "v4"));
      ASSERT_OK(Put(1, "key5", "v5"));
    }

    VerifyIterLast("key5->v5", 1);

    ASSERT_OK(Delete(1, "key5"));
    VerifyIterLast("key4->v4", 1);

    ASSERT_OK(Delete(1, "key4"));
    VerifyIterLast("key3->v3", 1);

    ASSERT_OK(Delete(1, "key3"));
    VerifyIterLast("key2->v2", 1);

    ASSERT_OK(Delete(1, "key2"));
    VerifyIterLast("key1->v1", 1);

    ASSERT_OK(Delete(1, "key1"));
    VerifyIterLast("(invalid)", 1);
  } while (ChangeOptions(kSkipMergePut | kSkipNoSeekToLast));
}

TEST_P(DBIteratorTest, IterWithSnapshot) {
  anon::OptionsOverride options_override;
  options_override.skip_policy = kSkipNoSnapshot;
  do {
    CreateAndReopenWithCF({"pikachu"}, CurrentOptions(options_override));
    ASSERT_OK(Put(1, "key1", "val1"));
    ASSERT_OK(Put(1, "key2", "val2"));
    ASSERT_OK(Put(1, "key3", "val3"));
    ASSERT_OK(Put(1, "key4", "val4"));
    ASSERT_OK(Put(1, "key5", "val5"));

    const Snapshot* snapshot = db_->GetSnapshot();
    ReadOptions options;
    options.snapshot = snapshot;
    Iterator* iter = NewIterator(options, handles_[1]);

    ASSERT_OK(Put(1, "key0", "val0"));
    // Put more values after the snapshot
    ASSERT_OK(Put(1, "key100", "val100"));
    ASSERT_OK(Put(1, "key101", "val101"));

    iter->Seek("key5");
    ASSERT_EQ(IterStatus(iter), "key5->val5");
    if (!CurrentOptions().merge_operator) {
      // TODO: merge operator does not support backward iteration yet
      if (kPlainTableAllBytesPrefix != option_config_ &&
          kBlockBasedTableWithWholeKeyHashIndex != option_config_ &&
          kHashLinkList != option_config_ && kHashSkipList != option_config_) {
        iter->Prev();
        ASSERT_EQ(IterStatus(iter), "key4->val4");
        iter->Prev();
        ASSERT_EQ(IterStatus(iter), "key3->val3");

        iter->Next();
        ASSERT_EQ(IterStatus(iter), "key4->val4");
        iter->Next();
        ASSERT_EQ(IterStatus(iter), "key5->val5");
      }
      iter->Next();
      ASSERT_TRUE(!iter->Valid());
    }

    if (!CurrentOptions().merge_operator) {
      // TODO(gzh): merge operator does not support backward iteration yet
      if (kPlainTableAllBytesPrefix != option_config_ &&
          kBlockBasedTableWithWholeKeyHashIndex != option_config_ &&
          kHashLinkList != option_config_ && kHashSkipList != option_config_) {
        iter->SeekForPrev("key1");
        ASSERT_EQ(IterStatus(iter), "key1->val1");
        iter->Next();
        ASSERT_EQ(IterStatus(iter), "key2->val2");
        iter->Next();
        ASSERT_EQ(IterStatus(iter), "key3->val3");
        iter->Prev();
        ASSERT_EQ(IterStatus(iter), "key2->val2");
        iter->Prev();
        ASSERT_EQ(IterStatus(iter), "key1->val1");
        iter->Prev();
        ASSERT_TRUE(!iter->Valid());
      }
    }

    // Check that creating a new iterator snapshot has an increasing and
    // different sequence number.
    const Snapshot* snapshot2 = db_->GetSnapshot();
    ReadOptions options2;
    options.snapshot = snapshot2;
    Iterator* iter2 = NewIterator(options2, handles_[1]);
    ASSERT_GT(db_->GetIteratorSequenceNumber(iter2),
              db_->GetIteratorSequenceNumber(iter));

    // Now check only the new iterator has the value added after the initial
    // snapshot.
    iter->Seek("key0");
    ASSERT_TRUE(!iter->Valid() || iter->key() != "key0");

    iter2->Seek("key0");
    ASSERT_EQ(IterStatus(iter2), "key0->val0");

    db_->ReleaseSnapshot(snapshot);
<<<<<<< HEAD
    db_->ReleaseSnapshot(snapshot2);
=======
    ASSERT_OK(iter->status());
>>>>>>> 49ce8a10
    delete iter;
    delete iter2;
  } while (ChangeOptions());
}

TEST_P(DBIteratorTest, IteratorPinsRef) {
  do {
    CreateAndReopenWithCF({"pikachu"}, CurrentOptions());
    ASSERT_OK(Put(1, "foo", "hello"));

    // Get iterator that will yield the current contents of the DB.
    Iterator* iter = NewIterator(ReadOptions(), handles_[1]);

    // Write to force compactions
    ASSERT_OK(Put(1, "foo", "newvalue1"));
    for (int i = 0; i < 100; i++) {
      // 100K values
      ASSERT_OK(Put(1, Key(i), Key(i) + std::string(100000, 'v')));
    }
    ASSERT_OK(Put(1, "foo", "newvalue2"));

    iter->SeekToFirst();
    ASSERT_TRUE(iter->Valid());
    ASSERT_EQ("foo", iter->key().ToString());
    ASSERT_EQ("hello", iter->value().ToString());
    iter->Next();
    ASSERT_TRUE(!iter->Valid());
    delete iter;
  } while (ChangeCompactOptions());
}

TEST_P(DBIteratorTest, IteratorDeleteAfterCfDelete) {
  CreateAndReopenWithCF({"pikachu"}, CurrentOptions());

  ASSERT_OK(Put(1, "foo", "delete-cf-then-delete-iter"));
  ASSERT_OK(Put(1, "hello", "value2"));

  ColumnFamilyHandle* cf = handles_[1];
  ReadOptions ro;

  auto* iter = db_->NewIterator(ro, cf);
  iter->SeekToFirst();
  ASSERT_EQ(IterStatus(iter), "foo->delete-cf-then-delete-iter");

  // delete CF handle
  EXPECT_OK(db_->DestroyColumnFamilyHandle(cf));
  handles_.erase(std::begin(handles_) + 1);

  // delete Iterator after CF handle is deleted
  iter->Next();
  ASSERT_EQ(IterStatus(iter), "hello->value2");
  delete iter;
}

TEST_P(DBIteratorTest, IteratorDeleteAfterCfDrop) {
  CreateAndReopenWithCF({"pikachu"}, CurrentOptions());

  ASSERT_OK(Put(1, "foo", "drop-cf-then-delete-iter"));

  ReadOptions ro;
  ColumnFamilyHandle* cf = handles_[1];

  auto* iter = db_->NewIterator(ro, cf);
  iter->SeekToFirst();
  ASSERT_EQ(IterStatus(iter), "foo->drop-cf-then-delete-iter");

  // drop and delete CF
  EXPECT_OK(db_->DropColumnFamily(cf));
  EXPECT_OK(db_->DestroyColumnFamilyHandle(cf));
  handles_.erase(std::begin(handles_) + 1);

  // delete Iterator after CF handle is dropped
  delete iter;
}

// SetOptions not defined in ROCKSDB LITE
TEST_P(DBIteratorTest, DBIteratorBoundTest) {
  Options options = CurrentOptions();
  options.env = env_;
  options.create_if_missing = true;

  options.prefix_extractor = nullptr;
  DestroyAndReopen(options);
  ASSERT_OK(Put("a", "0"));
  ASSERT_OK(Put("foo", "bar"));
  ASSERT_OK(Put("foo1", "bar1"));
  ASSERT_OK(Put("g1", "0"));

  // testing basic case with no iterate_upper_bound and no prefix_extractor
  {
    ReadOptions ro;
    ro.iterate_upper_bound = nullptr;

    std::unique_ptr<Iterator> iter(NewIterator(ro));

    iter->Seek("foo");

    ASSERT_TRUE(iter->Valid());
    ASSERT_EQ(iter->key().compare(Slice("foo")), 0);

    iter->Next();
    ASSERT_TRUE(iter->Valid());
    ASSERT_EQ(iter->key().compare(Slice("foo1")), 0);

    iter->Next();
    ASSERT_TRUE(iter->Valid());
    ASSERT_EQ(iter->key().compare(Slice("g1")), 0);

    iter->SeekForPrev("g1");

    ASSERT_TRUE(iter->Valid());
    ASSERT_EQ(iter->key().compare(Slice("g1")), 0);

    iter->Prev();
    ASSERT_TRUE(iter->Valid());
    ASSERT_EQ(iter->key().compare(Slice("foo1")), 0);

    iter->Prev();
    ASSERT_TRUE(iter->Valid());
    ASSERT_EQ(iter->key().compare(Slice("foo")), 0);
  }

  // testing iterate_upper_bound and forward iterator
  // to make sure it stops at bound
  {
    ReadOptions ro;
    // iterate_upper_bound points beyond the last expected entry
    Slice prefix("foo2");
    ro.iterate_upper_bound = &prefix;

    std::unique_ptr<Iterator> iter(NewIterator(ro));

    iter->Seek("foo");

    ASSERT_TRUE(iter->Valid());
    ASSERT_EQ(iter->key().compare(Slice("foo")), 0);

    iter->Next();
    ASSERT_TRUE(iter->Valid());
    ASSERT_EQ(iter->key().compare(("foo1")), 0);

    iter->Next();
    // should stop here...
    ASSERT_TRUE(!iter->Valid());
  }
  // Testing SeekToLast with iterate_upper_bound set
  {
    ReadOptions ro;

    Slice prefix("foo");
    ro.iterate_upper_bound = &prefix;

    std::unique_ptr<Iterator> iter(NewIterator(ro));

    iter->SeekToLast();
    ASSERT_TRUE(iter->Valid());
    ASSERT_EQ(iter->key().compare(Slice("a")), 0);
  }

  // prefix is the first letter of the key
  ASSERT_OK(dbfull()->SetOptions({{"prefix_extractor", "fixed:1"}}));
  ASSERT_OK(Put("a", "0"));
  ASSERT_OK(Put("foo", "bar"));
  ASSERT_OK(Put("foo1", "bar1"));
  ASSERT_OK(Put("g1", "0"));

  // testing with iterate_upper_bound and prefix_extractor
  // Seek target and iterate_upper_bound are not is same prefix
  // This should be an error
  {
    ReadOptions ro;
    Slice upper_bound("g");
    ro.iterate_upper_bound = &upper_bound;

    std::unique_ptr<Iterator> iter(NewIterator(ro));

    iter->Seek("foo");

    ASSERT_TRUE(iter->Valid());
    ASSERT_EQ("foo", iter->key().ToString());

    iter->Next();
    ASSERT_TRUE(iter->Valid());
    ASSERT_EQ("foo1", iter->key().ToString());

    iter->Next();
    ASSERT_TRUE(!iter->Valid());
  }

  // testing that iterate_upper_bound prevents iterating over deleted items
  // if the bound has already reached
  {
    options.prefix_extractor = nullptr;
    DestroyAndReopen(options);
    ASSERT_OK(Put("a", "0"));
    ASSERT_OK(Put("b", "0"));
    ASSERT_OK(Put("b1", "0"));
    ASSERT_OK(Put("c", "0"));
    ASSERT_OK(Put("d", "0"));
    ASSERT_OK(Put("e", "0"));
    ASSERT_OK(Delete("c"));
    ASSERT_OK(Delete("d"));

    // base case with no bound
    ReadOptions ro;
    ro.iterate_upper_bound = nullptr;

    std::unique_ptr<Iterator> iter(NewIterator(ro));

    iter->Seek("b");
    ASSERT_TRUE(iter->Valid());
    ASSERT_EQ(iter->key().compare(Slice("b")), 0);

    iter->Next();
    ASSERT_TRUE(iter->Valid());
    ASSERT_EQ(iter->key().compare(("b1")), 0);

    get_perf_context()->Reset();
    iter->Next();

    ASSERT_TRUE(iter->Valid());
    ASSERT_EQ(
        static_cast<int>(get_perf_context()->internal_delete_skipped_count), 2);

    // now testing with iterate_bound
    Slice prefix("c");
    ro.iterate_upper_bound = &prefix;

    iter.reset(NewIterator(ro));

    get_perf_context()->Reset();

    iter->Seek("b");
    ASSERT_TRUE(iter->Valid());
    ASSERT_EQ(iter->key().compare(Slice("b")), 0);

    iter->Next();
    ASSERT_TRUE(iter->Valid());
    ASSERT_EQ(iter->key().compare(("b1")), 0);

    iter->Next();
    // the iteration should stop as soon as the bound key is reached
    // even though the key is deleted
    // hence internal_delete_skipped_count should be 0
    ASSERT_TRUE(!iter->Valid());
    ASSERT_EQ(
        static_cast<int>(get_perf_context()->internal_delete_skipped_count), 0);
  }
}

TEST_P(DBIteratorTest, DBIteratorBoundMultiSeek) {
  Options options = CurrentOptions();
  options.env = env_;
  options.create_if_missing = true;
  options.statistics = ROCKSDB_NAMESPACE::CreateDBStatistics();
  options.prefix_extractor = nullptr;
  DestroyAndReopen(options);
  ASSERT_OK(Put("a", "0"));
  ASSERT_OK(Put("z", "0"));
  ASSERT_OK(Flush());
  ASSERT_OK(Put("foo1", "bar1"));
  ASSERT_OK(Put("foo2", "bar2"));
  ASSERT_OK(Put("foo3", "bar3"));
  ASSERT_OK(Put("foo4", "bar4"));

  {
    std::string up_str = "foo5";
    Slice up(up_str);
    ReadOptions ro;
    ro.iterate_upper_bound = &up;
    std::unique_ptr<Iterator> iter(NewIterator(ro));

    iter->Seek("foo1");
    ASSERT_TRUE(iter->Valid());
    ASSERT_EQ(iter->key().compare(Slice("foo1")), 0);

    uint64_t prev_block_cache_hit =
        TestGetTickerCount(options, BLOCK_CACHE_HIT);
    uint64_t prev_block_cache_miss =
        TestGetTickerCount(options, BLOCK_CACHE_MISS);

    ASSERT_GT(prev_block_cache_hit + prev_block_cache_miss, 0);

    iter->Seek("foo4");
    ASSERT_TRUE(iter->Valid());
    ASSERT_EQ(iter->key().compare(Slice("foo4")), 0);
    ASSERT_EQ(prev_block_cache_hit,
              TestGetTickerCount(options, BLOCK_CACHE_HIT));
    ASSERT_EQ(prev_block_cache_miss,
              TestGetTickerCount(options, BLOCK_CACHE_MISS));

    iter->Seek("foo2");
    ASSERT_TRUE(iter->Valid());
    ASSERT_EQ(iter->key().compare(Slice("foo2")), 0);
    iter->Next();
    ASSERT_TRUE(iter->Valid());
    ASSERT_EQ(iter->key().compare(Slice("foo3")), 0);
    ASSERT_EQ(prev_block_cache_hit,
              TestGetTickerCount(options, BLOCK_CACHE_HIT));
    ASSERT_EQ(prev_block_cache_miss,
              TestGetTickerCount(options, BLOCK_CACHE_MISS));
  }
}

TEST_P(DBIteratorTest, DBIteratorBoundOptimizationTest) {
  for (auto format_version : {2, 3, 4}) {
    int upper_bound_hits = 0;
    Options options = CurrentOptions();
    ROCKSDB_NAMESPACE::SyncPoint::GetInstance()->SetCallBack(
        "BlockBasedTableIterator:out_of_bound",
        [&upper_bound_hits](void*) { upper_bound_hits++; });
    ROCKSDB_NAMESPACE::SyncPoint::GetInstance()->EnableProcessing();
    options.env = env_;
    options.create_if_missing = true;
    options.prefix_extractor = nullptr;
    BlockBasedTableOptions table_options;
    table_options.format_version = format_version;
    table_options.flush_block_policy_factory =
        std::make_shared<FlushBlockEveryKeyPolicyFactory>();
    options.table_factory.reset(NewBlockBasedTableFactory(table_options));

    DestroyAndReopen(options);
    ASSERT_OK(Put("foo1", "bar1"));
    ASSERT_OK(Put("foo2", "bar2"));
    ASSERT_OK(Put("foo4", "bar4"));
    ASSERT_OK(Flush());

    Slice ub("foo3");
    ReadOptions ro;
    ro.iterate_upper_bound = &ub;

    std::unique_ptr<Iterator> iter(NewIterator(ro));

    iter->Seek("foo");
    ASSERT_TRUE(iter->Valid());
    ASSERT_EQ(iter->key().compare(Slice("foo1")), 0);
    ASSERT_EQ(upper_bound_hits, 0);

    iter->Next();
    ASSERT_TRUE(iter->Valid());
    ASSERT_EQ(iter->key().compare(Slice("foo2")), 0);
    ASSERT_EQ(upper_bound_hits, 0);

    iter->Next();
    ASSERT_FALSE(iter->Valid());
    ASSERT_OK(iter->status());
    ASSERT_EQ(upper_bound_hits, 1);
  }
}

// Enable kBinarySearchWithFirstKey, do some iterator operations and check that
// they don't do unnecessary block reads.
TEST_P(DBIteratorTest, IndexWithFirstKey) {
  for (int tailing = 0; tailing < 2; ++tailing) {
    SCOPED_TRACE("tailing = " + std::to_string(tailing));
    Options options = CurrentOptions();
    options.env = env_;
    options.create_if_missing = true;
    options.prefix_extractor = nullptr;
    options.merge_operator = MergeOperators::CreateStringAppendOperator();
    options.statistics = ROCKSDB_NAMESPACE::CreateDBStatistics();
    Statistics* stats = options.statistics.get();
    BlockBasedTableOptions table_options;
    table_options.index_type =
        BlockBasedTableOptions::IndexType::kBinarySearchWithFirstKey;
    table_options.index_shortening =
        BlockBasedTableOptions::IndexShorteningMode::kNoShortening;
    table_options.flush_block_policy_factory =
        std::make_shared<FlushBlockEveryKeyPolicyFactory>();
    table_options.block_cache =
        NewLRUCache(8000);  // fits all blocks and their cache metadata overhead
    options.table_factory.reset(NewBlockBasedTableFactory(table_options));

    DestroyAndReopen(options);
    ASSERT_OK(Merge("a1", "x1"));
    ASSERT_OK(Merge("b1", "y1"));
    ASSERT_OK(Merge("c0", "z1"));
    ASSERT_OK(Flush());
    ASSERT_OK(Merge("a2", "x2"));
    ASSERT_OK(Merge("b2", "y2"));
    ASSERT_OK(Merge("c0", "z2"));
    ASSERT_OK(Flush());
    ASSERT_OK(Merge("a3", "x3"));
    ASSERT_OK(Merge("b3", "y3"));
    ASSERT_OK(Merge("c3", "z3"));
    ASSERT_OK(Flush());

    // Block cache is not important for this test.
    // We use BLOCK_CACHE_DATA_* counters just because they're the most readily
    // available way of counting block accesses.

    ReadOptions ropt;
    ropt.tailing = tailing;
    std::unique_ptr<Iterator> iter(NewIterator(ropt));

    ropt.read_tier = ReadTier::kBlockCacheTier;
    std::unique_ptr<Iterator> nonblocking_iter(NewIterator(ropt));

    iter->Seek("b10");
    ASSERT_TRUE(iter->Valid());
    EXPECT_EQ("b2", iter->key().ToString());
    EXPECT_EQ("y2", iter->value().ToString());
    EXPECT_EQ(1, stats->getTickerCount(BLOCK_CACHE_DATA_MISS));

    // The cache-only iterator should succeed too, using the blocks pulled into
    // the cache by the previous iterator.
    nonblocking_iter->Seek("b10");
    ASSERT_TRUE(nonblocking_iter->Valid());
    EXPECT_EQ("b2", nonblocking_iter->key().ToString());
    EXPECT_EQ("y2", nonblocking_iter->value().ToString());
    EXPECT_EQ(1, stats->getTickerCount(BLOCK_CACHE_DATA_HIT));

    // ... but it shouldn't be able to step forward since the next block is
    // not in cache yet.
    nonblocking_iter->Next();
    ASSERT_FALSE(nonblocking_iter->Valid());
    ASSERT_TRUE(nonblocking_iter->status().IsIncomplete());

    // ... nor should a seek to the next key succeed.
    nonblocking_iter->Seek("b20");
    ASSERT_FALSE(nonblocking_iter->Valid());
    ASSERT_TRUE(nonblocking_iter->status().IsIncomplete());

    iter->Next();
    ASSERT_TRUE(iter->Valid());
    EXPECT_EQ("b3", iter->key().ToString());
    EXPECT_EQ("y3", iter->value().ToString());
    EXPECT_EQ(4, stats->getTickerCount(BLOCK_CACHE_DATA_MISS));
    EXPECT_EQ(1, stats->getTickerCount(BLOCK_CACHE_DATA_HIT));

    // After the blocking iterator loaded the next block, the nonblocking
    // iterator's seek should succeed.
    nonblocking_iter->Seek("b20");
    ASSERT_TRUE(nonblocking_iter->Valid());
    EXPECT_EQ("b3", nonblocking_iter->key().ToString());
    EXPECT_EQ("y3", nonblocking_iter->value().ToString());
    EXPECT_EQ(2, stats->getTickerCount(BLOCK_CACHE_DATA_HIT));

    iter->Seek("c0");
    ASSERT_TRUE(iter->Valid());
    EXPECT_EQ("c0", iter->key().ToString());
    EXPECT_EQ("z1,z2", iter->value().ToString());
    EXPECT_EQ(2, stats->getTickerCount(BLOCK_CACHE_DATA_HIT));
    EXPECT_EQ(6, stats->getTickerCount(BLOCK_CACHE_DATA_MISS));

    iter->Next();
    ASSERT_TRUE(iter->Valid());
    EXPECT_EQ("c3", iter->key().ToString());
    EXPECT_EQ("z3", iter->value().ToString());
    EXPECT_EQ(2, stats->getTickerCount(BLOCK_CACHE_DATA_HIT));
    EXPECT_EQ(7, stats->getTickerCount(BLOCK_CACHE_DATA_MISS));

    iter.reset();

    // Enable iterate_upper_bound and check that iterator is not trying to read
    // blocks that are fully above upper bound.
    std::string ub = "b3";
    Slice ub_slice(ub);
    ropt.iterate_upper_bound = &ub_slice;
    iter.reset(NewIterator(ropt));

    iter->Seek("b2");
    ASSERT_TRUE(iter->Valid());
    EXPECT_EQ("b2", iter->key().ToString());
    EXPECT_EQ("y2", iter->value().ToString());
    EXPECT_EQ(3, stats->getTickerCount(BLOCK_CACHE_DATA_HIT));
    EXPECT_EQ(7, stats->getTickerCount(BLOCK_CACHE_DATA_MISS));

    iter->Next();
    ASSERT_FALSE(iter->Valid());
    ASSERT_OK(iter->status());
    EXPECT_EQ(3, stats->getTickerCount(BLOCK_CACHE_DATA_HIT));
    EXPECT_EQ(7, stats->getTickerCount(BLOCK_CACHE_DATA_MISS));
  }
}

TEST_P(DBIteratorTest, IndexWithFirstKeyGet) {
  Options options = CurrentOptions();
  options.env = env_;
  options.create_if_missing = true;
  options.prefix_extractor = nullptr;
  options.merge_operator = MergeOperators::CreateStringAppendOperator();
  options.statistics = ROCKSDB_NAMESPACE::CreateDBStatistics();
  Statistics* stats = options.statistics.get();
  BlockBasedTableOptions table_options;
  table_options.index_type =
      BlockBasedTableOptions::IndexType::kBinarySearchWithFirstKey;
  table_options.index_shortening =
      BlockBasedTableOptions::IndexShorteningMode::kNoShortening;
  table_options.flush_block_policy_factory =
      std::make_shared<FlushBlockEveryKeyPolicyFactory>();
  table_options.block_cache = NewLRUCache(1000);  // fits all blocks
  options.table_factory.reset(NewBlockBasedTableFactory(table_options));

  DestroyAndReopen(options);
  ASSERT_OK(Merge("a", "x1"));
  ASSERT_OK(Merge("c", "y1"));
  ASSERT_OK(Merge("e", "z1"));
  ASSERT_OK(Flush());
  ASSERT_OK(Merge("c", "y2"));
  ASSERT_OK(Merge("e", "z2"));
  ASSERT_OK(Flush());

  // Get() between blocks shouldn't read any blocks.
  ASSERT_EQ("NOT_FOUND", Get("b"));
  EXPECT_EQ(0, stats->getTickerCount(BLOCK_CACHE_DATA_MISS));
  EXPECT_EQ(0, stats->getTickerCount(BLOCK_CACHE_DATA_HIT));

  // Get() of an existing key shouldn't read any unnecessary blocks when there's
  // only one key per block.

  ASSERT_EQ("y1,y2", Get("c"));
  EXPECT_EQ(2, stats->getTickerCount(BLOCK_CACHE_DATA_MISS));
  EXPECT_EQ(0, stats->getTickerCount(BLOCK_CACHE_DATA_HIT));

  ASSERT_EQ("x1", Get("a"));
  EXPECT_EQ(3, stats->getTickerCount(BLOCK_CACHE_DATA_MISS));
  EXPECT_EQ(0, stats->getTickerCount(BLOCK_CACHE_DATA_HIT));

  EXPECT_EQ(std::vector<std::string>({"NOT_FOUND", "z1,z2"}),
            MultiGet({"b", "e"}));
}

// TODO(3.13): fix the issue of Seek() + Prev() which might not necessary
//             return the biggest key which is smaller than the seek key.
TEST_P(DBIteratorTest, PrevAfterAndNextAfterMerge) {
  Options options;
  options.create_if_missing = true;
  options.merge_operator = MergeOperators::CreatePutOperator();
  options.env = env_;
  DestroyAndReopen(options);

  // write three entries with different keys using Merge()
  WriteOptions wopts;
  ASSERT_OK(db_->Merge(wopts, "1", "data1"));
  ASSERT_OK(db_->Merge(wopts, "2", "data2"));
  ASSERT_OK(db_->Merge(wopts, "3", "data3"));

  std::unique_ptr<Iterator> it(NewIterator(ReadOptions()));

  it->Seek("2");
  ASSERT_TRUE(it->Valid());
  ASSERT_EQ("2", it->key().ToString());

  it->Prev();
  ASSERT_TRUE(it->Valid());
  ASSERT_EQ("1", it->key().ToString());

  it->SeekForPrev("1");
  ASSERT_TRUE(it->Valid());
  ASSERT_EQ("1", it->key().ToString());

  it->Next();
  ASSERT_TRUE(it->Valid());
  ASSERT_EQ("2", it->key().ToString());
}

class DBIteratorTestForPinnedData : public DBIteratorTest {
 public:
  enum TestConfig {
    NORMAL,
    CLOSE_AND_OPEN,
    COMPACT_BEFORE_READ,
    FLUSH_EVERY_1000,
    MAX
  };
  DBIteratorTestForPinnedData() : DBIteratorTest() {}
  void PinnedDataIteratorRandomized(TestConfig run_config) {
    // Generate Random data
    Random rnd(301);

    int puts = 100000;
    int key_pool = static_cast<int>(puts * 0.7);
    int key_size = 100;
    int val_size = 1000;
    int seeks_percentage = 20;   // 20% of keys will be used to test seek()
    int delete_percentage = 20;  // 20% of keys will be deleted
    int merge_percentage = 20;   // 20% of keys will be added using Merge()

    Options options = CurrentOptions();
    BlockBasedTableOptions table_options;
    table_options.use_delta_encoding = false;
    options.table_factory.reset(NewBlockBasedTableFactory(table_options));
    options.merge_operator = MergeOperators::CreatePutOperator();
    DestroyAndReopen(options);

    std::vector<std::string> generated_keys(key_pool);
    for (int i = 0; i < key_pool; i++) {
      generated_keys[i] = rnd.RandomString(key_size);
    }

    std::map<std::string, std::string> true_data;
    std::vector<std::string> random_keys;
    std::vector<std::string> deleted_keys;
    for (int i = 0; i < puts; i++) {
      auto& k = generated_keys[rnd.Next() % key_pool];
      auto v = rnd.RandomString(val_size);

      // Insert data to true_data map and to DB
      true_data[k] = v;
      if (rnd.PercentTrue(merge_percentage)) {
        ASSERT_OK(db_->Merge(WriteOptions(), k, v));
      } else {
        ASSERT_OK(Put(k, v));
      }

      // Pick random keys to be used to test Seek()
      if (rnd.PercentTrue(seeks_percentage)) {
        random_keys.push_back(k);
      }

      // Delete some random keys
      if (rnd.PercentTrue(delete_percentage)) {
        deleted_keys.push_back(k);
        true_data.erase(k);
        ASSERT_OK(Delete(k));
      }

      if (run_config == TestConfig::FLUSH_EVERY_1000) {
        if (i && i % 1000 == 0) {
          ASSERT_OK(Flush());
        }
      }
    }

    if (run_config == TestConfig::CLOSE_AND_OPEN) {
      Close();
      Reopen(options);
    } else if (run_config == TestConfig::COMPACT_BEFORE_READ) {
      ASSERT_OK(db_->CompactRange(CompactRangeOptions(), nullptr, nullptr));
    }

    ReadOptions ro;
    ro.pin_data = true;
    auto iter = NewIterator(ro);

    {
      // Test Seek to random keys
      std::vector<Slice> keys_slices;
      std::vector<std::string> true_keys;
      for (auto& k : random_keys) {
        iter->Seek(k);
        if (!iter->Valid()) {
          ASSERT_EQ(true_data.lower_bound(k), true_data.end());
          continue;
        }
        std::string prop_value;
        ASSERT_OK(
            iter->GetProperty("rocksdb.iterator.is-key-pinned", &prop_value));
        ASSERT_EQ("1", prop_value);
        keys_slices.push_back(iter->key());
        true_keys.push_back(true_data.lower_bound(k)->first);
      }

      for (size_t i = 0; i < keys_slices.size(); i++) {
        ASSERT_EQ(keys_slices[i].ToString(), true_keys[i]);
      }
    }

    {
      // Test SeekForPrev to random keys
      std::vector<Slice> keys_slices;
      std::vector<std::string> true_keys;
      for (auto& k : random_keys) {
        iter->SeekForPrev(k);
        if (!iter->Valid()) {
          ASSERT_EQ(true_data.upper_bound(k), true_data.begin());
          continue;
        }
        std::string prop_value;
        ASSERT_OK(
            iter->GetProperty("rocksdb.iterator.is-key-pinned", &prop_value));
        ASSERT_EQ("1", prop_value);
        keys_slices.push_back(iter->key());
        true_keys.push_back((--true_data.upper_bound(k))->first);
      }

      for (size_t i = 0; i < keys_slices.size(); i++) {
        ASSERT_EQ(keys_slices[i].ToString(), true_keys[i]);
      }
    }

    {
      // Test iterating all data forward
      std::vector<Slice> all_keys;
      for (iter->SeekToFirst(); iter->Valid(); iter->Next()) {
        std::string prop_value;
        ASSERT_OK(
            iter->GetProperty("rocksdb.iterator.is-key-pinned", &prop_value));
        ASSERT_EQ("1", prop_value);
        all_keys.push_back(iter->key());
      }
      ASSERT_EQ(all_keys.size(), true_data.size());

      // Verify that all keys slices are valid
      auto data_iter = true_data.begin();
      for (size_t i = 0; i < all_keys.size(); i++) {
        ASSERT_EQ(all_keys[i].ToString(), data_iter->first);
        data_iter++;
      }
    }

    {
      // Test iterating all data backward
      std::vector<Slice> all_keys;
      for (iter->SeekToLast(); iter->Valid(); iter->Prev()) {
        std::string prop_value;
        ASSERT_OK(
            iter->GetProperty("rocksdb.iterator.is-key-pinned", &prop_value));
        ASSERT_EQ("1", prop_value);
        all_keys.push_back(iter->key());
      }
      ASSERT_OK(iter->status());
      ASSERT_EQ(all_keys.size(), true_data.size());

      // Verify that all keys slices are valid (backward)
      auto data_iter = true_data.rbegin();
      for (size_t i = 0; i < all_keys.size(); i++) {
        ASSERT_EQ(all_keys[i].ToString(), data_iter->first);
        data_iter++;
      }
    }

    delete iter;
  }
};

#if !defined(ROCKSDB_VALGRIND_RUN) || defined(ROCKSDB_FULL_VALGRIND_RUN)
TEST_P(DBIteratorTestForPinnedData, PinnedDataIteratorRandomizedNormal) {
  PinnedDataIteratorRandomized(TestConfig::NORMAL);
}
#endif  // !defined(ROCKSDB_VALGRIND_RUN) || defined(ROCKSDB_FULL_VALGRIND_RUN)

TEST_P(DBIteratorTestForPinnedData, PinnedDataIteratorRandomizedCLoseAndOpen) {
  PinnedDataIteratorRandomized(TestConfig::CLOSE_AND_OPEN);
}

TEST_P(DBIteratorTestForPinnedData,
       PinnedDataIteratorRandomizedCompactBeforeRead) {
  PinnedDataIteratorRandomized(TestConfig::COMPACT_BEFORE_READ);
}

TEST_P(DBIteratorTestForPinnedData, PinnedDataIteratorRandomizedFlush) {
  PinnedDataIteratorRandomized(TestConfig::FLUSH_EVERY_1000);
}

INSTANTIATE_TEST_CASE_P(DBIteratorTestForPinnedDataInstance,
                        DBIteratorTestForPinnedData,
                        testing::Values(true, false));

TEST_P(DBIteratorTest, PinnedDataIteratorMultipleFiles) {
  Options options = CurrentOptions();
  BlockBasedTableOptions table_options;
  table_options.use_delta_encoding = false;
  options.table_factory.reset(NewBlockBasedTableFactory(table_options));
  options.disable_auto_compactions = true;
  options.write_buffer_size = 1024 * 1024 * 10;  // 10 Mb
  DestroyAndReopen(options);

  std::map<std::string, std::string> true_data;

  // Generate 4 sst files in L2
  Random rnd(301);
  for (int i = 1; i <= 1000; i++) {
    std::string k = Key(i * 3);
    std::string v = rnd.RandomString(100);
    ASSERT_OK(Put(k, v));
    true_data[k] = v;
    if (i % 250 == 0) {
      ASSERT_OK(Flush());
    }
  }
  ASSERT_EQ(FilesPerLevel(0), "4");
  ASSERT_OK(db_->CompactRange(CompactRangeOptions(), nullptr, nullptr));
  ASSERT_EQ(FilesPerLevel(0), "0,4");

  // Generate 4 sst files in L0
  for (int i = 1; i <= 1000; i++) {
    std::string k = Key(i * 2);
    std::string v = rnd.RandomString(100);
    ASSERT_OK(Put(k, v));
    true_data[k] = v;
    if (i % 250 == 0) {
      ASSERT_OK(Flush());
    }
  }
  ASSERT_EQ(FilesPerLevel(0), "4,4");

  // Add some keys/values in memtables
  for (int i = 1; i <= 1000; i++) {
    std::string k = Key(i);
    std::string v = rnd.RandomString(100);
    ASSERT_OK(Put(k, v));
    true_data[k] = v;
  }
  ASSERT_EQ(FilesPerLevel(0), "4,4");

  ReadOptions ro;
  ro.pin_data = true;
  auto iter = NewIterator(ro);

  std::vector<std::pair<Slice, std::string>> results;
  for (iter->SeekToFirst(); iter->Valid(); iter->Next()) {
    std::string prop_value;
    ASSERT_OK(iter->GetProperty("rocksdb.iterator.is-key-pinned", &prop_value));
    ASSERT_EQ("1", prop_value);
    results.emplace_back(iter->key(), iter->value().ToString());
  }

  ASSERT_EQ(results.size(), true_data.size());
  auto data_iter = true_data.begin();
  for (size_t i = 0; i < results.size(); i++, data_iter++) {
    auto& kv = results[i];
    ASSERT_EQ(kv.first, data_iter->first);
    ASSERT_EQ(kv.second, data_iter->second);
  }
  ASSERT_OK(iter->status());
  delete iter;
}

TEST_P(DBIteratorTest, PinnedDataIteratorMergeOperator) {
  Options options = CurrentOptions();
  BlockBasedTableOptions table_options;
  table_options.use_delta_encoding = false;
  options.table_factory.reset(NewBlockBasedTableFactory(table_options));
  options.merge_operator = MergeOperators::CreateUInt64AddOperator();
  DestroyAndReopen(options);

  std::string numbers[7];
  for (int val = 0; val <= 6; val++) {
    PutFixed64(numbers + val, val);
  }

  // +1 all keys in range [ 0 => 999]
  for (int i = 0; i < 1000; i++) {
    WriteOptions wo;
    ASSERT_OK(db_->Merge(wo, Key(i), numbers[1]));
  }

  // +2 all keys divisible by 2 in range [ 0 => 999]
  for (int i = 0; i < 1000; i += 2) {
    WriteOptions wo;
    ASSERT_OK(db_->Merge(wo, Key(i), numbers[2]));
  }

  // +3 all keys divisible by 5 in range [ 0 => 999]
  for (int i = 0; i < 1000; i += 5) {
    WriteOptions wo;
    ASSERT_OK(db_->Merge(wo, Key(i), numbers[3]));
  }

  ReadOptions ro;
  ro.pin_data = true;
  auto iter = NewIterator(ro);

  std::vector<std::pair<Slice, std::string>> results;
  for (iter->SeekToFirst(); iter->Valid(); iter->Next()) {
    std::string prop_value;
    ASSERT_OK(iter->GetProperty("rocksdb.iterator.is-key-pinned", &prop_value));
    ASSERT_EQ("1", prop_value);
    results.emplace_back(iter->key(), iter->value().ToString());
  }
  ASSERT_OK(iter->status());

  ASSERT_EQ(results.size(), 1000);
  for (size_t i = 0; i < results.size(); i++) {
    auto& kv = results[i];
    ASSERT_EQ(kv.first, Key(static_cast<int>(i)));
    int expected_val = 1;
    if (i % 2 == 0) {
      expected_val += 2;
    }
    if (i % 5 == 0) {
      expected_val += 3;
    }
    ASSERT_EQ(kv.second, numbers[expected_val]);
  }

  delete iter;
}

TEST_P(DBIteratorTest, PinnedDataIteratorReadAfterUpdate) {
  Options options = CurrentOptions();
  BlockBasedTableOptions table_options;
  table_options.use_delta_encoding = false;
  options.table_factory.reset(NewBlockBasedTableFactory(table_options));
  options.write_buffer_size = 100000;
  DestroyAndReopen(options);

  Random rnd(301);

  std::map<std::string, std::string> true_data;
  for (int i = 0; i < 1000; i++) {
    std::string k = rnd.RandomString(10);
    std::string v = rnd.RandomString(1000);
    ASSERT_OK(Put(k, v));
    true_data[k] = v;
  }

  ReadOptions ro;
  ro.pin_data = true;
  auto iter = NewIterator(ro);

  // Delete 50% of the keys and update the other 50%
  for (auto& kv : true_data) {
    if (rnd.OneIn(2)) {
      ASSERT_OK(Delete(kv.first));
    } else {
      std::string new_val = rnd.RandomString(1000);
      ASSERT_OK(Put(kv.first, new_val));
    }
  }

  std::vector<std::pair<Slice, std::string>> results;
  for (iter->SeekToFirst(); iter->Valid(); iter->Next()) {
    std::string prop_value;
    ASSERT_OK(iter->GetProperty("rocksdb.iterator.is-key-pinned", &prop_value));
    ASSERT_EQ("1", prop_value);
    results.emplace_back(iter->key(), iter->value().ToString());
  }
  ASSERT_OK(iter->status());

  auto data_iter = true_data.begin();
  for (size_t i = 0; i < results.size(); i++, data_iter++) {
    auto& kv = results[i];
    ASSERT_EQ(kv.first, data_iter->first);
    ASSERT_EQ(kv.second, data_iter->second);
  }

  delete iter;
}

class SliceTransformLimitedDomainGeneric : public SliceTransform {
  const char* Name() const override {
    return "SliceTransformLimitedDomainGeneric";
  }

  Slice Transform(const Slice& src) const override {
    return Slice(src.data(), 1);
  }

  bool InDomain(const Slice& src) const override {
    // prefix will be x????
    return src.size() >= 1;
  }

  bool InRange(const Slice& dst) const override {
    // prefix will be x????
    return dst.size() == 1;
  }
};

TEST_P(DBIteratorTest, IterSeekForPrevCrossingFiles) {
  Options options = CurrentOptions();
  options.prefix_extractor.reset(NewFixedPrefixTransform(1));
  options.disable_auto_compactions = true;
  // Enable prefix bloom for SST files
  BlockBasedTableOptions table_options;
  table_options.filter_policy.reset(NewBloomFilterPolicy(10, true));
  options.table_factory.reset(NewBlockBasedTableFactory(table_options));
  DestroyAndReopen(options);

  ASSERT_OK(Put("a1", "va1"));
  ASSERT_OK(Put("a2", "va2"));
  ASSERT_OK(Put("a3", "va3"));
  ASSERT_OK(Flush());

  ASSERT_OK(Put("b1", "vb1"));
  ASSERT_OK(Put("b2", "vb2"));
  ASSERT_OK(Put("b3", "vb3"));
  ASSERT_OK(Flush());

  ASSERT_OK(Put("b4", "vb4"));
  ASSERT_OK(Put("d1", "vd1"));
  ASSERT_OK(Put("d2", "vd2"));
  ASSERT_OK(Put("d4", "vd4"));
  ASSERT_OK(Flush());

  MoveFilesToLevel(1);
  {
    ReadOptions ro;
    Iterator* iter = NewIterator(ro);

    iter->SeekForPrev("a4");
    ASSERT_EQ(iter->key().ToString(), "a3");
    ASSERT_EQ(iter->value().ToString(), "va3");

    iter->SeekForPrev("c2");
    ASSERT_EQ(iter->key().ToString(), "b3");
    iter->SeekForPrev("d3");
    ASSERT_EQ(iter->key().ToString(), "d2");
    iter->SeekForPrev("b5");
    ASSERT_EQ(iter->key().ToString(), "b4");
    delete iter;
  }

  {
    ReadOptions ro;
    ro.prefix_same_as_start = true;
    Iterator* iter = NewIterator(ro);
    iter->SeekForPrev("c2");
    ASSERT_TRUE(!iter->Valid());
    ASSERT_OK(iter->status());
    delete iter;
  }
}

TEST_P(DBIteratorTest, IterSeekForPrevCrossingFilesCustomPrefixExtractor) {
  Options options = CurrentOptions();
  options.prefix_extractor =
      std::make_shared<SliceTransformLimitedDomainGeneric>();
  options.disable_auto_compactions = true;
  // Enable prefix bloom for SST files
  BlockBasedTableOptions table_options;
  table_options.filter_policy.reset(NewBloomFilterPolicy(10, true));
  options.table_factory.reset(NewBlockBasedTableFactory(table_options));
  DestroyAndReopen(options);

  ASSERT_OK(Put("a1", "va1"));
  ASSERT_OK(Put("a2", "va2"));
  ASSERT_OK(Put("a3", "va3"));
  ASSERT_OK(Flush());

  ASSERT_OK(Put("b1", "vb1"));
  ASSERT_OK(Put("b2", "vb2"));
  ASSERT_OK(Put("b3", "vb3"));
  ASSERT_OK(Flush());

  ASSERT_OK(Put("b4", "vb4"));
  ASSERT_OK(Put("d1", "vd1"));
  ASSERT_OK(Put("d2", "vd2"));
  ASSERT_OK(Put("d4", "vd4"));
  ASSERT_OK(Flush());

  MoveFilesToLevel(1);
  {
    ReadOptions ro;
    Iterator* iter = NewIterator(ro);

    iter->SeekForPrev("a4");
    ASSERT_EQ(iter->key().ToString(), "a3");
    ASSERT_EQ(iter->value().ToString(), "va3");

    iter->SeekForPrev("c2");
    ASSERT_EQ(iter->key().ToString(), "b3");
    iter->SeekForPrev("d3");
    ASSERT_EQ(iter->key().ToString(), "d2");
    iter->SeekForPrev("b5");
    ASSERT_EQ(iter->key().ToString(), "b4");
    delete iter;
  }

  {
    ReadOptions ro;
    ro.prefix_same_as_start = true;
    Iterator* iter = NewIterator(ro);
    iter->SeekForPrev("c2");
    ASSERT_TRUE(!iter->Valid());
    ASSERT_OK(iter->status());
    delete iter;
  }
}

TEST_P(DBIteratorTest, IterPrevKeyCrossingBlocks) {
  Options options = CurrentOptions();
  BlockBasedTableOptions table_options;
  table_options.block_size = 1;  // every block will contain one entry
  options.table_factory.reset(NewBlockBasedTableFactory(table_options));
  options.merge_operator = MergeOperators::CreateStringAppendTESTOperator();
  options.disable_auto_compactions = true;
  options.max_sequential_skip_in_iterations = 8;

  DestroyAndReopen(options);

  // Putting such deletes will force DBIter::Prev() to fallback to a Seek
  for (int file_num = 0; file_num < 10; file_num++) {
    ASSERT_OK(Delete("key4"));
    ASSERT_OK(Flush());
  }

  // First File containing 5 blocks of puts
  ASSERT_OK(Put("key1", "val1.0"));
  ASSERT_OK(Put("key2", "val2.0"));
  ASSERT_OK(Put("key3", "val3.0"));
  ASSERT_OK(Put("key4", "val4.0"));
  ASSERT_OK(Put("key5", "val5.0"));
  ASSERT_OK(Flush());

  // Second file containing 9 blocks of merge operands
  ASSERT_OK(db_->Merge(WriteOptions(), "key1", "val1.1"));
  ASSERT_OK(db_->Merge(WriteOptions(), "key1", "val1.2"));

  ASSERT_OK(db_->Merge(WriteOptions(), "key2", "val2.1"));
  ASSERT_OK(db_->Merge(WriteOptions(), "key2", "val2.2"));
  ASSERT_OK(db_->Merge(WriteOptions(), "key2", "val2.3"));

  ASSERT_OK(db_->Merge(WriteOptions(), "key3", "val3.1"));
  ASSERT_OK(db_->Merge(WriteOptions(), "key3", "val3.2"));
  ASSERT_OK(db_->Merge(WriteOptions(), "key3", "val3.3"));
  ASSERT_OK(db_->Merge(WriteOptions(), "key3", "val3.4"));
  ASSERT_OK(Flush());

  {
    ReadOptions ro;
    ro.fill_cache = false;
    Iterator* iter = NewIterator(ro);

    iter->SeekToLast();
    ASSERT_EQ(iter->key().ToString(), "key5");
    ASSERT_EQ(iter->value().ToString(), "val5.0");

    iter->Prev();
    ASSERT_EQ(iter->key().ToString(), "key4");
    ASSERT_EQ(iter->value().ToString(), "val4.0");

    iter->Prev();
    ASSERT_EQ(iter->key().ToString(), "key3");
    ASSERT_EQ(iter->value().ToString(), "val3.0,val3.1,val3.2,val3.3,val3.4");

    iter->Prev();
    ASSERT_EQ(iter->key().ToString(), "key2");
    ASSERT_EQ(iter->value().ToString(), "val2.0,val2.1,val2.2,val2.3");

    iter->Prev();
    ASSERT_EQ(iter->key().ToString(), "key1");
    ASSERT_EQ(iter->value().ToString(), "val1.0,val1.1,val1.2");

    delete iter;
  }
}

TEST_P(DBIteratorTest, IterPrevKeyCrossingBlocksRandomized) {
  Options options = CurrentOptions();
  options.merge_operator = MergeOperators::CreateStringAppendTESTOperator();
  options.disable_auto_compactions = true;
  options.level0_slowdown_writes_trigger = (1 << 30);
  options.level0_stop_writes_trigger = (1 << 30);
  options.max_sequential_skip_in_iterations = 8;
  DestroyAndReopen(options);

  const int kNumKeys = 500;
  // Small number of merge operands to make sure that DBIter::Prev() don't
  // fall back to Seek()
  const int kNumMergeOperands = 3;
  // Use value size that will make sure that every block contain 1 key
  const int kValSize =
      static_cast<int>(BlockBasedTableOptions().block_size) * 4;
  // Percentage of keys that wont get merge operations
  const int kNoMergeOpPercentage = 20;
  // Percentage of keys that will be deleted
  const int kDeletePercentage = 10;

  // For half of the key range we will write multiple deletes first to
  // force DBIter::Prev() to fall back to Seek()
  for (int file_num = 0; file_num < 10; file_num++) {
    for (int i = 0; i < kNumKeys; i += 2) {
      ASSERT_OK(Delete(Key(i)));
    }
    ASSERT_OK(Flush());
  }

  Random rnd(301);
  std::map<std::string, std::string> true_data;
  std::string gen_key;
  std::string gen_val;

  for (int i = 0; i < kNumKeys; i++) {
    gen_key = Key(i);
    gen_val = rnd.RandomString(kValSize);

    ASSERT_OK(Put(gen_key, gen_val));
    true_data[gen_key] = gen_val;
  }
  ASSERT_OK(Flush());

  // Separate values and merge operands in different file so that we
  // make sure that we don't merge them while flushing but actually
  // merge them in the read path
  for (int i = 0; i < kNumKeys; i++) {
    if (rnd.PercentTrue(kNoMergeOpPercentage)) {
      // Dont give merge operations for some keys
      continue;
    }

    for (int j = 0; j < kNumMergeOperands; j++) {
      gen_key = Key(i);
      gen_val = rnd.RandomString(kValSize);

      ASSERT_OK(db_->Merge(WriteOptions(), gen_key, gen_val));
      true_data[gen_key] += "," + gen_val;
    }
  }
  ASSERT_OK(Flush());

  for (int i = 0; i < kNumKeys; i++) {
    if (rnd.PercentTrue(kDeletePercentage)) {
      gen_key = Key(i);

      ASSERT_OK(Delete(gen_key));
      true_data.erase(gen_key);
    }
  }
  ASSERT_OK(Flush());

  {
    ReadOptions ro;
    ro.fill_cache = false;
    Iterator* iter = NewIterator(ro);
    auto data_iter = true_data.rbegin();

    for (iter->SeekToLast(); iter->Valid(); iter->Prev()) {
      ASSERT_EQ(iter->key().ToString(), data_iter->first);
      ASSERT_EQ(iter->value().ToString(), data_iter->second);
      data_iter++;
    }
    ASSERT_OK(iter->status());
    ASSERT_EQ(data_iter, true_data.rend());

    delete iter;
  }

  {
    ReadOptions ro;
    ro.fill_cache = false;
    Iterator* iter = NewIterator(ro);
    auto data_iter = true_data.rbegin();

    int entries_right = 0;
    std::string seek_key;
    for (iter->SeekToLast(); iter->Valid(); iter->Prev()) {
      // Verify key/value of current position
      ASSERT_EQ(iter->key().ToString(), data_iter->first);
      ASSERT_EQ(iter->value().ToString(), data_iter->second);

      bool restore_position_with_seek = rnd.Uniform(2);
      if (restore_position_with_seek) {
        seek_key = iter->key().ToString();
      }

      // Do some Next() operations the restore the iterator to orignal position
      int next_count =
          entries_right > 0 ? rnd.Uniform(std::min(entries_right, 10)) : 0;
      for (int i = 0; i < next_count; i++) {
        iter->Next();
        data_iter--;

        ASSERT_EQ(iter->key().ToString(), data_iter->first);
        ASSERT_EQ(iter->value().ToString(), data_iter->second);
      }

      if (restore_position_with_seek) {
        // Restore orignal position using Seek()
        iter->Seek(seek_key);
        for (int i = 0; i < next_count; i++) {
          data_iter++;
        }

        ASSERT_EQ(iter->key().ToString(), data_iter->first);
        ASSERT_EQ(iter->value().ToString(), data_iter->second);
      } else {
        // Restore original position using Prev()
        for (int i = 0; i < next_count; i++) {
          iter->Prev();
          data_iter++;

          ASSERT_EQ(iter->key().ToString(), data_iter->first);
          ASSERT_EQ(iter->value().ToString(), data_iter->second);
        }
      }

      entries_right++;
      data_iter++;
    }
    ASSERT_OK(iter->status());
    ASSERT_EQ(data_iter, true_data.rend());

    delete iter;
  }
}

TEST_P(DBIteratorTest, IteratorWithLocalStatistics) {
  Options options = CurrentOptions();
  options.statistics = ROCKSDB_NAMESPACE::CreateDBStatistics();
  DestroyAndReopen(options);

  Random rnd(301);
  for (int i = 0; i < 1000; i++) {
    // Key 10 bytes / Value 10 bytes
    ASSERT_OK(Put(rnd.RandomString(10), rnd.RandomString(10)));
  }

  std::atomic<uint64_t> total_next(0);
  std::atomic<uint64_t> total_next_found(0);
  std::atomic<uint64_t> total_prev(0);
  std::atomic<uint64_t> total_prev_found(0);
  std::atomic<uint64_t> total_bytes(0);

  std::vector<port::Thread> threads;
  std::function<void()> reader_func_next = [&]() {
    SetPerfLevel(kEnableCount);
    get_perf_context()->Reset();
    Iterator* iter = NewIterator(ReadOptions());

    iter->SeekToFirst();
    // Seek will bump ITER_BYTES_READ
    uint64_t bytes = 0;
    bytes += iter->key().size();
    bytes += iter->value().size();
    while (true) {
      iter->Next();
      total_next++;

      if (!iter->Valid()) {
        EXPECT_OK(iter->status());
        break;
      }
      total_next_found++;
      bytes += iter->key().size();
      bytes += iter->value().size();
    }

    delete iter;
    ASSERT_EQ(bytes, get_perf_context()->iter_read_bytes);
    SetPerfLevel(kDisable);
    total_bytes += bytes;
  };

  std::function<void()> reader_func_prev = [&]() {
    SetPerfLevel(kEnableCount);
    Iterator* iter = NewIterator(ReadOptions());

    iter->SeekToLast();
    // Seek will bump ITER_BYTES_READ
    uint64_t bytes = 0;
    bytes += iter->key().size();
    bytes += iter->value().size();
    while (true) {
      iter->Prev();
      total_prev++;

      if (!iter->Valid()) {
        EXPECT_OK(iter->status());
        break;
      }
      total_prev_found++;
      bytes += iter->key().size();
      bytes += iter->value().size();
    }

    delete iter;
    ASSERT_EQ(bytes, get_perf_context()->iter_read_bytes);
    SetPerfLevel(kDisable);
    total_bytes += bytes;
  };

  for (int i = 0; i < 10; i++) {
    threads.emplace_back(reader_func_next);
  }
  for (int i = 0; i < 15; i++) {
    threads.emplace_back(reader_func_prev);
  }

  for (auto& t : threads) {
    t.join();
  }

  ASSERT_EQ(TestGetTickerCount(options, NUMBER_DB_NEXT), (uint64_t)total_next);
  ASSERT_EQ(TestGetTickerCount(options, NUMBER_DB_NEXT_FOUND),
            (uint64_t)total_next_found);
  ASSERT_EQ(TestGetTickerCount(options, NUMBER_DB_PREV), (uint64_t)total_prev);
  ASSERT_EQ(TestGetTickerCount(options, NUMBER_DB_PREV_FOUND),
            (uint64_t)total_prev_found);
  ASSERT_EQ(TestGetTickerCount(options, ITER_BYTES_READ),
            (uint64_t)total_bytes);
}

TEST_P(DBIteratorTest, ReadAhead) {
  Options options;
  env_->count_random_reads_ = true;
  options.env = env_;
  options.disable_auto_compactions = true;
  options.write_buffer_size = 4 << 20;
  options.statistics = ROCKSDB_NAMESPACE::CreateDBStatistics();
  BlockBasedTableOptions table_options;
  table_options.block_size = 1024;
  table_options.no_block_cache = true;
  options.table_factory.reset(NewBlockBasedTableFactory(table_options));
  Reopen(options);

  std::string value(1024, 'a');
  for (int i = 0; i < 100; i++) {
    ASSERT_OK(Put(Key(i), value));
  }
  ASSERT_OK(Flush());
  MoveFilesToLevel(2);

  for (int i = 0; i < 100; i++) {
    ASSERT_OK(Put(Key(i), value));
  }
  ASSERT_OK(Flush());
  MoveFilesToLevel(1);

  for (int i = 0; i < 100; i++) {
    ASSERT_OK(Put(Key(i), value));
  }
  ASSERT_OK(Flush());
  ASSERT_EQ("1,1,1", FilesPerLevel());

  env_->random_read_bytes_counter_ = 0;
  options.statistics->setTickerCount(NO_FILE_OPENS, 0);
  ReadOptions read_options;
  auto* iter = NewIterator(read_options);
  iter->SeekToFirst();
  int64_t num_file_opens = TestGetTickerCount(options, NO_FILE_OPENS);
  size_t bytes_read = env_->random_read_bytes_counter_;
  delete iter;

  env_->random_read_bytes_counter_ = 0;
  options.statistics->setTickerCount(NO_FILE_OPENS, 0);
  read_options.readahead_size = 1024 * 10;
  iter = NewIterator(read_options);
  iter->SeekToFirst();
  int64_t num_file_opens_readahead = TestGetTickerCount(options, NO_FILE_OPENS);
  size_t bytes_read_readahead = env_->random_read_bytes_counter_;
  delete iter;
  ASSERT_EQ(num_file_opens, num_file_opens_readahead);
  ASSERT_GT(bytes_read_readahead, bytes_read);
  ASSERT_GT(bytes_read_readahead, read_options.readahead_size * 3);

  // Verify correctness.
  iter = NewIterator(read_options);
  int count = 0;
  for (iter->SeekToFirst(); iter->Valid(); iter->Next()) {
    ASSERT_EQ(value, iter->value());
    count++;
  }
  ASSERT_EQ(100, count);
  for (int i = 0; i < 100; i++) {
    iter->Seek(Key(i));
    ASSERT_EQ(value, iter->value());
  }
  delete iter;
}

// Insert a key, create a snapshot iterator, overwrite key lots of times,
// seek to a smaller key. Expect DBIter to fall back to a seek instead of
// going through all the overwrites linearly.
TEST_P(DBIteratorTest, DBIteratorSkipRecentDuplicatesTest) {
  Options options = CurrentOptions();
  options.env = env_;
  options.create_if_missing = true;
  options.max_sequential_skip_in_iterations = 3;
  options.prefix_extractor = nullptr;
  options.write_buffer_size = 1 << 27;  // big enough to avoid flush
  options.statistics = ROCKSDB_NAMESPACE::CreateDBStatistics();
  DestroyAndReopen(options);

  // Insert.
  ASSERT_OK(Put("b", "0"));

  // Create iterator.
  ReadOptions ro;
  std::unique_ptr<Iterator> iter(NewIterator(ro));

  // Insert a lot.
  for (int i = 0; i < 100; ++i) {
    ASSERT_OK(Put("b", std::to_string(i + 1).c_str()));
  }

  // Check that memtable wasn't flushed.
  std::string val;
  ASSERT_TRUE(db_->GetProperty("rocksdb.num-files-at-level0", &val));
  EXPECT_EQ("0", val);

  // Seek iterator to a smaller key.
  get_perf_context()->Reset();
  iter->Seek("a");
  ASSERT_TRUE(iter->Valid());
  EXPECT_EQ("b", iter->key().ToString());
  EXPECT_EQ("0", iter->value().ToString());

  // Check that the seek didn't do too much work.
  // Checks are not tight, just make sure that everything is well below 100.
  EXPECT_LT(get_perf_context()->internal_key_skipped_count, 4);
  EXPECT_LT(get_perf_context()->internal_recent_skipped_count, 8);
  EXPECT_LT(get_perf_context()->seek_on_memtable_count, 10);
  EXPECT_LT(get_perf_context()->next_on_memtable_count, 10);
  EXPECT_LT(get_perf_context()->prev_on_memtable_count, 10);

  // Check that iterator did something like what we expect.
  EXPECT_EQ(get_perf_context()->internal_delete_skipped_count, 0);
  EXPECT_EQ(get_perf_context()->internal_merge_count, 0);
  EXPECT_GE(get_perf_context()->internal_recent_skipped_count, 2);
  EXPECT_GE(get_perf_context()->seek_on_memtable_count, 2);
  EXPECT_EQ(1,
            options.statistics->getTickerCount(NUMBER_OF_RESEEKS_IN_ITERATION));
}

TEST_P(DBIteratorTest, Refresh) {
  ASSERT_OK(Put("x", "y"));

  std::unique_ptr<Iterator> iter(NewIterator(ReadOptions()));
  ASSERT_OK(iter->status());
  iter->Seek(Slice("a"));
  ASSERT_TRUE(iter->Valid());
  ASSERT_EQ(iter->key().compare(Slice("x")), 0);
  iter->Next();
  ASSERT_FALSE(iter->Valid());

  ASSERT_OK(Put("c", "d"));

  iter->Seek(Slice("a"));
  ASSERT_TRUE(iter->Valid());
  ASSERT_EQ(iter->key().compare(Slice("x")), 0);
  iter->Next();
  ASSERT_FALSE(iter->Valid());

  ASSERT_OK(iter->status());
  ASSERT_OK(iter->Refresh());

  iter->Seek(Slice("a"));
  ASSERT_TRUE(iter->Valid());
  ASSERT_EQ(iter->key().compare(Slice("c")), 0);
  iter->Next();
  ASSERT_TRUE(iter->Valid());
  ASSERT_EQ(iter->key().compare(Slice("x")), 0);
  iter->Next();
  ASSERT_FALSE(iter->Valid());

  EXPECT_OK(dbfull()->Flush(FlushOptions()));

  ASSERT_OK(Put("m", "n"));

  iter->Seek(Slice("a"));
  ASSERT_TRUE(iter->Valid());
  ASSERT_EQ(iter->key().compare(Slice("c")), 0);
  iter->Next();
  ASSERT_TRUE(iter->Valid());
  ASSERT_EQ(iter->key().compare(Slice("x")), 0);
  iter->Next();
  ASSERT_FALSE(iter->Valid());

  ASSERT_OK(iter->status());
  ASSERT_OK(iter->Refresh());

  iter->Seek(Slice("a"));
  ASSERT_TRUE(iter->Valid());
  ASSERT_EQ(iter->key().compare(Slice("c")), 0);
  iter->Next();
  ASSERT_TRUE(iter->Valid());
  ASSERT_EQ(iter->key().compare(Slice("m")), 0);
  iter->Next();
  ASSERT_TRUE(iter->Valid());
  ASSERT_EQ(iter->key().compare(Slice("x")), 0);
  iter->Next();
  ASSERT_FALSE(iter->Valid());
  ASSERT_OK(iter->status());

  iter.reset();
}

TEST_P(DBIteratorTest, RefreshWithSnapshot) {
  // L1 file, uses LevelIterator internally
  ASSERT_OK(Put(Key(0), "val0"));
  ASSERT_OK(Put(Key(5), "val5"));
  ASSERT_OK(Flush());
  MoveFilesToLevel(1);

  // L0 file, uses table iterator internally
  ASSERT_OK(Put(Key(1), "val1"));
  ASSERT_OK(Put(Key(4), "val4"));
  ASSERT_OK(Flush());

  // Memtable
  ASSERT_OK(Put(Key(2), "val2"));
  ASSERT_OK(Put(Key(3), "val3"));
  const Snapshot* snapshot = db_->GetSnapshot();
  ASSERT_OK(Put(Key(2), "new val"));
  ASSERT_OK(db_->DeleteRange(WriteOptions(), db_->DefaultColumnFamily(), Key(4),
                             Key(7)));
  const Snapshot* snapshot2 = db_->GetSnapshot();

  ASSERT_EQ(1, NumTableFilesAtLevel(1));
  ASSERT_EQ(1, NumTableFilesAtLevel(0));

  ReadOptions options;
  options.snapshot = snapshot;
  Iterator* iter = NewIterator(options);
  ASSERT_OK(Put(Key(6), "val6"));
  ASSERT_OK(iter->status());

  auto verify_iter = [&](int start, int end, bool new_key2 = false) {
    for (int i = start; i < end; ++i) {
      ASSERT_OK(iter->status());
      ASSERT_TRUE(iter->Valid());
      ASSERT_EQ(iter->key(), Key(i));
      if (i == 2 && new_key2) {
        ASSERT_EQ(iter->value(), "new val");
      } else {
        ASSERT_EQ(iter->value(), "val" + std::to_string(i));
      }
      iter->Next();
    }
  };

  for (int j = 0; j < 2; j++) {
    iter->Seek(Key(1));
    verify_iter(1, 3);
    // Refresh to same snapshot
    ASSERT_OK(iter->Refresh(snapshot));
    ASSERT_TRUE(!iter->Valid() && iter->status().ok());
    iter->Seek(Key(3));
    verify_iter(3, 6);
    ASSERT_TRUE(!iter->Valid() && iter->status().ok());

    // Refresh to a newer snapshot
    ASSERT_OK(iter->Refresh(snapshot2));
    ASSERT_TRUE(!iter->Valid() && iter->status().ok());
    iter->SeekToFirst();
    verify_iter(0, 4, /*new_key2=*/true);
    ASSERT_TRUE(!iter->Valid() && iter->status().ok());

    // Refresh to an older snapshot
    ASSERT_OK(iter->Refresh(snapshot));
    ASSERT_TRUE(!iter->Valid() && iter->status().ok());
    iter->Seek(Key(3));
    verify_iter(3, 6);
    ASSERT_TRUE(!iter->Valid() && iter->status().ok());

    // Refresh to no snapshot
    ASSERT_OK(iter->Refresh());
    ASSERT_TRUE(!iter->Valid() && iter->status().ok());
    iter->Seek(Key(2));
    verify_iter(2, 4, /*new_key2=*/true);
    verify_iter(6, 7);
    ASSERT_TRUE(!iter->Valid() && iter->status().ok());

    // Change LSM shape, new SuperVersion is created.
    ASSERT_OK(Flush());

    // Refresh back to original snapshot
    ASSERT_OK(iter->Refresh(snapshot));
  }

  delete iter;
  db_->ReleaseSnapshot(snapshot);
  db_->ReleaseSnapshot(snapshot2);
  ASSERT_OK(db_->Close());
}

TEST_P(DBIteratorTest, CreationFailure) {
  SyncPoint::GetInstance()->SetCallBack(
      "DBImpl::NewInternalIterator:StatusCallback", [](void* arg) {
        *(reinterpret_cast<Status*>(arg)) = Status::Corruption("test status");
      });
  SyncPoint::GetInstance()->EnableProcessing();

  Iterator* iter = NewIterator(ReadOptions());
  ASSERT_FALSE(iter->Valid());
  ASSERT_TRUE(iter->status().IsCorruption());
  delete iter;
}

TEST_P(DBIteratorTest, UpperBoundWithChangeDirection) {
  Options options = CurrentOptions();
  options.max_sequential_skip_in_iterations = 3;
  DestroyAndReopen(options);

  // write a bunch of kvs to the database.
  ASSERT_OK(Put("a", "1"));
  ASSERT_OK(Put("y", "1"));
  ASSERT_OK(Put("y1", "1"));
  ASSERT_OK(Put("y2", "1"));
  ASSERT_OK(Put("y3", "1"));
  ASSERT_OK(Put("z", "1"));
  ASSERT_OK(Flush());
  ASSERT_OK(Put("a", "1"));
  ASSERT_OK(Put("z", "1"));
  ASSERT_OK(Put("bar", "1"));
  ASSERT_OK(Put("foo", "1"));

  std::string upper_bound = "x";
  Slice ub_slice(upper_bound);
  ReadOptions ro;
  ro.iterate_upper_bound = &ub_slice;
  ro.max_skippable_internal_keys = 1000;

  Iterator* iter = NewIterator(ro);
  iter->Seek("foo");
  ASSERT_TRUE(iter->Valid());
  ASSERT_EQ("foo", iter->key().ToString());

  iter->Prev();
  ASSERT_TRUE(iter->Valid());
  ASSERT_OK(iter->status());
  ASSERT_EQ("bar", iter->key().ToString());

  delete iter;
}

TEST_P(DBIteratorTest, TableFilter) {
  ASSERT_OK(Put("a", "1"));
  EXPECT_OK(dbfull()->Flush(FlushOptions()));
  ASSERT_OK(Put("b", "2"));
  ASSERT_OK(Put("c", "3"));
  EXPECT_OK(dbfull()->Flush(FlushOptions()));
  ASSERT_OK(Put("d", "4"));
  ASSERT_OK(Put("e", "5"));
  ASSERT_OK(Put("f", "6"));
  EXPECT_OK(dbfull()->Flush(FlushOptions()));

  // Ensure the table_filter callback is called once for each table.
  {
    std::set<uint64_t> unseen{1, 2, 3};
    ReadOptions opts;
    opts.table_filter = [&](const TableProperties& props) {
      auto it = unseen.find(props.num_entries);
      if (it == unseen.end()) {
        ADD_FAILURE() << "saw table properties with an unexpected "
                      << props.num_entries << " entries";
      } else {
        unseen.erase(it);
      }
      return true;
    };
    auto iter = NewIterator(opts);
    iter->SeekToFirst();
    ASSERT_EQ(IterStatus(iter), "a->1");
    iter->Next();
    ASSERT_EQ(IterStatus(iter), "b->2");
    iter->Next();
    ASSERT_EQ(IterStatus(iter), "c->3");
    iter->Next();
    ASSERT_EQ(IterStatus(iter), "d->4");
    iter->Next();
    ASSERT_EQ(IterStatus(iter), "e->5");
    iter->Next();
    ASSERT_EQ(IterStatus(iter), "f->6");
    iter->Next();
    ASSERT_FALSE(iter->Valid());
    ASSERT_OK(iter->status());
    ASSERT_TRUE(unseen.empty());
    delete iter;
  }

  // Ensure returning false in the table_filter hides the keys from that table
  // during iteration.
  {
    ReadOptions opts;
    opts.table_filter = [](const TableProperties& props) {
      return props.num_entries != 2;
    };
    auto iter = NewIterator(opts);
    iter->SeekToFirst();
    ASSERT_EQ(IterStatus(iter), "a->1");
    iter->Next();
    ASSERT_EQ(IterStatus(iter), "d->4");
    iter->Next();
    ASSERT_EQ(IterStatus(iter), "e->5");
    iter->Next();
    ASSERT_EQ(IterStatus(iter), "f->6");
    iter->Next();
    ASSERT_FALSE(iter->Valid());
    ASSERT_OK(iter->status());
    delete iter;
  }
}

TEST_P(DBIteratorTest, UpperBoundWithPrevReseek) {
  Options options = CurrentOptions();
  options.max_sequential_skip_in_iterations = 3;
  DestroyAndReopen(options);

  // write a bunch of kvs to the database.
  ASSERT_OK(Put("a", "1"));
  ASSERT_OK(Put("y", "1"));
  ASSERT_OK(Put("z", "1"));
  ASSERT_OK(Flush());
  ASSERT_OK(Put("a", "1"));
  ASSERT_OK(Put("z", "1"));
  ASSERT_OK(Put("bar", "1"));
  ASSERT_OK(Put("foo", "1"));
  ASSERT_OK(Put("foo", "2"));

  ASSERT_OK(Put("foo", "3"));
  ASSERT_OK(Put("foo", "4"));
  ASSERT_OK(Put("foo", "5"));
  const Snapshot* snapshot = db_->GetSnapshot();
  ASSERT_OK(Put("foo", "6"));

  std::string upper_bound = "x";
  Slice ub_slice(upper_bound);
  ReadOptions ro;
  ro.snapshot = snapshot;
  ro.iterate_upper_bound = &ub_slice;

  Iterator* iter = NewIterator(ro);
  iter->SeekForPrev("goo");
  ASSERT_TRUE(iter->Valid());
  ASSERT_EQ("foo", iter->key().ToString());
  iter->Prev();

  ASSERT_TRUE(iter->Valid());
  ASSERT_EQ("bar", iter->key().ToString());

  delete iter;
  db_->ReleaseSnapshot(snapshot);
}

TEST_P(DBIteratorTest, SkipStatistics) {
  Options options = CurrentOptions();
  options.statistics = ROCKSDB_NAMESPACE::CreateDBStatistics();
  DestroyAndReopen(options);

  int skip_count = 0;

  // write a bunch of kvs to the database.
  ASSERT_OK(Put("a", "1"));
  ASSERT_OK(Put("b", "1"));
  ASSERT_OK(Put("c", "1"));
  ASSERT_OK(Flush());
  ASSERT_OK(Put("d", "1"));
  ASSERT_OK(Put("e", "1"));
  ASSERT_OK(Put("f", "1"));
  ASSERT_OK(Put("a", "2"));
  ASSERT_OK(Put("b", "2"));
  ASSERT_OK(Flush());
  ASSERT_OK(Delete("d"));
  ASSERT_OK(Delete("e"));
  ASSERT_OK(Delete("f"));

  Iterator* iter = NewIterator(ReadOptions());
  int count = 0;
  for (iter->SeekToFirst(); iter->Valid(); iter->Next()) {
    ASSERT_OK(iter->status());
    count++;
  }
  ASSERT_EQ(count, 3);
  delete iter;
  skip_count += 8;  // 3 deletes + 3 original keys + 2 lower in sequence
  ASSERT_EQ(skip_count, TestGetTickerCount(options, NUMBER_ITER_SKIP));

  iter = NewIterator(ReadOptions());
  count = 0;
  for (iter->SeekToLast(); iter->Valid(); iter->Prev()) {
    ASSERT_OK(iter->status());
    count++;
  }
  ASSERT_OK(iter->status());
  ASSERT_EQ(count, 3);
  delete iter;
  skip_count += 8;  // Same as above, but in reverse order
  ASSERT_EQ(skip_count, TestGetTickerCount(options, NUMBER_ITER_SKIP));

  ASSERT_OK(Put("aa", "1"));
  ASSERT_OK(Put("ab", "1"));
  ASSERT_OK(Put("ac", "1"));
  ASSERT_OK(Put("ad", "1"));
  ASSERT_OK(Flush());
  ASSERT_OK(Delete("ab"));
  ASSERT_OK(Delete("ac"));
  ASSERT_OK(Delete("ad"));

  ReadOptions ro;
  Slice prefix("b");
  ro.iterate_upper_bound = &prefix;

  iter = NewIterator(ro);
  count = 0;
  for (iter->Seek("aa"); iter->Valid(); iter->Next()) {
    ASSERT_OK(iter->status());
    count++;
  }
  ASSERT_EQ(count, 1);
  delete iter;
  skip_count += 6;  // 3 deletes + 3 original keys
  ASSERT_EQ(skip_count, TestGetTickerCount(options, NUMBER_ITER_SKIP));

  iter = NewIterator(ro);
  count = 0;
  for (iter->SeekToLast(); iter->Valid(); iter->Prev()) {
    ASSERT_OK(iter->status());
    count++;
  }
  ASSERT_OK(iter->status());
  ASSERT_EQ(count, 2);
  delete iter;
  // 3 deletes + 3 original keys + lower sequence of "a"
  skip_count += 7;
  ASSERT_EQ(skip_count, TestGetTickerCount(options, NUMBER_ITER_SKIP));
}

TEST_P(DBIteratorTest, SeekAfterHittingManyInternalKeys) {
  Options options = CurrentOptions();
  DestroyAndReopen(options);
  ReadOptions ropts;
  ropts.max_skippable_internal_keys = 2;

  ASSERT_OK(Put("1", "val_1"));
  // Add more tombstones than max_skippable_internal_keys so that Next() fails.
  ASSERT_OK(Delete("2"));
  ASSERT_OK(Delete("3"));
  ASSERT_OK(Delete("4"));
  ASSERT_OK(Delete("5"));
  ASSERT_OK(Put("6", "val_6"));

  std::unique_ptr<Iterator> iter(NewIterator(ropts));
  iter->SeekToFirst();

  ASSERT_TRUE(iter->Valid());
  ASSERT_EQ(iter->key().ToString(), "1");
  ASSERT_EQ(iter->value().ToString(), "val_1");

  // This should fail as incomplete due to too many non-visible internal keys on
  // the way to the next valid user key.
  iter->Next();
  ASSERT_TRUE(!iter->Valid());
  ASSERT_TRUE(iter->status().IsIncomplete());

  // Get the internal key at which Next() failed.
  std::string prop_value;
  ASSERT_OK(iter->GetProperty("rocksdb.iterator.internal-key", &prop_value));
  ASSERT_EQ("4", prop_value);

  // Create a new iterator to seek to the internal key.
  std::unique_ptr<Iterator> iter2(NewIterator(ropts));
  iter2->Seek(prop_value);
  ASSERT_TRUE(iter2->Valid());
  ASSERT_OK(iter2->status());

  ASSERT_EQ(iter2->key().ToString(), "6");
  ASSERT_EQ(iter2->value().ToString(), "val_6");
}

// Reproduces a former bug where iterator would skip some records when DBIter
// re-seeks subiterator with Incomplete status.
TEST_P(DBIteratorTest, NonBlockingIterationBugRepro) {
  Options options = CurrentOptions();
  BlockBasedTableOptions table_options;
  // Make sure the sst file has more than one block.
  table_options.flush_block_policy_factory =
      std::make_shared<FlushBlockEveryKeyPolicyFactory>();
  options.table_factory.reset(NewBlockBasedTableFactory(table_options));
  DestroyAndReopen(options);

  // Two records in sst file, each in its own block.
  ASSERT_OK(Put("b", ""));
  ASSERT_OK(Put("d", ""));
  ASSERT_OK(Flush());

  // Create a nonblocking iterator before writing to memtable.
  ReadOptions ropt;
  ropt.read_tier = kBlockCacheTier;
  std::unique_ptr<Iterator> iter(NewIterator(ropt));

  // Overwrite a key in memtable many times to hit
  // max_sequential_skip_in_iterations (which is 8 by default).
  for (int i = 0; i < 20; ++i) {
    ASSERT_OK(Put("c", ""));
  }

  // Load the second block in sst file into the block cache.
  {
    std::unique_ptr<Iterator> iter2(NewIterator(ReadOptions()));
    iter2->Seek("d");
  }

  // Finally seek the nonblocking iterator.
  iter->Seek("a");
  // With the bug, the status used to be OK, and the iterator used to point to
  // "d".
  EXPECT_TRUE(iter->status().IsIncomplete());
}

TEST_P(DBIteratorTest, SeekBackwardAfterOutOfUpperBound) {
  ASSERT_OK(Put("a", ""));
  ASSERT_OK(Put("b", ""));
  ASSERT_OK(Flush());

  ReadOptions ropt;
  Slice ub = "b";
  ropt.iterate_upper_bound = &ub;

  std::unique_ptr<Iterator> it(dbfull()->NewIterator(ropt));
  it->SeekForPrev("a");
  ASSERT_TRUE(it->Valid());
  ASSERT_OK(it->status());
  ASSERT_EQ("a", it->key().ToString());
  it->Next();
  ASSERT_FALSE(it->Valid());
  ASSERT_OK(it->status());
  it->SeekForPrev("a");
  ASSERT_OK(it->status());

  ASSERT_TRUE(it->Valid());
  ASSERT_EQ("a", it->key().ToString());
}

TEST_P(DBIteratorTest, AvoidReseekLevelIterator) {
  Options options = CurrentOptions();
  options.compression = CompressionType::kNoCompression;
  BlockBasedTableOptions table_options;
  table_options.block_size = 800;
  options.table_factory.reset(NewBlockBasedTableFactory(table_options));
  Reopen(options);

  Random rnd(301);
  std::string random_str = rnd.RandomString(180);

  ASSERT_OK(Put("1", random_str));
  ASSERT_OK(Put("2", random_str));
  ASSERT_OK(Put("3", random_str));
  ASSERT_OK(Put("4", random_str));
  // A new block
  ASSERT_OK(Put("5", random_str));
  ASSERT_OK(Put("6", random_str));
  ASSERT_OK(Put("7", random_str));
  ASSERT_OK(Flush());
  ASSERT_OK(Put("8", random_str));
  ASSERT_OK(Put("9", random_str));
  ASSERT_OK(Flush());
  ASSERT_OK(db_->CompactRange(CompactRangeOptions(), nullptr, nullptr));

  int num_find_file_in_level = 0;
  int num_idx_blk_seek = 0;
  SyncPoint::GetInstance()->SetCallBack(
      "LevelIterator::Seek:BeforeFindFile",
      [&](void* /*arg*/) { num_find_file_in_level++; });
  SyncPoint::GetInstance()->SetCallBack(
      "IndexBlockIter::Seek:0", [&](void* /*arg*/) { num_idx_blk_seek++; });
  SyncPoint::GetInstance()->EnableProcessing();

  {
    std::unique_ptr<Iterator> iter(NewIterator(ReadOptions()));
    iter->Seek("1");
    ASSERT_TRUE(iter->Valid());
    ASSERT_EQ(1, num_find_file_in_level);
    ASSERT_EQ(1, num_idx_blk_seek);

    iter->Seek("2");
    ASSERT_TRUE(iter->Valid());
    ASSERT_EQ(1, num_find_file_in_level);
    ASSERT_EQ(1, num_idx_blk_seek);

    iter->Seek("3");
    ASSERT_TRUE(iter->Valid());
    ASSERT_EQ(1, num_find_file_in_level);
    ASSERT_EQ(1, num_idx_blk_seek);

    iter->Next();
    ASSERT_TRUE(iter->Valid());
    ASSERT_EQ(1, num_find_file_in_level);
    ASSERT_EQ(1, num_idx_blk_seek);

    iter->Seek("5");
    ASSERT_TRUE(iter->Valid());
    ASSERT_EQ(1, num_find_file_in_level);
    ASSERT_EQ(2, num_idx_blk_seek);

    iter->Seek("6");
    ASSERT_TRUE(iter->Valid());
    ASSERT_EQ(1, num_find_file_in_level);
    ASSERT_EQ(2, num_idx_blk_seek);

    iter->Seek("7");
    ASSERT_TRUE(iter->Valid());
    ASSERT_EQ(1, num_find_file_in_level);
    ASSERT_EQ(3, num_idx_blk_seek);

    iter->Seek("8");
    ASSERT_TRUE(iter->Valid());
    ASSERT_EQ(2, num_find_file_in_level);
    // Still re-seek because "8" is the boundary key, which has
    // the same user key as the seek key.
    ASSERT_EQ(4, num_idx_blk_seek);

    iter->Seek("5");
    ASSERT_TRUE(iter->Valid());
    ASSERT_EQ(3, num_find_file_in_level);
    ASSERT_EQ(5, num_idx_blk_seek);

    iter->Next();
    ASSERT_TRUE(iter->Valid());
    ASSERT_EQ(3, num_find_file_in_level);
    ASSERT_EQ(5, num_idx_blk_seek);

    // Seek backward never triggers the index block seek to be skipped
    iter->Seek("5");
    ASSERT_TRUE(iter->Valid());
    ASSERT_EQ(3, num_find_file_in_level);
    ASSERT_EQ(6, num_idx_blk_seek);
  }

  SyncPoint::GetInstance()->DisableProcessing();
}

// MyRocks may change iterate bounds before seek. Simply test to make sure such
// usage doesn't break iterator.
TEST_P(DBIteratorTest, IterateBoundChangedBeforeSeek) {
  Options options = CurrentOptions();
  options.compression = CompressionType::kNoCompression;
  BlockBasedTableOptions table_options;
  table_options.block_size = 100;
  options.table_factory.reset(NewBlockBasedTableFactory(table_options));
  std::string value(50, 'v');
  Reopen(options);
  ASSERT_OK(Put("aaa", value));
  ASSERT_OK(Flush());
  ASSERT_OK(Put("bbb", "v"));
  ASSERT_OK(Put("ccc", "v"));
  ASSERT_OK(Put("ddd", "v"));
  ASSERT_OK(Flush());
  ASSERT_OK(Put("eee", "v"));
  ASSERT_OK(Flush());
  ASSERT_OK(db_->CompactRange(CompactRangeOptions(), nullptr, nullptr));

  std::string ub1 = "e";
  std::string ub2 = "c";
  Slice ub(ub1);
  ReadOptions read_opts1;
  read_opts1.iterate_upper_bound = &ub;
  Iterator* iter = NewIterator(read_opts1);
  // Seek and iterate accross block boundary.
  iter->Seek("b");
  ASSERT_TRUE(iter->Valid());
  ASSERT_OK(iter->status());
  ASSERT_EQ("bbb", iter->key());
  ub = Slice(ub2);
  iter->Seek("b");
  ASSERT_TRUE(iter->Valid());
  ASSERT_OK(iter->status());
  ASSERT_EQ("bbb", iter->key());
  iter->Next();
  ASSERT_FALSE(iter->Valid());
  ASSERT_OK(iter->status());
  delete iter;

  std::string lb1 = "a";
  std::string lb2 = "c";
  Slice lb(lb1);
  ReadOptions read_opts2;
  read_opts2.iterate_lower_bound = &lb;
  iter = NewIterator(read_opts2);
  iter->SeekForPrev("d");
  ASSERT_TRUE(iter->Valid());
  ASSERT_OK(iter->status());
  ASSERT_EQ("ccc", iter->key());
  lb = Slice(lb2);
  iter->SeekForPrev("d");
  ASSERT_TRUE(iter->Valid());
  ASSERT_OK(iter->status());
  ASSERT_EQ("ccc", iter->key());
  iter->Prev();
  ASSERT_FALSE(iter->Valid());
  ASSERT_OK(iter->status());
  delete iter;
}

TEST_P(DBIteratorTest, IterateWithLowerBoundAcrossFileBoundary) {
  ASSERT_OK(Put("aaa", "v"));
  ASSERT_OK(Put("bbb", "v"));
  ASSERT_OK(Flush());
  ASSERT_OK(Put("ccc", "v"));
  ASSERT_OK(Put("ddd", "v"));
  ASSERT_OK(Flush());
  // Move both files to bottom level.
  ASSERT_OK(dbfull()->CompactRange(CompactRangeOptions(), nullptr, nullptr));
  Slice lower_bound("b");
  ReadOptions read_opts;
  read_opts.iterate_lower_bound = &lower_bound;
  std::unique_ptr<Iterator> iter(NewIterator(read_opts));
  iter->SeekForPrev("d");
  ASSERT_TRUE(iter->Valid());
  ASSERT_OK(iter->status());
  ASSERT_EQ("ccc", iter->key());
  iter->Prev();
  ASSERT_TRUE(iter->Valid());
  ASSERT_OK(iter->status());
  ASSERT_EQ("bbb", iter->key());
  iter->Prev();
  ASSERT_FALSE(iter->Valid());
  ASSERT_OK(iter->status());
}

TEST_P(DBIteratorTest, Blob) {
  Options options = CurrentOptions();
  options.enable_blob_files = true;
  options.max_sequential_skip_in_iterations = 2;
  options.statistics = CreateDBStatistics();

  Reopen(options);

  // Note: we have 4 KVs (3 of which are hidden) for key "b" and
  // max_sequential_skip_in_iterations is set to 2. Thus, we need to do a reseek
  // anytime we move from "b" to "c" or vice versa.
  ASSERT_OK(Put("a", "va"));
  ASSERT_OK(Flush());
  ASSERT_OK(Put("b", "vb0"));
  ASSERT_OK(Flush());
  ASSERT_OK(Put("b", "vb1"));
  ASSERT_OK(Flush());
  ASSERT_OK(Put("b", "vb2"));
  ASSERT_OK(Flush());
  ASSERT_OK(Put("b", "vb3"));
  ASSERT_OK(Flush());
  ASSERT_OK(Put("c", "vc"));
  ASSERT_OK(Flush());

  std::unique_ptr<Iterator> iter_guard(NewIterator(ReadOptions()));
  Iterator* const iter = iter_guard.get();

  iter->SeekToFirst();
  ASSERT_EQ(TestGetTickerCount(options, NUMBER_OF_RESEEKS_IN_ITERATION), 0);
  ASSERT_EQ(IterStatus(iter), "a->va");
  iter->Next();
  ASSERT_EQ(TestGetTickerCount(options, NUMBER_OF_RESEEKS_IN_ITERATION), 0);
  ASSERT_EQ(IterStatus(iter), "b->vb3");
  iter->Next();
  ASSERT_EQ(TestGetTickerCount(options, NUMBER_OF_RESEEKS_IN_ITERATION), 1);
  ASSERT_EQ(IterStatus(iter), "c->vc");
  iter->Next();
  ASSERT_EQ(TestGetTickerCount(options, NUMBER_OF_RESEEKS_IN_ITERATION), 1);
  ASSERT_EQ(IterStatus(iter), "(invalid)");
  iter->SeekToFirst();
  ASSERT_EQ(TestGetTickerCount(options, NUMBER_OF_RESEEKS_IN_ITERATION), 1);
  ASSERT_EQ(IterStatus(iter), "a->va");
  iter->Prev();
  ASSERT_EQ(TestGetTickerCount(options, NUMBER_OF_RESEEKS_IN_ITERATION), 1);
  ASSERT_EQ(IterStatus(iter), "(invalid)");

  iter->SeekToLast();
  ASSERT_EQ(TestGetTickerCount(options, NUMBER_OF_RESEEKS_IN_ITERATION), 1);
  ASSERT_EQ(IterStatus(iter), "c->vc");
  iter->Prev();
  ASSERT_EQ(TestGetTickerCount(options, NUMBER_OF_RESEEKS_IN_ITERATION), 2);
  ASSERT_EQ(IterStatus(iter), "b->vb3");
  iter->Prev();
  ASSERT_EQ(TestGetTickerCount(options, NUMBER_OF_RESEEKS_IN_ITERATION), 2);
  ASSERT_EQ(IterStatus(iter), "a->va");
  iter->Prev();
  ASSERT_EQ(TestGetTickerCount(options, NUMBER_OF_RESEEKS_IN_ITERATION), 2);
  ASSERT_EQ(IterStatus(iter), "(invalid)");
  iter->SeekToLast();
  ASSERT_EQ(TestGetTickerCount(options, NUMBER_OF_RESEEKS_IN_ITERATION), 2);
  ASSERT_EQ(IterStatus(iter), "c->vc");
  iter->Next();
  ASSERT_EQ(TestGetTickerCount(options, NUMBER_OF_RESEEKS_IN_ITERATION), 2);
  ASSERT_EQ(IterStatus(iter), "(invalid)");

  iter->Seek("");
  ASSERT_EQ(TestGetTickerCount(options, NUMBER_OF_RESEEKS_IN_ITERATION), 2);
  ASSERT_EQ(IterStatus(iter), "a->va");
  iter->Seek("a");
  ASSERT_EQ(TestGetTickerCount(options, NUMBER_OF_RESEEKS_IN_ITERATION), 2);
  ASSERT_EQ(IterStatus(iter), "a->va");
  iter->Seek("ax");
  ASSERT_EQ(TestGetTickerCount(options, NUMBER_OF_RESEEKS_IN_ITERATION), 2);
  ASSERT_EQ(IterStatus(iter), "b->vb3");

  iter->SeekForPrev("d");
  ASSERT_EQ(TestGetTickerCount(options, NUMBER_OF_RESEEKS_IN_ITERATION), 2);
  ASSERT_EQ(IterStatus(iter), "c->vc");
  iter->SeekForPrev("c");
  ASSERT_EQ(TestGetTickerCount(options, NUMBER_OF_RESEEKS_IN_ITERATION), 2);
  ASSERT_EQ(IterStatus(iter), "c->vc");
  iter->SeekForPrev("bx");
  ASSERT_EQ(TestGetTickerCount(options, NUMBER_OF_RESEEKS_IN_ITERATION), 3);
  ASSERT_EQ(IterStatus(iter), "b->vb3");

  iter->Seek("b");
  ASSERT_EQ(TestGetTickerCount(options, NUMBER_OF_RESEEKS_IN_ITERATION), 3);
  ASSERT_EQ(IterStatus(iter), "b->vb3");
  iter->Seek("z");
  ASSERT_EQ(TestGetTickerCount(options, NUMBER_OF_RESEEKS_IN_ITERATION), 3);
  ASSERT_EQ(IterStatus(iter), "(invalid)");
  iter->SeekForPrev("b");
  ASSERT_EQ(TestGetTickerCount(options, NUMBER_OF_RESEEKS_IN_ITERATION), 4);
  ASSERT_EQ(IterStatus(iter), "b->vb3");
  iter->SeekForPrev("");
  ASSERT_EQ(TestGetTickerCount(options, NUMBER_OF_RESEEKS_IN_ITERATION), 4);
  ASSERT_EQ(IterStatus(iter), "(invalid)");

  // Switch from reverse to forward
  iter->SeekToLast();
  ASSERT_EQ(TestGetTickerCount(options, NUMBER_OF_RESEEKS_IN_ITERATION), 4);
  iter->Prev();
  ASSERT_EQ(TestGetTickerCount(options, NUMBER_OF_RESEEKS_IN_ITERATION), 5);
  iter->Prev();
  ASSERT_EQ(TestGetTickerCount(options, NUMBER_OF_RESEEKS_IN_ITERATION), 5);
  iter->Next();
  ASSERT_EQ(TestGetTickerCount(options, NUMBER_OF_RESEEKS_IN_ITERATION), 6);
  ASSERT_EQ(IterStatus(iter), "b->vb3");

  // Switch from forward to reverse
  iter->SeekToFirst();
  ASSERT_EQ(TestGetTickerCount(options, NUMBER_OF_RESEEKS_IN_ITERATION), 6);
  iter->Next();
  ASSERT_EQ(TestGetTickerCount(options, NUMBER_OF_RESEEKS_IN_ITERATION), 6);
  iter->Next();
  ASSERT_EQ(TestGetTickerCount(options, NUMBER_OF_RESEEKS_IN_ITERATION), 7);
  iter->Prev();
  ASSERT_EQ(TestGetTickerCount(options, NUMBER_OF_RESEEKS_IN_ITERATION), 8);
  ASSERT_EQ(IterStatus(iter), "b->vb3");
}

INSTANTIATE_TEST_CASE_P(DBIteratorTestInstance, DBIteratorTest,
                        testing::Values(true, false));

// Tests how DBIter work with ReadCallback
class DBIteratorWithReadCallbackTest : public DBIteratorTest {};

TEST_F(DBIteratorWithReadCallbackTest, ReadCallback) {
  class TestReadCallback : public ReadCallback {
   public:
    explicit TestReadCallback(SequenceNumber _max_visible_seq)
        : ReadCallback(_max_visible_seq) {}

    bool IsVisibleFullCheck(SequenceNumber seq) override {
      return seq <= max_visible_seq_;
    }
  };

  ASSERT_OK(Put("foo", "v1"));
  ASSERT_OK(Put("foo", "v2"));
  ASSERT_OK(Put("foo", "v3"));
  ASSERT_OK(Put("a", "va"));
  ASSERT_OK(Put("z", "vz"));
  SequenceNumber seq1 = db_->GetLatestSequenceNumber();
  TestReadCallback callback1(seq1);
  ASSERT_OK(Put("foo", "v4"));
  ASSERT_OK(Put("foo", "v5"));
  ASSERT_OK(Put("bar", "v7"));

  SequenceNumber seq2 = db_->GetLatestSequenceNumber();
  auto* cfd =
      static_cast_with_check<ColumnFamilyHandleImpl>(db_->DefaultColumnFamily())
          ->cfd();
  // The iterator are suppose to see data before seq1.
  DBImpl* db_impl = dbfull();
  SuperVersion* super_version = cfd->GetReferencedSuperVersion(db_impl);
  Iterator* iter = db_impl->NewIteratorImpl(ReadOptions(), cfd, super_version,
                                            seq2, &callback1);

  // Seek
  // The latest value of "foo" before seq1 is "v3"
  iter->Seek("foo");
  ASSERT_TRUE(iter->Valid());
  ASSERT_OK(iter->status());
  ASSERT_EQ("foo", iter->key());
  ASSERT_EQ("v3", iter->value());
  // "bar" is not visible to the iterator. It will move on to the next key
  // "foo".
  iter->Seek("bar");
  ASSERT_TRUE(iter->Valid());
  ASSERT_OK(iter->status());
  ASSERT_EQ("foo", iter->key());
  ASSERT_EQ("v3", iter->value());

  // Next
  // Seek to "a"
  iter->Seek("a");
  ASSERT_TRUE(iter->Valid());
  ASSERT_OK(iter->status());
  ASSERT_EQ("va", iter->value());
  // "bar" is not visible to the iterator. It will move on to the next key
  // "foo".
  iter->Next();
  ASSERT_TRUE(iter->Valid());
  ASSERT_OK(iter->status());
  ASSERT_EQ("foo", iter->key());
  ASSERT_EQ("v3", iter->value());

  // Prev
  // Seek to "z"
  iter->Seek("z");
  ASSERT_TRUE(iter->Valid());
  ASSERT_OK(iter->status());
  ASSERT_EQ("vz", iter->value());
  // The previous key is "foo", which is visible to the iterator.
  iter->Prev();
  ASSERT_TRUE(iter->Valid());
  ASSERT_OK(iter->status());
  ASSERT_EQ("foo", iter->key());
  ASSERT_EQ("v3", iter->value());
  // "bar" is not visible to the iterator. It will move on to the next key "a".
  iter->Prev();  // skipping "bar"
  ASSERT_TRUE(iter->Valid());
  ASSERT_OK(iter->status());
  ASSERT_EQ("a", iter->key());
  ASSERT_EQ("va", iter->value());

  // SeekForPrev
  // The previous key is "foo", which is visible to the iterator.
  iter->SeekForPrev("y");
  ASSERT_TRUE(iter->Valid());
  ASSERT_OK(iter->status());
  ASSERT_EQ("foo", iter->key());
  ASSERT_EQ("v3", iter->value());
  // "bar" is not visible to the iterator. It will move on to the next key "a".
  iter->SeekForPrev("bar");
  ASSERT_TRUE(iter->Valid());
  ASSERT_OK(iter->status());
  ASSERT_EQ("a", iter->key());
  ASSERT_EQ("va", iter->value());

  delete iter;

  // Prev beyond max_sequential_skip_in_iterations
  uint64_t num_versions =
      CurrentOptions().max_sequential_skip_in_iterations + 10;
  for (uint64_t i = 0; i < num_versions; i++) {
    ASSERT_OK(Put("bar", std::to_string(i)));
  }
  SequenceNumber seq3 = db_->GetLatestSequenceNumber();
  TestReadCallback callback2(seq3);
  ASSERT_OK(Put("bar", "v8"));
  SequenceNumber seq4 = db_->GetLatestSequenceNumber();

  // The iterator is suppose to see data before seq3.
  super_version = cfd->GetReferencedSuperVersion(db_impl);
  iter = db_impl->NewIteratorImpl(ReadOptions(), cfd, super_version, seq4,
                                  &callback2);
  // Seek to "z", which is visible.
  iter->Seek("z");
  ASSERT_TRUE(iter->Valid());
  ASSERT_OK(iter->status());
  ASSERT_EQ("vz", iter->value());
  // Previous key is "foo" and the last value "v5" is visible.
  iter->Prev();
  ASSERT_TRUE(iter->Valid());
  ASSERT_OK(iter->status());
  ASSERT_EQ("foo", iter->key());
  ASSERT_EQ("v5", iter->value());
  // Since the number of values of "bar" is more than
  // max_sequential_skip_in_iterations, Prev() will ultimately fallback to
  // seek in forward direction. Here we test the fallback seek is correct.
  // The last visible value should be (num_versions - 1), as "v8" is not
  // visible.
  iter->Prev();
  ASSERT_TRUE(iter->Valid());
  ASSERT_OK(iter->status());
  ASSERT_EQ("bar", iter->key());
  ASSERT_EQ(std::to_string(num_versions - 1), iter->value());

  delete iter;
}

TEST_F(DBIteratorTest, BackwardIterationOnInplaceUpdateMemtable) {
  Options options = CurrentOptions();
  options.create_if_missing = true;
  options.inplace_update_support = false;
  options.env = env_;
  DestroyAndReopen(options);
  constexpr int kNumKeys = 10;

  // Write kNumKeys to WAL.
  for (int i = 0; i < kNumKeys; ++i) {
    ASSERT_OK(Put(Key(i), "val"));
  }
  ReadOptions read_opts;
  read_opts.total_order_seek = true;
  {
    std::unique_ptr<Iterator> iter(db_->NewIterator(read_opts));
    int count = 0;
    for (iter->SeekToLast(); iter->Valid(); iter->Prev()) {
      ++count;
    }
    ASSERT_OK(iter->status());
    ASSERT_EQ(kNumKeys, count);
  }

  // Reopen and rebuild the memtable from WAL.
  options.create_if_missing = false;
  options.avoid_flush_during_recovery = true;
  options.inplace_update_support = true;
  options.allow_concurrent_memtable_write = false;
  Reopen(options);
  {
    std::unique_ptr<Iterator> iter(db_->NewIterator(read_opts));
    iter->SeekToLast();
    // Backward iteration not supported due to inplace_update_support = true.
    ASSERT_TRUE(iter->status().IsNotSupported());
    ASSERT_FALSE(iter->Valid());
  }
}

TEST_F(DBIteratorTest, IteratorRefreshReturnSV) {
  Options options = CurrentOptions();
  options.disable_auto_compactions = true;
  DestroyAndReopen(options);
  ASSERT_OK(
      db_->DeleteRange(WriteOptions(), db_->DefaultColumnFamily(), "a", "z"));
  std::unique_ptr<Iterator> iter{db_->NewIterator(ReadOptions())};
  SyncPoint::GetInstance()->SetCallBack(
      "ArenaWrappedDBIter::Refresh:SV", [&](void*) {
        ASSERT_OK(db_->Put(WriteOptions(), "dummy", "new SV"));
        // This makes the local SV obselete.
        ASSERT_OK(Flush());
        SyncPoint::GetInstance()->DisableProcessing();
      });
  SyncPoint::GetInstance()->EnableProcessing();
  ASSERT_OK(iter->Refresh());
  iter.reset();
  // iter used to not cleanup SV, so the Close() below would hit an assertion
  // error.
  Close();
}

TEST_F(DBIteratorTest, ErrorWhenReadFile) {
  // This is to test a bug that is fixed in
  // https://github.com/facebook/rocksdb/pull/11782.
  //
  // Ingest error when reading from a file, and
  // see if Iterator handles it correctly.
  Options opts = CurrentOptions();
  opts.num_levels = 7;
  opts.compression = kNoCompression;
  BlockBasedTableOptions bbto;
  // Always do I/O
  bbto.no_block_cache = true;
  opts.table_factory.reset(NewBlockBasedTableFactory(bbto));
  DestroyAndReopen(opts);

  // Set up LSM
  // L5: F1 [key0, key99], F2 [key100, key199]
  // L6:        F3 [key50, key149]
  Random rnd(301);
  const int kValLen = 100;
  for (int i = 50; i < 150; ++i) {
    ASSERT_OK(Put(Key(i), rnd.RandomString(kValLen)));
  }
  ASSERT_OK(Flush());
  MoveFilesToLevel(6);

  std::vector<std::string> values;
  for (int i = 0; i < 100; ++i) {
    values.emplace_back(rnd.RandomString(kValLen));
    ASSERT_OK(Put(Key(i), values.back()));
  }
  ASSERT_OK(Flush());
  MoveFilesToLevel(5);

  for (int i = 100; i < 200; ++i) {
    values.emplace_back(rnd.RandomString(kValLen));
    ASSERT_OK(Put(Key(i), values.back()));
  }
  ASSERT_OK(Flush());
  MoveFilesToLevel(5);

  ASSERT_EQ(2, NumTableFilesAtLevel(5));
  ASSERT_EQ(1, NumTableFilesAtLevel(6));

  std::vector<LiveFileMetaData> files;
  db_->GetLiveFilesMetaData(&files);
  // Get file names for F1, F2 and F3.
  // These are file names, not full paths.
  std::string f1, f2, f3;
  for (auto& file_meta : files) {
    if (file_meta.level == 6) {
      f3 = file_meta.name;
    } else {
      if (file_meta.smallestkey == Key(0)) {
        f1 = file_meta.name;
      } else {
        f2 = file_meta.name;
      }
    }
  }
  ASSERT_TRUE(!f1.empty());
  ASSERT_TRUE(!f2.empty());
  ASSERT_TRUE(!f3.empty());

  std::string error_file;
  SyncPoint::GetInstance()->SetCallBack(
      "RandomAccessFileReader::Read::BeforeReturn",
      [&error_file](void* io_s_ptr) {
        auto p =
            reinterpret_cast<std::pair<std::string*, IOStatus*>*>(io_s_ptr);
        if (p->first->find(error_file) != std::string::npos) {
          *p->second = IOStatus::IOError();
          p->second->SetRetryable(true);
        }
      });
  SyncPoint::GetInstance()->EnableProcessing();
  // Error reading F1
  error_file = f1;
  std::unique_ptr<Iterator> iter{db_->NewIterator(ReadOptions())};
  iter->SeekToFirst();
  ASSERT_NOK(iter->status());
  ASSERT_TRUE(iter->status().IsIOError());
  // This does not require reading the first block.
  iter->Seek(Key(90));
  ASSERT_OK(iter->status());
  ASSERT_TRUE(iter->Valid());
  ASSERT_EQ(iter->value(), values[90]);
  // iter has ok status before this Seek.
  iter->Seek(Key(1));
  ASSERT_NOK(iter->status());
  ASSERT_TRUE(iter->status().IsIOError());

  // Error reading F2
  error_file = f2;
  iter.reset(db_->NewIterator(ReadOptions()));
  iter->Seek(Key(99));
  ASSERT_OK(iter->status());
  ASSERT_TRUE(iter->Valid());
  ASSERT_EQ(iter->value(), values[99]);
  // Need to read from F2.
  iter->Next();
  ASSERT_NOK(iter->status());
  ASSERT_TRUE(iter->status().IsIOError());
  iter->Seek(Key(190));
  ASSERT_OK(iter->status());
  ASSERT_TRUE(iter->Valid());
  ASSERT_EQ(iter->value(), values[190]);
  // Seek for first key of F2.
  iter->Seek(Key(100));
  ASSERT_NOK(iter->status());
  ASSERT_TRUE(iter->status().IsIOError());
  iter->SeekToLast();
  ASSERT_OK(iter->status());
  ASSERT_TRUE(iter->Valid());
  ASSERT_EQ(iter->value(), values[199]);
  // SeekForPrev for first key of F2.
  iter->SeekForPrev(Key(100));
  ASSERT_NOK(iter->status());
  ASSERT_TRUE(iter->status().IsIOError());
  // Does not read first block (offset 0).
  iter->SeekForPrev(Key(98));
  ASSERT_OK(iter->status());
  ASSERT_TRUE(iter->Valid());
  ASSERT_EQ(iter->value(), values[98]);

  // Error reading F3
  error_file = f3;
  iter.reset(db_->NewIterator(ReadOptions()));
  iter->SeekToFirst();
  ASSERT_NOK(iter->status());
  ASSERT_TRUE(iter->status().IsIOError());
  iter->Seek(Key(50));
  ASSERT_NOK(iter->status());
  ASSERT_TRUE(iter->status().IsIOError());
  iter->SeekForPrev(Key(50));
  ASSERT_NOK(iter->status());
  ASSERT_TRUE(iter->status().IsIOError());
  // Does not read file 3
  iter->Seek(Key(150));
  ASSERT_OK(iter->status());
  ASSERT_TRUE(iter->Valid());
  ASSERT_EQ(iter->value(), values[150]);

  // Test when file read error occurs during Prev().
  // This requires returning an error when reading near the end of a file
  // instead of offset 0.
  SyncPoint::GetInstance()->ClearAllCallBacks();
  SyncPoint::GetInstance()->SetCallBack(
      "RandomAccessFileReader::Read::AnyOffset", [&f1](void* pair_ptr) {
        auto p =
            reinterpret_cast<std::pair<std::string*, IOStatus*>*>(pair_ptr);
        if (p->first->find(f1) != std::string::npos) {
          *p->second = IOStatus::IOError();
          p->second->SetRetryable(true);
        }
      });
  iter->SeekForPrev(Key(101));
  ASSERT_OK(iter->status());
  ASSERT_TRUE(iter->Valid());
  ASSERT_EQ(iter->value(), values[101]);
  // DBIter will not stop at Key(100) since it needs
  // to make sure the key it returns has the max sequence number for Key(100).
  // So it will call MergingIterator::Prev() which will read F1.
  iter->Prev();
  ASSERT_NOK(iter->status());
  ASSERT_TRUE(iter->status().IsIOError());
  SyncPoint::GetInstance()->DisableProcessing();
  iter->Reset();
}

}  // namespace ROCKSDB_NAMESPACE

int main(int argc, char** argv) {
  ROCKSDB_NAMESPACE::port::InstallStackTraceHandler();
  ::testing::InitGoogleTest(&argc, argv);
  return RUN_ALL_TESTS();
}<|MERGE_RESOLUTION|>--- conflicted
+++ resolved
@@ -890,11 +890,7 @@
     ASSERT_EQ(IterStatus(iter2), "key0->val0");
 
     db_->ReleaseSnapshot(snapshot);
-<<<<<<< HEAD
-    db_->ReleaseSnapshot(snapshot2);
-=======
     ASSERT_OK(iter->status());
->>>>>>> 49ce8a10
     delete iter;
     delete iter2;
   } while (ChangeOptions());
