//  Copyright (c) 2011-present, Facebook, Inc.  All rights reserved.
//  This source code is licensed under the BSD-style license found in the
//  LICENSE file in the root directory of this source tree. An additional grant
//  of patent rights can be found in the PATENTS file in the same directory.
//
// Copyright (c) 2011 The LevelDB Authors. All rights reserved.
// Use of this source code is governed by a BSD-style license that can be
// found in the LICENSE file. See the AUTHORS file for names of contributors.

#include "db/db_test_util.h"
#include "options/options_helper.h"
#include "port/port.h"
#include "port/stack_trace.h"
#include "util/fault_injection_test_env.h"
#include "util/sync_point.h"

namespace rocksdb {
class DBWALTest : public DBTestBase {
 public:
  DBWALTest() : DBTestBase("/db_wal_test") {}
};

TEST_F(DBWALTest, WAL) {
  do {
    CreateAndReopenWithCF({"pikachu"}, CurrentOptions());
    WriteOptions writeOpt = WriteOptions();
    writeOpt.disableWAL = true;
    ASSERT_OK(dbfull()->Put(writeOpt, handles_[1], "foo", "v1"));
    ASSERT_OK(dbfull()->Put(writeOpt, handles_[1], "bar", "v1"));

    ReopenWithColumnFamilies({"default", "pikachu"}, CurrentOptions());
    ASSERT_EQ("v1", Get(1, "foo"));
    ASSERT_EQ("v1", Get(1, "bar"));

    writeOpt.disableWAL = false;
    ASSERT_OK(dbfull()->Put(writeOpt, handles_[1], "bar", "v2"));
    writeOpt.disableWAL = true;
    ASSERT_OK(dbfull()->Put(writeOpt, handles_[1], "foo", "v2"));

    ReopenWithColumnFamilies({"default", "pikachu"}, CurrentOptions());
    // Both value's should be present.
    ASSERT_EQ("v2", Get(1, "bar"));
    ASSERT_EQ("v2", Get(1, "foo"));

    writeOpt.disableWAL = true;
    ASSERT_OK(dbfull()->Put(writeOpt, handles_[1], "bar", "v3"));
    writeOpt.disableWAL = false;
    ASSERT_OK(dbfull()->Put(writeOpt, handles_[1], "foo", "v3"));

    ReopenWithColumnFamilies({"default", "pikachu"}, CurrentOptions());
    // again both values should be present.
    ASSERT_EQ("v3", Get(1, "foo"));
    ASSERT_EQ("v3", Get(1, "bar"));
  } while (ChangeWalOptions());
}

TEST_F(DBWALTest, RollLog) {
  do {
    CreateAndReopenWithCF({"pikachu"}, CurrentOptions());
    ASSERT_OK(Put(1, "foo", "v1"));
    ASSERT_OK(Put(1, "baz", "v5"));

    ReopenWithColumnFamilies({"default", "pikachu"}, CurrentOptions());
    for (int i = 0; i < 10; i++) {
      ReopenWithColumnFamilies({"default", "pikachu"}, CurrentOptions());
    }
    ASSERT_OK(Put(1, "foo", "v4"));
    for (int i = 0; i < 10; i++) {
      ReopenWithColumnFamilies({"default", "pikachu"}, CurrentOptions());
    }
  } while (ChangeWalOptions());
}

TEST_F(DBWALTest, SyncWALNotBlockWrite) {
  Options options = CurrentOptions();
  options.max_write_buffer_number = 4;
  DestroyAndReopen(options);

  ASSERT_OK(Put("foo1", "bar1"));
  ASSERT_OK(Put("foo5", "bar5"));

  rocksdb::SyncPoint::GetInstance()->LoadDependency({
      {"WritableFileWriter::SyncWithoutFlush:1",
       "DBWALTest::SyncWALNotBlockWrite:1"},
      {"DBWALTest::SyncWALNotBlockWrite:2",
       "WritableFileWriter::SyncWithoutFlush:2"},
  });
  rocksdb::SyncPoint::GetInstance()->EnableProcessing();

  rocksdb::port::Thread thread([&]() { ASSERT_OK(db_->SyncWAL()); });

  TEST_SYNC_POINT("DBWALTest::SyncWALNotBlockWrite:1");
  ASSERT_OK(Put("foo2", "bar2"));
  ASSERT_OK(Put("foo3", "bar3"));
  FlushOptions fo;
  fo.wait = false;
  ASSERT_OK(db_->Flush(fo));
  ASSERT_OK(Put("foo4", "bar4"));

  TEST_SYNC_POINT("DBWALTest::SyncWALNotBlockWrite:2");

  thread.join();

  ASSERT_EQ(Get("foo1"), "bar1");
  ASSERT_EQ(Get("foo2"), "bar2");
  ASSERT_EQ(Get("foo3"), "bar3");
  ASSERT_EQ(Get("foo4"), "bar4");
  ASSERT_EQ(Get("foo5"), "bar5");
  rocksdb::SyncPoint::GetInstance()->DisableProcessing();
}

TEST_F(DBWALTest, SyncWALNotWaitWrite) {
  ASSERT_OK(Put("foo1", "bar1"));
  ASSERT_OK(Put("foo3", "bar3"));

  rocksdb::SyncPoint::GetInstance()->LoadDependency({
      {"SpecialEnv::WalFile::Append:1", "DBWALTest::SyncWALNotWaitWrite:1"},
      {"DBWALTest::SyncWALNotWaitWrite:2", "SpecialEnv::WalFile::Append:2"},
  });
  rocksdb::SyncPoint::GetInstance()->EnableProcessing();

  rocksdb::port::Thread thread([&]() { ASSERT_OK(Put("foo2", "bar2")); });
  TEST_SYNC_POINT("DBWALTest::SyncWALNotWaitWrite:1");
  ASSERT_OK(db_->SyncWAL());
  TEST_SYNC_POINT("DBWALTest::SyncWALNotWaitWrite:2");

  thread.join();

  ASSERT_EQ(Get("foo1"), "bar1");
  ASSERT_EQ(Get("foo2"), "bar2");
  rocksdb::SyncPoint::GetInstance()->DisableProcessing();
}

TEST_F(DBWALTest, Recover) {
  do {
    CreateAndReopenWithCF({"pikachu"}, CurrentOptions());
    ASSERT_OK(Put(1, "foo", "v1"));
    ASSERT_OK(Put(1, "baz", "v5"));

    ReopenWithColumnFamilies({"default", "pikachu"}, CurrentOptions());
    ASSERT_EQ("v1", Get(1, "foo"));

    ASSERT_EQ("v1", Get(1, "foo"));
    ASSERT_EQ("v5", Get(1, "baz"));
    ASSERT_OK(Put(1, "bar", "v2"));
    ASSERT_OK(Put(1, "foo", "v3"));

    ReopenWithColumnFamilies({"default", "pikachu"}, CurrentOptions());
    ASSERT_EQ("v3", Get(1, "foo"));
    ASSERT_OK(Put(1, "foo", "v4"));
    ASSERT_EQ("v4", Get(1, "foo"));
    ASSERT_EQ("v2", Get(1, "bar"));
    ASSERT_EQ("v5", Get(1, "baz"));
  } while (ChangeWalOptions());
}

TEST_F(DBWALTest, RecoverWithTableHandle) {
  do {
    Options options = CurrentOptions();
    options.create_if_missing = true;
    options.disable_auto_compactions = true;
    options.avoid_flush_during_recovery = false;
    DestroyAndReopen(options);
    CreateAndReopenWithCF({"pikachu"}, options);

    ASSERT_OK(Put(1, "foo", "v1"));
    ASSERT_OK(Put(1, "bar", "v2"));
    ASSERT_OK(Flush(1));
    ASSERT_OK(Put(1, "foo", "v3"));
    ASSERT_OK(Put(1, "bar", "v4"));
    ASSERT_OK(Flush(1));
    ASSERT_OK(Put(1, "big", std::string(100, 'a')));
    ReopenWithColumnFamilies({"default", "pikachu"}, CurrentOptions());

    std::vector<std::vector<FileMetaData>> files;
    dbfull()->TEST_GetFilesMetaData(handles_[1], &files);
    size_t total_files = 0;
    for (const auto& level : files) {
      total_files += level.size();
    }
    ASSERT_EQ(total_files, 3);
    for (const auto& level : files) {
      for (const auto& file : level) {
        if (kInfiniteMaxOpenFiles == option_config_) {
          ASSERT_TRUE(file.table_reader_handle != nullptr);
        } else {
          ASSERT_TRUE(file.table_reader_handle == nullptr);
        }
      }
    }
  } while (ChangeWalOptions());
}

TEST_F(DBWALTest, IgnoreRecoveredLog) {
  std::string backup_logs = dbname_ + "/backup_logs";

  do {
    // delete old files in backup_logs directory
    env_->CreateDirIfMissing(backup_logs);
    std::vector<std::string> old_files;
    env_->GetChildren(backup_logs, &old_files);
    for (auto& file : old_files) {
      if (file != "." && file != "..") {
        env_->DeleteFile(backup_logs + "/" + file);
      }
    }
    Options options = CurrentOptions();
    options.create_if_missing = true;
    options.merge_operator = MergeOperators::CreateUInt64AddOperator();
    options.wal_dir = dbname_ + "/logs";
    DestroyAndReopen(options);

    // fill up the DB
    std::string one, two;
    PutFixed64(&one, 1);
    PutFixed64(&two, 2);
    ASSERT_OK(db_->Merge(WriteOptions(), Slice("foo"), Slice(one)));
    ASSERT_OK(db_->Merge(WriteOptions(), Slice("foo"), Slice(one)));
    ASSERT_OK(db_->Merge(WriteOptions(), Slice("bar"), Slice(one)));

    // copy the logs to backup
    std::vector<std::string> logs;
    env_->GetChildren(options.wal_dir, &logs);
    for (auto& log : logs) {
      if (log != ".." && log != ".") {
        CopyFile(options.wal_dir + "/" + log, backup_logs + "/" + log);
      }
    }

    // recover the DB
    Reopen(options);
    ASSERT_EQ(two, Get("foo"));
    ASSERT_EQ(one, Get("bar"));
    Close();

    // copy the logs from backup back to wal dir
    for (auto& log : logs) {
      if (log != ".." && log != ".") {
        CopyFile(backup_logs + "/" + log, options.wal_dir + "/" + log);
      }
    }
    // this should ignore the log files, recovery should not happen again
    // if the recovery happens, the same merge operator would be called twice,
    // leading to incorrect results
    Reopen(options);
    ASSERT_EQ(two, Get("foo"));
    ASSERT_EQ(one, Get("bar"));
    Close();
    Destroy(options);
    Reopen(options);
    Close();

    // copy the logs from backup back to wal dir
    env_->CreateDirIfMissing(options.wal_dir);
    for (auto& log : logs) {
      if (log != ".." && log != ".") {
        CopyFile(backup_logs + "/" + log, options.wal_dir + "/" + log);
      }
    }
    // assert that we successfully recovered only from logs, even though we
    // destroyed the DB
    Reopen(options);
    ASSERT_EQ(two, Get("foo"));
    ASSERT_EQ(one, Get("bar"));

    // Recovery will fail if DB directory doesn't exist.
    Destroy(options);
    // copy the logs from backup back to wal dir
    env_->CreateDirIfMissing(options.wal_dir);
    for (auto& log : logs) {
      if (log != ".." && log != ".") {
        CopyFile(backup_logs + "/" + log, options.wal_dir + "/" + log);
        // we won't be needing this file no more
        env_->DeleteFile(backup_logs + "/" + log);
      }
    }
    Status s = TryReopen(options);
    ASSERT_TRUE(!s.ok());
    Destroy(options);
  } while (ChangeWalOptions());
}

TEST_F(DBWALTest, RecoveryWithEmptyLog) {
  do {
    CreateAndReopenWithCF({"pikachu"}, CurrentOptions());
    ASSERT_OK(Put(1, "foo", "v1"));
    ASSERT_OK(Put(1, "foo", "v2"));
    ReopenWithColumnFamilies({"default", "pikachu"}, CurrentOptions());
    ReopenWithColumnFamilies({"default", "pikachu"}, CurrentOptions());
    ASSERT_OK(Put(1, "foo", "v3"));
    ReopenWithColumnFamilies({"default", "pikachu"}, CurrentOptions());
    ASSERT_EQ("v3", Get(1, "foo"));
  } while (ChangeWalOptions());
}

#if !(defined NDEBUG) || !defined(OS_WIN)
TEST_F(DBWALTest, PreallocateBlock) {
  Options options = CurrentOptions();
  options.write_buffer_size = 10 * 1000 * 1000;
  options.max_total_wal_size = 0;

  size_t expected_preallocation_size = static_cast<size_t>(
      options.write_buffer_size + options.write_buffer_size / 10);

  DestroyAndReopen(options);

  std::atomic<int> called(0);
  rocksdb::SyncPoint::GetInstance()->SetCallBack(
      "DBTestWalFile.GetPreallocationStatus", [&](void* arg) {
        ASSERT_TRUE(arg != nullptr);
        size_t preallocation_size = *(static_cast<size_t*>(arg));
        ASSERT_EQ(expected_preallocation_size, preallocation_size);
        called.fetch_add(1);
      });
  rocksdb::SyncPoint::GetInstance()->EnableProcessing();
  Put("", "");
  Flush();
  Put("", "");
  Close();
  rocksdb::SyncPoint::GetInstance()->DisableProcessing();
  ASSERT_EQ(2, called.load());

  options.max_total_wal_size = 1000 * 1000;
  expected_preallocation_size = static_cast<size_t>(options.max_total_wal_size);
  Reopen(options);
  called.store(0);
  rocksdb::SyncPoint::GetInstance()->SetCallBack(
      "DBTestWalFile.GetPreallocationStatus", [&](void* arg) {
        ASSERT_TRUE(arg != nullptr);
        size_t preallocation_size = *(static_cast<size_t*>(arg));
        ASSERT_EQ(expected_preallocation_size, preallocation_size);
        called.fetch_add(1);
      });
  rocksdb::SyncPoint::GetInstance()->EnableProcessing();
  Put("", "");
  Flush();
  Put("", "");
  Close();
  rocksdb::SyncPoint::GetInstance()->DisableProcessing();
  ASSERT_EQ(2, called.load());

  options.db_write_buffer_size = 800 * 1000;
  expected_preallocation_size =
      static_cast<size_t>(options.db_write_buffer_size);
  Reopen(options);
  called.store(0);
  rocksdb::SyncPoint::GetInstance()->SetCallBack(
      "DBTestWalFile.GetPreallocationStatus", [&](void* arg) {
        ASSERT_TRUE(arg != nullptr);
        size_t preallocation_size = *(static_cast<size_t*>(arg));
        ASSERT_EQ(expected_preallocation_size, preallocation_size);
        called.fetch_add(1);
      });
  rocksdb::SyncPoint::GetInstance()->EnableProcessing();
  Put("", "");
  Flush();
  Put("", "");
  Close();
  rocksdb::SyncPoint::GetInstance()->DisableProcessing();
  ASSERT_EQ(2, called.load());

  expected_preallocation_size = 700 * 1000;
  std::shared_ptr<WriteBufferManager> write_buffer_manager =
      std::make_shared<WriteBufferManager>(static_cast<uint64_t>(700 * 1000));
  options.write_buffer_manager = write_buffer_manager;
  Reopen(options);
  called.store(0);
  rocksdb::SyncPoint::GetInstance()->SetCallBack(
      "DBTestWalFile.GetPreallocationStatus", [&](void* arg) {
        ASSERT_TRUE(arg != nullptr);
        size_t preallocation_size = *(static_cast<size_t*>(arg));
        ASSERT_EQ(expected_preallocation_size, preallocation_size);
        called.fetch_add(1);
      });
  rocksdb::SyncPoint::GetInstance()->EnableProcessing();
  Put("", "");
  Flush();
  Put("", "");
  Close();
  rocksdb::SyncPoint::GetInstance()->DisableProcessing();
  ASSERT_EQ(2, called.load());
}
#endif  // !(defined NDEBUG) || !defined(OS_WIN)

#ifndef ROCKSDB_LITE
TEST_F(DBWALTest, FullPurgePreservesRecycledLog) {
  // For github issue #1303
  for (int i = 0; i < 2; ++i) {
    Options options = CurrentOptions();
    options.create_if_missing = true;
    options.recycle_log_file_num = 2;
    if (i != 0) {
      options.wal_dir = alternative_wal_dir_;
    }

    DestroyAndReopen(options);
    ASSERT_OK(Put("foo", "v1"));
    VectorLogPtr log_files;
    ASSERT_OK(dbfull()->GetSortedWalFiles(log_files));
    ASSERT_GT(log_files.size(), 0);
    ASSERT_OK(Flush());

    // Now the original WAL is in log_files[0] and should be marked for
    // recycling.
    // Verify full purge cannot remove this file.
    JobContext job_context(0);
    dbfull()->TEST_LockMutex();
    dbfull()->FindObsoleteFiles(&job_context, true /* force */);
    dbfull()->TEST_UnlockMutex();
    dbfull()->PurgeObsoleteFiles(job_context);

    if (i == 0) {
      ASSERT_OK(
          env_->FileExists(LogFileName(dbname_, log_files[0]->LogNumber())));
    } else {
      ASSERT_OK(env_->FileExists(
          LogFileName(alternative_wal_dir_, log_files[0]->LogNumber())));
    }
  }
}

TEST_F(DBWALTest, GetSortedWalFiles) {
  do {
    CreateAndReopenWithCF({"pikachu"}, CurrentOptions());
    VectorLogPtr log_files;
    ASSERT_OK(dbfull()->GetSortedWalFiles(log_files));
    ASSERT_EQ(0, log_files.size());

    ASSERT_OK(Put(1, "foo", "v1"));
    ASSERT_OK(dbfull()->GetSortedWalFiles(log_files));
    ASSERT_EQ(1, log_files.size());
  } while (ChangeWalOptions());
}

TEST_F(DBWALTest, RecoveryWithLogDataForSomeCFs) {
  // Test for regression of WAL cleanup missing files that don't contain data
  // for every column family.
  do {
    CreateAndReopenWithCF({"pikachu"}, CurrentOptions());
    ASSERT_OK(Put(1, "foo", "v1"));
    ASSERT_OK(Put(1, "foo", "v2"));
    uint64_t earliest_log_nums[2];
    for (int i = 0; i < 2; ++i) {
      if (i > 0) {
        ReopenWithColumnFamilies({"default", "pikachu"}, CurrentOptions());
      }
      VectorLogPtr log_files;
      ASSERT_OK(dbfull()->GetSortedWalFiles(log_files));
      if (log_files.size() > 0) {
        earliest_log_nums[i] = log_files[0]->LogNumber();
      } else {
        earliest_log_nums[i] = port::kMaxUint64;
      }
    }
    // Check at least the first WAL was cleaned up during the recovery.
    ASSERT_LT(earliest_log_nums[0], earliest_log_nums[1]);
  } while (ChangeWalOptions());
}

TEST_F(DBWALTest, RecoverWithLargeLog) {
  do {
    {
      Options options = CurrentOptions();
      CreateAndReopenWithCF({"pikachu"}, options);
      ASSERT_OK(Put(1, "big1", std::string(200000, '1')));
      ASSERT_OK(Put(1, "big2", std::string(200000, '2')));
      ASSERT_OK(Put(1, "small3", std::string(10, '3')));
      ASSERT_OK(Put(1, "small4", std::string(10, '4')));
      ASSERT_EQ(NumTableFilesAtLevel(0, 1), 0);
    }

    // Make sure that if we re-open with a small write buffer size that
    // we flush table files in the middle of a large log file.
    Options options;
    options.write_buffer_size = 100000;
    options = CurrentOptions(options);
    ReopenWithColumnFamilies({"default", "pikachu"}, options);
    ASSERT_EQ(NumTableFilesAtLevel(0, 1), 3);
    ASSERT_EQ(std::string(200000, '1'), Get(1, "big1"));
    ASSERT_EQ(std::string(200000, '2'), Get(1, "big2"));
    ASSERT_EQ(std::string(10, '3'), Get(1, "small3"));
    ASSERT_EQ(std::string(10, '4'), Get(1, "small4"));
    ASSERT_GT(NumTableFilesAtLevel(0, 1), 1);
  } while (ChangeWalOptions());
}

// In https://reviews.facebook.net/D20661 we change
// recovery behavior: previously for each log file each column family
// memtable was flushed, even it was empty. Now it's changed:
// we try to create the smallest number of table files by merging
// updates from multiple logs
TEST_F(DBWALTest, RecoverCheckFileAmountWithSmallWriteBuffer) {
  Options options = CurrentOptions();
  options.write_buffer_size = 5000000;
  CreateAndReopenWithCF({"pikachu", "dobrynia", "nikitich"}, options);

  // Since we will reopen DB with smaller write_buffer_size,
  // each key will go to new SST file
  ASSERT_OK(Put(1, Key(10), DummyString(1000000)));
  ASSERT_OK(Put(1, Key(10), DummyString(1000000)));
  ASSERT_OK(Put(1, Key(10), DummyString(1000000)));
  ASSERT_OK(Put(1, Key(10), DummyString(1000000)));

  ASSERT_OK(Put(3, Key(10), DummyString(1)));
  // Make 'dobrynia' to be flushed and new WAL file to be created
  ASSERT_OK(Put(2, Key(10), DummyString(7500000)));
  ASSERT_OK(Put(2, Key(1), DummyString(1)));
  dbfull()->TEST_WaitForFlushMemTable(handles_[2]);
  {
    auto tables = ListTableFiles(env_, dbname_);
    ASSERT_EQ(tables.size(), static_cast<size_t>(1));
    // Make sure 'dobrynia' was flushed: check sst files amount
    ASSERT_EQ(GetNumberOfSstFilesForColumnFamily(db_, "dobrynia"),
              static_cast<uint64_t>(1));
  }
  // New WAL file
  ASSERT_OK(Put(1, Key(1), DummyString(1)));
  ASSERT_OK(Put(1, Key(1), DummyString(1)));
  ASSERT_OK(Put(3, Key(10), DummyString(1)));
  ASSERT_OK(Put(3, Key(10), DummyString(1)));
  ASSERT_OK(Put(3, Key(10), DummyString(1)));

  options.write_buffer_size = 4096;
  options.arena_block_size = 4096;
  ReopenWithColumnFamilies({"default", "pikachu", "dobrynia", "nikitich"},
                           options);
  {
    // No inserts => default is empty
    ASSERT_EQ(GetNumberOfSstFilesForColumnFamily(db_, "default"),
              static_cast<uint64_t>(0));
    // First 4 keys goes to separate SSTs + 1 more SST for 2 smaller keys
    ASSERT_EQ(GetNumberOfSstFilesForColumnFamily(db_, "pikachu"),
              static_cast<uint64_t>(5));
    // 1 SST for big key + 1 SST for small one
    ASSERT_EQ(GetNumberOfSstFilesForColumnFamily(db_, "dobrynia"),
              static_cast<uint64_t>(2));
    // 1 SST for all keys
    ASSERT_EQ(GetNumberOfSstFilesForColumnFamily(db_, "nikitich"),
              static_cast<uint64_t>(1));
  }
}

// In https://reviews.facebook.net/D20661 we change
// recovery behavior: previously for each log file each column family
// memtable was flushed, even it wasn't empty. Now it's changed:
// we try to create the smallest number of table files by merging
// updates from multiple logs
TEST_F(DBWALTest, RecoverCheckFileAmount) {
  Options options = CurrentOptions();
  options.write_buffer_size = 100000;
  options.arena_block_size = 4 * 1024;
  options.avoid_flush_during_recovery = false;
  CreateAndReopenWithCF({"pikachu", "dobrynia", "nikitich"}, options);

  ASSERT_OK(Put(0, Key(1), DummyString(1)));
  ASSERT_OK(Put(1, Key(1), DummyString(1)));
  ASSERT_OK(Put(2, Key(1), DummyString(1)));

  // Make 'nikitich' memtable to be flushed
  ASSERT_OK(Put(3, Key(10), DummyString(1002400)));
  ASSERT_OK(Put(3, Key(1), DummyString(1)));
  dbfull()->TEST_WaitForFlushMemTable(handles_[3]);
  // 4 memtable are not flushed, 1 sst file
  {
    auto tables = ListTableFiles(env_, dbname_);
    ASSERT_EQ(tables.size(), static_cast<size_t>(1));
    ASSERT_EQ(GetNumberOfSstFilesForColumnFamily(db_, "nikitich"),
              static_cast<uint64_t>(1));
  }
  // Memtable for 'nikitich' has flushed, new WAL file has opened
  // 4 memtable still not flushed

  // Write to new WAL file
  ASSERT_OK(Put(0, Key(1), DummyString(1)));
  ASSERT_OK(Put(1, Key(1), DummyString(1)));
  ASSERT_OK(Put(2, Key(1), DummyString(1)));

  // Fill up 'nikitich' one more time
  ASSERT_OK(Put(3, Key(10), DummyString(1002400)));
  // make it flush
  ASSERT_OK(Put(3, Key(1), DummyString(1)));
  dbfull()->TEST_WaitForFlushMemTable(handles_[3]);
  // There are still 4 memtable not flushed, and 2 sst tables
  ASSERT_OK(Put(0, Key(1), DummyString(1)));
  ASSERT_OK(Put(1, Key(1), DummyString(1)));
  ASSERT_OK(Put(2, Key(1), DummyString(1)));

  {
    auto tables = ListTableFiles(env_, dbname_);
    ASSERT_EQ(tables.size(), static_cast<size_t>(2));
    ASSERT_EQ(GetNumberOfSstFilesForColumnFamily(db_, "nikitich"),
              static_cast<uint64_t>(2));
  }

  ReopenWithColumnFamilies({"default", "pikachu", "dobrynia", "nikitich"},
                           options);
  {
    std::vector<uint64_t> table_files = ListTableFiles(env_, dbname_);
    // Check, that records for 'default', 'dobrynia' and 'pikachu' from
    // first, second and third WALs  went to the same SST.
    // So, there is 6 SSTs: three  for 'nikitich', one for 'default', one for
    // 'dobrynia', one for 'pikachu'
    ASSERT_EQ(GetNumberOfSstFilesForColumnFamily(db_, "default"),
              static_cast<uint64_t>(1));
    ASSERT_EQ(GetNumberOfSstFilesForColumnFamily(db_, "nikitich"),
              static_cast<uint64_t>(3));
    ASSERT_EQ(GetNumberOfSstFilesForColumnFamily(db_, "dobrynia"),
              static_cast<uint64_t>(1));
    ASSERT_EQ(GetNumberOfSstFilesForColumnFamily(db_, "pikachu"),
              static_cast<uint64_t>(1));
  }
}

TEST_F(DBWALTest, SyncMultipleLogs) {
  const uint64_t kNumBatches = 2;
  const int kBatchSize = 1000;

  Options options = CurrentOptions();
  options.create_if_missing = true;
  options.write_buffer_size = 4096;
  Reopen(options);

  WriteBatch batch;
  WriteOptions wo;
  wo.sync = true;

  for (uint64_t b = 0; b < kNumBatches; b++) {
    batch.Clear();
    for (int i = 0; i < kBatchSize; i++) {
      batch.Put(Key(i), DummyString(128));
    }

    dbfull()->Write(wo, &batch);
  }

  ASSERT_OK(dbfull()->SyncWAL());
}

// Github issue 1339. Prior the fix we read sequence id from the first log to
// a local variable, then keep increase the variable as we replay logs,
// ignoring actual sequence id of the records. This is incorrect if some writes
// come with WAL disabled.
TEST_F(DBWALTest, PartOfWritesWithWALDisabled) {
  std::unique_ptr<FaultInjectionTestEnv> fault_env(
      new FaultInjectionTestEnv(env_));
  Options options = CurrentOptions();
  options.env = fault_env.get();
  options.disable_auto_compactions = true;
  WriteOptions wal_on, wal_off;
  wal_on.sync = true;
  wal_on.disableWAL = false;
  wal_off.disableWAL = true;
  CreateAndReopenWithCF({"dummy"}, options);
  ASSERT_OK(Put(1, "dummy", "d1", wal_on));  // seq id 1
  ASSERT_OK(Put(1, "dummy", "d2", wal_off));
  ASSERT_OK(Put(1, "dummy", "d3", wal_off));
  ASSERT_OK(Put(0, "key", "v4", wal_on));  // seq id 4
  ASSERT_OK(Flush(0));
  ASSERT_OK(Put(0, "key", "v5", wal_on));  // seq id 5
  ASSERT_EQ("v5", Get(0, "key"));
  // Simulate a crash.
  fault_env->SetFilesystemActive(false);
  Close();
  fault_env->ResetState();
  ReopenWithColumnFamilies({"default", "dummy"}, options);
  // Prior to the fix, we may incorrectly recover "v5" with sequence id = 3.
  ASSERT_EQ("v5", Get(0, "key"));
  // Destroy DB before destruct fault_env.
  Destroy(options);
}

//
// Test WAL recovery for the various modes available
//
class RecoveryTestHelper {
 public:
  // Number of WAL files to generate
  static const int kWALFilesCount = 10;
  // Starting number for the WAL file name like 00010.log
  static const int kWALFileOffset = 10;
  // Keys to be written per WAL file
  static const int kKeysPerWALFile = 133;
  // Size of the value
  static const int kValueSize = 96;

  // Create WAL files with values filled in
  static void FillData(DBWALTest* test, const Options& options,
                       const size_t wal_count, size_t* count) {
    const ImmutableDBOptions db_options(options);

    *count = 0;

    shared_ptr<Cache> table_cache = NewLRUCache(50, 0);
    EnvOptions env_options;
    WriteBufferManager write_buffer_manager(db_options.db_write_buffer_size);

    unique_ptr<VersionSet> versions;
    unique_ptr<WalManager> wal_manager;
    WriteController write_controller;

    versions.reset(new VersionSet(test->dbname_, &db_options, env_options,
                                  table_cache.get(), &write_buffer_manager,
                                  &write_controller));

    wal_manager.reset(new WalManager(db_options, env_options));

    std::unique_ptr<log::Writer> current_log_writer;

    for (size_t j = kWALFileOffset; j < wal_count + kWALFileOffset; j++) {
      uint64_t current_log_number = j;
      std::string fname = LogFileName(test->dbname_, current_log_number);
      unique_ptr<WritableFile> file;
      ASSERT_OK(db_options.env->NewWritableFile(fname, &file, env_options));
      unique_ptr<WritableFileWriter> file_writer(
          new WritableFileWriter(std::move(file), env_options));
      current_log_writer.reset(
          new log::Writer(std::move(file_writer), current_log_number,
                          db_options.recycle_log_file_num > 0));

      WriteBatch batch;
      for (int i = 0; i < kKeysPerWALFile; i++) {
        std::string key = "key" + ToString((*count)++);
        std::string value = test->DummyString(kValueSize);
        assert(current_log_writer.get() != nullptr);
        uint64_t seq = versions->LastSequence() + 1;
        batch.Clear();
        batch.Put(key, value);
        WriteBatchInternal::SetSequence(&batch, seq);
        current_log_writer->AddRecord(WriteBatchInternal::Contents(&batch));
        versions->SetLastSequence(seq);
      }
    }
  }

  // Recreate and fill the store with some data
  static size_t FillData(DBWALTest* test, Options* options) {
    options->create_if_missing = true;
    test->DestroyAndReopen(*options);
    test->Close();

    size_t count = 0;
    FillData(test, *options, kWALFilesCount, &count);
    return count;
  }

  // Read back all the keys we wrote and return the number of keys found
  static size_t GetData(DBWALTest* test) {
    size_t count = 0;
    for (size_t i = 0; i < kWALFilesCount * kKeysPerWALFile; i++) {
      if (test->Get("key" + ToString(i)) != "NOT_FOUND") {
        ++count;
      }
    }
    return count;
  }

  // Manuall corrupt the specified WAL
  static void CorruptWAL(DBWALTest* test, const Options& options,
                         const double off, const double len,
                         const int wal_file_id, const bool trunc = false) {
    Env* env = options.env;
    std::string fname = LogFileName(test->dbname_, wal_file_id);
    uint64_t size;
    ASSERT_OK(env->GetFileSize(fname, &size));
    ASSERT_GT(size, 0);
#ifdef OS_WIN
    // Windows disk cache behaves differently. When we truncate
    // the original content is still in the cache due to the original
    // handle is still open. Generally, in Windows, one prohibits
    // shared access to files and it is not needed for WAL but we allow
    // it to induce corruption at various tests.
    test->Close();
#endif
    if (trunc) {
      ASSERT_EQ(0, truncate(fname.c_str(), static_cast<int64_t>(size * off)));
    } else {
      InduceCorruption(fname, static_cast<size_t>(size * off + 8),
                       static_cast<size_t>(size * len));
    }
  }

  // Overwrite data with 'a' from offset for length len
  static void InduceCorruption(const std::string& filename, size_t offset,
                               size_t len) {
    ASSERT_GT(len, 0U);

    int fd = open(filename.c_str(), O_RDWR);

    // On windows long is 32-bit
    ASSERT_LE(offset, std::numeric_limits<long>::max());

    ASSERT_GT(fd, 0);
    ASSERT_EQ(offset, lseek(fd, static_cast<long>(offset), SEEK_SET));

<<<<<<< HEAD
    std::auto_ptr<char> bufGuard(new char[len]);
    void *buf = bufGuard.get();
    memset(buf, 'a', len);
=======
    void* buf = alloca(len);
    memset(buf, 'b', len);
>>>>>>> 04abb2b2
    ASSERT_EQ(len, write(fd, buf, static_cast<unsigned int>(len)));

    close(fd);
  }
};

// Test scope:
// - We expect to open the data store when there is incomplete trailing writes
// at the end of any of the logs
// - We do not expect to open the data store for corruption
TEST_F(DBWALTest, kTolerateCorruptedTailRecords) {
  const int jstart = RecoveryTestHelper::kWALFileOffset;
  const int jend = jstart + RecoveryTestHelper::kWALFilesCount;

  for (auto trunc : {true, false}) {        /* Corruption style */
    for (int i = 0; i < 3; i++) {           /* Corruption offset position */
      for (int j = jstart; j < jend; j++) { /* WAL file */
        // Fill data for testing
        Options options = CurrentOptions();
        const size_t row_count = RecoveryTestHelper::FillData(this, &options);
        // test checksum failure or parsing
        RecoveryTestHelper::CorruptWAL(this, options, /*off=*/i * .3,
                                       /*len%=*/.1, /*wal=*/j, trunc);

        if (trunc) {
          options.wal_recovery_mode =
              WALRecoveryMode::kTolerateCorruptedTailRecords;
          options.create_if_missing = false;
          ASSERT_OK(TryReopen(options));
          const size_t recovered_row_count = RecoveryTestHelper::GetData(this);
          ASSERT_TRUE(i == 0 || recovered_row_count > 0);
          ASSERT_LT(recovered_row_count, row_count);
        } else {
          options.wal_recovery_mode =
              WALRecoveryMode::kTolerateCorruptedTailRecords;
          ASSERT_NOK(TryReopen(options));
        }
      }
    }
  }
}

// Test scope:
// We don't expect the data store to be opened if there is any corruption
// (leading, middle or trailing -- incomplete writes or corruption)
TEST_F(DBWALTest, kAbsoluteConsistency) {
  const int jstart = RecoveryTestHelper::kWALFileOffset;
  const int jend = jstart + RecoveryTestHelper::kWALFilesCount;

  // Verify clean slate behavior
  Options options = CurrentOptions();
  const size_t row_count = RecoveryTestHelper::FillData(this, &options);
  options.wal_recovery_mode = WALRecoveryMode::kAbsoluteConsistency;
  options.create_if_missing = false;
  ASSERT_OK(TryReopen(options));
  ASSERT_EQ(RecoveryTestHelper::GetData(this), row_count);

  for (auto trunc : {true, false}) { /* Corruption style */
    for (int i = 0; i < 4; i++) {    /* Corruption offset position */
      if (trunc && i == 0) {
        continue;
      }

      for (int j = jstart; j < jend; j++) { /* wal files */
        // fill with new date
        RecoveryTestHelper::FillData(this, &options);
        // corrupt the wal
        RecoveryTestHelper::CorruptWAL(this, options, /*off=*/i * .3,
                                       /*len%=*/.1, j, trunc);
        // verify
        options.wal_recovery_mode = WALRecoveryMode::kAbsoluteConsistency;
        options.create_if_missing = false;
        ASSERT_NOK(TryReopen(options));
      }
    }
  }
}

// Test scope:
// - We expect to open data store under all circumstances
// - We expect only data upto the point where the first error was encountered
TEST_F(DBWALTest, kPointInTimeRecovery) {
  const int jstart = RecoveryTestHelper::kWALFileOffset;
  const int jend = jstart + RecoveryTestHelper::kWALFilesCount;
  const int maxkeys =
      RecoveryTestHelper::kWALFilesCount * RecoveryTestHelper::kKeysPerWALFile;

  for (auto trunc : {true, false}) {        /* Corruption style */
    for (int i = 0; i < 4; i++) {           /* Offset of corruption */
      for (int j = jstart; j < jend; j++) { /* WAL file */
        // Fill data for testing
        Options options = CurrentOptions();
        const size_t row_count = RecoveryTestHelper::FillData(this, &options);

        // Corrupt the wal
        RecoveryTestHelper::CorruptWAL(this, options, /*off=*/i * .3,
                                       /*len%=*/.1, j, trunc);

        // Verify
        options.wal_recovery_mode = WALRecoveryMode::kPointInTimeRecovery;
        options.create_if_missing = false;
        ASSERT_OK(TryReopen(options));

        // Probe data for invariants
        size_t recovered_row_count = RecoveryTestHelper::GetData(this);
        ASSERT_LT(recovered_row_count, row_count);

        bool expect_data = true;
        for (size_t k = 0; k < maxkeys; ++k) {
          bool found = Get("key" + ToString(i)) != "NOT_FOUND";
          if (expect_data && !found) {
            expect_data = false;
          }
          ASSERT_EQ(found, expect_data);
        }

        const size_t min = RecoveryTestHelper::kKeysPerWALFile *
                           (j - RecoveryTestHelper::kWALFileOffset);
        ASSERT_GE(recovered_row_count, min);
        if (!trunc && i != 0) {
          const size_t max = RecoveryTestHelper::kKeysPerWALFile *
                             (j - RecoveryTestHelper::kWALFileOffset + 1);
          ASSERT_LE(recovered_row_count, max);
        }
      }
    }
  }
}

// Test scope:
// - We expect to open the data store under all scenarios
// - We expect to have recovered records past the corruption zone
TEST_F(DBWALTest, kSkipAnyCorruptedRecords) {
  const int jstart = RecoveryTestHelper::kWALFileOffset;
  const int jend = jstart + RecoveryTestHelper::kWALFilesCount;

  for (auto trunc : {true, false}) {        /* Corruption style */
    for (int i = 0; i < 4; i++) {           /* Corruption offset */
      for (int j = jstart; j < jend; j++) { /* wal files */
        // Fill data for testing
        Options options = CurrentOptions();
        const size_t row_count = RecoveryTestHelper::FillData(this, &options);

        // Corrupt the WAL
        RecoveryTestHelper::CorruptWAL(this, options, /*off=*/i * .3,
                                       /*len%=*/.1, j, trunc);

        // Verify behavior
        options.wal_recovery_mode = WALRecoveryMode::kSkipAnyCorruptedRecords;
        options.create_if_missing = false;
        ASSERT_OK(TryReopen(options));

        // Probe data for invariants
        size_t recovered_row_count = RecoveryTestHelper::GetData(this);
        ASSERT_LT(recovered_row_count, row_count);

        if (!trunc) {
          ASSERT_TRUE(i != 0 || recovered_row_count > 0);
        }
      }
    }
  }
}

TEST_F(DBWALTest, AvoidFlushDuringRecovery) {
  Options options = CurrentOptions();
  options.disable_auto_compactions = true;
  options.avoid_flush_during_recovery = false;

  // Test with flush after recovery.
  Reopen(options);
  ASSERT_OK(Put("foo", "v1"));
  ASSERT_OK(Put("bar", "v2"));
  ASSERT_OK(Flush());
  ASSERT_OK(Put("foo", "v3"));
  ASSERT_OK(Put("bar", "v4"));
  ASSERT_EQ(1, TotalTableFiles());
  // Reopen DB. Check if WAL logs flushed.
  Reopen(options);
  ASSERT_EQ("v3", Get("foo"));
  ASSERT_EQ("v4", Get("bar"));
  ASSERT_EQ(2, TotalTableFiles());

  // Test without flush after recovery.
  options.avoid_flush_during_recovery = true;
  DestroyAndReopen(options);
  ASSERT_OK(Put("foo", "v5"));
  ASSERT_OK(Put("bar", "v6"));
  ASSERT_OK(Flush());
  ASSERT_OK(Put("foo", "v7"));
  ASSERT_OK(Put("bar", "v8"));
  ASSERT_EQ(1, TotalTableFiles());
  // Reopen DB. WAL logs should not be flushed this time.
  Reopen(options);
  ASSERT_EQ("v7", Get("foo"));
  ASSERT_EQ("v8", Get("bar"));
  ASSERT_EQ(1, TotalTableFiles());

  // Force flush with allow_2pc.
  options.avoid_flush_during_recovery = true;
  options.allow_2pc = true;
  ASSERT_OK(Put("foo", "v9"));
  ASSERT_OK(Put("bar", "v10"));
  ASSERT_OK(Flush());
  ASSERT_OK(Put("foo", "v11"));
  ASSERT_OK(Put("bar", "v12"));
  Reopen(options);
  ASSERT_EQ("v11", Get("foo"));
  ASSERT_EQ("v12", Get("bar"));
  ASSERT_EQ(2, TotalTableFiles());
}

TEST_F(DBWALTest, WalCleanupAfterAvoidFlushDuringRecovery) {
  // Verifies WAL files that were present during recovery, but not flushed due
  // to avoid_flush_during_recovery, will be considered for deletion at a later
  // stage. We check at least one such file is deleted during Flush().
  Options options = CurrentOptions();
  options.disable_auto_compactions = true;
  options.avoid_flush_during_recovery = true;
  Reopen(options);

  ASSERT_OK(Put("foo", "v1"));
  Reopen(options);
  for (int i = 0; i < 2; ++i) {
    if (i > 0) {
      // Flush() triggers deletion of obsolete tracked files
      Flush();
    }
    VectorLogPtr log_files;
    ASSERT_OK(dbfull()->GetSortedWalFiles(log_files));
    if (i == 0) {
      ASSERT_GT(log_files.size(), 0);
    } else {
      ASSERT_EQ(0, log_files.size());
    }
  }
}

TEST_F(DBWALTest, RecoverWithoutFlush) {
  Options options = CurrentOptions();
  options.avoid_flush_during_recovery = true;
  options.create_if_missing = false;
  options.disable_auto_compactions = true;
  options.write_buffer_size = 64 * 1024 * 1024;

  size_t count = RecoveryTestHelper::FillData(this, &options);
  auto validateData = [this, count]() {
    for (size_t i = 0; i < count; i++) {
      ASSERT_NE(Get("key" + ToString(i)), "NOT_FOUND");
    }
  };
  Reopen(options);
  validateData();
  // Insert some data without flush
  ASSERT_OK(Put("foo", "foo_v1"));
  ASSERT_OK(Put("bar", "bar_v1"));
  Reopen(options);
  validateData();
  ASSERT_EQ(Get("foo"), "foo_v1");
  ASSERT_EQ(Get("bar"), "bar_v1");
  // Insert again and reopen
  ASSERT_OK(Put("foo", "foo_v2"));
  ASSERT_OK(Put("bar", "bar_v2"));
  Reopen(options);
  validateData();
  ASSERT_EQ(Get("foo"), "foo_v2");
  ASSERT_EQ(Get("bar"), "bar_v2");
  // manual flush and insert again
  Flush();
  ASSERT_EQ(Get("foo"), "foo_v2");
  ASSERT_EQ(Get("bar"), "bar_v2");
  ASSERT_OK(Put("foo", "foo_v3"));
  ASSERT_OK(Put("bar", "bar_v3"));
  Reopen(options);
  validateData();
  ASSERT_EQ(Get("foo"), "foo_v3");
  ASSERT_EQ(Get("bar"), "bar_v3");
}

TEST_F(DBWALTest, RecoverWithoutFlushMultipleCF) {
  const std::string kSmallValue = "v";
  const std::string kLargeValue = DummyString(1024);
  Options options = CurrentOptions();
  options.avoid_flush_during_recovery = true;
  options.create_if_missing = false;
  options.disable_auto_compactions = true;

  auto countWalFiles = [this]() {
    VectorLogPtr log_files;
    dbfull()->GetSortedWalFiles(log_files);
    return log_files.size();
  };

  // Create DB with multiple column families and multiple log files.
  CreateAndReopenWithCF({"one", "two"}, options);
  ASSERT_OK(Put(0, "key1", kSmallValue));
  ASSERT_OK(Put(1, "key2", kLargeValue));
  Flush(1);
  ASSERT_EQ(1, countWalFiles());
  ASSERT_OK(Put(0, "key3", kSmallValue));
  ASSERT_OK(Put(2, "key4", kLargeValue));
  Flush(2);
  ASSERT_EQ(2, countWalFiles());

  // Reopen, insert and flush.
  options.db_write_buffer_size = 64 * 1024 * 1024;
  ReopenWithColumnFamilies({"default", "one", "two"}, options);
  ASSERT_EQ(Get(0, "key1"), kSmallValue);
  ASSERT_EQ(Get(1, "key2"), kLargeValue);
  ASSERT_EQ(Get(0, "key3"), kSmallValue);
  ASSERT_EQ(Get(2, "key4"), kLargeValue);
  // Insert more data.
  ASSERT_OK(Put(0, "key5", kLargeValue));
  ASSERT_OK(Put(1, "key6", kLargeValue));
  ASSERT_EQ(3, countWalFiles());
  Flush(1);
  ASSERT_OK(Put(2, "key7", kLargeValue));
  ASSERT_EQ(4, countWalFiles());

  // Reopen twice and validate.
  for (int i = 0; i < 2; i++) {
    ReopenWithColumnFamilies({"default", "one", "two"}, options);
    ASSERT_EQ(Get(0, "key1"), kSmallValue);
    ASSERT_EQ(Get(1, "key2"), kLargeValue);
    ASSERT_EQ(Get(0, "key3"), kSmallValue);
    ASSERT_EQ(Get(2, "key4"), kLargeValue);
    ASSERT_EQ(Get(0, "key5"), kLargeValue);
    ASSERT_EQ(Get(1, "key6"), kLargeValue);
    ASSERT_EQ(Get(2, "key7"), kLargeValue);
    ASSERT_EQ(4, countWalFiles());
  }
}

// In this test we are trying to do the following:
//   1. Create a DB with corrupted WAL log;
//   2. Open with avoid_flush_during_recovery = true;
//   3. Append more data without flushing, which creates new WAL log.
//   4. Open again. See if it can correctly handle previous corruption.
TEST_F(DBWALTest, RecoverFromCorruptedWALWithoutFlush) {
  const int jstart = RecoveryTestHelper::kWALFileOffset;
  const int jend = jstart + RecoveryTestHelper::kWALFilesCount;
  const int kAppendKeys = 100;
  Options options = CurrentOptions();
  options.avoid_flush_during_recovery = true;
  options.create_if_missing = false;
  options.disable_auto_compactions = true;
  options.write_buffer_size = 64 * 1024 * 1024;

  auto getAll = [this]() {
    std::vector<std::pair<std::string, std::string>> data;
    ReadOptions ropt;
    Iterator* iter = dbfull()->NewIterator(ropt);
    for (iter->SeekToFirst(); iter->Valid(); iter->Next()) {
      data.push_back(
          std::make_pair(iter->key().ToString(), iter->value().ToString()));
    }
    delete iter;
    return data;
  };
  for (auto& mode : wal_recovery_mode_string_map) {
    options.wal_recovery_mode = mode.second;
    for (auto trunc : {true, false}) {
      for (int i = 0; i < 4; i++) {
        for (int j = jstart; j < jend; j++) {
          // Create corrupted WAL
          RecoveryTestHelper::FillData(this, &options);
          RecoveryTestHelper::CorruptWAL(this, options, /*off=*/i * .3,
                                         /*len%=*/.1, /*wal=*/j, trunc);
          // Skip the test if DB won't open.
          if (!TryReopen(options).ok()) {
            ASSERT_TRUE(options.wal_recovery_mode ==
                            WALRecoveryMode::kAbsoluteConsistency ||
                        (!trunc &&
                         options.wal_recovery_mode ==
                             WALRecoveryMode::kTolerateCorruptedTailRecords));
            continue;
          }
          ASSERT_OK(TryReopen(options));
          // Append some more data.
          for (int k = 0; k < kAppendKeys; k++) {
            std::string key = "extra_key" + ToString(k);
            std::string value = DummyString(RecoveryTestHelper::kValueSize);
            ASSERT_OK(Put(key, value));
          }
          // Save data for comparison.
          auto data = getAll();
          // Reopen. Verify data.
          ASSERT_OK(TryReopen(options));
          auto actual_data = getAll();
          ASSERT_EQ(data, actual_data);
        }
      }
    }
  }
}

#endif  // ROCKSDB_LITE

TEST_F(DBWALTest, WalTermTest) {
  Options options = CurrentOptions();
  options.env = env_;
  CreateAndReopenWithCF({"pikachu"}, options);

  ASSERT_OK(Put(1, "foo", "bar"));

  WriteOptions wo;
  wo.sync = true;
  wo.disableWAL = false;

  WriteBatch batch;
  batch.Put("foo", "bar");
  batch.MarkWalTerminationPoint();
  batch.Put("foo2", "bar2");

  ASSERT_OK(dbfull()->Write(wo, &batch));

  // make sure we can re-open it.
  ASSERT_OK(TryReopenWithColumnFamilies({"default", "pikachu"}, options));
  ASSERT_EQ("bar", Get(1, "foo"));
  ASSERT_EQ("NOT_FOUND", Get(1, "foo2"));
}
}  // namespace rocksdb

int main(int argc, char** argv) {
  rocksdb::port::InstallStackTraceHandler();
  ::testing::InitGoogleTest(&argc, argv);
  return RUN_ALL_TESTS();
}<|MERGE_RESOLUTION|>--- conflicted
+++ resolved
@@ -792,14 +792,8 @@
     ASSERT_GT(fd, 0);
     ASSERT_EQ(offset, lseek(fd, static_cast<long>(offset), SEEK_SET));
 
-<<<<<<< HEAD
-    std::auto_ptr<char> bufGuard(new char[len]);
-    void *buf = bufGuard.get();
-    memset(buf, 'a', len);
-=======
     void* buf = alloca(len);
     memset(buf, 'b', len);
->>>>>>> 04abb2b2
     ASSERT_EQ(len, write(fd, buf, static_cast<unsigned int>(len)));
 
     close(fd);
