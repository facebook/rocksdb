--- conflicted
+++ resolved
@@ -852,34 +852,14 @@
 #endif  // ROCKSDB_ASSERT_STATUS_CHECKED
 }
 
-<<<<<<< HEAD
-#ifndef ROCKSDB_LITE
-=======
->>>>>>> 49ce8a10
 TEST_F(DBWALTest, LockWal) {
   do {
     Options options = CurrentOptions();
     options.create_if_missing = true;
     DestroyAndReopen(options);
-<<<<<<< HEAD
-    SyncPoint::GetInstance()->DisableProcessing();
-    SyncPoint::GetInstance()->LoadDependency(
-        {{"DBWALTest::LockWal:AfterGetSortedWal",
-          "DBWALTest::LockWal:BeforeFlush:1"}});
-    SyncPoint::GetInstance()->EnableProcessing();
 
     ASSERT_OK(Put("foo", "v"));
     ASSERT_OK(Put("bar", "v"));
-    port::Thread worker([&]() {
-      TEST_SYNC_POINT("DBWALTest::LockWal:BeforeFlush:1");
-      Status tmp_s = db_->Flush(FlushOptions());
-      ASSERT_OK(tmp_s);
-    });
-=======
-
-    ASSERT_OK(Put("foo", "v"));
-    ASSERT_OK(Put("bar", "v"));
->>>>>>> 49ce8a10
 
     ASSERT_OK(db_->LockWAL());
     // Verify writes are stopped
@@ -892,14 +872,10 @@
       ASSERT_OK(db_->GetSortedWalFiles(wals));
       ASSERT_FALSE(wals.empty());
     }
-<<<<<<< HEAD
-    TEST_SYNC_POINT("DBWALTest::LockWal:AfterGetSortedWal");
-=======
     port::Thread worker([&]() {
       Status tmp_s = db_->Flush(FlushOptions());
       ASSERT_OK(tmp_s);
     });
->>>>>>> 49ce8a10
     FlushOptions flush_opts;
     flush_opts.wait = false;
     s = db_->Flush(flush_opts);
@@ -908,16 +884,8 @@
     ASSERT_OK(db_->Put(WriteOptions(), "foo", "dontcare"));
 
     worker.join();
-<<<<<<< HEAD
-
-    SyncPoint::GetInstance()->DisableProcessing();
   } while (ChangeWalOptions());
 }
-#endif  //! ROCKSDB_LITE
-=======
-  } while (ChangeWalOptions());
-}
->>>>>>> 49ce8a10
 
 class DBRecoveryTestBlobError
     : public DBWALTest,
@@ -1911,11 +1879,8 @@
 
 TEST_F(DBWALTest, FixSyncWalOnObseletedWalWithNewManifestCausingMissingWAL) {
   Options options = CurrentOptions();
-<<<<<<< HEAD
-=======
   // Small size to force manifest creation
   options.max_manifest_file_size = 1;
->>>>>>> 49ce8a10
   options.track_and_verify_wals_in_manifest = true;
   DestroyAndReopen(options);
 
@@ -1932,54 +1897,15 @@
   // (2) SyncWAL() proceeds with the lock. It
   // creates a new manifest and syncs all the inactive wals before the latest
   // (i.e, active log), which is 4.log. Note that SyncWAL() is not aware of the
-<<<<<<< HEAD
-  // fact that 4.log has marked as to be obseleted. Prior to the fix, such wal
-  // sync will then add a WAL addition record of 4.log to the new manifest
-  // without any special treatment.
-  // (3) BackgroundFlush() will eventually purge 4.log.
-=======
   // fact that 4.log has marked as to be obseleted. Such wal
   // sync will then add a WAL addition record of 4.log to the new manifest
   // without any special treatment. Prior to the fix, there is no WAL deletion
   // record to offset it. (3) BackgroundFlush() will eventually purge 4.log.
 
->>>>>>> 49ce8a10
   bool wal_synced = false;
   SyncPoint::GetInstance()->SetCallBack(
       "FindObsoleteFiles::PostMutexUnlock", [&](void*) {
         ASSERT_OK(env_->FileExists(wal_file_path));
-<<<<<<< HEAD
-
-        SyncPoint::GetInstance()->SetCallBack(
-            "VersionSet::ProcessManifestWrites:"
-            "PostDecidingCreateNewManifestOrNot",
-            [&](void* arg) {
-              bool* new_descriptor_log = (bool*)arg;
-              *new_descriptor_log = true;
-            });
-
-        ASSERT_OK(db_->SyncWAL());
-        wal_synced = true;
-      });
-
-  SyncPoint::GetInstance()->SetCallBack(
-      "DBImpl::DeleteObsoleteFileImpl:AfterDeletion2", [&](void* arg) {
-        std::string* file_name = (std::string*)arg;
-        if (*file_name == wal_file_path) {
-          TEST_SYNC_POINT(
-              "DBWALTest::"
-              "FixSyncWalOnObseletedWalWithNewManifestCausingMissingWAL::"
-              "PostDeleteWAL");
-        }
-      });
-
-  SyncPoint::GetInstance()->LoadDependency(
-      {{"DBImpl::BackgroundCallFlush:FilesFound",
-        "PreConfrimObsoletedWALSynced"},
-       {"DBWALTest::FixSyncWalOnObseletedWalWithNewManifestCausingMissingWAL::"
-        "PostDeleteWAL",
-        "PreConfrimWALDeleted"}});
-=======
         uint64_t pre_sync_wal_manifest_no =
             dbfull()->TEST_Current_Manifest_FileNo();
         ASSERT_OK(db_->SyncWAL());
@@ -1991,22 +1917,13 @@
         wal_synced = true;
       });
 
->>>>>>> 49ce8a10
 
   SyncPoint::GetInstance()->EnableProcessing();
 
   ASSERT_OK(Flush());
-<<<<<<< HEAD
-
-  TEST_SYNC_POINT("PreConfrimObsoletedWALSynced");
+  ASSERT_OK(dbfull()->TEST_WaitForBackgroundWork());
+
   ASSERT_TRUE(wal_synced);
-
-  TEST_SYNC_POINT("PreConfrimWALDeleted");
-=======
-  ASSERT_OK(dbfull()->TEST_WaitForBackgroundWork());
-
-  ASSERT_TRUE(wal_synced);
->>>>>>> 49ce8a10
   // BackgroundFlush() purged 4.log
   // because the memtable associated with the WAL was flushed and new WAL was
   // created (i.e, 8.log)
