//  Copyright (c) 2011-present, Facebook, Inc.  All rights reserved.
//  This source code is licensed under both the GPLv2 (found in the
//  COPYING file in the root directory) and Apache 2.0 License
//  (found in the LICENSE.Apache file in the root directory).
//
// Copyright (c) 2011 The LevelDB Authors. All rights reserved.
// Use of this source code is governed by a BSD-style license that can be
// found in the LICENSE file. See the AUTHORS file for names of contributors.

#include "db/table_cache.h"

#include "db/dbformat.h"
#include "db/range_tombstone_fragmenter.h"
#include "db/snapshot_impl.h"
#include "db/version_edit.h"
#include "file/file_util.h"
#include "file/filename.h"
#include "file/random_access_file_reader.h"
#include "monitoring/perf_context_imp.h"
#include "rocksdb/advanced_options.h"
#include "rocksdb/statistics.h"
#include "table/block_based/block_based_table_reader.h"
#include "table/get_context.h"
#include "table/internal_iterator.h"
#include "table/iterator_wrapper.h"
#include "table/multiget_context.h"
#include "table/table_builder.h"
#include "table/table_reader.h"
#include "test_util/sync_point.h"
#include "util/cast_util.h"
#include "util/coding.h"
#include "util/stop_watch.h"

// Generate the regular and coroutine versions of some methods by
// including table_cache_sync_and_async.h twice
// Macros in the header will expand differently based on whether
// WITH_COROUTINES or WITHOUT_COROUTINES is defined
// clang-format off
#define WITHOUT_COROUTINES
#include "db/table_cache_sync_and_async.h"
#undef WITHOUT_COROUTINES
#define WITH_COROUTINES
#include "db/table_cache_sync_and_async.h"
#undef WITH_COROUTINES
// clang-format on

namespace ROCKSDB_NAMESPACE {

namespace {

static Slice GetSliceForFileNumber(const uint64_t* file_number) {
  return Slice(reinterpret_cast<const char*>(file_number),
               sizeof(*file_number));
}


void AppendVarint64(IterKey* key, uint64_t v) {
  char buf[10];
  auto ptr = EncodeVarint64(buf, v);
  key->TrimAppend(key->Size(), buf, ptr - buf);
}


}  // anonymous namespace

const int kLoadConcurency = 128;

TableCache::TableCache(const ImmutableOptions& ioptions,
                       const FileOptions* file_options, Cache* const cache,
                       BlockCacheTracer* const block_cache_tracer,
                       const std::shared_ptr<IOTracer>& io_tracer,
                       const std::string& db_session_id)
    : ioptions_(ioptions),
      file_options_(*file_options),
      cache_(cache),
      immortal_tables_(false),
      block_cache_tracer_(block_cache_tracer),
      loader_mutex_(kLoadConcurency),
      io_tracer_(io_tracer),
      db_session_id_(db_session_id) {
  if (ioptions_.row_cache) {
    // If the same cache is shared by multiple instances, we need to
    // disambiguate its entries.
    PutVarint64(&row_cache_id_, ioptions_.row_cache->NewId());
  }
}

TableCache::~TableCache() {}

Status TableCache::GetTableReader(
    const ReadOptions& ro, const FileOptions& file_options,
    const InternalKeyComparator& internal_comparator,
    const FileMetaData& file_meta, bool sequential_mode,
    uint8_t block_protection_bytes_per_key, HistogramImpl* file_read_hist,
    std::unique_ptr<TableReader>* table_reader,
    const std::shared_ptr<const SliceTransform>& prefix_extractor,
    bool skip_filters, int level, bool prefetch_index_and_filter_in_cache,
    size_t max_file_size_for_l0_meta_pin, Temperature file_temperature) {
  std::string fname = TableFileName(
      ioptions_.cf_paths, file_meta.fd.GetNumber(), file_meta.fd.GetPathId());
  std::unique_ptr<FSRandomAccessFile> file;
  FileOptions fopts = file_options;
  fopts.temperature = file_temperature;
  Status s = PrepareIOFromReadOptions(ro, ioptions_.clock, fopts.io_options);
  TEST_SYNC_POINT_CALLBACK("TableCache::GetTableReader:BeforeOpenFile",
                           const_cast<Status*>(&s));
  if (s.ok()) {
    s = ioptions_.fs->NewRandomAccessFile(fname, fopts, &file, nullptr);
  }
  if (s.ok()) {
    RecordTick(ioptions_.stats, NO_FILE_OPENS);
  } else if (s.IsPathNotFound()) {
    fname = Rocks2LevelTableFileName(fname);
    // If this file is also not found, we want to use the error message
    // that contains the table file name which is less confusing.
    Status temp_s =
        PrepareIOFromReadOptions(ro, ioptions_.clock, fopts.io_options);
    if (temp_s.ok()) {
      temp_s = ioptions_.fs->NewRandomAccessFile(fname, file_options, &file,
                                                 nullptr);
    }
    if (temp_s.ok()) {
      RecordTick(ioptions_.stats, NO_FILE_OPENS);
      s = temp_s;
    }
  }

  if (s.ok()) {
    if (!sequential_mode && ioptions_.advise_random_on_open) {
      file->Hint(FSRandomAccessFile::kRandom);
    }
    if (ioptions_.default_temperature != Temperature::kUnknown &&
        file_temperature == Temperature::kUnknown) {
      file_temperature = ioptions_.default_temperature;
    }
    StopWatch sw(ioptions_.clock, ioptions_.stats, TABLE_OPEN_IO_MICROS);
    std::unique_ptr<RandomAccessFileReader> file_reader(
        new RandomAccessFileReader(std::move(file), fname, ioptions_.clock,
                                   io_tracer_, ioptions_.stats, SST_READ_MICROS,
                                   file_read_hist, ioptions_.rate_limiter.get(),
                                   ioptions_.listeners, file_temperature,
                                   level == ioptions_.num_levels - 1));
    UniqueId64x2 expected_unique_id;
    if (ioptions_.verify_sst_unique_id_in_manifest) {
      expected_unique_id = file_meta.unique_id;
    } else {
      expected_unique_id = kNullUniqueId64x2;  // null ID == no verification
    }
    s = ioptions_.table_factory->NewTableReader(
        ro,
        TableReaderOptions(
            ioptions_, prefix_extractor, file_options, internal_comparator,
            block_protection_bytes_per_key, skip_filters, immortal_tables_,
            false /* force_direct_prefetch */, level, block_cache_tracer_,
            max_file_size_for_l0_meta_pin, db_session_id_,
            file_meta.fd.GetNumber(), expected_unique_id,
            file_meta.fd.largest_seqno, file_meta.tail_size,
            file_meta.user_defined_timestamps_persisted),
        std::move(file_reader), file_meta.fd.GetFileSize(), table_reader,
        prefetch_index_and_filter_in_cache);
    TEST_SYNC_POINT("TableCache::GetTableReader:0");
  }
  return s;
}

Status TableCache::FindTable(
    const ReadOptions& ro, const FileOptions& file_options,
    const InternalKeyComparator& internal_comparator,
    const FileMetaData& file_meta, TypedHandle** handle,
<<<<<<< HEAD
=======
    uint8_t block_protection_bytes_per_key,
>>>>>>> 49ce8a10
    const std::shared_ptr<const SliceTransform>& prefix_extractor,
    const bool no_io, HistogramImpl* file_read_hist, bool skip_filters,
    int level, bool prefetch_index_and_filter_in_cache,
    size_t max_file_size_for_l0_meta_pin, Temperature file_temperature) {
  PERF_TIMER_GUARD_WITH_CLOCK(find_table_nanos, ioptions_.clock);
  uint64_t number = file_meta.fd.GetNumber();
  Slice key = GetSliceForFileNumber(&number);
  *handle = cache_.Lookup(key);
  TEST_SYNC_POINT_CALLBACK("TableCache::FindTable:0",
                           const_cast<bool*>(&no_io));

  if (*handle == nullptr) {
    if (no_io) {
      return Status::Incomplete("Table not found in table_cache, no_io is set");
    }
    MutexLock load_lock(&loader_mutex_.Get(key));
    // We check the cache again under loading mutex
    *handle = cache_.Lookup(key);
    if (*handle != nullptr) {
      return Status::OK();
    }

    std::unique_ptr<TableReader> table_reader;
    Status s = GetTableReader(ro, file_options, internal_comparator, file_meta,
                              false /* sequential mode */,
                              block_protection_bytes_per_key, file_read_hist,
                              &table_reader, prefix_extractor, skip_filters,
                              level, prefetch_index_and_filter_in_cache,
                              max_file_size_for_l0_meta_pin, file_temperature);
    if (!s.ok()) {
      assert(table_reader == nullptr);
      RecordTick(ioptions_.stats, NO_FILE_ERRORS);
      // We do not cache error results so that if the error is transient,
      // or somebody repairs the file, we recover automatically.
    } else {
      s = cache_.Insert(key, table_reader.get(), 1, handle);
      if (s.ok()) {
        // Release ownership of table reader.
        table_reader.release();
      }
    }
    return s;
  }
  return Status::OK();
}

InternalIterator* TableCache::NewIterator(
    const ReadOptions& options, const FileOptions& file_options,
    const InternalKeyComparator& icomparator, const FileMetaData& file_meta,
    RangeDelAggregator* range_del_agg,
    const std::shared_ptr<const SliceTransform>& prefix_extractor,
    TableReader** table_reader_ptr, HistogramImpl* file_read_hist,
    TableReaderCaller caller, Arena* arena, bool skip_filters, int level,
    size_t max_file_size_for_l0_meta_pin,
    const InternalKey* smallest_compaction_key,
    const InternalKey* largest_compaction_key, bool allow_unprepared_value,
    uint8_t block_protection_bytes_per_key, const SequenceNumber* read_seqno,
    TruncatedRangeDelIterator** range_del_iter) {
  PERF_TIMER_GUARD(new_table_iterator_nanos);

  Status s;
  TableReader* table_reader = nullptr;
  TypedHandle* handle = nullptr;
  if (table_reader_ptr != nullptr) {
    *table_reader_ptr = nullptr;
  }
  bool for_compaction = caller == TableReaderCaller::kCompaction;
  auto& fd = file_meta.fd;
  table_reader = fd.table_reader;
  if (table_reader == nullptr) {
    s = FindTable(options, file_options, icomparator, file_meta, &handle,
                  block_protection_bytes_per_key, prefix_extractor,
                  options.read_tier == kBlockCacheTier /* no_io */,
                  file_read_hist, skip_filters, level,
                  true /* prefetch_index_and_filter_in_cache */,
                  max_file_size_for_l0_meta_pin, file_meta.temperature);
    if (s.ok()) {
      table_reader = cache_.Value(handle);
    }
  }
  InternalIterator* result = nullptr;
  if (s.ok()) {
    if (options.table_filter &&
        !options.table_filter(*table_reader->GetTableProperties())) {
      result = NewEmptyInternalIterator<Slice>(arena);
    } else {
      result = table_reader->NewIterator(
          options, prefix_extractor.get(), arena, skip_filters, caller,
          file_options.compaction_readahead_size, allow_unprepared_value);
    }
    if (handle != nullptr) {
      cache_.RegisterReleaseAsCleanup(handle, *result);
      handle = nullptr;  // prevent from releasing below
    }

    if (for_compaction) {
      table_reader->SetupForCompaction();
    }
    if (table_reader_ptr != nullptr) {
      *table_reader_ptr = table_reader;
    }
  }
  if (s.ok() && !options.ignore_range_deletions) {
    if (range_del_iter != nullptr) {
      auto new_range_del_iter =
          read_seqno ? table_reader->NewRangeTombstoneIterator(
                           *read_seqno, options.timestamp)
                     : table_reader->NewRangeTombstoneIterator(options);
      if (new_range_del_iter == nullptr || new_range_del_iter->empty()) {
        delete new_range_del_iter;
        *range_del_iter = nullptr;
      } else {
        *range_del_iter = new TruncatedRangeDelIterator(
            std::unique_ptr<FragmentedRangeTombstoneIterator>(
                new_range_del_iter),
            &icomparator, &file_meta.smallest, &file_meta.largest);
      }
    }
    if (range_del_agg != nullptr) {
      if (range_del_agg->AddFile(fd.GetNumber())) {
        std::unique_ptr<FragmentedRangeTombstoneIterator> new_range_del_iter(
            static_cast<FragmentedRangeTombstoneIterator*>(
                table_reader->NewRangeTombstoneIterator(options)));
        if (new_range_del_iter != nullptr) {
          s = new_range_del_iter->status();
        }
        if (s.ok()) {
          const InternalKey* smallest = &file_meta.smallest;
          const InternalKey* largest = &file_meta.largest;
          if (smallest_compaction_key != nullptr) {
            smallest = smallest_compaction_key;
          }
          if (largest_compaction_key != nullptr) {
            largest = largest_compaction_key;
          }
          range_del_agg->AddTombstones(std::move(new_range_del_iter), smallest,
                                       largest);
        }
      }
    }
  }

  if (handle != nullptr) {
    cache_.Release(handle);
  }
  if (!s.ok()) {
    assert(result == nullptr);
    result = NewErrorInternalIterator<Slice>(s, arena);
  }
  return result;
}

Status TableCache::GetRangeTombstoneIterator(
    const ReadOptions& options,
    const InternalKeyComparator& internal_comparator,
    const FileMetaData& file_meta, uint8_t block_protection_bytes_per_key,
    std::unique_ptr<FragmentedRangeTombstoneIterator>* out_iter) {
  assert(out_iter);
  const FileDescriptor& fd = file_meta.fd;
  Status s;
  TableReader* t = fd.table_reader;
  TypedHandle* handle = nullptr;
  if (t == nullptr) {
    s = FindTable(options, file_options_, internal_comparator, file_meta,
                  &handle, block_protection_bytes_per_key);
    if (s.ok()) {
      t = cache_.Value(handle);
    }
  }
  if (s.ok()) {
    // Note: NewRangeTombstoneIterator could return nullptr
    out_iter->reset(t->NewRangeTombstoneIterator(options));
  }
  if (handle) {
    if (*out_iter) {
      cache_.RegisterReleaseAsCleanup(handle, **out_iter);
    } else {
      cache_.Release(handle);
    }
  }
  return s;
}

uint64_t TableCache::CreateRowCacheKeyPrefix(const ReadOptions& options,
                                             const FileDescriptor& fd,
                                             const Slice& internal_key,
                                             GetContext* get_context,
                                             IterKey& row_cache_key) {
  uint64_t fd_number = fd.GetNumber();
  // We use the user key as cache key instead of the internal key,
  // otherwise the whole cache would be invalidated every time the
  // sequence key increases. However, to support caching snapshot
  // reads, we append a sequence number (incremented by 1 to
  // distinguish from 0) other than internal_key seq no
  // to determine row cache entry visibility.
  // If the snapshot is larger than the largest seqno in the file,
  // all data should be exposed to the snapshot, so we treat it
  // the same as there is no snapshot. The exception is that if
  // a seq-checking callback is registered, some internal keys
  // may still be filtered out.
  uint64_t cache_entry_seq_no = 0;

  // Maybe we can include the whole file ifsnapshot == fd.largest_seqno.
  if (options.snapshot != nullptr &&
      (get_context->has_callback() ||
       static_cast_with_check<const SnapshotImpl>(options.snapshot)
               ->GetSequenceNumber() <= fd.largest_seqno)) {
    // We should consider to use options.snapshot->GetSequenceNumber()
    // instead of GetInternalKeySeqno(k), which will make the code
    // easier to understand.
    cache_entry_seq_no = 1 + GetInternalKeySeqno(internal_key);
  }

  // Compute row cache key.
  row_cache_key.TrimAppend(row_cache_key.Size(), row_cache_id_.data(),
                           row_cache_id_.size());
  AppendVarint64(&row_cache_key, fd_number);
  AppendVarint64(&row_cache_key, cache_entry_seq_no);

  // Provide a sequence number for callback checking on cache hit.
  // As cache_entry_seq_no starts at 1, decrease it's value by 1 to get
  // a sequence number align with get context's logic.
  return cache_entry_seq_no == 0 ? 0 : cache_entry_seq_no - 1;
}

bool TableCache::GetFromRowCache(const Slice& user_key, IterKey& row_cache_key,
                                 size_t prefix_size, GetContext* get_context,
                                 SequenceNumber seq_no) {
  bool found = false;

  row_cache_key.TrimAppend(prefix_size, user_key.data(), user_key.size());
  RowCacheInterface row_cache{ioptions_.row_cache.get()};
  if (auto row_handle = row_cache.Lookup(row_cache_key.GetUserKey())) {
    // Cleanable routine to release the cache entry
    Cleanable value_pinner;
    // If it comes here value is located on the cache.
    // found_row_cache_entry points to the value on cache,
    // and value_pinner has cleanup procedure for the cached entry.
    // After replayGetContextLog() returns, get_context.pinnable_slice_
    // will point to cache entry buffer (or a copy based on that) and
    // cleanup routine under value_pinner will be delegated to
    // get_context.pinnable_slice_. Cache entry is released when
    // get_context.pinnable_slice_ is reset.
    row_cache.RegisterReleaseAsCleanup(row_handle, value_pinner);
<<<<<<< HEAD
    replayGetContextLog(*row_cache.Value(row_handle), user_key, get_context,
                        &value_pinner);
=======
    // If row cache hit, knowing cache key is the same to row_cache_key,
    // can use row_cache_key's seq no to construct InternalKey.
    replayGetContextLog(*row_cache.Value(row_handle), user_key, get_context,
                        &value_pinner, seq_no);
>>>>>>> 49ce8a10
    RecordTick(ioptions_.stats, ROW_CACHE_HIT);
    found = true;
  } else {
    RecordTick(ioptions_.stats, ROW_CACHE_MISS);
  }
  return found;
}

Status TableCache::Get(
    const ReadOptions& options,
    const InternalKeyComparator& internal_comparator,
    const FileMetaData& file_meta, const Slice& k, GetContext* get_context,
    uint8_t block_protection_bytes_per_key,
    const std::shared_ptr<const SliceTransform>& prefix_extractor,
    HistogramImpl* file_read_hist, bool skip_filters, int level,
    size_t max_file_size_for_l0_meta_pin) {
  auto& fd = file_meta.fd;
  std::string* row_cache_entry = nullptr;
  bool done = false;
  IterKey row_cache_key;
  std::string row_cache_entry_buffer;

  // Check row cache if enabled.
  // Reuse row_cache_key sequence number when row cache hits.
  if (ioptions_.row_cache && !get_context->NeedToReadSequence()) {
    auto user_key = ExtractUserKey(k);
    uint64_t cache_entry_seq_no =
        CreateRowCacheKeyPrefix(options, fd, k, get_context, row_cache_key);
    done = GetFromRowCache(user_key, row_cache_key, row_cache_key.Size(),
                           get_context, cache_entry_seq_no);
    if (!done) {
      row_cache_entry = &row_cache_entry_buffer;
    }
  }
  Status s;
  TableReader* t = fd.table_reader;
  TypedHandle* handle = nullptr;
  if (!done) {
    assert(s.ok());
    if (t == nullptr) {
      s = FindTable(options, file_options_, internal_comparator, file_meta,
                    &handle, block_protection_bytes_per_key, prefix_extractor,
                    options.read_tier == kBlockCacheTier /* no_io */,
                    file_read_hist, skip_filters, level,
                    true /* prefetch_index_and_filter_in_cache */,
                    max_file_size_for_l0_meta_pin, file_meta.temperature);
      if (s.ok()) {
        t = cache_.Value(handle);
      }
    }
    SequenceNumber* max_covering_tombstone_seq =
        get_context->max_covering_tombstone_seq();
    if (s.ok() && max_covering_tombstone_seq != nullptr &&
        !options.ignore_range_deletions) {
      std::unique_ptr<FragmentedRangeTombstoneIterator> range_del_iter(
          t->NewRangeTombstoneIterator(options));
      if (range_del_iter != nullptr) {
        SequenceNumber seq =
            range_del_iter->MaxCoveringTombstoneSeqnum(ExtractUserKey(k));
        if (seq > *max_covering_tombstone_seq) {
          *max_covering_tombstone_seq = seq;
          if (get_context->NeedTimestamp()) {
            get_context->SetTimestampFromRangeTombstone(
                range_del_iter->timestamp());
          }
        }
      }
    }
    if (s.ok()) {
      get_context->SetReplayLog(row_cache_entry);  // nullptr if no cache.
      s = t->Get(options, k, get_context, prefix_extractor.get(), skip_filters);
      get_context->SetReplayLog(nullptr);
    } else if (options.read_tier == kBlockCacheTier && s.IsIncomplete()) {
      // Couldn't find Table in cache but treat as kFound if no_io set
      get_context->MarkKeyMayExist();
      s = Status::OK();
      done = true;
    }
  }

  // Put the replay log in row cache only if something was found.
  if (!done && s.ok() && row_cache_entry && !row_cache_entry->empty()) {
    RowCacheInterface row_cache{ioptions_.row_cache.get()};
    size_t charge = row_cache_entry->capacity() + sizeof(std::string);
    auto row_ptr = new std::string(std::move(*row_cache_entry));
<<<<<<< HEAD
    // If row cache is full, it's OK to continue.
    row_cache.Insert(row_cache_key.GetUserKey(), row_ptr, charge)
        .PermitUncheckedError();
=======
    Status rcs = row_cache.Insert(row_cache_key.GetUserKey(), row_ptr, charge);
    if (!rcs.ok()) {
      // If row cache is full, it's OK to continue, but we keep ownership of
      // row_ptr.
      delete row_ptr;
    }
>>>>>>> 49ce8a10
  }

  if (handle != nullptr) {
    cache_.Release(handle);
  }
  return s;
}

void TableCache::UpdateRangeTombstoneSeqnums(
    const ReadOptions& options, TableReader* t,
    MultiGetContext::Range& table_range) {
  std::unique_ptr<FragmentedRangeTombstoneIterator> range_del_iter(
      t->NewRangeTombstoneIterator(options));
  if (range_del_iter != nullptr) {
    for (auto iter = table_range.begin(); iter != table_range.end(); ++iter) {
      SequenceNumber* max_covering_tombstone_seq =
          iter->get_context->max_covering_tombstone_seq();
      SequenceNumber seq =
          range_del_iter->MaxCoveringTombstoneSeqnum(iter->ukey_with_ts);
      if (seq > *max_covering_tombstone_seq) {
        *max_covering_tombstone_seq = seq;
        if (iter->get_context->NeedTimestamp()) {
          iter->get_context->SetTimestampFromRangeTombstone(
              range_del_iter->timestamp());
        }
      }
    }
  }
}

Status TableCache::MultiGetFilter(
    const ReadOptions& options,
    const InternalKeyComparator& internal_comparator,
    const FileMetaData& file_meta,
    const std::shared_ptr<const SliceTransform>& prefix_extractor,
    HistogramImpl* file_read_hist, int level,
<<<<<<< HEAD
    MultiGetContext::Range* mget_range, TypedHandle** table_handle) {
=======
    MultiGetContext::Range* mget_range, TypedHandle** table_handle,
    uint8_t block_protection_bytes_per_key) {
>>>>>>> 49ce8a10
  auto& fd = file_meta.fd;
  IterKey row_cache_key;
  std::string row_cache_entry_buffer;

  // Check if we need to use the row cache. If yes, then we cannot do the
  // filtering here, since the filtering needs to happen after the row cache
  // lookup.
  KeyContext& first_key = *mget_range->begin();
  if (ioptions_.row_cache && !first_key.get_context->NeedToReadSequence()) {
    return Status::NotSupported();
  }
  Status s;
  TableReader* t = fd.table_reader;
  TypedHandle* handle = nullptr;
  MultiGetContext::Range tombstone_range(*mget_range, mget_range->begin(),
                                         mget_range->end());
  if (t == nullptr) {
    s = FindTable(options, file_options_, internal_comparator, file_meta,
                  &handle, block_protection_bytes_per_key, prefix_extractor,
                  options.read_tier == kBlockCacheTier /* no_io */,
                  file_read_hist,
                  /*skip_filters=*/false, level,
                  true /* prefetch_index_and_filter_in_cache */,
                  /*max_file_size_for_l0_meta_pin=*/0, file_meta.temperature);
    if (s.ok()) {
      t = cache_.Value(handle);
    }
    *table_handle = handle;
  }
  if (s.ok()) {
    s = t->MultiGetFilter(options, prefix_extractor.get(), mget_range);
  }
  if (s.ok() && !options.ignore_range_deletions) {
    // Update the range tombstone sequence numbers for the keys here
    // as TableCache::MultiGet may or may not be called, and even if it
    // is, it may be called with fewer keys in the rangedue to filtering.
    UpdateRangeTombstoneSeqnums(options, t, tombstone_range);
  }
  if (mget_range->empty() && handle) {
    cache_.Release(handle);
    *table_handle = nullptr;
  }

  return s;
}

Status TableCache::GetTableProperties(
    const FileOptions& file_options, const ReadOptions& read_options,
    const InternalKeyComparator& internal_comparator,
    const FileMetaData& file_meta,
    std::shared_ptr<const TableProperties>* properties,
    uint8_t block_protection_bytes_per_key,
    const std::shared_ptr<const SliceTransform>& prefix_extractor, bool no_io) {
  auto table_reader = file_meta.fd.table_reader;
  // table already been pre-loaded?
  if (table_reader) {
    *properties = table_reader->GetTableProperties();

    return Status::OK();
  }

  TypedHandle* table_handle = nullptr;
<<<<<<< HEAD
  Status s = FindTable(ReadOptions(), file_options, internal_comparator,
                       file_meta, &table_handle, prefix_extractor, no_io);
=======
  Status s = FindTable(read_options, file_options, internal_comparator,
                       file_meta, &table_handle, block_protection_bytes_per_key,
                       prefix_extractor, no_io);
>>>>>>> 49ce8a10
  if (!s.ok()) {
    return s;
  }
  assert(table_handle);
  auto table = cache_.Value(table_handle);
  *properties = table->GetTableProperties();
  cache_.Release(table_handle);
  return s;
}

Status TableCache::ApproximateKeyAnchors(
    const ReadOptions& ro, const InternalKeyComparator& internal_comparator,
    const FileMetaData& file_meta, uint8_t block_protection_bytes_per_key,
    std::vector<TableReader::Anchor>& anchors) {
  Status s;
  TableReader* t = file_meta.fd.table_reader;
  TypedHandle* handle = nullptr;
  if (t == nullptr) {
    s = FindTable(ro, file_options_, internal_comparator, file_meta, &handle,
                  block_protection_bytes_per_key);
    if (s.ok()) {
      t = cache_.Value(handle);
    }
  }
  if (s.ok() && t != nullptr) {
    s = t->ApproximateKeyAnchors(ro, anchors);
  }
  if (handle != nullptr) {
    cache_.Release(handle);
  }
  return s;
}

size_t TableCache::GetMemoryUsageByTableReader(
    const FileOptions& file_options, const ReadOptions& read_options,
    const InternalKeyComparator& internal_comparator,
    const FileMetaData& file_meta, uint8_t block_protection_bytes_per_key,
    const std::shared_ptr<const SliceTransform>& prefix_extractor) {
  auto table_reader = file_meta.fd.table_reader;
  // table already been pre-loaded?
  if (table_reader) {
    return table_reader->ApproximateMemoryUsage();
  }

  TypedHandle* table_handle = nullptr;
<<<<<<< HEAD
  Status s = FindTable(ReadOptions(), file_options, internal_comparator,
                       file_meta, &table_handle, prefix_extractor, true);
=======
  Status s = FindTable(read_options, file_options, internal_comparator,
                       file_meta, &table_handle, block_protection_bytes_per_key,
                       prefix_extractor, true /* no_io */);
>>>>>>> 49ce8a10
  if (!s.ok()) {
    return 0;
  }
  assert(table_handle);
  auto table = cache_.Value(table_handle);
  auto ret = table->ApproximateMemoryUsage();
  cache_.Release(table_handle);
  return ret;
}

void TableCache::Evict(Cache* cache, uint64_t file_number) {
  cache->Erase(GetSliceForFileNumber(&file_number));
}

uint64_t TableCache::ApproximateOffsetOf(
    const ReadOptions& read_options, const Slice& key,
    const FileMetaData& file_meta, TableReaderCaller caller,
    const InternalKeyComparator& internal_comparator,
    uint8_t block_protection_bytes_per_key,
    const std::shared_ptr<const SliceTransform>& prefix_extractor) {
  uint64_t result = 0;
  TableReader* table_reader = file_meta.fd.table_reader;
  TypedHandle* table_handle = nullptr;
  if (table_reader == nullptr) {
    Status s =
        FindTable(read_options, file_options_, internal_comparator, file_meta,
                  &table_handle, block_protection_bytes_per_key,
                  prefix_extractor, false /* no_io */);
    if (s.ok()) {
      table_reader = cache_.Value(table_handle);
    }
  }

  if (table_reader != nullptr) {
    result = table_reader->ApproximateOffsetOf(read_options, key, caller);
  }
  if (table_handle != nullptr) {
    cache_.Release(table_handle);
  }

  return result;
}

uint64_t TableCache::ApproximateSize(
    const ReadOptions& read_options, const Slice& start, const Slice& end,
    const FileMetaData& file_meta, TableReaderCaller caller,
    const InternalKeyComparator& internal_comparator,
    uint8_t block_protection_bytes_per_key,
    const std::shared_ptr<const SliceTransform>& prefix_extractor) {
  uint64_t result = 0;
  TableReader* table_reader = file_meta.fd.table_reader;
  TypedHandle* table_handle = nullptr;
  if (table_reader == nullptr) {
    Status s =
        FindTable(read_options, file_options_, internal_comparator, file_meta,
                  &table_handle, block_protection_bytes_per_key,
                  prefix_extractor, false /* no_io */);
    if (s.ok()) {
      table_reader = cache_.Value(table_handle);
    }
  }

  if (table_reader != nullptr) {
    result = table_reader->ApproximateSize(read_options, start, end, caller);
  }
  if (table_handle != nullptr) {
    cache_.Release(table_handle);
  }

  return result;
}
}  // namespace ROCKSDB_NAMESPACE<|MERGE_RESOLUTION|>--- conflicted
+++ resolved
@@ -167,10 +167,7 @@
     const ReadOptions& ro, const FileOptions& file_options,
     const InternalKeyComparator& internal_comparator,
     const FileMetaData& file_meta, TypedHandle** handle,
-<<<<<<< HEAD
-=======
     uint8_t block_protection_bytes_per_key,
->>>>>>> 49ce8a10
     const std::shared_ptr<const SliceTransform>& prefix_extractor,
     const bool no_io, HistogramImpl* file_read_hist, bool skip_filters,
     int level, bool prefetch_index_and_filter_in_cache,
@@ -415,15 +412,10 @@
     // get_context.pinnable_slice_. Cache entry is released when
     // get_context.pinnable_slice_ is reset.
     row_cache.RegisterReleaseAsCleanup(row_handle, value_pinner);
-<<<<<<< HEAD
-    replayGetContextLog(*row_cache.Value(row_handle), user_key, get_context,
-                        &value_pinner);
-=======
     // If row cache hit, knowing cache key is the same to row_cache_key,
     // can use row_cache_key's seq no to construct InternalKey.
     replayGetContextLog(*row_cache.Value(row_handle), user_key, get_context,
                         &value_pinner, seq_no);
->>>>>>> 49ce8a10
     RecordTick(ioptions_.stats, ROW_CACHE_HIT);
     found = true;
   } else {
@@ -509,18 +501,12 @@
     RowCacheInterface row_cache{ioptions_.row_cache.get()};
     size_t charge = row_cache_entry->capacity() + sizeof(std::string);
     auto row_ptr = new std::string(std::move(*row_cache_entry));
-<<<<<<< HEAD
-    // If row cache is full, it's OK to continue.
-    row_cache.Insert(row_cache_key.GetUserKey(), row_ptr, charge)
-        .PermitUncheckedError();
-=======
     Status rcs = row_cache.Insert(row_cache_key.GetUserKey(), row_ptr, charge);
     if (!rcs.ok()) {
       // If row cache is full, it's OK to continue, but we keep ownership of
       // row_ptr.
       delete row_ptr;
     }
->>>>>>> 49ce8a10
   }
 
   if (handle != nullptr) {
@@ -557,12 +543,8 @@
     const FileMetaData& file_meta,
     const std::shared_ptr<const SliceTransform>& prefix_extractor,
     HistogramImpl* file_read_hist, int level,
-<<<<<<< HEAD
-    MultiGetContext::Range* mget_range, TypedHandle** table_handle) {
-=======
     MultiGetContext::Range* mget_range, TypedHandle** table_handle,
     uint8_t block_protection_bytes_per_key) {
->>>>>>> 49ce8a10
   auto& fd = file_meta.fd;
   IterKey row_cache_key;
   std::string row_cache_entry_buffer;
@@ -625,14 +607,9 @@
   }
 
   TypedHandle* table_handle = nullptr;
-<<<<<<< HEAD
-  Status s = FindTable(ReadOptions(), file_options, internal_comparator,
-                       file_meta, &table_handle, prefix_extractor, no_io);
-=======
   Status s = FindTable(read_options, file_options, internal_comparator,
                        file_meta, &table_handle, block_protection_bytes_per_key,
                        prefix_extractor, no_io);
->>>>>>> 49ce8a10
   if (!s.ok()) {
     return s;
   }
@@ -678,14 +655,9 @@
   }
 
   TypedHandle* table_handle = nullptr;
-<<<<<<< HEAD
-  Status s = FindTable(ReadOptions(), file_options, internal_comparator,
-                       file_meta, &table_handle, prefix_extractor, true);
-=======
   Status s = FindTable(read_options, file_options, internal_comparator,
                        file_meta, &table_handle, block_protection_bytes_per_key,
                        prefix_extractor, true /* no_io */);
->>>>>>> 49ce8a10
   if (!s.ok()) {
     return 0;
   }
