--- conflicted
+++ resolved
@@ -489,13 +489,9 @@
     }
     if (s.ok()) {
       get_context->SetReplayLog(row_cache_entry);  // nullptr if no cache.
-<<<<<<< HEAD
       // NOTE(tgriggs): here is where the Get() actually occurs
-      s = t->Get(options, k, get_context, prefix_extractor.get(), skip_filters);
-=======
       s = t->Get(options, k, get_context,
                  mutable_cf_options.prefix_extractor.get(), skip_filters);
->>>>>>> bee8d556
       get_context->SetReplayLog(nullptr);
     } else if (options.read_tier == kBlockCacheTier && s.IsIncomplete()) {
       // Couldn't find table in cache and couldn't open it because of no_io.
