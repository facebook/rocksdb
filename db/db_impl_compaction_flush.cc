//  Copyright (c) 2011-present, Facebook, Inc.  All rights reserved.
//  This source code is licensed under both the GPLv2 (found in the
//  COPYING file in the root directory) and Apache 2.0 License
//  (found in the LICENSE.Apache file in the root directory).
//
// Copyright (c) 2011 The LevelDB Authors. All rights reserved.
// Use of this source code is governed by a BSD-style license that can be
// found in the LICENSE file. See the AUTHORS file for names of contributors.
#include "db/db_impl.h"

#ifndef __STDC_FORMAT_MACROS
#define __STDC_FORMAT_MACROS
#endif
#include <inttypes.h>

#include "db/builder.h"
#include "db/error_handler.h"
#include "db/event_helpers.h"
#include "monitoring/iostats_context_imp.h"
#include "monitoring/perf_context_imp.h"
#include "monitoring/thread_status_updater.h"
#include "monitoring/thread_status_util.h"
#include "util/sst_file_manager_impl.h"
#include "util/sync_point.h"

namespace rocksdb {

bool DBImpl::EnoughRoomForCompaction(
    const std::vector<CompactionInputFiles>& inputs,
    bool* sfm_reserved_compact_space, LogBuffer* log_buffer) {
  // Check if we have enough room to do the compaction
  bool enough_room = true;
#ifndef ROCKSDB_LITE
  auto sfm = static_cast<SstFileManagerImpl*>(
      immutable_db_options_.sst_file_manager.get());
  if (sfm) {
    enough_room = sfm->EnoughRoomForCompaction(inputs);
    if (enough_room) {
      *sfm_reserved_compact_space = true;
    }
  }
#else
  (void)inputs;
  (void)sfm_reserved_compact_space;
#endif  // ROCKSDB_LITE
  if (!enough_room) {
    // Just in case tests want to change the value of enough_room
    TEST_SYNC_POINT_CALLBACK(
        "DBImpl::BackgroundCompaction():CancelledCompaction", &enough_room);
    ROCKS_LOG_BUFFER(log_buffer,
                     "Cancelled compaction because not enough room");
    RecordTick(stats_, COMPACTION_CANCELLED, 1);
  }
  return enough_room;
}

Status DBImpl::SyncClosedLogs(JobContext* job_context) {
  TEST_SYNC_POINT("DBImpl::SyncClosedLogs:Start");
  mutex_.AssertHeld();
  autovector<log::Writer*, 1> logs_to_sync;
  uint64_t current_log_number = logfile_number_;
  while (logs_.front().number < current_log_number &&
         logs_.front().getting_synced) {
    log_sync_cv_.Wait();
  }
  for (auto it = logs_.begin();
       it != logs_.end() && it->number < current_log_number; ++it) {
    auto& log = *it;
    assert(!log.getting_synced);
    log.getting_synced = true;
    logs_to_sync.push_back(log.writer);
  }

  Status s;
  if (!logs_to_sync.empty()) {
    mutex_.Unlock();

    for (log::Writer* log : logs_to_sync) {
      ROCKS_LOG_INFO(immutable_db_options_.info_log,
                     "[JOB %d] Syncing log #%" PRIu64, job_context->job_id,
                     log->get_log_number());
      s = log->file()->Sync(immutable_db_options_.use_fsync);
      if (!s.ok()) {
        break;
      }
    }
    if (s.ok()) {
      s = directories_.GetWalDir()->Fsync();
    }

    mutex_.Lock();

    // "number <= current_log_number - 1" is equivalent to
    // "number < current_log_number".
    MarkLogsSynced(current_log_number - 1, true, s);
    if (!s.ok()) {
      error_handler_.SetBGError(s, BackgroundErrorReason::kFlush);
      TEST_SYNC_POINT("DBImpl::SyncClosedLogs:Failed");
      return s;
    }
  }
  return s;
}

Status DBImpl::FlushMemTableToOutputFile(
    ColumnFamilyData* cfd, const MutableCFOptions& mutable_cf_options,
    bool* made_progress, JobContext* job_context,
    SuperVersionContext* superversion_context, LogBuffer* log_buffer) {
  mutex_.AssertHeld();
  assert(cfd->imm()->NumNotFlushed() != 0);
  assert(cfd->imm()->IsFlushPending());

  SequenceNumber earliest_write_conflict_snapshot;
  std::vector<SequenceNumber> snapshot_seqs =
      snapshots_.GetAll(&earliest_write_conflict_snapshot);

  auto snapshot_checker = snapshot_checker_.get();
  if (use_custom_gc_ && snapshot_checker == nullptr) {
    snapshot_checker = DisableGCSnapshotChecker::Instance();
  }
  FlushJob flush_job(
      dbname_, cfd, immutable_db_options_, mutable_cf_options,
      nullptr /* memtable_id */, env_options_for_compaction_, versions_.get(),
      &mutex_, &shutting_down_, snapshot_seqs, earliest_write_conflict_snapshot,
      snapshot_checker, job_context, log_buffer, directories_.GetDbDir(),
      GetDataDir(cfd, 0U),
      GetCompressionFlush(*cfd->ioptions(), mutable_cf_options), stats_,
      &event_logger_, mutable_cf_options.report_bg_io_stats,
      true /* sync_output_directory */, true /* write_manifest */);

  FileMetaData file_meta;

  flush_job.PickMemTable();

#ifndef ROCKSDB_LITE
  // may temporarily unlock and lock the mutex.
  NotifyOnFlushBegin(cfd, &file_meta, mutable_cf_options, job_context->job_id,
                     flush_job.GetTableProperties());
#endif  // ROCKSDB_LITE

  Status s;
  if (logfile_number_ > 0 &&
      versions_->GetColumnFamilySet()->NumberOfColumnFamilies() > 0) {
    // If there are more than one column families, we need to make sure that
    // all the log files except the most recent one are synced. Otherwise if
    // the host crashes after flushing and before WAL is persistent, the
    // flushed SST may contain data from write batches whose updates to
    // other column families are missing.
    // SyncClosedLogs() may unlock and re-lock the db_mutex.
    s = SyncClosedLogs(job_context);
  }

  // Within flush_job.Run, rocksdb may call event listener to notify
  // file creation and deletion.
  //
  // Note that flush_job.Run will unlock and lock the db_mutex,
  // and EventListener callback will be called when the db_mutex
  // is unlocked by the current thread.
  if (s.ok()) {
    s = flush_job.Run(&logs_with_prep_tracker_, &file_meta);
  } else {
    flush_job.Cancel();
  }

  if (s.ok()) {
    InstallSuperVersionAndScheduleWork(cfd, superversion_context,
                                       mutable_cf_options);
    if (made_progress) {
      *made_progress = 1;
    }
    VersionStorageInfo::LevelSummaryStorage tmp;
    ROCKS_LOG_BUFFER(log_buffer, "[%s] Level summary: %s\n",
                     cfd->GetName().c_str(),
                     cfd->current()->storage_info()->LevelSummary(&tmp));
  }

  if (!s.ok() && !s.IsShutdownInProgress()) {
    Status new_bg_error = s;
    error_handler_.SetBGError(new_bg_error, BackgroundErrorReason::kFlush);
  }
  if (s.ok()) {
#ifndef ROCKSDB_LITE
    // may temporarily unlock and lock the mutex.
    NotifyOnFlushCompleted(cfd, &file_meta, mutable_cf_options,
                           job_context->job_id, flush_job.GetTableProperties());
    auto sfm = static_cast<SstFileManagerImpl*>(
        immutable_db_options_.sst_file_manager.get());
    if (sfm) {
      // Notify sst_file_manager that a new file was added
      std::string file_path = MakeTableFileName(
          cfd->ioptions()->cf_paths[0].path, file_meta.fd.GetNumber());
      sfm->OnAddFile(file_path);
      if (sfm->IsMaxAllowedSpaceReached()) {
        Status new_bg_error = Status::SpaceLimit("Max allowed space was reached");
        TEST_SYNC_POINT_CALLBACK(
            "DBImpl::FlushMemTableToOutputFile:MaxAllowedSpaceReached",
            &new_bg_error);
        error_handler_.SetBGError(new_bg_error, BackgroundErrorReason::kFlush);
      }
    }
#endif  // ROCKSDB_LITE
  }
  return s;
}

<<<<<<< HEAD
/*
 * Atomically flushes multiple column families.
 *
 * For each column family, all memtables with ID smaller than or equal to the
 * specified ID will be flushed. Only after all column families finish flush
 * will this function commit to MANIFEST. If any of the column families are not
 * flushed successfully, this function does not have any side-effect on the
 * state of the database.
 */
Status DBImpl::AtomicFlushMemTablesToOutputFiles(
    const autovector<ColumnFamilyData*>& cfds,
    const autovector<MutableCFOptions>& mutable_cf_options_list,
    const autovector<uint64_t>& flush_memtable_ids, bool* made_progress,
    JobContext* job_context, LogBuffer* log_buffer) {
  mutex_.AssertHeld();
#ifndef NDEBUG
  for (const auto cfd : cfds) {
    assert(cfd->imm()->NumNotFlushed() != 0);
    assert(cfd->imm()->IsFlushPending());
  }
#endif /* !NDEBUG */

  SequenceNumber earliest_write_conflict_snapshot;
  std::vector<SequenceNumber> snapshot_seqs =
      snapshots_.GetAll(&earliest_write_conflict_snapshot);

  auto snapshot_checker = snapshot_checker_.get();
  if (use_custom_gc_ && snapshot_checker == nullptr) {
    snapshot_checker = DisableGCSnapshotChecker::Instance();
  }
  autovector<Directory*> distinct_output_dirs;
  std::vector<FlushJob> jobs;
  int num_cfs = static_cast<int>(cfds.size());
  // If we reach here, there must be more than one column family in the flush
  // request. Therefore, we need more superversion_contexts in job_context.
  // Since superversion_contexts[0] has already created a new superversion, we
  // create superversions for other elements in superversion_contexts.
  for (int i = 1; i != num_cfs; ++i) {
    job_context->superversion_contexts.emplace_back(SuperVersionContext(true));
  }
  for (int i = 0; i < num_cfs; ++i) {
    auto cfd = cfds[i];
    Directory* data_dir = GetDataDir(cfd, 0U);

    // Add to distinct output directories if eligible. Use linear search. Since
    // the number of elements in the vector is not large, performance should be
    // tolerable.
    bool found = false;
    for (const auto dir : distinct_output_dirs) {
      if (dir == data_dir) {
        found = true;
        break;
      }
    }
    if (!found) {
      distinct_output_dirs.emplace_back(data_dir);
    }

    jobs.emplace_back(
        dbname_, cfds[i], immutable_db_options_, mutable_cf_options_list[i],
        &flush_memtable_ids[i], env_options_for_compaction_, versions_.get(),
        &mutex_, &shutting_down_, snapshot_seqs,
        earliest_write_conflict_snapshot, snapshot_checker, job_context,
        log_buffer, directories_.GetDbDir(), data_dir,
        GetCompressionFlush(*cfd->ioptions(), mutable_cf_options_list[i]),
        stats_, &event_logger_, mutable_cf_options_list[i].report_bg_io_stats,
        false /* sync_output_directory */, false /* write_manifest */);
  }

  autovector<FileMetaData> file_meta;
  Status s;
  // TODO (yanqin): parallelize jobs with threads.
  for (int i = 0; i != num_cfs; ++i) {
    auto& job = jobs[i];
    job.PickMemTable();
    file_meta.emplace_back(FileMetaData());

#ifndef ROCKSDB_LITE
    // may temporarily unlock and lock the mutex.
    NotifyOnFlushBegin(cfds[i], &file_meta[i], mutable_cf_options_list[i],
                       job_context->job_id, job.GetTableProperties());
#endif /* !ROCKSDB_LITE */
    if (logfile_number_ > 0 &&
        versions_->GetColumnFamilySet()->NumberOfColumnFamilies() > 0) {
      s = SyncClosedLogs(job_context);
    }
    if (!s.ok()) {
      break;
    }
    s = job.Run(&logs_with_prep_tracker_, &file_meta[i]);
=======
Status DBImpl::FlushMemTablesToOutputFiles(
    const autovector<BGFlushArg>& bg_flush_args, bool* made_progress,
    JobContext* job_context, LogBuffer* log_buffer) {
  Status s;
  for (auto& arg : bg_flush_args) {
    ColumnFamilyData* cfd = arg.cfd_;
    const MutableCFOptions& mutable_cf_options =
        *cfd->GetLatestMutableCFOptions();
    SuperVersionContext* superversion_context = arg.superversion_context_;
    s = FlushMemTableToOutputFile(cfd, mutable_cf_options, made_progress,
                                  job_context, superversion_context,
                                  log_buffer);
>>>>>>> a6d3de4e
    if (!s.ok()) {
      break;
    }
  }
<<<<<<< HEAD

  if (s.ok()) {
    // Sync on all distinct output directories.
    for (auto dir : distinct_output_dirs) {
      if (dir != nullptr) {
        dir->Fsync();
      }
    }

    autovector<const autovector<MemTable*>*> mems_list;
    autovector<MemTableList*> imm_lists;
    for (int i = 0; i != num_cfs; ++i) {
      const auto& mems = jobs[i].GetMemTables();
      mems_list.emplace_back(&mems);
      imm_lists.emplace_back(cfds[i]->imm());
    }
    s = MemTableList::InstallMemtableFlushResults(
        imm_lists, cfds, mutable_cf_options_list, mems_list,
        &logs_with_prep_tracker_, versions_.get(), &mutex_, file_meta,
        &job_context->memtables_to_free, directories_.GetDbDir(), log_buffer);
  }

  if (s.ok()) {
    for (int i = 0; i != num_cfs; ++i) {
      InstallSuperVersionAndScheduleWork(cfds[i],
                                         &job_context->superversion_contexts[i],
                                         mutable_cf_options_list[i]);
      VersionStorageInfo::LevelSummaryStorage tmp;
      ROCKS_LOG_BUFFER(log_buffer, "[%s] Level summary: %s\n",
                       cfds[i]->GetName().c_str(),
                       cfds[i]->current()->storage_info()->LevelSummary(&tmp));
    }
    if (made_progress) {
      *made_progress = 1;
    }
#ifndef ROCKSDB_LITE
    auto sfm = static_cast<SstFileManagerImpl*>(
        immutable_db_options_.sst_file_manager.get());
    for (int i = 0; i != num_cfs; ++i) {
      NotifyOnFlushCompleted(cfds[i], &file_meta[i], mutable_cf_options_list[i],
                             job_context->job_id, jobs[i].GetTableProperties());
      if (sfm) {
        std::string file_path = MakeTableFileName(
            cfds[i]->ioptions()->cf_paths[0].path, file_meta[i].fd.GetNumber());
        sfm->OnAddFile(file_path);
        if (sfm->IsMaxAllowedSpaceReached()) {
          Status new_bg_error =
              Status::SpaceLimit("Max allowed space was reached");
          error_handler_.SetBGError(new_bg_error,
                                    BackgroundErrorReason::kFlush);
          break;
        }
      }
    }
#endif  // ROCKSDB_LITE
  }

  if (!s.ok()) {
    for (int i = 0; i != num_cfs; ++i) {
      auto& mems = jobs[i].GetMemTables();
      cfds[i]->imm()->RollbackMemtableFlush(mems, file_meta[i].fd.GetNumber());
      jobs[i].Cancel();
    }
    if (!s.IsShutdownInProgress()) {
      Status new_bg_error = s;
      error_handler_.SetBGError(new_bg_error, BackgroundErrorReason::kFlush);
    }
  }

=======
>>>>>>> a6d3de4e
  return s;
}

void DBImpl::NotifyOnFlushBegin(ColumnFamilyData* cfd, FileMetaData* file_meta,
                                const MutableCFOptions& mutable_cf_options,
                                int job_id, TableProperties prop) {
#ifndef ROCKSDB_LITE
  if (immutable_db_options_.listeners.size() == 0U) {
    return;
  }
  mutex_.AssertHeld();
  if (shutting_down_.load(std::memory_order_acquire)) {
    return;
  }
  bool triggered_writes_slowdown =
      (cfd->current()->storage_info()->NumLevelFiles(0) >=
       mutable_cf_options.level0_slowdown_writes_trigger);
  bool triggered_writes_stop =
      (cfd->current()->storage_info()->NumLevelFiles(0) >=
       mutable_cf_options.level0_stop_writes_trigger);
  // release lock while notifying events
  mutex_.Unlock();
  {
    FlushJobInfo info;
    info.cf_name = cfd->GetName();
    // TODO(yhchiang): make db_paths dynamic in case flush does not
    //                 go to L0 in the future.
    info.file_path = MakeTableFileName(cfd->ioptions()->cf_paths[0].path,
                                       file_meta->fd.GetNumber());
    info.thread_id = env_->GetThreadID();
    info.job_id = job_id;
    info.triggered_writes_slowdown = triggered_writes_slowdown;
    info.triggered_writes_stop = triggered_writes_stop;
    info.smallest_seqno = file_meta->fd.smallest_seqno;
    info.largest_seqno = file_meta->fd.largest_seqno;
    info.table_properties = prop;
    info.flush_reason = cfd->GetFlushReason();
    for (auto listener : immutable_db_options_.listeners) {
      listener->OnFlushBegin(this, info);
    }
  }
  mutex_.Lock();
// no need to signal bg_cv_ as it will be signaled at the end of the
// flush process.
#else
  (void)cfd;
  (void)file_meta;
  (void)mutable_cf_options;
  (void)job_id;
  (void)prop;
#endif  // ROCKSDB_LITE
}

void DBImpl::NotifyOnFlushCompleted(ColumnFamilyData* cfd,
                                    FileMetaData* file_meta,
                                    const MutableCFOptions& mutable_cf_options,
                                    int job_id, TableProperties prop) {
#ifndef ROCKSDB_LITE
  if (immutable_db_options_.listeners.size() == 0U) {
    return;
  }
  mutex_.AssertHeld();
  if (shutting_down_.load(std::memory_order_acquire)) {
    return;
  }
  bool triggered_writes_slowdown =
      (cfd->current()->storage_info()->NumLevelFiles(0) >=
       mutable_cf_options.level0_slowdown_writes_trigger);
  bool triggered_writes_stop =
      (cfd->current()->storage_info()->NumLevelFiles(0) >=
       mutable_cf_options.level0_stop_writes_trigger);
  // release lock while notifying events
  mutex_.Unlock();
  {
    FlushJobInfo info;
    info.cf_name = cfd->GetName();
    // TODO(yhchiang): make db_paths dynamic in case flush does not
    //                 go to L0 in the future.
    info.file_path = MakeTableFileName(cfd->ioptions()->cf_paths[0].path,
                                       file_meta->fd.GetNumber());
    info.thread_id = env_->GetThreadID();
    info.job_id = job_id;
    info.triggered_writes_slowdown = triggered_writes_slowdown;
    info.triggered_writes_stop = triggered_writes_stop;
    info.smallest_seqno = file_meta->fd.smallest_seqno;
    info.largest_seqno = file_meta->fd.largest_seqno;
    info.table_properties = prop;
    info.flush_reason = cfd->GetFlushReason();
    for (auto listener : immutable_db_options_.listeners) {
      listener->OnFlushCompleted(this, info);
    }
  }
  mutex_.Lock();
  // no need to signal bg_cv_ as it will be signaled at the end of the
  // flush process.
#else
  (void)cfd;
  (void)file_meta;
  (void)mutable_cf_options;
  (void)job_id;
  (void)prop;
#endif  // ROCKSDB_LITE
}

Status DBImpl::CompactRange(const CompactRangeOptions& options,
                            ColumnFamilyHandle* column_family,
                            const Slice* begin, const Slice* end) {
  auto cfh = reinterpret_cast<ColumnFamilyHandleImpl*>(column_family);
  auto cfd = cfh->cfd();

  if (options.target_path_id >= cfd->ioptions()->cf_paths.size()) {
    return Status::InvalidArgument("Invalid target path ID");
  }

  bool exclusive = options.exclusive_manual_compaction;

  bool flush_needed = true;
  if (begin != nullptr && end != nullptr) {
    // TODO(ajkr): We could also optimize away the flush in certain cases where
    // one/both sides of the interval are unbounded. But it requires more
    // changes to RangesOverlapWithMemtables.
    Range range(*begin, *end);
    SuperVersion* super_version = cfd->GetReferencedSuperVersion(&mutex_);
    cfd->RangesOverlapWithMemtables({range}, super_version, &flush_needed);
    CleanupSuperVersion(super_version);
  }

  if (!options.allow_write_stall && flush_needed) {
    InstrumentedMutexLock l(&mutex_);
    uint64_t orig_active_memtable_id = cfd->mem()->GetID();
    WriteStallCondition write_stall_condition = WriteStallCondition::kNormal;
    do {
      if (write_stall_condition != WriteStallCondition::kNormal) {
        TEST_SYNC_POINT("DBImpl::CompactRange:StallWait");
        ROCKS_LOG_INFO(immutable_db_options_.info_log,
                       "[%s] CompactRange waiting on stall conditions to clear",
                       cfd->GetName().c_str());
        bg_cv_.Wait();
      }
      if (cfd->IsDropped() || shutting_down_.load(std::memory_order_acquire)) {
        return Status::ShutdownInProgress();
      }

      uint64_t earliest_memtable_id =
          std::min(cfd->mem()->GetID(), cfd->imm()->GetEarliestMemTableID());
      if (earliest_memtable_id > orig_active_memtable_id) {
        // We waited so long that the memtable we were originally waiting on was
        // flushed.
        flush_needed = false;
        break;
      }

      const auto& mutable_cf_options = *cfd->GetLatestMutableCFOptions();
      const auto* vstorage = cfd->current()->storage_info();

      // Skip stalling check if we're below auto-flush and auto-compaction
      // triggers. If it stalled in these conditions, that'd mean the stall
      // triggers are so low that stalling is needed for any background work. In
      // that case we shouldn't wait since background work won't be scheduled.
      if (cfd->imm()->NumNotFlushed() <
              cfd->ioptions()->min_write_buffer_number_to_merge &&
          vstorage->l0_delay_trigger_count() <
              mutable_cf_options.level0_file_num_compaction_trigger) {
        break;
      }

      // check whether one extra immutable memtable or an extra L0 file would
      // cause write stalling mode to be entered. It could still enter stall
      // mode due to pending compaction bytes, but that's less common
      write_stall_condition =
          ColumnFamilyData::GetWriteStallConditionAndCause(
              cfd->imm()->NumNotFlushed() + 1,
              vstorage->l0_delay_trigger_count() + 1,
              vstorage->estimated_compaction_needed_bytes(), mutable_cf_options)
              .first;
    } while (write_stall_condition != WriteStallCondition::kNormal);
  }
  TEST_SYNC_POINT("DBImpl::CompactRange:StallWaitDone");
  Status s;
  if (flush_needed) {
    s = FlushMemTable(cfd, FlushOptions(), FlushReason::kManualCompaction);
    if (!s.ok()) {
      LogFlush(immutable_db_options_.info_log);
      return s;
    }
  }

  int max_level_with_files = 0;
  {
    InstrumentedMutexLock l(&mutex_);
    Version* base = cfd->current();
    for (int level = 1; level < base->storage_info()->num_non_empty_levels();
         level++) {
      if (base->storage_info()->OverlapInLevel(level, begin, end)) {
        max_level_with_files = level;
      }
    }
  }

  int final_output_level = 0;
  if (cfd->ioptions()->compaction_style == kCompactionStyleUniversal &&
      cfd->NumberLevels() > 1) {
    // Always compact all files together.
    final_output_level = cfd->NumberLevels() - 1;
    // if bottom most level is reserved
    if (immutable_db_options_.allow_ingest_behind) {
      final_output_level--;
    }
    s = RunManualCompaction(cfd, ColumnFamilyData::kCompactAllLevels,
                            final_output_level, options.target_path_id,
                            options.max_subcompactions, begin, end, exclusive);
  } else {
    for (int level = 0; level <= max_level_with_files; level++) {
      int output_level;
      // in case the compaction is universal or if we're compacting the
      // bottom-most level, the output level will be the same as input one.
      // level 0 can never be the bottommost level (i.e. if all files are in
      // level 0, we will compact to level 1)
      if (cfd->ioptions()->compaction_style == kCompactionStyleUniversal ||
          cfd->ioptions()->compaction_style == kCompactionStyleFIFO) {
        output_level = level;
      } else if (level == max_level_with_files && level > 0) {
        if (options.bottommost_level_compaction ==
            BottommostLevelCompaction::kSkip) {
          // Skip bottommost level compaction
          continue;
        } else if (options.bottommost_level_compaction ==
                       BottommostLevelCompaction::kIfHaveCompactionFilter &&
                   cfd->ioptions()->compaction_filter == nullptr &&
                   cfd->ioptions()->compaction_filter_factory == nullptr) {
          // Skip bottommost level compaction since we don't have a compaction
          // filter
          continue;
        }
        output_level = level;
      } else {
        output_level = level + 1;
        if (cfd->ioptions()->compaction_style == kCompactionStyleLevel &&
            cfd->ioptions()->level_compaction_dynamic_level_bytes &&
            level == 0) {
          output_level = ColumnFamilyData::kCompactToBaseLevel;
        }
      }
      s = RunManualCompaction(cfd, level, output_level, options.target_path_id,
                              options.max_subcompactions, begin, end, exclusive);
      if (!s.ok()) {
        break;
      }
      if (output_level == ColumnFamilyData::kCompactToBaseLevel) {
        final_output_level = cfd->NumberLevels() - 1;
      } else if (output_level > final_output_level) {
        final_output_level = output_level;
      }
      TEST_SYNC_POINT("DBImpl::RunManualCompaction()::1");
      TEST_SYNC_POINT("DBImpl::RunManualCompaction()::2");
    }
  }
  if (!s.ok()) {
    LogFlush(immutable_db_options_.info_log);
    return s;
  }

  if (options.change_level) {
    ROCKS_LOG_INFO(immutable_db_options_.info_log,
                   "[RefitLevel] waiting for background threads to stop");
    s = PauseBackgroundWork();
    if (s.ok()) {
      s = ReFitLevel(cfd, final_output_level, options.target_level);
    }
    ContinueBackgroundWork();
  }
  LogFlush(immutable_db_options_.info_log);

  {
    InstrumentedMutexLock l(&mutex_);
    // an automatic compaction that has been scheduled might have been
    // preempted by the manual compactions. Need to schedule it back.
    MaybeScheduleFlushOrCompaction();
  }

  return s;
}

Status DBImpl::CompactFiles(const CompactionOptions& compact_options,
                            ColumnFamilyHandle* column_family,
                            const std::vector<std::string>& input_file_names,
                            const int output_level, const int output_path_id,
                            std::vector<std::string>* const output_file_names) {
#ifdef ROCKSDB_LITE
  (void)compact_options;
  (void)column_family;
  (void)input_file_names;
  (void)output_level;
  (void)output_path_id;
  (void)output_file_names;
  // not supported in lite version
  return Status::NotSupported("Not supported in ROCKSDB LITE");
#else
  if (column_family == nullptr) {
    return Status::InvalidArgument("ColumnFamilyHandle must be non-null.");
  }

  auto cfd = reinterpret_cast<ColumnFamilyHandleImpl*>(column_family)->cfd();
  assert(cfd);

  Status s;
  JobContext job_context(0, true);
  LogBuffer log_buffer(InfoLogLevel::INFO_LEVEL,
                       immutable_db_options_.info_log.get());

  // Perform CompactFiles
  SuperVersion* sv = cfd->GetReferencedSuperVersion(&mutex_);
  {
    InstrumentedMutexLock l(&mutex_);

    // This call will unlock/lock the mutex to wait for current running
    // IngestExternalFile() calls to finish.
    WaitForIngestFile();

    s = CompactFilesImpl(compact_options, cfd, sv->current, input_file_names,
                         output_file_names, output_level, output_path_id,
                         &job_context, &log_buffer);
  }
  if (sv->Unref()) {
    mutex_.Lock();
    sv->Cleanup();
    mutex_.Unlock();
    delete sv;
  }

  // Find and delete obsolete files
  {
    InstrumentedMutexLock l(&mutex_);
    // If !s.ok(), this means that Compaction failed. In that case, we want
    // to delete all obsolete files we might have created and we force
    // FindObsoleteFiles(). This is because job_context does not
    // catch all created files if compaction failed.
    FindObsoleteFiles(&job_context, !s.ok());
  }  // release the mutex

  // delete unnecessary files if any, this is done outside the mutex
  if (job_context.HaveSomethingToClean() ||
      job_context.HaveSomethingToDelete() || !log_buffer.IsEmpty()) {
    // Have to flush the info logs before bg_compaction_scheduled_--
    // because if bg_flush_scheduled_ becomes 0 and the lock is
    // released, the deconstructor of DB can kick in and destroy all the
    // states of DB so info_log might not be available after that point.
    // It also applies to access other states that DB owns.
    log_buffer.FlushBufferToLog();
    if (job_context.HaveSomethingToDelete()) {
      // no mutex is locked here.  No need to Unlock() and Lock() here.
      PurgeObsoleteFiles(job_context);
    }
    job_context.Clean();
  }

  return s;
#endif  // ROCKSDB_LITE
}

#ifndef ROCKSDB_LITE
Status DBImpl::CompactFilesImpl(
    const CompactionOptions& compact_options, ColumnFamilyData* cfd,
    Version* version, const std::vector<std::string>& input_file_names,
    std::vector<std::string>* const output_file_names, const int output_level,
    int output_path_id, JobContext* job_context, LogBuffer* log_buffer) {
  mutex_.AssertHeld();

  if (shutting_down_.load(std::memory_order_acquire)) {
    return Status::ShutdownInProgress();
  }

  std::unordered_set<uint64_t> input_set;
  for (auto file_name : input_file_names) {
    input_set.insert(TableFileNameToNumber(file_name));
  }

  ColumnFamilyMetaData cf_meta;
  // TODO(yhchiang): can directly use version here if none of the
  // following functions call is pluggable to external developers.
  version->GetColumnFamilyMetaData(&cf_meta);

  if (output_path_id < 0) {
    if (cfd->ioptions()->cf_paths.size() == 1U) {
      output_path_id = 0;
    } else {
      return Status::NotSupported(
          "Automatic output path selection is not "
          "yet supported in CompactFiles()");
    }
  }

  Status s = cfd->compaction_picker()->SanitizeCompactionInputFiles(
      &input_set, cf_meta, output_level);
  if (!s.ok()) {
    return s;
  }

  std::vector<CompactionInputFiles> input_files;
  s = cfd->compaction_picker()->GetCompactionInputsFromFileNumbers(
      &input_files, &input_set, version->storage_info(), compact_options);
  if (!s.ok()) {
    return s;
  }

  for (auto inputs : input_files) {
    if (cfd->compaction_picker()->AreFilesInCompaction(inputs.files)) {
      return Status::Aborted(
          "Some of the necessary compaction input "
          "files are already being compacted");
    }
  }
  bool sfm_reserved_compact_space = false;
  // First check if we have enough room to do the compaction
  bool enough_room = EnoughRoomForCompaction(
      input_files, &sfm_reserved_compact_space, log_buffer);

  if (!enough_room) {
    // m's vars will get set properly at the end of this function,
    // as long as status == CompactionTooLarge
    return Status::CompactionTooLarge();
  }

  // At this point, CompactFiles will be run.
  bg_compaction_scheduled_++;

  unique_ptr<Compaction> c;
  assert(cfd->compaction_picker());
  c.reset(cfd->compaction_picker()->CompactFiles(
      compact_options, input_files, output_level, version->storage_info(),
      *cfd->GetLatestMutableCFOptions(), output_path_id));
  // we already sanitized the set of input files and checked for conflicts
  // without releasing the lock, so we're guaranteed a compaction can be formed.
  assert(c != nullptr);

  c->SetInputVersion(version);
  // deletion compaction currently not allowed in CompactFiles.
  assert(!c->deletion_compaction());

  SequenceNumber earliest_write_conflict_snapshot;
  std::vector<SequenceNumber> snapshot_seqs =
      snapshots_.GetAll(&earliest_write_conflict_snapshot);

  auto pending_outputs_inserted_elem =
      CaptureCurrentFileNumberInPendingOutputs();

  auto snapshot_checker = snapshot_checker_.get();
  if (use_custom_gc_ && snapshot_checker == nullptr) {
    snapshot_checker = DisableGCSnapshotChecker::Instance();
  }
  assert(is_snapshot_supported_ || snapshots_.empty());
  CompactionJob compaction_job(
      job_context->job_id, c.get(), immutable_db_options_,
      env_options_for_compaction_, versions_.get(), &shutting_down_,
      preserve_deletes_seqnum_.load(), log_buffer, directories_.GetDbDir(),
      GetDataDir(c->column_family_data(), c->output_path_id()), stats_, &mutex_,
      &error_handler_, snapshot_seqs, earliest_write_conflict_snapshot,
      snapshot_checker, table_cache_, &event_logger_,
      c->mutable_cf_options()->paranoid_file_checks,
      c->mutable_cf_options()->report_bg_io_stats, dbname_,
      nullptr);  // Here we pass a nullptr for CompactionJobStats because
                 // CompactFiles does not trigger OnCompactionCompleted(),
                 // which is the only place where CompactionJobStats is
                 // returned.  The idea of not triggering OnCompationCompleted()
                 // is that CompactFiles runs in the caller thread, so the user
                 // should always know when it completes.  As a result, it makes
                 // less sense to notify the users something they should already
                 // know.
                 //
                 // In the future, if we would like to add CompactionJobStats
                 // support for CompactFiles, we should have CompactFiles API
                 // pass a pointer of CompactionJobStats as the out-value
                 // instead of using EventListener.

  // Creating a compaction influences the compaction score because the score
  // takes running compactions into account (by skipping files that are already
  // being compacted). Since we just changed compaction score, we recalculate it
  // here.
  version->storage_info()->ComputeCompactionScore(*cfd->ioptions(),
                                                  *c->mutable_cf_options());

  compaction_job.Prepare();

  mutex_.Unlock();
  TEST_SYNC_POINT("CompactFilesImpl:0");
  TEST_SYNC_POINT("CompactFilesImpl:1");
  compaction_job.Run();
  TEST_SYNC_POINT("CompactFilesImpl:2");
  TEST_SYNC_POINT("CompactFilesImpl:3");
  mutex_.Lock();

  Status status = compaction_job.Install(*c->mutable_cf_options());
  if (status.ok()) {
    InstallSuperVersionAndScheduleWork(
        c->column_family_data(), &job_context->superversion_contexts[0],
        *c->mutable_cf_options(), FlushReason::kManualCompaction);
  }
  c->ReleaseCompactionFiles(s);
#ifndef ROCKSDB_LITE
  // Need to make sure SstFileManager does its bookkeeping
  auto sfm = static_cast<SstFileManagerImpl*>(
      immutable_db_options_.sst_file_manager.get());
  if (sfm && sfm_reserved_compact_space) {
    sfm->OnCompactionCompletion(c.get());
  }
#endif  // ROCKSDB_LITE

  ReleaseFileNumberFromPendingOutputs(pending_outputs_inserted_elem);

  if (status.ok()) {
    // Done
  } else if (status.IsShutdownInProgress()) {
    // Ignore compaction errors found during shutting down
  } else {
    ROCKS_LOG_WARN(immutable_db_options_.info_log,
                   "[%s] [JOB %d] Compaction error: %s",
                   c->column_family_data()->GetName().c_str(),
                   job_context->job_id, status.ToString().c_str());
    error_handler_.SetBGError(status, BackgroundErrorReason::kCompaction);
  }

  if (output_file_names != nullptr) {
    for (const auto newf : c->edit()->GetNewFiles()) {
      (*output_file_names)
          .push_back(TableFileName(c->immutable_cf_options()->cf_paths,
                                   newf.second.fd.GetNumber(),
                                   newf.second.fd.GetPathId()));
    }
  }

  c.reset();

  bg_compaction_scheduled_--;
  if (bg_compaction_scheduled_ == 0) {
    bg_cv_.SignalAll();
  }
  TEST_SYNC_POINT("CompactFilesImpl:End");

  return status;
}
#endif  // ROCKSDB_LITE

Status DBImpl::PauseBackgroundWork() {
  InstrumentedMutexLock guard_lock(&mutex_);
  bg_compaction_paused_++;
  while (bg_bottom_compaction_scheduled_ > 0 || bg_compaction_scheduled_ > 0 ||
         bg_flush_scheduled_ > 0) {
    bg_cv_.Wait();
  }
  bg_work_paused_++;
  return Status::OK();
}

Status DBImpl::ContinueBackgroundWork() {
  InstrumentedMutexLock guard_lock(&mutex_);
  if (bg_work_paused_ == 0) {
    return Status::InvalidArgument();
  }
  assert(bg_work_paused_ > 0);
  assert(bg_compaction_paused_ > 0);
  bg_compaction_paused_--;
  bg_work_paused_--;
  // It's sufficient to check just bg_work_paused_ here since
  // bg_work_paused_ is always no greater than bg_compaction_paused_
  if (bg_work_paused_ == 0) {
    MaybeScheduleFlushOrCompaction();
  }
  return Status::OK();
}

void DBImpl::NotifyOnCompactionCompleted(
    ColumnFamilyData* cfd, Compaction* c, const Status& st,
    const CompactionJobStats& compaction_job_stats, const int job_id) {
#ifndef ROCKSDB_LITE
  if (immutable_db_options_.listeners.size() == 0U) {
    return;
  }
  mutex_.AssertHeld();
  if (shutting_down_.load(std::memory_order_acquire)) {
    return;
  }
  Version* current = cfd->current();
  current->Ref();
  // release lock while notifying events
  mutex_.Unlock();
  TEST_SYNC_POINT("DBImpl::NotifyOnCompactionCompleted::UnlockMutex");
  {
    CompactionJobInfo info;
    info.cf_name = cfd->GetName();
    info.status = st;
    info.thread_id = env_->GetThreadID();
    info.job_id = job_id;
    info.base_input_level = c->start_level();
    info.output_level = c->output_level();
    info.stats = compaction_job_stats;
    info.table_properties = c->GetOutputTableProperties();
    info.compaction_reason = c->compaction_reason();
    info.compression = c->output_compression();
    for (size_t i = 0; i < c->num_input_levels(); ++i) {
      for (const auto fmd : *c->inputs(i)) {
        auto fn = TableFileName(c->immutable_cf_options()->cf_paths,
                                fmd->fd.GetNumber(), fmd->fd.GetPathId());
        info.input_files.push_back(fn);
        if (info.table_properties.count(fn) == 0) {
          std::shared_ptr<const TableProperties> tp;
          auto s = current->GetTableProperties(&tp, fmd, &fn);
          if (s.ok()) {
            info.table_properties[fn] = tp;
          }
        }
      }
    }
    for (const auto newf : c->edit()->GetNewFiles()) {
      info.output_files.push_back(TableFileName(
          c->immutable_cf_options()->cf_paths, newf.second.fd.GetNumber(),
          newf.second.fd.GetPathId()));
    }
    for (auto listener : immutable_db_options_.listeners) {
      listener->OnCompactionCompleted(this, info);
    }
  }
  mutex_.Lock();
  current->Unref();
  // no need to signal bg_cv_ as it will be signaled at the end of the
  // flush process.
#else
  (void)cfd;
  (void)c;
  (void)st;
  (void)compaction_job_stats;
  (void)job_id;
#endif  // ROCKSDB_LITE
}

// REQUIREMENT: block all background work by calling PauseBackgroundWork()
// before calling this function
Status DBImpl::ReFitLevel(ColumnFamilyData* cfd, int level, int target_level) {
  assert(level < cfd->NumberLevels());
  if (target_level >= cfd->NumberLevels()) {
    return Status::InvalidArgument("Target level exceeds number of levels");
  }

  SuperVersionContext sv_context(/* create_superversion */ true);

  Status status;

  InstrumentedMutexLock guard_lock(&mutex_);

  // only allow one thread refitting
  if (refitting_level_) {
    ROCKS_LOG_INFO(immutable_db_options_.info_log,
                   "[ReFitLevel] another thread is refitting");
    return Status::NotSupported("another thread is refitting");
  }
  refitting_level_ = true;

  const MutableCFOptions mutable_cf_options = *cfd->GetLatestMutableCFOptions();
  // move to a smaller level
  int to_level = target_level;
  if (target_level < 0) {
    to_level = FindMinimumEmptyLevelFitting(cfd, mutable_cf_options, level);
  }

  auto* vstorage = cfd->current()->storage_info();
  if (to_level > level) {
    if (level == 0) {
      return Status::NotSupported(
          "Cannot change from level 0 to other levels.");
    }
    // Check levels are empty for a trivial move
    for (int l = level + 1; l <= to_level; l++) {
      if (vstorage->NumLevelFiles(l) > 0) {
        return Status::NotSupported(
            "Levels between source and target are not empty for a move.");
      }
    }
  }
  if (to_level != level) {
    ROCKS_LOG_DEBUG(immutable_db_options_.info_log,
                    "[%s] Before refitting:\n%s", cfd->GetName().c_str(),
                    cfd->current()->DebugString().data());

    VersionEdit edit;
    edit.SetColumnFamily(cfd->GetID());
    for (const auto& f : vstorage->LevelFiles(level)) {
      edit.DeleteFile(level, f->fd.GetNumber());
      edit.AddFile(to_level, f->fd.GetNumber(), f->fd.GetPathId(),
                   f->fd.GetFileSize(), f->smallest, f->largest,
                   f->fd.smallest_seqno, f->fd.largest_seqno,
                   f->marked_for_compaction);
    }
    ROCKS_LOG_DEBUG(immutable_db_options_.info_log,
                    "[%s] Apply version edit:\n%s", cfd->GetName().c_str(),
                    edit.DebugString().data());

    status = versions_->LogAndApply(cfd, mutable_cf_options, &edit, &mutex_,
                                    directories_.GetDbDir());
    InstallSuperVersionAndScheduleWork(cfd, &sv_context, mutable_cf_options);

    ROCKS_LOG_DEBUG(immutable_db_options_.info_log, "[%s] LogAndApply: %s\n",
                    cfd->GetName().c_str(), status.ToString().data());

    if (status.ok()) {
      ROCKS_LOG_DEBUG(immutable_db_options_.info_log,
                      "[%s] After refitting:\n%s", cfd->GetName().c_str(),
                      cfd->current()->DebugString().data());
    }
  }

  sv_context.Clean();
  refitting_level_ = false;

  return status;
}

int DBImpl::NumberLevels(ColumnFamilyHandle* column_family) {
  auto cfh = reinterpret_cast<ColumnFamilyHandleImpl*>(column_family);
  return cfh->cfd()->NumberLevels();
}

int DBImpl::MaxMemCompactionLevel(ColumnFamilyHandle* /*column_family*/) {
  return 0;
}

int DBImpl::Level0StopWriteTrigger(ColumnFamilyHandle* column_family) {
  auto cfh = reinterpret_cast<ColumnFamilyHandleImpl*>(column_family);
  InstrumentedMutexLock l(&mutex_);
  return cfh->cfd()
      ->GetSuperVersion()
      ->mutable_cf_options.level0_stop_writes_trigger;
}

Status DBImpl::Flush(const FlushOptions& flush_options,
                     ColumnFamilyHandle* column_family) {
  auto cfh = reinterpret_cast<ColumnFamilyHandleImpl*>(column_family);
  ROCKS_LOG_INFO(immutable_db_options_.info_log, "[%s] Manual flush start.",
                 cfh->GetName().c_str());
  Status s =
      FlushMemTable(cfh->cfd(), flush_options, FlushReason::kManualFlush);
  ROCKS_LOG_INFO(immutable_db_options_.info_log,
                 "[%s] Manual flush finished, status: %s\n",
                 cfh->GetName().c_str(), s.ToString().c_str());
  return s;
}

Status DBImpl::RunManualCompaction(ColumnFamilyData* cfd, int input_level,
                                   int output_level, uint32_t output_path_id,
                                   uint32_t max_subcompactions,
                                   const Slice* begin, const Slice* end,
                                   bool exclusive, bool disallow_trivial_move) {
  assert(input_level == ColumnFamilyData::kCompactAllLevels ||
         input_level >= 0);

  InternalKey begin_storage, end_storage;
  CompactionArg* ca;

  bool scheduled = false;
  bool manual_conflict = false;
  ManualCompactionState manual;
  manual.cfd = cfd;
  manual.input_level = input_level;
  manual.output_level = output_level;
  manual.output_path_id = output_path_id;
  manual.done = false;
  manual.in_progress = false;
  manual.incomplete = false;
  manual.exclusive = exclusive;
  manual.disallow_trivial_move = disallow_trivial_move;
  // For universal compaction, we enforce every manual compaction to compact
  // all files.
  if (begin == nullptr ||
      cfd->ioptions()->compaction_style == kCompactionStyleUniversal ||
      cfd->ioptions()->compaction_style == kCompactionStyleFIFO) {
    manual.begin = nullptr;
  } else {
    begin_storage.SetMinPossibleForUserKey(*begin);
    manual.begin = &begin_storage;
  }
  if (end == nullptr ||
      cfd->ioptions()->compaction_style == kCompactionStyleUniversal ||
      cfd->ioptions()->compaction_style == kCompactionStyleFIFO) {
    manual.end = nullptr;
  } else {
    end_storage.SetMaxPossibleForUserKey(*end);
    manual.end = &end_storage;
  }

  TEST_SYNC_POINT("DBImpl::RunManualCompaction:0");
  TEST_SYNC_POINT("DBImpl::RunManualCompaction:1");
  InstrumentedMutexLock l(&mutex_);

  // When a manual compaction arrives, temporarily disable scheduling of
  // non-manual compactions and wait until the number of scheduled compaction
  // jobs drops to zero. This is needed to ensure that this manual compaction
  // can compact any range of keys/files.
  //
  // HasPendingManualCompaction() is true when at least one thread is inside
  // RunManualCompaction(), i.e. during that time no other compaction will
  // get scheduled (see MaybeScheduleFlushOrCompaction).
  //
  // Note that the following loop doesn't stop more that one thread calling
  // RunManualCompaction() from getting to the second while loop below.
  // However, only one of them will actually schedule compaction, while
  // others will wait on a condition variable until it completes.

  AddManualCompaction(&manual);
  TEST_SYNC_POINT_CALLBACK("DBImpl::RunManualCompaction:NotScheduled", &mutex_);
  if (exclusive) {
    while (bg_bottom_compaction_scheduled_ > 0 ||
           bg_compaction_scheduled_ > 0) {
      TEST_SYNC_POINT("DBImpl::RunManualCompaction:WaitScheduled");
      ROCKS_LOG_INFO(
          immutable_db_options_.info_log,
          "[%s] Manual compaction waiting for all other scheduled background "
          "compactions to finish",
          cfd->GetName().c_str());
      bg_cv_.Wait();
    }
  }

  ROCKS_LOG_INFO(immutable_db_options_.info_log,
                 "[%s] Manual compaction starting", cfd->GetName().c_str());

  // We don't check bg_error_ here, because if we get the error in compaction,
  // the compaction will set manual.status to bg_error_ and set manual.done to
  // true.
  while (!manual.done) {
    assert(HasPendingManualCompaction());
    manual_conflict = false;
    Compaction* compaction = nullptr;
    if (ShouldntRunManualCompaction(&manual) || (manual.in_progress == true) ||
        scheduled ||
        (((manual.manual_end = &manual.tmp_storage1) != nullptr) &&
         ((compaction = manual.cfd->CompactRange(
               *manual.cfd->GetLatestMutableCFOptions(), manual.input_level,
               manual.output_level, manual.output_path_id, max_subcompactions,
               manual.begin, manual.end, &manual.manual_end,
               &manual_conflict)) == nullptr &&
          manual_conflict))) {
      // exclusive manual compactions should not see a conflict during
      // CompactRange
      assert(!exclusive || !manual_conflict);
      // Running either this or some other manual compaction
      bg_cv_.Wait();
      if (scheduled && manual.incomplete == true) {
        assert(!manual.in_progress);
        scheduled = false;
        manual.incomplete = false;
      }
    } else if (!scheduled) {
      if (compaction == nullptr) {
        manual.done = true;
        bg_cv_.SignalAll();
        continue;
      }
      ca = new CompactionArg;
      ca->db = this;
      ca->prepicked_compaction = new PrepickedCompaction;
      ca->prepicked_compaction->manual_compaction_state = &manual;
      ca->prepicked_compaction->compaction = compaction;
      manual.incomplete = false;
      bg_compaction_scheduled_++;
      env_->Schedule(&DBImpl::BGWorkCompaction, ca, Env::Priority::LOW, this,
                     &DBImpl::UnscheduleCallback);
      scheduled = true;
    }
  }

  assert(!manual.in_progress);
  assert(HasPendingManualCompaction());
  RemoveManualCompaction(&manual);
  bg_cv_.SignalAll();
  return manual.status;
}

Status DBImpl::FlushMemTable(ColumnFamilyData* cfd,
                             const FlushOptions& flush_options,
                             FlushReason flush_reason, bool writes_stopped) {
  Status s;
  uint64_t flush_memtable_id = 0;
  FlushRequest flush_req;
  {
    WriteContext context;
    InstrumentedMutexLock guard_lock(&mutex_);

    WriteThread::Writer w;
    if (!writes_stopped) {
      write_thread_.EnterUnbatched(&w, &mutex_);
    }

    if (cfd->imm()->NumNotFlushed() != 0 || !cfd->mem()->IsEmpty() ||
        !cached_recoverable_state_empty_.load()) {
      s = SwitchMemtable(cfd, &context);
      flush_memtable_id = cfd->imm()->GetLatestMemTableID();
      flush_req.emplace_back(cfd, flush_memtable_id);
    }

    if (s.ok() && !flush_req.empty()) {
      for (auto& elem : flush_req) {
        ColumnFamilyData* loop_cfd = elem.first;
        loop_cfd->imm()->FlushRequested();
      }
      SchedulePendingFlush(flush_req, flush_reason);
      MaybeScheduleFlushOrCompaction();
    }

    if (!writes_stopped) {
      write_thread_.ExitUnbatched(&w);
    }
  }

  if (s.ok() && flush_options.wait) {
    autovector<ColumnFamilyData*> cfds;
    autovector<const uint64_t*> flush_memtable_ids;
    for (auto& iter : flush_req) {
      cfds.push_back(iter.first);
      flush_memtable_ids.push_back(&(iter.second));
    }
    s = WaitForFlushMemTables(cfds, flush_memtable_ids);
  }
  TEST_SYNC_POINT("FlushMemTableFinished");
  return s;
}

// Wait for memtables to be flushed for multiple column families.
// let N = cfds.size()
// for i in [0, N),
//  1) if flush_memtable_ids[i] is not null, then the memtables with lower IDs
//     have to be flushed for THIS column family;
//  2) if flush_memtable_ids[i] is null, then all memtables in THIS column
//     family have to be flushed.
// Finish waiting when ALL column families finish flushing memtables.
Status DBImpl::WaitForFlushMemTables(
    const autovector<ColumnFamilyData*>& cfds,
    const autovector<const uint64_t*>& flush_memtable_ids) {
  int num = static_cast<int>(cfds.size());
  // Wait until the compaction completes
  InstrumentedMutexLock l(&mutex_);
  while (!error_handler_.IsDBStopped()) {
    if (shutting_down_.load(std::memory_order_acquire)) {
      return Status::ShutdownInProgress();
    }
    // Number of column families that have been dropped.
    int num_dropped = 0;
    // Number of column families that have finished flush.
    int num_finished = 0;
    for (int i = 0; i < num; ++i) {
      if (cfds[i]->IsDropped()) {
        ++num_dropped;
      } else if (cfds[i]->imm()->NumNotFlushed() == 0 ||
                 (flush_memtable_ids[i] != nullptr &&
                  cfds[i]->imm()->GetEarliestMemTableID() >
                      *flush_memtable_ids[i])) {
        ++num_finished;
      }
    }
    if (1 == num_dropped && 1 == num) {
      return Status::InvalidArgument("Cannot flush a dropped CF");
    }
    // Column families involved in this flush request have either been dropped
    // or finished flush. Then it's time to finish waiting.
    if (num_dropped + num_finished == num) {
      break;
    }
    bg_cv_.Wait();
  }
  Status s;
  if (error_handler_.IsDBStopped()) {
    s = error_handler_.GetBGError();
  }
  return s;
}

Status DBImpl::EnableAutoCompaction(
    const std::vector<ColumnFamilyHandle*>& column_family_handles) {
  Status s;
  for (auto cf_ptr : column_family_handles) {
    Status status =
        this->SetOptions(cf_ptr, {{"disable_auto_compactions", "false"}});
    if (!status.ok()) {
      s = status;
    }
  }

  return s;
}

void DBImpl::MaybeScheduleFlushOrCompaction() {
  mutex_.AssertHeld();
  if (!opened_successfully_) {
    // Compaction may introduce data race to DB open
    return;
  }
  if (bg_work_paused_ > 0) {
    // we paused the background work
    return;
  } else if (shutting_down_.load(std::memory_order_acquire)) {
    // DB is being deleted; no more background compactions
    return;
  }
  auto bg_job_limits = GetBGJobLimits();
  bool is_flush_pool_empty =
      env_->GetBackgroundThreads(Env::Priority::HIGH) == 0;
  while (!is_flush_pool_empty && unscheduled_flushes_ > 0 &&
         bg_flush_scheduled_ < bg_job_limits.max_flushes) {
    bg_flush_scheduled_++;
    env_->Schedule(&DBImpl::BGWorkFlush, this, Env::Priority::HIGH, this);
  }

  // special case -- if high-pri (flush) thread pool is empty, then schedule
  // flushes in low-pri (compaction) thread pool.
  if (is_flush_pool_empty) {
    while (unscheduled_flushes_ > 0 &&
           bg_flush_scheduled_ + bg_compaction_scheduled_ <
               bg_job_limits.max_flushes) {
      bg_flush_scheduled_++;
      env_->Schedule(&DBImpl::BGWorkFlush, this, Env::Priority::LOW, this);
    }
  }

  if (bg_compaction_paused_ > 0) {
    // we paused the background compaction
    return;
  }

  if (HasExclusiveManualCompaction()) {
    // only manual compactions are allowed to run. don't schedule automatic
    // compactions
    TEST_SYNC_POINT("DBImpl::MaybeScheduleFlushOrCompaction:Conflict");
    return;
  }

  while (bg_compaction_scheduled_ < bg_job_limits.max_compactions &&
         unscheduled_compactions_ > 0) {
    CompactionArg* ca = new CompactionArg;
    ca->db = this;
    ca->prepicked_compaction = nullptr;
    bg_compaction_scheduled_++;
    unscheduled_compactions_--;
    env_->Schedule(&DBImpl::BGWorkCompaction, ca, Env::Priority::LOW, this,
                   &DBImpl::UnscheduleCallback);
  }
}

DBImpl::BGJobLimits DBImpl::GetBGJobLimits() const {
  mutex_.AssertHeld();
  return GetBGJobLimits(immutable_db_options_.max_background_flushes,
                        mutable_db_options_.max_background_compactions,
                        mutable_db_options_.max_background_jobs,
                        write_controller_.NeedSpeedupCompaction());
}

DBImpl::BGJobLimits DBImpl::GetBGJobLimits(int max_background_flushes,
                                           int max_background_compactions,
                                           int max_background_jobs,
                                           bool parallelize_compactions) {
  BGJobLimits res;
  if (max_background_flushes == -1 && max_background_compactions == -1) {
    // for our first stab implementing max_background_jobs, simply allocate a
    // quarter of the threads to flushes.
    res.max_flushes = std::max(1, max_background_jobs / 4);
    res.max_compactions = std::max(1, max_background_jobs - res.max_flushes);
  } else {
    // compatibility code in case users haven't migrated to max_background_jobs,
    // which automatically computes flush/compaction limits
    res.max_flushes = std::max(1, max_background_flushes);
    res.max_compactions = std::max(1, max_background_compactions);
  }
  if (!parallelize_compactions) {
    // throttle background compactions until we deem necessary
    res.max_compactions = 1;
  }
  return res;
}

void DBImpl::AddToCompactionQueue(ColumnFamilyData* cfd) {
  assert(!cfd->queued_for_compaction());
  cfd->Ref();
  compaction_queue_.push_back(cfd);
  cfd->set_queued_for_compaction(true);
}

ColumnFamilyData* DBImpl::PopFirstFromCompactionQueue() {
  assert(!compaction_queue_.empty());
  auto cfd = *compaction_queue_.begin();
  compaction_queue_.pop_front();
  assert(cfd->queued_for_compaction());
  cfd->set_queued_for_compaction(false);
  return cfd;
}

DBImpl::FlushRequest DBImpl::PopFirstFromFlushQueue() {
  assert(!flush_queue_.empty());
  FlushRequest flush_req = flush_queue_.front();
  assert(unscheduled_flushes_ >= static_cast<int>(flush_req.size()));
  unscheduled_flushes_ -= static_cast<int>(flush_req.size());
  flush_queue_.pop_front();
  // TODO: need to unset flush reason?
  return flush_req;
}

void DBImpl::SchedulePendingFlush(const FlushRequest& flush_req,
                                  FlushReason flush_reason) {
  if (flush_req.empty()) {
    return;
  }
  for (auto& iter : flush_req) {
    ColumnFamilyData* cfd = iter.first;
    cfd->Ref();
    cfd->SetFlushReason(flush_reason);
  }
  unscheduled_flushes_ += static_cast<int>(flush_req.size());
  flush_queue_.push_back(flush_req);
}

void DBImpl::SchedulePendingCompaction(ColumnFamilyData* cfd) {
  if (!cfd->queued_for_compaction() && cfd->NeedsCompaction()) {
    AddToCompactionQueue(cfd);
    ++unscheduled_compactions_;
  }
}

void DBImpl::SchedulePendingPurge(std::string fname, std::string dir_to_sync,
                                  FileType type, uint64_t number, int job_id) {
  mutex_.AssertHeld();
  PurgeFileInfo file_info(fname, dir_to_sync, type, number, job_id);
  purge_queue_.push_back(std::move(file_info));
}

void DBImpl::BGWorkFlush(void* db) {
  IOSTATS_SET_THREAD_POOL_ID(Env::Priority::HIGH);
  TEST_SYNC_POINT("DBImpl::BGWorkFlush");
  reinterpret_cast<DBImpl*>(db)->BackgroundCallFlush();
  TEST_SYNC_POINT("DBImpl::BGWorkFlush:done");
}

void DBImpl::BGWorkCompaction(void* arg) {
  CompactionArg ca = *(reinterpret_cast<CompactionArg*>(arg));
  delete reinterpret_cast<CompactionArg*>(arg);
  IOSTATS_SET_THREAD_POOL_ID(Env::Priority::LOW);
  TEST_SYNC_POINT("DBImpl::BGWorkCompaction");
  auto prepicked_compaction =
      static_cast<PrepickedCompaction*>(ca.prepicked_compaction);
  reinterpret_cast<DBImpl*>(ca.db)->BackgroundCallCompaction(
      prepicked_compaction, Env::Priority::LOW);
  delete prepicked_compaction;
}

void DBImpl::BGWorkBottomCompaction(void* arg) {
  CompactionArg ca = *(static_cast<CompactionArg*>(arg));
  delete static_cast<CompactionArg*>(arg);
  IOSTATS_SET_THREAD_POOL_ID(Env::Priority::BOTTOM);
  TEST_SYNC_POINT("DBImpl::BGWorkBottomCompaction");
  auto* prepicked_compaction = ca.prepicked_compaction;
  assert(prepicked_compaction && prepicked_compaction->compaction &&
         !prepicked_compaction->manual_compaction_state);
  ca.db->BackgroundCallCompaction(prepicked_compaction, Env::Priority::BOTTOM);
  delete prepicked_compaction;
}

void DBImpl::BGWorkPurge(void* db) {
  IOSTATS_SET_THREAD_POOL_ID(Env::Priority::HIGH);
  TEST_SYNC_POINT("DBImpl::BGWorkPurge:start");
  reinterpret_cast<DBImpl*>(db)->BackgroundCallPurge();
  TEST_SYNC_POINT("DBImpl::BGWorkPurge:end");
}

void DBImpl::UnscheduleCallback(void* arg) {
  CompactionArg ca = *(reinterpret_cast<CompactionArg*>(arg));
  delete reinterpret_cast<CompactionArg*>(arg);
  if (ca.prepicked_compaction != nullptr) {
    if (ca.prepicked_compaction->compaction != nullptr) {
      delete ca.prepicked_compaction->compaction;
    }
    delete ca.prepicked_compaction;
  }
  TEST_SYNC_POINT("DBImpl::UnscheduleCallback");
}

Status DBImpl::BackgroundFlush(bool* made_progress, JobContext* job_context,
                               LogBuffer* log_buffer) {
  mutex_.AssertHeld();

  Status status;
  if (!error_handler_.IsBGWorkStopped()) {
    if (shutting_down_.load(std::memory_order_acquire)) {
      status = Status::ShutdownInProgress();
    }
  } else {
    status = error_handler_.GetBGError();
  }

  if (!status.ok()) {
    return status;
  }

  autovector<BGFlushArg> bg_flush_args;
  std::vector<SuperVersionContext>& superversion_contexts =
      job_context->superversion_contexts;
  while (!flush_queue_.empty()) {
    // This cfd is already referenced
    const FlushRequest& flush_req = PopFirstFromFlushQueue();
    superversion_contexts.clear();
    superversion_contexts.reserve(flush_req.size());

    for (const auto& iter : flush_req) {
      ColumnFamilyData* cfd = iter.first;
      if (cfd->IsDropped() || !cfd->imm()->IsFlushPending()) {
        // can't flush this CF, try next one
        if (cfd->Unref()) {
          delete cfd;
        }
        continue;
      }
      superversion_contexts.emplace_back(SuperVersionContext(true));
      bg_flush_args.emplace_back(cfd, iter.second,
                                 &(superversion_contexts.back()));
    }
    if (!bg_flush_args.empty()) {
      break;
    }
  }

  if (!bg_flush_args.empty()) {
    auto bg_job_limits = GetBGJobLimits();
    for (const auto& arg : bg_flush_args) {
      ColumnFamilyData* cfd = arg.cfd_;
      ROCKS_LOG_BUFFER(
          log_buffer,
          "Calling FlushMemTableToOutputFile with column "
          "family [%s], flush slots available %d, compaction slots available "
          "%d, "
          "flush slots scheduled %d, compaction slots scheduled %d",
          cfd->GetName().c_str(), bg_job_limits.max_flushes,
          bg_job_limits.max_compactions, bg_flush_scheduled_,
          bg_compaction_scheduled_);
    }
    status = FlushMemTablesToOutputFiles(bg_flush_args, made_progress,
                                         job_context, log_buffer);
    for (auto& arg : bg_flush_args) {
      ColumnFamilyData* cfd = arg.cfd_;
      if (cfd->Unref()) {
        delete cfd;
        arg.cfd_ = nullptr;
      }
    }
  }
  return status;
}

void DBImpl::BackgroundCallFlush() {
  bool made_progress = false;
  JobContext job_context(next_job_id_.fetch_add(1), true);

  TEST_SYNC_POINT("DBImpl::BackgroundCallFlush:start");

  LogBuffer log_buffer(InfoLogLevel::INFO_LEVEL,
                       immutable_db_options_.info_log.get());
  {
    InstrumentedMutexLock l(&mutex_);
    assert(bg_flush_scheduled_);
    num_running_flushes_++;

    auto pending_outputs_inserted_elem =
        CaptureCurrentFileNumberInPendingOutputs();

    Status s = BackgroundFlush(&made_progress, &job_context, &log_buffer);
    if (!s.ok() && !s.IsShutdownInProgress()) {
      // Wait a little bit before retrying background flush in
      // case this is an environmental problem and we do not want to
      // chew up resources for failed flushes for the duration of
      // the problem.
      uint64_t error_cnt =
          default_cf_internal_stats_->BumpAndGetBackgroundErrorCount();
      bg_cv_.SignalAll();  // In case a waiter can proceed despite the error
      mutex_.Unlock();
      ROCKS_LOG_ERROR(immutable_db_options_.info_log,
                      "Waiting after background flush error: %s"
                      "Accumulated background error counts: %" PRIu64,
                      s.ToString().c_str(), error_cnt);
      log_buffer.FlushBufferToLog();
      LogFlush(immutable_db_options_.info_log);
      env_->SleepForMicroseconds(1000000);
      mutex_.Lock();
    }

    ReleaseFileNumberFromPendingOutputs(pending_outputs_inserted_elem);

    // If flush failed, we want to delete all temporary files that we might have
    // created. Thus, we force full scan in FindObsoleteFiles()
    FindObsoleteFiles(&job_context, !s.ok() && !s.IsShutdownInProgress());
    // delete unnecessary files if any, this is done outside the mutex
    if (job_context.HaveSomethingToClean() ||
        job_context.HaveSomethingToDelete() || !log_buffer.IsEmpty()) {
      mutex_.Unlock();
      TEST_SYNC_POINT("DBImpl::BackgroundCallFlush:FilesFound");
      // Have to flush the info logs before bg_flush_scheduled_--
      // because if bg_flush_scheduled_ becomes 0 and the lock is
      // released, the deconstructor of DB can kick in and destroy all the
      // states of DB so info_log might not be available after that point.
      // It also applies to access other states that DB owns.
      log_buffer.FlushBufferToLog();
      if (job_context.HaveSomethingToDelete()) {
        PurgeObsoleteFiles(job_context);
      }
      job_context.Clean();
      mutex_.Lock();
    }

    assert(num_running_flushes_ > 0);
    num_running_flushes_--;
    bg_flush_scheduled_--;
    // See if there's more work to be done
    MaybeScheduleFlushOrCompaction();
    bg_cv_.SignalAll();
    // IMPORTANT: there should be no code after calling SignalAll. This call may
    // signal the DB destructor that it's OK to proceed with destruction. In
    // that case, all DB variables will be dealloacated and referencing them
    // will cause trouble.
  }
}

void DBImpl::BackgroundCallCompaction(PrepickedCompaction* prepicked_compaction,
                                      Env::Priority bg_thread_pri) {
  bool made_progress = false;
  JobContext job_context(next_job_id_.fetch_add(1), true);
  TEST_SYNC_POINT("BackgroundCallCompaction:0");
  MaybeDumpStats();
  LogBuffer log_buffer(InfoLogLevel::INFO_LEVEL,
                       immutable_db_options_.info_log.get());
  {
    InstrumentedMutexLock l(&mutex_);

    // This call will unlock/lock the mutex to wait for current running
    // IngestExternalFile() calls to finish.
    WaitForIngestFile();

    num_running_compactions_++;

    auto pending_outputs_inserted_elem =
        CaptureCurrentFileNumberInPendingOutputs();

    assert((bg_thread_pri == Env::Priority::BOTTOM &&
            bg_bottom_compaction_scheduled_) ||
           (bg_thread_pri == Env::Priority::LOW && bg_compaction_scheduled_));
    Status s = BackgroundCompaction(&made_progress, &job_context, &log_buffer,
                                    prepicked_compaction);
    TEST_SYNC_POINT("BackgroundCallCompaction:1");
    if (!s.ok() && !s.IsShutdownInProgress()) {
      // Wait a little bit before retrying background compaction in
      // case this is an environmental problem and we do not want to
      // chew up resources for failed compactions for the duration of
      // the problem.
      uint64_t error_cnt =
          default_cf_internal_stats_->BumpAndGetBackgroundErrorCount();
      bg_cv_.SignalAll();  // In case a waiter can proceed despite the error
      mutex_.Unlock();
      log_buffer.FlushBufferToLog();
      ROCKS_LOG_ERROR(immutable_db_options_.info_log,
                      "Waiting after background compaction error: %s, "
                      "Accumulated background error counts: %" PRIu64,
                      s.ToString().c_str(), error_cnt);
      LogFlush(immutable_db_options_.info_log);
      env_->SleepForMicroseconds(1000000);
      mutex_.Lock();
    }

    ReleaseFileNumberFromPendingOutputs(pending_outputs_inserted_elem);

    // If compaction failed, we want to delete all temporary files that we might
    // have created (they might not be all recorded in job_context in case of a
    // failure). Thus, we force full scan in FindObsoleteFiles()
    FindObsoleteFiles(&job_context, !s.ok() && !s.IsShutdownInProgress());
    TEST_SYNC_POINT("DBImpl::BackgroundCallCompaction:FoundObsoleteFiles");

    // delete unnecessary files if any, this is done outside the mutex
    if (job_context.HaveSomethingToClean() ||
        job_context.HaveSomethingToDelete() || !log_buffer.IsEmpty()) {
      mutex_.Unlock();
      // Have to flush the info logs before bg_compaction_scheduled_--
      // because if bg_flush_scheduled_ becomes 0 and the lock is
      // released, the deconstructor of DB can kick in and destroy all the
      // states of DB so info_log might not be available after that point.
      // It also applies to access other states that DB owns.
      log_buffer.FlushBufferToLog();
      if (job_context.HaveSomethingToDelete()) {
        PurgeObsoleteFiles(job_context);
        TEST_SYNC_POINT("DBImpl::BackgroundCallCompaction:PurgedObsoleteFiles");
      }
      job_context.Clean();
      mutex_.Lock();
    }

    assert(num_running_compactions_ > 0);
    num_running_compactions_--;
    if (bg_thread_pri == Env::Priority::LOW) {
      bg_compaction_scheduled_--;
    } else {
      assert(bg_thread_pri == Env::Priority::BOTTOM);
      bg_bottom_compaction_scheduled_--;
    }

    versions_->GetColumnFamilySet()->FreeDeadColumnFamilies();

    // See if there's more work to be done
    MaybeScheduleFlushOrCompaction();
    if (made_progress ||
        (bg_compaction_scheduled_ == 0 &&
         bg_bottom_compaction_scheduled_ == 0) ||
        HasPendingManualCompaction() || unscheduled_compactions_ == 0) {
      // signal if
      // * made_progress -- need to wakeup DelayWrite
      // * bg_{bottom,}_compaction_scheduled_ == 0 -- need to wakeup ~DBImpl
      // * HasPendingManualCompaction -- need to wakeup RunManualCompaction
      // If none of this is true, there is no need to signal since nobody is
      // waiting for it
      bg_cv_.SignalAll();
    }
    // IMPORTANT: there should be no code after calling SignalAll. This call may
    // signal the DB destructor that it's OK to proceed with destruction. In
    // that case, all DB variables will be dealloacated and referencing them
    // will cause trouble.
  }
}

Status DBImpl::BackgroundCompaction(bool* made_progress,
                                    JobContext* job_context,
                                    LogBuffer* log_buffer,
                                    PrepickedCompaction* prepicked_compaction) {
  ManualCompactionState* manual_compaction =
      prepicked_compaction == nullptr
          ? nullptr
          : prepicked_compaction->manual_compaction_state;
  *made_progress = false;
  mutex_.AssertHeld();
  TEST_SYNC_POINT("DBImpl::BackgroundCompaction:Start");

  bool is_manual = (manual_compaction != nullptr);
  unique_ptr<Compaction> c;
  if (prepicked_compaction != nullptr &&
      prepicked_compaction->compaction != nullptr) {
    c.reset(prepicked_compaction->compaction);
  }
  bool is_prepicked = is_manual || c;

  // (manual_compaction->in_progress == false);
  bool trivial_move_disallowed =
      is_manual && manual_compaction->disallow_trivial_move;

  CompactionJobStats compaction_job_stats;
  Status status;
  if (!error_handler_.IsBGWorkStopped()) {
    if (shutting_down_.load(std::memory_order_acquire)) {
      status = Status::ShutdownInProgress();
    }
  } else {
    status = error_handler_.GetBGError();
  }

  if (!status.ok()) {
    if (is_manual) {
      manual_compaction->status = status;
      manual_compaction->done = true;
      manual_compaction->in_progress = false;
      manual_compaction = nullptr;
    }
    return status;
  }

  if (is_manual) {
    // another thread cannot pick up the same work
    manual_compaction->in_progress = true;
  }

  // InternalKey manual_end_storage;
  // InternalKey* manual_end = &manual_end_storage;
  bool sfm_reserved_compact_space = false;
  if (is_manual) {
    ManualCompactionState* m = manual_compaction;
    assert(m->in_progress);
    if (!c) {
      m->done = true;
      m->manual_end = nullptr;
      ROCKS_LOG_BUFFER(log_buffer,
                       "[%s] Manual compaction from level-%d from %s .. "
                       "%s; nothing to do\n",
                       m->cfd->GetName().c_str(), m->input_level,
                       (m->begin ? m->begin->DebugString().c_str() : "(begin)"),
                       (m->end ? m->end->DebugString().c_str() : "(end)"));
    } else {
      // First check if we have enough room to do the compaction
      bool enough_room = EnoughRoomForCompaction(
          *(c->inputs()), &sfm_reserved_compact_space, log_buffer);

      if (!enough_room) {
        // Then don't do the compaction
        c->ReleaseCompactionFiles(status);
        c.reset();
        // m's vars will get set properly at the end of this function,
        // as long as status == CompactionTooLarge
        status = Status::CompactionTooLarge();
      } else {
        ROCKS_LOG_BUFFER(
            log_buffer,
            "[%s] Manual compaction from level-%d to level-%d from %s .. "
            "%s; will stop at %s\n",
            m->cfd->GetName().c_str(), m->input_level, c->output_level(),
            (m->begin ? m->begin->DebugString().c_str() : "(begin)"),
            (m->end ? m->end->DebugString().c_str() : "(end)"),
            ((m->done || m->manual_end == nullptr)
                 ? "(end)"
                 : m->manual_end->DebugString().c_str()));
      }
    }
  } else if (!is_prepicked && !compaction_queue_.empty()) {
    if (HasExclusiveManualCompaction()) {
      // Can't compact right now, but try again later
      TEST_SYNC_POINT("DBImpl::BackgroundCompaction()::Conflict");

      // Stay in the compaction queue.
      unscheduled_compactions_++;

      return Status::OK();
    }

    // cfd is referenced here
    auto cfd = PopFirstFromCompactionQueue();
    // We unreference here because the following code will take a Ref() on
    // this cfd if it is going to use it (Compaction class holds a
    // reference).
    // This will all happen under a mutex so we don't have to be afraid of
    // somebody else deleting it.
    if (cfd->Unref()) {
      delete cfd;
      // This was the last reference of the column family, so no need to
      // compact.
      return Status::OK();
    }

    // Pick up latest mutable CF Options and use it throughout the
    // compaction job
    // Compaction makes a copy of the latest MutableCFOptions. It should be used
    // throughout the compaction procedure to make sure consistency. It will
    // eventually be installed into SuperVersion
    auto* mutable_cf_options = cfd->GetLatestMutableCFOptions();
    if (!mutable_cf_options->disable_auto_compactions && !cfd->IsDropped()) {
      // NOTE: try to avoid unnecessary copy of MutableCFOptions if
      // compaction is not necessary. Need to make sure mutex is held
      // until we make a copy in the following code
      TEST_SYNC_POINT("DBImpl::BackgroundCompaction():BeforePickCompaction");
      c.reset(cfd->PickCompaction(*mutable_cf_options, log_buffer));
      TEST_SYNC_POINT("DBImpl::BackgroundCompaction():AfterPickCompaction");

      if (c != nullptr) {
        bool enough_room = EnoughRoomForCompaction(
            *(c->inputs()), &sfm_reserved_compact_space, log_buffer);

        if (!enough_room) {
          // Then don't do the compaction
          c->ReleaseCompactionFiles(status);
          c->column_family_data()
              ->current()
              ->storage_info()
              ->ComputeCompactionScore(*(c->immutable_cf_options()),
                                       *(c->mutable_cf_options()));
          AddToCompactionQueue(cfd);
          ++unscheduled_compactions_;

          c.reset();
          // Don't need to sleep here, because BackgroundCallCompaction
          // will sleep if !s.ok()
          status = Status::CompactionTooLarge();
        } else {
          // update statistics
          MeasureTime(stats_, NUM_FILES_IN_SINGLE_COMPACTION,
                      c->inputs(0)->size());
          // There are three things that can change compaction score:
          // 1) When flush or compaction finish. This case is covered by
          // InstallSuperVersionAndScheduleWork
          // 2) When MutableCFOptions changes. This case is also covered by
          // InstallSuperVersionAndScheduleWork, because this is when the new
          // options take effect.
          // 3) When we Pick a new compaction, we "remove" those files being
          // compacted from the calculation, which then influences compaction
          // score. Here we check if we need the new compaction even without the
          // files that are currently being compacted. If we need another
          // compaction, we might be able to execute it in parallel, so we add
          // it to the queue and schedule a new thread.
          if (cfd->NeedsCompaction()) {
            // Yes, we need more compactions!
            AddToCompactionQueue(cfd);
            ++unscheduled_compactions_;
            MaybeScheduleFlushOrCompaction();
          }
        }
      }
    }
  }

  if (!c) {
    // Nothing to do
    ROCKS_LOG_BUFFER(log_buffer, "Compaction nothing to do");
  } else if (c->deletion_compaction()) {
    // TODO(icanadi) Do we want to honor snapshots here? i.e. not delete old
    // file if there is alive snapshot pointing to it
    assert(c->num_input_files(1) == 0);
    assert(c->level() == 0);
    assert(c->column_family_data()->ioptions()->compaction_style ==
           kCompactionStyleFIFO);

    compaction_job_stats.num_input_files = c->num_input_files(0);

    for (const auto& f : *c->inputs(0)) {
      c->edit()->DeleteFile(c->level(), f->fd.GetNumber());
    }
    status = versions_->LogAndApply(c->column_family_data(),
                                    *c->mutable_cf_options(), c->edit(),
                                    &mutex_, directories_.GetDbDir());
    InstallSuperVersionAndScheduleWork(
        c->column_family_data(), &job_context->superversion_contexts[0],
        *c->mutable_cf_options(), FlushReason::kAutoCompaction);
    ROCKS_LOG_BUFFER(log_buffer, "[%s] Deleted %d files\n",
                     c->column_family_data()->GetName().c_str(),
                     c->num_input_files(0));
    *made_progress = true;
  } else if (!trivial_move_disallowed && c->IsTrivialMove()) {
    TEST_SYNC_POINT("DBImpl::BackgroundCompaction:TrivialMove");
    // Instrument for event update
    // TODO(yhchiang): add op details for showing trivial-move.
    ThreadStatusUtil::SetColumnFamily(
        c->column_family_data(), c->column_family_data()->ioptions()->env,
        immutable_db_options_.enable_thread_tracking);
    ThreadStatusUtil::SetThreadOperation(ThreadStatus::OP_COMPACTION);

    compaction_job_stats.num_input_files = c->num_input_files(0);

    // Move files to next level
    int32_t moved_files = 0;
    int64_t moved_bytes = 0;
    for (unsigned int l = 0; l < c->num_input_levels(); l++) {
      if (c->level(l) == c->output_level()) {
        continue;
      }
      for (size_t i = 0; i < c->num_input_files(l); i++) {
        FileMetaData* f = c->input(l, i);
        c->edit()->DeleteFile(c->level(l), f->fd.GetNumber());
        c->edit()->AddFile(c->output_level(), f->fd.GetNumber(),
                           f->fd.GetPathId(), f->fd.GetFileSize(), f->smallest,
                           f->largest, f->fd.smallest_seqno,
                           f->fd.largest_seqno, f->marked_for_compaction);

        ROCKS_LOG_BUFFER(
            log_buffer,
            "[%s] Moving #%" PRIu64 " to level-%d %" PRIu64 " bytes\n",
            c->column_family_data()->GetName().c_str(), f->fd.GetNumber(),
            c->output_level(), f->fd.GetFileSize());
        ++moved_files;
        moved_bytes += f->fd.GetFileSize();
      }
    }

    status = versions_->LogAndApply(c->column_family_data(),
                                    *c->mutable_cf_options(), c->edit(),
                                    &mutex_, directories_.GetDbDir());
    // Use latest MutableCFOptions
    InstallSuperVersionAndScheduleWork(
        c->column_family_data(), &job_context->superversion_contexts[0],
        *c->mutable_cf_options(), FlushReason::kAutoCompaction);

    VersionStorageInfo::LevelSummaryStorage tmp;
    c->column_family_data()->internal_stats()->IncBytesMoved(c->output_level(),
                                                             moved_bytes);
    {
      event_logger_.LogToBuffer(log_buffer)
          << "job" << job_context->job_id << "event"
          << "trivial_move"
          << "destination_level" << c->output_level() << "files" << moved_files
          << "total_files_size" << moved_bytes;
    }
    ROCKS_LOG_BUFFER(
        log_buffer,
        "[%s] Moved #%d files to level-%d %" PRIu64 " bytes %s: %s\n",
        c->column_family_data()->GetName().c_str(), moved_files,
        c->output_level(), moved_bytes, status.ToString().c_str(),
        c->column_family_data()->current()->storage_info()->LevelSummary(&tmp));
    *made_progress = true;

    // Clear Instrument
    ThreadStatusUtil::ResetThreadStatus();
  } else if (!is_prepicked && c->output_level() > 0 &&
             c->output_level() ==
                 c->column_family_data()
                     ->current()
                     ->storage_info()
                     ->MaxOutputLevel(
                         immutable_db_options_.allow_ingest_behind) &&
             env_->GetBackgroundThreads(Env::Priority::BOTTOM) > 0) {
    // Forward compactions involving last level to the bottom pool if it exists,
    // such that compactions unlikely to contribute to write stalls can be
    // delayed or deprioritized.
    TEST_SYNC_POINT("DBImpl::BackgroundCompaction:ForwardToBottomPriPool");
    CompactionArg* ca = new CompactionArg;
    ca->db = this;
    ca->prepicked_compaction = new PrepickedCompaction;
    ca->prepicked_compaction->compaction = c.release();
    ca->prepicked_compaction->manual_compaction_state = nullptr;
    ++bg_bottom_compaction_scheduled_;
    env_->Schedule(&DBImpl::BGWorkBottomCompaction, ca, Env::Priority::BOTTOM,
                   this, &DBImpl::UnscheduleCallback);
  } else {
    int output_level __attribute__((__unused__));
    output_level = c->output_level();
    TEST_SYNC_POINT_CALLBACK("DBImpl::BackgroundCompaction:NonTrivial",
                             &output_level);
    SequenceNumber earliest_write_conflict_snapshot;
    std::vector<SequenceNumber> snapshot_seqs =
        snapshots_.GetAll(&earliest_write_conflict_snapshot);

    auto snapshot_checker = snapshot_checker_.get();
    if (use_custom_gc_ && snapshot_checker == nullptr) {
      snapshot_checker = DisableGCSnapshotChecker::Instance();
    }
    assert(is_snapshot_supported_ || snapshots_.empty());
    CompactionJob compaction_job(
        job_context->job_id, c.get(), immutable_db_options_,
        env_options_for_compaction_, versions_.get(), &shutting_down_,
        preserve_deletes_seqnum_.load(), log_buffer, directories_.GetDbDir(),
        GetDataDir(c->column_family_data(), c->output_path_id()), stats_,
        &mutex_, &error_handler_, snapshot_seqs, earliest_write_conflict_snapshot,
        snapshot_checker, table_cache_, &event_logger_,
        c->mutable_cf_options()->paranoid_file_checks,
        c->mutable_cf_options()->report_bg_io_stats, dbname_,
        &compaction_job_stats);
    compaction_job.Prepare();

    mutex_.Unlock();
    compaction_job.Run();
    TEST_SYNC_POINT("DBImpl::BackgroundCompaction:NonTrivial:AfterRun");
    mutex_.Lock();

    status = compaction_job.Install(*c->mutable_cf_options());
    if (status.ok()) {
      InstallSuperVersionAndScheduleWork(
          c->column_family_data(), &job_context->superversion_contexts[0],
          *c->mutable_cf_options(), FlushReason::kAutoCompaction);
    }
    *made_progress = true;
  }
  if (c != nullptr) {
    c->ReleaseCompactionFiles(status);
    *made_progress = true;

#ifndef ROCKSDB_LITE
    // Need to make sure SstFileManager does its bookkeeping
    auto sfm = static_cast<SstFileManagerImpl*>(
        immutable_db_options_.sst_file_manager.get());
    if (sfm && sfm_reserved_compact_space) {
      sfm->OnCompactionCompletion(c.get());
    }
#endif  // ROCKSDB_LITE

    NotifyOnCompactionCompleted(c->column_family_data(), c.get(), status,
                                compaction_job_stats, job_context->job_id);
  }
  // this will unref its input_version and column_family_data
  c.reset();

  if (status.ok() || status.IsCompactionTooLarge()) {
    // Done
  } else if (status.IsShutdownInProgress()) {
    // Ignore compaction errors found during shutting down
  } else {
    ROCKS_LOG_WARN(immutable_db_options_.info_log, "Compaction error: %s",
                   status.ToString().c_str());
    error_handler_.SetBGError(status, BackgroundErrorReason::kCompaction);
  }

  if (is_manual) {
    ManualCompactionState* m = manual_compaction;
    if (!status.ok()) {
      m->status = status;
      m->done = true;
    }
    // For universal compaction:
    //   Because universal compaction always happens at level 0, so one
    //   compaction will pick up all overlapped files. No files will be
    //   filtered out due to size limit and left for a successive compaction.
    //   So we can safely conclude the current compaction.
    //
    //   Also note that, if we don't stop here, then the current compaction
    //   writes a new file back to level 0, which will be used in successive
    //   compaction. Hence the manual compaction will never finish.
    //
    // Stop the compaction if manual_end points to nullptr -- this means
    // that we compacted the whole range. manual_end should always point
    // to nullptr in case of universal compaction
    if (m->manual_end == nullptr) {
      m->done = true;
    }
    if (!m->done) {
      // We only compacted part of the requested range.  Update *m
      // to the range that is left to be compacted.
      // Universal and FIFO compactions should always compact the whole range
      assert(m->cfd->ioptions()->compaction_style !=
                 kCompactionStyleUniversal ||
             m->cfd->ioptions()->num_levels > 1);
      assert(m->cfd->ioptions()->compaction_style != kCompactionStyleFIFO);
      m->tmp_storage = *m->manual_end;
      m->begin = &m->tmp_storage;
      m->incomplete = true;
    }
    m->in_progress = false;  // not being processed anymore
  }
  TEST_SYNC_POINT("DBImpl::BackgroundCompaction:Finish");
  return status;
}

bool DBImpl::HasPendingManualCompaction() {
  return (!manual_compaction_dequeue_.empty());
}

void DBImpl::AddManualCompaction(DBImpl::ManualCompactionState* m) {
  manual_compaction_dequeue_.push_back(m);
}

void DBImpl::RemoveManualCompaction(DBImpl::ManualCompactionState* m) {
  // Remove from queue
  std::deque<ManualCompactionState*>::iterator it =
      manual_compaction_dequeue_.begin();
  while (it != manual_compaction_dequeue_.end()) {
    if (m == (*it)) {
      it = manual_compaction_dequeue_.erase(it);
      return;
    }
    it++;
  }
  assert(false);
  return;
}

bool DBImpl::ShouldntRunManualCompaction(ManualCompactionState* m) {
  if (num_running_ingest_file_ > 0) {
    // We need to wait for other IngestExternalFile() calls to finish
    // before running a manual compaction.
    return true;
  }
  if (m->exclusive) {
    return (bg_bottom_compaction_scheduled_ > 0 ||
            bg_compaction_scheduled_ > 0);
  }
  std::deque<ManualCompactionState*>::iterator it =
      manual_compaction_dequeue_.begin();
  bool seen = false;
  while (it != manual_compaction_dequeue_.end()) {
    if (m == (*it)) {
      it++;
      seen = true;
      continue;
    } else if (MCOverlap(m, (*it)) && (!seen && !(*it)->in_progress)) {
      // Consider the other manual compaction *it, conflicts if:
      // overlaps with m
      // and (*it) is ahead in the queue and is not yet in progress
      return true;
    }
    it++;
  }
  return false;
}

bool DBImpl::HaveManualCompaction(ColumnFamilyData* cfd) {
  // Remove from priority queue
  std::deque<ManualCompactionState*>::iterator it =
      manual_compaction_dequeue_.begin();
  while (it != manual_compaction_dequeue_.end()) {
    if ((*it)->exclusive) {
      return true;
    }
    if ((cfd == (*it)->cfd) && (!((*it)->in_progress || (*it)->done))) {
      // Allow automatic compaction if manual compaction is
      // in progress
      return true;
    }
    it++;
  }
  return false;
}

bool DBImpl::HasExclusiveManualCompaction() {
  // Remove from priority queue
  std::deque<ManualCompactionState*>::iterator it =
      manual_compaction_dequeue_.begin();
  while (it != manual_compaction_dequeue_.end()) {
    if ((*it)->exclusive) {
      return true;
    }
    it++;
  }
  return false;
}

bool DBImpl::MCOverlap(ManualCompactionState* m, ManualCompactionState* m1) {
  if ((m->exclusive) || (m1->exclusive)) {
    return true;
  }
  if (m->cfd != m1->cfd) {
    return false;
  }
  return true;
}

// SuperVersionContext gets created and destructed outside of the lock --
// we use this conveniently to:
// * malloc one SuperVersion() outside of the lock -- new_superversion
// * delete SuperVersion()s outside of the lock -- superversions_to_free
//
// However, if InstallSuperVersionAndScheduleWork() gets called twice with the
// same sv_context, we can't reuse the SuperVersion() that got
// malloced because
// first call already used it. In that rare case, we take a hit and create a
// new SuperVersion() inside of the mutex. We do similar thing
// for superversion_to_free

void DBImpl::InstallSuperVersionAndScheduleWork(
    ColumnFamilyData* cfd, SuperVersionContext* sv_context,
    const MutableCFOptions& mutable_cf_options,
    FlushReason /* flush_reason */) {
  // TODO(yanqin) investigate if 'flush_reason' can be removed since it's not
  // used.
  mutex_.AssertHeld();

  // Update max_total_in_memory_state_
  size_t old_memtable_size = 0;
  auto* old_sv = cfd->GetSuperVersion();
  if (old_sv) {
    old_memtable_size = old_sv->mutable_cf_options.write_buffer_size *
                        old_sv->mutable_cf_options.max_write_buffer_number;
  }

  // this branch is unlikely to step in
  if (UNLIKELY(sv_context->new_superversion == nullptr)) {
    sv_context->NewSuperVersion();
  }
  cfd->InstallSuperVersion(sv_context, &mutex_, mutable_cf_options);

  // Whenever we install new SuperVersion, we might need to issue new flushes or
  // compactions.
  SchedulePendingCompaction(cfd);
  MaybeScheduleFlushOrCompaction();

  // Update max_total_in_memory_state_
  max_total_in_memory_state_ = max_total_in_memory_state_ - old_memtable_size +
                               mutable_cf_options.write_buffer_size *
                                   mutable_cf_options.max_write_buffer_number;
}

// ShouldPurge is called by FindObsoleteFiles when doing a full scan,
// and db mutex (mutex_) should already be held. This function performs a
// linear scan of an vector (files_grabbed_for_purge_) in search of a
// certain element. We expect FindObsoleteFiles with full scan to occur once
// every 10 hours by default, and the size of the vector is small.
// Therefore, the cost is affordable even if the mutex is held.
// Actually, the current implementation of FindObsoleteFiles with
// full_scan=true can issue I/O requests to obtain list of files in
// directories, e.g. env_->getChildren while holding db mutex.
// In the future, if we want to reduce the cost of search, we may try to keep
// the vector sorted.
bool DBImpl::ShouldPurge(uint64_t file_number) const {
  for (auto fn : files_grabbed_for_purge_) {
    if (file_number == fn) {
      return false;
    }
  }
  for (const auto& purge_file_info : purge_queue_) {
    if (purge_file_info.number == file_number) {
      return false;
    }
  }
  return true;
}

// MarkAsGrabbedForPurge is called by FindObsoleteFiles, and db mutex
// (mutex_) should already be held.
void DBImpl::MarkAsGrabbedForPurge(uint64_t file_number) {
  files_grabbed_for_purge_.emplace_back(file_number);
}

void DBImpl::SetSnapshotChecker(SnapshotChecker* snapshot_checker) {
  InstrumentedMutexLock l(&mutex_);
  // snapshot_checker_ should only set once. If we need to set it multiple
  // times, we need to make sure the old one is not deleted while it is still
  // using by a compaction job.
  assert(!snapshot_checker_);
  snapshot_checker_.reset(snapshot_checker);
}
}  // namespace rocksdb<|MERGE_RESOLUTION|>--- conflicted
+++ resolved
@@ -203,7 +203,6 @@
   return s;
 }
 
-<<<<<<< HEAD
 /*
  * Atomically flushes multiple column families.
  *
@@ -294,25 +293,10 @@
       break;
     }
     s = job.Run(&logs_with_prep_tracker_, &file_meta[i]);
-=======
-Status DBImpl::FlushMemTablesToOutputFiles(
-    const autovector<BGFlushArg>& bg_flush_args, bool* made_progress,
-    JobContext* job_context, LogBuffer* log_buffer) {
-  Status s;
-  for (auto& arg : bg_flush_args) {
-    ColumnFamilyData* cfd = arg.cfd_;
-    const MutableCFOptions& mutable_cf_options =
-        *cfd->GetLatestMutableCFOptions();
-    SuperVersionContext* superversion_context = arg.superversion_context_;
-    s = FlushMemTableToOutputFile(cfd, mutable_cf_options, made_progress,
-                                  job_context, superversion_context,
-                                  log_buffer);
->>>>>>> a6d3de4e
     if (!s.ok()) {
       break;
     }
   }
-<<<<<<< HEAD
 
   if (s.ok()) {
     // Sync on all distinct output directories.
@@ -382,8 +366,25 @@
     }
   }
 
-=======
->>>>>>> a6d3de4e
+  return s;
+}
+
+Status DBImpl::FlushMemTablesToOutputFiles(
+    const autovector<BGFlushArg>& bg_flush_args, bool* made_progress,
+    JobContext* job_context, LogBuffer* log_buffer) {
+  Status s;
+  for (auto& arg : bg_flush_args) {
+    ColumnFamilyData* cfd = arg.cfd_;
+    const MutableCFOptions& mutable_cf_options =
+        *cfd->GetLatestMutableCFOptions();
+    SuperVersionContext* superversion_context = arg.superversion_context_;
+    s = FlushMemTableToOutputFile(cfd, mutable_cf_options, made_progress,
+                                  job_context, superversion_context,
+                                  log_buffer);
+    if (!s.ok()) {
+      break;
+    }
+  }
   return s;
 }
 
