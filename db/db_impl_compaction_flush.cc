--- conflicted
+++ resolved
@@ -543,22 +543,14 @@
   assert(is_snapshot_supported_ || snapshots_.empty());
   CompactionJob compaction_job(
       job_context->job_id, c.get(), immutable_db_options_,
-<<<<<<< HEAD
-      env_options_for_compaction_, versions_.get(), &shutting_down_, log_buffer,
-      directories_.GetDbDir(),
+      env_options_for_compaction_, versions_.get(), &shutting_down_,
+      preserve_deletes_seqnum_.load(), log_buffer, directories_.GetDbDir(),
       directories_.GetDataDir(c->column_family_data()->GetName(),
                               c->output_path_id()),
       stats_, &mutex_, &bg_error_, snapshot_seqs,
-      earliest_write_conflict_snapshot, snapshot_checker, table_cache_,
-      &event_logger_, c->mutable_cf_options()->paranoid_file_checks,
-=======
-      env_options_for_compaction_, versions_.get(), &shutting_down_,
-      preserve_deletes_seqnum_.load(), log_buffer, directories_.GetDbDir(),
-      directories_.GetDataDir(c->output_path_id()), stats_, &mutex_, &bg_error_,
-      snapshot_seqs, earliest_write_conflict_snapshot, snapshot_checker,
+      earliest_write_conflict_snapshot, snapshot_checker,
       table_cache_, &event_logger_,
       c->mutable_cf_options()->paranoid_file_checks,
->>>>>>> e3814a86
       c->mutable_cf_options()->report_bg_io_stats, dbname_,
       nullptr);  // Here we pass a nullptr for CompactionJobStats because
                  // CompactFiles does not trigger OnCompactionCompleted(),
@@ -1707,17 +1699,10 @@
     CompactionJob compaction_job(
         job_context->job_id, c.get(), immutable_db_options_,
         env_options_for_compaction_, versions_.get(), &shutting_down_,
-<<<<<<< HEAD
-        log_buffer, directories_.GetDbDir(),
+        preserve_deletes_seqnum_.load(), log_buffer, directories_.GetDbDir(),
         directories_.GetDataDir(c->column_family_data()->GetName(),
-                                c->output_path_id()),
-        stats_, &mutex_, &bg_error_, snapshot_seqs,
-        earliest_write_conflict_snapshot,
-=======
-        preserve_deletes_seqnum_.load(), log_buffer, directories_.GetDbDir(),
-        directories_.GetDataDir(c->output_path_id()), stats_, &mutex_,
+                                c->output_path_id()), stats_, &mutex_,
         &bg_error_, snapshot_seqs, earliest_write_conflict_snapshot,
->>>>>>> e3814a86
         snapshot_checker, table_cache_, &event_logger_,
         c->mutable_cf_options()->paranoid_file_checks,
         c->mutable_cf_options()->report_bg_io_stats, dbname_,
