--- conflicted
+++ resolved
@@ -651,14 +651,15 @@
   // is_range_del_table_empty_) are done. This is only valid during the lifetime
   // of the underlying memtable.
   FragmentedRangeTombstoneIterator* NewRangeTombstoneIteratorInternal(
-<<<<<<< HEAD
-      const ReadOptions& read_options, SequenceNumber read_seq);
+      const ReadOptions& read_options, SequenceNumber read_seq,
+      bool immutable_memtable);
   KeyHandle FormatEntry(SequenceNumber s, ValueType type,
                         const Slice& key, /* user key */
                         const Slice& value, std::unique_ptr<MemTableRep>& table,
                         char** out_buf, uint32_t* encoded_len,
                         const std::vector<SequenceNumber>& tombstone_seqs,
-                        Slice* key_slice = nullptr);
+                        Slice* key_slice = nullptr,
+                        const ProtectionInfoKVOS64* kv_prot_info = nullptr);
   bool InsertKey(std::unique_ptr<MemTableRep>& table, KeyHandle handle,
                  SequenceNumber s, ValueType type,
                  const Slice& key, /* user key */
@@ -668,9 +669,6 @@
                  bool allow_concurrent);
   std::optional<SequenceNumber> MaxCoveringTombstoneSeqnum(
       const ReadOptions& read_options, const LookupKey& key);
-=======
-      const ReadOptions& read_options, SequenceNumber read_seq,
-      bool immutable_memtable);
 
   // The fragmented range tombstones of this memtable.
   // This is constructed when this memtable becomes immutable
@@ -681,7 +679,6 @@
   void UpdateEntryChecksum(const ProtectionInfoKVOS64* kv_prot_info,
                            const Slice& key, const Slice& value, ValueType type,
                            SequenceNumber s, char* checksum_ptr);
->>>>>>> 275cd80c
 };
 
 extern const char* EncodeKey(std::string* scratch, const Slice& target);
