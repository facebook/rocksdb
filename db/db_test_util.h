// Copyright (c) 2011-present, Facebook, Inc.  All rights reserved.
//  This source code is licensed under both the GPLv2 (found in the
//  COPYING file in the root directory) and Apache 2.0 License
//  (found in the LICENSE.Apache file in the root directory).
//
// Copyright (c) 2011 The LevelDB Authors. All rights reserved.
// Use of this source code is governed by a BSD-style license that can be
// found in the LICENSE file. See the AUTHORS file for names of contributors.

#pragma once

#include <fcntl.h>

#include <algorithm>
#include <cinttypes>
#include <map>
#include <memory>
#include <set>
#include <string>
#include <thread>
#include <unordered_set>
#include <utility>
#include <vector>

#include "db/db_impl/db_impl.h"
#include "file/filename.h"
#include "rocksdb/advanced_options.h"
#include "rocksdb/cache.h"
#include "rocksdb/compaction_filter.h"
#include "rocksdb/convenience.h"
#include "rocksdb/db.h"
#include "rocksdb/env.h"
#include "rocksdb/file_system.h"
#include "rocksdb/filter_policy.h"
#include "rocksdb/io_status.h"
#include "rocksdb/options.h"
#include "rocksdb/slice.h"
#include "rocksdb/sst_file_writer.h"
#include "rocksdb/statistics.h"
#include "rocksdb/table.h"
#include "rocksdb/utilities/checkpoint.h"
#include "table/mock_table.h"
#include "table/scoped_arena_iterator.h"
#include "test_util/sync_point.h"
#include "test_util/testharness.h"
#include "util/cast_util.h"
#include "util/compression.h"
#include "util/mutexlock.h"
#include "util/string_util.h"
#include "utilities/merge_operators.h"

namespace ROCKSDB_NAMESPACE {
class MockEnv;

namespace anon {
class AtomicCounter {
 public:
  explicit AtomicCounter(Env* env = NULL)
      : env_(env), cond_count_(&mu_), count_(0) {}

  void Increment() {
    MutexLock l(&mu_);
    count_++;
    cond_count_.SignalAll();
  }

  int Read() {
    MutexLock l(&mu_);
    return count_;
  }

  bool WaitFor(int count) {
    MutexLock l(&mu_);

    uint64_t start = env_->NowMicros();
    while (count_ < count) {
      uint64_t now = env_->NowMicros();
      cond_count_.TimedWait(now + /*1s*/ 1 * 1000 * 1000);
      if (env_->NowMicros() - start > /*10s*/ 10 * 1000 * 1000) {
        return false;
      }
      if (count_ < count) {
        GTEST_LOG_(WARNING) << "WaitFor is taking more time than usual";
      }
    }

    return true;
  }

  void Reset() {
    MutexLock l(&mu_);
    count_ = 0;
    cond_count_.SignalAll();
  }

 private:
  Env* env_;
  port::Mutex mu_;
  port::CondVar cond_count_;
  int count_;
};

struct OptionsOverride {
  std::shared_ptr<const FilterPolicy> filter_policy = nullptr;
  // These will be used only if filter_policy is set
  bool partition_filters = false;
  // Force using a default block cache. (Setting to false allows ASAN build
  // use a trivially small block cache for better UAF error detection.)
  bool full_block_cache = false;
  uint64_t metadata_block_size = 1024;

  // Used as a bit mask of individual enums in which to skip an XF test point
  int skip_policy = 0;
};

}  // namespace anon

enum SkipPolicy { kSkipNone = 0, kSkipNoSnapshot = 1, kSkipNoPrefix = 2 };

// Special Env used to delay background operations
class SpecialEnv : public EnvWrapper {
 public:
  explicit SpecialEnv(Env* base, bool time_elapse_only_sleep = false);

  static const char* kClassName() { return "SpecialEnv"; }
  const char* Name() const override { return kClassName(); }

  Status NewWritableFile(const std::string& f, std::unique_ptr<WritableFile>* r,
                         const EnvOptions& soptions) override {
    class SSTableFile : public WritableFile {
     private:
      SpecialEnv* env_;
      std::unique_ptr<WritableFile> base_;

     public:
      SSTableFile(SpecialEnv* env, std::unique_ptr<WritableFile>&& base)
          : env_(env), base_(std::move(base)) {}
      Status Append(const Slice& data) override {
        if (env_->table_write_callback_) {
          (*env_->table_write_callback_)();
        }
        if (env_->drop_writes_.load(std::memory_order_acquire)) {
          // Drop writes on the floor
          return Status::OK();
        } else if (env_->no_space_.load(std::memory_order_acquire)) {
          return Status::NoSpace("No space left on device");
        } else {
          env_->bytes_written_ += data.size();
          return base_->Append(data);
        }
      }
      Status Append(
          const Slice& data,
          const DataVerificationInfo& /* verification_info */) override {
        return Append(data);
      }
      Status PositionedAppend(const Slice& data, uint64_t offset) override {
        if (env_->table_write_callback_) {
          (*env_->table_write_callback_)();
        }
        if (env_->drop_writes_.load(std::memory_order_acquire)) {
          // Drop writes on the floor
          return Status::OK();
        } else if (env_->no_space_.load(std::memory_order_acquire)) {
          return Status::NoSpace("No space left on device");
        } else {
          env_->bytes_written_ += data.size();
          return base_->PositionedAppend(data, offset);
        }
      }
      Status PositionedAppend(
          const Slice& data, uint64_t offset,
          const DataVerificationInfo& /* verification_info */) override {
        return PositionedAppend(data, offset);
      }
      Status Truncate(uint64_t size) override { return base_->Truncate(size); }
      Status RangeSync(uint64_t offset, uint64_t nbytes) override {
        Status s = base_->RangeSync(offset, nbytes);
#if !(defined NDEBUG) || !defined(OS_WIN)
        TEST_SYNC_POINT_CALLBACK("SpecialEnv::SStableFile::RangeSync", &s);
#endif  // !(defined NDEBUG) || !defined(OS_WIN)
        return s;
      }
      Status Close() override {
// SyncPoint is not supported in Released Windows Mode.
#if !(defined NDEBUG) || !defined(OS_WIN)
        // Check preallocation size
        // preallocation size is never passed to base file.
        size_t preallocation_size = preallocation_block_size();
        TEST_SYNC_POINT_CALLBACK("DBTestWritableFile.GetPreallocationStatus",
                                 &preallocation_size);
#endif  // !(defined NDEBUG) || !defined(OS_WIN)
        Status s = base_->Close();
#if !(defined NDEBUG) || !defined(OS_WIN)
        TEST_SYNC_POINT_CALLBACK("SpecialEnv::SStableFile::Close", &s);
#endif  // !(defined NDEBUG) || !defined(OS_WIN)
        return s;
      }
      Status Flush() override { return base_->Flush(); }
      Status Sync() override {
        ++env_->sync_counter_;
        while (env_->delay_sstable_sync_.load(std::memory_order_acquire)) {
          env_->SleepForMicroseconds(100000);
        }
        Status s;
        if (!env_->skip_fsync_) {
          s = base_->Sync();
        }
#if !(defined NDEBUG) || !defined(OS_WIN)
        TEST_SYNC_POINT_CALLBACK("SpecialEnv::SStableFile::Sync", &s);
#endif  // !(defined NDEBUG) || !defined(OS_WIN)
        return s;
      }
      void SetIOPriority(Env::IOPriority pri) override {
        base_->SetIOPriority(pri);
      }
      Env::IOPriority GetIOPriority() override {
        return base_->GetIOPriority();
      }
      bool use_direct_io() const override {
        return base_->use_direct_io();
      }
      Status Allocate(uint64_t offset, uint64_t len) override {
        return base_->Allocate(offset, len);
      }
      size_t GetUniqueId(char* id, size_t max_size) const override {
        return base_->GetUniqueId(id, max_size);
      }
    };
    class ManifestFile : public WritableFile {
     public:
      ManifestFile(SpecialEnv* env, std::unique_ptr<WritableFile>&& b)
          : env_(env), base_(std::move(b)) {}
      Status Append(const Slice& data) override {
        if (env_->manifest_write_error_.load(std::memory_order_acquire)) {
          return Status::IOError("simulated writer error");
        } else {
          return base_->Append(data);
        }
      }
      Status Append(
          const Slice& data,
          const DataVerificationInfo& /*verification_info*/) override {
        return Append(data);
      }

      Status Truncate(uint64_t size) override { return base_->Truncate(size); }
      Status Close() override { return base_->Close(); }
      Status Flush() override { return base_->Flush(); }
      Status Sync() override {
        ++env_->sync_counter_;
        if (env_->manifest_sync_error_.load(std::memory_order_acquire)) {
          return Status::IOError("simulated sync error");
        } else {
          if (env_->skip_fsync_) {
            return Status::OK();
          } else {
            return base_->Sync();
          }
        }
      }
      uint64_t GetFileSize() override { return base_->GetFileSize(); }
      Status Allocate(uint64_t offset, uint64_t len) override {
        return base_->Allocate(offset, len);
      }

     private:
      SpecialEnv* env_;
      std::unique_ptr<WritableFile> base_;
    };
    class WalFile : public WritableFile {
     public:
      WalFile(SpecialEnv* env, std::unique_ptr<WritableFile>&& b)
          : env_(env), base_(std::move(b)) {
        env_->num_open_wal_file_.fetch_add(1);
      }
      virtual ~WalFile() { env_->num_open_wal_file_.fetch_add(-1); }
      Status Append(const Slice& data) override {
#if !(defined NDEBUG) || !defined(OS_WIN)
        TEST_SYNC_POINT("SpecialEnv::WalFile::Append:1");
#endif
        Status s;
        if (env_->log_write_error_.load(std::memory_order_acquire)) {
          s = Status::IOError("simulated writer error");
        } else {
          int slowdown =
              env_->log_write_slowdown_.load(std::memory_order_acquire);
          if (slowdown > 0) {
            env_->SleepForMicroseconds(slowdown);
          }
          s = base_->Append(data);
        }
#if !(defined NDEBUG) || !defined(OS_WIN)
        TEST_SYNC_POINT("SpecialEnv::WalFile::Append:2");
#endif
        return s;
      }
      Status Append(
          const Slice& data,
          const DataVerificationInfo& /* verification_info */) override {
        return Append(data);
      }
      Status Truncate(uint64_t size) override { return base_->Truncate(size); }
      void PrepareWrite(size_t offset, size_t len) override {
        base_->PrepareWrite(offset, len);
      }
      void SetPreallocationBlockSize(size_t size) override {
        base_->SetPreallocationBlockSize(size);
      }
      Status Close() override {
// SyncPoint is not supported in Released Windows Mode.
#if !(defined NDEBUG) || !defined(OS_WIN)
        // Check preallocation size
        size_t block_size, last_allocated_block;
        base_->GetPreallocationStatus(&block_size, &last_allocated_block);
        TEST_SYNC_POINT_CALLBACK("DBTestWalFile.GetPreallocationStatus",
                                 &block_size);
#endif  // !(defined NDEBUG) || !defined(OS_WIN)

        return base_->Close();
      }
      Status Flush() override { return base_->Flush(); }
      Status Sync() override {
        ++env_->sync_counter_;
        if (env_->corrupt_in_sync_) {
          EXPECT_OK(Append(std::string(33000, ' ')));
          return Status::IOError("Ingested Sync Failure");
        }
        if (env_->skip_fsync_) {
          return Status::OK();
        } else {
          return base_->Sync();
        }
      }
      bool IsSyncThreadSafe() const override {
        return env_->is_wal_sync_thread_safe_.load();
      }
      Status Allocate(uint64_t offset, uint64_t len) override {
        return base_->Allocate(offset, len);
      }

     private:
      SpecialEnv* env_;
      std::unique_ptr<WritableFile> base_;
    };
    class OtherFile : public WritableFile {
     public:
      OtherFile(SpecialEnv* env, std::unique_ptr<WritableFile>&& b)
          : env_(env), base_(std::move(b)) {}
      Status Append(const Slice& data) override { return base_->Append(data); }
      Status Append(
          const Slice& data,
          const DataVerificationInfo& /*verification_info*/) override {
        return Append(data);
      }
      Status Truncate(uint64_t size) override { return base_->Truncate(size); }
      Status Close() override { return base_->Close(); }
      Status Flush() override { return base_->Flush(); }
      Status Sync() override {
        if (env_->skip_fsync_) {
          return Status::OK();
        } else {
          return base_->Sync();
        }
      }
      uint64_t GetFileSize() override { return base_->GetFileSize(); }
      Status Allocate(uint64_t offset, uint64_t len) override {
        return base_->Allocate(offset, len);
      }

     private:
      SpecialEnv* env_;
      std::unique_ptr<WritableFile> base_;
    };

    if (no_file_overwrite_.load(std::memory_order_acquire) &&
        target()->FileExists(f).ok()) {
      return Status::NotSupported("SpecialEnv::no_file_overwrite_ is true.");
    }

    if (non_writeable_rate_.load(std::memory_order_acquire) > 0) {
      uint32_t random_number;
      {
        MutexLock l(&rnd_mutex_);
        random_number = rnd_.Uniform(100);
      }
      if (random_number < non_writeable_rate_.load()) {
        return Status::IOError("simulated random write error");
      }
    }

    new_writable_count_++;

    if (non_writable_count_.load() > 0) {
      non_writable_count_--;
      return Status::IOError("simulated write error");
    }

    EnvOptions optimized = soptions;
    if (strstr(f.c_str(), "MANIFEST") != nullptr ||
        strstr(f.c_str(), "log") != nullptr) {
      optimized.use_mmap_writes = false;
      optimized.use_direct_writes = false;
    }

    Status s = target()->NewWritableFile(f, r, optimized);
    if (s.ok()) {
      if (strstr(f.c_str(), ".sst") != nullptr) {
        r->reset(new SSTableFile(this, std::move(*r)));
      } else if (strstr(f.c_str(), "MANIFEST") != nullptr) {
        r->reset(new ManifestFile(this, std::move(*r)));
      } else if (strstr(f.c_str(), "log") != nullptr) {
        r->reset(new WalFile(this, std::move(*r)));
      } else {
        r->reset(new OtherFile(this, std::move(*r)));
      }
    }
    return s;
  }

  Status NewRandomAccessFile(const std::string& f,
                             std::unique_ptr<RandomAccessFile>* r,
                             const EnvOptions& soptions) override {
    class CountingFile : public RandomAccessFile {
     public:
      CountingFile(std::unique_ptr<RandomAccessFile>&& target,
                   anon::AtomicCounter* counter,
                   std::atomic<size_t>* bytes_read)
          : target_(std::move(target)),
            counter_(counter),
            bytes_read_(bytes_read) {}
      virtual Status Read(uint64_t offset, size_t n, Slice* result,
                          char* scratch) const override {
        counter_->Increment();
        Status s = target_->Read(offset, n, result, scratch);
        *bytes_read_ += result->size();
        return s;
      }

      virtual Status Prefetch(uint64_t offset, size_t n) override {
        Status s = target_->Prefetch(offset, n);
        *bytes_read_ += n;
        return s;
      }

     private:
      std::unique_ptr<RandomAccessFile> target_;
      anon::AtomicCounter* counter_;
      std::atomic<size_t>* bytes_read_;
    };

    class RandomFailureFile : public RandomAccessFile {
     public:
      RandomFailureFile(std::unique_ptr<RandomAccessFile>&& target,
                        std::atomic<uint64_t>* failure_cnt, uint32_t fail_odd)
          : target_(std::move(target)),
            fail_cnt_(failure_cnt),
            fail_odd_(fail_odd) {}
      virtual Status Read(uint64_t offset, size_t n, Slice* result,
                          char* scratch) const override {
        if (Random::GetTLSInstance()->OneIn(fail_odd_)) {
          fail_cnt_->fetch_add(1);
          return Status::IOError("random error");
        }
        return target_->Read(offset, n, result, scratch);
      }

      virtual Status Prefetch(uint64_t offset, size_t n) override {
        return target_->Prefetch(offset, n);
      }

     private:
      std::unique_ptr<RandomAccessFile> target_;
      std::atomic<uint64_t>* fail_cnt_;
      uint32_t fail_odd_;
    };

    Status s = target()->NewRandomAccessFile(f, r, soptions);
    random_file_open_counter_++;
    if (s.ok()) {
      if (count_random_reads_) {
        r->reset(new CountingFile(std::move(*r), &random_read_counter_,
                                  &random_read_bytes_counter_));
      } else if (rand_reads_fail_odd_ > 0) {
        r->reset(new RandomFailureFile(std::move(*r), &num_reads_fails_,
                                       rand_reads_fail_odd_));
      }
    }

    if (s.ok() && soptions.compaction_readahead_size > 0) {
      compaction_readahead_size_ = soptions.compaction_readahead_size;
    }
    return s;
  }

  virtual Status NewSequentialFile(const std::string& f,
                                   std::unique_ptr<SequentialFile>* r,
                                   const EnvOptions& soptions) override {
    class CountingFile : public SequentialFile {
     public:
      CountingFile(std::unique_ptr<SequentialFile>&& target,
                   anon::AtomicCounter* counter)
          : target_(std::move(target)), counter_(counter) {}
      virtual Status Read(size_t n, Slice* result, char* scratch) override {
        counter_->Increment();
        return target_->Read(n, result, scratch);
      }
      virtual Status Skip(uint64_t n) override { return target_->Skip(n); }

     private:
      std::unique_ptr<SequentialFile> target_;
      anon::AtomicCounter* counter_;
    };

    Status s = target()->NewSequentialFile(f, r, soptions);
    if (s.ok() && count_sequential_reads_) {
      r->reset(new CountingFile(std::move(*r), &sequential_read_counter_));
    }
    return s;
  }

  virtual void SleepForMicroseconds(int micros) override {
    sleep_counter_.Increment();
    if (no_slowdown_ || time_elapse_only_sleep_) {
      addon_microseconds_.fetch_add(micros);
    }
    if (!no_slowdown_) {
      target()->SleepForMicroseconds(micros);
    }
  }

  void MockSleepForMicroseconds(int64_t micros) {
    sleep_counter_.Increment();
    assert(no_slowdown_);
    addon_microseconds_.fetch_add(micros);
  }

  void MockSleepForSeconds(int64_t seconds) {
    sleep_counter_.Increment();
    assert(no_slowdown_);
    addon_microseconds_.fetch_add(seconds * 1000000);
  }

  virtual Status GetCurrentTime(int64_t* unix_time) override {
    Status s;
    if (time_elapse_only_sleep_) {
      *unix_time = maybe_starting_time_;
    } else {
      s = target()->GetCurrentTime(unix_time);
    }
    if (s.ok()) {
      // mock microseconds elapsed to seconds of time
      *unix_time += addon_microseconds_.load() / 1000000;
    }
    return s;
  }

  virtual uint64_t NowCPUNanos() override {
    now_cpu_count_.fetch_add(1);
    return target()->NowCPUNanos();
  }

  virtual uint64_t NowNanos() override {
    return (time_elapse_only_sleep_ ? 0 : target()->NowNanos()) +
           addon_microseconds_.load() * 1000;
  }

  virtual uint64_t NowMicros() override {
    return (time_elapse_only_sleep_ ? 0 : target()->NowMicros()) +
           addon_microseconds_.load();
  }

  virtual Status DeleteFile(const std::string& fname) override {
    delete_count_.fetch_add(1);
    return target()->DeleteFile(fname);
  }

  void SetMockSleep(bool enabled = true) { no_slowdown_ = enabled; }

  Status NewDirectory(const std::string& name,
                      std::unique_ptr<Directory>* result) override {
    if (!skip_fsync_) {
      return target()->NewDirectory(name, result);
    } else {
      class NoopDirectory : public Directory {
       public:
        NoopDirectory() {}
        ~NoopDirectory() {}

        Status Fsync() override { return Status::OK(); }
      };

      result->reset(new NoopDirectory());
      return Status::OK();
    }
  }

  Status RenameFile(const std::string& src, const std::string& dest) override {
    rename_count_.fetch_add(1);
    if (rename_error_.load(std::memory_order_acquire)) {
      return Status::NotSupported("Simulated `RenameFile()` error.");
    }
    return target()->RenameFile(src, dest);
  }

  // Something to return when mocking current time
  const int64_t maybe_starting_time_;

  Random rnd_;
  port::Mutex rnd_mutex_;  // Lock to pretect rnd_

  // sstable Sync() calls are blocked while this pointer is non-nullptr.
  std::atomic<bool> delay_sstable_sync_;

  // Drop writes on the floor while this pointer is non-nullptr.
  std::atomic<bool> drop_writes_;

  // Simulate no-space errors while this pointer is non-nullptr.
  std::atomic<bool> no_space_;

  // Simulate non-writable file system while this pointer is non-nullptr
  std::atomic<bool> non_writable_;

  // Force sync of manifest files to fail while this pointer is non-nullptr
  std::atomic<bool> manifest_sync_error_;

  // Force write to manifest files to fail while this pointer is non-nullptr
  std::atomic<bool> manifest_write_error_;

  // Force write to log files to fail while this pointer is non-nullptr
  std::atomic<bool> log_write_error_;

  // Force `RenameFile()` to fail while this pointer is non-nullptr
  std::atomic<bool> rename_error_{false};

  // Slow down every log write, in micro-seconds.
  std::atomic<int> log_write_slowdown_;

  // If true, returns Status::NotSupported for file overwrite.
  std::atomic<bool> no_file_overwrite_;

  // Number of WAL files that are still open for write.
  std::atomic<int> num_open_wal_file_;

  bool count_random_reads_;
  uint32_t rand_reads_fail_odd_ = 0;
  std::atomic<uint64_t> num_reads_fails_;
  anon::AtomicCounter random_read_counter_;
  std::atomic<size_t> random_read_bytes_counter_;
  std::atomic<int> random_file_open_counter_;

  bool count_sequential_reads_;
  anon::AtomicCounter sequential_read_counter_;

  anon::AtomicCounter sleep_counter_;

  std::atomic<int64_t> bytes_written_;

  std::atomic<int> sync_counter_;

  // If true, all fsync to files and directories are skipped.
  bool skip_fsync_ = false;

  // If true, ingest the corruption to file during sync.
  bool corrupt_in_sync_ = false;

  std::atomic<uint32_t> non_writeable_rate_;

  std::atomic<uint32_t> new_writable_count_;

  std::atomic<uint32_t> non_writable_count_;

  std::function<void()>* table_write_callback_;

  std::atomic<int> now_cpu_count_;

  std::atomic<int> delete_count_;

  std::atomic<int> rename_count_{0};

  std::atomic<bool> is_wal_sync_thread_safe_{true};

  std::atomic<size_t> compaction_readahead_size_{};

 private:  // accessing these directly is prone to error
  friend class DBTestBase;

  std::atomic<int64_t> addon_microseconds_{0};

  // Do not modify in the env of a running DB (could cause deadlock)
  std::atomic<bool> time_elapse_only_sleep_;

  bool no_slowdown_;
};

#ifndef ROCKSDB_LITE
class FileTemperatureTestFS : public FileSystemWrapper {
 public:
  explicit FileTemperatureTestFS(const std::shared_ptr<FileSystem>& fs)
      : FileSystemWrapper(fs) {}

  static const char* kClassName() { return "FileTemperatureTestFS"; }
  const char* Name() const override { return kClassName(); }

  IOStatus NewSequentialFile(const std::string& fname, const FileOptions& opts,
                             std::unique_ptr<FSSequentialFile>* result,
                             IODebugContext* dbg) override {
    IOStatus s = target()->NewSequentialFile(fname, opts, result, dbg);
    uint64_t number;
    FileType type;
    if (ParseFileName(GetFileName(fname), &number, &type) &&
        type == kTableFile) {
      MutexLock lock(&mu_);
      requested_sst_file_temperatures_.emplace_back(number, opts.temperature);
      if (s.ok()) {
        *result = WrapWithTemperature<FSSequentialFileOwnerWrapper>(
            number, std::move(*result));
      }
    }
    return s;
  }

  IOStatus NewRandomAccessFile(const std::string& fname,
                               const FileOptions& opts,
                               std::unique_ptr<FSRandomAccessFile>* result,
                               IODebugContext* dbg) override {
    IOStatus s = target()->NewRandomAccessFile(fname, opts, result, dbg);
    uint64_t number;
    FileType type;
    if (ParseFileName(GetFileName(fname), &number, &type) &&
        type == kTableFile) {
      MutexLock lock(&mu_);
      requested_sst_file_temperatures_.emplace_back(number, opts.temperature);
      if (s.ok()) {
        *result = WrapWithTemperature<FSRandomAccessFileOwnerWrapper>(
            number, std::move(*result));
      }
    }
    return s;
  }

  void PopRequestedSstFileTemperatures(
      std::vector<std::pair<uint64_t, Temperature>>* out = nullptr) {
    MutexLock lock(&mu_);
    if (out) {
      *out = std::move(requested_sst_file_temperatures_);
      assert(requested_sst_file_temperatures_.empty());
    } else {
      requested_sst_file_temperatures_.clear();
    }
  }

  IOStatus NewWritableFile(const std::string& fname, const FileOptions& opts,
                           std::unique_ptr<FSWritableFile>* result,
                           IODebugContext* dbg) override {
    uint64_t number;
    FileType type;
    if (ParseFileName(GetFileName(fname), &number, &type) &&
        type == kTableFile) {
      MutexLock lock(&mu_);
      current_sst_file_temperatures_[number] = opts.temperature;
    }
    return target()->NewWritableFile(fname, opts, result, dbg);
  }

  void CopyCurrentSstFileTemperatures(std::map<uint64_t, Temperature>* out) {
    MutexLock lock(&mu_);
    *out = current_sst_file_temperatures_;
  }

  void OverrideSstFileTemperature(uint64_t number, Temperature temp) {
    MutexLock lock(&mu_);
    current_sst_file_temperatures_[number] = temp;
  }

 protected:
  port::Mutex mu_;
  std::vector<std::pair<uint64_t, Temperature>>
      requested_sst_file_temperatures_;
  std::map<uint64_t, Temperature> current_sst_file_temperatures_;

  std::string GetFileName(const std::string& fname) {
    auto filename = fname.substr(fname.find_last_of(kFilePathSeparator) + 1);
    // workaround only for Windows that the file path could contain both Windows
    // FilePathSeparator and '/'
    filename = filename.substr(filename.find_last_of('/') + 1);
    return filename;
  }

  template <class FileOwnerWrapperT, /*inferred*/ class FileT>
  std::unique_ptr<FileT> WrapWithTemperature(uint64_t number,
                                             std::unique_ptr<FileT>&& t) {
    class FileWithTemp : public FileOwnerWrapperT {
     public:
      FileWithTemp(FileTemperatureTestFS* fs, uint64_t number,
                   std::unique_ptr<FileT>&& t)
          : FileOwnerWrapperT(std::move(t)), fs_(fs), number_(number) {}

      Temperature GetTemperature() const override {
        MutexLock lock(&fs_->mu_);
        return fs_->current_sst_file_temperatures_[number_];
      }

     private:
      FileTemperatureTestFS* fs_;
      uint64_t number_;
    };
    return std::make_unique<FileWithTemp>(this, number, std::move(t));
  }
};

class OnFileDeletionListener : public EventListener {
 public:
  OnFileDeletionListener() : matched_count_(0), expected_file_name_("") {}
  const char* Name() const override { return kClassName(); }
  static const char* kClassName() { return "OnFileDeletionListener"; }

  void SetExpectedFileName(const std::string file_name) {
    expected_file_name_ = file_name;
  }

  void VerifyMatchedCount(size_t expected_value) {
    ASSERT_EQ(matched_count_, expected_value);
  }

  void OnTableFileDeleted(const TableFileDeletionInfo& info) override {
    if (expected_file_name_ != "") {
      ASSERT_EQ(expected_file_name_, info.file_path);
      expected_file_name_ = "";
      matched_count_++;
    }
  }

 private:
  size_t matched_count_;
  std::string expected_file_name_;
};

class FlushCounterListener : public EventListener {
 public:
  const char* Name() const override { return kClassName(); }
  static const char* kClassName() { return "FlushCounterListener"; }
  std::atomic<int> count{0};
  std::atomic<FlushReason> expected_flush_reason{FlushReason::kOthers};

  void OnFlushBegin(DB* /*db*/, const FlushJobInfo& flush_job_info) override {
    count++;
    ASSERT_EQ(expected_flush_reason.load(), flush_job_info.flush_reason);
  }
};
#endif

// A test merge operator mimics put but also fails if one of merge operands is
// "corrupted", and ignores "ignored" operands.
class TestPutOperator : public MergeOperator {
 public:
  virtual bool FullMergeV2(const MergeOperationInput& merge_in,
                           MergeOperationOutput* merge_out) const override {
    bool has_value = false;
    if (merge_in.existing_value != nullptr) {
      if (*(merge_in.existing_value) == "corrupted") {
        return false;
      } else if (*(merge_in.existing_value) != "ignored") {
        has_value = true;
        merge_out->existing_operand = *merge_in.existing_value;
      }
    }
    for (auto value : merge_in.operand_list) {
      if (value == "corrupted") {
        return false;
      } else if (value != "ignored") {
        has_value = true;
        merge_out->existing_operand = value;
      }
    }
    if (!has_value) {
      merge_out->new_value = std::string("");
    }
    return true;
  }

  virtual const char* Name() const override { return "TestPutOperator"; }
};

// A wrapper around Cache that can easily be extended with instrumentation,
// etc.
class CacheWrapper : public Cache {
 public:
  explicit CacheWrapper(std::shared_ptr<Cache> target)
      : target_(std::move(target)) {}

  const char* Name() const override { return target_->Name(); }

  using Cache::Insert;
  Status Insert(const Slice& key, void* value, size_t charge,
                void (*deleter)(const Slice& key, void* value),
                Handle** handle = nullptr,
                Priority priority = Priority::LOW) override {
    return target_->Insert(key, value, charge, deleter, handle, priority);
  }

  using Cache::Lookup;
  Handle* Lookup(const Slice& key, Statistics* stats = nullptr) override {
    return target_->Lookup(key, stats);
  }

  bool Ref(Handle* handle) override { return target_->Ref(handle); }

  using Cache::Release;
  bool Release(Handle* handle, bool erase_if_last_ref = false) override {
    return target_->Release(handle, erase_if_last_ref);
  }

  void* Value(Handle* handle) override { return target_->Value(handle); }

  void Erase(const Slice& key) override { target_->Erase(key); }
  uint64_t NewId() override { return target_->NewId(); }

  void SetCapacity(size_t capacity) override { target_->SetCapacity(capacity); }

  void SetStrictCapacityLimit(bool strict_capacity_limit) override {
    target_->SetStrictCapacityLimit(strict_capacity_limit);
  }

  bool HasStrictCapacityLimit() const override {
    return target_->HasStrictCapacityLimit();
  }

  size_t GetCapacity() const override { return target_->GetCapacity(); }

  size_t GetUsage() const override { return target_->GetUsage(); }

  size_t GetUsage(Handle* handle) const override {
    return target_->GetUsage(handle);
  }

  size_t GetPinnedUsage() const override { return target_->GetPinnedUsage(); }

  size_t GetCharge(Handle* handle) const override {
    return target_->GetCharge(handle);
  }

  DeleterFn GetDeleter(Handle* handle) const override {
    return target_->GetDeleter(handle);
  }

  void ApplyToAllCacheEntries(void (*callback)(void*, size_t),
                              bool thread_safe) override {
    target_->ApplyToAllCacheEntries(callback, thread_safe);
  }

  void ApplyToAllEntries(
      const std::function<void(const Slice& key, void* value, size_t charge,
                               DeleterFn deleter)>& callback,
      const ApplyToAllEntriesOptions& opts) override {
    target_->ApplyToAllEntries(callback, opts);
  }

  void EraseUnRefEntries() override { target_->EraseUnRefEntries(); }

 protected:
  std::shared_ptr<Cache> target_;
};

/*
 * A cache wrapper that tracks certain CacheEntryRole's cache charge, its
 * peaks and increments
 *
 *        p0
 *       / \   p1
 *      /   \  /\
 *     /     \/  \
 *  a /       b   \
 * peaks = {p0, p1}
 * increments = {p1-a, p2-b}
 */
template <CacheEntryRole R>
class TargetCacheChargeTrackingCache : public CacheWrapper {
 public:
  explicit TargetCacheChargeTrackingCache(std::shared_ptr<Cache> target);

  using Cache::Insert;
  Status Insert(const Slice& key, void* value, size_t charge,
                void (*deleter)(const Slice& key, void* value),
                Handle** handle = nullptr,
                Priority priority = Priority::LOW) override;

  using Cache::Release;
  bool Release(Handle* handle, bool erase_if_last_ref = false) override;

  std::size_t GetCacheCharge() { return cur_cache_charge_; }

  std::deque<std::size_t> GetChargedCachePeaks() { return cache_charge_peaks_; }

  std::size_t GetChargedCacheIncrementSum() {
    return cache_charge_increments_sum_;
  }

 private:
  static const Cache::DeleterFn kNoopDeleter;

  std::size_t cur_cache_charge_;
  std::size_t cache_charge_peak_;
  std::size_t cache_charge_increment_;
  bool last_peak_tracked_;
  std::deque<std::size_t> cache_charge_peaks_;
  std::size_t cache_charge_increments_sum_;
};

class DBTestBase : public testing::Test {
 public:
  // Sequence of option configurations to try
  enum OptionConfig : int {
    kDefault = 0,
    kBlockBasedTableWithPrefixHashIndex = 1,
    kBlockBasedTableWithWholeKeyHashIndex = 2,
    kPlainTableFirstBytePrefix = 3,
    kPlainTableCappedPrefix = 4,
    kPlainTableCappedPrefixNonMmap = 5,
    kPlainTableAllBytesPrefix = 6,
    kVectorRep = 7,
    kHashLinkList = 8,
    kMergePut = 9,
    kFilter = 10,
    kFullFilterWithNewTableReaderForCompactions = 11,
    kUncompressed = 12,
    kNumLevel_3 = 13,
    kDBLogDir = 14,
    kWalDirAndMmapReads = 15,
    kManifestFileSize = 16,
    kPerfOptions = 17,
    kHashSkipList = 18,
    kUniversalCompaction = 19,
    kUniversalCompactionMultiLevel = 20,
    kCompressedBlockCache = 21,
    kInfiniteMaxOpenFiles = 22,
    kXXH3Checksum = 23,
    kFIFOCompaction = 24,
    kOptimizeFiltersForHits = 25,
    kRowCache = 26,
    kRecycleLogFiles = 27,
    kConcurrentSkipList = 28,
    kPipelinedWrite = 29,
    kConcurrentWALWrites = 30,
    kDirectIO,
    kLevelSubcompactions,
    kBlockBasedTableWithIndexRestartInterval,
    kBlockBasedTableWithPartitionedIndex,
    kBlockBasedTableWithPartitionedIndexFormat4,
    kBlockBasedTableWithLatestFormat,
    kPartitionedFilterWithNewTableReaderForCompactions,
    kUniversalSubcompactions,
    kUnorderedWrite,
    // This must be the last line
    kEnd,
  };

 public:
  std::string dbname_;
  std::string alternative_wal_dir_;
  std::string alternative_db_log_dir_;
  MockEnv* mem_env_;
  Env* encrypted_env_;
  SpecialEnv* env_;
  std::shared_ptr<Env> env_guard_;
  DB* db_;
  std::vector<ColumnFamilyHandle*> handles_;

  int option_config_;
  Options last_options_;

  // Skip some options, as they may not be applicable to a specific test.
  // To add more skip constants, use values 4, 8, 16, etc.
  enum OptionSkip {
    kNoSkip = 0,
    kSkipDeletesFilterFirst = 1,
    kSkipUniversalCompaction = 2,
    kSkipMergePut = 4,
    kSkipPlainTable = 8,
    kSkipHashIndex = 16,
    kSkipNoSeekToLast = 32,
    kSkipFIFOCompaction = 128,
    kSkipMmapReads = 256,
  };

  const int kRangeDelSkipConfigs =
      // Plain tables do not support range deletions.
      kSkipPlainTable |
      // MmapReads disables the iterator pinning that RangeDelAggregator
      // requires.
      kSkipMmapReads;

  // `env_do_fsync` decides whether the special Env would do real
  // fsync for files and directories. Skipping fsync can speed up
  // tests, but won't cover the exact fsync logic.
  DBTestBase(const std::string path, bool env_do_fsync);

  ~DBTestBase();

  static std::string Key(int i) {
    char buf[100];
    snprintf(buf, sizeof(buf), "key%06d", i);
    return std::string(buf);
  }

  static bool ShouldSkipOptions(int option_config, int skip_mask = kNoSkip);

  // Switch to a fresh database with the next option configuration to
  // test.  Return false if there are no more configurations to test.
  bool ChangeOptions(int skip_mask = kNoSkip);

  // Switch between different compaction styles.
  bool ChangeCompactOptions();

  // Switch between different WAL-realted options.
  bool ChangeWalOptions();

  // Switch between different filter policy
  // Jump from kDefault to kFilter to kFullFilter
  bool ChangeFilterOptions();

  // Switch between different DB options for file ingestion tests.
  bool ChangeOptionsForFileIngestionTest();

  // Return the current option configuration.
  Options CurrentOptions(const anon::OptionsOverride& options_override =
                             anon::OptionsOverride()) const;

  Options CurrentOptions(const Options& default_options,
                         const anon::OptionsOverride& options_override =
                             anon::OptionsOverride()) const;

  Options GetDefaultOptions() const;

  Options GetOptions(int option_config) const {
    return GetOptions(option_config, GetDefaultOptions());
  }

  Options GetOptions(int option_config, const Options& default_options,
                     const anon::OptionsOverride& options_override =
                         anon::OptionsOverride()) const;

  DBImpl* dbfull() { return static_cast_with_check<DBImpl>(db_); }

  void CreateColumnFamilies(const std::vector<std::string>& cfs,
                            const Options& options);

  void CreateAndReopenWithCF(const std::vector<std::string>& cfs,
                             const Options& options);

  void ReopenWithColumnFamilies(const std::vector<std::string>& cfs,
                                const std::vector<Options>& options);

  void ReopenWithColumnFamilies(const std::vector<std::string>& cfs,
                                const Options& options);

  Status TryReopenWithColumnFamilies(const std::vector<std::string>& cfs,
                                     const std::vector<Options>& options);

  Status TryReopenWithColumnFamilies(const std::vector<std::string>& cfs,
                                     const Options& options);

  void Reopen(const Options& options);

  void Close();

  void DestroyAndReopen(const Options& options);

  void Destroy(const Options& options, bool delete_cf_paths = false);

  Status ReadOnlyReopen(const Options& options);

  Status TryReopen(const Options& options);

  bool IsDirectIOSupported();

  bool IsMemoryMappedAccessSupported() const;

  Status Flush(int cf = 0);

  Status Flush(const std::vector<int>& cf_ids);

  Status Put(const Slice& k, const Slice& v, WriteOptions wo = WriteOptions());

  Status Put(int cf, const Slice& k, const Slice& v,
             WriteOptions wo = WriteOptions());

  Status Merge(const Slice& k, const Slice& v,
               WriteOptions wo = WriteOptions());

  Status Merge(int cf, const Slice& k, const Slice& v,
               WriteOptions wo = WriteOptions());

  Status Delete(const std::string& k);

  Status Delete(int cf, const std::string& k);

  Status SingleDelete(const std::string& k);

  Status SingleDelete(int cf, const std::string& k);

<<<<<<< HEAD
  Status DeleteRange(const std::string& begin, const std::string& end);

  Status DeleteRange(int cf, const std::string& begin, const std::string& end);

  bool SetPreserveDeletesSequenceNumber(SequenceNumber sn);

=======
>>>>>>> dde774db
  std::string Get(const std::string& k, const Snapshot* snapshot = nullptr);

  std::string Get(int cf, const std::string& k,
                  const Snapshot* snapshot = nullptr);

  Status Get(const std::string& k, PinnableSlice* v);

  std::vector<std::string> MultiGet(std::vector<int> cfs,
                                    const std::vector<std::string>& k,
                                    const Snapshot* snapshot,
                                    const bool batched);

  std::vector<std::string> MultiGet(const std::vector<std::string>& k,
                                    const Snapshot* snapshot = nullptr);

  uint64_t GetNumSnapshots();

  uint64_t GetTimeOldestSnapshots();

  uint64_t GetSequenceOldestSnapshots();

  // Return a string that contains all key,value pairs in order,
  // formatted like "(k1->v1)(k2->v2)".
  std::string Contents(int cf = 0);

  std::string AllEntriesFor(const Slice& user_key, int cf = 0);

#ifndef ROCKSDB_LITE
  int NumSortedRuns(int cf = 0);

  uint64_t TotalSize(int cf = 0);

  uint64_t SizeAtLevel(int level);

  size_t TotalLiveFiles(int cf = 0);

  size_t CountLiveFiles();

  int NumTableFilesAtLevel(int level, int cf = 0);

  double CompressionRatioAtLevel(int level, int cf = 0);

  int TotalTableFiles(int cf = 0, int levels = -1);
#endif  // ROCKSDB_LITE

  std::vector<uint64_t> GetBlobFileNumbers();

  // Return spread of files per level
  std::string FilesPerLevel(int cf = 0);

  size_t CountFiles();

  Status CountFiles(size_t* count);

  Status Size(const Slice& start, const Slice& limit, uint64_t* size) {
    return Size(start, limit, 0, size);
  }

  Status Size(const Slice& start, const Slice& limit, int cf, uint64_t* size);

  void Compact(int cf, const Slice& start, const Slice& limit,
               uint32_t target_path_id);

  void Compact(int cf, const Slice& start, const Slice& limit);

  void Compact(const Slice& start, const Slice& limit);

  // Do n memtable compactions, each of which produces an sstable
  // covering the range [small,large].
  void MakeTables(int n, const std::string& small, const std::string& large,
                  int cf = 0);

  // Prevent pushing of new sstables into deeper levels by adding
  // tables that cover a specified range to all levels.
  void FillLevels(const std::string& smallest, const std::string& largest,
                  int cf);

  void MoveFilesToLevel(int level, int cf = 0);

#ifndef ROCKSDB_LITE
  void DumpFileCounts(const char* label);
#endif  // ROCKSDB_LITE

  std::string DumpSSTableList();

  static void GetSstFiles(Env* env, std::string path,
                          std::vector<std::string>* files);

  int GetSstFileCount(std::string path);

  // this will generate non-overlapping files since it keeps increasing key_idx
  void GenerateNewFile(Random* rnd, int* key_idx, bool nowait = false);

  void GenerateNewFile(int fd, Random* rnd, int* key_idx, bool nowait = false);

  static const int kNumKeysByGenerateNewRandomFile;
  static const int KNumKeysByGenerateNewFile = 100;

  void GenerateNewRandomFile(Random* rnd, bool nowait = false);

  std::string IterStatus(Iterator* iter);

  Options OptionsForLogIterTest();

  std::string DummyString(size_t len, char c = 'a');

  void VerifyIterLast(std::string expected_key, int cf = 0);

  // Used to test InplaceUpdate

  // If previous value is nullptr or delta is > than previous value,
  //   sets newValue with delta
  // If previous value is not empty,
  //   updates previous value with 'b' string of previous value size - 1.
  static UpdateStatus updateInPlaceSmallerSize(char* prevValue,
                                               uint32_t* prevSize, Slice delta,
                                               std::string* newValue);

  static UpdateStatus updateInPlaceSmallerVarintSize(char* prevValue,
                                                     uint32_t* prevSize,
                                                     Slice delta,
                                                     std::string* newValue);

  static UpdateStatus updateInPlaceLargerSize(char* prevValue,
                                              uint32_t* prevSize, Slice delta,
                                              std::string* newValue);

  static UpdateStatus updateInPlaceNoAction(char* prevValue, uint32_t* prevSize,
                                            Slice delta, std::string* newValue);

  // Utility method to test InplaceUpdate
  void validateNumberOfEntries(int numValues, int cf = 0);

  void CopyFile(const std::string& source, const std::string& destination,
                uint64_t size = 0);

  Status GetAllDataFiles(const FileType file_type,
                         std::unordered_map<std::string, uint64_t>* sst_files,
                         uint64_t* total_size = nullptr);

  std::vector<std::uint64_t> ListTableFiles(Env* env, const std::string& path);

  void VerifyDBFromMap(
      std::map<std::string, std::string> true_data,
      size_t* total_reads_res = nullptr, bool tailing_iter = false,
      std::map<std::string, Status> status = std::map<std::string, Status>());

  void VerifyDBInternal(
      std::vector<std::pair<std::string, std::string>> true_data);

#ifndef ROCKSDB_LITE
  uint64_t GetNumberOfSstFilesForColumnFamily(DB* db,
                                              std::string column_family_name);
#endif  // ROCKSDB_LITE

  uint64_t TestGetTickerCount(const Options& options, Tickers ticker_type) {
    return options.statistics->getTickerCount(ticker_type);
  }

  uint64_t TestGetAndResetTickerCount(const Options& options,
                                      Tickers ticker_type) {
    return options.statistics->getAndResetTickerCount(ticker_type);
  }

  // Note: reverting this setting within the same test run is not yet
  // supported
  void SetTimeElapseOnlySleepOnReopen(DBOptions* options);

 private:  // Prone to error on direct use
  void MaybeInstallTimeElapseOnlySleep(const DBOptions& options);

  bool time_elapse_only_sleep_on_reopen_ = false;
};

// For verifying that all files generated by current version have SST
// unique ids.
void VerifySstUniqueIds(const TablePropertiesCollection& props);

}  // namespace ROCKSDB_NAMESPACE<|MERGE_RESOLUTION|>--- conflicted
+++ resolved
@@ -1199,15 +1199,10 @@
 
   Status SingleDelete(int cf, const std::string& k);
 
-<<<<<<< HEAD
   Status DeleteRange(const std::string& begin, const std::string& end);
 
   Status DeleteRange(int cf, const std::string& begin, const std::string& end);
 
-  bool SetPreserveDeletesSequenceNumber(SequenceNumber sn);
-
-=======
->>>>>>> dde774db
   std::string Get(const std::string& k, const Snapshot* snapshot = nullptr);
 
   std::string Get(int cf, const std::string& k,
