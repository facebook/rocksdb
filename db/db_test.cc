//  Copyright (c) 2013, Facebook, Inc.  All rights reserved.
//  This source code is licensed under the BSD-style license found in the
//  LICENSE file in the root directory of this source tree. An additional grant
//  of patent rights can be found in the PATENTS file in the same directory.
//
// Copyright (c) 2011 The LevelDB Authors. All rights reserved.
// Use of this source code is governed by a BSD-style license that can be
// found in the LICENSE file. See the AUTHORS file for names of contributors.

// Introduction of SyncPoint effectively disabled building and running this test in Release build.
// which is a pity, it is a good test
#if !(defined NDEBUG) || !defined (OS_WIN)

#include <algorithm>
#include <iostream>
#include <set>
#ifndef OS_WIN
#  include <unistd.h>
#endif
#include <thread>
#include <unordered_set>
#include <utility>
#include <fcntl.h>

#include "db/filename.h"
#include "db/dbformat.h"
#include "db/db_impl.h"
#include "db/filename.h"
#include "db/job_context.h"
#include "db/version_set.h"
#include "db/write_batch_internal.h"
#include "port/stack_trace.h"
#include "rocksdb/cache.h"
#include "rocksdb/compaction_filter.h"
#include "rocksdb/db.h"
#include "rocksdb/env.h"
#include "rocksdb/experimental.h"
#include "rocksdb/filter_policy.h"
#include "rocksdb/perf_context.h"
#include "rocksdb/slice.h"
#include "rocksdb/slice_transform.h"
#include "rocksdb/table.h"
#include "rocksdb/options.h"
#include "rocksdb/table_properties.h"
#include "rocksdb/thread_status.h"
#include "rocksdb/utilities/write_batch_with_index.h"
#include "rocksdb/utilities/checkpoint.h"
#include "rocksdb/utilities/convenience.h"
#include "table/block_based_table_factory.h"
#include "table/mock_table.h"
#include "table/plain_table_factory.h"
#include "util/hash.h"
#include "util/hash_linklist_rep.h"
#include "utilities/merge_operators.h"
#include "util/logging.h"
#include "util/compression.h"
#include "util/mutexlock.h"
#include "util/rate_limiter.h"
#include "util/statistics.h"
#include "util/testharness.h"
#include "util/scoped_arena_iterator.h"
#include "util/sync_point.h"
#include "util/testutil.h"
#include "util/mock_env.h"
#include "util/string_util.h"
#include "util/thread_status_util.h"
#include "util/xfunc.h"

namespace rocksdb {

static std::string RandomString(Random* rnd, int len) {
  std::string r;
  test::RandomString(rnd, len, &r);
  return r;
}

namespace anon {
class AtomicCounter {
 private:
  port::Mutex mu_;
  int count_;
 public:
  AtomicCounter() : count_(0) { }
  void Increment() {
    MutexLock l(&mu_);
    count_++;
  }
  int Read() {
    MutexLock l(&mu_);
    return count_;
  }
  void Reset() {
    MutexLock l(&mu_);
    count_ = 0;
  }
};

struct OptionsOverride {
  std::shared_ptr<const FilterPolicy> filter_policy = nullptr;

  // Used as a bit mask of individual enums in which to skip an XF test point
  int skip_policy = 0;
};

}  // namespace anon

static std::string Key(int i) {
  char buf[100];
  snprintf(buf, sizeof(buf), "key%06d", i);
  return std::string(buf);
}

// Special Env used to delay background operations
class SpecialEnv : public EnvWrapper {
 public:
  Random rnd_;
  port::Mutex rnd_mutex_;  // Lock to pretect rnd_

  // sstable Sync() calls are blocked while this pointer is non-nullptr.
  std::atomic<bool> delay_sstable_sync_;

  // Drop writes on the floor while this pointer is non-nullptr.
  std::atomic<bool> drop_writes_;

  // Simulate no-space errors while this pointer is non-nullptr.
  std::atomic<bool> no_space_;

  // Simulate non-writable file system while this pointer is non-nullptr
  std::atomic<bool> non_writable_;

  // Force sync of manifest files to fail while this pointer is non-nullptr
  std::atomic<bool> manifest_sync_error_;

  // Force write to manifest files to fail while this pointer is non-nullptr
  std::atomic<bool> manifest_write_error_;

  // Force write to log files to fail while this pointer is non-nullptr
  std::atomic<bool> log_write_error_;

  // Slow down every log write, in micro-seconds.
  std::atomic<int> log_write_slowdown_;

  bool count_random_reads_;
  anon::AtomicCounter random_read_counter_;

  bool count_sequential_reads_;
  anon::AtomicCounter sequential_read_counter_;

  anon::AtomicCounter sleep_counter_;

  std::atomic<int64_t> bytes_written_;

  std::atomic<int> sync_counter_;

  std::atomic<uint32_t> non_writeable_rate_;

  std::atomic<uint32_t> new_writable_count_;

  std::atomic<uint32_t> non_writable_count_;

  std::function<void()>* table_write_callback_;

  std::atomic<int64_t> addon_time_;
  bool no_sleep_;

  explicit SpecialEnv(Env* base)
      : EnvWrapper(base), rnd_(301), addon_time_(0), no_sleep_(false) {
    delay_sstable_sync_.store(false, std::memory_order_release);
    drop_writes_.store(false, std::memory_order_release);
    no_space_.store(false, std::memory_order_release);
    non_writable_.store(false, std::memory_order_release);
    count_random_reads_ = false;
    count_sequential_reads_ = false;
    manifest_sync_error_.store(false, std::memory_order_release);
    manifest_write_error_.store(false, std::memory_order_release);
    log_write_error_.store(false, std::memory_order_release);
    log_write_slowdown_ = 0;
    bytes_written_ = 0;
    sync_counter_ = 0;
    non_writeable_rate_ = 0;
    new_writable_count_ = 0;
    non_writable_count_ = 0;
    table_write_callback_ = nullptr;
  }

  Status NewWritableFile(const std::string& f, unique_ptr<WritableFile>* r,
                         const EnvOptions& soptions) override {
    class SSTableFile : public WritableFile {
     private:
      SpecialEnv* env_;
      unique_ptr<WritableFile> base_;

     public:
      SSTableFile(SpecialEnv* env, unique_ptr<WritableFile>&& base)
          : env_(env),
            base_(std::move(base)) {
      }
      Status Append(const Slice& data) override {
        if (env_->table_write_callback_) {
          (*env_->table_write_callback_)();
        }
        if (env_->drop_writes_.load(std::memory_order_acquire)) {
          // Drop writes on the floor
          return Status::OK();
        } else if (env_->no_space_.load(std::memory_order_acquire)) {
          return Status::IOError("No space left on device");
        } else {
          env_->bytes_written_ += data.size();
          return base_->Append(data);
        }
      }
      Status Close() override {
        // Check preallocation size
        // preallocation size is never passed to base file.
        size_t preallocation_size = preallocation_block_size();
        TEST_SYNC_POINT_CALLBACK("DBTestWritableFile.GetPreallocationStatus",
                                 &preallocation_size);
        return base_->Close();
      }
      Status Flush() override { return base_->Flush(); }
      Status Sync() override {
        ++env_->sync_counter_;
        while (env_->delay_sstable_sync_.load(std::memory_order_acquire)) {
          env_->SleepForMicroseconds(100000);
        }
        return base_->Sync();
      }
      void SetIOPriority(Env::IOPriority pri) override {
        base_->SetIOPriority(pri);
      }
    };
    class ManifestFile : public WritableFile {
     private:
      SpecialEnv* env_;
      unique_ptr<WritableFile> base_;
     public:
      ManifestFile(SpecialEnv* env, unique_ptr<WritableFile>&& b)
          : env_(env), base_(std::move(b)) { }
      Status Append(const Slice& data) override {
        if (env_->manifest_write_error_.load(std::memory_order_acquire)) {
          return Status::IOError("simulated writer error");
        } else {
          return base_->Append(data);
        }
      }
      Status Close() override { return base_->Close(); }
      Status Flush() override { return base_->Flush(); }
      Status Sync() override {
        ++env_->sync_counter_;
        if (env_->manifest_sync_error_.load(std::memory_order_acquire)) {
          return Status::IOError("simulated sync error");
        } else {
          return base_->Sync();
        }
      }
      uint64_t GetFileSize() override { return base_->GetFileSize(); }
    };
    class WalFile : public WritableFile {
     private:
      SpecialEnv* env_;
      unique_ptr<WritableFile> base_;
     public:
      WalFile(SpecialEnv* env, unique_ptr<WritableFile>&& b)
          : env_(env), base_(std::move(b)) {}
      Status Append(const Slice& data) override {
        if (env_->log_write_error_.load(std::memory_order_acquire)) {
          return Status::IOError("simulated writer error");
        } else {
          int slowdown =
              env_->log_write_slowdown_.load(std::memory_order_acquire);
          if (slowdown > 0) {
            env_->SleepForMicroseconds(slowdown);
          }
          return base_->Append(data);
        }
      }
      Status Close() override { return base_->Close(); }
      Status Flush() override { return base_->Flush(); }
      Status Sync() override {
        ++env_->sync_counter_;
        return base_->Sync();
      }
    };

    if (non_writeable_rate_.load(std::memory_order_acquire) > 0) {
      uint32_t random_number;
      {
        MutexLock l(&rnd_mutex_);
        random_number = rnd_.Uniform(100);
      }
      if (random_number < non_writeable_rate_.load()) {
        return Status::IOError("simulated random write error");
      }
    }

    new_writable_count_++;

    if (non_writable_count_.load() > 0) {
      non_writable_count_--;
      return Status::IOError("simulated write error");
    }

    Status s = target()->NewWritableFile(f, r, soptions);
    if (s.ok()) {
      if (strstr(f.c_str(), ".sst") != nullptr) {
        r->reset(new SSTableFile(this, std::move(*r)));
      } else if (strstr(f.c_str(), "MANIFEST") != nullptr) {
        r->reset(new ManifestFile(this, std::move(*r)));
      } else if (strstr(f.c_str(), "log") != nullptr) {
        r->reset(new WalFile(this, std::move(*r)));
      }
    }
    return s;
  }

  Status NewRandomAccessFile(const std::string& f,
                             unique_ptr<RandomAccessFile>* r,
                             const EnvOptions& soptions) override {
    class CountingFile : public RandomAccessFile {
     private:
      unique_ptr<RandomAccessFile> target_;
      anon::AtomicCounter* counter_;
     public:
      CountingFile(unique_ptr<RandomAccessFile>&& target,
                   anon::AtomicCounter* counter)
          : target_(std::move(target)), counter_(counter) {
      }
      virtual Status Read(uint64_t offset, size_t n, Slice* result,
                          char* scratch) const override {
        counter_->Increment();
        return target_->Read(offset, n, result, scratch);
      }
    };

    Status s = target()->NewRandomAccessFile(f, r, soptions);
    if (s.ok() && count_random_reads_) {
      r->reset(new CountingFile(std::move(*r), &random_read_counter_));
    }
    return s;
  }

  Status NewSequentialFile(const std::string& f, unique_ptr<SequentialFile>* r,
                           const EnvOptions& soptions) override {
    class CountingFile : public SequentialFile {
     private:
      unique_ptr<SequentialFile> target_;
      anon::AtomicCounter* counter_;

     public:
      CountingFile(unique_ptr<SequentialFile>&& target,
                   anon::AtomicCounter* counter)
          : target_(std::move(target)), counter_(counter) {}
      virtual Status Read(size_t n, Slice* result, char* scratch) override {
        counter_->Increment();
        return target_->Read(n, result, scratch);
      }
      virtual Status Skip(uint64_t n) override { return target_->Skip(n); }
    };

    Status s = target()->NewSequentialFile(f, r, soptions);
    if (s.ok() && count_sequential_reads_) {
      r->reset(new CountingFile(std::move(*r), &sequential_read_counter_));
    }
    return s;
  }

  virtual void SleepForMicroseconds(int micros) override {
    sleep_counter_.Increment();
    if (no_sleep_) {
      addon_time_.fetch_add(micros);
    } else {
      target()->SleepForMicroseconds(micros);
    }
  }

  virtual Status GetCurrentTime(int64_t* unix_time) override {
    Status s = target()->GetCurrentTime(unix_time);
    if (s.ok()) {
      *unix_time += addon_time_.load();
    }
    return s;
  }

  virtual uint64_t NowNanos() override {
    return target()->NowNanos() + addon_time_.load() * 1000;
  }

  virtual uint64_t NowMicros() override {
    return target()->NowMicros() + addon_time_.load();
  }
};

class DBTest : public testing::Test {
 protected:
  // Sequence of option configurations to try
  enum OptionConfig {
    kDefault = 0,
    kBlockBasedTableWithPrefixHashIndex = 1,
    kBlockBasedTableWithWholeKeyHashIndex = 2,
    kPlainTableFirstBytePrefix = 3,
    kPlainTableCappedPrefix = 4,
    kPlainTableAllBytesPrefix = 5,
    kVectorRep = 6,
    kHashLinkList = 7,
    kHashCuckoo = 8,
    kMergePut = 9,
    kFilter = 10,
    kFullFilter = 11,
    kUncompressed = 12,
    kNumLevel_3 = 13,
    kDBLogDir = 14,
    kWalDirAndMmapReads = 15,
    kManifestFileSize = 16,
    kCompactOnFlush = 17,
    kPerfOptions = 18,
    kDeletesFilterFirst = 19,
    kHashSkipList = 20,
    kUniversalCompaction = 21,
    kUniversalCompactionMultiLevel = 22,
    kCompressedBlockCache = 23,
    kInfiniteMaxOpenFiles = 24,
    kxxHashChecksum = 25,
    kFIFOCompaction = 26,
    kOptimizeFiltersForHits = 27,
    kRowCache = 28,
    kEnd = 29
  };
  int option_config_;

 public:
  std::string dbname_;
  std::string alternative_wal_dir_;
  MockEnv* mem_env_;
  SpecialEnv* env_;
  DB* db_;
  std::vector<ColumnFamilyHandle*> handles_;

  Options last_options_;

  // Skip some options, as they may not be applicable to a specific test.
  // To add more skip constants, use values 4, 8, 16, etc.
  enum OptionSkip {
    kNoSkip = 0,
    kSkipDeletesFilterFirst = 1,
    kSkipUniversalCompaction = 2,
    kSkipMergePut = 4,
    kSkipPlainTable = 8,
    kSkipHashIndex = 16,
    kSkipNoSeekToLast = 32,
    kSkipHashCuckoo = 64,
    kSkipFIFOCompaction = 128,
    kSkipMmapReads = 256,
  };


  DBTest() : option_config_(kDefault),
             mem_env_(!getenv("MEM_ENV") ? nullptr :
                                           new MockEnv(Env::Default())),
             env_(new SpecialEnv(mem_env_ ? mem_env_ : Env::Default())) {
    env_->SetBackgroundThreads(1, Env::LOW);
    env_->SetBackgroundThreads(1, Env::HIGH);
    dbname_ = test::TmpDir(env_) + "/db_test";
    alternative_wal_dir_ = dbname_ + "/wal";
    auto options = CurrentOptions();
    auto delete_options = options;
    delete_options.wal_dir = alternative_wal_dir_;
    EXPECT_OK(DestroyDB(dbname_, delete_options));
    // Destroy it for not alternative WAL dir is used.
    EXPECT_OK(DestroyDB(dbname_, options));
    db_ = nullptr;
    Reopen(options);
  }

  ~DBTest() {
    rocksdb::SyncPoint::GetInstance()->DisableProcessing();
    rocksdb::SyncPoint::GetInstance()->LoadDependency({});
    rocksdb::SyncPoint::GetInstance()->ClearAllCallBacks();
    Close();
    Options options;
    options.db_paths.emplace_back(dbname_, 0);
    options.db_paths.emplace_back(dbname_ + "_2", 0);
    options.db_paths.emplace_back(dbname_ + "_3", 0);
    options.db_paths.emplace_back(dbname_ + "_4", 0);
    EXPECT_OK(DestroyDB(dbname_, options));
    delete env_;
  }

  // Switch to a fresh database with the next option configuration to
  // test.  Return false if there are no more configurations to test.
  bool ChangeOptions(int skip_mask = kNoSkip) {
    for(option_config_++; option_config_ < kEnd; option_config_++) {
      if ((skip_mask & kSkipDeletesFilterFirst) &&
          option_config_ == kDeletesFilterFirst) {
        continue;
      }
      if ((skip_mask & kSkipUniversalCompaction) &&
          (option_config_ == kUniversalCompaction ||
           option_config_ == kUniversalCompactionMultiLevel)) {
        continue;
      }
      if ((skip_mask & kSkipMergePut) && option_config_ == kMergePut) {
        continue;
      }
      if ((skip_mask & kSkipNoSeekToLast) &&
          (option_config_ == kHashLinkList ||
           option_config_ == kHashSkipList)) {;
        continue;
      }
      if ((skip_mask & kSkipPlainTable) &&
          (option_config_ == kPlainTableAllBytesPrefix ||
           option_config_ == kPlainTableFirstBytePrefix ||
           option_config_ == kPlainTableCappedPrefix)) {
        continue;
      }
      if ((skip_mask & kSkipHashIndex) &&
          (option_config_ == kBlockBasedTableWithPrefixHashIndex ||
           option_config_ == kBlockBasedTableWithWholeKeyHashIndex)) {
        continue;
      }
      if ((skip_mask & kSkipHashCuckoo) && (option_config_ == kHashCuckoo)) {
        continue;
      }
      if ((skip_mask & kSkipFIFOCompaction) &&
          option_config_ == kFIFOCompaction) {
        continue;
      }
      if ((skip_mask & kSkipMmapReads) &&
          option_config_ == kWalDirAndMmapReads) {
        continue;
      }
      break;
    }

    if (option_config_ >= kEnd) {
      Destroy(last_options_);
      return false;
    } else {
      auto options = CurrentOptions();
      options.create_if_missing = true;
      DestroyAndReopen(options);
      return true;
    }
  }

  // Switch between different compaction styles (we have only 2 now).
  bool ChangeCompactOptions() {
    if (option_config_ == kDefault) {
      option_config_ = kUniversalCompaction;
      Destroy(last_options_);
      auto options = CurrentOptions();
      options.create_if_missing = true;
      TryReopen(options);
      return true;
    } else if (option_config_ == kUniversalCompaction) {
      option_config_ = kUniversalCompactionMultiLevel;
      Destroy(last_options_);
      auto options = CurrentOptions();
      options.create_if_missing = true;
      TryReopen(options);
      return true;
    } else {
      return false;
    }
  }

  // Switch between different filter policy
  // Jump from kDefault to kFilter to kFullFilter
  bool ChangeFilterOptions() {
    if (option_config_ == kDefault) {
      option_config_ = kFilter;
    } else if (option_config_ == kFilter) {
      option_config_ = kFullFilter;
    } else {
      return false;
    }
    Destroy(last_options_);

    auto options = CurrentOptions();
    options.create_if_missing = true;
    TryReopen(options);
    return true;
  }

  // Return the current option configuration.
  Options CurrentOptions(
      const anon::OptionsOverride& options_override = anon::OptionsOverride()) {
    Options options;
    return CurrentOptions(options, options_override);
  }

  Options CurrentOptions(
      const Options& defaultOptions,
      const anon::OptionsOverride& options_override = anon::OptionsOverride()) {
    // this redudant copy is to minimize code change w/o having lint error.
    Options options = defaultOptions;
    XFUNC_TEST("", "dbtest_options", inplace_options1, GetXFTestOptions,
               reinterpret_cast<Options*>(&options),
               options_override.skip_policy);
    BlockBasedTableOptions table_options;
    bool set_block_based_table_factory = true;
    switch (option_config_) {
      case kHashSkipList:
        options.prefix_extractor.reset(NewFixedPrefixTransform(1));
        options.memtable_factory.reset(
            NewHashSkipListRepFactory(16));
        break;
      case kPlainTableFirstBytePrefix:
        options.table_factory.reset(new PlainTableFactory());
        options.prefix_extractor.reset(NewFixedPrefixTransform(1));
        options.allow_mmap_reads = true;
        options.max_sequential_skip_in_iterations = 999999;
        set_block_based_table_factory = false;
        break;
      case kPlainTableCappedPrefix:
        options.table_factory.reset(new PlainTableFactory());
        options.prefix_extractor.reset(NewCappedPrefixTransform(8));
        options.allow_mmap_reads = true;
        options.max_sequential_skip_in_iterations = 999999;
        set_block_based_table_factory = false;
        break;
      case kPlainTableAllBytesPrefix:
        options.table_factory.reset(new PlainTableFactory());
        options.prefix_extractor.reset(NewNoopTransform());
        options.allow_mmap_reads = true;
        options.max_sequential_skip_in_iterations = 999999;
        set_block_based_table_factory = false;
        break;
      case kMergePut:
        options.merge_operator = MergeOperators::CreatePutOperator();
        break;
      case kFilter:
        table_options.filter_policy.reset(NewBloomFilterPolicy(10, true));
        break;
      case kFullFilter:
        table_options.filter_policy.reset(NewBloomFilterPolicy(10, false));
        break;
      case kUncompressed:
        options.compression = kNoCompression;
        break;
      case kNumLevel_3:
        options.num_levels = 3;
        break;
      case kDBLogDir:
        options.db_log_dir = test::TmpDir(env_);
        break;
      case kWalDirAndMmapReads:
        options.wal_dir = alternative_wal_dir_;
        // mmap reads should be orthogonal to WalDir setting, so we piggyback to
        // this option config to test mmap reads as well
        options.allow_mmap_reads = true;
        break;
      case kManifestFileSize:
        options.max_manifest_file_size = 50; // 50 bytes
      case kCompactOnFlush:
        options.purge_redundant_kvs_while_flush =
          !options.purge_redundant_kvs_while_flush;
        break;
      case kPerfOptions:
        options.soft_rate_limit = 2.0;
        options.delayed_write_rate = 8 * 1024 * 1024;
        // TODO -- test more options
        break;
      case kDeletesFilterFirst:
        options.filter_deletes = true;
        break;
      case kVectorRep:
        options.memtable_factory.reset(new VectorRepFactory(100));
        break;
      case kHashLinkList:
        options.prefix_extractor.reset(NewFixedPrefixTransform(1));
        options.memtable_factory.reset(
            NewHashLinkListRepFactory(4, 0, 3, true, 4));
        break;
      case kHashCuckoo:
        options.memtable_factory.reset(
            NewHashCuckooRepFactory(options.write_buffer_size));
        break;
      case kUniversalCompaction:
        options.compaction_style = kCompactionStyleUniversal;
        options.num_levels = 1;
        break;
      case kUniversalCompactionMultiLevel:
        options.compaction_style = kCompactionStyleUniversal;
        options.num_levels = 8;
        break;
      case kCompressedBlockCache:
        options.allow_mmap_writes = true;
        table_options.block_cache_compressed = NewLRUCache(8*1024*1024);
        break;
      case kInfiniteMaxOpenFiles:
        options.max_open_files = -1;
        break;
      case kxxHashChecksum: {
        table_options.checksum = kxxHash;
        break;
      }
      case kFIFOCompaction: {
        options.compaction_style = kCompactionStyleFIFO;
        break;
      }
      case kBlockBasedTableWithPrefixHashIndex: {
        table_options.index_type = BlockBasedTableOptions::kHashSearch;
        options.prefix_extractor.reset(NewFixedPrefixTransform(1));
        break;
      }
      case kBlockBasedTableWithWholeKeyHashIndex: {
        table_options.index_type = BlockBasedTableOptions::kHashSearch;
        options.prefix_extractor.reset(NewNoopTransform());
        break;
      }
      case kOptimizeFiltersForHits: {
        options.optimize_filters_for_hits = true;
        set_block_based_table_factory = true;
        break;
      }
      case kRowCache: {
        options.row_cache = NewLRUCache(1024 * 1024);
        break;
      }

      default:
        break;
    }

    if (options_override.filter_policy) {
      table_options.filter_policy = options_override.filter_policy;
    }
    if (set_block_based_table_factory) {
      options.table_factory.reset(NewBlockBasedTableFactory(table_options));
    }
    options.env = env_;
    options.create_if_missing = true;
    return options;
  }

  DBImpl* dbfull() {
    return reinterpret_cast<DBImpl*>(db_);
  }

  void CreateColumnFamilies(const std::vector<std::string>& cfs,
                            const Options& options) {
    ColumnFamilyOptions cf_opts(options);
    size_t cfi = handles_.size();
    handles_.resize(cfi + cfs.size());
    for (auto cf : cfs) {
      ASSERT_OK(db_->CreateColumnFamily(cf_opts, cf, &handles_[cfi++]));
    }
  }

  void CreateAndReopenWithCF(const std::vector<std::string>& cfs,
                             const Options& options) {
    CreateColumnFamilies(cfs, options);
    std::vector<std::string> cfs_plus_default = cfs;
    cfs_plus_default.insert(cfs_plus_default.begin(), kDefaultColumnFamilyName);
    ReopenWithColumnFamilies(cfs_plus_default, options);
  }

  void ReopenWithColumnFamilies(const std::vector<std::string>& cfs,
                                const std::vector<Options>& options) {
    ASSERT_OK(TryReopenWithColumnFamilies(cfs, options));
  }

  void ReopenWithColumnFamilies(const std::vector<std::string>& cfs,
                                const Options& options) {
    ASSERT_OK(TryReopenWithColumnFamilies(cfs, options));
  }

  Status TryReopenWithColumnFamilies(
      const std::vector<std::string>& cfs,
      const std::vector<Options>& options) {
    Close();
    EXPECT_EQ(cfs.size(), options.size());
    std::vector<ColumnFamilyDescriptor> column_families;
    for (size_t i = 0; i < cfs.size(); ++i) {
      column_families.push_back(ColumnFamilyDescriptor(cfs[i], options[i]));
    }
    DBOptions db_opts = DBOptions(options[0]);
    return DB::Open(db_opts, dbname_, column_families, &handles_, &db_);
  }

  Status TryReopenWithColumnFamilies(const std::vector<std::string>& cfs,
                                     const Options& options) {
    Close();
    std::vector<Options> v_opts(cfs.size(), options);
    return TryReopenWithColumnFamilies(cfs, v_opts);
  }

  void Reopen(const Options& options) {
    ASSERT_OK(TryReopen(options));
  }

  void Close() {
    for (auto h : handles_) {
      delete h;
    }
    handles_.clear();
    delete db_;
    db_ = nullptr;
  }

  void DestroyAndReopen(const Options& options) {
    //Destroy using last options
    Destroy(last_options_);
    ASSERT_OK(TryReopen(options));
  }

  void Destroy(const Options& options) {
    Close();
    ASSERT_OK(DestroyDB(dbname_, options));
  }

  Status ReadOnlyReopen(const Options& options) {
    return DB::OpenForReadOnly(options, dbname_, &db_);
  }

  Status TryReopen(const Options& options) {
    Close();
    last_options_ = options;
    return DB::Open(options, dbname_, &db_);
  }

  Status Flush(int cf = 0) {
    if (cf == 0) {
      return db_->Flush(FlushOptions());
    } else {
      return db_->Flush(FlushOptions(), handles_[cf]);
    }
  }

  Status Put(const Slice& k, const Slice& v, WriteOptions wo = WriteOptions()) {
    if (kMergePut == option_config_ ) {
      return db_->Merge(wo, k, v);
    } else {
      return db_->Put(wo, k, v);
    }
  }

  Status Put(int cf, const Slice& k, const Slice& v,
             WriteOptions wo = WriteOptions()) {
    if (kMergePut == option_config_) {
      return db_->Merge(wo, handles_[cf], k, v);
    } else {
      return db_->Put(wo, handles_[cf], k, v);
    }
  }

  Status Delete(const std::string& k) {
    return db_->Delete(WriteOptions(), k);
  }

  Status Delete(int cf, const std::string& k) {
    return db_->Delete(WriteOptions(), handles_[cf], k);
  }

  std::string Get(const std::string& k, const Snapshot* snapshot = nullptr) {
    ReadOptions options;
    options.verify_checksums = true;
    options.snapshot = snapshot;
    std::string result;
    Status s = db_->Get(options, k, &result);
    if (s.IsNotFound()) {
      result = "NOT_FOUND";
    } else if (!s.ok()) {
      result = s.ToString();
    }
    return result;
  }

  std::string Get(int cf, const std::string& k,
                  const Snapshot* snapshot = nullptr) {
    ReadOptions options;
    options.verify_checksums = true;
    options.snapshot = snapshot;
    std::string result;
    Status s = db_->Get(options, handles_[cf], k, &result);
    if (s.IsNotFound()) {
      result = "NOT_FOUND";
    } else if (!s.ok()) {
      result = s.ToString();
    }
    return result;
  }

  uint64_t GetNumSnapshots() {
    uint64_t int_num;
    EXPECT_TRUE(dbfull()->GetIntProperty("rocksdb.num-snapshots", &int_num));
    return int_num;
  }

  uint64_t GetTimeOldestSnapshots() {
    uint64_t int_num;
    EXPECT_TRUE(
        dbfull()->GetIntProperty("rocksdb.oldest-snapshot-time", &int_num));
    return int_num;
  }

  // Return a string that contains all key,value pairs in order,
  // formatted like "(k1->v1)(k2->v2)".
  std::string Contents(int cf = 0) {
    std::vector<std::string> forward;
    std::string result;
    Iterator* iter = (cf == 0) ? db_->NewIterator(ReadOptions())
                               : db_->NewIterator(ReadOptions(), handles_[cf]);
    for (iter->SeekToFirst(); iter->Valid(); iter->Next()) {
      std::string s = IterStatus(iter);
      result.push_back('(');
      result.append(s);
      result.push_back(')');
      forward.push_back(s);
    }

    // Check reverse iteration results are the reverse of forward results
    unsigned int matched = 0;
    for (iter->SeekToLast(); iter->Valid(); iter->Prev()) {
      EXPECT_LT(matched, forward.size());
      EXPECT_EQ(IterStatus(iter), forward[forward.size() - matched - 1]);
      matched++;
    }
    EXPECT_EQ(matched, forward.size());

    delete iter;
    return result;
  }

  std::string AllEntriesFor(const Slice& user_key, int cf = 0) {
    Arena arena;
    ScopedArenaIterator iter;
    if (cf == 0) {
      iter.set(dbfull()->TEST_NewInternalIterator(&arena));
    } else {
      iter.set(dbfull()->TEST_NewInternalIterator(&arena, handles_[cf]));
    }
    InternalKey target(user_key, kMaxSequenceNumber, kTypeValue);
    iter->Seek(target.Encode());
    std::string result;
    if (!iter->status().ok()) {
      result = iter->status().ToString();
    } else {
      result = "[ ";
      bool first = true;
      while (iter->Valid()) {
        ParsedInternalKey ikey(Slice(), 0, kTypeValue);
        if (!ParseInternalKey(iter->key(), &ikey)) {
          result += "CORRUPTED";
        } else {
          if (last_options_.comparator->Compare(ikey.user_key, user_key) != 0) {
            break;
          }
          if (!first) {
            result += ", ";
          }
          first = false;
          switch (ikey.type) {
            case kTypeValue:
              result += iter->value().ToString();
              break;
            case kTypeMerge:
              // keep it the same as kTypeValue for testing kMergePut
              result += iter->value().ToString();
              break;
            case kTypeDeletion:
              result += "DEL";
              break;
            default:
              assert(false);
              break;
          }
        }
        iter->Next();
      }
      if (!first) {
        result += " ";
      }
      result += "]";
    }
    return result;
  }

  int NumSortedRuns(int cf = 0) {
    ColumnFamilyMetaData cf_meta;
    if (cf == 0) {
      db_->GetColumnFamilyMetaData(&cf_meta);
    } else {
      db_->GetColumnFamilyMetaData(handles_[cf], &cf_meta);
    }
    int num_sr = static_cast<int>(cf_meta.levels[0].files.size());
    for (size_t i = 1U; i < cf_meta.levels.size(); i++) {
      if (cf_meta.levels[i].files.size() > 0) {
        num_sr++;
      }
    }
    return num_sr;
  }

  uint64_t TotalSize(int cf = 0) {
    ColumnFamilyMetaData cf_meta;
    if (cf == 0) {
      db_->GetColumnFamilyMetaData(&cf_meta);
    } else {
      db_->GetColumnFamilyMetaData(handles_[cf], &cf_meta);
    }
    return cf_meta.size;
  }

  int NumTableFilesAtLevel(int level, int cf = 0) {
    std::string property;
    if (cf == 0) {
      // default cfd
      EXPECT_TRUE(db_->GetProperty(
          "rocksdb.num-files-at-level" + NumberToString(level), &property));
    } else {
      EXPECT_TRUE(db_->GetProperty(
          handles_[cf], "rocksdb.num-files-at-level" + NumberToString(level),
          &property));
    }
    return atoi(property.c_str());
  }

  uint64_t SizeAtLevel(int level) {
    std::vector<LiveFileMetaData> metadata;
    db_->GetLiveFilesMetaData(&metadata);
    uint64_t sum = 0;
    for (const auto& m : metadata) {
      if (m.level == level) {
        sum += m.size;
      }
    }
    return sum;
  }

  int TotalLiveFiles(int cf = 0) {
    ColumnFamilyMetaData cf_meta;
    if (cf == 0) {
      db_->GetColumnFamilyMetaData(&cf_meta);
    } else {
      db_->GetColumnFamilyMetaData(handles_[cf], &cf_meta);
    }
    int num_files = 0;
    for (auto& level : cf_meta.levels) {
      num_files += level.files.size();
    }
    return num_files;
  }

  int TotalTableFiles(int cf = 0, int levels = -1) {
    if (levels == -1) {
      levels = CurrentOptions().num_levels;
    }
    int result = 0;
    for (int level = 0; level < levels; level++) {
      result += NumTableFilesAtLevel(level, cf);
    }
    return result;
  }

  // Return spread of files per level
  std::string FilesPerLevel(int cf = 0) {
    int num_levels =
        (cf == 0) ? db_->NumberLevels() : db_->NumberLevels(handles_[1]);
    std::string result;
    size_t last_non_zero_offset = 0;
    for (int level = 0; level < num_levels; level++) {
      int f = NumTableFilesAtLevel(level, cf);
      char buf[100];
      snprintf(buf, sizeof(buf), "%s%d", (level ? "," : ""), f);
      result += buf;
      if (f > 0) {
        last_non_zero_offset = result.size();
      }
    }
    result.resize(last_non_zero_offset);
    return result;
  }

  size_t CountFiles() {
    std::vector<std::string> files;
    env_->GetChildren(dbname_, &files);

    std::vector<std::string> logfiles;
    if (dbname_ != last_options_.wal_dir) {
      env_->GetChildren(last_options_.wal_dir, &logfiles);
    }

    return files.size() + logfiles.size();
  }

  size_t CountLiveFiles() {
    std::vector<LiveFileMetaData> metadata;
    db_->GetLiveFilesMetaData(&metadata);
    return metadata.size();
  }

  uint64_t Size(const Slice& start, const Slice& limit, int cf = 0) {
    Range r(start, limit);
    uint64_t size;
    if (cf == 0) {
      db_->GetApproximateSizes(&r, 1, &size);
    } else {
      db_->GetApproximateSizes(handles_[1], &r, 1, &size);
    }
    return size;
  }

  void Compact(int cf, const Slice& start, const Slice& limit,
               uint32_t target_path_id) {
    CompactRangeOptions compact_options;
    compact_options.target_path_id = target_path_id;
    ASSERT_OK(db_->CompactRange(compact_options, handles_[cf], &start, &limit));
  }

  void Compact(int cf, const Slice& start, const Slice& limit) {
    ASSERT_OK(
        db_->CompactRange(CompactRangeOptions(), handles_[cf], &start, &limit));
  }

  void Compact(const Slice& start, const Slice& limit) {
    ASSERT_OK(db_->CompactRange(CompactRangeOptions(), &start, &limit));
  }

  // Do n memtable compactions, each of which produces an sstable
  // covering the range [small,large].
  void MakeTables(int n, const std::string& small, const std::string& large,
                  int cf = 0) {
    for (int i = 0; i < n; i++) {
      ASSERT_OK(Put(cf, small, "begin"));
      ASSERT_OK(Put(cf, large, "end"));
      ASSERT_OK(Flush(cf));
    }
  }

  // Prevent pushing of new sstables into deeper levels by adding
  // tables that cover a specified range to all levels.
  void FillLevels(const std::string& smallest, const std::string& largest,
                  int cf) {
    MakeTables(db_->NumberLevels(handles_[cf]), smallest, largest, cf);
  }

  void DumpFileCounts(const char* label) {
    fprintf(stderr, "---\n%s:\n", label);
    fprintf(stderr, "maxoverlap: %lld\n",
            static_cast<long long>(
                dbfull()->TEST_MaxNextLevelOverlappingBytes()));
    for (int level = 0; level < db_->NumberLevels(); level++) {
      int num = NumTableFilesAtLevel(level);
      if (num > 0) {
        fprintf(stderr, "  level %3d : %d files\n", level, num);
      }
    }
  }

  std::string DumpSSTableList() {
    std::string property;
    db_->GetProperty("rocksdb.sstables", &property);
    return property;
  }

  int GetSstFileCount(std::string path) {
    std::vector<std::string> files;
    env_->GetChildren(path, &files);

    int sst_count = 0;
    uint64_t number;
    FileType type;
    for (size_t i = 0; i < files.size(); i++) {
      if (ParseFileName(files[i], &number, &type) && type == kTableFile) {
        sst_count++;
      }
    }
    return sst_count;
  }

  // this will generate non-overlapping files since it keeps increasing key_idx
  void GenerateNewFile(Random* rnd, int* key_idx, bool nowait = false) {
    for (int i = 0; i < 11; i++) {
      ASSERT_OK(Put(Key(*key_idx), RandomString(rnd, (i == 10) ? 1 : 10000)));
      (*key_idx)++;
    }
    if (!nowait) {
      dbfull()->TEST_WaitForFlushMemTable();
      dbfull()->TEST_WaitForCompact();
    }
  }

  void GenerateNewRandomFile(Random* rnd, bool nowait = false) {
    for (int i = 0; i < 100; i++) {
      ASSERT_OK(Put("key" + RandomString(rnd, 7), RandomString(rnd, 1000)));
    }
    ASSERT_OK(Put("key" + RandomString(rnd, 7), RandomString(rnd, 1)));
    if (!nowait) {
      dbfull()->TEST_WaitForFlushMemTable();
      dbfull()->TEST_WaitForCompact();
    }
  }

  std::string IterStatus(Iterator* iter) {
    std::string result;
    if (iter->Valid()) {
      result = iter->key().ToString() + "->" + iter->value().ToString();
    } else {
      result = "(invalid)";
    }
    return result;
  }

  Options OptionsForLogIterTest() {
    Options options = CurrentOptions();
    options.create_if_missing = true;
    options.WAL_ttl_seconds = 1000;
    return options;
  }

  std::unique_ptr<TransactionLogIterator> OpenTransactionLogIter(
      const SequenceNumber seq) {
    unique_ptr<TransactionLogIterator> iter;
    Status status = dbfull()->GetUpdatesSince(seq, &iter);
    EXPECT_OK(status);
    EXPECT_TRUE(iter->Valid());
    return std::move(iter);
  }

  std::string DummyString(size_t len, char c = 'a') {
    return std::string(len, c);
  }

  void VerifyIterLast(std::string expected_key, int cf = 0) {
    Iterator* iter;
    ReadOptions ro;
    if (cf == 0) {
      iter = db_->NewIterator(ro);
    } else {
      iter = db_->NewIterator(ro, handles_[cf]);
    }
    iter->SeekToLast();
    ASSERT_EQ(IterStatus(iter), expected_key);
    delete iter;
  }

  // Used to test InplaceUpdate

  // If previous value is nullptr or delta is > than previous value,
  //   sets newValue with delta
  // If previous value is not empty,
  //   updates previous value with 'b' string of previous value size - 1.
  static UpdateStatus
      updateInPlaceSmallerSize(char* prevValue, uint32_t* prevSize,
                               Slice delta, std::string* newValue) {
    if (prevValue == nullptr) {
      *newValue = std::string(delta.size(), 'c');
      return UpdateStatus::UPDATED;
    } else {
      *prevSize = *prevSize - 1;
      std::string str_b = std::string(*prevSize, 'b');
      memcpy(prevValue, str_b.c_str(), str_b.size());
      return UpdateStatus::UPDATED_INPLACE;
    }
  }

  static UpdateStatus
      updateInPlaceSmallerVarintSize(char* prevValue, uint32_t* prevSize,
                                     Slice delta, std::string* newValue) {
    if (prevValue == nullptr) {
      *newValue = std::string(delta.size(), 'c');
      return UpdateStatus::UPDATED;
    } else {
      *prevSize = 1;
      std::string str_b = std::string(*prevSize, 'b');
      memcpy(prevValue, str_b.c_str(), str_b.size());
      return UpdateStatus::UPDATED_INPLACE;
    }
  }

  static UpdateStatus
      updateInPlaceLargerSize(char* prevValue, uint32_t* prevSize,
                              Slice delta, std::string* newValue) {
    *newValue = std::string(delta.size(), 'c');
    return UpdateStatus::UPDATED;
  }

  static UpdateStatus
      updateInPlaceNoAction(char* prevValue, uint32_t* prevSize,
                            Slice delta, std::string* newValue) {
    return UpdateStatus::UPDATE_FAILED;
  }

  // Utility method to test InplaceUpdate
  void validateNumberOfEntries(int numValues, int cf = 0) {
    ScopedArenaIterator iter;
    Arena arena;
    if (cf != 0) {
      iter.set(dbfull()->TEST_NewInternalIterator(&arena, handles_[cf]));
    } else {
      iter.set(dbfull()->TEST_NewInternalIterator(&arena));
    }
    iter->SeekToFirst();
    ASSERT_EQ(iter->status().ok(), true);
    int seq = numValues;
    while (iter->Valid()) {
      ParsedInternalKey ikey;
      ikey.sequence = -1;
      ASSERT_EQ(ParseInternalKey(iter->key(), &ikey), true);

      // checks sequence number for updates
      ASSERT_EQ(ikey.sequence, (unsigned)seq--);
      iter->Next();
    }
    ASSERT_EQ(0, seq);
  }

  void CopyFile(const std::string& source, const std::string& destination,
                uint64_t size = 0) {
    const EnvOptions soptions;
    unique_ptr<SequentialFile> srcfile;
    ASSERT_OK(env_->NewSequentialFile(source, &srcfile, soptions));
    unique_ptr<WritableFile> destfile;
    ASSERT_OK(env_->NewWritableFile(destination, &destfile, soptions));

    if (size == 0) {
      // default argument means copy everything
      ASSERT_OK(env_->GetFileSize(source, &size));
    }

    char buffer[4096];
    Slice slice;
    while (size > 0) {
      uint64_t one = std::min(uint64_t(sizeof(buffer)), size);
      ASSERT_OK(srcfile->Read(one, &slice, buffer));
      ASSERT_OK(destfile->Append(slice));
      size -= slice.size();
    }
    ASSERT_OK(destfile->Close());
  }

};

static long TestGetTickerCount(const Options& options, Tickers ticker_type) {
  return options.statistics->getTickerCount(ticker_type);
}

// A helper function that ensures the table properties returned in
// `GetPropertiesOfAllTablesTest` is correct.
// This test assumes entries size is different for each of the tables.
namespace {
void VerifyTableProperties(DB* db, uint64_t expected_entries_size) {
  TablePropertiesCollection props;
  ASSERT_OK(db->GetPropertiesOfAllTables(&props));

  ASSERT_EQ(4U, props.size());
  std::unordered_set<uint64_t> unique_entries;

  // Indirect test
  uint64_t sum = 0;
  for (const auto& item : props) {
    unique_entries.insert(item.second->num_entries);
    sum += item.second->num_entries;
  }

  ASSERT_EQ(props.size(), unique_entries.size());
  ASSERT_EQ(expected_entries_size, sum);
}

uint64_t GetNumberOfSstFilesForColumnFamily(DB* db,
                                            std::string column_family_name) {
  std::vector<LiveFileMetaData> metadata;
  db->GetLiveFilesMetaData(&metadata);
  uint64_t result = 0;
  for (auto& fileMetadata : metadata) {
    result += (fileMetadata.column_family_name == column_family_name);
  }
  return result;
}
}  // namespace

TEST_F(DBTest, Empty) {
  do {
    Options options;
    options.env = env_;
    options.write_buffer_size = 100000;  // Small write buffer
    options = CurrentOptions(options);
    CreateAndReopenWithCF({"pikachu"}, options);

    std::string num;
    ASSERT_TRUE(dbfull()->GetProperty(
        handles_[1], "rocksdb.num-entries-active-mem-table", &num));
    ASSERT_EQ("0", num);

    ASSERT_OK(Put(1, "foo", "v1"));
    ASSERT_EQ("v1", Get(1, "foo"));
    ASSERT_TRUE(dbfull()->GetProperty(
        handles_[1], "rocksdb.num-entries-active-mem-table", &num));
    ASSERT_EQ("1", num);

    // Block sync calls
    env_->delay_sstable_sync_.store(true, std::memory_order_release);
    Put(1, "k1", std::string(100000, 'x'));         // Fill memtable
    ASSERT_TRUE(dbfull()->GetProperty(
        handles_[1], "rocksdb.num-entries-active-mem-table", &num));
    ASSERT_EQ("2", num);

    Put(1, "k2", std::string(100000, 'y'));         // Trigger compaction
    ASSERT_TRUE(dbfull()->GetProperty(
        handles_[1], "rocksdb.num-entries-active-mem-table", &num));
    ASSERT_EQ("1", num);

    ASSERT_EQ("v1", Get(1, "foo"));
    // Release sync calls
    env_->delay_sstable_sync_.store(false, std::memory_order_release);

    ASSERT_OK(db_->DisableFileDeletions());
    ASSERT_TRUE(
        dbfull()->GetProperty("rocksdb.is-file-deletions-enabled", &num));
    ASSERT_EQ("1", num);

    ASSERT_OK(db_->DisableFileDeletions());
    ASSERT_TRUE(
        dbfull()->GetProperty("rocksdb.is-file-deletions-enabled", &num));
    ASSERT_EQ("2", num);

    ASSERT_OK(db_->DisableFileDeletions());
    ASSERT_TRUE(
        dbfull()->GetProperty("rocksdb.is-file-deletions-enabled", &num));
    ASSERT_EQ("3", num);

    ASSERT_OK(db_->EnableFileDeletions(false));
    ASSERT_TRUE(
        dbfull()->GetProperty("rocksdb.is-file-deletions-enabled", &num));
    ASSERT_EQ("2", num);

    ASSERT_OK(db_->EnableFileDeletions());
    ASSERT_TRUE(
        dbfull()->GetProperty("rocksdb.is-file-deletions-enabled", &num));
    ASSERT_EQ("0", num);
  } while (ChangeOptions());
}

TEST_F(DBTest, WriteEmptyBatch) {
  Options options;
  options.env = env_;
  options.write_buffer_size = 100000;
  options = CurrentOptions(options);
  CreateAndReopenWithCF({"pikachu"}, options);

  ASSERT_OK(Put(1, "foo", "bar"));
  env_->sync_counter_.store(0);
  WriteOptions wo;
  wo.sync = true;
  wo.disableWAL = false;
  WriteBatch empty_batch;
  ASSERT_OK(dbfull()->Write(wo, &empty_batch));
  ASSERT_GE(env_->sync_counter_.load(), 1);

  // make sure we can re-open it.
  ASSERT_OK(TryReopenWithColumnFamilies({"default", "pikachu"}, options));
  ASSERT_EQ("bar", Get(1, "foo"));
}

TEST_F(DBTest, ReadOnlyDB) {
  ASSERT_OK(Put("foo", "v1"));
  ASSERT_OK(Put("bar", "v2"));
  ASSERT_OK(Put("foo", "v3"));
  Close();

  auto options = CurrentOptions();
  assert(options.env = env_);
  ASSERT_OK(ReadOnlyReopen(options));
  ASSERT_EQ("v3", Get("foo"));
  ASSERT_EQ("v2", Get("bar"));
  Iterator* iter = db_->NewIterator(ReadOptions());
  int count = 0;
  for (iter->SeekToFirst(); iter->Valid(); iter->Next()) {
    ASSERT_OK(iter->status());
    ++count;
  }
  ASSERT_EQ(count, 2);
  delete iter;
  Close();

  // Reopen and flush memtable.
  Reopen(options);
  Flush();
  Close();
  // Now check keys in read only mode.
  ASSERT_OK(ReadOnlyReopen(options));
  ASSERT_EQ("v3", Get("foo"));
  ASSERT_EQ("v2", Get("bar"));
}

TEST_F(DBTest, CompactedDB) {
  const uint64_t kFileSize = 1 << 20;
  Options options;
  options.disable_auto_compactions = true;
  options.max_mem_compaction_level = 0;
  options.write_buffer_size = kFileSize;
  options.target_file_size_base = kFileSize;
  options.max_bytes_for_level_base = 1 << 30;
  options.compression = kNoCompression;
  options = CurrentOptions(options);
  Reopen(options);
  // 1 L0 file, use CompactedDB if max_open_files = -1
  ASSERT_OK(Put("aaa", DummyString(kFileSize / 2, '1')));
  Flush();
  Close();
  ASSERT_OK(ReadOnlyReopen(options));
  Status s = Put("new", "value");
  ASSERT_EQ(s.ToString(),
            "Not implemented: Not supported operation in read only mode.");
  ASSERT_EQ(DummyString(kFileSize / 2, '1'), Get("aaa"));
  Close();
  options.max_open_files = -1;
  ASSERT_OK(ReadOnlyReopen(options));
  s = Put("new", "value");
  ASSERT_EQ(s.ToString(),
            "Not implemented: Not supported in compacted db mode.");
  ASSERT_EQ(DummyString(kFileSize / 2, '1'), Get("aaa"));
  Close();
  Reopen(options);
  // Add more L0 files
  ASSERT_OK(Put("bbb", DummyString(kFileSize / 2, '2')));
  Flush();
  ASSERT_OK(Put("aaa", DummyString(kFileSize / 2, 'a')));
  Flush();
  ASSERT_OK(Put("bbb", DummyString(kFileSize / 2, 'b')));
  ASSERT_OK(Put("eee", DummyString(kFileSize / 2, 'e')));
  Flush();
  Close();

  ASSERT_OK(ReadOnlyReopen(options));
  // Fallback to read-only DB
  s = Put("new", "value");
  ASSERT_EQ(s.ToString(),
            "Not implemented: Not supported operation in read only mode.");
  Close();

  // Full compaction
  Reopen(options);
  // Add more keys
  ASSERT_OK(Put("fff", DummyString(kFileSize / 2, 'f')));
  ASSERT_OK(Put("hhh", DummyString(kFileSize / 2, 'h')));
  ASSERT_OK(Put("iii", DummyString(kFileSize / 2, 'i')));
  ASSERT_OK(Put("jjj", DummyString(kFileSize / 2, 'j')));
  db_->CompactRange(CompactRangeOptions(), nullptr, nullptr);
  ASSERT_EQ(3, NumTableFilesAtLevel(1));
  Close();

  // CompactedDB
  ASSERT_OK(ReadOnlyReopen(options));
  s = Put("new", "value");
  ASSERT_EQ(s.ToString(),
            "Not implemented: Not supported in compacted db mode.");
  ASSERT_EQ("NOT_FOUND", Get("abc"));
  ASSERT_EQ(DummyString(kFileSize / 2, 'a'), Get("aaa"));
  ASSERT_EQ(DummyString(kFileSize / 2, 'b'), Get("bbb"));
  ASSERT_EQ("NOT_FOUND", Get("ccc"));
  ASSERT_EQ(DummyString(kFileSize / 2, 'e'), Get("eee"));
  ASSERT_EQ(DummyString(kFileSize / 2, 'f'), Get("fff"));
  ASSERT_EQ("NOT_FOUND", Get("ggg"));
  ASSERT_EQ(DummyString(kFileSize / 2, 'h'), Get("hhh"));
  ASSERT_EQ(DummyString(kFileSize / 2, 'i'), Get("iii"));
  ASSERT_EQ(DummyString(kFileSize / 2, 'j'), Get("jjj"));
  ASSERT_EQ("NOT_FOUND", Get("kkk"));

  // MultiGet
  std::vector<std::string> values;
  std::vector<Status> status_list = dbfull()->MultiGet(ReadOptions(),
      std::vector<Slice>({Slice("aaa"), Slice("ccc"), Slice("eee"),
                          Slice("ggg"), Slice("iii"), Slice("kkk")}),
      &values);
  ASSERT_EQ(status_list.size(), static_cast<uint64_t>(6));
  ASSERT_EQ(values.size(), static_cast<uint64_t>(6));
  ASSERT_OK(status_list[0]);
  ASSERT_EQ(DummyString(kFileSize / 2, 'a'), values[0]);
  ASSERT_TRUE(status_list[1].IsNotFound());
  ASSERT_OK(status_list[2]);
  ASSERT_EQ(DummyString(kFileSize / 2, 'e'), values[2]);
  ASSERT_TRUE(status_list[3].IsNotFound());
  ASSERT_OK(status_list[4]);
  ASSERT_EQ(DummyString(kFileSize / 2, 'i'), values[4]);
  ASSERT_TRUE(status_list[5].IsNotFound());
}

// Make sure that when options.block_cache is set, after a new table is
// created its index/filter blocks are added to block cache.
TEST_F(DBTest, IndexAndFilterBlocksOfNewTableAddedToCache) {
  Options options = CurrentOptions();
  options.create_if_missing = true;
  options.statistics = rocksdb::CreateDBStatistics();
  BlockBasedTableOptions table_options;
  table_options.cache_index_and_filter_blocks = true;
  table_options.filter_policy.reset(NewBloomFilterPolicy(20));
  options.table_factory.reset(new BlockBasedTableFactory(table_options));
  CreateAndReopenWithCF({"pikachu"}, options);

  ASSERT_OK(Put(1, "key", "val"));
  // Create a new table.
  ASSERT_OK(Flush(1));

  // index/filter blocks added to block cache right after table creation.
  ASSERT_EQ(1, TestGetTickerCount(options, BLOCK_CACHE_INDEX_MISS));
  ASSERT_EQ(1, TestGetTickerCount(options, BLOCK_CACHE_FILTER_MISS));
  ASSERT_EQ(2, /* only index/filter were added */
            TestGetTickerCount(options, BLOCK_CACHE_ADD));
  ASSERT_EQ(0, TestGetTickerCount(options, BLOCK_CACHE_DATA_MISS));
  uint64_t int_num;
  ASSERT_TRUE(
      dbfull()->GetIntProperty("rocksdb.estimate-table-readers-mem", &int_num));
  ASSERT_EQ(int_num, 0U);

  // Make sure filter block is in cache.
  std::string value;
  ReadOptions ropt;
  db_->KeyMayExist(ReadOptions(), handles_[1], "key", &value);

  // Miss count should remain the same.
  ASSERT_EQ(1, TestGetTickerCount(options, BLOCK_CACHE_FILTER_MISS));
  ASSERT_EQ(1, TestGetTickerCount(options, BLOCK_CACHE_FILTER_HIT));

  db_->KeyMayExist(ReadOptions(), handles_[1], "key", &value);
  ASSERT_EQ(1, TestGetTickerCount(options, BLOCK_CACHE_FILTER_MISS));
  ASSERT_EQ(2, TestGetTickerCount(options, BLOCK_CACHE_FILTER_HIT));

  // Make sure index block is in cache.
  auto index_block_hit = TestGetTickerCount(options, BLOCK_CACHE_FILTER_HIT);
  value = Get(1, "key");
  ASSERT_EQ(1, TestGetTickerCount(options, BLOCK_CACHE_FILTER_MISS));
  ASSERT_EQ(index_block_hit + 1,
            TestGetTickerCount(options, BLOCK_CACHE_FILTER_HIT));

  value = Get(1, "key");
  ASSERT_EQ(1, TestGetTickerCount(options, BLOCK_CACHE_FILTER_MISS));
  ASSERT_EQ(index_block_hit + 2,
            TestGetTickerCount(options, BLOCK_CACHE_FILTER_HIT));
}

TEST_F(DBTest, ParanoidFileChecks) {
  Options options = CurrentOptions();
  options.create_if_missing = true;
  options.statistics = rocksdb::CreateDBStatistics();
  options.level0_file_num_compaction_trigger = 2;
  options.paranoid_file_checks = true;
  BlockBasedTableOptions table_options;
  table_options.cache_index_and_filter_blocks = false;
  table_options.filter_policy.reset(NewBloomFilterPolicy(20));
  options.table_factory.reset(new BlockBasedTableFactory(table_options));
  CreateAndReopenWithCF({"pikachu"}, options);

  ASSERT_OK(Put(1, "1_key", "val"));
  ASSERT_OK(Put(1, "9_key", "val"));
  // Create a new table.
  ASSERT_OK(Flush(1));
  ASSERT_EQ(1, /* read and cache data block */
            TestGetTickerCount(options, BLOCK_CACHE_ADD));

  ASSERT_OK(Put(1, "1_key2", "val2"));
  ASSERT_OK(Put(1, "9_key2", "val2"));
  // Create a new SST file. This will further trigger a compaction
  // and generate another file.
  ASSERT_OK(Flush(1));
  dbfull()->TEST_WaitForCompact();
  ASSERT_EQ(3, /* Totally 3 files created up to now */
            TestGetTickerCount(options, BLOCK_CACHE_ADD));

  // After disabling options.paranoid_file_checks. NO further block
  // is added after generating a new file.
  ASSERT_OK(
      dbfull()->SetOptions(handles_[1], {{"paranoid_file_checks", "false"}}));

  ASSERT_OK(Put(1, "1_key3", "val3"));
  ASSERT_OK(Put(1, "9_key3", "val3"));
  ASSERT_OK(Flush(1));
  ASSERT_OK(Put(1, "1_key4", "val4"));
  ASSERT_OK(Put(1, "9_key4", "val4"));
  ASSERT_OK(Flush(1));
  dbfull()->TEST_WaitForCompact();
  ASSERT_EQ(3, /* Totally 3 files created up to now */
            TestGetTickerCount(options, BLOCK_CACHE_ADD));
}

TEST_F(DBTest, GetPropertiesOfAllTablesTest) {
  Options options = CurrentOptions();
  options.max_background_flushes = 0;
  Reopen(options);
  // Create 4 tables
  for (int table = 0; table < 4; ++table) {
    for (int i = 0; i < 10 + table; ++i) {
      db_->Put(WriteOptions(), ToString(table * 100 + i), "val");
    }
    db_->Flush(FlushOptions());
  }

  // 1. Read table properties directly from file
  Reopen(options);
  VerifyTableProperties(db_, 10 + 11 + 12 + 13);

  // 2. Put two tables to table cache and
  Reopen(options);
  // fetch key from 1st and 2nd table, which will internally place that table to
  // the table cache.
  for (int i = 0; i < 2; ++i) {
    Get(ToString(i * 100 + 0));
  }

  VerifyTableProperties(db_, 10 + 11 + 12 + 13);

  // 3. Put all tables to table cache
  Reopen(options);
  // fetch key from 1st and 2nd table, which will internally place that table to
  // the table cache.
  for (int i = 0; i < 4; ++i) {
    Get(ToString(i * 100 + 0));
  }
  VerifyTableProperties(db_, 10 + 11 + 12 + 13);
}

class CoutingUserTblPropCollector : public TablePropertiesCollector {
 public:
  const char* Name() const override { return "CoutingUserTblPropCollector"; }

  Status Finish(UserCollectedProperties* properties) override {
    std::string encoded;
    PutVarint32(&encoded, count_);
    *properties = UserCollectedProperties{
        {"CoutingUserTblPropCollector", message_}, {"Count", encoded},
    };
    return Status::OK();
  }

  Status AddUserKey(const Slice& user_key, const Slice& value, EntryType type,
                    SequenceNumber seq, uint64_t file_size) override {
    ++count_;
    return Status::OK();
  }

  virtual UserCollectedProperties GetReadableProperties() const override {
    return UserCollectedProperties{};
  }

 private:
  std::string message_ = "Rocksdb";
  uint32_t count_ = 0;
};

class CoutingUserTblPropCollectorFactory
    : public TablePropertiesCollectorFactory {
 public:
  virtual TablePropertiesCollector* CreateTablePropertiesCollector() override {
    return new CoutingUserTblPropCollector();
  }
  const char* Name() const override {
    return "CoutingUserTblPropCollectorFactory";
  }
};

TEST_F(DBTest, GetUserDefinedTablaProperties) {
  Options options = CurrentOptions();
  options.max_background_flushes = 0;
  options.table_properties_collector_factories.resize(1);
  options.table_properties_collector_factories[0] =
      std::make_shared<CoutingUserTblPropCollectorFactory>();
  Reopen(options);
  // Create 4 tables
  for (int table = 0; table < 4; ++table) {
    for (int i = 0; i < 10 + table; ++i) {
      db_->Put(WriteOptions(), ToString(table * 100 + i), "val");
    }
    db_->Flush(FlushOptions());
  }

  TablePropertiesCollection props;
  ASSERT_OK(db_->GetPropertiesOfAllTables(&props));
  ASSERT_EQ(4U, props.size());
  uint32_t sum = 0;
  for (const auto& item : props) {
    auto& user_collected = item.second->user_collected_properties;
    ASSERT_TRUE(user_collected.find("CoutingUserTblPropCollector") !=
                user_collected.end());
    ASSERT_EQ(user_collected.at("CoutingUserTblPropCollector"), "Rocksdb");
    ASSERT_TRUE(user_collected.find("Count") != user_collected.end());
    Slice key(user_collected.at("Count"));
    uint32_t count;
    ASSERT_TRUE(GetVarint32(&key, &count));
    sum += count;
  }
  ASSERT_EQ(10u + 11u + 12u + 13u, sum);
}

TEST_F(DBTest, LevelLimitReopen) {
  Options options = CurrentOptions();
  CreateAndReopenWithCF({"pikachu"}, options);

  const std::string value(1024 * 1024, ' ');
  int i = 0;
  while (NumTableFilesAtLevel(2, 1) == 0) {
    ASSERT_OK(Put(1, Key(i++), value));
  }

  options.num_levels = 1;
  options.max_bytes_for_level_multiplier_additional.resize(1, 1);
  Status s = TryReopenWithColumnFamilies({"default", "pikachu"}, options);
  ASSERT_EQ(s.IsInvalidArgument(), true);
  ASSERT_EQ(s.ToString(),
            "Invalid argument: db has more levels than options.num_levels");

  options.num_levels = 10;
  options.max_bytes_for_level_multiplier_additional.resize(10, 1);
  ASSERT_OK(TryReopenWithColumnFamilies({"default", "pikachu"}, options));
}

TEST_F(DBTest, PutDeleteGet) {
  do {
    CreateAndReopenWithCF({"pikachu"}, CurrentOptions());
    ASSERT_OK(Put(1, "foo", "v1"));
    ASSERT_EQ("v1", Get(1, "foo"));
    ASSERT_OK(Put(1, "foo", "v2"));
    ASSERT_EQ("v2", Get(1, "foo"));
    ASSERT_OK(Delete(1, "foo"));
    ASSERT_EQ("NOT_FOUND", Get(1, "foo"));
  } while (ChangeOptions());
}

TEST_F(DBTest, GetFromImmutableLayer) {
  do {
    Options options;
    options.env = env_;
    options.write_buffer_size = 100000;  // Small write buffer
    options = CurrentOptions(options);
    CreateAndReopenWithCF({"pikachu"}, options);

    ASSERT_OK(Put(1, "foo", "v1"));
    ASSERT_EQ("v1", Get(1, "foo"));

    // Block sync calls
    env_->delay_sstable_sync_.store(true, std::memory_order_release);
    Put(1, "k1", std::string(100000, 'x'));          // Fill memtable
    Put(1, "k2", std::string(100000, 'y'));          // Trigger flush
    ASSERT_EQ("v1", Get(1, "foo"));
    ASSERT_EQ("NOT_FOUND", Get(0, "foo"));
    // Release sync calls
    env_->delay_sstable_sync_.store(false, std::memory_order_release);
  } while (ChangeOptions());
}

TEST_F(DBTest, GetFromVersions) {
  do {
    CreateAndReopenWithCF({"pikachu"}, CurrentOptions());
    ASSERT_OK(Put(1, "foo", "v1"));
    ASSERT_OK(Flush(1));
    ASSERT_EQ("v1", Get(1, "foo"));
    ASSERT_EQ("NOT_FOUND", Get(0, "foo"));
  } while (ChangeOptions());
}

TEST_F(DBTest, GetSnapshot) {
  anon::OptionsOverride options_override;
  options_override.skip_policy = kSkipNoSnapshot;
  do {
    CreateAndReopenWithCF({"pikachu"}, CurrentOptions(options_override));
    // Try with both a short key and a long key
    for (int i = 0; i < 2; i++) {
      std::string key = (i == 0) ? std::string("foo") : std::string(200, 'x');
      ASSERT_OK(Put(1, key, "v1"));
      const Snapshot* s1 = db_->GetSnapshot();
      if (option_config_ == kHashCuckoo) {
        // NOt supported case.
        ASSERT_TRUE(s1 == nullptr);
        break;
      }
      ASSERT_OK(Put(1, key, "v2"));
      ASSERT_EQ("v2", Get(1, key));
      ASSERT_EQ("v1", Get(1, key, s1));
      ASSERT_OK(Flush(1));
      ASSERT_EQ("v2", Get(1, key));
      ASSERT_EQ("v1", Get(1, key, s1));
      db_->ReleaseSnapshot(s1);
    }
  } while (ChangeOptions());
}

TEST_F(DBTest, GetLevel0Ordering) {
  do {
    CreateAndReopenWithCF({"pikachu"}, CurrentOptions());
    // Check that we process level-0 files in correct order.  The code
    // below generates two level-0 files where the earlier one comes
    // before the later one in the level-0 file list since the earlier
    // one has a smaller "smallest" key.
    ASSERT_OK(Put(1, "bar", "b"));
    ASSERT_OK(Put(1, "foo", "v1"));
    ASSERT_OK(Flush(1));
    ASSERT_OK(Put(1, "foo", "v2"));
    ASSERT_OK(Flush(1));
    ASSERT_EQ("v2", Get(1, "foo"));
  } while (ChangeOptions());
}

TEST_F(DBTest, WrongLevel0Config) {
  Options options = CurrentOptions();
  Close();
  ASSERT_OK(DestroyDB(dbname_, options));
  options.level0_stop_writes_trigger = 1;
  options.level0_slowdown_writes_trigger = 2;
  options.level0_file_num_compaction_trigger = 3;
  ASSERT_OK(DB::Open(options, dbname_, &db_));
}

TEST_F(DBTest, GetOrderedByLevels) {
  do {
    CreateAndReopenWithCF({"pikachu"}, CurrentOptions());
    ASSERT_OK(Put(1, "foo", "v1"));
    Compact(1, "a", "z");
    ASSERT_EQ("v1", Get(1, "foo"));
    ASSERT_OK(Put(1, "foo", "v2"));
    ASSERT_EQ("v2", Get(1, "foo"));
    ASSERT_OK(Flush(1));
    ASSERT_EQ("v2", Get(1, "foo"));
  } while (ChangeOptions());
}

TEST_F(DBTest, GetPicksCorrectFile) {
  do {
    CreateAndReopenWithCF({"pikachu"}, CurrentOptions());
    // Arrange to have multiple files in a non-level-0 level.
    ASSERT_OK(Put(1, "a", "va"));
    Compact(1, "a", "b");
    ASSERT_OK(Put(1, "x", "vx"));
    Compact(1, "x", "y");
    ASSERT_OK(Put(1, "f", "vf"));
    Compact(1, "f", "g");
    ASSERT_EQ("va", Get(1, "a"));
    ASSERT_EQ("vf", Get(1, "f"));
    ASSERT_EQ("vx", Get(1, "x"));
  } while (ChangeOptions());
}

TEST_F(DBTest, GetEncountersEmptyLevel) {
  do {
    Options options = CurrentOptions();
    options.max_background_flushes = 0;
    options.disableDataSync = true;
    CreateAndReopenWithCF({"pikachu"}, options);
    // Arrange for the following to happen:
    //   * sstable A in level 0
    //   * nothing in level 1
    //   * sstable B in level 2
    // Then do enough Get() calls to arrange for an automatic compaction
    // of sstable A.  A bug would cause the compaction to be marked as
    // occurring at level 1 (instead of the correct level 0).

    // Step 1: First place sstables in levels 0 and 2
    int compaction_count = 0;
    while (NumTableFilesAtLevel(0, 1) == 0 || NumTableFilesAtLevel(2, 1) == 0) {
      ASSERT_LE(compaction_count, 100) << "could not fill levels 0 and 2";
      compaction_count++;
      Put(1, "a", "begin");
      Put(1, "z", "end");
      ASSERT_OK(Flush(1));
    }

    // Step 2: clear level 1 if necessary.
    dbfull()->TEST_CompactRange(1, nullptr, nullptr, handles_[1]);
    ASSERT_EQ(NumTableFilesAtLevel(0, 1), 1);
    ASSERT_EQ(NumTableFilesAtLevel(1, 1), 0);
    ASSERT_EQ(NumTableFilesAtLevel(2, 1), 1);

    // Step 3: read a bunch of times
    for (int i = 0; i < 1000; i++) {
      ASSERT_EQ("NOT_FOUND", Get(1, "missing"));
    }

    // Step 4: Wait for compaction to finish
    env_->SleepForMicroseconds(1000000);

    ASSERT_EQ(NumTableFilesAtLevel(0, 1), 1);  // XXX
  } while (ChangeOptions(kSkipUniversalCompaction | kSkipFIFOCompaction));
}

// KeyMayExist can lead to a few false positives, but not false negatives.
// To make test deterministic, use a much larger number of bits per key-20 than
// bits in the key, so that false positives are eliminated
TEST_F(DBTest, KeyMayExist) {
  do {
    ReadOptions ropts;
    std::string value;
    anon::OptionsOverride options_override;
    options_override.filter_policy.reset(NewBloomFilterPolicy(20));
    Options options = CurrentOptions(options_override);
    options.statistics = rocksdb::CreateDBStatistics();
    CreateAndReopenWithCF({"pikachu"}, options);

    ASSERT_TRUE(!db_->KeyMayExist(ropts, handles_[1], "a", &value));

    ASSERT_OK(Put(1, "a", "b"));
    bool value_found = false;
    ASSERT_TRUE(
        db_->KeyMayExist(ropts, handles_[1], "a", &value, &value_found));
    ASSERT_TRUE(value_found);
    ASSERT_EQ("b", value);

    ASSERT_OK(Flush(1));
    value.clear();

    long numopen = TestGetTickerCount(options, NO_FILE_OPENS);
    long cache_added = TestGetTickerCount(options, BLOCK_CACHE_ADD);
    ASSERT_TRUE(
        db_->KeyMayExist(ropts, handles_[1], "a", &value, &value_found));
    ASSERT_TRUE(!value_found);
    // assert that no new files were opened and no new blocks were
    // read into block cache.
    ASSERT_EQ(numopen, TestGetTickerCount(options, NO_FILE_OPENS));
    ASSERT_EQ(cache_added, TestGetTickerCount(options, BLOCK_CACHE_ADD));

    ASSERT_OK(Delete(1, "a"));

    numopen = TestGetTickerCount(options, NO_FILE_OPENS);
    cache_added = TestGetTickerCount(options, BLOCK_CACHE_ADD);
    ASSERT_TRUE(!db_->KeyMayExist(ropts, handles_[1], "a", &value));
    ASSERT_EQ(numopen, TestGetTickerCount(options, NO_FILE_OPENS));
    ASSERT_EQ(cache_added, TestGetTickerCount(options, BLOCK_CACHE_ADD));

    ASSERT_OK(Flush(1));
    dbfull()->TEST_CompactRange(0, nullptr, nullptr, handles_[1],
                                true /* disallow trivial move */);

    numopen = TestGetTickerCount(options, NO_FILE_OPENS);
    cache_added = TestGetTickerCount(options, BLOCK_CACHE_ADD);
    ASSERT_TRUE(!db_->KeyMayExist(ropts, handles_[1], "a", &value));
    ASSERT_EQ(numopen, TestGetTickerCount(options, NO_FILE_OPENS));
    ASSERT_EQ(cache_added, TestGetTickerCount(options, BLOCK_CACHE_ADD));

    ASSERT_OK(Delete(1, "c"));

    numopen = TestGetTickerCount(options, NO_FILE_OPENS);
    cache_added = TestGetTickerCount(options, BLOCK_CACHE_ADD);
    ASSERT_TRUE(!db_->KeyMayExist(ropts, handles_[1], "c", &value));
    ASSERT_EQ(numopen, TestGetTickerCount(options, NO_FILE_OPENS));
    ASSERT_EQ(cache_added, TestGetTickerCount(options, BLOCK_CACHE_ADD));

    // KeyMayExist function only checks data in block caches, which is not used
    // by plain table format.
  } while (
      ChangeOptions(kSkipPlainTable | kSkipHashIndex | kSkipFIFOCompaction));
}

TEST_F(DBTest, NonBlockingIteration) {
  do {
    ReadOptions non_blocking_opts, regular_opts;
    Options options = CurrentOptions();
    options.statistics = rocksdb::CreateDBStatistics();
    non_blocking_opts.read_tier = kBlockCacheTier;
    CreateAndReopenWithCF({"pikachu"}, options);
    // write one kv to the database.
    ASSERT_OK(Put(1, "a", "b"));

    // scan using non-blocking iterator. We should find it because
    // it is in memtable.
    Iterator* iter = db_->NewIterator(non_blocking_opts, handles_[1]);
    int count = 0;
    for (iter->SeekToFirst(); iter->Valid(); iter->Next()) {
      ASSERT_OK(iter->status());
      count++;
    }
    ASSERT_EQ(count, 1);
    delete iter;

    // flush memtable to storage. Now, the key should not be in the
    // memtable neither in the block cache.
    ASSERT_OK(Flush(1));

    // verify that a non-blocking iterator does not find any
    // kvs. Neither does it do any IOs to storage.
    long numopen = TestGetTickerCount(options, NO_FILE_OPENS);
    long cache_added = TestGetTickerCount(options, BLOCK_CACHE_ADD);
    iter = db_->NewIterator(non_blocking_opts, handles_[1]);
    count = 0;
    for (iter->SeekToFirst(); iter->Valid(); iter->Next()) {
      count++;
    }
    ASSERT_EQ(count, 0);
    ASSERT_TRUE(iter->status().IsIncomplete());
    ASSERT_EQ(numopen, TestGetTickerCount(options, NO_FILE_OPENS));
    ASSERT_EQ(cache_added, TestGetTickerCount(options, BLOCK_CACHE_ADD));
    delete iter;

    // read in the specified block via a regular get
    ASSERT_EQ(Get(1, "a"), "b");

    // verify that we can find it via a non-blocking scan
    numopen = TestGetTickerCount(options, NO_FILE_OPENS);
    cache_added = TestGetTickerCount(options, BLOCK_CACHE_ADD);
    iter = db_->NewIterator(non_blocking_opts, handles_[1]);
    count = 0;
    for (iter->SeekToFirst(); iter->Valid(); iter->Next()) {
      ASSERT_OK(iter->status());
      count++;
    }
    ASSERT_EQ(count, 1);
    ASSERT_EQ(numopen, TestGetTickerCount(options, NO_FILE_OPENS));
    ASSERT_EQ(cache_added, TestGetTickerCount(options, BLOCK_CACHE_ADD));
    delete iter;

    // This test verifies block cache behaviors, which is not used by plain
    // table format.
    // Exclude kHashCuckoo as it does not support iteration currently
  } while (ChangeOptions(kSkipPlainTable | kSkipNoSeekToLast | kSkipHashCuckoo |
                         kSkipMmapReads));
}

TEST_F(DBTest, ManagedNonBlockingIteration) {
  do {
    ReadOptions non_blocking_opts, regular_opts;
    Options options = CurrentOptions();
    options.statistics = rocksdb::CreateDBStatistics();
    non_blocking_opts.read_tier = kBlockCacheTier;
    non_blocking_opts.managed = true;
    CreateAndReopenWithCF({"pikachu"}, options);
    // write one kv to the database.
    ASSERT_OK(Put(1, "a", "b"));

    // scan using non-blocking iterator. We should find it because
    // it is in memtable.
    Iterator* iter = db_->NewIterator(non_blocking_opts, handles_[1]);
    int count = 0;
    for (iter->SeekToFirst(); iter->Valid(); iter->Next()) {
      ASSERT_OK(iter->status());
      count++;
    }
    ASSERT_EQ(count, 1);
    delete iter;

    // flush memtable to storage. Now, the key should not be in the
    // memtable neither in the block cache.
    ASSERT_OK(Flush(1));

    // verify that a non-blocking iterator does not find any
    // kvs. Neither does it do any IOs to storage.
    int64_t numopen = TestGetTickerCount(options, NO_FILE_OPENS);
    int64_t cache_added = TestGetTickerCount(options, BLOCK_CACHE_ADD);
    iter = db_->NewIterator(non_blocking_opts, handles_[1]);
    count = 0;
    for (iter->SeekToFirst(); iter->Valid(); iter->Next()) {
      count++;
    }
    ASSERT_EQ(count, 0);
    ASSERT_TRUE(iter->status().IsIncomplete());
    ASSERT_EQ(numopen, TestGetTickerCount(options, NO_FILE_OPENS));
    ASSERT_EQ(cache_added, TestGetTickerCount(options, BLOCK_CACHE_ADD));
    delete iter;

    // read in the specified block via a regular get
    ASSERT_EQ(Get(1, "a"), "b");

    // verify that we can find it via a non-blocking scan
    numopen = TestGetTickerCount(options, NO_FILE_OPENS);
    cache_added = TestGetTickerCount(options, BLOCK_CACHE_ADD);
    iter = db_->NewIterator(non_blocking_opts, handles_[1]);
    count = 0;
    for (iter->SeekToFirst(); iter->Valid(); iter->Next()) {
      ASSERT_OK(iter->status());
      count++;
    }
    ASSERT_EQ(count, 1);
    ASSERT_EQ(numopen, TestGetTickerCount(options, NO_FILE_OPENS));
    ASSERT_EQ(cache_added, TestGetTickerCount(options, BLOCK_CACHE_ADD));
    delete iter;

    // This test verifies block cache behaviors, which is not used by plain
    // table format.
    // Exclude kHashCuckoo as it does not support iteration currently
  } while (ChangeOptions(kSkipPlainTable | kSkipNoSeekToLast | kSkipHashCuckoo |
                         kSkipMmapReads));
}

// A delete is skipped for key if KeyMayExist(key) returns False
// Tests Writebatch consistency and proper delete behaviour
TEST_F(DBTest, FilterDeletes) {
  do {
    anon::OptionsOverride options_override;
    options_override.filter_policy.reset(NewBloomFilterPolicy(20));
    Options options = CurrentOptions(options_override);
    options.filter_deletes = true;
    CreateAndReopenWithCF({"pikachu"}, options);
    WriteBatch batch;

    batch.Delete(handles_[1], "a");
    dbfull()->Write(WriteOptions(), &batch);
    ASSERT_EQ(AllEntriesFor("a", 1), "[ ]");  // Delete skipped
    batch.Clear();

    batch.Put(handles_[1], "a", "b");
    batch.Delete(handles_[1], "a");
    dbfull()->Write(WriteOptions(), &batch);
    ASSERT_EQ(Get(1, "a"), "NOT_FOUND");
    ASSERT_EQ(AllEntriesFor("a", 1), "[ DEL, b ]");  // Delete issued
    batch.Clear();

    batch.Delete(handles_[1], "c");
    batch.Put(handles_[1], "c", "d");
    dbfull()->Write(WriteOptions(), &batch);
    ASSERT_EQ(Get(1, "c"), "d");
    ASSERT_EQ(AllEntriesFor("c", 1), "[ d ]");  // Delete skipped
    batch.Clear();

    ASSERT_OK(Flush(1));  // A stray Flush

    batch.Delete(handles_[1], "c");
    dbfull()->Write(WriteOptions(), &batch);
    ASSERT_EQ(AllEntriesFor("c", 1), "[ DEL, d ]");  // Delete issued
    batch.Clear();
  } while (ChangeCompactOptions());
}

TEST_F(DBTest, GetFilterByPrefixBloom) {
  Options options = last_options_;
  options.prefix_extractor.reset(NewFixedPrefixTransform(8));
  options.statistics = rocksdb::CreateDBStatistics();
  BlockBasedTableOptions bbto;
  bbto.filter_policy.reset(NewBloomFilterPolicy(10, false));
  bbto.whole_key_filtering = false;
  options.table_factory.reset(NewBlockBasedTableFactory(bbto));
  DestroyAndReopen(options);

  WriteOptions wo;
  ReadOptions ro;
  FlushOptions fo;
  fo.wait = true;
  std::string value;

  ASSERT_OK(dbfull()->Put(wo, "barbarbar", "foo"));
  ASSERT_OK(dbfull()->Put(wo, "barbarbar2", "foo2"));
  ASSERT_OK(dbfull()->Put(wo, "foofoofoo", "bar"));

  dbfull()->Flush(fo);

  ASSERT_EQ("foo", Get("barbarbar"));
  ASSERT_EQ(TestGetTickerCount(options, BLOOM_FILTER_USEFUL), 0);
  ASSERT_EQ("foo2", Get("barbarbar2"));
  ASSERT_EQ(TestGetTickerCount(options, BLOOM_FILTER_USEFUL), 0);
  ASSERT_EQ("NOT_FOUND", Get("barbarbar3"));
  ASSERT_EQ(TestGetTickerCount(options, BLOOM_FILTER_USEFUL), 0);

  ASSERT_EQ("NOT_FOUND", Get("barfoofoo"));
  ASSERT_EQ(TestGetTickerCount(options, BLOOM_FILTER_USEFUL), 1);

  ASSERT_EQ("NOT_FOUND", Get("foobarbar"));
  ASSERT_EQ(TestGetTickerCount(options, BLOOM_FILTER_USEFUL), 2);
}

TEST_F(DBTest, WholeKeyFilterProp) {
  Options options = last_options_;
  options.prefix_extractor.reset(NewFixedPrefixTransform(3));
  options.statistics = rocksdb::CreateDBStatistics();

  BlockBasedTableOptions bbto;
  bbto.filter_policy.reset(NewBloomFilterPolicy(10, false));
  bbto.whole_key_filtering = false;
  options.table_factory.reset(NewBlockBasedTableFactory(bbto));
  DestroyAndReopen(options);

  WriteOptions wo;
  ReadOptions ro;
  FlushOptions fo;
  fo.wait = true;
  std::string value;

  ASSERT_OK(dbfull()->Put(wo, "foobar", "foo"));
  // Needs insert some keys to make sure files are not filtered out by key
  // ranges.
  ASSERT_OK(dbfull()->Put(wo, "aaa", ""));
  ASSERT_OK(dbfull()->Put(wo, "zzz", ""));
  dbfull()->Flush(fo);

  Reopen(options);
  ASSERT_EQ("NOT_FOUND", Get("foo"));
  ASSERT_EQ(TestGetTickerCount(options, BLOOM_FILTER_USEFUL), 0);
  ASSERT_EQ("NOT_FOUND", Get("bar"));
  ASSERT_EQ(TestGetTickerCount(options, BLOOM_FILTER_USEFUL), 1);
  ASSERT_EQ("foo", Get("foobar"));
  ASSERT_EQ(TestGetTickerCount(options, BLOOM_FILTER_USEFUL), 1);

  // Reopen with whole key filtering enabled and prefix extractor
  // NULL. Bloom filter should be off for both of whole key and
  // prefix bloom.
  bbto.whole_key_filtering = true;
  options.table_factory.reset(NewBlockBasedTableFactory(bbto));
  options.prefix_extractor.reset();
  Reopen(options);

  ASSERT_EQ(TestGetTickerCount(options, BLOOM_FILTER_USEFUL), 1);
  ASSERT_EQ("NOT_FOUND", Get("foo"));
  ASSERT_EQ(TestGetTickerCount(options, BLOOM_FILTER_USEFUL), 1);
  ASSERT_EQ("NOT_FOUND", Get("bar"));
  ASSERT_EQ(TestGetTickerCount(options, BLOOM_FILTER_USEFUL), 1);
  ASSERT_EQ("foo", Get("foobar"));
  ASSERT_EQ(TestGetTickerCount(options, BLOOM_FILTER_USEFUL), 1);
  // Write DB with only full key filtering.
  ASSERT_OK(dbfull()->Put(wo, "foobar", "foo"));
  // Needs insert some keys to make sure files are not filtered out by key
  // ranges.
  ASSERT_OK(dbfull()->Put(wo, "aaa", ""));
  ASSERT_OK(dbfull()->Put(wo, "zzz", ""));
  db_->CompactRange(CompactRangeOptions(), nullptr, nullptr);

  // Reopen with both of whole key off and prefix extractor enabled.
  // Still no bloom filter should be used.
  options.prefix_extractor.reset(NewFixedPrefixTransform(3));
  bbto.whole_key_filtering = false;
  options.table_factory.reset(NewBlockBasedTableFactory(bbto));
  Reopen(options);

  ASSERT_EQ(TestGetTickerCount(options, BLOOM_FILTER_USEFUL), 1);
  ASSERT_EQ("NOT_FOUND", Get("foo"));
  ASSERT_EQ(TestGetTickerCount(options, BLOOM_FILTER_USEFUL), 1);
  ASSERT_EQ("NOT_FOUND", Get("bar"));
  ASSERT_EQ(TestGetTickerCount(options, BLOOM_FILTER_USEFUL), 1);
  ASSERT_EQ("foo", Get("foobar"));
  ASSERT_EQ(TestGetTickerCount(options, BLOOM_FILTER_USEFUL), 1);

  // Try to create a DB with mixed files:
  ASSERT_OK(dbfull()->Put(wo, "foobar", "foo"));
  // Needs insert some keys to make sure files are not filtered out by key
  // ranges.
  ASSERT_OK(dbfull()->Put(wo, "aaa", ""));
  ASSERT_OK(dbfull()->Put(wo, "zzz", ""));
  db_->CompactRange(CompactRangeOptions(), nullptr, nullptr);

  options.prefix_extractor.reset();
  bbto.whole_key_filtering = true;
  options.table_factory.reset(NewBlockBasedTableFactory(bbto));
  Reopen(options);

  // Try to create a DB with mixed files.
  ASSERT_OK(dbfull()->Put(wo, "barfoo", "bar"));
  // In this case needs insert some keys to make sure files are
  // not filtered out by key ranges.
  ASSERT_OK(dbfull()->Put(wo, "aaa", ""));
  ASSERT_OK(dbfull()->Put(wo, "zzz", ""));
  Flush();

  // Now we have two files:
  // File 1: An older file with prefix bloom.
  // File 2: A newer file with whole bloom filter.
  ASSERT_EQ(TestGetTickerCount(options, BLOOM_FILTER_USEFUL), 1);
  ASSERT_EQ("NOT_FOUND", Get("foo"));
  ASSERT_EQ(TestGetTickerCount(options, BLOOM_FILTER_USEFUL), 2);
  ASSERT_EQ("NOT_FOUND", Get("bar"));
  ASSERT_EQ(TestGetTickerCount(options, BLOOM_FILTER_USEFUL), 3);
  ASSERT_EQ("foo", Get("foobar"));
  ASSERT_EQ(TestGetTickerCount(options, BLOOM_FILTER_USEFUL), 4);
  ASSERT_EQ("bar", Get("barfoo"));
  ASSERT_EQ(TestGetTickerCount(options, BLOOM_FILTER_USEFUL), 4);

  // Reopen with the same setting: only whole key is used
  Reopen(options);
  ASSERT_EQ(TestGetTickerCount(options, BLOOM_FILTER_USEFUL), 4);
  ASSERT_EQ("NOT_FOUND", Get("foo"));
  ASSERT_EQ(TestGetTickerCount(options, BLOOM_FILTER_USEFUL), 5);
  ASSERT_EQ("NOT_FOUND", Get("bar"));
  ASSERT_EQ(TestGetTickerCount(options, BLOOM_FILTER_USEFUL), 6);
  ASSERT_EQ("foo", Get("foobar"));
  ASSERT_EQ(TestGetTickerCount(options, BLOOM_FILTER_USEFUL), 7);
  ASSERT_EQ("bar", Get("barfoo"));
  ASSERT_EQ(TestGetTickerCount(options, BLOOM_FILTER_USEFUL), 7);

  // Restart with both filters are allowed
  options.prefix_extractor.reset(NewFixedPrefixTransform(3));
  bbto.whole_key_filtering = true;
  options.table_factory.reset(NewBlockBasedTableFactory(bbto));
  Reopen(options);
  ASSERT_EQ(TestGetTickerCount(options, BLOOM_FILTER_USEFUL), 7);
  // File 1 will has it filtered out.
  // File 2 will not, as prefix `foo` exists in the file.
  ASSERT_EQ("NOT_FOUND", Get("foo"));
  ASSERT_EQ(TestGetTickerCount(options, BLOOM_FILTER_USEFUL), 8);
  ASSERT_EQ("NOT_FOUND", Get("bar"));
  ASSERT_EQ(TestGetTickerCount(options, BLOOM_FILTER_USEFUL), 10);
  ASSERT_EQ("foo", Get("foobar"));
  ASSERT_EQ(TestGetTickerCount(options, BLOOM_FILTER_USEFUL), 11);
  ASSERT_EQ("bar", Get("barfoo"));
  ASSERT_EQ(TestGetTickerCount(options, BLOOM_FILTER_USEFUL), 11);

  // Restart with only prefix bloom is allowed.
  options.prefix_extractor.reset(NewFixedPrefixTransform(3));
  bbto.whole_key_filtering = false;
  options.table_factory.reset(NewBlockBasedTableFactory(bbto));
  Reopen(options);
  ASSERT_EQ(TestGetTickerCount(options, BLOOM_FILTER_USEFUL), 11);
  ASSERT_EQ("NOT_FOUND", Get("foo"));
  ASSERT_EQ(TestGetTickerCount(options, BLOOM_FILTER_USEFUL), 11);
  ASSERT_EQ("NOT_FOUND", Get("bar"));
  ASSERT_EQ(TestGetTickerCount(options, BLOOM_FILTER_USEFUL), 12);
  ASSERT_EQ("foo", Get("foobar"));
  ASSERT_EQ(TestGetTickerCount(options, BLOOM_FILTER_USEFUL), 12);
  ASSERT_EQ("bar", Get("barfoo"));
  ASSERT_EQ(TestGetTickerCount(options, BLOOM_FILTER_USEFUL), 12);
}

TEST_F(DBTest, IterSeekBeforePrev) {
  ASSERT_OK(Put("a", "b"));
  ASSERT_OK(Put("c", "d"));
  dbfull()->Flush(FlushOptions());
  ASSERT_OK(Put("0", "f"));
  ASSERT_OK(Put("1", "h"));
  dbfull()->Flush(FlushOptions());
  ASSERT_OK(Put("2", "j"));
  auto iter = db_->NewIterator(ReadOptions());
  iter->Seek(Slice("c"));
  iter->Prev();
  iter->Seek(Slice("a"));
  iter->Prev();
  delete iter;
}

namespace {
std::string MakeLongKey(size_t length, char c) {
  return std::string(length, c);
}
}  // namespace

TEST_F(DBTest, IterLongKeys) {
  ASSERT_OK(Put(MakeLongKey(20, 0), "0"));
  ASSERT_OK(Put(MakeLongKey(32, 2), "2"));
  ASSERT_OK(Put("a", "b"));
  dbfull()->Flush(FlushOptions());
  ASSERT_OK(Put(MakeLongKey(50, 1), "1"));
  ASSERT_OK(Put(MakeLongKey(127, 3), "3"));
  ASSERT_OK(Put(MakeLongKey(64, 4), "4"));
  auto iter = db_->NewIterator(ReadOptions());

  // Create a key that needs to be skipped for Seq too new
  iter->Seek(MakeLongKey(20, 0));
  ASSERT_EQ(IterStatus(iter), MakeLongKey(20, 0) + "->0");
  iter->Next();
  ASSERT_EQ(IterStatus(iter), MakeLongKey(50, 1) + "->1");
  iter->Next();
  ASSERT_EQ(IterStatus(iter), MakeLongKey(32, 2) + "->2");
  iter->Next();
  ASSERT_EQ(IterStatus(iter), MakeLongKey(127, 3) + "->3");
  iter->Next();
  ASSERT_EQ(IterStatus(iter), MakeLongKey(64, 4) + "->4");
  delete iter;

  iter = db_->NewIterator(ReadOptions());
  iter->Seek(MakeLongKey(50, 1));
  ASSERT_EQ(IterStatus(iter), MakeLongKey(50, 1) + "->1");
  iter->Next();
  ASSERT_EQ(IterStatus(iter), MakeLongKey(32, 2) + "->2");
  iter->Next();
  ASSERT_EQ(IterStatus(iter), MakeLongKey(127, 3) + "->3");
  delete iter;
}

TEST_F(DBTest, IterNextWithNewerSeq) {
  ASSERT_OK(Put("0", "0"));
  dbfull()->Flush(FlushOptions());
  ASSERT_OK(Put("a", "b"));
  ASSERT_OK(Put("c", "d"));
  ASSERT_OK(Put("d", "e"));
  auto iter = db_->NewIterator(ReadOptions());

  // Create a key that needs to be skipped for Seq too new
  for (uint64_t i = 0; i < last_options_.max_sequential_skip_in_iterations + 1;
       i++) {
    ASSERT_OK(Put("b", "f"));
  }

  iter->Seek(Slice("a"));
  ASSERT_EQ(IterStatus(iter), "a->b");
  iter->Next();
  ASSERT_EQ(IterStatus(iter), "c->d");
  delete iter;
}

TEST_F(DBTest, IterPrevWithNewerSeq) {
  ASSERT_OK(Put("0", "0"));
  dbfull()->Flush(FlushOptions());
  ASSERT_OK(Put("a", "b"));
  ASSERT_OK(Put("c", "d"));
  ASSERT_OK(Put("d", "e"));
  auto iter = db_->NewIterator(ReadOptions());

  // Create a key that needs to be skipped for Seq too new
  for (uint64_t i = 0; i < last_options_.max_sequential_skip_in_iterations + 1;
       i++) {
    ASSERT_OK(Put("b", "f"));
  }

  iter->Seek(Slice("d"));
  ASSERT_EQ(IterStatus(iter), "d->e");
  iter->Prev();
  ASSERT_EQ(IterStatus(iter), "c->d");
  iter->Prev();
  ASSERT_EQ(IterStatus(iter), "a->b");

  iter->Prev();
  delete iter;
}

TEST_F(DBTest, IterPrevWithNewerSeq2) {
  ASSERT_OK(Put("0", "0"));
  dbfull()->Flush(FlushOptions());
  ASSERT_OK(Put("a", "b"));
  ASSERT_OK(Put("c", "d"));
  ASSERT_OK(Put("d", "e"));
  auto iter = db_->NewIterator(ReadOptions());
  iter->Seek(Slice("c"));
  ASSERT_EQ(IterStatus(iter), "c->d");

  // Create a key that needs to be skipped for Seq too new
  for (uint64_t i = 0; i < last_options_.max_sequential_skip_in_iterations + 1;
      i++) {
    ASSERT_OK(Put("b", "f"));
  }

  iter->Prev();
  ASSERT_EQ(IterStatus(iter), "a->b");

  iter->Prev();
  delete iter;
}

TEST_F(DBTest, IterEmpty) {
  do {
    CreateAndReopenWithCF({"pikachu"}, CurrentOptions());
    Iterator* iter = db_->NewIterator(ReadOptions(), handles_[1]);

    iter->SeekToFirst();
    ASSERT_EQ(IterStatus(iter), "(invalid)");

    iter->SeekToLast();
    ASSERT_EQ(IterStatus(iter), "(invalid)");

    iter->Seek("foo");
    ASSERT_EQ(IterStatus(iter), "(invalid)");

    delete iter;
  } while (ChangeCompactOptions());
}

TEST_F(DBTest, IterSingle) {
  do {
    CreateAndReopenWithCF({"pikachu"}, CurrentOptions());
    ASSERT_OK(Put(1, "a", "va"));
    Iterator* iter = db_->NewIterator(ReadOptions(), handles_[1]);

    iter->SeekToFirst();
    ASSERT_EQ(IterStatus(iter), "a->va");
    iter->Next();
    ASSERT_EQ(IterStatus(iter), "(invalid)");
    iter->SeekToFirst();
    ASSERT_EQ(IterStatus(iter), "a->va");
    iter->Prev();
    ASSERT_EQ(IterStatus(iter), "(invalid)");

    iter->SeekToLast();
    ASSERT_EQ(IterStatus(iter), "a->va");
    iter->Next();
    ASSERT_EQ(IterStatus(iter), "(invalid)");
    iter->SeekToLast();
    ASSERT_EQ(IterStatus(iter), "a->va");
    iter->Prev();
    ASSERT_EQ(IterStatus(iter), "(invalid)");

    iter->Seek("");
    ASSERT_EQ(IterStatus(iter), "a->va");
    iter->Next();
    ASSERT_EQ(IterStatus(iter), "(invalid)");

    iter->Seek("a");
    ASSERT_EQ(IterStatus(iter), "a->va");
    iter->Next();
    ASSERT_EQ(IterStatus(iter), "(invalid)");

    iter->Seek("b");
    ASSERT_EQ(IterStatus(iter), "(invalid)");

    delete iter;
  } while (ChangeCompactOptions());
}

TEST_F(DBTest, IterMulti) {
  do {
    CreateAndReopenWithCF({"pikachu"}, CurrentOptions());
    ASSERT_OK(Put(1, "a", "va"));
    ASSERT_OK(Put(1, "b", "vb"));
    ASSERT_OK(Put(1, "c", "vc"));
    Iterator* iter = db_->NewIterator(ReadOptions(), handles_[1]);

    iter->SeekToFirst();
    ASSERT_EQ(IterStatus(iter), "a->va");
    iter->Next();
    ASSERT_EQ(IterStatus(iter), "b->vb");
    iter->Next();
    ASSERT_EQ(IterStatus(iter), "c->vc");
    iter->Next();
    ASSERT_EQ(IterStatus(iter), "(invalid)");
    iter->SeekToFirst();
    ASSERT_EQ(IterStatus(iter), "a->va");
    iter->Prev();
    ASSERT_EQ(IterStatus(iter), "(invalid)");

    iter->SeekToLast();
    ASSERT_EQ(IterStatus(iter), "c->vc");
    iter->Prev();
    ASSERT_EQ(IterStatus(iter), "b->vb");
    iter->Prev();
    ASSERT_EQ(IterStatus(iter), "a->va");
    iter->Prev();
    ASSERT_EQ(IterStatus(iter), "(invalid)");
    iter->SeekToLast();
    ASSERT_EQ(IterStatus(iter), "c->vc");
    iter->Next();
    ASSERT_EQ(IterStatus(iter), "(invalid)");

    iter->Seek("");
    ASSERT_EQ(IterStatus(iter), "a->va");
    iter->Seek("a");
    ASSERT_EQ(IterStatus(iter), "a->va");
    iter->Seek("ax");
    ASSERT_EQ(IterStatus(iter), "b->vb");

    iter->Seek("b");
    ASSERT_EQ(IterStatus(iter), "b->vb");
    iter->Seek("z");
    ASSERT_EQ(IterStatus(iter), "(invalid)");

    // Switch from reverse to forward
    iter->SeekToLast();
    iter->Prev();
    iter->Prev();
    iter->Next();
    ASSERT_EQ(IterStatus(iter), "b->vb");

    // Switch from forward to reverse
    iter->SeekToFirst();
    iter->Next();
    iter->Next();
    iter->Prev();
    ASSERT_EQ(IterStatus(iter), "b->vb");

    // Make sure iter stays at snapshot
    ASSERT_OK(Put(1, "a", "va2"));
    ASSERT_OK(Put(1, "a2", "va3"));
    ASSERT_OK(Put(1, "b", "vb2"));
    ASSERT_OK(Put(1, "c", "vc2"));
    ASSERT_OK(Delete(1, "b"));
    iter->SeekToFirst();
    ASSERT_EQ(IterStatus(iter), "a->va");
    iter->Next();
    ASSERT_EQ(IterStatus(iter), "b->vb");
    iter->Next();
    ASSERT_EQ(IterStatus(iter), "c->vc");
    iter->Next();
    ASSERT_EQ(IterStatus(iter), "(invalid)");
    iter->SeekToLast();
    ASSERT_EQ(IterStatus(iter), "c->vc");
    iter->Prev();
    ASSERT_EQ(IterStatus(iter), "b->vb");
    iter->Prev();
    ASSERT_EQ(IterStatus(iter), "a->va");
    iter->Prev();
    ASSERT_EQ(IterStatus(iter), "(invalid)");

    delete iter;
  } while (ChangeCompactOptions());
}

// Check that we can skip over a run of user keys
// by using reseek rather than sequential scan
TEST_F(DBTest, IterReseek) {
  anon::OptionsOverride options_override;
  options_override.skip_policy = kSkipNoSnapshot;
  Options options = CurrentOptions(options_override);
  options.max_sequential_skip_in_iterations = 3;
  options.create_if_missing = true;
  options.statistics = rocksdb::CreateDBStatistics();
  DestroyAndReopen(options);
  CreateAndReopenWithCF({"pikachu"}, options);

  // insert two keys with same userkey and verify that
  // reseek is not invoked. For each of these test cases,
  // verify that we can find the next key "b".
  ASSERT_OK(Put(1, "a", "one"));
  ASSERT_OK(Put(1, "a", "two"));
  ASSERT_OK(Put(1, "b", "bone"));
  Iterator* iter = db_->NewIterator(ReadOptions(), handles_[1]);
  iter->SeekToFirst();
  ASSERT_EQ(TestGetTickerCount(options, NUMBER_OF_RESEEKS_IN_ITERATION), 0);
  ASSERT_EQ(IterStatus(iter), "a->two");
  iter->Next();
  ASSERT_EQ(TestGetTickerCount(options, NUMBER_OF_RESEEKS_IN_ITERATION), 0);
  ASSERT_EQ(IterStatus(iter), "b->bone");
  delete iter;

  // insert a total of three keys with same userkey and verify
  // that reseek is still not invoked.
  ASSERT_OK(Put(1, "a", "three"));
  iter = db_->NewIterator(ReadOptions(), handles_[1]);
  iter->SeekToFirst();
  ASSERT_EQ(IterStatus(iter), "a->three");
  iter->Next();
  ASSERT_EQ(TestGetTickerCount(options, NUMBER_OF_RESEEKS_IN_ITERATION), 0);
  ASSERT_EQ(IterStatus(iter), "b->bone");
  delete iter;

  // insert a total of four keys with same userkey and verify
  // that reseek is invoked.
  ASSERT_OK(Put(1, "a", "four"));
  iter = db_->NewIterator(ReadOptions(), handles_[1]);
  iter->SeekToFirst();
  ASSERT_EQ(IterStatus(iter), "a->four");
  ASSERT_EQ(TestGetTickerCount(options, NUMBER_OF_RESEEKS_IN_ITERATION), 0);
  iter->Next();
  ASSERT_EQ(TestGetTickerCount(options, NUMBER_OF_RESEEKS_IN_ITERATION), 1);
  ASSERT_EQ(IterStatus(iter), "b->bone");
  delete iter;

  // Testing reverse iterator
  // At this point, we have three versions of "a" and one version of "b".
  // The reseek statistics is already at 1.
  int num_reseeks =
      (int)TestGetTickerCount(options, NUMBER_OF_RESEEKS_IN_ITERATION);

  // Insert another version of b and assert that reseek is not invoked
  ASSERT_OK(Put(1, "b", "btwo"));
  iter = db_->NewIterator(ReadOptions(), handles_[1]);
  iter->SeekToLast();
  ASSERT_EQ(IterStatus(iter), "b->btwo");
  ASSERT_EQ(TestGetTickerCount(options, NUMBER_OF_RESEEKS_IN_ITERATION),
            num_reseeks);
  iter->Prev();
  ASSERT_EQ(TestGetTickerCount(options, NUMBER_OF_RESEEKS_IN_ITERATION),
            num_reseeks + 1);
  ASSERT_EQ(IterStatus(iter), "a->four");
  delete iter;

  // insert two more versions of b. This makes a total of 4 versions
  // of b and 4 versions of a.
  ASSERT_OK(Put(1, "b", "bthree"));
  ASSERT_OK(Put(1, "b", "bfour"));
  iter = db_->NewIterator(ReadOptions(), handles_[1]);
  iter->SeekToLast();
  ASSERT_EQ(IterStatus(iter), "b->bfour");
  ASSERT_EQ(TestGetTickerCount(options, NUMBER_OF_RESEEKS_IN_ITERATION),
            num_reseeks + 2);
  iter->Prev();

  // the previous Prev call should have invoked reseek
  ASSERT_EQ(TestGetTickerCount(options, NUMBER_OF_RESEEKS_IN_ITERATION),
            num_reseeks + 3);
  ASSERT_EQ(IterStatus(iter), "a->four");
  delete iter;
}

TEST_F(DBTest, IterSmallAndLargeMix) {
  do {
    CreateAndReopenWithCF({"pikachu"}, CurrentOptions());
    ASSERT_OK(Put(1, "a", "va"));
    ASSERT_OK(Put(1, "b", std::string(100000, 'b')));
    ASSERT_OK(Put(1, "c", "vc"));
    ASSERT_OK(Put(1, "d", std::string(100000, 'd')));
    ASSERT_OK(Put(1, "e", std::string(100000, 'e')));

    Iterator* iter = db_->NewIterator(ReadOptions(), handles_[1]);

    iter->SeekToFirst();
    ASSERT_EQ(IterStatus(iter), "a->va");
    iter->Next();
    ASSERT_EQ(IterStatus(iter), "b->" + std::string(100000, 'b'));
    iter->Next();
    ASSERT_EQ(IterStatus(iter), "c->vc");
    iter->Next();
    ASSERT_EQ(IterStatus(iter), "d->" + std::string(100000, 'd'));
    iter->Next();
    ASSERT_EQ(IterStatus(iter), "e->" + std::string(100000, 'e'));
    iter->Next();
    ASSERT_EQ(IterStatus(iter), "(invalid)");

    iter->SeekToLast();
    ASSERT_EQ(IterStatus(iter), "e->" + std::string(100000, 'e'));
    iter->Prev();
    ASSERT_EQ(IterStatus(iter), "d->" + std::string(100000, 'd'));
    iter->Prev();
    ASSERT_EQ(IterStatus(iter), "c->vc");
    iter->Prev();
    ASSERT_EQ(IterStatus(iter), "b->" + std::string(100000, 'b'));
    iter->Prev();
    ASSERT_EQ(IterStatus(iter), "a->va");
    iter->Prev();
    ASSERT_EQ(IterStatus(iter), "(invalid)");

    delete iter;
  } while (ChangeCompactOptions());
}

TEST_F(DBTest, IterMultiWithDelete) {
  do {
    CreateAndReopenWithCF({"pikachu"}, CurrentOptions());
    ASSERT_OK(Put(1, "ka", "va"));
    ASSERT_OK(Put(1, "kb", "vb"));
    ASSERT_OK(Put(1, "kc", "vc"));
    ASSERT_OK(Delete(1, "kb"));
    ASSERT_EQ("NOT_FOUND", Get(1, "kb"));

    Iterator* iter = db_->NewIterator(ReadOptions(), handles_[1]);
    iter->Seek("kc");
    ASSERT_EQ(IterStatus(iter), "kc->vc");
    if (!CurrentOptions().merge_operator) {
      // TODO: merge operator does not support backward iteration yet
      if (kPlainTableAllBytesPrefix != option_config_&&
          kBlockBasedTableWithWholeKeyHashIndex != option_config_ &&
          kHashLinkList != option_config_) {
        iter->Prev();
        ASSERT_EQ(IterStatus(iter), "ka->va");
      }
    }
    delete iter;
  } while (ChangeOptions());
}

TEST_F(DBTest, IterPrevMaxSkip) {
  do {
    CreateAndReopenWithCF({"pikachu"}, CurrentOptions());
    for (int i = 0; i < 2; i++) {
      ASSERT_OK(Put(1, "key1", "v1"));
      ASSERT_OK(Put(1, "key2", "v2"));
      ASSERT_OK(Put(1, "key3", "v3"));
      ASSERT_OK(Put(1, "key4", "v4"));
      ASSERT_OK(Put(1, "key5", "v5"));
    }

    VerifyIterLast("key5->v5", 1);

    ASSERT_OK(Delete(1, "key5"));
    VerifyIterLast("key4->v4", 1);

    ASSERT_OK(Delete(1, "key4"));
    VerifyIterLast("key3->v3", 1);

    ASSERT_OK(Delete(1, "key3"));
    VerifyIterLast("key2->v2", 1);

    ASSERT_OK(Delete(1, "key2"));
    VerifyIterLast("key1->v1", 1);

    ASSERT_OK(Delete(1, "key1"));
    VerifyIterLast("(invalid)", 1);
  } while (ChangeOptions(kSkipMergePut | kSkipNoSeekToLast));
}

TEST_F(DBTest, IterWithSnapshot) {
  anon::OptionsOverride options_override;
  options_override.skip_policy = kSkipNoSnapshot;
  do {
    CreateAndReopenWithCF({"pikachu"}, CurrentOptions(options_override));
    ASSERT_OK(Put(1, "key1", "val1"));
    ASSERT_OK(Put(1, "key2", "val2"));
    ASSERT_OK(Put(1, "key3", "val3"));
    ASSERT_OK(Put(1, "key4", "val4"));
    ASSERT_OK(Put(1, "key5", "val5"));

    const Snapshot *snapshot = db_->GetSnapshot();
    ReadOptions options;
    options.snapshot = snapshot;
    Iterator* iter = db_->NewIterator(options, handles_[1]);

    // Put more values after the snapshot
    ASSERT_OK(Put(1, "key100", "val100"));
    ASSERT_OK(Put(1, "key101", "val101"));

    iter->Seek("key5");
    ASSERT_EQ(IterStatus(iter), "key5->val5");
    if (!CurrentOptions().merge_operator) {
      // TODO: merge operator does not support backward iteration yet
      if (kPlainTableAllBytesPrefix != option_config_&&
        kBlockBasedTableWithWholeKeyHashIndex != option_config_ &&
        kHashLinkList != option_config_) {
        iter->Prev();
        ASSERT_EQ(IterStatus(iter), "key4->val4");
        iter->Prev();
        ASSERT_EQ(IterStatus(iter), "key3->val3");

        iter->Next();
        ASSERT_EQ(IterStatus(iter), "key4->val4");
        iter->Next();
        ASSERT_EQ(IterStatus(iter), "key5->val5");
      }
      iter->Next();
      ASSERT_TRUE(!iter->Valid());
    }
    db_->ReleaseSnapshot(snapshot);
    delete iter;
    // skip as HashCuckooRep does not support snapshot
  } while (ChangeOptions(kSkipHashCuckoo));
}

TEST_F(DBTest, Recover) {
  do {
    CreateAndReopenWithCF({"pikachu"}, CurrentOptions());
    ASSERT_OK(Put(1, "foo", "v1"));
    ASSERT_OK(Put(1, "baz", "v5"));

    ReopenWithColumnFamilies({"default", "pikachu"}, CurrentOptions());
    ASSERT_EQ("v1", Get(1, "foo"));

    ASSERT_EQ("v1", Get(1, "foo"));
    ASSERT_EQ("v5", Get(1, "baz"));
    ASSERT_OK(Put(1, "bar", "v2"));
    ASSERT_OK(Put(1, "foo", "v3"));

    ReopenWithColumnFamilies({"default", "pikachu"}, CurrentOptions());
    ASSERT_EQ("v3", Get(1, "foo"));
    ASSERT_OK(Put(1, "foo", "v4"));
    ASSERT_EQ("v4", Get(1, "foo"));
    ASSERT_EQ("v2", Get(1, "bar"));
    ASSERT_EQ("v5", Get(1, "baz"));
  } while (ChangeOptions());
}

TEST_F(DBTest, RecoverWithTableHandle) {
  do {
    Options options;
    options.create_if_missing = true;
    options.write_buffer_size = 100;
    options.disable_auto_compactions = true;
    options = CurrentOptions(options);
    DestroyAndReopen(options);
    CreateAndReopenWithCF({"pikachu"}, options);

    ASSERT_OK(Put(1, "foo", "v1"));
    ASSERT_OK(Put(1, "bar", "v2"));
    ASSERT_OK(Flush(1));
    ASSERT_OK(Put(1, "foo", "v3"));
    ASSERT_OK(Put(1, "bar", "v4"));
    ASSERT_OK(Flush(1));
    ASSERT_OK(Put(1, "big", std::string(100, 'a')));
    ReopenWithColumnFamilies({"default", "pikachu"}, CurrentOptions());

    std::vector<std::vector<FileMetaData>> files;
    dbfull()->TEST_GetFilesMetaData(handles_[1], &files);
    int total_files = 0;
    for (const auto& level : files) {
      total_files += level.size();
    }
    ASSERT_EQ(total_files, 3);
    for (const auto& level : files) {
      for (const auto& file : level) {
        if (kInfiniteMaxOpenFiles == option_config_) {
          ASSERT_TRUE(file.table_reader_handle != nullptr);
        } else {
          ASSERT_TRUE(file.table_reader_handle == nullptr);
        }
      }
    }
  } while (ChangeOptions());
}

TEST_F(DBTest, IgnoreRecoveredLog) {
  std::string backup_logs = dbname_ + "/backup_logs";

  // delete old files in backup_logs directory
  env_->CreateDirIfMissing(backup_logs);
  std::vector<std::string> old_files;
  env_->GetChildren(backup_logs, &old_files);
  for (auto& file : old_files) {
    if (file != "." && file != "..") {
      env_->DeleteFile(backup_logs + "/" + file);
    }
  }

  do {
    Options options = CurrentOptions();
    options.create_if_missing = true;
    options.merge_operator = MergeOperators::CreateUInt64AddOperator();
    options.wal_dir = dbname_ + "/logs";
    DestroyAndReopen(options);

    // fill up the DB
    std::string one, two;
    PutFixed64(&one, 1);
    PutFixed64(&two, 2);
    ASSERT_OK(db_->Merge(WriteOptions(), Slice("foo"), Slice(one)));
    ASSERT_OK(db_->Merge(WriteOptions(), Slice("foo"), Slice(one)));
    ASSERT_OK(db_->Merge(WriteOptions(), Slice("bar"), Slice(one)));

    // copy the logs to backup
    std::vector<std::string> logs;
    env_->GetChildren(options.wal_dir, &logs);
    for (auto& log : logs) {
      if (log != ".." && log != ".") {
        CopyFile(options.wal_dir + "/" + log, backup_logs + "/" + log);
      }
    }

    // recover the DB
    Reopen(options);
    ASSERT_EQ(two, Get("foo"));
    ASSERT_EQ(one, Get("bar"));
    Close();

    // copy the logs from backup back to wal dir
    for (auto& log : logs) {
      if (log != ".." && log != ".") {
        CopyFile(backup_logs + "/" + log, options.wal_dir + "/" + log);
      }
    }
    // this should ignore the log files, recovery should not happen again
    // if the recovery happens, the same merge operator would be called twice,
    // leading to incorrect results
    Reopen(options);
    ASSERT_EQ(two, Get("foo"));
    ASSERT_EQ(one, Get("bar"));
    Close();
    Destroy(options);
    Reopen(options);
    Close();

    // copy the logs from backup back to wal dir
    env_->CreateDirIfMissing(options.wal_dir);
    for (auto& log : logs) {
      if (log != ".." && log != ".") {
        CopyFile(backup_logs + "/" + log, options.wal_dir + "/" + log);
      }
    }
    // assert that we successfully recovered only from logs, even though we
    // destroyed the DB
    Reopen(options);
    ASSERT_EQ(two, Get("foo"));
    ASSERT_EQ(one, Get("bar"));

    // Recovery will fail if DB directory doesn't exist.
    Destroy(options);
    // copy the logs from backup back to wal dir
    env_->CreateDirIfMissing(options.wal_dir);
    for (auto& log : logs) {
      if (log != ".." && log != ".") {
        CopyFile(backup_logs + "/" + log, options.wal_dir + "/" + log);
        // we won't be needing this file no more
        env_->DeleteFile(backup_logs + "/" + log);
      }
    }
    Status s = TryReopen(options);
    ASSERT_TRUE(!s.ok());
  } while (ChangeOptions(kSkipHashCuckoo));
}

TEST_F(DBTest, RollLog) {
  do {
    CreateAndReopenWithCF({"pikachu"}, CurrentOptions());
    ASSERT_OK(Put(1, "foo", "v1"));
    ASSERT_OK(Put(1, "baz", "v5"));

    ReopenWithColumnFamilies({"default", "pikachu"}, CurrentOptions());
    for (int i = 0; i < 10; i++) {
      ReopenWithColumnFamilies({"default", "pikachu"}, CurrentOptions());
    }
    ASSERT_OK(Put(1, "foo", "v4"));
    for (int i = 0; i < 10; i++) {
      ReopenWithColumnFamilies({"default", "pikachu"}, CurrentOptions());
    }
  } while (ChangeOptions());
}

TEST_F(DBTest, WAL) {
  do {
    CreateAndReopenWithCF({"pikachu"}, CurrentOptions());
    WriteOptions writeOpt = WriteOptions();
    writeOpt.disableWAL = true;
    ASSERT_OK(dbfull()->Put(writeOpt, handles_[1], "foo", "v1"));
    ASSERT_OK(dbfull()->Put(writeOpt, handles_[1], "bar", "v1"));

    ReopenWithColumnFamilies({"default", "pikachu"}, CurrentOptions());
    ASSERT_EQ("v1", Get(1, "foo"));
    ASSERT_EQ("v1", Get(1, "bar"));

    writeOpt.disableWAL = false;
    ASSERT_OK(dbfull()->Put(writeOpt, handles_[1], "bar", "v2"));
    writeOpt.disableWAL = true;
    ASSERT_OK(dbfull()->Put(writeOpt, handles_[1], "foo", "v2"));

    ReopenWithColumnFamilies({"default", "pikachu"}, CurrentOptions());
    // Both value's should be present.
    ASSERT_EQ("v2", Get(1, "bar"));
    ASSERT_EQ("v2", Get(1, "foo"));

    writeOpt.disableWAL = true;
    ASSERT_OK(dbfull()->Put(writeOpt, handles_[1], "bar", "v3"));
    writeOpt.disableWAL = false;
    ASSERT_OK(dbfull()->Put(writeOpt, handles_[1], "foo", "v3"));

    ReopenWithColumnFamilies({"default", "pikachu"}, CurrentOptions());
    // again both values should be present.
    ASSERT_EQ("v3", Get(1, "foo"));
    ASSERT_EQ("v3", Get(1, "bar"));
  } while (ChangeCompactOptions());
}

TEST_F(DBTest, CheckLock) {
  do {
    DB* localdb;
    Options options = CurrentOptions();
    ASSERT_OK(TryReopen(options));

    // second open should fail
    ASSERT_TRUE(!(DB::Open(options, dbname_, &localdb)).ok());
  } while (ChangeCompactOptions());
}

TEST_F(DBTest, FlushMultipleMemtable) {
  do {
    Options options = CurrentOptions();
    WriteOptions writeOpt = WriteOptions();
    writeOpt.disableWAL = true;
    options.max_write_buffer_number = 4;
    options.min_write_buffer_number_to_merge = 3;
    CreateAndReopenWithCF({"pikachu"}, options);
    ASSERT_OK(dbfull()->Put(writeOpt, handles_[1], "foo", "v1"));
    ASSERT_OK(Flush(1));
    ASSERT_OK(dbfull()->Put(writeOpt, handles_[1], "bar", "v1"));

    ASSERT_EQ("v1", Get(1, "foo"));
    ASSERT_EQ("v1", Get(1, "bar"));
    ASSERT_OK(Flush(1));
  } while (ChangeCompactOptions());
}

TEST_F(DBTest, NumImmutableMemTable) {
  do {
    Options options = CurrentOptions();
    WriteOptions writeOpt = WriteOptions();
    writeOpt.disableWAL = true;
    options.max_write_buffer_number = 4;
    options.min_write_buffer_number_to_merge = 3;
    options.write_buffer_size = 1000000;
    CreateAndReopenWithCF({"pikachu"}, options);

    std::string big_value(1000000 * 2, 'x');
    std::string num;
    SetPerfLevel(kEnableTime);;
    ASSERT_TRUE(GetPerfLevel() == kEnableTime);

    ASSERT_OK(dbfull()->Put(writeOpt, handles_[1], "k1", big_value));
    ASSERT_TRUE(dbfull()->GetProperty(handles_[1],
                                      "rocksdb.num-immutable-mem-table", &num));
    ASSERT_EQ(num, "0");
    ASSERT_TRUE(dbfull()->GetProperty(
        handles_[1], "rocksdb.num-entries-active-mem-table", &num));
    ASSERT_EQ(num, "1");
    perf_context.Reset();
    Get(1, "k1");
    ASSERT_EQ(1, (int) perf_context.get_from_memtable_count);

    ASSERT_OK(dbfull()->Put(writeOpt, handles_[1], "k2", big_value));
    ASSERT_TRUE(dbfull()->GetProperty(handles_[1],
                                      "rocksdb.num-immutable-mem-table", &num));
    ASSERT_EQ(num, "1");
    ASSERT_TRUE(dbfull()->GetProperty(
        handles_[1], "rocksdb.num-entries-active-mem-table", &num));
    ASSERT_EQ(num, "1");
    ASSERT_TRUE(dbfull()->GetProperty(
        handles_[1], "rocksdb.num-entries-imm-mem-tables", &num));
    ASSERT_EQ(num, "1");

    perf_context.Reset();
    Get(1, "k1");
    ASSERT_EQ(2, (int) perf_context.get_from_memtable_count);
    perf_context.Reset();
    Get(1, "k2");
    ASSERT_EQ(1, (int) perf_context.get_from_memtable_count);

    ASSERT_OK(dbfull()->Put(writeOpt, handles_[1], "k3", big_value));
    ASSERT_TRUE(dbfull()->GetProperty(
        handles_[1], "rocksdb.cur-size-active-mem-table", &num));
    ASSERT_TRUE(dbfull()->GetProperty(handles_[1],
                                      "rocksdb.num-immutable-mem-table", &num));
    ASSERT_EQ(num, "2");
    ASSERT_TRUE(dbfull()->GetProperty(
        handles_[1], "rocksdb.num-entries-active-mem-table", &num));
    ASSERT_EQ(num, "1");
    ASSERT_TRUE(dbfull()->GetProperty(
        handles_[1], "rocksdb.num-entries-imm-mem-tables", &num));
    ASSERT_EQ(num, "2");
    perf_context.Reset();
    Get(1, "k2");
    ASSERT_EQ(2, (int) perf_context.get_from_memtable_count);
    perf_context.Reset();
    Get(1, "k3");
    ASSERT_EQ(1, (int) perf_context.get_from_memtable_count);
    perf_context.Reset();
    Get(1, "k1");
    ASSERT_EQ(3, (int) perf_context.get_from_memtable_count);

    ASSERT_OK(Flush(1));
    ASSERT_TRUE(dbfull()->GetProperty(handles_[1],
                                      "rocksdb.num-immutable-mem-table", &num));
    ASSERT_EQ(num, "0");
    ASSERT_TRUE(dbfull()->GetProperty(
        handles_[1], "rocksdb.cur-size-active-mem-table", &num));
    // "200" is the size of the metadata of an empty skiplist, this would
    // break if we change the default skiplist implementation
    ASSERT_EQ(num, "200");

    uint64_t int_num;
    uint64_t base_total_size;
    ASSERT_TRUE(dbfull()->GetIntProperty(
        handles_[1], "rocksdb.estimate-num-keys", &base_total_size));

    ASSERT_OK(dbfull()->Delete(writeOpt, handles_[1], "k2"));
    ASSERT_OK(dbfull()->Put(writeOpt, handles_[1], "k3", ""));
    ASSERT_OK(dbfull()->Delete(writeOpt, handles_[1], "k3"));
    ASSERT_TRUE(dbfull()->GetIntProperty(
        handles_[1], "rocksdb.num-deletes-active-mem-table", &int_num));
    ASSERT_EQ(int_num, 2U);
    ASSERT_TRUE(dbfull()->GetIntProperty(
        handles_[1], "rocksdb.num-entries-active-mem-table", &int_num));
    ASSERT_EQ(int_num, 3U);

    ASSERT_OK(dbfull()->Put(writeOpt, handles_[1], "k2", big_value));
    ASSERT_OK(dbfull()->Put(writeOpt, handles_[1], "k2", big_value));
    ASSERT_TRUE(dbfull()->GetIntProperty(
        handles_[1], "rocksdb.num-entries-imm-mem-tables", &int_num));
    ASSERT_EQ(int_num, 4U);
    ASSERT_TRUE(dbfull()->GetIntProperty(
        handles_[1], "rocksdb.num-deletes-imm-mem-tables", &int_num));
    ASSERT_EQ(int_num, 2U);

    ASSERT_TRUE(dbfull()->GetIntProperty(
        handles_[1], "rocksdb.estimate-num-keys", &int_num));
    ASSERT_EQ(int_num, base_total_size + 1);

    SetPerfLevel(kDisable);
    ASSERT_TRUE(GetPerfLevel() == kDisable);
  } while (ChangeCompactOptions());
}

class SleepingBackgroundTask {
 public:
  SleepingBackgroundTask()
      : bg_cv_(&mutex_), should_sleep_(true), done_with_sleep_(false) {}
  void DoSleep() {
    MutexLock l(&mutex_);
    while (should_sleep_) {
      bg_cv_.Wait();
    }
    done_with_sleep_ = true;
    bg_cv_.SignalAll();
  }
  void WakeUp() {
    MutexLock l(&mutex_);
    should_sleep_ = false;
    bg_cv_.SignalAll();
  }
  void WaitUntilDone() {
    MutexLock l(&mutex_);
    while (!done_with_sleep_) {
      bg_cv_.Wait();
    }
  }

  static void DoSleepTask(void* arg) {
    reinterpret_cast<SleepingBackgroundTask*>(arg)->DoSleep();
  }

 private:
  port::Mutex mutex_;
  port::CondVar bg_cv_;  // Signalled when background work finishes
  bool should_sleep_;
  bool done_with_sleep_;
};

TEST_F(DBTest, FlushEmptyColumnFamily) {
  // Block flush thread and disable compaction thread
  env_->SetBackgroundThreads(1, Env::HIGH);
  env_->SetBackgroundThreads(1, Env::LOW);
  SleepingBackgroundTask sleeping_task_low;
  env_->Schedule(&SleepingBackgroundTask::DoSleepTask, &sleeping_task_low,
                 Env::Priority::LOW);
  SleepingBackgroundTask sleeping_task_high;
  env_->Schedule(&SleepingBackgroundTask::DoSleepTask, &sleeping_task_high,
                 Env::Priority::HIGH);

  Options options = CurrentOptions();
  // disable compaction
  options.disable_auto_compactions = true;
  WriteOptions writeOpt = WriteOptions();
  writeOpt.disableWAL = true;
  options.max_write_buffer_number = 2;
  options.min_write_buffer_number_to_merge = 1;
  CreateAndReopenWithCF({"pikachu"}, options);

  // Compaction can still go through even if no thread can flush the
  // mem table.
  ASSERT_OK(Flush(0));
  ASSERT_OK(Flush(1));

  // Insert can go through
  ASSERT_OK(dbfull()->Put(writeOpt, handles_[0], "foo", "v1"));
  ASSERT_OK(dbfull()->Put(writeOpt, handles_[1], "bar", "v1"));

  ASSERT_EQ("v1", Get(0, "foo"));
  ASSERT_EQ("v1", Get(1, "bar"));

  sleeping_task_high.WakeUp();
  sleeping_task_high.WaitUntilDone();

  // Flush can still go through.
  ASSERT_OK(Flush(0));
  ASSERT_OK(Flush(1));

  sleeping_task_low.WakeUp();
  sleeping_task_low.WaitUntilDone();
}

TEST_F(DBTest, GetProperty) {
  // Set sizes to both background thread pool to be 1 and block them.
  env_->SetBackgroundThreads(1, Env::HIGH);
  env_->SetBackgroundThreads(1, Env::LOW);
  SleepingBackgroundTask sleeping_task_low;
  env_->Schedule(&SleepingBackgroundTask::DoSleepTask, &sleeping_task_low,
                 Env::Priority::LOW);
  SleepingBackgroundTask sleeping_task_high;
  env_->Schedule(&SleepingBackgroundTask::DoSleepTask, &sleeping_task_high,
                 Env::Priority::HIGH);

  Options options = CurrentOptions();
  WriteOptions writeOpt = WriteOptions();
  writeOpt.disableWAL = true;
  options.compaction_style = kCompactionStyleUniversal;
  options.level0_file_num_compaction_trigger = 1;
  options.compaction_options_universal.size_ratio = 50;
  options.max_background_compactions = 1;
  options.max_background_flushes = 1;
  options.max_write_buffer_number = 10;
  options.min_write_buffer_number_to_merge = 1;
  options.write_buffer_size = 1000000;
  Reopen(options);

  std::string big_value(1000000 * 2, 'x');
  std::string num;
  uint64_t int_num;
  SetPerfLevel(kEnableTime);

  ASSERT_TRUE(
      dbfull()->GetIntProperty("rocksdb.estimate-table-readers-mem", &int_num));
  ASSERT_EQ(int_num, 0U);

  ASSERT_OK(dbfull()->Put(writeOpt, "k1", big_value));
  ASSERT_TRUE(dbfull()->GetProperty("rocksdb.num-immutable-mem-table", &num));
  ASSERT_EQ(num, "0");
  ASSERT_TRUE(dbfull()->GetProperty("rocksdb.mem-table-flush-pending", &num));
  ASSERT_EQ(num, "0");
  ASSERT_TRUE(dbfull()->GetProperty("rocksdb.compaction-pending", &num));
  ASSERT_EQ(num, "0");
  ASSERT_TRUE(dbfull()->GetProperty("rocksdb.estimate-num-keys", &num));
  ASSERT_EQ(num, "1");
  perf_context.Reset();

  ASSERT_OK(dbfull()->Put(writeOpt, "k2", big_value));
  ASSERT_TRUE(dbfull()->GetProperty("rocksdb.num-immutable-mem-table", &num));
  ASSERT_EQ(num, "1");
  ASSERT_OK(dbfull()->Delete(writeOpt, "k-non-existing"));
  ASSERT_OK(dbfull()->Put(writeOpt, "k3", big_value));
  ASSERT_TRUE(dbfull()->GetProperty("rocksdb.num-immutable-mem-table", &num));
  ASSERT_EQ(num, "2");
  ASSERT_TRUE(dbfull()->GetProperty("rocksdb.mem-table-flush-pending", &num));
  ASSERT_EQ(num, "1");
  ASSERT_TRUE(dbfull()->GetProperty("rocksdb.compaction-pending", &num));
  ASSERT_EQ(num, "0");
  ASSERT_TRUE(dbfull()->GetProperty("rocksdb.estimate-num-keys", &num));
  ASSERT_EQ(num, "2");
  // Verify the same set of properties through GetIntProperty
  ASSERT_TRUE(
      dbfull()->GetIntProperty("rocksdb.num-immutable-mem-table", &int_num));
  ASSERT_EQ(int_num, 2U);
  ASSERT_TRUE(
      dbfull()->GetIntProperty("rocksdb.mem-table-flush-pending", &int_num));
  ASSERT_EQ(int_num, 1U);
  ASSERT_TRUE(dbfull()->GetIntProperty("rocksdb.compaction-pending", &int_num));
  ASSERT_EQ(int_num, 0U);
  ASSERT_TRUE(dbfull()->GetIntProperty("rocksdb.estimate-num-keys", &int_num));
  ASSERT_EQ(int_num, 2U);

  ASSERT_TRUE(
      dbfull()->GetIntProperty("rocksdb.estimate-table-readers-mem", &int_num));
  ASSERT_EQ(int_num, 0U);

  sleeping_task_high.WakeUp();
  sleeping_task_high.WaitUntilDone();
  dbfull()->TEST_WaitForFlushMemTable();

  ASSERT_OK(dbfull()->Put(writeOpt, "k4", big_value));
  ASSERT_OK(dbfull()->Put(writeOpt, "k5", big_value));
  dbfull()->TEST_WaitForFlushMemTable();
  ASSERT_TRUE(dbfull()->GetProperty("rocksdb.mem-table-flush-pending", &num));
  ASSERT_EQ(num, "0");
  ASSERT_TRUE(dbfull()->GetProperty("rocksdb.compaction-pending", &num));
  ASSERT_EQ(num, "1");
  ASSERT_TRUE(dbfull()->GetProperty("rocksdb.estimate-num-keys", &num));
  ASSERT_EQ(num, "4");

  ASSERT_TRUE(
      dbfull()->GetIntProperty("rocksdb.estimate-table-readers-mem", &int_num));
  ASSERT_GT(int_num, 0U);

  sleeping_task_low.WakeUp();
  sleeping_task_low.WaitUntilDone();

  dbfull()->TEST_WaitForFlushMemTable();
  options.max_open_files = 10;
  Reopen(options);
  // After reopening, no table reader is loaded, so no memory for table readers
  ASSERT_TRUE(
      dbfull()->GetIntProperty("rocksdb.estimate-table-readers-mem", &int_num));
  ASSERT_EQ(int_num, 0U);
  ASSERT_TRUE(dbfull()->GetIntProperty("rocksdb.estimate-num-keys", &int_num));
  ASSERT_GT(int_num, 0U);

  // After reading a key, at least one table reader is loaded.
  Get("k5");
  ASSERT_TRUE(
      dbfull()->GetIntProperty("rocksdb.estimate-table-readers-mem", &int_num));
  ASSERT_GT(int_num, 0U);

  // Test rocksdb.num-live-versions
  {
    options.level0_file_num_compaction_trigger = 20;
    Reopen(options);
    ASSERT_TRUE(
        dbfull()->GetIntProperty("rocksdb.num-live-versions", &int_num));
    ASSERT_EQ(int_num, 1U);

    // Use an iterator to hold current version
    std::unique_ptr<Iterator> iter1(dbfull()->NewIterator(ReadOptions()));

    ASSERT_OK(dbfull()->Put(writeOpt, "k6", big_value));
    Flush();
    ASSERT_TRUE(
        dbfull()->GetIntProperty("rocksdb.num-live-versions", &int_num));
    ASSERT_EQ(int_num, 2U);

    // Use an iterator to hold current version
    std::unique_ptr<Iterator> iter2(dbfull()->NewIterator(ReadOptions()));

    ASSERT_OK(dbfull()->Put(writeOpt, "k7", big_value));
    Flush();
    ASSERT_TRUE(
        dbfull()->GetIntProperty("rocksdb.num-live-versions", &int_num));
    ASSERT_EQ(int_num, 3U);

    iter2.reset();
    ASSERT_TRUE(
        dbfull()->GetIntProperty("rocksdb.num-live-versions", &int_num));
    ASSERT_EQ(int_num, 2U);

    iter1.reset();
    ASSERT_TRUE(
        dbfull()->GetIntProperty("rocksdb.num-live-versions", &int_num));
    ASSERT_EQ(int_num, 1U);
  }
}

TEST_F(DBTest, FLUSH) {
  do {
    CreateAndReopenWithCF({"pikachu"}, CurrentOptions());
    WriteOptions writeOpt = WriteOptions();
    writeOpt.disableWAL = true;
    SetPerfLevel(kEnableTime);;
    ASSERT_OK(dbfull()->Put(writeOpt, handles_[1], "foo", "v1"));
    // this will now also flush the last 2 writes
    ASSERT_OK(Flush(1));
    ASSERT_OK(dbfull()->Put(writeOpt, handles_[1], "bar", "v1"));

    perf_context.Reset();
    Get(1, "foo");
    ASSERT_TRUE((int) perf_context.get_from_output_files_time > 0);

    ReopenWithColumnFamilies({"default", "pikachu"}, CurrentOptions());
    ASSERT_EQ("v1", Get(1, "foo"));
    ASSERT_EQ("v1", Get(1, "bar"));

    writeOpt.disableWAL = true;
    ASSERT_OK(dbfull()->Put(writeOpt, handles_[1], "bar", "v2"));
    ASSERT_OK(dbfull()->Put(writeOpt, handles_[1], "foo", "v2"));
    ASSERT_OK(Flush(1));

    ReopenWithColumnFamilies({"default", "pikachu"}, CurrentOptions());
    ASSERT_EQ("v2", Get(1, "bar"));
    perf_context.Reset();
    ASSERT_EQ("v2", Get(1, "foo"));
    ASSERT_TRUE((int) perf_context.get_from_output_files_time > 0);

    writeOpt.disableWAL = false;
    ASSERT_OK(dbfull()->Put(writeOpt, handles_[1], "bar", "v3"));
    ASSERT_OK(dbfull()->Put(writeOpt, handles_[1], "foo", "v3"));
    ASSERT_OK(Flush(1));

    ReopenWithColumnFamilies({"default", "pikachu"}, CurrentOptions());
    // 'foo' should be there because its put
    // has WAL enabled.
    ASSERT_EQ("v3", Get(1, "foo"));
    ASSERT_EQ("v3", Get(1, "bar"));

    SetPerfLevel(kDisable);
  } while (ChangeCompactOptions());
}

TEST_F(DBTest, RecoveryWithEmptyLog) {
  do {
    CreateAndReopenWithCF({"pikachu"}, CurrentOptions());
    ASSERT_OK(Put(1, "foo", "v1"));
    ASSERT_OK(Put(1, "foo", "v2"));
    ReopenWithColumnFamilies({"default", "pikachu"}, CurrentOptions());
    ReopenWithColumnFamilies({"default", "pikachu"}, CurrentOptions());
    ASSERT_OK(Put(1, "foo", "v3"));
    ReopenWithColumnFamilies({"default", "pikachu"}, CurrentOptions());
    ASSERT_EQ("v3", Get(1, "foo"));
  } while (ChangeOptions());
}

// Check that writes done during a memtable compaction are recovered
// if the database is shutdown during the memtable compaction.
TEST_F(DBTest, RecoverDuringMemtableCompaction) {
  do {
    Options options;
    options.env = env_;
    options.write_buffer_size = 1000000;
    options = CurrentOptions(options);
    CreateAndReopenWithCF({"pikachu"}, options);

    // Trigger a long memtable compaction and reopen the database during it
    ASSERT_OK(Put(1, "foo", "v1"));  // Goes to 1st log file
    ASSERT_OK(Put(1, "big1", std::string(10000000, 'x')));  // Fills memtable
    ASSERT_OK(Put(1, "big2", std::string(1000, 'y')));  // Triggers compaction
    ASSERT_OK(Put(1, "bar", "v2"));                     // Goes to new log file

    ReopenWithColumnFamilies({"default", "pikachu"}, options);
    ASSERT_EQ("v1", Get(1, "foo"));
    ASSERT_EQ("v2", Get(1, "bar"));
    ASSERT_EQ(std::string(10000000, 'x'), Get(1, "big1"));
    ASSERT_EQ(std::string(1000, 'y'), Get(1, "big2"));
  } while (ChangeOptions());
}

// false positive TSAN report on shared_ptr --
// https://groups.google.com/forum/#!topic/thread-sanitizer/vz_s-t226Vg
#ifndef ROCKSDB_TSAN_RUN
TEST_F(DBTest, FlushSchedule) {
  Options options = CurrentOptions();
  options.disable_auto_compactions = true;
  options.level0_stop_writes_trigger = 1 << 10;
  options.level0_slowdown_writes_trigger = 1 << 10;
  options.min_write_buffer_number_to_merge = 1;
  options.max_write_buffer_number = 2;
  options.write_buffer_size = 100 * 1000;
  CreateAndReopenWithCF({"pikachu"}, options);
  std::vector<std::thread> threads;

  std::atomic<int> thread_num(0);
  // each column family will have 5 thread, each thread generating 2 memtables.
  // each column family should end up with 10 table files
  for (int i = 0; i < 10; ++i) {
    threads.emplace_back([&]() {
      int a = thread_num.fetch_add(1);
      Random rnd(a);
      WriteOptions wo;
      // this should fill up 2 memtables
      for (int k = 0; k < 5000; ++k) {
        ASSERT_OK(db_->Put(wo, handles_[a & 1], RandomString(&rnd, 13), ""));
      }
    });
  }

  for (auto& t : threads) {
    t.join();
  }

  auto default_tables = GetNumberOfSstFilesForColumnFamily(db_, "default");
  auto pikachu_tables = GetNumberOfSstFilesForColumnFamily(db_, "pikachu");
  ASSERT_LE(default_tables, static_cast<uint64_t>(10));
  ASSERT_GT(default_tables, static_cast<uint64_t>(0));
  ASSERT_LE(pikachu_tables, static_cast<uint64_t>(10));
  ASSERT_GT(pikachu_tables, static_cast<uint64_t>(0));
}
#endif  // enabled only if not TSAN run

TEST_F(DBTest, MinorCompactionsHappen) {
  do {
    Options options;
    options.write_buffer_size = 10000;
    options = CurrentOptions(options);
    CreateAndReopenWithCF({"pikachu"}, options);

    const int N = 500;

    int starting_num_tables = TotalTableFiles(1);
    for (int i = 0; i < N; i++) {
      ASSERT_OK(Put(1, Key(i), Key(i) + std::string(1000, 'v')));
    }
    int ending_num_tables = TotalTableFiles(1);
    ASSERT_GT(ending_num_tables, starting_num_tables);

    for (int i = 0; i < N; i++) {
      ASSERT_EQ(Key(i) + std::string(1000, 'v'), Get(1, Key(i)));
    }

    ReopenWithColumnFamilies({"default", "pikachu"}, options);

    for (int i = 0; i < N; i++) {
      ASSERT_EQ(Key(i) + std::string(1000, 'v'), Get(1, Key(i)));
    }
  } while (ChangeCompactOptions());
}

TEST_F(DBTest, ManifestRollOver) {
  do {
    Options options;
    options.max_manifest_file_size = 10 ;  // 10 bytes
    options = CurrentOptions(options);
    CreateAndReopenWithCF({"pikachu"}, options);
    {
      ASSERT_OK(Put(1, "manifest_key1", std::string(1000, '1')));
      ASSERT_OK(Put(1, "manifest_key2", std::string(1000, '2')));
      ASSERT_OK(Put(1, "manifest_key3", std::string(1000, '3')));
      uint64_t manifest_before_flush = dbfull()->TEST_Current_Manifest_FileNo();
      ASSERT_OK(Flush(1));  // This should trigger LogAndApply.
      uint64_t manifest_after_flush = dbfull()->TEST_Current_Manifest_FileNo();
      ASSERT_GT(manifest_after_flush, manifest_before_flush);
      ReopenWithColumnFamilies({"default", "pikachu"}, options);
      ASSERT_GT(dbfull()->TEST_Current_Manifest_FileNo(), manifest_after_flush);
      // check if a new manifest file got inserted or not.
      ASSERT_EQ(std::string(1000, '1'), Get(1, "manifest_key1"));
      ASSERT_EQ(std::string(1000, '2'), Get(1, "manifest_key2"));
      ASSERT_EQ(std::string(1000, '3'), Get(1, "manifest_key3"));
    }
  } while (ChangeCompactOptions());
}

TEST_F(DBTest, IdentityAcrossRestarts) {
  do {
    std::string id1;
    ASSERT_OK(db_->GetDbIdentity(id1));

    Options options = CurrentOptions();
    Reopen(options);
    std::string id2;
    ASSERT_OK(db_->GetDbIdentity(id2));
    // id1 should match id2 because identity was not regenerated
    ASSERT_EQ(id1.compare(id2), 0);

    std::string idfilename = IdentityFileName(dbname_);
    ASSERT_OK(env_->DeleteFile(idfilename));
    Reopen(options);
    std::string id3;
    ASSERT_OK(db_->GetDbIdentity(id3));
    // id1 should NOT match id3 because identity was regenerated
    ASSERT_NE(id1.compare(id3), 0);
  } while (ChangeCompactOptions());
}

TEST_F(DBTest, RecoverWithLargeLog) {
  do {
    {
      Options options = CurrentOptions();
      CreateAndReopenWithCF({"pikachu"}, options);
      ASSERT_OK(Put(1, "big1", std::string(200000, '1')));
      ASSERT_OK(Put(1, "big2", std::string(200000, '2')));
      ASSERT_OK(Put(1, "small3", std::string(10, '3')));
      ASSERT_OK(Put(1, "small4", std::string(10, '4')));
      ASSERT_EQ(NumTableFilesAtLevel(0, 1), 0);
    }

    // Make sure that if we re-open with a small write buffer size that
    // we flush table files in the middle of a large log file.
    Options options;
    options.write_buffer_size = 100000;
    options = CurrentOptions(options);
    ReopenWithColumnFamilies({"default", "pikachu"}, options);
    ASSERT_EQ(NumTableFilesAtLevel(0, 1), 3);
    ASSERT_EQ(std::string(200000, '1'), Get(1, "big1"));
    ASSERT_EQ(std::string(200000, '2'), Get(1, "big2"));
    ASSERT_EQ(std::string(10, '3'), Get(1, "small3"));
    ASSERT_EQ(std::string(10, '4'), Get(1, "small4"));
    ASSERT_GT(NumTableFilesAtLevel(0, 1), 1);
  } while (ChangeCompactOptions());
}

TEST_F(DBTest, CompactionsGenerateMultipleFiles) {
  Options options;
  options.write_buffer_size = 100000000;        // Large write buffer
  options = CurrentOptions(options);
  CreateAndReopenWithCF({"pikachu"}, options);

  Random rnd(301);

  // Write 8MB (80 values, each 100K)
  ASSERT_EQ(NumTableFilesAtLevel(0, 1), 0);
  std::vector<std::string> values;
  for (int i = 0; i < 80; i++) {
    values.push_back(RandomString(&rnd, 100000));
    ASSERT_OK(Put(1, Key(i), values[i]));
  }

  // Reopening moves updates to level-0
  ReopenWithColumnFamilies({"default", "pikachu"}, options);
  dbfull()->TEST_CompactRange(0, nullptr, nullptr, handles_[1],
                              true /* disallow trivial move */);

  ASSERT_EQ(NumTableFilesAtLevel(0, 1), 0);
  ASSERT_GT(NumTableFilesAtLevel(1, 1), 1);
  for (int i = 0; i < 80; i++) {
    ASSERT_EQ(Get(1, Key(i)), values[i]);
  }
}

TEST_F(DBTest, TrivialMoveOneFile) {
  int32_t trivial_move = 0;
  rocksdb::SyncPoint::GetInstance()->SetCallBack(
      "DBImpl::BackgroundCompaction:TrivialMove",
      [&](void* arg) { trivial_move++; });
  rocksdb::SyncPoint::GetInstance()->EnableProcessing();

  Options options;
  options.write_buffer_size = 100000000;
  options = CurrentOptions(options);
  DestroyAndReopen(options);

  int32_t num_keys = 80;
  int32_t value_size = 100 * 1024;  // 100 KB

  Random rnd(301);
  std::vector<std::string> values;
  for (int i = 0; i < num_keys; i++) {
    values.push_back(RandomString(&rnd, value_size));
    ASSERT_OK(Put(Key(i), values[i]));
  }

  // Reopening moves updates to L0
  Reopen(options);
  ASSERT_EQ(NumTableFilesAtLevel(0, 0), 1);  // 1 file in L0
  ASSERT_EQ(NumTableFilesAtLevel(1, 0), 0);  // 0 files in L1

  std::vector<LiveFileMetaData> metadata;
  db_->GetLiveFilesMetaData(&metadata);
  ASSERT_EQ(metadata.size(), 1U);
  LiveFileMetaData level0_file = metadata[0];  // L0 file meta

  // Compaction will initiate a trivial move from L0 to L1
  dbfull()->CompactRange(CompactRangeOptions(), nullptr, nullptr);

  // File moved From L0 to L1
  ASSERT_EQ(NumTableFilesAtLevel(0, 0), 0);  // 0 files in L0
  ASSERT_EQ(NumTableFilesAtLevel(1, 0), 1);  // 1 file in L1

  metadata.clear();
  db_->GetLiveFilesMetaData(&metadata);
  ASSERT_EQ(metadata.size(), 1U);
  ASSERT_EQ(metadata[0].name /* level1_file.name */, level0_file.name);
  ASSERT_EQ(metadata[0].size /* level1_file.size */, level0_file.size);

  for (int i = 0; i < num_keys; i++) {
    ASSERT_EQ(Get(Key(i)), values[i]);
  }

  ASSERT_EQ(trivial_move, 1);
  rocksdb::SyncPoint::GetInstance()->DisableProcessing();
}

TEST_F(DBTest, TrivialMoveNonOverlappingFiles) {
  int32_t trivial_move = 0;
  int32_t non_trivial_move = 0;
  rocksdb::SyncPoint::GetInstance()->SetCallBack(
      "DBImpl::BackgroundCompaction:TrivialMove",
      [&](void* arg) { trivial_move++; });
  rocksdb::SyncPoint::GetInstance()->SetCallBack(
      "DBImpl::BackgroundCompaction:NonTrivial",
      [&](void* arg) { non_trivial_move++; });
  rocksdb::SyncPoint::GetInstance()->EnableProcessing();

  Options options = CurrentOptions();
  options.disable_auto_compactions = true;
  options.write_buffer_size = 10 * 1024 * 1024;

  DestroyAndReopen(options);
  // non overlapping ranges
  std::vector<std::pair<int32_t, int32_t>> ranges = {
    {100, 199},
    {300, 399},
    {0, 99},
    {200, 299},
    {600, 699},
    {400, 499},
    {500, 550},
    {551, 599},
  };
  int32_t value_size = 10 * 1024;  // 10 KB

  Random rnd(301);
  std::map<int32_t, std::string> values;
  for (uint32_t i = 0; i < ranges.size(); i++) {
    for (int32_t j = ranges[i].first; j <= ranges[i].second; j++) {
      values[j] = RandomString(&rnd, value_size);
      ASSERT_OK(Put(Key(j), values[j]));
    }
    ASSERT_OK(Flush());
  }

  int32_t level0_files = NumTableFilesAtLevel(0, 0);
  ASSERT_EQ(level0_files, ranges.size());    // Multiple files in L0
  ASSERT_EQ(NumTableFilesAtLevel(1, 0), 0);  // No files in L1

  // Since data is non-overlapping we expect compaction to initiate
  // a trivial move
  db_->CompactRange(CompactRangeOptions(), nullptr, nullptr);
  // We expect that all the files were trivially moved from L0 to L1
  ASSERT_EQ(NumTableFilesAtLevel(0, 0), 0);
  ASSERT_EQ(NumTableFilesAtLevel(1, 0) /* level1_files */, level0_files);

  for (uint32_t i = 0; i < ranges.size(); i++) {
    for (int32_t j = ranges[i].first; j <= ranges[i].second; j++) {
      ASSERT_EQ(Get(Key(j)), values[j]);
    }
  }

  ASSERT_EQ(trivial_move, 1);
  ASSERT_EQ(non_trivial_move, 0);

  trivial_move = 0;
  non_trivial_move = 0;
  values.clear();
  DestroyAndReopen(options);
  // Same ranges as above but overlapping
  ranges = {
    {100, 199},
    {300, 399},
    {0, 99},
    {200, 299},
    {600, 699},
    {400, 499},
    {500, 560},  // this range overlap with the next one
    {551, 599},
  };
  for (uint32_t i = 0; i < ranges.size(); i++) {
    for (int32_t j = ranges[i].first; j <= ranges[i].second; j++) {
      values[j] = RandomString(&rnd, value_size);
      ASSERT_OK(Put(Key(j), values[j]));
    }
    ASSERT_OK(Flush());
  }

  db_->CompactRange(CompactRangeOptions(), nullptr, nullptr);

  for (uint32_t i = 0; i < ranges.size(); i++) {
    for (int32_t j = ranges[i].first; j <= ranges[i].second; j++) {
      ASSERT_EQ(Get(Key(j)), values[j]);
    }
  }
  ASSERT_EQ(trivial_move, 0);
  ASSERT_EQ(non_trivial_move, 1);

  rocksdb::SyncPoint::GetInstance()->DisableProcessing();
}

TEST_F(DBTest, TrivialMoveTargetLevel) {
  int32_t trivial_move = 0;
  int32_t non_trivial_move = 0;
  rocksdb::SyncPoint::GetInstance()->SetCallBack(
      "DBImpl::BackgroundCompaction:TrivialMove",
      [&](void* arg) { trivial_move++; });
  rocksdb::SyncPoint::GetInstance()->SetCallBack(
      "DBImpl::BackgroundCompaction:NonTrivial",
      [&](void* arg) { non_trivial_move++; });
  rocksdb::SyncPoint::GetInstance()->EnableProcessing();

  Options options = CurrentOptions();
  options.disable_auto_compactions = true;
  options.write_buffer_size = 10 * 1024 * 1024;
  options.num_levels = 7;

  DestroyAndReopen(options);
  int32_t value_size = 10 * 1024;  // 10 KB

  // Add 2 non-overlapping files
  Random rnd(301);
  std::map<int32_t, std::string> values;

  // file 1 [0 => 300]
  for (int32_t i = 0; i <= 300; i++) {
    values[i] = RandomString(&rnd, value_size);
    ASSERT_OK(Put(Key(i), values[i]));
  }
  ASSERT_OK(Flush());

  // file 2 [600 => 700]
  for (int32_t i = 600; i <= 700; i++) {
    values[i] = RandomString(&rnd, value_size);
    ASSERT_OK(Put(Key(i), values[i]));
  }
  ASSERT_OK(Flush());

  // 2 files in L0
  ASSERT_EQ("2", FilesPerLevel(0));
  CompactRangeOptions compact_options;
  compact_options.change_level = true;
  compact_options.target_level = 6;
  ASSERT_OK(db_->CompactRange(compact_options, nullptr, nullptr));
  // 2 files in L6
  ASSERT_EQ("0,0,0,0,0,0,2", FilesPerLevel(0));

  ASSERT_EQ(trivial_move, 1);
  ASSERT_EQ(non_trivial_move, 0);

  for (int32_t i = 0; i <= 300; i++) {
    ASSERT_EQ(Get(Key(i)), values[i]);
  }
  for (int32_t i = 600; i <= 700; i++) {
    ASSERT_EQ(Get(Key(i)), values[i]);
  }
}

TEST_F(DBTest, TrivialMoveToLastLevelWithFiles) {
  int32_t trivial_move = 0;
  int32_t non_trivial_move = 0;
  rocksdb::SyncPoint::GetInstance()->SetCallBack(
      "DBImpl::BackgroundCompaction:TrivialMove",
      [&](void* arg) { trivial_move++; });
  rocksdb::SyncPoint::GetInstance()->SetCallBack(
      "DBImpl::BackgroundCompaction:NonTrivial",
      [&](void* arg) { non_trivial_move++; });
  rocksdb::SyncPoint::GetInstance()->EnableProcessing();

  Options options;
  options.write_buffer_size = 100000000;
  options = CurrentOptions(options);
  DestroyAndReopen(options);

  int32_t value_size = 10 * 1024;  // 10 KB

  Random rnd(301);
  std::vector<std::string> values;
  // File with keys [ 0 => 99 ]
  for (int i = 0; i < 100; i++) {
    values.push_back(RandomString(&rnd, value_size));
    ASSERT_OK(Put(Key(i), values[i]));
  }
  ASSERT_OK(Flush());

  ASSERT_EQ("1", FilesPerLevel(0));
  // Compaction will do L0=>L1 (trivial move) then move L1 files to L3
  CompactRangeOptions compact_options;
  compact_options.change_level = true;
  compact_options.target_level = 3;
  ASSERT_OK(db_->CompactRange(compact_options, nullptr, nullptr));
  ASSERT_EQ("0,0,0,1", FilesPerLevel(0));
  ASSERT_EQ(trivial_move, 1);
  ASSERT_EQ(non_trivial_move, 0);

  // File with keys [ 100 => 199 ]
  for (int i = 100; i < 200; i++) {
    values.push_back(RandomString(&rnd, value_size));
    ASSERT_OK(Put(Key(i), values[i]));
  }
  ASSERT_OK(Flush());

  ASSERT_EQ("1,0,0,1", FilesPerLevel(0));
  // Compaction will do L0=>L1 L1=>L2 L2=>L3 (3 trivial moves)
  ASSERT_OK(db_->CompactRange(CompactRangeOptions(), nullptr, nullptr));
  ASSERT_EQ("0,0,0,2", FilesPerLevel(0));
  ASSERT_EQ(trivial_move, 4);
  ASSERT_EQ(non_trivial_move, 0);

  for (int i = 0; i < 200; i++) {
    ASSERT_EQ(Get(Key(i)), values[i]);
  }

  rocksdb::SyncPoint::GetInstance()->DisableProcessing();
}

TEST_F(DBTest, CompactionTrigger) {
  Options options;
  options.write_buffer_size = 100<<10; //100KB
  options.num_levels = 3;
  options.max_mem_compaction_level = 0;
  options.level0_file_num_compaction_trigger = 3;
  options = CurrentOptions(options);
  CreateAndReopenWithCF({"pikachu"}, options);

  Random rnd(301);

  for (int num = 0; num < options.level0_file_num_compaction_trigger - 1;
       num++) {
    std::vector<std::string> values;
    // Write 120KB (12 values, each 10K)
    for (int i = 0; i < 12; i++) {
      values.push_back(RandomString(&rnd, 10000));
      ASSERT_OK(Put(1, Key(i), values[i]));
    }
    dbfull()->TEST_WaitForFlushMemTable(handles_[1]);
    ASSERT_EQ(NumTableFilesAtLevel(0, 1), num + 1);
  }

  //generate one more file in level-0, and should trigger level-0 compaction
  std::vector<std::string> values;
  for (int i = 0; i < 12; i++) {
    values.push_back(RandomString(&rnd, 10000));
    ASSERT_OK(Put(1, Key(i), values[i]));
  }
  dbfull()->TEST_WaitForCompact();

  ASSERT_EQ(NumTableFilesAtLevel(0, 1), 0);
  ASSERT_EQ(NumTableFilesAtLevel(1, 1), 1);
}

namespace {
static const int kCDTValueSize = 1000;
static const int kCDTKeysPerBuffer = 4;
static const int kCDTNumLevels = 8;
Options DeletionTriggerOptions() {
  Options options;
  options.compression = kNoCompression;
  options.write_buffer_size = kCDTKeysPerBuffer * (kCDTValueSize + 24);
  options.min_write_buffer_number_to_merge = 1;
  options.num_levels = kCDTNumLevels;
  options.max_mem_compaction_level = 0;
  options.level0_file_num_compaction_trigger = 1;
  options.target_file_size_base = options.write_buffer_size * 2;
  options.target_file_size_multiplier = 2;
  options.max_bytes_for_level_base =
      options.target_file_size_base * options.target_file_size_multiplier;
  options.max_bytes_for_level_multiplier = 2;
  options.disable_auto_compactions = false;
  return options;
}
}  // anonymous namespace

TEST_F(DBTest, CompactionDeletionTrigger) {
  for (int tid = 0; tid < 2; ++tid) {
    uint64_t db_size[2];
    Options options = CurrentOptions(DeletionTriggerOptions());

    if (tid == 1) {
      // second pass with universal compaction
      options.compaction_style = kCompactionStyleUniversal;
      options.num_levels = 1;
    }

    DestroyAndReopen(options);
    Random rnd(301);

    const int kTestSize = kCDTKeysPerBuffer * 512;
    std::vector<std::string> values;
    for (int k = 0; k < kTestSize; ++k) {
      values.push_back(RandomString(&rnd, kCDTValueSize));
      ASSERT_OK(Put(Key(k), values[k]));
    }
    dbfull()->TEST_WaitForFlushMemTable();
    dbfull()->TEST_WaitForCompact();
    db_size[0] = Size(Key(0), Key(kTestSize - 1));

    for (int k = 0; k < kTestSize; ++k) {
      ASSERT_OK(Delete(Key(k)));
    }
    dbfull()->TEST_WaitForFlushMemTable();
    dbfull()->TEST_WaitForCompact();
    db_size[1] = Size(Key(0), Key(kTestSize - 1));

    // must have much smaller db size.
    ASSERT_GT(db_size[0] / 3, db_size[1]);
  }
}

TEST_F(DBTest, CompactionDeletionTriggerReopen) {
  for (int tid = 0; tid < 2; ++tid) {
    uint64_t db_size[3];
    Options options = CurrentOptions(DeletionTriggerOptions());

    if (tid == 1) {
      // second pass with universal compaction
      options.compaction_style = kCompactionStyleUniversal;
      options.num_levels = 1;
    }

    DestroyAndReopen(options);
    Random rnd(301);

    // round 1 --- insert key/value pairs.
    const int kTestSize = kCDTKeysPerBuffer * 512;
    std::vector<std::string> values;
    for (int k = 0; k < kTestSize; ++k) {
      values.push_back(RandomString(&rnd, kCDTValueSize));
      ASSERT_OK(Put(Key(k), values[k]));
    }
    dbfull()->TEST_WaitForFlushMemTable();
    dbfull()->TEST_WaitForCompact();
    db_size[0] = Size(Key(0), Key(kTestSize - 1));
    Close();

    // round 2 --- disable auto-compactions and issue deletions.
    options.create_if_missing = false;
    options.disable_auto_compactions = true;
    Reopen(options);

    for (int k = 0; k < kTestSize; ++k) {
      ASSERT_OK(Delete(Key(k)));
    }
    db_size[1] = Size(Key(0), Key(kTestSize - 1));
    Close();
    // as auto_compaction is off, we shouldn't see too much reduce
    // in db size.
    ASSERT_LT(db_size[0] / 3, db_size[1]);

    // round 3 --- reopen db with auto_compaction on and see if
    // deletion compensation still work.
    options.disable_auto_compactions = false;
    Reopen(options);
    // insert relatively small amount of data to trigger auto compaction.
    for (int k = 0; k < kTestSize / 10; ++k) {
      ASSERT_OK(Put(Key(k), values[k]));
    }
    dbfull()->TEST_WaitForFlushMemTable();
    dbfull()->TEST_WaitForCompact();
    db_size[2] = Size(Key(0), Key(kTestSize - 1));
    // this time we're expecting significant drop in size.
    ASSERT_GT(db_size[0] / 3, db_size[2]);
  }
}

// This is a static filter used for filtering
// kvs during the compaction process.
static int cfilter_count;
static std::string NEW_VALUE = "NewValue";

class KeepFilter : public CompactionFilter {
 public:
  virtual bool Filter(int level, const Slice& key, const Slice& value,
                      std::string* new_value, bool* value_changed) const
      override {
    cfilter_count++;
    return false;
  }

  virtual const char* Name() const override { return "KeepFilter"; }
};

class DeleteFilter : public CompactionFilter {
 public:
  virtual bool Filter(int level, const Slice& key, const Slice& value,
                      std::string* new_value, bool* value_changed) const
      override {
    cfilter_count++;
    return true;
  }

  virtual const char* Name() const override { return "DeleteFilter"; }
};

class DelayFilter : public CompactionFilter {
 public:
  explicit DelayFilter(DBTest* d) : db_test(d) {}
  virtual bool Filter(int level, const Slice& key, const Slice& value,
                      std::string* new_value,
                      bool* value_changed) const override {
    db_test->env_->addon_time_.fetch_add(1000);
    return true;
  }

  virtual const char* Name() const override { return "DelayFilter"; }

 private:
  DBTest* db_test;
};

class ConditionalFilter : public CompactionFilter {
 public:
  explicit ConditionalFilter(const std::string* filtered_value)
      : filtered_value_(filtered_value) {}
  virtual bool Filter(int level, const Slice& key, const Slice& value,
                      std::string* new_value,
                      bool* value_changed) const override {
    return value.ToString() == *filtered_value_;
  }

  virtual const char* Name() const override { return "ConditionalFilter"; }

 private:
  const std::string* filtered_value_;
};

class ChangeFilter : public CompactionFilter {
 public:
  explicit ChangeFilter() {}

  virtual bool Filter(int level, const Slice& key, const Slice& value,
                      std::string* new_value, bool* value_changed) const
      override {
    assert(new_value != nullptr);
    *new_value = NEW_VALUE;
    *value_changed = true;
    return false;
  }

  virtual const char* Name() const override { return "ChangeFilter"; }
};

class KeepFilterFactory : public CompactionFilterFactory {
 public:
  explicit KeepFilterFactory(bool check_context = false)
      : check_context_(check_context) {}

  virtual std::unique_ptr<CompactionFilter> CreateCompactionFilter(
      const CompactionFilter::Context& context) override {
    if (check_context_) {
      EXPECT_EQ(expect_full_compaction_.load(), context.is_full_compaction);
      EXPECT_EQ(expect_manual_compaction_.load(), context.is_manual_compaction);
    }
    return std::unique_ptr<CompactionFilter>(new KeepFilter());
  }

  virtual const char* Name() const override { return "KeepFilterFactory"; }
  bool check_context_;
  std::atomic_bool expect_full_compaction_;
  std::atomic_bool expect_manual_compaction_;
};

class DeleteFilterFactory : public CompactionFilterFactory {
 public:
  virtual std::unique_ptr<CompactionFilter> CreateCompactionFilter(
      const CompactionFilter::Context& context) override {
    if (context.is_manual_compaction) {
      return std::unique_ptr<CompactionFilter>(new DeleteFilter());
    } else {
      return std::unique_ptr<CompactionFilter>(nullptr);
    }
  }

  virtual const char* Name() const override { return "DeleteFilterFactory"; }
};

class DelayFilterFactory : public CompactionFilterFactory {
 public:
  explicit DelayFilterFactory(DBTest* d) : db_test(d) {}
  virtual std::unique_ptr<CompactionFilter> CreateCompactionFilter(
      const CompactionFilter::Context& context) override {
    return std::unique_ptr<CompactionFilter>(new DelayFilter(db_test));
  }

  virtual const char* Name() const override { return "DelayFilterFactory"; }

 private:
  DBTest* db_test;
};

class ConditionalFilterFactory : public CompactionFilterFactory {
 public:
  explicit ConditionalFilterFactory(const Slice& filtered_value)
      : filtered_value_(filtered_value.ToString()) {}

  virtual std::unique_ptr<CompactionFilter> CreateCompactionFilter(
      const CompactionFilter::Context& context) override {
    return std::unique_ptr<CompactionFilter>(
        new ConditionalFilter(&filtered_value_));
  }

  virtual const char* Name() const override {
    return "ConditionalFilterFactory";
  }

 private:
  std::string filtered_value_;
};

class ChangeFilterFactory : public CompactionFilterFactory {
 public:
  explicit ChangeFilterFactory() {}

  virtual std::unique_ptr<CompactionFilter> CreateCompactionFilter(
      const CompactionFilter::Context& context) override {
    return std::unique_ptr<CompactionFilter>(new ChangeFilter());
  }

  virtual const char* Name() const override { return "ChangeFilterFactory"; }
};

class DBTestUniversalCompactionBase
    : public DBTest,
      public ::testing::WithParamInterface<int> {
 public:
  virtual void SetUp() override { num_levels_ = GetParam(); }
  int num_levels_;
};

class DBTestUniversalCompaction : public DBTestUniversalCompactionBase {};

// TODO(kailiu) The tests on UniversalCompaction has some issues:
//  1. A lot of magic numbers ("11" or "12").
//  2. Made assumption on the memtable flush conditions, which may change from
//     time to time.
TEST_P(DBTestUniversalCompaction, UniversalCompactionTrigger) {
  Options options;
  options.compaction_style = kCompactionStyleUniversal;
  options.num_levels = num_levels_;
  options.write_buffer_size = 100 << 10;     // 100KB
  options.target_file_size_base = 32 << 10;  // 32KB
  // trigger compaction if there are >= 4 files
  options.level0_file_num_compaction_trigger = 4;
  KeepFilterFactory* filter = new KeepFilterFactory(true);
  filter->expect_manual_compaction_.store(false);
  options.compaction_filter_factory.reset(filter);

  options = CurrentOptions(options);
  DestroyAndReopen(options);
  CreateAndReopenWithCF({"pikachu"}, options);

  rocksdb::SyncPoint::GetInstance()->SetCallBack(
      "DBTestWritableFile.GetPreallocationStatus", [&](void* arg) {
        ASSERT_TRUE(arg != nullptr);
        size_t preallocation_size = *(static_cast<size_t*>(arg));
        if (num_levels_ > 3) {
          ASSERT_LE(preallocation_size, options.target_file_size_base * 1.1);
        }
      });
  rocksdb::SyncPoint::GetInstance()->EnableProcessing();

  Random rnd(301);
  int key_idx = 0;

  filter->expect_full_compaction_.store(true);
  // Stage 1:
  //   Generate a set of files at level 0, but don't trigger level-0
  //   compaction.
  for (int num = 0; num < options.level0_file_num_compaction_trigger - 1;
       num++) {
    // Write 110KB (11 values, each 10K)
    for (int i = 0; i < 12; i++) {
      ASSERT_OK(Put(1, Key(key_idx), RandomString(&rnd, 10000)));
      key_idx++;
    }
    dbfull()->TEST_WaitForFlushMemTable(handles_[1]);
    ASSERT_EQ(NumSortedRuns(1), num + 1);
  }

  // Generate one more file at level-0, which should trigger level-0
  // compaction.
  for (int i = 0; i < 11; i++) {
    ASSERT_OK(Put(1, Key(key_idx), RandomString(&rnd, 10000)));
    key_idx++;
  }
  dbfull()->TEST_WaitForCompact();
  // Suppose each file flushed from mem table has size 1. Now we compact
  // (level0_file_num_compaction_trigger+1)=4 files and should have a big
  // file of size 4.
  ASSERT_EQ(NumSortedRuns(1), 1);

  // Stage 2:
  //   Now we have one file at level 0, with size 4. We also have some data in
  //   mem table. Let's continue generating new files at level 0, but don't
  //   trigger level-0 compaction.
  //   First, clean up memtable before inserting new data. This will generate
  //   a level-0 file, with size around 0.4 (according to previously written
  //   data amount).
  filter->expect_full_compaction_.store(false);
  ASSERT_OK(Flush(1));
  for (int num = 0; num < options.level0_file_num_compaction_trigger - 3;
       num++) {
    // Write 110KB (11 values, each 10K)
    for (int i = 0; i < 11; i++) {
      ASSERT_OK(Put(1, Key(key_idx), RandomString(&rnd, 10000)));
      key_idx++;
    }
    dbfull()->TEST_WaitForFlushMemTable(handles_[1]);
    ASSERT_EQ(NumSortedRuns(1), num + 3);
  }

  // Generate one more file at level-0, which should trigger level-0
  // compaction.
  for (int i = 0; i < 11; i++) {
    ASSERT_OK(Put(1, Key(key_idx), RandomString(&rnd, 10000)));
    key_idx++;
  }
  dbfull()->TEST_WaitForCompact();
  // Before compaction, we have 4 files at level 0, with size 4, 0.4, 1, 1.
  // After compaction, we should have 2 files, with size 4, 2.4.
  ASSERT_EQ(NumSortedRuns(1), 2);

  // Stage 3:
  //   Now we have 2 files at level 0, with size 4 and 2.4. Continue
  //   generating new files at level 0.
  for (int num = 0; num < options.level0_file_num_compaction_trigger - 3;
       num++) {
    // Write 110KB (11 values, each 10K)
    for (int i = 0; i < 11; i++) {
      ASSERT_OK(Put(1, Key(key_idx), RandomString(&rnd, 10000)));
      key_idx++;
    }
    dbfull()->TEST_WaitForFlushMemTable(handles_[1]);
    ASSERT_EQ(NumSortedRuns(1), num + 3);
  }

  // Generate one more file at level-0, which should trigger level-0
  // compaction.
  for (int i = 0; i < 12; i++) {
    ASSERT_OK(Put(1, Key(key_idx), RandomString(&rnd, 10000)));
    key_idx++;
  }
  dbfull()->TEST_WaitForCompact();
  // Before compaction, we have 4 files at level 0, with size 4, 2.4, 1, 1.
  // After compaction, we should have 3 files, with size 4, 2.4, 2.
  ASSERT_EQ(NumSortedRuns(1), 3);

  // Stage 4:
  //   Now we have 3 files at level 0, with size 4, 2.4, 2. Let's generate a
  //   new file of size 1.
  for (int i = 0; i < 11; i++) {
    ASSERT_OK(Put(1, Key(key_idx), RandomString(&rnd, 10000)));
    key_idx++;
  }
  dbfull()->TEST_WaitForCompact();
  // Level-0 compaction is triggered, but no file will be picked up.
  ASSERT_EQ(NumSortedRuns(1), 4);

  // Stage 5:
  //   Now we have 4 files at level 0, with size 4, 2.4, 2, 1. Let's generate
  //   a new file of size 1.
  filter->expect_full_compaction_.store(true);
  for (int i = 0; i < 11; i++) {
    ASSERT_OK(Put(1, Key(key_idx), RandomString(&rnd, 10000)));
    key_idx++;
  }
  dbfull()->TEST_WaitForCompact();
  // All files at level 0 will be compacted into a single one.
  ASSERT_EQ(NumSortedRuns(1), 1);

  rocksdb::SyncPoint::GetInstance()->DisableProcessing();
}

TEST_P(DBTestUniversalCompaction, UniversalCompactionSizeAmplification) {
  Options options;
  options.compaction_style = kCompactionStyleUniversal;
  options.num_levels = num_levels_;
  options.write_buffer_size = 100 << 10;     // 100KB
  options.target_file_size_base = 32 << 10;  // 32KB
  options.level0_file_num_compaction_trigger = 3;
  options = CurrentOptions(options);
  DestroyAndReopen(options);
  CreateAndReopenWithCF({"pikachu"}, options);

  // Trigger compaction if size amplification exceeds 110%
  options.compaction_options_universal.max_size_amplification_percent = 110;
  options = CurrentOptions(options);
  ReopenWithColumnFamilies({"default", "pikachu"}, options);

  Random rnd(301);
  int key_idx = 0;

  //   Generate two files in Level 0. Both files are approx the same size.
  for (int num = 0; num < options.level0_file_num_compaction_trigger - 1;
       num++) {
    // Write 110KB (11 values, each 10K)
    for (int i = 0; i < 11; i++) {
      ASSERT_OK(Put(1, Key(key_idx), RandomString(&rnd, 10000)));
      key_idx++;
    }
    dbfull()->TEST_WaitForFlushMemTable(handles_[1]);
    ASSERT_EQ(NumSortedRuns(1), num + 1);
  }
  ASSERT_EQ(NumSortedRuns(1), 2);

  // Flush whatever is remaining in memtable. This is typically
  // small, which should not trigger size ratio based compaction
  // but will instead trigger size amplification.
  ASSERT_OK(Flush(1));

  dbfull()->TEST_WaitForCompact();

  // Verify that size amplification did occur
  ASSERT_EQ(NumSortedRuns(1), 1);
}

class DBTestUniversalCompactionMultiLevels
    : public DBTestUniversalCompactionBase {};

TEST_P(DBTestUniversalCompactionMultiLevels, UniversalCompactionMultiLevels) {
  Options options;
  options.compaction_style = kCompactionStyleUniversal;
  options.num_levels = num_levels_;
  options.write_buffer_size = 100 << 10;  // 100KB
  options.level0_file_num_compaction_trigger = 8;
  options.max_background_compactions = 3;
  options.target_file_size_base = 32 * 1024;
  options = CurrentOptions(options);
  CreateAndReopenWithCF({"pikachu"}, options);

  // Trigger compaction if size amplification exceeds 110%
  options.compaction_options_universal.max_size_amplification_percent = 110;
  options = CurrentOptions(options);
  ReopenWithColumnFamilies({"default", "pikachu"}, options);

  Random rnd(301);
  int num_keys = 100000;
  for (int i = 0; i < num_keys * 2; i++) {
    ASSERT_OK(Put(1, Key(i % num_keys), Key(i)));
  }

  dbfull()->TEST_WaitForCompact();

  for (int i = num_keys; i < num_keys * 2; i++) {
    ASSERT_EQ(Get(1, Key(i % num_keys)), Key(i));
  }
}

INSTANTIATE_TEST_CASE_P(DBTestUniversalCompactionMultiLevels,
                        DBTestUniversalCompactionMultiLevels,
                        ::testing::Values(3, 20));

class DBTestUniversalCompactionParallel : public DBTestUniversalCompactionBase {
};

TEST_P(DBTestUniversalCompactionParallel, UniversalCompactionParallel) {
  Options options;
  options.compaction_style = kCompactionStyleUniversal;
  options.num_levels = num_levels_;
  options.write_buffer_size = 1 << 10;  // 1KB
  options.level0_file_num_compaction_trigger = 3;
  options.max_background_compactions = 3;
  options.max_background_flushes = 3;
  options.target_file_size_base = 1 * 1024;
  options.compaction_options_universal.max_size_amplification_percent = 110;
  options = CurrentOptions(options);
  DestroyAndReopen(options);
  CreateAndReopenWithCF({"pikachu"}, options);

  // Delay every compaction so multiple compactions will happen.
  std::atomic<int> num_compactions_running(0);
  std::atomic<bool> has_parallel(false);
  rocksdb::SyncPoint::GetInstance()->SetCallBack("CompactionJob::Run():Start",
                                                 [&](void* arg) {
    if (num_compactions_running.fetch_add(1) > 0) {
      has_parallel.store(true);
      return;
    }
    for (int nwait = 0; nwait < 20000; nwait++) {
      if (has_parallel.load() || num_compactions_running.load() > 1) {
        has_parallel.store(true);
        break;
      }
      env_->SleepForMicroseconds(1000);
    }
  });
  rocksdb::SyncPoint::GetInstance()->SetCallBack(
      "CompactionJob::Run():End",
      [&](void* arg) { num_compactions_running.fetch_add(-1); });
  rocksdb::SyncPoint::GetInstance()->EnableProcessing();

  options = CurrentOptions(options);
  ReopenWithColumnFamilies({"default", "pikachu"}, options);

  Random rnd(301);
  int num_keys = 30000;
  for (int i = 0; i < num_keys * 2; i++) {
    ASSERT_OK(Put(1, Key(i % num_keys), Key(i)));
  }
  dbfull()->TEST_WaitForCompact();

  rocksdb::SyncPoint::GetInstance()->DisableProcessing();
  ASSERT_EQ(num_compactions_running.load(), 0);
  ASSERT_TRUE(has_parallel.load());

  for (int i = num_keys; i < num_keys * 2; i++) {
    ASSERT_EQ(Get(1, Key(i % num_keys)), Key(i));
  }

  // Reopen and check.
  ReopenWithColumnFamilies({"default", "pikachu"}, options);
  for (int i = num_keys; i < num_keys * 2; i++) {
    ASSERT_EQ(Get(1, Key(i % num_keys)), Key(i));
  }
}

INSTANTIATE_TEST_CASE_P(DBTestUniversalCompactionParallel,
                        DBTestUniversalCompactionParallel,
                        ::testing::Values(1, 10));

TEST_P(DBTestUniversalCompaction, UniversalCompactionOptions) {
  Options options;
  options.compaction_style = kCompactionStyleUniversal;
  options.write_buffer_size = 100 << 10;     // 100KB
  options.target_file_size_base = 32 << 10;  // 32KB
  options.level0_file_num_compaction_trigger = 4;
  options.num_levels = num_levels_;
  options.compaction_options_universal.compression_size_percent = -1;
  options = CurrentOptions(options);
  DestroyAndReopen(options);
  CreateAndReopenWithCF({"pikachu"}, options);

  Random rnd(301);
  int key_idx = 0;

  for (int num = 0; num < options.level0_file_num_compaction_trigger; num++) {
    // Write 110KB (11 values, each 10K)
    for (int i = 0; i < 11; i++) {
      ASSERT_OK(Put(1, Key(key_idx), RandomString(&rnd, 10000)));
      key_idx++;
    }
    dbfull()->TEST_WaitForFlushMemTable(handles_[1]);

    if (num < options.level0_file_num_compaction_trigger - 1) {
      ASSERT_EQ(NumSortedRuns(1), num + 1);
    }
  }

  dbfull()->TEST_WaitForCompact();
  ASSERT_EQ(NumSortedRuns(1), 1);
}

TEST_P(DBTestUniversalCompaction, UniversalCompactionStopStyleSimilarSize) {
  Options options = CurrentOptions();
  options.compaction_style = kCompactionStyleUniversal;
  options.write_buffer_size = 100 << 10;     // 100KB
  options.target_file_size_base = 32 << 10;  // 32KB
  // trigger compaction if there are >= 4 files
  options.level0_file_num_compaction_trigger = 4;
  options.compaction_options_universal.size_ratio = 10;
  options.compaction_options_universal.stop_style =
      kCompactionStopStyleSimilarSize;
  options.num_levels = num_levels_;
  DestroyAndReopen(options);

  Random rnd(301);
  int key_idx = 0;

  // Stage 1:
  //   Generate a set of files at level 0, but don't trigger level-0
  //   compaction.
  for (int num = 0; num < options.level0_file_num_compaction_trigger - 1;
       num++) {
    // Write 110KB (11 values, each 10K)
    for (int i = 0; i < 11; i++) {
      ASSERT_OK(Put(Key(key_idx), RandomString(&rnd, 10000)));
      key_idx++;
    }
    dbfull()->TEST_WaitForFlushMemTable();
    ASSERT_EQ(NumSortedRuns(), num + 1);
  }

  // Generate one more file at level-0, which should trigger level-0
  // compaction.
  for (int i = 0; i < 11; i++) {
    ASSERT_OK(Put(Key(key_idx), RandomString(&rnd, 10000)));
    key_idx++;
  }
  dbfull()->TEST_WaitForCompact();
  // Suppose each file flushed from mem table has size 1. Now we compact
  // (level0_file_num_compaction_trigger+1)=4 files and should have a big
  // file of size 4.
  ASSERT_EQ(NumSortedRuns(), 1);

  // Stage 2:
  //   Now we have one file at level 0, with size 4. We also have some data in
  //   mem table. Let's continue generating new files at level 0, but don't
  //   trigger level-0 compaction.
  //   First, clean up memtable before inserting new data. This will generate
  //   a level-0 file, with size around 0.4 (according to previously written
  //   data amount).
  dbfull()->Flush(FlushOptions());
  for (int num = 0; num < options.level0_file_num_compaction_trigger - 3;
       num++) {
    // Write 110KB (11 values, each 10K)
    for (int i = 0; i < 11; i++) {
      ASSERT_OK(Put(Key(key_idx), RandomString(&rnd, 10000)));
      key_idx++;
    }
    dbfull()->TEST_WaitForFlushMemTable();
    ASSERT_EQ(NumSortedRuns(), num + 3);
  }

  // Generate one more file at level-0, which should trigger level-0
  // compaction.
  for (int i = 0; i < 11; i++) {
    ASSERT_OK(Put(Key(key_idx), RandomString(&rnd, 10000)));
    key_idx++;
  }
  dbfull()->TEST_WaitForCompact();
  // Before compaction, we have 4 files at level 0, with size 4, 0.4, 1, 1.
  // After compaction, we should have 3 files, with size 4, 0.4, 2.
  ASSERT_EQ(NumSortedRuns(), 3);
  // Stage 3:
  //   Now we have 3 files at level 0, with size 4, 0.4, 2. Generate one
  //   more file at level-0, which should trigger level-0 compaction.
  for (int i = 0; i < 11; i++) {
    ASSERT_OK(Put(Key(key_idx), RandomString(&rnd, 10000)));
    key_idx++;
  }
  dbfull()->TEST_WaitForCompact();
  // Level-0 compaction is triggered, but no file will be picked up.
  ASSERT_EQ(NumSortedRuns(), 4);
}

TEST_F(DBTest, CompressedCache) {
  if (!Snappy_Supported()) {
    return;
  }
  int num_iter = 80;

  // Run this test three iterations.
  // Iteration 1: only a uncompressed block cache
  // Iteration 2: only a compressed block cache
  // Iteration 3: both block cache and compressed cache
  // Iteration 4: both block cache and compressed cache, but DB is not
  // compressed
  for (int iter = 0; iter < 4; iter++) {
    Options options;
    options.write_buffer_size = 64*1024;        // small write buffer
    options.statistics = rocksdb::CreateDBStatistics();
    options = CurrentOptions(options);

    BlockBasedTableOptions table_options;
    switch (iter) {
      case 0:
        // only uncompressed block cache
        table_options.block_cache = NewLRUCache(8*1024);
        table_options.block_cache_compressed = nullptr;
        options.table_factory.reset(NewBlockBasedTableFactory(table_options));
        break;
      case 1:
        // no block cache, only compressed cache
        table_options.no_block_cache = true;
        table_options.block_cache = nullptr;
        table_options.block_cache_compressed = NewLRUCache(8*1024);
        options.table_factory.reset(NewBlockBasedTableFactory(table_options));
        break;
      case 2:
        // both compressed and uncompressed block cache
        table_options.block_cache = NewLRUCache(1024);
        table_options.block_cache_compressed = NewLRUCache(8*1024);
        options.table_factory.reset(NewBlockBasedTableFactory(table_options));
        break;
      case 3:
        // both block cache and compressed cache, but DB is not compressed
        // also, make block cache sizes bigger, to trigger block cache hits
        table_options.block_cache = NewLRUCache(1024 * 1024);
        table_options.block_cache_compressed = NewLRUCache(8 * 1024 * 1024);
        options.table_factory.reset(NewBlockBasedTableFactory(table_options));
        options.compression = kNoCompression;
        break;
      default:
        ASSERT_TRUE(false);
    }
    CreateAndReopenWithCF({"pikachu"}, options);
    // default column family doesn't have block cache
    Options no_block_cache_opts;
    no_block_cache_opts.statistics = options.statistics;
    no_block_cache_opts = CurrentOptions(no_block_cache_opts);
    BlockBasedTableOptions table_options_no_bc;
    table_options_no_bc.no_block_cache = true;
    no_block_cache_opts.table_factory.reset(
        NewBlockBasedTableFactory(table_options_no_bc));
    ReopenWithColumnFamilies({"default", "pikachu"},
        std::vector<Options>({no_block_cache_opts, options}));

    Random rnd(301);

    // Write 8MB (80 values, each 100K)
    ASSERT_EQ(NumTableFilesAtLevel(0, 1), 0);
    std::vector<std::string> values;
    std::string str;
    for (int i = 0; i < num_iter; i++) {
      if (i % 4 == 0) {        // high compression ratio
        str = RandomString(&rnd, 1000);
      }
      values.push_back(str);
      ASSERT_OK(Put(1, Key(i), values[i]));
    }

    // flush all data from memtable so that reads are from block cache
    ASSERT_OK(Flush(1));

    for (int i = 0; i < num_iter; i++) {
      ASSERT_EQ(Get(1, Key(i)), values[i]);
    }

    // check that we triggered the appropriate code paths in the cache
    switch (iter) {
      case 0:
        // only uncompressed block cache
        ASSERT_GT(TestGetTickerCount(options, BLOCK_CACHE_MISS), 0);
        ASSERT_EQ(TestGetTickerCount(options, BLOCK_CACHE_COMPRESSED_MISS), 0);
        break;
      case 1:
        // no block cache, only compressed cache
        ASSERT_EQ(TestGetTickerCount(options, BLOCK_CACHE_MISS), 0);
        ASSERT_GT(TestGetTickerCount(options, BLOCK_CACHE_COMPRESSED_MISS), 0);
        break;
      case 2:
        // both compressed and uncompressed block cache
        ASSERT_GT(TestGetTickerCount(options, BLOCK_CACHE_MISS), 0);
        ASSERT_GT(TestGetTickerCount(options, BLOCK_CACHE_COMPRESSED_MISS), 0);
        break;
      case 3:
        // both compressed and uncompressed block cache
        ASSERT_GT(TestGetTickerCount(options, BLOCK_CACHE_MISS), 0);
        ASSERT_GT(TestGetTickerCount(options, BLOCK_CACHE_HIT), 0);
        ASSERT_GT(TestGetTickerCount(options, BLOCK_CACHE_COMPRESSED_MISS), 0);
        // compressed doesn't have any hits since blocks are not compressed on
        // storage
        ASSERT_EQ(TestGetTickerCount(options, BLOCK_CACHE_COMPRESSED_HIT), 0);
        break;
      default:
        ASSERT_TRUE(false);
    }

    options.create_if_missing = true;
    DestroyAndReopen(options);
  }
}

static std::string CompressibleString(Random* rnd, int len) {
  std::string r;
  test::CompressibleString(rnd, 0.8, len, &r);
  return r;
}

TEST_P(DBTestUniversalCompaction, UniversalCompactionCompressRatio1) {
  if (!Snappy_Supported()) {
    return;
  }

  Options options;
  options.compaction_style = kCompactionStyleUniversal;
  options.write_buffer_size = 100 << 10;     // 100KB
  options.target_file_size_base = 32 << 10;  // 32KB
  options.level0_file_num_compaction_trigger = 2;
  options.num_levels = num_levels_;
  options.compaction_options_universal.compression_size_percent = 70;
  options = CurrentOptions(options);
  DestroyAndReopen(options);

  Random rnd(301);
  int key_idx = 0;

  // The first compaction (2) is compressed.
  for (int num = 0; num < 2; num++) {
    // Write 110KB (11 values, each 10K)
    for (int i = 0; i < 11; i++) {
      ASSERT_OK(Put(Key(key_idx), CompressibleString(&rnd, 10000)));
      key_idx++;
    }
    dbfull()->TEST_WaitForFlushMemTable();
    dbfull()->TEST_WaitForCompact();
  }
  ASSERT_LT(TotalSize(), 110000U * 2 * 0.9);

  // The second compaction (4) is compressed
  for (int num = 0; num < 2; num++) {
    // Write 110KB (11 values, each 10K)
    for (int i = 0; i < 11; i++) {
      ASSERT_OK(Put(Key(key_idx), CompressibleString(&rnd, 10000)));
      key_idx++;
    }
    dbfull()->TEST_WaitForFlushMemTable();
    dbfull()->TEST_WaitForCompact();
  }
  ASSERT_LT(TotalSize(), 110000 * 4 * 0.9);

  // The third compaction (2 4) is compressed since this time it is
  // (1 1 3.2) and 3.2/5.2 doesn't reach ratio.
  for (int num = 0; num < 2; num++) {
    // Write 110KB (11 values, each 10K)
    for (int i = 0; i < 11; i++) {
      ASSERT_OK(Put(Key(key_idx), CompressibleString(&rnd, 10000)));
      key_idx++;
    }
    dbfull()->TEST_WaitForFlushMemTable();
    dbfull()->TEST_WaitForCompact();
  }
  ASSERT_LT(TotalSize(), 110000 * 6 * 0.9);

  // When we start for the compaction up to (2 4 8), the latest
  // compressed is not compressed.
  for (int num = 0; num < 8; num++) {
    // Write 110KB (11 values, each 10K)
    for (int i = 0; i < 11; i++) {
      ASSERT_OK(Put(Key(key_idx), CompressibleString(&rnd, 10000)));
      key_idx++;
    }
    dbfull()->TEST_WaitForFlushMemTable();
    dbfull()->TEST_WaitForCompact();
  }
  ASSERT_GT(TotalSize(), 110000 * 11 * 0.8 + 110000 * 2);
}

TEST_P(DBTestUniversalCompaction, UniversalCompactionCompressRatio2) {
  if (!Snappy_Supported()) {
    return;
  }
  Options options;
  options.compaction_style = kCompactionStyleUniversal;
  options.write_buffer_size = 100 << 10;     // 100KB
  options.target_file_size_base = 32 << 10;  // 32KB
  options.level0_file_num_compaction_trigger = 2;
  options.num_levels = num_levels_;
  options.compaction_options_universal.compression_size_percent = 95;
  options = CurrentOptions(options);
  DestroyAndReopen(options);

  Random rnd(301);
  int key_idx = 0;

  // When we start for the compaction up to (2 4 8), the latest
  // compressed is compressed given the size ratio to compress.
  for (int num = 0; num < 14; num++) {
    // Write 120KB (12 values, each 10K)
    for (int i = 0; i < 12; i++) {
      ASSERT_OK(Put(Key(key_idx), CompressibleString(&rnd, 10000)));
      key_idx++;
    }
    dbfull()->TEST_WaitForFlushMemTable();
    dbfull()->TEST_WaitForCompact();
  }
  ASSERT_LT(TotalSize(), 120000U * 12 * 0.8 + 120000 * 2);
}

INSTANTIATE_TEST_CASE_P(UniversalCompactionNumLevels, DBTestUniversalCompaction,
                        ::testing::Values(1, 3, 5));

TEST_F(DBTest, FailMoreDbPaths) {
  Options options = CurrentOptions();
  options.db_paths.emplace_back(dbname_, 10000000);
  options.db_paths.emplace_back(dbname_ + "_2", 1000000);
  options.db_paths.emplace_back(dbname_ + "_3", 1000000);
  options.db_paths.emplace_back(dbname_ + "_4", 1000000);
  options.db_paths.emplace_back(dbname_ + "_5", 1000000);
  ASSERT_TRUE(TryReopen(options).IsNotSupported());
}

TEST_F(DBTest, UniversalCompactionSecondPathRatio) {
  if (!Snappy_Supported()) {
    return;
  }
  Options options;
  options.db_paths.emplace_back(dbname_, 500 * 1024);
  options.db_paths.emplace_back(dbname_ + "_2", 1024 * 1024 * 1024);
  options.compaction_style = kCompactionStyleUniversal;
  options.write_buffer_size = 100 << 10;  // 100KB
  options.level0_file_num_compaction_trigger = 2;
  options.num_levels = 1;
  options = CurrentOptions(options);

  std::vector<std::string> filenames;
  env_->GetChildren(options.db_paths[1].path, &filenames);
  // Delete archival files.
  for (size_t i = 0; i < filenames.size(); ++i) {
    env_->DeleteFile(options.db_paths[1].path + "/" + filenames[i]);
  }
  env_->DeleteDir(options.db_paths[1].path);
  Reopen(options);

  Random rnd(301);
  int key_idx = 0;

  // First three 110KB files are not going to second path.
  // After that, (100K, 200K)
  for (int num = 0; num < 3; num++) {
    GenerateNewFile(&rnd, &key_idx);
  }

  // Another 110KB triggers a compaction to 400K file to second path
  GenerateNewFile(&rnd, &key_idx);
  ASSERT_EQ(1, GetSstFileCount(options.db_paths[1].path));

  // (1, 4)
  GenerateNewFile(&rnd, &key_idx);
  ASSERT_EQ(1, GetSstFileCount(options.db_paths[1].path));
  ASSERT_EQ(1, GetSstFileCount(dbname_));

  // (1,1,4) -> (2, 4)
  GenerateNewFile(&rnd, &key_idx);
  ASSERT_EQ(1, GetSstFileCount(options.db_paths[1].path));
  ASSERT_EQ(1, GetSstFileCount(dbname_));

  // (1, 2, 4)
  GenerateNewFile(&rnd, &key_idx);
  ASSERT_EQ(1, GetSstFileCount(options.db_paths[1].path));
  ASSERT_EQ(2, GetSstFileCount(dbname_));

  // (1, 1, 2, 4) -> (8)
  GenerateNewFile(&rnd, &key_idx);
  ASSERT_EQ(1, GetSstFileCount(options.db_paths[1].path));
  ASSERT_EQ(0, GetSstFileCount(dbname_));

  // (1, 8)
  GenerateNewFile(&rnd, &key_idx);
  ASSERT_EQ(1, GetSstFileCount(options.db_paths[1].path));
  ASSERT_EQ(1, GetSstFileCount(dbname_));

  // (1, 1, 8) -> (2, 8)
  GenerateNewFile(&rnd, &key_idx);
  ASSERT_EQ(1, GetSstFileCount(options.db_paths[1].path));
  ASSERT_EQ(1, GetSstFileCount(dbname_));

  // (1, 2, 8)
  GenerateNewFile(&rnd, &key_idx);
  ASSERT_EQ(1, GetSstFileCount(options.db_paths[1].path));
  ASSERT_EQ(2, GetSstFileCount(dbname_));

  // (1, 1, 2, 8) -> (4, 8)
  GenerateNewFile(&rnd, &key_idx);
  ASSERT_EQ(2, GetSstFileCount(options.db_paths[1].path));
  ASSERT_EQ(0, GetSstFileCount(dbname_));

  // (1, 4, 8)
  GenerateNewFile(&rnd, &key_idx);
  ASSERT_EQ(2, GetSstFileCount(options.db_paths[1].path));
  ASSERT_EQ(1, GetSstFileCount(dbname_));

  for (int i = 0; i < key_idx; i++) {
    auto v = Get(Key(i));
    ASSERT_NE(v, "NOT_FOUND");
    ASSERT_TRUE(v.size() == 1 || v.size() == 10000);
  }

  Reopen(options);

  for (int i = 0; i < key_idx; i++) {
    auto v = Get(Key(i));
    ASSERT_NE(v, "NOT_FOUND");
    ASSERT_TRUE(v.size() == 1 || v.size() == 10000);
  }

  Destroy(options);
}

TEST_F(DBTest, LevelCompactionThirdPath) {
  Options options = CurrentOptions();
  options.db_paths.emplace_back(dbname_, 500 * 1024);
  options.db_paths.emplace_back(dbname_ + "_2", 4 * 1024 * 1024);
  options.db_paths.emplace_back(dbname_ + "_3", 1024 * 1024 * 1024);
  options.compaction_style = kCompactionStyleLevel;
  options.write_buffer_size = 100 << 10;  // 100KB
  options.level0_file_num_compaction_trigger = 2;
  options.num_levels = 4;
  options.max_bytes_for_level_base = 400 * 1024;
  //  options = CurrentOptions(options);

  std::vector<std::string> filenames;
  env_->GetChildren(options.db_paths[1].path, &filenames);
  // Delete archival files.
  for (size_t i = 0; i < filenames.size(); ++i) {
    env_->DeleteFile(options.db_paths[1].path + "/" + filenames[i]);
  }
  env_->DeleteDir(options.db_paths[1].path);
  Reopen(options);

  Random rnd(301);
  int key_idx = 0;

  // First three 110KB files are not going to second path.
  // After that, (100K, 200K)
  for (int num = 0; num < 3; num++) {
    GenerateNewFile(&rnd, &key_idx);
  }

  // Another 110KB triggers a compaction to 400K file to fill up first path
  GenerateNewFile(&rnd, &key_idx);
  ASSERT_EQ(3, GetSstFileCount(options.db_paths[1].path));

  // (1, 4)
  GenerateNewFile(&rnd, &key_idx);
  ASSERT_EQ("1,4", FilesPerLevel(0));
  ASSERT_EQ(4, GetSstFileCount(options.db_paths[1].path));
  ASSERT_EQ(1, GetSstFileCount(dbname_));

  // (1, 4, 1)
  GenerateNewFile(&rnd, &key_idx);
  ASSERT_EQ("1,4,1", FilesPerLevel(0));
  ASSERT_EQ(1, GetSstFileCount(options.db_paths[2].path));
  ASSERT_EQ(4, GetSstFileCount(options.db_paths[1].path));
  ASSERT_EQ(1, GetSstFileCount(dbname_));

  // (1, 4, 2)
  GenerateNewFile(&rnd, &key_idx);
  ASSERT_EQ("1,4,2", FilesPerLevel(0));
  ASSERT_EQ(2, GetSstFileCount(options.db_paths[2].path));
  ASSERT_EQ(4, GetSstFileCount(options.db_paths[1].path));
  ASSERT_EQ(1, GetSstFileCount(dbname_));

  // (1, 4, 3)
  GenerateNewFile(&rnd, &key_idx);
  ASSERT_EQ("1,4,3", FilesPerLevel(0));
  ASSERT_EQ(3, GetSstFileCount(options.db_paths[2].path));
  ASSERT_EQ(4, GetSstFileCount(options.db_paths[1].path));
  ASSERT_EQ(1, GetSstFileCount(dbname_));

  // (1, 4, 4)
  GenerateNewFile(&rnd, &key_idx);
  ASSERT_EQ("1,4,4", FilesPerLevel(0));
  ASSERT_EQ(4, GetSstFileCount(options.db_paths[2].path));
  ASSERT_EQ(4, GetSstFileCount(options.db_paths[1].path));
  ASSERT_EQ(1, GetSstFileCount(dbname_));

  // (1, 4, 5)
  GenerateNewFile(&rnd, &key_idx);
  ASSERT_EQ("1,4,5", FilesPerLevel(0));
  ASSERT_EQ(5, GetSstFileCount(options.db_paths[2].path));
  ASSERT_EQ(4, GetSstFileCount(options.db_paths[1].path));
  ASSERT_EQ(1, GetSstFileCount(dbname_));

  // (1, 4, 6)
  GenerateNewFile(&rnd, &key_idx);
  ASSERT_EQ("1,4,6", FilesPerLevel(0));
  ASSERT_EQ(6, GetSstFileCount(options.db_paths[2].path));
  ASSERT_EQ(4, GetSstFileCount(options.db_paths[1].path));
  ASSERT_EQ(1, GetSstFileCount(dbname_));

  // (1, 4, 7)
  GenerateNewFile(&rnd, &key_idx);
  ASSERT_EQ("1,4,7", FilesPerLevel(0));
  ASSERT_EQ(7, GetSstFileCount(options.db_paths[2].path));
  ASSERT_EQ(4, GetSstFileCount(options.db_paths[1].path));
  ASSERT_EQ(1, GetSstFileCount(dbname_));

  // (1, 4, 8)
  GenerateNewFile(&rnd, &key_idx);
  ASSERT_EQ("1,4,8", FilesPerLevel(0));
  ASSERT_EQ(8, GetSstFileCount(options.db_paths[2].path));
  ASSERT_EQ(4, GetSstFileCount(options.db_paths[1].path));
  ASSERT_EQ(1, GetSstFileCount(dbname_));

  for (int i = 0; i < key_idx; i++) {
    auto v = Get(Key(i));
    ASSERT_NE(v, "NOT_FOUND");
    ASSERT_TRUE(v.size() == 1 || v.size() == 10000);
  }

  Reopen(options);

  for (int i = 0; i < key_idx; i++) {
    auto v = Get(Key(i));
    ASSERT_NE(v, "NOT_FOUND");
    ASSERT_TRUE(v.size() == 1 || v.size() == 10000);
  }

  Destroy(options);
}

TEST_F(DBTest, LevelCompactionPathUse) {
  Options options = CurrentOptions();
  options.db_paths.emplace_back(dbname_, 500 * 1024);
  options.db_paths.emplace_back(dbname_ + "_2", 4 * 1024 * 1024);
  options.db_paths.emplace_back(dbname_ + "_3", 1024 * 1024 * 1024);
  options.compaction_style = kCompactionStyleLevel;
  options.write_buffer_size = 100 << 10;  // 100KB
  options.level0_file_num_compaction_trigger = 2;
  options.num_levels = 4;
  options.max_bytes_for_level_base = 400 * 1024;
  //  options = CurrentOptions(options);

  std::vector<std::string> filenames;
  env_->GetChildren(options.db_paths[1].path, &filenames);
  // Delete archival files.
  for (size_t i = 0; i < filenames.size(); ++i) {
    env_->DeleteFile(options.db_paths[1].path + "/" + filenames[i]);
  }
  env_->DeleteDir(options.db_paths[1].path);
  Reopen(options);

  Random rnd(301);
  int key_idx = 0;

  // Always gets compacted into 1 Level1 file,
  // 0/1 Level 0 file
  for (int num = 0; num < 3; num++) {
    key_idx = 0;
    GenerateNewFile(&rnd, &key_idx);
  }

  key_idx = 0;
  GenerateNewFile(&rnd, &key_idx);
  ASSERT_EQ(1, GetSstFileCount(options.db_paths[1].path));

  key_idx = 0;
  GenerateNewFile(&rnd, &key_idx);
  ASSERT_EQ("1,1", FilesPerLevel(0));
  ASSERT_EQ(1, GetSstFileCount(options.db_paths[1].path));
  ASSERT_EQ(1, GetSstFileCount(dbname_));

  key_idx = 0;
  GenerateNewFile(&rnd, &key_idx);
  ASSERT_EQ("0,1", FilesPerLevel(0));
  ASSERT_EQ(0, GetSstFileCount(options.db_paths[2].path));
  ASSERT_EQ(1, GetSstFileCount(options.db_paths[1].path));
  ASSERT_EQ(0, GetSstFileCount(dbname_));

  key_idx = 0;
  GenerateNewFile(&rnd, &key_idx);
  ASSERT_EQ("1,1", FilesPerLevel(0));
  ASSERT_EQ(0, GetSstFileCount(options.db_paths[2].path));
  ASSERT_EQ(1, GetSstFileCount(options.db_paths[1].path));
  ASSERT_EQ(1, GetSstFileCount(dbname_));

  key_idx = 0;
  GenerateNewFile(&rnd, &key_idx);
  ASSERT_EQ("0,1", FilesPerLevel(0));
  ASSERT_EQ(0, GetSstFileCount(options.db_paths[2].path));
  ASSERT_EQ(1, GetSstFileCount(options.db_paths[1].path));
  ASSERT_EQ(0, GetSstFileCount(dbname_));

  key_idx = 0;
  GenerateNewFile(&rnd, &key_idx);
  ASSERT_EQ("1,1", FilesPerLevel(0));
  ASSERT_EQ(0, GetSstFileCount(options.db_paths[2].path));
  ASSERT_EQ(1, GetSstFileCount(options.db_paths[1].path));
  ASSERT_EQ(1, GetSstFileCount(dbname_));

  key_idx = 0;
  GenerateNewFile(&rnd, &key_idx);
  ASSERT_EQ("0,1", FilesPerLevel(0));
  ASSERT_EQ(0, GetSstFileCount(options.db_paths[2].path));
  ASSERT_EQ(1, GetSstFileCount(options.db_paths[1].path));
  ASSERT_EQ(0, GetSstFileCount(dbname_));

  key_idx = 0;
  GenerateNewFile(&rnd, &key_idx);
  ASSERT_EQ("1,1", FilesPerLevel(0));
  ASSERT_EQ(0, GetSstFileCount(options.db_paths[2].path));
  ASSERT_EQ(1, GetSstFileCount(options.db_paths[1].path));
  ASSERT_EQ(1, GetSstFileCount(dbname_));

  key_idx = 0;
  GenerateNewFile(&rnd, &key_idx);
  ASSERT_EQ("0,1", FilesPerLevel(0));
  ASSERT_EQ(0, GetSstFileCount(options.db_paths[2].path));
  ASSERT_EQ(1, GetSstFileCount(options.db_paths[1].path));
  ASSERT_EQ(0, GetSstFileCount(dbname_));

  key_idx = 0;
  GenerateNewFile(&rnd, &key_idx);
  ASSERT_EQ("1,1", FilesPerLevel(0));
  ASSERT_EQ(0, GetSstFileCount(options.db_paths[2].path));
  ASSERT_EQ(1, GetSstFileCount(options.db_paths[1].path));
  ASSERT_EQ(1, GetSstFileCount(dbname_));

  for (int i = 0; i < key_idx; i++) {
    auto v = Get(Key(i));
    ASSERT_NE(v, "NOT_FOUND");
    ASSERT_TRUE(v.size() == 1 || v.size() == 10000);
  }

  Reopen(options);

  for (int i = 0; i < key_idx; i++) {
    auto v = Get(Key(i));
    ASSERT_NE(v, "NOT_FOUND");
    ASSERT_TRUE(v.size() == 1 || v.size() == 10000);
  }

  Destroy(options);
}

TEST_F(DBTest, UniversalCompactionFourPaths) {
  Options options;
  options.db_paths.emplace_back(dbname_, 300 * 1024);
  options.db_paths.emplace_back(dbname_ + "_2", 300 * 1024);
  options.db_paths.emplace_back(dbname_ + "_3", 500 * 1024);
  options.db_paths.emplace_back(dbname_ + "_4", 1024 * 1024 * 1024);
  options.compaction_style = kCompactionStyleUniversal;
  options.write_buffer_size = 100 << 10;  // 100KB
  options.level0_file_num_compaction_trigger = 2;
  options.num_levels = 1;
  options = CurrentOptions(options);

  std::vector<std::string> filenames;
  env_->GetChildren(options.db_paths[1].path, &filenames);
  // Delete archival files.
  for (size_t i = 0; i < filenames.size(); ++i) {
    env_->DeleteFile(options.db_paths[1].path + "/" + filenames[i]);
  }
  env_->DeleteDir(options.db_paths[1].path);
  Reopen(options);

  Random rnd(301);
  int key_idx = 0;

  // First three 110KB files are not going to second path.
  // After that, (100K, 200K)
  for (int num = 0; num < 3; num++) {
    GenerateNewFile(&rnd, &key_idx);
  }

  // Another 110KB triggers a compaction to 400K file to second path
  GenerateNewFile(&rnd, &key_idx);
  ASSERT_EQ(1, GetSstFileCount(options.db_paths[2].path));

  // (1, 4)
  GenerateNewFile(&rnd, &key_idx);
  ASSERT_EQ(1, GetSstFileCount(options.db_paths[2].path));
  ASSERT_EQ(1, GetSstFileCount(dbname_));

  // (1,1,4) -> (2, 4)
  GenerateNewFile(&rnd, &key_idx);
  ASSERT_EQ(1, GetSstFileCount(options.db_paths[2].path));
  ASSERT_EQ(1, GetSstFileCount(options.db_paths[1].path));
  ASSERT_EQ(0, GetSstFileCount(dbname_));

  // (1, 2, 4)
  GenerateNewFile(&rnd, &key_idx);
  ASSERT_EQ(1, GetSstFileCount(options.db_paths[2].path));
  ASSERT_EQ(1, GetSstFileCount(options.db_paths[1].path));
  ASSERT_EQ(1, GetSstFileCount(dbname_));

  // (1, 1, 2, 4) -> (8)
  GenerateNewFile(&rnd, &key_idx);
  ASSERT_EQ(1, GetSstFileCount(options.db_paths[3].path));

  // (1, 8)
  GenerateNewFile(&rnd, &key_idx);
  ASSERT_EQ(1, GetSstFileCount(options.db_paths[3].path));
  ASSERT_EQ(1, GetSstFileCount(dbname_));

  // (1, 1, 8) -> (2, 8)
  GenerateNewFile(&rnd, &key_idx);
  ASSERT_EQ(1, GetSstFileCount(options.db_paths[3].path));
  ASSERT_EQ(1, GetSstFileCount(options.db_paths[1].path));

  // (1, 2, 8)
  GenerateNewFile(&rnd, &key_idx);
  ASSERT_EQ(1, GetSstFileCount(options.db_paths[3].path));
  ASSERT_EQ(1, GetSstFileCount(options.db_paths[1].path));
  ASSERT_EQ(1, GetSstFileCount(dbname_));

  // (1, 1, 2, 8) -> (4, 8)
  GenerateNewFile(&rnd, &key_idx);
  ASSERT_EQ(1, GetSstFileCount(options.db_paths[2].path));
  ASSERT_EQ(1, GetSstFileCount(options.db_paths[3].path));

  // (1, 4, 8)
  GenerateNewFile(&rnd, &key_idx);
  ASSERT_EQ(1, GetSstFileCount(options.db_paths[3].path));
  ASSERT_EQ(1, GetSstFileCount(options.db_paths[2].path));
  ASSERT_EQ(1, GetSstFileCount(dbname_));

  for (int i = 0; i < key_idx; i++) {
    auto v = Get(Key(i));
    ASSERT_NE(v, "NOT_FOUND");
    ASSERT_TRUE(v.size() == 1 || v.size() == 10000);
  }

  Reopen(options);

  for (int i = 0; i < key_idx; i++) {
    auto v = Get(Key(i));
    ASSERT_NE(v, "NOT_FOUND");
    ASSERT_TRUE(v.size() == 1 || v.size() == 10000);
  }

  Destroy(options);
}

void CheckColumnFamilyMeta(const ColumnFamilyMetaData& cf_meta) {
  uint64_t cf_size = 0;
  uint64_t cf_csize = 0;
  size_t file_count = 0;
  for (auto level_meta : cf_meta.levels) {
    uint64_t level_size = 0;
    uint64_t level_csize = 0;
    file_count += level_meta.files.size();
    for (auto file_meta : level_meta.files) {
      level_size += file_meta.size;
    }
    ASSERT_EQ(level_meta.size, level_size);
    cf_size += level_size;
    cf_csize += level_csize;
  }
  ASSERT_EQ(cf_meta.file_count, file_count);
  ASSERT_EQ(cf_meta.size, cf_size);
}

TEST_F(DBTest, ColumnFamilyMetaDataTest) {
  Options options = CurrentOptions();
  options.create_if_missing = true;
  DestroyAndReopen(options);

  Random rnd(301);
  int key_index = 0;
  ColumnFamilyMetaData cf_meta;
  for (int i = 0; i < 100; ++i) {
    GenerateNewFile(&rnd, &key_index);
    db_->GetColumnFamilyMetaData(&cf_meta);
    CheckColumnFamilyMeta(cf_meta);
  }
}

TEST_F(DBTest, ConvertCompactionStyle) {
  Random rnd(301);
  int max_key_level_insert = 200;
  int max_key_universal_insert = 600;

  // Stage 1: generate a db with level compaction
  Options options;
  options.write_buffer_size = 100<<10; //100KB
  options.num_levels = 4;
  options.level0_file_num_compaction_trigger = 3;
  options.max_bytes_for_level_base = 500<<10; // 500KB
  options.max_bytes_for_level_multiplier = 1;
  options.target_file_size_base = 200<<10; // 200KB
  options.target_file_size_multiplier = 1;
  options = CurrentOptions(options);
  CreateAndReopenWithCF({"pikachu"}, options);

  for (int i = 0; i <= max_key_level_insert; i++) {
    // each value is 10K
    ASSERT_OK(Put(1, Key(i), RandomString(&rnd, 10000)));
  }
  ASSERT_OK(Flush(1));
  dbfull()->TEST_WaitForCompact();

  ASSERT_GT(TotalTableFiles(1, 4), 1);
  int non_level0_num_files = 0;
  for (int i = 1; i < options.num_levels; i++) {
    non_level0_num_files += NumTableFilesAtLevel(i, 1);
  }
  ASSERT_GT(non_level0_num_files, 0);

  // Stage 2: reopen with universal compaction - should fail
  options = CurrentOptions();
  options.compaction_style = kCompactionStyleUniversal;
  options.num_levels = 1;
  options = CurrentOptions(options);
  Status s = TryReopenWithColumnFamilies({"default", "pikachu"}, options);
  ASSERT_TRUE(s.IsInvalidArgument());

  // Stage 3: compact into a single file and move the file to level 0
  options = CurrentOptions();
  options.disable_auto_compactions = true;
  options.target_file_size_base = INT_MAX;
  options.target_file_size_multiplier = 1;
  options.max_bytes_for_level_base = INT_MAX;
  options.max_bytes_for_level_multiplier = 1;
  options.num_levels = 4;
  options = CurrentOptions(options);
  ReopenWithColumnFamilies({"default", "pikachu"}, options);

  CompactRangeOptions compact_options;
  compact_options.change_level = true;
  compact_options.target_level = 0;
  compact_options.bottommost_level_compaction =
      BottommostLevelCompaction::kForce;
  dbfull()->CompactRange(compact_options, handles_[1], nullptr, nullptr);

  // Only 1 file in L0
  ASSERT_EQ("1", FilesPerLevel(1));

  // Stage 4: re-open in universal compaction style and do some db operations
  options = CurrentOptions();
  options.compaction_style = kCompactionStyleUniversal;
  options.num_levels = 4;
  options.write_buffer_size = 100<<10; //100KB
  options.level0_file_num_compaction_trigger = 3;
  options = CurrentOptions(options);
  ReopenWithColumnFamilies({"default", "pikachu"}, options);

  options.num_levels = 1;
  ReopenWithColumnFamilies({"default", "pikachu"}, options);

  for (int i = max_key_level_insert / 2; i <= max_key_universal_insert; i++) {
    ASSERT_OK(Put(1, Key(i), RandomString(&rnd, 10000)));
  }
  dbfull()->Flush(FlushOptions());
  ASSERT_OK(Flush(1));
  dbfull()->TEST_WaitForCompact();

  for (int i = 1; i < options.num_levels; i++) {
    ASSERT_EQ(NumTableFilesAtLevel(i, 1), 0);
  }

  // verify keys inserted in both level compaction style and universal
  // compaction style
  std::string keys_in_db;
  Iterator* iter = dbfull()->NewIterator(ReadOptions(), handles_[1]);
  for (iter->SeekToFirst(); iter->Valid(); iter->Next()) {
    keys_in_db.append(iter->key().ToString());
    keys_in_db.push_back(',');
  }
  delete iter;

  std::string expected_keys;
  for (int i = 0; i <= max_key_universal_insert; i++) {
    expected_keys.append(Key(i));
    expected_keys.push_back(',');
  }

  ASSERT_EQ(keys_in_db, expected_keys);
}

TEST_F(DBTest, IncreaseUniversalCompactionNumLevels) {
  std::function<void(int)> verify_func = [&](int num_keys_in_db) {
    std::string keys_in_db;
    Iterator* iter = dbfull()->NewIterator(ReadOptions(), handles_[1]);
    for (iter->SeekToFirst(); iter->Valid(); iter->Next()) {
      keys_in_db.append(iter->key().ToString());
      keys_in_db.push_back(',');
    }
    delete iter;

    std::string expected_keys;
    for (int i = 0; i <= num_keys_in_db; i++) {
      expected_keys.append(Key(i));
      expected_keys.push_back(',');
    }

    ASSERT_EQ(keys_in_db, expected_keys);
  };

  Random rnd(301);
  int max_key1 = 200;
  int max_key2 = 600;
  int max_key3 = 800;

  // Stage 1: open a DB with universal compaction, num_levels=1
  Options options = CurrentOptions();
  options.compaction_style = kCompactionStyleUniversal;
  options.num_levels = 1;
  options.write_buffer_size = 100 << 10;  // 100KB
  options.level0_file_num_compaction_trigger = 3;
  options = CurrentOptions(options);
  CreateAndReopenWithCF({"pikachu"}, options);

  for (int i = 0; i <= max_key1; i++) {
    // each value is 10K
    ASSERT_OK(Put(1, Key(i), RandomString(&rnd, 10000)));
  }
  ASSERT_OK(Flush(1));
  dbfull()->TEST_WaitForCompact();

  int non_level0_num_files = 0;
  for (int i = 1; i < options.num_levels; i++) {
    non_level0_num_files += NumTableFilesAtLevel(i, 1);
  }
  ASSERT_EQ(non_level0_num_files, 0);

  // Stage 2: reopen with universal compaction, num_levels=4
  options.compaction_style = kCompactionStyleUniversal;
  options.num_levels = 4;
  options = CurrentOptions(options);
  ReopenWithColumnFamilies({"default", "pikachu"}, options);

  verify_func(max_key1);

  // Insert more keys
  for (int i = max_key1 + 1; i <= max_key2; i++) {
    // each value is 10K
    ASSERT_OK(Put(1, Key(i), RandomString(&rnd, 10000)));
  }
  ASSERT_OK(Flush(1));
  dbfull()->TEST_WaitForCompact();

  verify_func(max_key2);
  // Compaction to non-L0 has happened.
  ASSERT_GT(NumTableFilesAtLevel(options.num_levels - 1, 1), 0);

  // Stage 3: Revert it back to one level and revert to num_levels=1.
  options.num_levels = 4;
  options.target_file_size_base = INT_MAX;
  ReopenWithColumnFamilies({"default", "pikachu"}, options);
  // Compact all to level 0
  CompactRangeOptions compact_options;
  compact_options.change_level = true;
  compact_options.target_level = 0;
  dbfull()->CompactRange(compact_options, handles_[1], nullptr, nullptr);
  // Need to restart it once to remove higher level records in manifest.
  ReopenWithColumnFamilies({"default", "pikachu"}, options);
  // Final reopen
  options.compaction_style = kCompactionStyleUniversal;
  options.num_levels = 1;
  options = CurrentOptions(options);
  ReopenWithColumnFamilies({"default", "pikachu"}, options);

  // Insert more keys
  for (int i = max_key2 + 1; i <= max_key3; i++) {
    // each value is 10K
    ASSERT_OK(Put(1, Key(i), RandomString(&rnd, 10000)));
  }
  ASSERT_OK(Flush(1));
  dbfull()->TEST_WaitForCompact();
  verify_func(max_key3);
}

namespace {
void MinLevelHelper(DBTest* self, Options& options) {
  Random rnd(301);

  for (int num = 0;
    num < options.level0_file_num_compaction_trigger - 1;
    num++)
  {
    std::vector<std::string> values;
    // Write 120KB (12 values, each 10K)
    for (int i = 0; i < 12; i++) {
      values.push_back(RandomString(&rnd, 10000));
      ASSERT_OK(self->Put(Key(i), values[i]));
    }
    self->dbfull()->TEST_WaitForFlushMemTable();
    ASSERT_EQ(self->NumTableFilesAtLevel(0), num + 1);
  }

  //generate one more file in level-0, and should trigger level-0 compaction
  std::vector<std::string> values;
  for (int i = 0; i < 12; i++) {
    values.push_back(RandomString(&rnd, 10000));
    ASSERT_OK(self->Put(Key(i), values[i]));
  }
  self->dbfull()->TEST_WaitForCompact();

  ASSERT_EQ(self->NumTableFilesAtLevel(0), 0);
  ASSERT_EQ(self->NumTableFilesAtLevel(1), 1);
}

// returns false if the calling-Test should be skipped
bool MinLevelToCompress(CompressionType& type, Options& options, int wbits,
                        int lev, int strategy) {
  fprintf(stderr, "Test with compression options : window_bits = %d, level =  %d, strategy = %d}\n", wbits, lev, strategy);
  options.write_buffer_size = 100<<10; //100KB
  options.num_levels = 3;
  options.max_mem_compaction_level = 0;
  options.level0_file_num_compaction_trigger = 3;
  options.create_if_missing = true;

  if (Snappy_Supported()) {
    type = kSnappyCompression;
    fprintf(stderr, "using snappy\n");
  } else if (Zlib_Supported()) {
    type = kZlibCompression;
    fprintf(stderr, "using zlib\n");
  } else if (BZip2_Supported()) {
    type = kBZip2Compression;
    fprintf(stderr, "using bzip2\n");
  } else if (LZ4_Supported()) {
    type = kLZ4Compression;
    fprintf(stderr, "using lz4\n");
  } else {
    fprintf(stderr, "skipping test, compression disabled\n");
    return false;
  }
  options.compression_per_level.resize(options.num_levels);

  // do not compress L0
  for (int i = 0; i < 1; i++) {
    options.compression_per_level[i] = kNoCompression;
  }
  for (int i = 1; i < options.num_levels; i++) {
    options.compression_per_level[i] = type;
  }
  return true;
}
}  // namespace

TEST_F(DBTest, MinLevelToCompress1) {
  Options options = CurrentOptions();
  CompressionType type = kSnappyCompression;
  if (!MinLevelToCompress(type, options, -14, -1, 0)) {
    return;
  }
  Reopen(options);
  MinLevelHelper(this, options);

  // do not compress L0 and L1
  for (int i = 0; i < 2; i++) {
    options.compression_per_level[i] = kNoCompression;
  }
  for (int i = 2; i < options.num_levels; i++) {
    options.compression_per_level[i] = type;
  }
  DestroyAndReopen(options);
  MinLevelHelper(this, options);
}

TEST_F(DBTest, MinLevelToCompress2) {
  Options options = CurrentOptions();
  CompressionType type = kSnappyCompression;
  if (!MinLevelToCompress(type, options, 15, -1, 0)) {
    return;
  }
  Reopen(options);
  MinLevelHelper(this, options);

  // do not compress L0 and L1
  for (int i = 0; i < 2; i++) {
    options.compression_per_level[i] = kNoCompression;
  }
  for (int i = 2; i < options.num_levels; i++) {
    options.compression_per_level[i] = type;
  }
  DestroyAndReopen(options);
  MinLevelHelper(this, options);
}

TEST_F(DBTest, RepeatedWritesToSameKey) {
  do {
    Options options;
    options.env = env_;
    options.write_buffer_size = 100000;  // Small write buffer
    options = CurrentOptions(options);
    CreateAndReopenWithCF({"pikachu"}, options);

    // We must have at most one file per level except for level-0,
    // which may have up to kL0_StopWritesTrigger files.
    const int kMaxFiles =
        options.num_levels + options.level0_stop_writes_trigger;

    Random rnd(301);
    std::string value =
        RandomString(&rnd, static_cast<int>(2 * options.write_buffer_size));
    for (int i = 0; i < 5 * kMaxFiles; i++) {
      ASSERT_OK(Put(1, "key", value));
      ASSERT_LE(TotalTableFiles(1), kMaxFiles);
    }
  } while (ChangeCompactOptions());
}

TEST_F(DBTest, InPlaceUpdate) {
  do {
    Options options;
    options.create_if_missing = true;
    options.inplace_update_support = true;
    options.env = env_;
    options.write_buffer_size = 100000;
    options = CurrentOptions(options);
    CreateAndReopenWithCF({"pikachu"}, options);

    // Update key with values of smaller size
    int numValues = 10;
    for (int i = numValues; i > 0; i--) {
      std::string value = DummyString(i, 'a');
      ASSERT_OK(Put(1, "key", value));
      ASSERT_EQ(value, Get(1, "key"));
    }

    // Only 1 instance for that key.
    validateNumberOfEntries(1, 1);

  } while (ChangeCompactOptions());
}

TEST_F(DBTest, InPlaceUpdateLargeNewValue) {
  do {
    Options options;
    options.create_if_missing = true;
    options.inplace_update_support = true;
    options.env = env_;
    options.write_buffer_size = 100000;
    options = CurrentOptions(options);
    CreateAndReopenWithCF({"pikachu"}, options);

    // Update key with values of larger size
    int numValues = 10;
    for (int i = 0; i < numValues; i++) {
      std::string value = DummyString(i, 'a');
      ASSERT_OK(Put(1, "key", value));
      ASSERT_EQ(value, Get(1, "key"));
    }

    // All 10 updates exist in the internal iterator
    validateNumberOfEntries(numValues, 1);

  } while (ChangeCompactOptions());
}

TEST_F(DBTest, InPlaceUpdateCallbackSmallerSize) {
  do {
    Options options;
    options.create_if_missing = true;
    options.inplace_update_support = true;

    options.env = env_;
    options.write_buffer_size = 100000;
    options.inplace_callback =
      rocksdb::DBTest::updateInPlaceSmallerSize;
    options = CurrentOptions(options);
    CreateAndReopenWithCF({"pikachu"}, options);

    // Update key with values of smaller size
    int numValues = 10;
    ASSERT_OK(Put(1, "key", DummyString(numValues, 'a')));
    ASSERT_EQ(DummyString(numValues, 'c'), Get(1, "key"));

    for (int i = numValues; i > 0; i--) {
      ASSERT_OK(Put(1, "key", DummyString(i, 'a')));
      ASSERT_EQ(DummyString(i - 1, 'b'), Get(1, "key"));
    }

    // Only 1 instance for that key.
    validateNumberOfEntries(1, 1);

  } while (ChangeCompactOptions());
}

TEST_F(DBTest, InPlaceUpdateCallbackSmallerVarintSize) {
  do {
    Options options;
    options.create_if_missing = true;
    options.inplace_update_support = true;

    options.env = env_;
    options.write_buffer_size = 100000;
    options.inplace_callback =
      rocksdb::DBTest::updateInPlaceSmallerVarintSize;
    options = CurrentOptions(options);
    CreateAndReopenWithCF({"pikachu"}, options);

    // Update key with values of smaller varint size
    int numValues = 265;
    ASSERT_OK(Put(1, "key", DummyString(numValues, 'a')));
    ASSERT_EQ(DummyString(numValues, 'c'), Get(1, "key"));

    for (int i = numValues; i > 0; i--) {
      ASSERT_OK(Put(1, "key", DummyString(i, 'a')));
      ASSERT_EQ(DummyString(1, 'b'), Get(1, "key"));
    }

    // Only 1 instance for that key.
    validateNumberOfEntries(1, 1);

  } while (ChangeCompactOptions());
}

TEST_F(DBTest, InPlaceUpdateCallbackLargeNewValue) {
  do {
    Options options;
    options.create_if_missing = true;
    options.inplace_update_support = true;

    options.env = env_;
    options.write_buffer_size = 100000;
    options.inplace_callback =
      rocksdb::DBTest::updateInPlaceLargerSize;
    options = CurrentOptions(options);
    CreateAndReopenWithCF({"pikachu"}, options);

    // Update key with values of larger size
    int numValues = 10;
    for (int i = 0; i < numValues; i++) {
      ASSERT_OK(Put(1, "key", DummyString(i, 'a')));
      ASSERT_EQ(DummyString(i, 'c'), Get(1, "key"));
    }

    // No inplace updates. All updates are puts with new seq number
    // All 10 updates exist in the internal iterator
    validateNumberOfEntries(numValues, 1);

  } while (ChangeCompactOptions());
}

TEST_F(DBTest, InPlaceUpdateCallbackNoAction) {
  do {
    Options options;
    options.create_if_missing = true;
    options.inplace_update_support = true;

    options.env = env_;
    options.write_buffer_size = 100000;
    options.inplace_callback =
      rocksdb::DBTest::updateInPlaceNoAction;
    options = CurrentOptions(options);
    CreateAndReopenWithCF({"pikachu"}, options);

    // Callback function requests no actions from db
    ASSERT_OK(Put(1, "key", DummyString(1, 'a')));
    ASSERT_EQ(Get(1, "key"), "NOT_FOUND");

  } while (ChangeCompactOptions());
}

TEST_F(DBTest, CompactionFilter) {
  Options options = CurrentOptions();
  options.max_open_files = -1;
  options.num_levels = 3;
  options.max_mem_compaction_level = 0;
  options.compaction_filter_factory = std::make_shared<KeepFilterFactory>();
  options = CurrentOptions(options);
  CreateAndReopenWithCF({"pikachu"}, options);

  // Write 100K keys, these are written to a few files in L0.
  const std::string value(10, 'x');
  for (int i = 0; i < 100000; i++) {
    char key[100];
    snprintf(key, sizeof(key), "B%010d", i);
    Put(1, key, value);
  }
  ASSERT_OK(Flush(1));

  // Push all files to the highest level L2. Verify that
  // the compaction is each level invokes the filter for
  // all the keys in that level.
  cfilter_count = 0;
  dbfull()->TEST_CompactRange(0, nullptr, nullptr, handles_[1]);
  ASSERT_EQ(cfilter_count, 100000);
  cfilter_count = 0;
  dbfull()->TEST_CompactRange(1, nullptr, nullptr, handles_[1]);
  ASSERT_EQ(cfilter_count, 100000);

  ASSERT_EQ(NumTableFilesAtLevel(0, 1), 0);
  ASSERT_EQ(NumTableFilesAtLevel(1, 1), 0);
  ASSERT_NE(NumTableFilesAtLevel(2, 1), 0);
  cfilter_count = 0;

  // All the files are in the lowest level.
  // Verify that all but the 100001st record
  // has sequence number zero. The 100001st record
  // is at the tip of this snapshot and cannot
  // be zeroed out.
  // TODO: figure out sequence number squashtoo
  int count = 0;
  int total = 0;
  Arena arena;
  {
    ScopedArenaIterator iter(
        dbfull()->TEST_NewInternalIterator(&arena, handles_[1]));
    iter->SeekToFirst();
    ASSERT_OK(iter->status());
    while (iter->Valid()) {
      ParsedInternalKey ikey(Slice(), 0, kTypeValue);
      ikey.sequence = -1;
      ASSERT_EQ(ParseInternalKey(iter->key(), &ikey), true);
      total++;
      if (ikey.sequence != 0) {
        count++;
      }
      iter->Next();
    }
  }
  ASSERT_EQ(total, 100000);
  ASSERT_EQ(count, 1);

  // overwrite all the 100K keys once again.
  for (int i = 0; i < 100000; i++) {
    char key[100];
    snprintf(key, sizeof(key), "B%010d", i);
    ASSERT_OK(Put(1, key, value));
  }
  ASSERT_OK(Flush(1));

  // push all files to the highest level L2. This
  // means that all keys should pass at least once
  // via the compaction filter
  cfilter_count = 0;
  dbfull()->TEST_CompactRange(0, nullptr, nullptr, handles_[1]);
  ASSERT_EQ(cfilter_count, 100000);
  cfilter_count = 0;
  dbfull()->TEST_CompactRange(1, nullptr, nullptr, handles_[1]);
  ASSERT_EQ(cfilter_count, 100000);
  ASSERT_EQ(NumTableFilesAtLevel(0, 1), 0);
  ASSERT_EQ(NumTableFilesAtLevel(1, 1), 0);
  ASSERT_NE(NumTableFilesAtLevel(2, 1), 0);

  // create a new database with the compaction
  // filter in such a way that it deletes all keys
  options.compaction_filter_factory = std::make_shared<DeleteFilterFactory>();
  options.create_if_missing = true;
  DestroyAndReopen(options);
  CreateAndReopenWithCF({"pikachu"}, options);

  // write all the keys once again.
  for (int i = 0; i < 100000; i++) {
    char key[100];
    snprintf(key, sizeof(key), "B%010d", i);
    ASSERT_OK(Put(1, key, value));
  }
  ASSERT_OK(Flush(1));
  ASSERT_NE(NumTableFilesAtLevel(0, 1), 0);
  ASSERT_EQ(NumTableFilesAtLevel(1, 1), 0);
  ASSERT_EQ(NumTableFilesAtLevel(2, 1), 0);

  // Push all files to the highest level L2. This
  // triggers the compaction filter to delete all keys,
  // verify that at the end of the compaction process,
  // nothing is left.
  cfilter_count = 0;
  dbfull()->TEST_CompactRange(0, nullptr, nullptr, handles_[1]);
  ASSERT_EQ(cfilter_count, 100000);
  cfilter_count = 0;
  dbfull()->TEST_CompactRange(1, nullptr, nullptr, handles_[1]);
  ASSERT_EQ(cfilter_count, 0);
  ASSERT_EQ(NumTableFilesAtLevel(0, 1), 0);
  ASSERT_EQ(NumTableFilesAtLevel(1, 1), 0);

  {
    // Scan the entire database to ensure that nothing is left
    std::unique_ptr<Iterator> iter(
        db_->NewIterator(ReadOptions(), handles_[1]));
    iter->SeekToFirst();
    count = 0;
    while (iter->Valid()) {
      count++;
      iter->Next();
    }
    ASSERT_EQ(count, 0);
  }

  // The sequence number of the remaining record
  // is not zeroed out even though it is at the
  // level Lmax because this record is at the tip
  // TODO: remove the following or design a different
  // test
  count = 0;
  {
    ScopedArenaIterator iter(
        dbfull()->TEST_NewInternalIterator(&arena, handles_[1]));
    iter->SeekToFirst();
    ASSERT_OK(iter->status());
    while (iter->Valid()) {
      ParsedInternalKey ikey(Slice(), 0, kTypeValue);
      ASSERT_EQ(ParseInternalKey(iter->key(), &ikey), true);
      ASSERT_NE(ikey.sequence, (unsigned)0);
      count++;
      iter->Next();
    }
    ASSERT_EQ(count, 0);
  }
}

// Tests the edge case where compaction does not produce any output -- all
// entries are deleted. The compaction should create bunch of 'DeleteFile'
// entries in VersionEdit, but none of the 'AddFile's.
TEST_F(DBTest, CompactionFilterDeletesAll) {
  Options options;
  options.compaction_filter_factory = std::make_shared<DeleteFilterFactory>();
  options.disable_auto_compactions = true;
  options.create_if_missing = true;
  options = CurrentOptions(options);
  DestroyAndReopen(options);

  // put some data
  for (int table = 0; table < 4; ++table) {
    for (int i = 0; i < 10 + table; ++i) {
      Put(ToString(table * 100 + i), "val");
    }
    Flush();
  }

  // this will produce empty file (delete compaction filter)
  ASSERT_OK(db_->CompactRange(CompactRangeOptions(), nullptr, nullptr));
  ASSERT_EQ(0U, CountLiveFiles());

  Reopen(options);

  Iterator* itr = db_->NewIterator(ReadOptions());
  itr->SeekToFirst();
  // empty db
  ASSERT_TRUE(!itr->Valid());

  delete itr;
}

TEST_F(DBTest, CompactionFilterWithValueChange) {
  do {
    Options options;
    options.num_levels = 3;
    options.max_mem_compaction_level = 0;
    options.compaction_filter_factory =
      std::make_shared<ChangeFilterFactory>();
    options = CurrentOptions(options);
    CreateAndReopenWithCF({"pikachu"}, options);

    // Write 100K+1 keys, these are written to a few files
    // in L0. We do this so that the current snapshot points
    // to the 100001 key.The compaction filter is  not invoked
    // on keys that are visible via a snapshot because we
    // anyways cannot delete it.
    const std::string value(10, 'x');
    for (int i = 0; i < 100001; i++) {
      char key[100];
      snprintf(key, sizeof(key), "B%010d", i);
      Put(1, key, value);
    }

    // push all files to  lower levels
    ASSERT_OK(Flush(1));
    if (option_config_ != kUniversalCompactionMultiLevel) {
      dbfull()->TEST_CompactRange(0, nullptr, nullptr, handles_[1]);
      dbfull()->TEST_CompactRange(1, nullptr, nullptr, handles_[1]);
    } else {
      dbfull()->CompactRange(CompactRangeOptions(), handles_[1], nullptr,
                             nullptr);
    }

    // re-write all data again
    for (int i = 0; i < 100001; i++) {
      char key[100];
      snprintf(key, sizeof(key), "B%010d", i);
      Put(1, key, value);
    }

    // push all files to  lower levels. This should
    // invoke the compaction filter for all 100000 keys.
    ASSERT_OK(Flush(1));
    if (option_config_ != kUniversalCompactionMultiLevel) {
      dbfull()->TEST_CompactRange(0, nullptr, nullptr, handles_[1]);
      dbfull()->TEST_CompactRange(1, nullptr, nullptr, handles_[1]);
    } else {
      dbfull()->CompactRange(CompactRangeOptions(), handles_[1], nullptr,
                             nullptr);
    }

    // verify that all keys now have the new value that
    // was set by the compaction process.
    for (int i = 0; i < 100001; i++) {
      char key[100];
      snprintf(key, sizeof(key), "B%010d", i);
      std::string newvalue = Get(1, key);
      ASSERT_EQ(newvalue.compare(NEW_VALUE), 0);
    }
  } while (ChangeCompactOptions());
}

TEST_F(DBTest, CompactionFilterWithMergeOperator) {
  std::string one, two, three, four;
  PutFixed64(&one, 1);
  PutFixed64(&two, 2);
  PutFixed64(&three, 3);
  PutFixed64(&four, 4);

  Options options;
  options = CurrentOptions(options);
  options.create_if_missing = true;
  options.merge_operator = MergeOperators::CreateUInt64AddOperator();
  options.num_levels = 3;
  options.max_mem_compaction_level = 0;
  // Filter out keys with value is 2.
  options.compaction_filter_factory =
      std::make_shared<ConditionalFilterFactory>(two);
  DestroyAndReopen(options);

  // In the same compaction, a value type needs to be deleted based on
  // compaction filter, and there is a merge type for the key. compaction
  // filter result is ignored.
  ASSERT_OK(db_->Put(WriteOptions(), "foo", two));
  ASSERT_OK(Flush());
  ASSERT_OK(db_->Merge(WriteOptions(), "foo", one));
  ASSERT_OK(Flush());
  std::string newvalue = Get("foo");
  ASSERT_EQ(newvalue, three);
  dbfull()->CompactRange(CompactRangeOptions(), nullptr, nullptr);
  newvalue = Get("foo");
  ASSERT_EQ(newvalue, three);

  // value key can be deleted based on compaction filter, leaving only
  // merge keys.
  ASSERT_OK(db_->Put(WriteOptions(), "bar", two));
  ASSERT_OK(Flush());
  dbfull()->CompactRange(CompactRangeOptions(), nullptr, nullptr);
  newvalue = Get("bar");
  ASSERT_EQ("NOT_FOUND", newvalue);
  ASSERT_OK(db_->Merge(WriteOptions(), "bar", two));
  ASSERT_OK(Flush());
  dbfull()->CompactRange(CompactRangeOptions(), nullptr, nullptr);
  newvalue = Get("bar");
  ASSERT_EQ(two, two);

  // Compaction filter never applies to merge keys.
  ASSERT_OK(db_->Put(WriteOptions(), "foobar", one));
  ASSERT_OK(Flush());
  ASSERT_OK(db_->Merge(WriteOptions(), "foobar", two));
  ASSERT_OK(Flush());
  newvalue = Get("foobar");
  ASSERT_EQ(newvalue, three);
  dbfull()->CompactRange(CompactRangeOptions(), nullptr, nullptr);
  newvalue = Get("foobar");
  ASSERT_EQ(newvalue, three);

  // In the same compaction, both of value type and merge type keys need to be
  // deleted based on compaction filter, and there is a merge type for the key.
  // For both keys, compaction filter results are ignored.
  ASSERT_OK(db_->Put(WriteOptions(), "barfoo", two));
  ASSERT_OK(Flush());
  ASSERT_OK(db_->Merge(WriteOptions(), "barfoo", two));
  ASSERT_OK(Flush());
  newvalue = Get("barfoo");
  ASSERT_EQ(newvalue, four);
  dbfull()->CompactRange(CompactRangeOptions(), nullptr, nullptr);
  newvalue = Get("barfoo");
  ASSERT_EQ(newvalue, four);
}

TEST_F(DBTest, CompactionFilterContextManual) {
  KeepFilterFactory* filter = new KeepFilterFactory();

  Options options = CurrentOptions();
  options.compaction_style = kCompactionStyleUniversal;
  options.compaction_filter_factory.reset(filter);
  options.compression = kNoCompression;
  options.level0_file_num_compaction_trigger = 8;
  Reopen(options);
  int num_keys_per_file = 400;
  for (int j = 0; j < 3; j++) {
    // Write several keys.
    const std::string value(10, 'x');
    for (int i = 0; i < num_keys_per_file; i++) {
      char key[100];
      snprintf(key, sizeof(key), "B%08d%02d", i, j);
      Put(key, value);
    }
    dbfull()->TEST_FlushMemTable();
    // Make sure next file is much smaller so automatic compaction will not
    // be triggered.
    num_keys_per_file /= 2;
  }

  // Force a manual compaction
  cfilter_count = 0;
  filter->expect_manual_compaction_.store(true);
  filter->expect_full_compaction_.store(false);  // Manual compaction always
                                                 // set this flag.
  dbfull()->CompactRange(CompactRangeOptions(), nullptr, nullptr);
  ASSERT_EQ(cfilter_count, 700);
  ASSERT_EQ(NumSortedRuns(0), 1);

  // Verify total number of keys is correct after manual compaction.
  {
    int count = 0;
    int total = 0;
    Arena arena;
    ScopedArenaIterator iter(dbfull()->TEST_NewInternalIterator(&arena));
    iter->SeekToFirst();
    ASSERT_OK(iter->status());
    while (iter->Valid()) {
      ParsedInternalKey ikey(Slice(), 0, kTypeValue);
      ikey.sequence = -1;
      ASSERT_EQ(ParseInternalKey(iter->key(), &ikey), true);
      total++;
      if (ikey.sequence != 0) {
        count++;
      }
      iter->Next();
    }
    ASSERT_EQ(total, 700);
    ASSERT_EQ(count, 1);
  }
}

class KeepFilterV2 : public CompactionFilterV2 {
 public:
  virtual std::vector<bool> Filter(int level,
                                   const SliceVector& keys,
                                   const SliceVector& existing_values,
                                   std::vector<std::string>* new_values,
                                   std::vector<bool>* values_changed)
    const override {
    cfilter_count++;
    std::vector<bool> ret;
    new_values->clear();
    values_changed->clear();
    for (unsigned int i = 0; i < keys.size(); ++i) {
      values_changed->push_back(false);
      ret.push_back(false);
    }
    return ret;
  }

  virtual const char* Name() const override {
    return "KeepFilterV2";
  }
};

class DeleteFilterV2 : public CompactionFilterV2 {
 public:
  virtual std::vector<bool> Filter(int level,
                                   const SliceVector& keys,
                                   const SliceVector& existing_values,
                                   std::vector<std::string>* new_values,
                                   std::vector<bool>* values_changed)
    const override {
    cfilter_count++;
    new_values->clear();
    values_changed->clear();
    std::vector<bool> ret;
    for (unsigned int i = 0; i < keys.size(); ++i) {
      values_changed->push_back(false);
      ret.push_back(true);
    }
    return ret;
  }

  virtual const char* Name() const override {
    return "DeleteFilterV2";
  }
};

class ChangeFilterV2 : public CompactionFilterV2 {
 public:
  virtual std::vector<bool> Filter(int level,
                                   const SliceVector& keys,
                                   const SliceVector& existing_values,
                                   std::vector<std::string>* new_values,
                                   std::vector<bool>* values_changed)
    const override {
    std::vector<bool> ret;
    new_values->clear();
    values_changed->clear();
    for (unsigned int i = 0; i < keys.size(); ++i) {
      values_changed->push_back(true);
      new_values->push_back(NEW_VALUE);
      ret.push_back(false);
    }
    return ret;
  }

  virtual const char* Name() const override {
    return "ChangeFilterV2";
  }
};

class KeepFilterFactoryV2 : public CompactionFilterFactoryV2 {
 public:
  explicit KeepFilterFactoryV2(const SliceTransform* prefix_extractor)
    : CompactionFilterFactoryV2(prefix_extractor) { }

  virtual std::unique_ptr<CompactionFilterV2>
  CreateCompactionFilterV2(
      const CompactionFilterContext& context) override {
    return std::unique_ptr<CompactionFilterV2>(new KeepFilterV2());
  }

  virtual const char* Name() const override {
    return "KeepFilterFactoryV2";
  }
};

class DeleteFilterFactoryV2 : public CompactionFilterFactoryV2 {
 public:
  explicit DeleteFilterFactoryV2(const SliceTransform* prefix_extractor)
    : CompactionFilterFactoryV2(prefix_extractor) { }

  virtual std::unique_ptr<CompactionFilterV2>
  CreateCompactionFilterV2(
      const CompactionFilterContext& context) override {
    return std::unique_ptr<CompactionFilterV2>(new DeleteFilterV2());
  }

  virtual const char* Name() const override {
    return "DeleteFilterFactoryV2";
  }
};

class ChangeFilterFactoryV2 : public CompactionFilterFactoryV2 {
 public:
  explicit ChangeFilterFactoryV2(const SliceTransform* prefix_extractor)
    : CompactionFilterFactoryV2(prefix_extractor) { }

  virtual std::unique_ptr<CompactionFilterV2>
  CreateCompactionFilterV2(
      const CompactionFilterContext& context) override {
    return std::unique_ptr<CompactionFilterV2>(new ChangeFilterV2());
  }

  virtual const char* Name() const override {
    return "ChangeFilterFactoryV2";
  }
};

TEST_F(DBTest, CompactionFilterV2) {
  Options options = CurrentOptions();
  options.num_levels = 3;
  options.max_mem_compaction_level = 0;
  // extract prefix
  std::unique_ptr<const SliceTransform> prefix_extractor;
  prefix_extractor.reset(NewFixedPrefixTransform(8));

  options.compaction_filter_factory_v2
    = std::make_shared<KeepFilterFactoryV2>(prefix_extractor.get());
  // In a testing environment, we can only flush the application
  // compaction filter buffer using universal compaction
  option_config_ = kUniversalCompaction;
  options.compaction_style = (rocksdb::CompactionStyle)1;
  Reopen(options);

  // Write 100K keys, these are written to a few files in L0.
  const std::string value(10, 'x');
  for (int i = 0; i < 100000; i++) {
    char key[100];
    snprintf(key, sizeof(key), "B%08d%010d", i , i);
    Put(key, value);
  }

  dbfull()->TEST_FlushMemTable();

  dbfull()->TEST_CompactRange(0, nullptr, nullptr);
  dbfull()->TEST_CompactRange(1, nullptr, nullptr);

  ASSERT_EQ(NumSortedRuns(0), 1);

  // All the files are in the lowest level.
  int count = 0;
  int total = 0;
  {
    Arena arena;
    ScopedArenaIterator iter(dbfull()->TEST_NewInternalIterator(&arena));
    iter->SeekToFirst();
    ASSERT_OK(iter->status());
    while (iter->Valid()) {
      ParsedInternalKey ikey(Slice(), 0, kTypeValue);
      ikey.sequence = -1;
      ASSERT_EQ(ParseInternalKey(iter->key(), &ikey), true);
      total++;
      if (ikey.sequence != 0) {
        count++;
      }
      iter->Next();
    }
  }

  ASSERT_EQ(total, 100000);
  // 1 snapshot only. Since we are using universal compacton,
  // the sequence no is cleared for better compression
  ASSERT_EQ(count, 1);

  // create a new database with the compaction
  // filter in such a way that it deletes all keys
  options.compaction_filter_factory_v2 =
    std::make_shared<DeleteFilterFactoryV2>(prefix_extractor.get());
  options.create_if_missing = true;
  DestroyAndReopen(options);

  // write all the keys once again.
  for (int i = 0; i < 100000; i++) {
    char key[100];
    snprintf(key, sizeof(key), "B%08d%010d", i, i);
    Put(key, value);
  }

  dbfull()->TEST_FlushMemTable();
  ASSERT_NE(NumTableFilesAtLevel(0), 0);

  dbfull()->TEST_CompactRange(0, nullptr, nullptr);
  dbfull()->TEST_CompactRange(1, nullptr, nullptr);
  ASSERT_EQ(NumTableFilesAtLevel(1), 0);

  // Scan the entire database to ensure that nothing is left
  Iterator* iter = db_->NewIterator(ReadOptions());
  iter->SeekToFirst();
  count = 0;
  while (iter->Valid()) {
    count++;
    iter->Next();
  }

  ASSERT_EQ(count, 0);
  delete iter;
}

TEST_F(DBTest, CompactionFilterV2WithValueChange) {
  Options options = CurrentOptions();
  options.num_levels = 3;
  options.max_mem_compaction_level = 0;
  std::unique_ptr<const SliceTransform> prefix_extractor;
  prefix_extractor.reset(NewFixedPrefixTransform(8));
  options.compaction_filter_factory_v2 =
    std::make_shared<ChangeFilterFactoryV2>(prefix_extractor.get());
  // In a testing environment, we can only flush the application
  // compaction filter buffer using universal compaction
  option_config_ = kUniversalCompaction;
  options.compaction_style = (rocksdb::CompactionStyle)1;
  options = CurrentOptions(options);
  Reopen(options);

  // Write 100K+1 keys, these are written to a few files
  // in L0. We do this so that the current snapshot points
  // to the 100001 key.The compaction filter is  not invoked
  // on keys that are visible via a snapshot because we
  // anyways cannot delete it.
  const std::string value(10, 'x');
  for (int i = 0; i < 100001; i++) {
    char key[100];
    snprintf(key, sizeof(key), "B%08d%010d", i, i);
    Put(key, value);
  }

  // push all files to lower levels
  dbfull()->TEST_FlushMemTable();
  dbfull()->TEST_CompactRange(0, nullptr, nullptr);
  dbfull()->TEST_CompactRange(1, nullptr, nullptr);

  // verify that all keys now have the new value that
  // was set by the compaction process.
  for (int i = 0; i < 100001; i++) {
    char key[100];
    snprintf(key, sizeof(key), "B%08d%010d", i, i);
    std::string newvalue = Get(key);
    ASSERT_EQ(newvalue.compare(NEW_VALUE), 0);
  }
}

TEST_F(DBTest, CompactionFilterV2NULLPrefix) {
  Options options = CurrentOptions();
  options.num_levels = 3;
  options.max_mem_compaction_level = 0;
  std::unique_ptr<const SliceTransform> prefix_extractor;
  prefix_extractor.reset(NewFixedPrefixTransform(8));
  options.compaction_filter_factory_v2 =
    std::make_shared<ChangeFilterFactoryV2>(prefix_extractor.get());
  // In a testing environment, we can only flush the application
  // compaction filter buffer using universal compaction
  option_config_ = kUniversalCompaction;
  options.compaction_style = (rocksdb::CompactionStyle)1;
  Reopen(options);

  // Write 100K+1 keys, these are written to a few files
  // in L0. We do this so that the current snapshot points
  // to the 100001 key.The compaction filter is  not invoked
  // on keys that are visible via a snapshot because we
  // anyways cannot delete it.
  const std::string value(10, 'x');
  char first_key[100];
  snprintf(first_key, sizeof(first_key), "%s0000%010d", "NULL", 1);
  Put(first_key, value);
  for (int i = 1; i < 100000; i++) {
    char key[100];
    snprintf(key, sizeof(key), "%08d%010d", i, i);
    Put(key, value);
  }

  char last_key[100];
  snprintf(last_key, sizeof(last_key), "%s0000%010d", "NULL", 2);
  Put(last_key, value);

  // push all files to lower levels
  dbfull()->TEST_FlushMemTable();
  dbfull()->TEST_CompactRange(0, nullptr, nullptr);

  // verify that all keys now have the new value that
  // was set by the compaction process.
  std::string newvalue = Get(first_key);
  ASSERT_EQ(newvalue.compare(NEW_VALUE), 0);
  newvalue = Get(last_key);
  ASSERT_EQ(newvalue.compare(NEW_VALUE), 0);
  for (int i = 1; i < 100000; i++) {
    char key[100];
    snprintf(key, sizeof(key), "%08d%010d", i, i);
    newvalue = Get(key);
    ASSERT_EQ(newvalue.compare(NEW_VALUE), 0);
  }
}

TEST_F(DBTest, SparseMerge) {
  do {
    Options options = CurrentOptions();
    options.compression = kNoCompression;
    CreateAndReopenWithCF({"pikachu"}, options);

    FillLevels("A", "Z", 1);

    // Suppose there is:
    //    small amount of data with prefix A
    //    large amount of data with prefix B
    //    small amount of data with prefix C
    // and that recent updates have made small changes to all three prefixes.
    // Check that we do not do a compaction that merges all of B in one shot.
    const std::string value(1000, 'x');
    Put(1, "A", "va");
    // Write approximately 100MB of "B" values
    for (int i = 0; i < 100000; i++) {
      char key[100];
      snprintf(key, sizeof(key), "B%010d", i);
      Put(1, key, value);
    }
    Put(1, "C", "vc");
    ASSERT_OK(Flush(1));
    dbfull()->TEST_CompactRange(0, nullptr, nullptr, handles_[1]);

    // Make sparse update
    Put(1, "A", "va2");
    Put(1, "B100", "bvalue2");
    Put(1, "C", "vc2");
    ASSERT_OK(Flush(1));

    // Compactions should not cause us to create a situation where
    // a file overlaps too much data at the next level.
    ASSERT_LE(dbfull()->TEST_MaxNextLevelOverlappingBytes(handles_[1]),
              20 * 1048576);
    dbfull()->TEST_CompactRange(0, nullptr, nullptr);
    ASSERT_LE(dbfull()->TEST_MaxNextLevelOverlappingBytes(handles_[1]),
              20 * 1048576);
    dbfull()->TEST_CompactRange(1, nullptr, nullptr);
    ASSERT_LE(dbfull()->TEST_MaxNextLevelOverlappingBytes(handles_[1]),
              20 * 1048576);
  } while (ChangeCompactOptions());
}

static bool Between(uint64_t val, uint64_t low, uint64_t high) {
  bool result = (val >= low) && (val <= high);
  if (!result) {
    fprintf(stderr, "Value %llu is not in range [%llu, %llu]\n",
            (unsigned long long)(val),
            (unsigned long long)(low),
            (unsigned long long)(high));
  }
  return result;
}

TEST_F(DBTest, ApproximateSizesMemTable) {
  Options options;
  options.write_buffer_size = 100000000;  // Large write buffer
  options.compression = kNoCompression;
  options.create_if_missing = true;
  options = CurrentOptions(options);
  DestroyAndReopen(options);

  const int N = 128;
  Random rnd(301);
  for (int i = 0; i < N; i++) {
    ASSERT_OK(Put(Key(i), RandomString(&rnd, 1024)));
  }

  uint64_t size;
  std::string start = Key(50);
  std::string end = Key(60);
  Range r(start, end);
  db_->GetApproximateSizes(&r, 1, &size, true);
  ASSERT_GT(size, 6000);
  ASSERT_LT(size, 204800);
  // Zero if not including mem table
  db_->GetApproximateSizes(&r, 1, &size, false);
  ASSERT_EQ(size, 0);

  start = Key(500);
  end = Key(600);
  r = Range(start, end);
  db_->GetApproximateSizes(&r, 1, &size, true);
  ASSERT_EQ(size, 0);

  for (int i = 0; i < N; i++) {
    ASSERT_OK(Put(Key(1000 + i), RandomString(&rnd, 1024)));
  }

  start = Key(500);
  end = Key(600);
  r = Range(start, end);
  db_->GetApproximateSizes(&r, 1, &size, true);
  ASSERT_EQ(size, 0);

  start = Key(100);
  end = Key(1020);
  r = Range(start, end);
  db_->GetApproximateSizes(&r, 1, &size, true);
  ASSERT_GT(size, 6000);

  options.max_write_buffer_number = 8;
  options.min_write_buffer_number_to_merge = 5;
  options.write_buffer_size = 1024 * N;  // Not very large
  DestroyAndReopen(options);

  int keys[N * 3];
  for (int i = 0; i < N; i++) {
    keys[i * 3] = i * 5;
    keys[i * 3 + 1] = i * 5 + 1;
    keys[i * 3 + 2] = i * 5 + 2;
  }
  std::random_shuffle(std::begin(keys), std::end(keys));

  for (int i = 0; i < N * 3; i++) {
    ASSERT_OK(Put(Key(keys[i] + 1000), RandomString(&rnd, 1024)));
  }

  start = Key(100);
  end = Key(300);
  r = Range(start, end);
  db_->GetApproximateSizes(&r, 1, &size, true);
  ASSERT_EQ(size, 0);

  start = Key(1050);
  end = Key(1080);
  r = Range(start, end);
  db_->GetApproximateSizes(&r, 1, &size, true);
  ASSERT_GT(size, 6000);

  start = Key(2100);
  end = Key(2300);
  r = Range(start, end);
  db_->GetApproximateSizes(&r, 1, &size, true);
  ASSERT_EQ(size, 0);

  start = Key(1050);
  end = Key(1080);
  r = Range(start, end);
  uint64_t size_with_mt, size_without_mt;
  db_->GetApproximateSizes(&r, 1, &size_with_mt, true);
  ASSERT_GT(size_with_mt, 6000);
  db_->GetApproximateSizes(&r, 1, &size_without_mt, false);
  ASSERT_EQ(size_without_mt, 0);

  Flush();

  for (int i = 0; i < N; i++) {
    ASSERT_OK(Put(Key(i + 1000), RandomString(&rnd, 1024)));
  }

  start = Key(1050);
  end = Key(1080);
  r = Range(start, end);
  db_->GetApproximateSizes(&r, 1, &size_with_mt, true);
  db_->GetApproximateSizes(&r, 1, &size_without_mt, false);
  ASSERT_GT(size_with_mt, size_without_mt);
  ASSERT_GT(size_without_mt, 6000);
}

TEST_F(DBTest, ApproximateSizes) {
  do {
    Options options;
    options.write_buffer_size = 100000000;        // Large write buffer
    options.compression = kNoCompression;
    options.create_if_missing = true;
    options = CurrentOptions(options);
    DestroyAndReopen(options);
    CreateAndReopenWithCF({"pikachu"}, options);

    ASSERT_TRUE(Between(Size("", "xyz", 1), 0, 0));
    ReopenWithColumnFamilies({"default", "pikachu"}, options);
    ASSERT_TRUE(Between(Size("", "xyz", 1), 0, 0));

    // Write 8MB (80 values, each 100K)
    ASSERT_EQ(NumTableFilesAtLevel(0, 1), 0);
    const int N = 80;
    static const int S1 = 100000;
    static const int S2 = 105000;  // Allow some expansion from metadata
    Random rnd(301);
    for (int i = 0; i < N; i++) {
      ASSERT_OK(Put(1, Key(i), RandomString(&rnd, S1)));
    }

    // 0 because GetApproximateSizes() does not account for memtable space
    ASSERT_TRUE(Between(Size("", Key(50), 1), 0, 0));

    // Check sizes across recovery by reopening a few times
    for (int run = 0; run < 3; run++) {
      ReopenWithColumnFamilies({"default", "pikachu"}, options);

      for (int compact_start = 0; compact_start < N; compact_start += 10) {
        for (int i = 0; i < N; i += 10) {
          ASSERT_TRUE(Between(Size("", Key(i), 1), S1 * i, S2 * i));
          ASSERT_TRUE(Between(Size("", Key(i) + ".suffix", 1), S1 * (i + 1),
                              S2 * (i + 1)));
          ASSERT_TRUE(Between(Size(Key(i), Key(i + 10), 1), S1 * 10, S2 * 10));
        }
        ASSERT_TRUE(Between(Size("", Key(50), 1), S1 * 50, S2 * 50));
        ASSERT_TRUE(
            Between(Size("", Key(50) + ".suffix", 1), S1 * 50, S2 * 50));

        std::string cstart_str = Key(compact_start);
        std::string cend_str = Key(compact_start + 9);
        Slice cstart = cstart_str;
        Slice cend = cend_str;
        dbfull()->TEST_CompactRange(0, &cstart, &cend, handles_[1]);
      }

      ASSERT_EQ(NumTableFilesAtLevel(0, 1), 0);
      ASSERT_GT(NumTableFilesAtLevel(1, 1), 0);
    }
    // ApproximateOffsetOf() is not yet implemented in plain table format.
  } while (ChangeOptions(kSkipUniversalCompaction | kSkipFIFOCompaction |
                         kSkipPlainTable | kSkipHashIndex));
}

TEST_F(DBTest, ApproximateSizes_MixOfSmallAndLarge) {
  do {
    Options options = CurrentOptions();
    options.compression = kNoCompression;
    CreateAndReopenWithCF({"pikachu"}, options);

    Random rnd(301);
    std::string big1 = RandomString(&rnd, 100000);
    ASSERT_OK(Put(1, Key(0), RandomString(&rnd, 10000)));
    ASSERT_OK(Put(1, Key(1), RandomString(&rnd, 10000)));
    ASSERT_OK(Put(1, Key(2), big1));
    ASSERT_OK(Put(1, Key(3), RandomString(&rnd, 10000)));
    ASSERT_OK(Put(1, Key(4), big1));
    ASSERT_OK(Put(1, Key(5), RandomString(&rnd, 10000)));
    ASSERT_OK(Put(1, Key(6), RandomString(&rnd, 300000)));
    ASSERT_OK(Put(1, Key(7), RandomString(&rnd, 10000)));

    // Check sizes across recovery by reopening a few times
    for (int run = 0; run < 3; run++) {
      ReopenWithColumnFamilies({"default", "pikachu"}, options);

      ASSERT_TRUE(Between(Size("", Key(0), 1), 0, 0));
      ASSERT_TRUE(Between(Size("", Key(1), 1), 10000, 11000));
      ASSERT_TRUE(Between(Size("", Key(2), 1), 20000, 21000));
      ASSERT_TRUE(Between(Size("", Key(3), 1), 120000, 121000));
      ASSERT_TRUE(Between(Size("", Key(4), 1), 130000, 131000));
      ASSERT_TRUE(Between(Size("", Key(5), 1), 230000, 231000));
      ASSERT_TRUE(Between(Size("", Key(6), 1), 240000, 241000));
      ASSERT_TRUE(Between(Size("", Key(7), 1), 540000, 541000));
      ASSERT_TRUE(Between(Size("", Key(8), 1), 550000, 560000));

      ASSERT_TRUE(Between(Size(Key(3), Key(5), 1), 110000, 111000));

      dbfull()->TEST_CompactRange(0, nullptr, nullptr, handles_[1]);
    }
    // ApproximateOffsetOf() is not yet implemented in plain table format.
  } while (ChangeOptions(kSkipPlainTable));
}

TEST_F(DBTest, IteratorPinsRef) {
  do {
    CreateAndReopenWithCF({"pikachu"}, CurrentOptions());
    Put(1, "foo", "hello");

    // Get iterator that will yield the current contents of the DB.
    Iterator* iter = db_->NewIterator(ReadOptions(), handles_[1]);

    // Write to force compactions
    Put(1, "foo", "newvalue1");
    for (int i = 0; i < 100; i++) {
      // 100K values
      ASSERT_OK(Put(1, Key(i), Key(i) + std::string(100000, 'v')));
    }
    Put(1, "foo", "newvalue2");

    iter->SeekToFirst();
    ASSERT_TRUE(iter->Valid());
    ASSERT_EQ("foo", iter->key().ToString());
    ASSERT_EQ("hello", iter->value().ToString());
    iter->Next();
    ASSERT_TRUE(!iter->Valid());
    delete iter;
  } while (ChangeCompactOptions());
}

TEST_F(DBTest, Snapshot) {
  anon::OptionsOverride options_override;
  options_override.skip_policy = kSkipNoSnapshot;
  do {
    CreateAndReopenWithCF({"pikachu"}, CurrentOptions(options_override));
    Put(0, "foo", "0v1");
    Put(1, "foo", "1v1");

    const Snapshot* s1 = db_->GetSnapshot();
    ASSERT_EQ(1U, GetNumSnapshots());
    uint64_t time_snap1 = GetTimeOldestSnapshots();
    ASSERT_GT(time_snap1, 0U);
    Put(0, "foo", "0v2");
    Put(1, "foo", "1v2");

    env_->addon_time_.fetch_add(1);

    const Snapshot* s2 = db_->GetSnapshot();
    ASSERT_EQ(2U, GetNumSnapshots());
    ASSERT_EQ(time_snap1, GetTimeOldestSnapshots());
    Put(0, "foo", "0v3");
    Put(1, "foo", "1v3");

    const Snapshot* s3 = db_->GetSnapshot();
    ASSERT_EQ(3U, GetNumSnapshots());
    ASSERT_EQ(time_snap1, GetTimeOldestSnapshots());

    Put(0, "foo", "0v4");
    Put(1, "foo", "1v4");
    ASSERT_EQ("0v1", Get(0, "foo", s1));
    ASSERT_EQ("1v1", Get(1, "foo", s1));
    ASSERT_EQ("0v2", Get(0, "foo", s2));
    ASSERT_EQ("1v2", Get(1, "foo", s2));
    ASSERT_EQ("0v3", Get(0, "foo", s3));
    ASSERT_EQ("1v3", Get(1, "foo", s3));
    ASSERT_EQ("0v4", Get(0, "foo"));
    ASSERT_EQ("1v4", Get(1, "foo"));

    db_->ReleaseSnapshot(s3);
    ASSERT_EQ(2U, GetNumSnapshots());
    ASSERT_EQ(time_snap1, GetTimeOldestSnapshots());
    ASSERT_EQ("0v1", Get(0, "foo", s1));
    ASSERT_EQ("1v1", Get(1, "foo", s1));
    ASSERT_EQ("0v2", Get(0, "foo", s2));
    ASSERT_EQ("1v2", Get(1, "foo", s2));
    ASSERT_EQ("0v4", Get(0, "foo"));
    ASSERT_EQ("1v4", Get(1, "foo"));

    db_->ReleaseSnapshot(s1);
    ASSERT_EQ("0v2", Get(0, "foo", s2));
    ASSERT_EQ("1v2", Get(1, "foo", s2));
    ASSERT_EQ("0v4", Get(0, "foo"));
    ASSERT_EQ("1v4", Get(1, "foo"));
    ASSERT_EQ(1U, GetNumSnapshots());
    ASSERT_LT(time_snap1, GetTimeOldestSnapshots());

    db_->ReleaseSnapshot(s2);
    ASSERT_EQ(0U, GetNumSnapshots());
    ASSERT_EQ("0v4", Get(0, "foo"));
    ASSERT_EQ("1v4", Get(1, "foo"));
  } while (ChangeOptions(kSkipHashCuckoo));
}

TEST_F(DBTest, HiddenValuesAreRemoved) {
  anon::OptionsOverride options_override;
  options_override.skip_policy = kSkipNoSnapshot;
  do {
    Options options = CurrentOptions(options_override);
    options.max_background_flushes = 0;
    CreateAndReopenWithCF({"pikachu"}, options);
    Random rnd(301);
    FillLevels("a", "z", 1);

    std::string big = RandomString(&rnd, 50000);
    Put(1, "foo", big);
    Put(1, "pastfoo", "v");
    const Snapshot* snapshot = db_->GetSnapshot();
    Put(1, "foo", "tiny");
    Put(1, "pastfoo2", "v2");  // Advance sequence number one more

    ASSERT_OK(Flush(1));
    ASSERT_GT(NumTableFilesAtLevel(0, 1), 0);

    ASSERT_EQ(big, Get(1, "foo", snapshot));
    ASSERT_TRUE(Between(Size("", "pastfoo", 1), 50000, 60000));
    db_->ReleaseSnapshot(snapshot);
    ASSERT_EQ(AllEntriesFor("foo", 1), "[ tiny, " + big + " ]");
    Slice x("x");
    dbfull()->TEST_CompactRange(0, nullptr, &x, handles_[1]);
    ASSERT_EQ(AllEntriesFor("foo", 1), "[ tiny ]");
    ASSERT_EQ(NumTableFilesAtLevel(0, 1), 0);
    ASSERT_GE(NumTableFilesAtLevel(1, 1), 1);
    dbfull()->TEST_CompactRange(1, nullptr, &x, handles_[1]);
    ASSERT_EQ(AllEntriesFor("foo", 1), "[ tiny ]");

    ASSERT_TRUE(Between(Size("", "pastfoo", 1), 0, 1000));
    // ApproximateOffsetOf() is not yet implemented in plain table format,
    // which is used by Size().
    // skip HashCuckooRep as it does not support snapshot
  } while (ChangeOptions(kSkipUniversalCompaction | kSkipFIFOCompaction |
                         kSkipPlainTable | kSkipHashCuckoo));
}

TEST_F(DBTest, CompactBetweenSnapshots) {
  anon::OptionsOverride options_override;
  options_override.skip_policy = kSkipNoSnapshot;
  do {
    Options options = CurrentOptions(options_override);
    options.disable_auto_compactions = true;
    CreateAndReopenWithCF({"pikachu"}, options);
    Random rnd(301);
    FillLevels("a", "z", 1);

    Put(1, "foo", "first");
    const Snapshot* snapshot1 = db_->GetSnapshot();
    Put(1, "foo", "second");
    Put(1, "foo", "third");
    Put(1, "foo", "fourth");
    const Snapshot* snapshot2 = db_->GetSnapshot();
    Put(1, "foo", "fifth");
    Put(1, "foo", "sixth");

    // All entries (including duplicates) exist
    // before any compaction is triggered.
    ASSERT_OK(Flush(1));
    ASSERT_EQ("sixth", Get(1, "foo"));
    ASSERT_EQ("fourth", Get(1, "foo", snapshot2));
    ASSERT_EQ("first", Get(1, "foo", snapshot1));
    ASSERT_EQ(AllEntriesFor("foo", 1),
              "[ sixth, fifth, fourth, third, second, first ]");

    // After a compaction, "second", "third" and "fifth" should
    // be removed
    FillLevels("a", "z", 1);
    dbfull()->CompactRange(CompactRangeOptions(), handles_[1], nullptr,
                           nullptr);
    ASSERT_EQ("sixth", Get(1, "foo"));
    ASSERT_EQ("fourth", Get(1, "foo", snapshot2));
    ASSERT_EQ("first", Get(1, "foo", snapshot1));
    ASSERT_EQ(AllEntriesFor("foo", 1), "[ sixth, fourth, first ]");

    // after we release the snapshot1, only two values left
    db_->ReleaseSnapshot(snapshot1);
    FillLevels("a", "z", 1);
    dbfull()->CompactRange(CompactRangeOptions(), handles_[1], nullptr,
                           nullptr);

    // We have only one valid snapshot snapshot2. Since snapshot1 is
    // not valid anymore, "first" should be removed by a compaction.
    ASSERT_EQ("sixth", Get(1, "foo"));
    ASSERT_EQ("fourth", Get(1, "foo", snapshot2));
    ASSERT_EQ(AllEntriesFor("foo", 1), "[ sixth, fourth ]");

    // after we release the snapshot2, only one value should be left
    db_->ReleaseSnapshot(snapshot2);
    FillLevels("a", "z", 1);
    dbfull()->CompactRange(CompactRangeOptions(), handles_[1], nullptr,
                           nullptr);
    ASSERT_EQ("sixth", Get(1, "foo"));
    ASSERT_EQ(AllEntriesFor("foo", 1), "[ sixth ]");
    // skip HashCuckooRep as it does not support snapshot
  } while (ChangeOptions(kSkipHashCuckoo | kSkipFIFOCompaction));
}

TEST_F(DBTest, DeletionMarkers1) {
  Options options = CurrentOptions();
  options.max_background_flushes = 0;
  CreateAndReopenWithCF({"pikachu"}, options);
  Put(1, "foo", "v1");
  ASSERT_OK(Flush(1));
  const int last = CurrentOptions().max_mem_compaction_level;
  // foo => v1 is now in last level
  ASSERT_EQ(NumTableFilesAtLevel(last, 1), 1);

  // Place a table at level last-1 to prevent merging with preceding mutation
  Put(1, "a", "begin");
  Put(1, "z", "end");
  Flush(1);
  ASSERT_EQ(NumTableFilesAtLevel(last, 1), 1);
  ASSERT_EQ(NumTableFilesAtLevel(last - 1, 1), 1);

  Delete(1, "foo");
  Put(1, "foo", "v2");
  ASSERT_EQ(AllEntriesFor("foo", 1), "[ v2, DEL, v1 ]");
  ASSERT_OK(Flush(1));  // Moves to level last-2
  if (CurrentOptions().purge_redundant_kvs_while_flush) {
    ASSERT_EQ(AllEntriesFor("foo", 1), "[ v2, v1 ]");
  } else {
    ASSERT_EQ(AllEntriesFor("foo", 1), "[ v2, DEL, v1 ]");
  }
  Slice z("z");
  dbfull()->TEST_CompactRange(last - 2, nullptr, &z, handles_[1]);
  // DEL eliminated, but v1 remains because we aren't compacting that level
  // (DEL can be eliminated because v2 hides v1).
  ASSERT_EQ(AllEntriesFor("foo", 1), "[ v2, v1 ]");
  dbfull()->TEST_CompactRange(last - 1, nullptr, nullptr, handles_[1]);
  // Merging last-1 w/ last, so we are the base level for "foo", so
  // DEL is removed.  (as is v1).
  ASSERT_EQ(AllEntriesFor("foo", 1), "[ v2 ]");
}

TEST_F(DBTest, DeletionMarkers2) {
  Options options = CurrentOptions();
  options.max_background_flushes = 0;
  CreateAndReopenWithCF({"pikachu"}, options);
  Put(1, "foo", "v1");
  ASSERT_OK(Flush(1));
  const int last = CurrentOptions().max_mem_compaction_level;
  // foo => v1 is now in last level
  ASSERT_EQ(NumTableFilesAtLevel(last, 1), 1);

  // Place a table at level last-1 to prevent merging with preceding mutation
  Put(1, "a", "begin");
  Put(1, "z", "end");
  Flush(1);
  ASSERT_EQ(NumTableFilesAtLevel(last, 1), 1);
  ASSERT_EQ(NumTableFilesAtLevel(last - 1, 1), 1);

  Delete(1, "foo");
  ASSERT_EQ(AllEntriesFor("foo", 1), "[ DEL, v1 ]");
  ASSERT_OK(Flush(1));  // Moves to level last-2
  ASSERT_EQ(AllEntriesFor("foo", 1), "[ DEL, v1 ]");
  dbfull()->TEST_CompactRange(last - 2, nullptr, nullptr, handles_[1]);
  // DEL kept: "last" file overlaps
  ASSERT_EQ(AllEntriesFor("foo", 1), "[ DEL, v1 ]");
  dbfull()->TEST_CompactRange(last - 1, nullptr, nullptr, handles_[1]);
  // Merging last-1 w/ last, so we are the base level for "foo", so
  // DEL is removed.  (as is v1).
  ASSERT_EQ(AllEntriesFor("foo", 1), "[ ]");
}

TEST_F(DBTest, OverlapInLevel0) {
  do {
    Options options = CurrentOptions();
    options.max_background_flushes = 0;
    CreateAndReopenWithCF({"pikachu"}, options);
    int tmp = CurrentOptions().max_mem_compaction_level;
    ASSERT_EQ(tmp, 2) << "Fix test to match config";

    //Fill levels 1 and 2 to disable the pushing of new memtables to levels > 0.
    ASSERT_OK(Put(1, "100", "v100"));
    ASSERT_OK(Put(1, "999", "v999"));
    Flush(1);
    ASSERT_OK(Delete(1, "100"));
    ASSERT_OK(Delete(1, "999"));
    Flush(1);
    ASSERT_EQ("0,1,1", FilesPerLevel(1));

    // Make files spanning the following ranges in level-0:
    //  files[0]  200 .. 900
    //  files[1]  300 .. 500
    // Note that files are sorted by smallest key.
    ASSERT_OK(Put(1, "300", "v300"));
    ASSERT_OK(Put(1, "500", "v500"));
    Flush(1);
    ASSERT_OK(Put(1, "200", "v200"));
    ASSERT_OK(Put(1, "600", "v600"));
    ASSERT_OK(Put(1, "900", "v900"));
    Flush(1);
    ASSERT_EQ("2,1,1", FilesPerLevel(1));

    // Compact away the placeholder files we created initially
    dbfull()->TEST_CompactRange(1, nullptr, nullptr, handles_[1]);
    dbfull()->TEST_CompactRange(2, nullptr, nullptr, handles_[1]);
    ASSERT_EQ("2", FilesPerLevel(1));

    // Do a memtable compaction.  Before bug-fix, the compaction would
    // not detect the overlap with level-0 files and would incorrectly place
    // the deletion in a deeper level.
    ASSERT_OK(Delete(1, "600"));
    Flush(1);
    ASSERT_EQ("3", FilesPerLevel(1));
    ASSERT_EQ("NOT_FOUND", Get(1, "600"));
  } while (ChangeOptions(kSkipUniversalCompaction | kSkipFIFOCompaction));
}

TEST_F(DBTest, L0_CompactionBug_Issue44_a) {
  do {
    CreateAndReopenWithCF({"pikachu"}, CurrentOptions());
    ASSERT_OK(Put(1, "b", "v"));
    ReopenWithColumnFamilies({"default", "pikachu"}, CurrentOptions());
    ASSERT_OK(Delete(1, "b"));
    ASSERT_OK(Delete(1, "a"));
    ReopenWithColumnFamilies({"default", "pikachu"}, CurrentOptions());
    ASSERT_OK(Delete(1, "a"));
    ReopenWithColumnFamilies({"default", "pikachu"}, CurrentOptions());
    ASSERT_OK(Put(1, "a", "v"));
    ReopenWithColumnFamilies({"default", "pikachu"}, CurrentOptions());
    ReopenWithColumnFamilies({"default", "pikachu"}, CurrentOptions());
    ASSERT_EQ("(a->v)", Contents(1));
    env_->SleepForMicroseconds(1000000);  // Wait for compaction to finish
    ASSERT_EQ("(a->v)", Contents(1));
  } while (ChangeCompactOptions());
}

TEST_F(DBTest, L0_CompactionBug_Issue44_b) {
  do {
    CreateAndReopenWithCF({"pikachu"}, CurrentOptions());
    Put(1, "", "");
    ReopenWithColumnFamilies({"default", "pikachu"}, CurrentOptions());
    Delete(1, "e");
    Put(1, "", "");
    ReopenWithColumnFamilies({"default", "pikachu"}, CurrentOptions());
    Put(1, "c", "cv");
    ReopenWithColumnFamilies({"default", "pikachu"}, CurrentOptions());
    Put(1, "", "");
    ReopenWithColumnFamilies({"default", "pikachu"}, CurrentOptions());
    Put(1, "", "");
    env_->SleepForMicroseconds(1000000);  // Wait for compaction to finish
    ReopenWithColumnFamilies({"default", "pikachu"}, CurrentOptions());
    Put(1, "d", "dv");
    ReopenWithColumnFamilies({"default", "pikachu"}, CurrentOptions());
    Put(1, "", "");
    ReopenWithColumnFamilies({"default", "pikachu"}, CurrentOptions());
    Delete(1, "d");
    Delete(1, "b");
    ReopenWithColumnFamilies({"default", "pikachu"}, CurrentOptions());
    ASSERT_EQ("(->)(c->cv)", Contents(1));
    env_->SleepForMicroseconds(1000000);  // Wait for compaction to finish
    ASSERT_EQ("(->)(c->cv)", Contents(1));
  } while (ChangeCompactOptions());
}

TEST_F(DBTest, ComparatorCheck) {
  class NewComparator : public Comparator {
   public:
    virtual const char* Name() const override {
      return "rocksdb.NewComparator";
    }
    virtual int Compare(const Slice& a, const Slice& b) const override {
      return BytewiseComparator()->Compare(a, b);
    }
    virtual void FindShortestSeparator(std::string* s,
                                       const Slice& l) const override {
      BytewiseComparator()->FindShortestSeparator(s, l);
    }
    virtual void FindShortSuccessor(std::string* key) const override {
      BytewiseComparator()->FindShortSuccessor(key);
    }
  };
  Options new_options, options;
  NewComparator cmp;
  do {
    options = CurrentOptions();
    CreateAndReopenWithCF({"pikachu"}, options);
    new_options = CurrentOptions();
    new_options.comparator = &cmp;
    // only the non-default column family has non-matching comparator
    Status s = TryReopenWithColumnFamilies({"default", "pikachu"},
        std::vector<Options>({options, new_options}));
    ASSERT_TRUE(!s.ok());
    ASSERT_TRUE(s.ToString().find("comparator") != std::string::npos)
        << s.ToString();
  } while (ChangeCompactOptions());
}

TEST_F(DBTest, CustomComparator) {
  class NumberComparator : public Comparator {
   public:
    virtual const char* Name() const override {
      return "test.NumberComparator";
    }
    virtual int Compare(const Slice& a, const Slice& b) const override {
      return ToNumber(a) - ToNumber(b);
    }
    virtual void FindShortestSeparator(std::string* s,
                                       const Slice& l) const override {
      ToNumber(*s);     // Check format
      ToNumber(l);      // Check format
    }
    virtual void FindShortSuccessor(std::string* key) const override {
      ToNumber(*key);   // Check format
    }
   private:
    static int ToNumber(const Slice& x) {
      // Check that there are no extra characters.
      EXPECT_TRUE(x.size() >= 2 && x[0] == '[' && x[x.size() - 1] == ']')
          << EscapeString(x);
      int val;
      char ignored;
      EXPECT_TRUE(sscanf(x.ToString().c_str(), "[%i]%c", &val, &ignored) == 1)
          << EscapeString(x);
      return val;
    }
  };
  Options new_options;
  NumberComparator cmp;
  do {
    new_options = CurrentOptions();
    new_options.create_if_missing = true;
    new_options.comparator = &cmp;
    new_options.write_buffer_size = 1000;  // Compact more often
    new_options = CurrentOptions(new_options);
    DestroyAndReopen(new_options);
    CreateAndReopenWithCF({"pikachu"}, new_options);
    ASSERT_OK(Put(1, "[10]", "ten"));
    ASSERT_OK(Put(1, "[0x14]", "twenty"));
    for (int i = 0; i < 2; i++) {
      ASSERT_EQ("ten", Get(1, "[10]"));
      ASSERT_EQ("ten", Get(1, "[0xa]"));
      ASSERT_EQ("twenty", Get(1, "[20]"));
      ASSERT_EQ("twenty", Get(1, "[0x14]"));
      ASSERT_EQ("NOT_FOUND", Get(1, "[15]"));
      ASSERT_EQ("NOT_FOUND", Get(1, "[0xf]"));
      Compact(1, "[0]", "[9999]");
    }

    for (int run = 0; run < 2; run++) {
      for (int i = 0; i < 1000; i++) {
        char buf[100];
        snprintf(buf, sizeof(buf), "[%d]", i*10);
        ASSERT_OK(Put(1, buf, buf));
      }
      Compact(1, "[0]", "[1000000]");
    }
  } while (ChangeCompactOptions());
}

TEST_F(DBTest, ManualCompaction) {
  Options options = CurrentOptions();
  options.max_background_flushes = 0;
  CreateAndReopenWithCF({"pikachu"}, options);
  ASSERT_EQ(dbfull()->MaxMemCompactionLevel(), 2)
      << "Need to update this test to match kMaxMemCompactLevel";

  // iter - 0 with 7 levels
  // iter - 1 with 3 levels
  for (int iter = 0; iter < 2; ++iter) {
    MakeTables(3, "p", "q", 1);
    ASSERT_EQ("1,1,1", FilesPerLevel(1));

    // Compaction range falls before files
    Compact(1, "", "c");
    ASSERT_EQ("1,1,1", FilesPerLevel(1));

    // Compaction range falls after files
    Compact(1, "r", "z");
    ASSERT_EQ("1,1,1", FilesPerLevel(1));

    // Compaction range overlaps files
    Compact(1, "p1", "p9");
    ASSERT_EQ("0,0,1", FilesPerLevel(1));

    // Populate a different range
    MakeTables(3, "c", "e", 1);
    ASSERT_EQ("1,1,2", FilesPerLevel(1));

    // Compact just the new range
    Compact(1, "b", "f");
    ASSERT_EQ("0,0,2", FilesPerLevel(1));

    // Compact all
    MakeTables(1, "a", "z", 1);
    ASSERT_EQ("0,1,2", FilesPerLevel(1));
    db_->CompactRange(CompactRangeOptions(), handles_[1], nullptr, nullptr);
    ASSERT_EQ("0,0,1", FilesPerLevel(1));

    if (iter == 0) {
      options = CurrentOptions();
      options.max_background_flushes = 0;
      options.num_levels = 3;
      options.create_if_missing = true;
      DestroyAndReopen(options);
      CreateAndReopenWithCF({"pikachu"}, options);
    }
  }

}

class DBTestUniversalManualCompactionOutputPathId
    : public DBTestUniversalCompactionBase {};

TEST_P(DBTestUniversalManualCompactionOutputPathId,
       ManualCompactionOutputPathId) {
  Options options = CurrentOptions();
  options.create_if_missing = true;
  options.db_paths.emplace_back(dbname_, 1000000000);
  options.db_paths.emplace_back(dbname_ + "_2", 1000000000);
  options.compaction_style = kCompactionStyleUniversal;
  options.num_levels = num_levels_;
  options.target_file_size_base = 1 << 30;  // Big size
  options.level0_file_num_compaction_trigger = 10;
  Destroy(options);
  DestroyAndReopen(options);
  CreateAndReopenWithCF({"pikachu"}, options);
  MakeTables(3, "p", "q", 1);
  dbfull()->TEST_WaitForCompact();
  ASSERT_EQ(3, TotalLiveFiles(1));
  ASSERT_EQ(3, GetSstFileCount(options.db_paths[0].path));
  ASSERT_EQ(0, GetSstFileCount(options.db_paths[1].path));

  // Full compaction to DB path 0
  CompactRangeOptions compact_options;
  compact_options.target_path_id = 1;
  db_->CompactRange(compact_options, handles_[1], nullptr, nullptr);
  ASSERT_EQ(1, TotalLiveFiles(1));
  ASSERT_EQ(0, GetSstFileCount(options.db_paths[0].path));
  ASSERT_EQ(1, GetSstFileCount(options.db_paths[1].path));

  ReopenWithColumnFamilies({kDefaultColumnFamilyName, "pikachu"}, options);
  ASSERT_EQ(1, TotalLiveFiles(1));
  ASSERT_EQ(0, GetSstFileCount(options.db_paths[0].path));
  ASSERT_EQ(1, GetSstFileCount(options.db_paths[1].path));

  MakeTables(1, "p", "q", 1);
  ASSERT_EQ(2, TotalLiveFiles(1));
  ASSERT_EQ(1, GetSstFileCount(options.db_paths[0].path));
  ASSERT_EQ(1, GetSstFileCount(options.db_paths[1].path));

  ReopenWithColumnFamilies({kDefaultColumnFamilyName, "pikachu"}, options);
  ASSERT_EQ(2, TotalLiveFiles(1));
  ASSERT_EQ(1, GetSstFileCount(options.db_paths[0].path));
  ASSERT_EQ(1, GetSstFileCount(options.db_paths[1].path));

  // Full compaction to DB path 0
  compact_options.target_path_id = 0;
  db_->CompactRange(compact_options, handles_[1], nullptr, nullptr);
  ASSERT_EQ(1, TotalLiveFiles(1));
  ASSERT_EQ(1, GetSstFileCount(options.db_paths[0].path));
  ASSERT_EQ(0, GetSstFileCount(options.db_paths[1].path));

  // Fail when compacting to an invalid path ID
  compact_options.target_path_id = 2;
  ASSERT_TRUE(db_->CompactRange(compact_options, handles_[1], nullptr, nullptr)
                  .IsInvalidArgument());
}

INSTANTIATE_TEST_CASE_P(DBTestUniversalManualCompactionOutputPathId,
                        DBTestUniversalManualCompactionOutputPathId,
                        ::testing::Values(1, 8));

TEST_F(DBTest, ManualLevelCompactionOutputPathId) {
  Options options = CurrentOptions();
  options.db_paths.emplace_back(dbname_ + "_2", 2 * 10485760);
  options.db_paths.emplace_back(dbname_ + "_3", 100 * 10485760);
  options.db_paths.emplace_back(dbname_ + "_4", 120 * 10485760);
  options.max_background_flushes = 1;
  CreateAndReopenWithCF({"pikachu"}, options);
  ASSERT_EQ(dbfull()->MaxMemCompactionLevel(), 2)
      << "Need to update this test to match kMaxMemCompactLevel";

  // iter - 0 with 7 levels
  // iter - 1 with 3 levels
  for (int iter = 0; iter < 2; ++iter) {
    MakeTables(3, "p", "q", 1);
    ASSERT_EQ("3", FilesPerLevel(1));
    ASSERT_EQ(3, GetSstFileCount(options.db_paths[0].path));
    ASSERT_EQ(0, GetSstFileCount(dbname_));

    // Compaction range falls before files
    Compact(1, "", "c");
    ASSERT_EQ("3", FilesPerLevel(1));

    // Compaction range falls after files
    Compact(1, "r", "z");
    ASSERT_EQ("3", FilesPerLevel(1));

    // Compaction range overlaps files
    Compact(1, "p1", "p9", 1);
    ASSERT_EQ("0,1", FilesPerLevel(1));
    ASSERT_EQ(1, GetSstFileCount(options.db_paths[1].path));
    ASSERT_EQ(0, GetSstFileCount(options.db_paths[0].path));
    ASSERT_EQ(0, GetSstFileCount(dbname_));

    // Populate a different range
    MakeTables(3, "c", "e", 1);
    ASSERT_EQ("3,1", FilesPerLevel(1));

    // Compact just the new range
    Compact(1, "b", "f", 1);
    ASSERT_EQ("0,2", FilesPerLevel(1));
    ASSERT_EQ(2, GetSstFileCount(options.db_paths[1].path));
    ASSERT_EQ(0, GetSstFileCount(options.db_paths[0].path));
    ASSERT_EQ(0, GetSstFileCount(dbname_));

    // Compact all
    MakeTables(1, "a", "z", 1);
    ASSERT_EQ("1,2", FilesPerLevel(1));
    ASSERT_EQ(2, GetSstFileCount(options.db_paths[1].path));
    ASSERT_EQ(1, GetSstFileCount(options.db_paths[0].path));
    CompactRangeOptions compact_options;
    compact_options.target_path_id = 1;
    db_->CompactRange(compact_options, handles_[1], nullptr, nullptr);
    ASSERT_EQ("0,1", FilesPerLevel(1));
    ASSERT_EQ(1, GetSstFileCount(options.db_paths[1].path));
    ASSERT_EQ(0, GetSstFileCount(options.db_paths[0].path));
    ASSERT_EQ(0, GetSstFileCount(dbname_));

    if (iter == 0) {
      DestroyAndReopen(options);
      options = CurrentOptions();
      options.db_paths.emplace_back(dbname_ + "_2", 2 * 10485760);
      options.db_paths.emplace_back(dbname_ + "_3", 100 * 10485760);
      options.db_paths.emplace_back(dbname_ + "_4", 120 * 10485760);
      options.max_background_flushes = 1;
      options.num_levels = 3;
      options.create_if_missing = true;
      CreateAndReopenWithCF({"pikachu"}, options);
    }
  }
}

TEST_F(DBTest, DBOpen_Options) {
  Options options = CurrentOptions();
  std::string dbname = test::TmpDir(env_) + "/db_options_test";
  ASSERT_OK(DestroyDB(dbname, options));

  // Does not exist, and create_if_missing == false: error
  DB* db = nullptr;
  options.create_if_missing = false;
  Status s = DB::Open(options, dbname, &db);
  ASSERT_TRUE(strstr(s.ToString().c_str(), "does not exist") != nullptr);
  ASSERT_TRUE(db == nullptr);

  // Does not exist, and create_if_missing == true: OK
  options.create_if_missing = true;
  s = DB::Open(options, dbname, &db);
  ASSERT_OK(s);
  ASSERT_TRUE(db != nullptr);

  delete db;
  db = nullptr;

  // Does exist, and error_if_exists == true: error
  options.create_if_missing = false;
  options.error_if_exists = true;
  s = DB::Open(options, dbname, &db);
  ASSERT_TRUE(strstr(s.ToString().c_str(), "exists") != nullptr);
  ASSERT_TRUE(db == nullptr);

  // Does exist, and error_if_exists == false: OK
  options.create_if_missing = true;
  options.error_if_exists = false;
  s = DB::Open(options, dbname, &db);
  ASSERT_OK(s);
  ASSERT_TRUE(db != nullptr);

  delete db;
  db = nullptr;
}

TEST_F(DBTest, DBOpen_Change_NumLevels) {
  Options options = CurrentOptions();
  options.create_if_missing = true;
  options.max_background_flushes = 0;
  DestroyAndReopen(options);
  ASSERT_TRUE(db_ != nullptr);
  CreateAndReopenWithCF({"pikachu"}, options);

  ASSERT_OK(Put(1, "a", "123"));
  ASSERT_OK(Put(1, "b", "234"));
  db_->CompactRange(CompactRangeOptions(), handles_[1], nullptr, nullptr);
  Close();

  options.create_if_missing = false;
  options.num_levels = 2;
  Status s = TryReopenWithColumnFamilies({"default", "pikachu"}, options);
  ASSERT_TRUE(strstr(s.ToString().c_str(), "Invalid argument") != nullptr);
  ASSERT_TRUE(db_ == nullptr);
}

TEST_F(DBTest, DestroyDBMetaDatabase) {
  std::string dbname = test::TmpDir(env_) + "/db_meta";
  ASSERT_OK(env_->CreateDirIfMissing(dbname));
  std::string metadbname = MetaDatabaseName(dbname, 0);
  ASSERT_OK(env_->CreateDirIfMissing(metadbname));
  std::string metametadbname = MetaDatabaseName(metadbname, 0);
  ASSERT_OK(env_->CreateDirIfMissing(metametadbname));

  // Destroy previous versions if they exist. Using the long way.
  Options options = CurrentOptions();
  ASSERT_OK(DestroyDB(metametadbname, options));
  ASSERT_OK(DestroyDB(metadbname, options));
  ASSERT_OK(DestroyDB(dbname, options));

  // Setup databases
  DB* db = nullptr;
  ASSERT_OK(DB::Open(options, dbname, &db));
  delete db;
  db = nullptr;
  ASSERT_OK(DB::Open(options, metadbname, &db));
  delete db;
  db = nullptr;
  ASSERT_OK(DB::Open(options, metametadbname, &db));
  delete db;
  db = nullptr;

  // Delete databases
  ASSERT_OK(DestroyDB(dbname, options));

  // Check if deletion worked.
  options.create_if_missing = false;
  ASSERT_TRUE(!(DB::Open(options, dbname, &db)).ok());
  ASSERT_TRUE(!(DB::Open(options, metadbname, &db)).ok());
  ASSERT_TRUE(!(DB::Open(options, metametadbname, &db)).ok());
}

// Check that number of files does not grow when writes are dropped
TEST_F(DBTest, DropWrites) {
  do {
    Options options = CurrentOptions();
    options.env = env_;
    options.paranoid_checks = false;
    Reopen(options);

    ASSERT_OK(Put("foo", "v1"));
    ASSERT_EQ("v1", Get("foo"));
    Compact("a", "z");
    const size_t num_files = CountFiles();
    // Force out-of-space errors
    env_->drop_writes_.store(true, std::memory_order_release);
    env_->sleep_counter_.Reset();
    for (int i = 0; i < 5; i++) {
      if (option_config_ != kUniversalCompactionMultiLevel) {
        for (int level = 0; level < dbfull()->NumberLevels(); level++) {
          if (level > 0 && level == dbfull()->NumberLevels() - 1) {
            break;
          }
          dbfull()->TEST_CompactRange(level, nullptr, nullptr, nullptr,
                                      true /* disallow trivial move */);
        }
      } else {
        dbfull()->CompactRange(CompactRangeOptions(), nullptr, nullptr);
      }
    }

    std::string property_value;
    ASSERT_TRUE(db_->GetProperty("rocksdb.background-errors", &property_value));
    ASSERT_EQ("5", property_value);

    env_->drop_writes_.store(false, std::memory_order_release);
    ASSERT_LT(CountFiles(), num_files + 3);

    // Check that compaction attempts slept after errors
    ASSERT_GE(env_->sleep_counter_.Read(), 5);
  } while (ChangeCompactOptions());
}

// Check background error counter bumped on flush failures.
TEST_F(DBTest, DropWritesFlush) {
  do {
    Options options = CurrentOptions();
    options.env = env_;
    options.max_background_flushes = 1;
    Reopen(options);

    ASSERT_OK(Put("foo", "v1"));
    // Force out-of-space errors
    env_->drop_writes_.store(true, std::memory_order_release);

    std::string property_value;
    // Background error count is 0 now.
    ASSERT_TRUE(db_->GetProperty("rocksdb.background-errors", &property_value));
    ASSERT_EQ("0", property_value);

    dbfull()->TEST_FlushMemTable(true);

    ASSERT_TRUE(db_->GetProperty("rocksdb.background-errors", &property_value));
    ASSERT_EQ("1", property_value);

    env_->drop_writes_.store(false, std::memory_order_release);
  } while (ChangeCompactOptions());
}

// Check that CompactRange() returns failure if there is not enough space left
// on device
TEST_F(DBTest, NoSpaceCompactRange) {
  do {
    Options options = CurrentOptions();
    options.env = env_;
    options.disable_auto_compactions = true;
    Reopen(options);

    // generate 5 tables
    for (int i = 0; i < 5; ++i) {
      ASSERT_OK(Put(Key(i), Key(i) + "v"));
      ASSERT_OK(Flush());
    }

    // Force out-of-space errors
    env_->no_space_.store(true, std::memory_order_release);

    Status s = dbfull()->TEST_CompactRange(0, nullptr, nullptr, nullptr,
                                           true /* disallow trivial move */);
    ASSERT_TRUE(s.IsIOError());

    env_->no_space_.store(false, std::memory_order_release);
  } while (ChangeCompactOptions());
}

TEST_F(DBTest, NonWritableFileSystem) {
  do {
    Options options = CurrentOptions();
    options.write_buffer_size = 1000;
    options.env = env_;
    Reopen(options);
    ASSERT_OK(Put("foo", "v1"));
    env_->non_writeable_rate_.store(100);
    std::string big(100000, 'x');
    int errors = 0;
    for (int i = 0; i < 20; i++) {
      if (!Put("foo", big).ok()) {
        errors++;
        env_->SleepForMicroseconds(100000);
      }
    }
    ASSERT_GT(errors, 0);
    env_->non_writeable_rate_.store(0);
  } while (ChangeCompactOptions());
}

TEST_F(DBTest, ManifestWriteError) {
  // Test for the following problem:
  // (a) Compaction produces file F
  // (b) Log record containing F is written to MANIFEST file, but Sync() fails
  // (c) GC deletes F
  // (d) After reopening DB, reads fail since deleted F is named in log record

  // We iterate twice.  In the second iteration, everything is the
  // same except the log record never makes it to the MANIFEST file.
  for (int iter = 0; iter < 2; iter++) {
    std::atomic<bool>* error_type = (iter == 0)
        ? &env_->manifest_sync_error_
        : &env_->manifest_write_error_;

    // Insert foo=>bar mapping
    Options options = CurrentOptions();
    options.env = env_;
    options.create_if_missing = true;
    options.error_if_exists = false;
    options.max_background_flushes = 0;
    DestroyAndReopen(options);
    ASSERT_OK(Put("foo", "bar"));
    ASSERT_EQ("bar", Get("foo"));

    // Memtable compaction (will succeed)
    Flush();
    ASSERT_EQ("bar", Get("foo"));
    const int last = dbfull()->MaxMemCompactionLevel();
    ASSERT_EQ(NumTableFilesAtLevel(last), 1);   // foo=>bar is now in last level

    // Merging compaction (will fail)
    error_type->store(true, std::memory_order_release);
    dbfull()->TEST_CompactRange(last, nullptr, nullptr);  // Should fail
    ASSERT_EQ("bar", Get("foo"));

    // Recovery: should not lose data
    error_type->store(false, std::memory_order_release);
    Reopen(options);
    ASSERT_EQ("bar", Get("foo"));
  }
}

TEST_F(DBTest, PutFailsParanoid) {
  // Test the following:
  // (a) A random put fails in paranoid mode (simulate by sync fail)
  // (b) All other puts have to fail, even if writes would succeed
  // (c) All of that should happen ONLY if paranoid_checks = true

  Options options = CurrentOptions();
  options.env = env_;
  options.create_if_missing = true;
  options.error_if_exists = false;
  options.paranoid_checks = true;
  DestroyAndReopen(options);
  CreateAndReopenWithCF({"pikachu"}, options);
  Status s;

  ASSERT_OK(Put(1, "foo", "bar"));
  ASSERT_OK(Put(1, "foo1", "bar1"));
  // simulate error
  env_->log_write_error_.store(true, std::memory_order_release);
  s = Put(1, "foo2", "bar2");
  ASSERT_TRUE(!s.ok());
  env_->log_write_error_.store(false, std::memory_order_release);
  s = Put(1, "foo3", "bar3");
  // the next put should fail, too
  ASSERT_TRUE(!s.ok());
  // but we're still able to read
  ASSERT_EQ("bar", Get(1, "foo"));

  // do the same thing with paranoid checks off
  options.paranoid_checks = false;
  DestroyAndReopen(options);
  CreateAndReopenWithCF({"pikachu"}, options);

  ASSERT_OK(Put(1, "foo", "bar"));
  ASSERT_OK(Put(1, "foo1", "bar1"));
  // simulate error
  env_->log_write_error_.store(true, std::memory_order_release);
  s = Put(1, "foo2", "bar2");
  ASSERT_TRUE(!s.ok());
  env_->log_write_error_.store(false, std::memory_order_release);
  s = Put(1, "foo3", "bar3");
  // the next put should NOT fail
  ASSERT_TRUE(s.ok());
}

TEST_F(DBTest, FilesDeletedAfterCompaction) {
  do {
    CreateAndReopenWithCF({"pikachu"}, CurrentOptions());
    ASSERT_OK(Put(1, "foo", "v2"));
    Compact(1, "a", "z");
    const size_t num_files = CountLiveFiles();
    for (int i = 0; i < 10; i++) {
      ASSERT_OK(Put(1, "foo", "v2"));
      Compact(1, "a", "z");
    }
    ASSERT_EQ(CountLiveFiles(), num_files);
  } while (ChangeCompactOptions());
}

TEST_F(DBTest, BloomFilter) {
  do {
    Options options = CurrentOptions();
    env_->count_random_reads_ = true;
    options.env = env_;
    // ChangeCompactOptions() only changes compaction style, which does not
    // trigger reset of table_factory
    BlockBasedTableOptions table_options;
    table_options.no_block_cache = true;
    table_options.filter_policy.reset(NewBloomFilterPolicy(10));
    options.table_factory.reset(NewBlockBasedTableFactory(table_options));

    CreateAndReopenWithCF({"pikachu"}, options);

    // Populate multiple layers
    const int N = 10000;
    for (int i = 0; i < N; i++) {
      ASSERT_OK(Put(1, Key(i), Key(i)));
    }
    Compact(1, "a", "z");
    for (int i = 0; i < N; i += 100) {
      ASSERT_OK(Put(1, Key(i), Key(i)));
    }
    Flush(1);

    // Prevent auto compactions triggered by seeks
    env_->delay_sstable_sync_.store(true, std::memory_order_release);

    // Lookup present keys.  Should rarely read from small sstable.
    env_->random_read_counter_.Reset();
    for (int i = 0; i < N; i++) {
      ASSERT_EQ(Key(i), Get(1, Key(i)));
    }
    int reads = env_->random_read_counter_.Read();
    fprintf(stderr, "%d present => %d reads\n", N, reads);
    ASSERT_GE(reads, N);
    ASSERT_LE(reads, N + 2*N/100);

    // Lookup present keys.  Should rarely read from either sstable.
    env_->random_read_counter_.Reset();
    for (int i = 0; i < N; i++) {
      ASSERT_EQ("NOT_FOUND", Get(1, Key(i) + ".missing"));
    }
    reads = env_->random_read_counter_.Read();
    fprintf(stderr, "%d missing => %d reads\n", N, reads);
    ASSERT_LE(reads, 3*N/100);

    env_->delay_sstable_sync_.store(false, std::memory_order_release);
    Close();
  } while (ChangeCompactOptions());
}

TEST_F(DBTest, BloomFilterRate) {
  while (ChangeFilterOptions()) {
    Options options = CurrentOptions();
    options.statistics = rocksdb::CreateDBStatistics();
    CreateAndReopenWithCF({"pikachu"}, options);

    const int maxKey = 10000;
    for (int i = 0; i < maxKey; i++) {
      ASSERT_OK(Put(1, Key(i), Key(i)));
    }
    // Add a large key to make the file contain wide range
    ASSERT_OK(Put(1, Key(maxKey + 55555), Key(maxKey + 55555)));
    Flush(1);

    // Check if they can be found
    for (int i = 0; i < maxKey; i++) {
      ASSERT_EQ(Key(i), Get(1, Key(i)));
    }
    ASSERT_EQ(TestGetTickerCount(options, BLOOM_FILTER_USEFUL), 0);

    // Check if filter is useful
    for (int i = 0; i < maxKey; i++) {
      ASSERT_EQ("NOT_FOUND", Get(1, Key(i+33333)));
    }
    ASSERT_GE(TestGetTickerCount(options, BLOOM_FILTER_USEFUL), maxKey*0.98);
  }
}

TEST_F(DBTest, BloomFilterCompatibility) {
  Options options = CurrentOptions();
  options.statistics = rocksdb::CreateDBStatistics();
  BlockBasedTableOptions table_options;
  table_options.filter_policy.reset(NewBloomFilterPolicy(10, true));
  options.table_factory.reset(NewBlockBasedTableFactory(table_options));

  // Create with block based filter
  CreateAndReopenWithCF({"pikachu"}, options);

  const int maxKey = 10000;
  for (int i = 0; i < maxKey; i++) {
    ASSERT_OK(Put(1, Key(i), Key(i)));
  }
  ASSERT_OK(Put(1, Key(maxKey + 55555), Key(maxKey + 55555)));
  Flush(1);

  // Check db with full filter
  table_options.filter_policy.reset(NewBloomFilterPolicy(10, false));
  options.table_factory.reset(NewBlockBasedTableFactory(table_options));
  ReopenWithColumnFamilies({"default", "pikachu"}, options);

  // Check if they can be found
  for (int i = 0; i < maxKey; i++) {
    ASSERT_EQ(Key(i), Get(1, Key(i)));
  }
  ASSERT_EQ(TestGetTickerCount(options, BLOOM_FILTER_USEFUL), 0);
}

TEST_F(DBTest, BloomFilterReverseCompatibility) {
  Options options = CurrentOptions();
  options.statistics = rocksdb::CreateDBStatistics();
  BlockBasedTableOptions table_options;
  table_options.filter_policy.reset(NewBloomFilterPolicy(10, false));
  options.table_factory.reset(NewBlockBasedTableFactory(table_options));

  // Create with full filter
  CreateAndReopenWithCF({"pikachu"}, options);

  const int maxKey = 10000;
  for (int i = 0; i < maxKey; i++) {
    ASSERT_OK(Put(1, Key(i), Key(i)));
  }
  ASSERT_OK(Put(1, Key(maxKey + 55555), Key(maxKey + 55555)));
  Flush(1);

  // Check db with block_based filter
  table_options.filter_policy.reset(NewBloomFilterPolicy(10, true));
  options.table_factory.reset(NewBlockBasedTableFactory(table_options));
  ReopenWithColumnFamilies({"default", "pikachu"}, options);

  // Check if they can be found
  for (int i = 0; i < maxKey; i++) {
    ASSERT_EQ(Key(i), Get(1, Key(i)));
  }
  ASSERT_EQ(TestGetTickerCount(options, BLOOM_FILTER_USEFUL), 0);
}

namespace {
// A wrapped bloom over default FilterPolicy
class WrappedBloom : public FilterPolicy {
 public:
  explicit WrappedBloom(int bits_per_key) :
        filter_(NewBloomFilterPolicy(bits_per_key)),
        counter_(0) {}

  ~WrappedBloom() { delete filter_; }

  const char* Name() const override { return "WrappedRocksDbFilterPolicy"; }

  void CreateFilter(const rocksdb::Slice* keys, int n, std::string* dst)
      const override {
    std::unique_ptr<rocksdb::Slice[]> user_keys(new rocksdb::Slice[n]);
    for (int i = 0; i < n; ++i) {
      user_keys[i] = convertKey(keys[i]);
    }
    return filter_->CreateFilter(user_keys.get(), n, dst);
  }

  bool KeyMayMatch(const rocksdb::Slice& key, const rocksdb::Slice& filter)
      const override {
    counter_++;
    return filter_->KeyMayMatch(convertKey(key), filter);
  }

  uint32_t GetCounter() { return counter_; }

 private:
  const FilterPolicy* filter_;
  mutable uint32_t counter_;

  rocksdb::Slice convertKey(const rocksdb::Slice& key) const {
    return key;
  }
};
}  // namespace

TEST_F(DBTest, BloomFilterWrapper) {
  Options options = CurrentOptions();
  options.statistics = rocksdb::CreateDBStatistics();

  BlockBasedTableOptions table_options;
  WrappedBloom* policy = new WrappedBloom(10);
  table_options.filter_policy.reset(policy);
  options.table_factory.reset(NewBlockBasedTableFactory(table_options));

  CreateAndReopenWithCF({"pikachu"}, options);

  const int maxKey = 10000;
  for (int i = 0; i < maxKey; i++) {
    ASSERT_OK(Put(1, Key(i), Key(i)));
  }
  // Add a large key to make the file contain wide range
  ASSERT_OK(Put(1, Key(maxKey + 55555), Key(maxKey + 55555)));
  ASSERT_EQ(0U, policy->GetCounter());
  Flush(1);

  // Check if they can be found
  for (int i = 0; i < maxKey; i++) {
    ASSERT_EQ(Key(i), Get(1, Key(i)));
  }
  ASSERT_EQ(TestGetTickerCount(options, BLOOM_FILTER_USEFUL), 0);
  ASSERT_EQ(1U * maxKey, policy->GetCounter());

  // Check if filter is useful
  for (int i = 0; i < maxKey; i++) {
    ASSERT_EQ("NOT_FOUND", Get(1, Key(i+33333)));
  }
  ASSERT_GE(TestGetTickerCount(options, BLOOM_FILTER_USEFUL), maxKey*0.98);
  ASSERT_EQ(2U * maxKey, policy->GetCounter());
}

TEST_F(DBTest, SnapshotFiles) {
  do {
    Options options = CurrentOptions();
    options.write_buffer_size = 100000000;        // Large write buffer
    CreateAndReopenWithCF({"pikachu"}, options);

    Random rnd(301);

    // Write 8MB (80 values, each 100K)
    ASSERT_EQ(NumTableFilesAtLevel(0, 1), 0);
    std::vector<std::string> values;
    for (int i = 0; i < 80; i++) {
      values.push_back(RandomString(&rnd, 100000));
      ASSERT_OK(Put((i < 40), Key(i), values[i]));
    }

    // assert that nothing makes it to disk yet.
    ASSERT_EQ(NumTableFilesAtLevel(0, 1), 0);

    // get a file snapshot
    uint64_t manifest_number = 0;
    uint64_t manifest_size = 0;
    std::vector<std::string> files;
    dbfull()->DisableFileDeletions();
    dbfull()->GetLiveFiles(files, &manifest_size);

    // CURRENT, MANIFEST, *.sst files (one for each CF)
    ASSERT_EQ(files.size(), 4U);

    uint64_t number = 0;
    FileType type;

    // copy these files to a new snapshot directory
    std::string snapdir = dbname_ + ".snapdir/";
    ASSERT_OK(env_->CreateDirIfMissing(snapdir));

    for (unsigned int i = 0; i < files.size(); i++) {
      // our clients require that GetLiveFiles returns
      // files with "/" as first character!
      ASSERT_EQ(files[i][0], '/');
      std::string src = dbname_ + files[i];
      std::string dest = snapdir + files[i];

      uint64_t size;
      ASSERT_OK(env_->GetFileSize(src, &size));

      // record the number and the size of the
      // latest manifest file
      if (ParseFileName(files[i].substr(1), &number, &type)) {
        if (type == kDescriptorFile) {
          if (number > manifest_number) {
            manifest_number = number;
            ASSERT_GE(size, manifest_size);
            size = manifest_size; // copy only valid MANIFEST data
          }
        }
      }
      CopyFile(src, dest, size);
    }

    // release file snapshot
    dbfull()->DisableFileDeletions();
    // overwrite one key, this key should not appear in the snapshot
    std::vector<std::string> extras;
    for (unsigned int i = 0; i < 1; i++) {
      extras.push_back(RandomString(&rnd, 100000));
      ASSERT_OK(Put(0, Key(i), extras[i]));
    }

    // verify that data in the snapshot are correct
    std::vector<ColumnFamilyDescriptor> column_families;
    column_families.emplace_back("default", ColumnFamilyOptions());
    column_families.emplace_back("pikachu", ColumnFamilyOptions());
    std::vector<ColumnFamilyHandle*> cf_handles;
    DB* snapdb;
    DBOptions opts;
    opts.env = env_;
    opts.create_if_missing = false;
    Status stat =
        DB::Open(opts, snapdir, column_families, &cf_handles, &snapdb);
    ASSERT_OK(stat);

    ReadOptions roptions;
    std::string val;
    for (unsigned int i = 0; i < 80; i++) {
      stat = snapdb->Get(roptions, cf_handles[i < 40], Key(i), &val);
      ASSERT_EQ(values[i].compare(val), 0);
    }
    for (auto cfh : cf_handles) {
      delete cfh;
    }
    delete snapdb;

    // look at the new live files after we added an 'extra' key
    // and after we took the first snapshot.
    uint64_t new_manifest_number = 0;
    uint64_t new_manifest_size = 0;
    std::vector<std::string> newfiles;
    dbfull()->DisableFileDeletions();
    dbfull()->GetLiveFiles(newfiles, &new_manifest_size);

    // find the new manifest file. assert that this manifest file is
    // the same one as in the previous snapshot. But its size should be
    // larger because we added an extra key after taking the
    // previous shapshot.
    for (unsigned int i = 0; i < newfiles.size(); i++) {
      std::string src = dbname_ + "/" + newfiles[i];
      // record the lognumber and the size of the
      // latest manifest file
      if (ParseFileName(newfiles[i].substr(1), &number, &type)) {
        if (type == kDescriptorFile) {
          if (number > new_manifest_number) {
            uint64_t size;
            new_manifest_number = number;
            ASSERT_OK(env_->GetFileSize(src, &size));
            ASSERT_GE(size, new_manifest_size);
          }
        }
      }
    }
    ASSERT_EQ(manifest_number, new_manifest_number);
    ASSERT_GT(new_manifest_size, manifest_size);

    // release file snapshot
    dbfull()->DisableFileDeletions();
  } while (ChangeCompactOptions());
}

TEST_F(DBTest, CompactOnFlush) {
  anon::OptionsOverride options_override;
  options_override.skip_policy = kSkipNoSnapshot;
  do {
    Options options = CurrentOptions(options_override);
    options.purge_redundant_kvs_while_flush = true;
    options.disable_auto_compactions = true;
    CreateAndReopenWithCF({"pikachu"}, options);

    Put(1, "foo", "v1");
    ASSERT_OK(Flush(1));
    ASSERT_EQ(AllEntriesFor("foo", 1), "[ v1 ]");

    // Write two new keys
    Put(1, "a", "begin");
    Put(1, "z", "end");
    Flush(1);

    // Case1: Delete followed by a put
    Delete(1, "foo");
    Put(1, "foo", "v2");
    ASSERT_EQ(AllEntriesFor("foo", 1), "[ v2, DEL, v1 ]");

    // After the current memtable is flushed, the DEL should
    // have been removed
    ASSERT_OK(Flush(1));
    ASSERT_EQ(AllEntriesFor("foo", 1), "[ v2, v1 ]");

    dbfull()->CompactRange(CompactRangeOptions(), handles_[1], nullptr,
                           nullptr);
    ASSERT_EQ(AllEntriesFor("foo", 1), "[ v2 ]");

    // Case 2: Delete followed by another delete
    Delete(1, "foo");
    Delete(1, "foo");
    ASSERT_EQ(AllEntriesFor("foo", 1), "[ DEL, DEL, v2 ]");
    ASSERT_OK(Flush(1));
    ASSERT_EQ(AllEntriesFor("foo", 1), "[ DEL, v2 ]");
    dbfull()->CompactRange(CompactRangeOptions(), handles_[1], nullptr,
                           nullptr);
    ASSERT_EQ(AllEntriesFor("foo", 1), "[ ]");

    // Case 3: Put followed by a delete
    Put(1, "foo", "v3");
    Delete(1, "foo");
    ASSERT_EQ(AllEntriesFor("foo", 1), "[ DEL, v3 ]");
    ASSERT_OK(Flush(1));
    ASSERT_EQ(AllEntriesFor("foo", 1), "[ DEL ]");
    dbfull()->CompactRange(CompactRangeOptions(), handles_[1], nullptr,
                           nullptr);
    ASSERT_EQ(AllEntriesFor("foo", 1), "[ ]");

    // Case 4: Put followed by another Put
    Put(1, "foo", "v4");
    Put(1, "foo", "v5");
    ASSERT_EQ(AllEntriesFor("foo", 1), "[ v5, v4 ]");
    ASSERT_OK(Flush(1));
    ASSERT_EQ(AllEntriesFor("foo", 1), "[ v5 ]");
    dbfull()->CompactRange(CompactRangeOptions(), handles_[1], nullptr,
                           nullptr);
    ASSERT_EQ(AllEntriesFor("foo", 1), "[ v5 ]");

    // clear database
    Delete(1, "foo");
    dbfull()->CompactRange(CompactRangeOptions(), handles_[1], nullptr,
                           nullptr);
    ASSERT_EQ(AllEntriesFor("foo", 1), "[ ]");

    // Case 5: Put followed by snapshot followed by another Put
    // Both puts should remain.
    Put(1, "foo", "v6");
    const Snapshot* snapshot = db_->GetSnapshot();
    Put(1, "foo", "v7");
    ASSERT_OK(Flush(1));
    ASSERT_EQ(AllEntriesFor("foo", 1), "[ v7, v6 ]");
    db_->ReleaseSnapshot(snapshot);

    // clear database
    Delete(1, "foo");
    dbfull()->CompactRange(CompactRangeOptions(), handles_[1], nullptr,
                           nullptr);
    ASSERT_EQ(AllEntriesFor("foo", 1), "[ ]");

    // Case 5: snapshot followed by a put followed by another Put
    // Only the last put should remain.
    const Snapshot* snapshot1 = db_->GetSnapshot();
    Put(1, "foo", "v8");
    Put(1, "foo", "v9");
    ASSERT_OK(Flush(1));
    ASSERT_EQ(AllEntriesFor("foo", 1), "[ v9 ]");
    db_->ReleaseSnapshot(snapshot1);
  } while (ChangeCompactOptions());
}

namespace {
std::vector<std::uint64_t> ListSpecificFiles(
    Env* env, const std::string& path, const FileType expected_file_type) {
  std::vector<std::string> files;
  std::vector<uint64_t> file_numbers;
  env->GetChildren(path, &files);
  uint64_t number;
  FileType type;
  for (size_t i = 0; i < files.size(); ++i) {
    if (ParseFileName(files[i], &number, &type)) {
      if (type == expected_file_type) {
        file_numbers.push_back(number);
      }
    }
  }
  return std::move(file_numbers);
}

std::vector<std::uint64_t> ListTableFiles(Env* env, const std::string& path) {
  return ListSpecificFiles(env, path, kTableFile);
}
}  // namespace

TEST_F(DBTest, FlushOneColumnFamily) {
  Options options = CurrentOptions();
  CreateAndReopenWithCF({"pikachu", "ilya", "muromec", "dobrynia", "nikitich",
                         "alyosha", "popovich"},
                        options);

  ASSERT_OK(Put(0, "Default", "Default"));
  ASSERT_OK(Put(1, "pikachu", "pikachu"));
  ASSERT_OK(Put(2, "ilya", "ilya"));
  ASSERT_OK(Put(3, "muromec", "muromec"));
  ASSERT_OK(Put(4, "dobrynia", "dobrynia"));
  ASSERT_OK(Put(5, "nikitich", "nikitich"));
  ASSERT_OK(Put(6, "alyosha", "alyosha"));
  ASSERT_OK(Put(7, "popovich", "popovich"));

  for (int i = 0; i < 8; ++i) {
    Flush(i);
    auto tables = ListTableFiles(env_, dbname_);
    ASSERT_EQ(tables.size(), i + 1U);
  }
}

// In https://reviews.facebook.net/D20661 we change
// recovery behavior: previously for each log file each column family
// memtable was flushed, even it was empty. Now it's changed:
// we try to create the smallest number of table files by merging
// updates from multiple logs
TEST_F(DBTest, RecoverCheckFileAmountWithSmallWriteBuffer) {
  Options options = CurrentOptions();
  options.write_buffer_size = 5000000;
  CreateAndReopenWithCF({"pikachu", "dobrynia", "nikitich"}, options);

  // Since we will reopen DB with smaller write_buffer_size,
  // each key will go to new SST file
  ASSERT_OK(Put(1, Key(10), DummyString(1000000)));
  ASSERT_OK(Put(1, Key(10), DummyString(1000000)));
  ASSERT_OK(Put(1, Key(10), DummyString(1000000)));
  ASSERT_OK(Put(1, Key(10), DummyString(1000000)));

  ASSERT_OK(Put(3, Key(10), DummyString(1)));
  // Make 'dobrynia' to be flushed and new WAL file to be created
  ASSERT_OK(Put(2, Key(10), DummyString(7500000)));
  ASSERT_OK(Put(2, Key(1), DummyString(1)));
  dbfull()->TEST_WaitForFlushMemTable(handles_[2]);
  {
    auto tables = ListTableFiles(env_, dbname_);
    ASSERT_EQ(tables.size(), static_cast<size_t>(1));
    // Make sure 'dobrynia' was flushed: check sst files amount
    ASSERT_EQ(GetNumberOfSstFilesForColumnFamily(db_, "dobrynia"),
              static_cast<uint64_t>(1));
  }
  // New WAL file
  ASSERT_OK(Put(1, Key(1), DummyString(1)));
  ASSERT_OK(Put(1, Key(1), DummyString(1)));
  ASSERT_OK(Put(3, Key(10), DummyString(1)));
  ASSERT_OK(Put(3, Key(10), DummyString(1)));
  ASSERT_OK(Put(3, Key(10), DummyString(1)));

  options.write_buffer_size = 10;
  ReopenWithColumnFamilies({"default", "pikachu", "dobrynia", "nikitich"},
                           options);
  {
    // No inserts => default is empty
    ASSERT_EQ(GetNumberOfSstFilesForColumnFamily(db_, "default"),
              static_cast<uint64_t>(0));
    // First 4 keys goes to separate SSTs + 1 more SST for 2 smaller keys
    ASSERT_EQ(GetNumberOfSstFilesForColumnFamily(db_, "pikachu"),
              static_cast<uint64_t>(5));
    // 1 SST for big key + 1 SST for small one
    ASSERT_EQ(GetNumberOfSstFilesForColumnFamily(db_, "dobrynia"),
              static_cast<uint64_t>(2));
    // 1 SST for all keys
    ASSERT_EQ(GetNumberOfSstFilesForColumnFamily(db_, "nikitich"),
              static_cast<uint64_t>(1));
  }
}

// In https://reviews.facebook.net/D20661 we change
// recovery behavior: previously for each log file each column family
// memtable was flushed, even it wasn't empty. Now it's changed:
// we try to create the smallest number of table files by merging
// updates from multiple logs
TEST_F(DBTest, RecoverCheckFileAmount) {
  Options options = CurrentOptions();
  options.write_buffer_size = 100000;
  CreateAndReopenWithCF({"pikachu", "dobrynia", "nikitich"}, options);

  ASSERT_OK(Put(0, Key(1), DummyString(1)));
  ASSERT_OK(Put(1, Key(1), DummyString(1)));
  ASSERT_OK(Put(2, Key(1), DummyString(1)));

  // Make 'nikitich' memtable to be flushed
  ASSERT_OK(Put(3, Key(10), DummyString(1002400)));
  ASSERT_OK(Put(3, Key(1), DummyString(1)));
  dbfull()->TEST_WaitForFlushMemTable(handles_[3]);
  // 4 memtable are not flushed, 1 sst file
  {
    auto tables = ListTableFiles(env_, dbname_);
    ASSERT_EQ(tables.size(), static_cast<size_t>(1));
    ASSERT_EQ(GetNumberOfSstFilesForColumnFamily(db_, "nikitich"),
              static_cast<uint64_t>(1));
  }
  // Memtable for 'nikitich' has flushed, new WAL file has opened
  // 4 memtable still not flushed

  // Write to new WAL file
  ASSERT_OK(Put(0, Key(1), DummyString(1)));
  ASSERT_OK(Put(1, Key(1), DummyString(1)));
  ASSERT_OK(Put(2, Key(1), DummyString(1)));

  // Fill up 'nikitich' one more time
  ASSERT_OK(Put(3, Key(10), DummyString(1002400)));
  // make it flush
  ASSERT_OK(Put(3, Key(1), DummyString(1)));
  dbfull()->TEST_WaitForFlushMemTable(handles_[3]);
  // There are still 4 memtable not flushed, and 2 sst tables
  ASSERT_OK(Put(0, Key(1), DummyString(1)));
  ASSERT_OK(Put(1, Key(1), DummyString(1)));
  ASSERT_OK(Put(2, Key(1), DummyString(1)));

  {
    auto tables = ListTableFiles(env_, dbname_);
    ASSERT_EQ(tables.size(), static_cast<size_t>(2));
    ASSERT_EQ(GetNumberOfSstFilesForColumnFamily(db_, "nikitich"),
              static_cast<uint64_t>(2));
  }

  ReopenWithColumnFamilies({"default", "pikachu", "dobrynia", "nikitich"},
                           options);
  {
    std::vector<uint64_t> table_files = ListTableFiles(env_, dbname_);
    // Check, that records for 'default', 'dobrynia' and 'pikachu' from
    // first, second and third WALs  went to the same SST.
    // So, there is 6 SSTs: three  for 'nikitich', one for 'default', one for
    // 'dobrynia', one for 'pikachu'
    ASSERT_EQ(GetNumberOfSstFilesForColumnFamily(db_, "default"),
              static_cast<uint64_t>(1));
    ASSERT_EQ(GetNumberOfSstFilesForColumnFamily(db_, "nikitich"),
              static_cast<uint64_t>(3));
    ASSERT_EQ(GetNumberOfSstFilesForColumnFamily(db_, "dobrynia"),
              static_cast<uint64_t>(1));
    ASSERT_EQ(GetNumberOfSstFilesForColumnFamily(db_, "pikachu"),
              static_cast<uint64_t>(1));
  }
}

TEST_F(DBTest, SharedWriteBuffer) {
  Options options = CurrentOptions();
  options.db_write_buffer_size = 100000;  // this is the real limit
  options.write_buffer_size    = 500000;  // this is never hit
  CreateAndReopenWithCF({"pikachu", "dobrynia", "nikitich"}, options);

  // Trigger a flush on every CF
  ASSERT_OK(Put(0, Key(1), DummyString(1)));
  ASSERT_OK(Put(1, Key(1), DummyString(1)));
  ASSERT_OK(Put(3, Key(1), DummyString(90000)));
  ASSERT_OK(Put(2, Key(2), DummyString(20000)));
  ASSERT_OK(Put(2, Key(1), DummyString(1)));
  dbfull()->TEST_WaitForFlushMemTable(handles_[0]);
  dbfull()->TEST_WaitForFlushMemTable(handles_[1]);
  dbfull()->TEST_WaitForFlushMemTable(handles_[2]);
  dbfull()->TEST_WaitForFlushMemTable(handles_[3]);
  {
    ASSERT_EQ(GetNumberOfSstFilesForColumnFamily(db_, "default"),
              static_cast<uint64_t>(1));
    ASSERT_EQ(GetNumberOfSstFilesForColumnFamily(db_, "pikachu"),
              static_cast<uint64_t>(1));
    ASSERT_EQ(GetNumberOfSstFilesForColumnFamily(db_, "dobrynia"),
              static_cast<uint64_t>(1));
    ASSERT_EQ(GetNumberOfSstFilesForColumnFamily(db_, "nikitich"),
              static_cast<uint64_t>(1));
  }

  // Flush 'dobrynia' and 'nikitich'
  ASSERT_OK(Put(2, Key(2), DummyString(50000)));
  ASSERT_OK(Put(3, Key(2), DummyString(40000)));
  ASSERT_OK(Put(2, Key(3), DummyString(20000)));
  ASSERT_OK(Put(3, Key(2), DummyString(40000)));
  dbfull()->TEST_WaitForFlushMemTable(handles_[1]);
  dbfull()->TEST_WaitForFlushMemTable(handles_[2]);
  dbfull()->TEST_WaitForFlushMemTable(handles_[3]);
  {
    ASSERT_EQ(GetNumberOfSstFilesForColumnFamily(db_, "default"),
              static_cast<uint64_t>(1));
    ASSERT_EQ(GetNumberOfSstFilesForColumnFamily(db_, "pikachu"),
              static_cast<uint64_t>(1));
    ASSERT_EQ(GetNumberOfSstFilesForColumnFamily(db_, "dobrynia"),
              static_cast<uint64_t>(2));
    ASSERT_EQ(GetNumberOfSstFilesForColumnFamily(db_, "nikitich"),
              static_cast<uint64_t>(2));
  }

  // Make 'dobrynia' and 'nikitich' both take up 40% of space
  // When 'pikachu' puts us over 100%, all 3 flush.
  ASSERT_OK(Put(2, Key(2), DummyString(40000)));
  ASSERT_OK(Put(1, Key(2), DummyString(20000)));
  ASSERT_OK(Put(0, Key(1), DummyString(1)));
  dbfull()->TEST_WaitForFlushMemTable(handles_[2]);
  dbfull()->TEST_WaitForFlushMemTable(handles_[3]);
  {
    ASSERT_EQ(GetNumberOfSstFilesForColumnFamily(db_, "default"),
              static_cast<uint64_t>(1));
    ASSERT_EQ(GetNumberOfSstFilesForColumnFamily(db_, "pikachu"),
              static_cast<uint64_t>(2));
    ASSERT_EQ(GetNumberOfSstFilesForColumnFamily(db_, "dobrynia"),
              static_cast<uint64_t>(3));
    ASSERT_EQ(GetNumberOfSstFilesForColumnFamily(db_, "nikitich"),
              static_cast<uint64_t>(3));
  }

  // Some remaining writes so 'default' and 'nikitich' flush on closure.
  ASSERT_OK(Put(3, Key(1), DummyString(1)));
  ReopenWithColumnFamilies({"default", "pikachu", "dobrynia", "nikitich"},
                           options);
  {
    ASSERT_EQ(GetNumberOfSstFilesForColumnFamily(db_, "default"),
              static_cast<uint64_t>(2));
    ASSERT_EQ(GetNumberOfSstFilesForColumnFamily(db_, "pikachu"),
              static_cast<uint64_t>(2));
    ASSERT_EQ(GetNumberOfSstFilesForColumnFamily(db_, "dobrynia"),
              static_cast<uint64_t>(3));
    ASSERT_EQ(GetNumberOfSstFilesForColumnFamily(db_, "nikitich"),
              static_cast<uint64_t>(4));
  }
}

TEST_F(DBTest, PurgeInfoLogs) {
  Options options = CurrentOptions();
  options.keep_log_file_num = 5;
  options.create_if_missing = true;
  for (int mode = 0; mode <= 1; mode++) {
    if (mode == 1) {
      options.db_log_dir = dbname_ + "_logs";
      env_->CreateDirIfMissing(options.db_log_dir);
    } else {
      options.db_log_dir = "";
    }
    for (int i = 0; i < 8; i++) {
      Reopen(options);
    }

    std::vector<std::string> files;
    env_->GetChildren(options.db_log_dir.empty() ? dbname_ : options.db_log_dir,
                      &files);
    int info_log_count = 0;
    for (std::string file : files) {
      if (file.find("LOG") != std::string::npos) {
        info_log_count++;
      }
    }
    ASSERT_EQ(5, info_log_count);

    Destroy(options);
    // For mode (1), test DestroyDB() to delete all the logs under DB dir.
    // For mode (2), no info log file should have been put under DB dir.
    std::vector<std::string> db_files;
    env_->GetChildren(dbname_, &db_files);
    for (std::string file : db_files) {
      ASSERT_TRUE(file.find("LOG") == std::string::npos);
    }

    if (mode == 1) {
      // Cleaning up
      env_->GetChildren(options.db_log_dir, &files);
      for (std::string file : files) {
        env_->DeleteFile(options.db_log_dir + "/" + file);
      }
      env_->DeleteDir(options.db_log_dir);
    }
  }
}

namespace {
SequenceNumber ReadRecords(
    std::unique_ptr<TransactionLogIterator>& iter,
    int& count) {
  count = 0;
  SequenceNumber lastSequence = 0;
  BatchResult res;
  while (iter->Valid()) {
    res = iter->GetBatch();
    EXPECT_TRUE(res.sequence > lastSequence);
    ++count;
    lastSequence = res.sequence;
    EXPECT_OK(iter->status());
    iter->Next();
  }
  return res.sequence;
}

void ExpectRecords(
    const int expected_no_records,
    std::unique_ptr<TransactionLogIterator>& iter) {
  int num_records;
  ReadRecords(iter, num_records);
  ASSERT_EQ(num_records, expected_no_records);
}
}  // namespace

TEST_F(DBTest, TransactionLogIterator) {
  do {
    Options options = OptionsForLogIterTest();
    DestroyAndReopen(options);
    CreateAndReopenWithCF({"pikachu"}, options);
    Put(0, "key1", DummyString(1024));
    Put(1, "key2", DummyString(1024));
    Put(1, "key2", DummyString(1024));
    ASSERT_EQ(dbfull()->GetLatestSequenceNumber(), 3U);
    {
      auto iter = OpenTransactionLogIter(0);
      ExpectRecords(3, iter);
    }
    ReopenWithColumnFamilies({"default", "pikachu"}, options);
    env_->SleepForMicroseconds(2 * 1000 * 1000);
    {
      Put(0, "key4", DummyString(1024));
      Put(1, "key5", DummyString(1024));
      Put(0, "key6", DummyString(1024));
    }
    {
      auto iter = OpenTransactionLogIter(0);
      ExpectRecords(6, iter);
    }
  } while (ChangeCompactOptions());
}

#ifndef NDEBUG // sync point is not included with DNDEBUG build
TEST_F(DBTest, TransactionLogIteratorRace) {
  static const int LOG_ITERATOR_RACE_TEST_COUNT = 2;
  static const char* sync_points[LOG_ITERATOR_RACE_TEST_COUNT][4] = {
      {"WalManager::GetSortedWalFiles:1",  "WalManager::PurgeObsoleteFiles:1",
       "WalManager::PurgeObsoleteFiles:2", "WalManager::GetSortedWalFiles:2"},
      {"WalManager::GetSortedWalsOfType:1",
       "WalManager::PurgeObsoleteFiles:1",
       "WalManager::PurgeObsoleteFiles:2",
       "WalManager::GetSortedWalsOfType:2"}};
  for (int test = 0; test < LOG_ITERATOR_RACE_TEST_COUNT; ++test) {
    // Setup sync point dependency to reproduce the race condition of
    // a log file moved to archived dir, in the middle of GetSortedWalFiles
    rocksdb::SyncPoint::GetInstance()->LoadDependency(
      { { sync_points[test][0], sync_points[test][1] },
        { sync_points[test][2], sync_points[test][3] },
      });

    do {
      rocksdb::SyncPoint::GetInstance()->ClearTrace();
      rocksdb::SyncPoint::GetInstance()->DisableProcessing();
      Options options = OptionsForLogIterTest();
      DestroyAndReopen(options);
      Put("key1", DummyString(1024));
      dbfull()->Flush(FlushOptions());
      Put("key2", DummyString(1024));
      dbfull()->Flush(FlushOptions());
      Put("key3", DummyString(1024));
      dbfull()->Flush(FlushOptions());
      Put("key4", DummyString(1024));
      ASSERT_EQ(dbfull()->GetLatestSequenceNumber(), 4U);

      {
        auto iter = OpenTransactionLogIter(0);
        ExpectRecords(4, iter);
      }

      rocksdb::SyncPoint::GetInstance()->EnableProcessing();
      // trigger async flush, and log move. Well, log move will
      // wait until the GetSortedWalFiles:1 to reproduce the race
      // condition
      FlushOptions flush_options;
      flush_options.wait = false;
      dbfull()->Flush(flush_options);

      // "key5" would be written in a new memtable and log
      Put("key5", DummyString(1024));
      {
        // this iter would miss "key4" if not fixed
        auto iter = OpenTransactionLogIter(0);
        ExpectRecords(5, iter);
      }
    } while (ChangeCompactOptions());
  }
}
#endif

TEST_F(DBTest, TransactionLogIteratorStallAtLastRecord) {
  do {
    Options options = OptionsForLogIterTest();
    DestroyAndReopen(options);
    Put("key1", DummyString(1024));
    auto iter = OpenTransactionLogIter(0);
    ASSERT_OK(iter->status());
    ASSERT_TRUE(iter->Valid());
    iter->Next();
    ASSERT_TRUE(!iter->Valid());
    ASSERT_OK(iter->status());
    Put("key2", DummyString(1024));
    iter->Next();
    ASSERT_OK(iter->status());
    ASSERT_TRUE(iter->Valid());
  } while (ChangeCompactOptions());
}

TEST_F(DBTest, TransactionLogIteratorCheckAfterRestart) {
  do {
    Options options = OptionsForLogIterTest();
    DestroyAndReopen(options);
    Put("key1", DummyString(1024));
    Put("key2", DummyString(1023));
    dbfull()->Flush(FlushOptions());
    Reopen(options);
    auto iter = OpenTransactionLogIter(0);
    ExpectRecords(2, iter);
  } while (ChangeCompactOptions());
}

TEST_F(DBTest, TransactionLogIteratorCorruptedLog) {
  do {
    Options options = OptionsForLogIterTest();
    DestroyAndReopen(options);
    for (int i = 0; i < 1024; i++) {
      Put("key"+ToString(i), DummyString(10));
    }
    dbfull()->Flush(FlushOptions());
    // Corrupt this log to create a gap
    rocksdb::VectorLogPtr wal_files;
    ASSERT_OK(dbfull()->GetSortedWalFiles(wal_files));
    const auto logfile_path = dbname_ + "/" + wal_files.front()->PathName();
    if (mem_env_) {
      mem_env_->Truncate(logfile_path, wal_files.front()->SizeFileBytes() / 2);
    } else {
      ASSERT_EQ(0, truncate(logfile_path.c_str(),
                   wal_files.front()->SizeFileBytes() / 2));
    }

    // Insert a new entry to a new log file
    Put("key1025", DummyString(10));
    // Try to read from the beginning. Should stop before the gap and read less
    // than 1025 entries
    auto iter = OpenTransactionLogIter(0);
    int count;
    SequenceNumber last_sequence_read = ReadRecords(iter, count);
    ASSERT_LT(last_sequence_read, 1025U);
    // Try to read past the gap, should be able to seek to key1025
    auto iter2 = OpenTransactionLogIter(last_sequence_read + 1);
    ExpectRecords(1, iter2);
  } while (ChangeCompactOptions());
}

//
// Test WAL recovery for the various modes available
// TODO krad:
// 1. Add tests when there are more than one log file
//
class RecoveryTestHelper {
 public:
  // Recreate and fill the store with some data
  static size_t FillData(DBTest* test, const Options& options) {
    size_t count = 0;

    test->DestroyAndReopen(options);

    for (int i = 0; i < 1024; i++) {
      test->Put("key" + ToString(i), test->DummyString(10));
      ++count;
    }
    return count;
  }

  // Read back all the keys we wrote and return the number of keys found
  static size_t GetData(DBTest* test) {
    size_t count = 0;
    for (size_t i = 0; i < 1024; i++) {
      if (test->Get("key" + ToString(i)) != "NOT_FOUND") {
        ++count;
      }
    }
    return count;
  }

  // Overwrite data with 'a' from offset for length len
  static void InduceCorruption(const std::string& filename, uint32_t offset,
                               uint32_t len) {
    ASSERT_GT(len, 0);

    int fd = open(filename.c_str(), O_RDWR);

    ASSERT_GT(fd, 0);
    ASSERT_EQ(offset, lseek(fd, offset, SEEK_SET));

    char buf[len];
    memset(buf, 'a', len);
    ASSERT_EQ(len, write(fd, buf, len));

    close(fd);
  }

  // Corrupt the last WAL file from (filesize * off) for length (filesize * len)
  static void CorruptWAL(DBTest* test, const double off, const double len,
                         const bool trunc = false) {
    rocksdb::VectorLogPtr wal_files;
    ASSERT_OK(test->dbfull()->GetSortedWalFiles(wal_files));
    ASSERT_EQ(wal_files.size(), 1);
    const auto logfile_path =
        test->dbname_ + "/" + wal_files.front()->PathName();
    auto size = wal_files.front()->SizeFileBytes();

    if (trunc) {
      ASSERT_EQ(0, truncate(logfile_path.c_str(), size * off));
    } else {
      InduceCorruption(logfile_path, size * off, size * len);
    }
  }
};

// Test scope:
// - We expect to open the data store when there is incomplete trailing writes
// at the end of any of the logs
// - We do not expect to open the data store for corruption
TEST_F(DBTest, kTolerateCorruptedTailRecords) {
  for (auto trunc : {true, false}) {
    for (int i = 0; i < 4; i++) {
      // Fill data for testing
      Options options = CurrentOptions();
      const size_t row_count = RecoveryTestHelper::FillData(this, options);

      // test checksum failure or parsing
      RecoveryTestHelper::CorruptWAL(this, i * .3, /*len%=*/.1, trunc);

      if (trunc) {
        options.wal_recovery_mode =
            WALRecoveryMode::kTolerateCorruptedTailRecords;
        ASSERT_OK(TryReopen(options));
        const size_t recovered_row_count = RecoveryTestHelper::GetData(this);
        ASSERT_TRUE(i == 0 || recovered_row_count > 0);
        ASSERT_LT(recovered_row_count, row_count);
      } else {
        options.wal_recovery_mode =
            WALRecoveryMode::kTolerateCorruptedTailRecords;
        ASSERT_NOK(TryReopen(options));
      }
    }
  }
}

// Test scope:
// We don't expect the data store to be opened if there is any corruption
// (leading, middle or trailing -- incomplete writes or corruption)
TEST_F(DBTest, kAbsoluteConsistency) {
  Options options = CurrentOptions();
  const size_t row_count = RecoveryTestHelper::FillData(this, options);
  options.wal_recovery_mode = WALRecoveryMode::kAbsoluteConsistency;
  ASSERT_OK(TryReopen(options));
  ASSERT_EQ(RecoveryTestHelper::GetData(this), row_count);

  for (auto trunc : {true, false}) {
    for (int i = 0; i < 4; i++) {
      if (trunc && i == 0) {
        continue;
      }
      options = CurrentOptions();
      RecoveryTestHelper::FillData(this, options);

      RecoveryTestHelper::CorruptWAL(this, i * .3, /*len%=*/.1, trunc);
      options.wal_recovery_mode = WALRecoveryMode::kAbsoluteConsistency;
      ASSERT_NOK(TryReopen(options));
    }
  }
}

// Test scope:
// - We expect to open data store under all circumstances
// - We expect only data upto the point where the first error was encountered
TEST_F(DBTest, kPointInTimeRecovery) {
  for (auto trunc : {true, false}) {
    for (int i = 0; i < 4; i++) {
      // Fill data for testing
      Options options = CurrentOptions();
      const size_t row_count = RecoveryTestHelper::FillData(this, options);

      // test checksum failure or parsing
      RecoveryTestHelper::CorruptWAL(this, i * .3, /*len%=*/.1, trunc);

      options.wal_recovery_mode = WALRecoveryMode::kPointInTimeRecovery;

      ASSERT_OK(TryReopen(options));

      size_t recovered_row_count = RecoveryTestHelper::GetData(this);
      ASSERT_LT(recovered_row_count, row_count);

      // verify that the keys are sequential and there is no break
      bool expect_data = true;
      for (size_t j = 0; j < 1024; ++j) {
        bool found = Get("key" + ToString(i)) != "NOT_FOUND";
        if (expect_data && !found) {
          expect_data = false;
        }
        ASSERT_EQ(found, expect_data);
      }

      ASSERT_TRUE(i != 0 || recovered_row_count == 0);
      ASSERT_TRUE(i != 1 || recovered_row_count < row_count / 2);
    }
  }
}

// Test scope:
// - We expect to open the data store under all scenarios
// - We expect to have recovered records past the corruption zone
TEST_F(DBTest, kSkipAnyCorruptedRecords) {
  for (auto trunc : {true, false}) {
    for (int i = 0; i < 4; i++) {
      // Fill data for testing
      Options options = CurrentOptions();
      const size_t row_count = RecoveryTestHelper::FillData(this, options);

      // induce leading corruption
      RecoveryTestHelper::CorruptWAL(this, i * .3, /*len%=*/.1, trunc);

      options.wal_recovery_mode = WALRecoveryMode::kSkipAnyCorruptedRecords;
      ASSERT_OK(TryReopen(options));
      size_t recovered_row_count = RecoveryTestHelper::GetData(this);
      ASSERT_LT(recovered_row_count, row_count);

      if (!trunc) {
        ASSERT_TRUE(i != 0 || recovered_row_count > 0);
      }
    }
  }
}

TEST_F(DBTest, TransactionLogIteratorBatchOperations) {
  do {
    Options options = OptionsForLogIterTest();
    DestroyAndReopen(options);
    CreateAndReopenWithCF({"pikachu"}, options);
    WriteBatch batch;
    batch.Put(handles_[1], "key1", DummyString(1024));
    batch.Put(handles_[0], "key2", DummyString(1024));
    batch.Put(handles_[1], "key3", DummyString(1024));
    batch.Delete(handles_[0], "key2");
    dbfull()->Write(WriteOptions(), &batch);
    Flush(1);
    Flush(0);
    ReopenWithColumnFamilies({"default", "pikachu"}, options);
    Put(1, "key4", DummyString(1024));
    auto iter = OpenTransactionLogIter(3);
    ExpectRecords(2, iter);
  } while (ChangeCompactOptions());
}

TEST_F(DBTest, TransactionLogIteratorBlobs) {
  Options options = OptionsForLogIterTest();
  DestroyAndReopen(options);
  CreateAndReopenWithCF({"pikachu"}, options);
  {
    WriteBatch batch;
    batch.Put(handles_[1], "key1", DummyString(1024));
    batch.Put(handles_[0], "key2", DummyString(1024));
    batch.PutLogData(Slice("blob1"));
    batch.Put(handles_[1], "key3", DummyString(1024));
    batch.PutLogData(Slice("blob2"));
    batch.Delete(handles_[0], "key2");
    dbfull()->Write(WriteOptions(), &batch);
    ReopenWithColumnFamilies({"default", "pikachu"}, options);
  }

  auto res = OpenTransactionLogIter(0)->GetBatch();
  struct Handler : public WriteBatch::Handler {
    std::string seen;
    virtual Status PutCF(uint32_t cf, const Slice& key,
                         const Slice& value) override {
      seen += "Put(" + ToString(cf) + ", " + key.ToString() + ", " +
              ToString(value.size()) + ")";
      return Status::OK();
    }
    virtual Status MergeCF(uint32_t cf, const Slice& key,
                           const Slice& value) override {
      seen += "Merge(" + ToString(cf) + ", " + key.ToString() + ", " +
              ToString(value.size()) + ")";
      return Status::OK();
    }
    virtual void LogData(const Slice& blob) override {
      seen += "LogData(" + blob.ToString() + ")";
    }
    virtual Status DeleteCF(uint32_t cf, const Slice& key) override {
      seen += "Delete(" + ToString(cf) + ", " + key.ToString() + ")";
      return Status::OK();
    }
  } handler;
  res.writeBatchPtr->Iterate(&handler);
  ASSERT_EQ(
      "Put(1, key1, 1024)"
      "Put(0, key2, 1024)"
      "LogData(blob1)"
      "Put(1, key3, 1024)"
      "LogData(blob2)"
      "Delete(0, key2)",
      handler.seen);
}

// Multi-threaded test:
namespace {

static const int kColumnFamilies = 10;
static const int kNumThreads = 10;
static const int kTestSeconds = 10;
static const int kNumKeys = 1000;

struct MTState {
  DBTest* test;
  std::atomic<bool> stop;
  std::atomic<int> counter[kNumThreads];
  std::atomic<bool> thread_done[kNumThreads];
};

struct MTThread {
  MTState* state;
  int id;
};

static void MTThreadBody(void* arg) {
  MTThread* t = reinterpret_cast<MTThread*>(arg);
  int id = t->id;
  DB* db = t->state->test->db_;
  int counter = 0;
  fprintf(stderr, "... starting thread %d\n", id);
  Random rnd(1000 + id);
  char valbuf[1500];
  while (t->state->stop.load(std::memory_order_acquire) == false) {
    t->state->counter[id].store(counter, std::memory_order_release);

    int key = rnd.Uniform(kNumKeys);
    char keybuf[20];
    snprintf(keybuf, sizeof(keybuf), "%016d", key);

    if (rnd.OneIn(2)) {
      // Write values of the form <key, my id, counter, cf, unique_id>.
      // into each of the CFs
      // We add some padding for force compactions.
      int unique_id = rnd.Uniform(1000000);

      // Half of the time directly use WriteBatch. Half of the time use
      // WriteBatchWithIndex.
      if (rnd.OneIn(2)) {
        WriteBatch batch;
        for (int cf = 0; cf < kColumnFamilies; ++cf) {
          snprintf(valbuf, sizeof(valbuf), "%d.%d.%d.%d.%-1000d", key, id,
                   static_cast<int>(counter), cf, unique_id);
          batch.Put(t->state->test->handles_[cf], Slice(keybuf), Slice(valbuf));
        }
        ASSERT_OK(db->Write(WriteOptions(), &batch));
      } else {
        WriteBatchWithIndex batch(db->GetOptions().comparator);
        for (int cf = 0; cf < kColumnFamilies; ++cf) {
          snprintf(valbuf, sizeof(valbuf), "%d.%d.%d.%d.%-1000d", key, id,
                   static_cast<int>(counter), cf, unique_id);
          batch.Put(t->state->test->handles_[cf], Slice(keybuf), Slice(valbuf));
        }
        ASSERT_OK(db->Write(WriteOptions(), batch.GetWriteBatch()));
      }
    } else {
      // Read a value and verify that it matches the pattern written above
      // and that writes to all column families were atomic (unique_id is the
      // same)
      std::vector<Slice> keys(kColumnFamilies, Slice(keybuf));
      std::vector<std::string> values;
      std::vector<Status> statuses =
          db->MultiGet(ReadOptions(), t->state->test->handles_, keys, &values);
      Status s = statuses[0];
      // all statuses have to be the same
      for (size_t i = 1; i < statuses.size(); ++i) {
        // they are either both ok or both not-found
        ASSERT_TRUE((s.ok() && statuses[i].ok()) ||
                    (s.IsNotFound() && statuses[i].IsNotFound()));
      }
      if (s.IsNotFound()) {
        // Key has not yet been written
      } else {
        // Check that the writer thread counter is >= the counter in the value
        ASSERT_OK(s);
        int unique_id = -1;
        for (int i = 0; i < kColumnFamilies; ++i) {
          int k, w, c, cf, u;
          ASSERT_EQ(5, sscanf(values[i].c_str(), "%d.%d.%d.%d.%d", &k, &w,
                              &c, &cf, &u))
              << values[i];
          ASSERT_EQ(k, key);
          ASSERT_GE(w, 0);
          ASSERT_LT(w, kNumThreads);
          ASSERT_LE(c, t->state->counter[w].load(std::memory_order_acquire));
          ASSERT_EQ(cf, i);
          if (i == 0) {
            unique_id = u;
          } else {
            // this checks that updates across column families happened
            // atomically -- all unique ids are the same
            ASSERT_EQ(u, unique_id);
          }
        }
      }
    }
    counter++;
  }
  t->state->thread_done[id].store(true, std::memory_order_release);
  fprintf(stderr, "... stopping thread %d after %d ops\n", id, int(counter));
}

}  // namespace

class MultiThreadedDBTest : public DBTest,
                            public ::testing::WithParamInterface<int> {
 public:
  virtual void SetUp() override { option_config_ = GetParam(); }

  static std::vector<int> GenerateOptionConfigs() {
    std::vector<int> optionConfigs;
    for (int optionConfig = kDefault; optionConfig < kEnd; ++optionConfig) {
      // skip as HashCuckooRep does not support snapshot
      if (optionConfig != kHashCuckoo) {
        optionConfigs.push_back(optionConfig);
      }
    }
    return optionConfigs;
  }
};

TEST_P(MultiThreadedDBTest, MultiThreaded) {
  anon::OptionsOverride options_override;
  options_override.skip_policy = kSkipNoSnapshot;
  std::vector<std::string> cfs;
  for (int i = 1; i < kColumnFamilies; ++i) {
    cfs.push_back(ToString(i));
  }
  CreateAndReopenWithCF(cfs, CurrentOptions(options_override));
  // Initialize state
  MTState mt;
  mt.test = this;
  mt.stop.store(false, std::memory_order_release);
  for (int id = 0; id < kNumThreads; id++) {
    mt.counter[id].store(0, std::memory_order_release);
    mt.thread_done[id].store(false, std::memory_order_release);
  }

  // Start threads
  MTThread thread[kNumThreads];
  for (int id = 0; id < kNumThreads; id++) {
    thread[id].state = &mt;
    thread[id].id = id;
    env_->StartThread(MTThreadBody, &thread[id]);
  }

  // Let them run for a while
  env_->SleepForMicroseconds(kTestSeconds * 1000000);

  // Stop the threads and wait for them to finish
  mt.stop.store(true, std::memory_order_release);
  for (int id = 0; id < kNumThreads; id++) {
    while (mt.thread_done[id].load(std::memory_order_acquire) == false) {
      env_->SleepForMicroseconds(100000);
    }
  }
}

INSTANTIATE_TEST_CASE_P(
    MultiThreaded, MultiThreadedDBTest,
    ::testing::ValuesIn(MultiThreadedDBTest::GenerateOptionConfigs()));

// Group commit test:
namespace {

static const int kGCNumThreads = 4;
static const int kGCNumKeys = 1000;

struct GCThread {
  DB* db;
  int id;
  std::atomic<bool> done;
};

static void GCThreadBody(void* arg) {
  GCThread* t = reinterpret_cast<GCThread*>(arg);
  int id = t->id;
  DB* db = t->db;
  WriteOptions wo;

  for (int i = 0; i < kGCNumKeys; ++i) {
    std::string kv(ToString(i + id * kGCNumKeys));
    ASSERT_OK(db->Put(wo, kv, kv));
  }
  t->done = true;
}

}  // namespace

TEST_F(DBTest, GroupCommitTest) {
  do {
    Options options = CurrentOptions();
    options.env = env_;
    env_->log_write_slowdown_.store(100);
    options.statistics = rocksdb::CreateDBStatistics();
    Reopen(options);

    // Start threads
    GCThread thread[kGCNumThreads];
    for (int id = 0; id < kGCNumThreads; id++) {
      thread[id].id = id;
      thread[id].db = db_;
      thread[id].done = false;
      env_->StartThread(GCThreadBody, &thread[id]);
    }

    for (int id = 0; id < kGCNumThreads; id++) {
      while (thread[id].done == false) {
        env_->SleepForMicroseconds(100000);
      }
    }
    env_->log_write_slowdown_.store(0);

    ASSERT_GT(TestGetTickerCount(options, WRITE_DONE_BY_OTHER), 0);

    std::vector<std::string> expected_db;
    for (int i = 0; i < kGCNumThreads * kGCNumKeys; ++i) {
      expected_db.push_back(ToString(i));
    }
    sort(expected_db.begin(), expected_db.end());

    Iterator* itr = db_->NewIterator(ReadOptions());
    itr->SeekToFirst();
    for (auto x : expected_db) {
      ASSERT_TRUE(itr->Valid());
      ASSERT_EQ(itr->key().ToString(), x);
      ASSERT_EQ(itr->value().ToString(), x);
      itr->Next();
    }
    ASSERT_TRUE(!itr->Valid());
    delete itr;

  } while (ChangeOptions(kSkipNoSeekToLast));
}

namespace {
typedef std::map<std::string, std::string> KVMap;
}

class ModelDB: public DB {
 public:
  class ModelSnapshot : public Snapshot {
   public:
    KVMap map_;

    virtual SequenceNumber GetSequenceNumber() const override {
      // no need to call this
      assert(false);
      return 0;
    }
  };

  explicit ModelDB(const Options& options) : options_(options) {}
  using DB::Put;
  virtual Status Put(const WriteOptions& o, ColumnFamilyHandle* cf,
                     const Slice& k, const Slice& v) override {
    WriteBatch batch;
    batch.Put(cf, k, v);
    return Write(o, &batch);
  }
  using DB::Merge;
  virtual Status Merge(const WriteOptions& o, ColumnFamilyHandle* cf,
                       const Slice& k, const Slice& v) override {
    WriteBatch batch;
    batch.Merge(cf, k, v);
    return Write(o, &batch);
  }
  using DB::Delete;
  virtual Status Delete(const WriteOptions& o, ColumnFamilyHandle* cf,
                        const Slice& key) override {
    WriteBatch batch;
    batch.Delete(cf, key);
    return Write(o, &batch);
  }
  using DB::Get;
  virtual Status Get(const ReadOptions& options, ColumnFamilyHandle* cf,
                     const Slice& key, std::string* value) override {
    return Status::NotSupported(key);
  }

  using DB::MultiGet;
  virtual std::vector<Status> MultiGet(
      const ReadOptions& options,
      const std::vector<ColumnFamilyHandle*>& column_family,
      const std::vector<Slice>& keys,
      std::vector<std::string>* values) override {
    std::vector<Status> s(keys.size(),
                          Status::NotSupported("Not implemented."));
    return s;
  }

  using DB::GetPropertiesOfAllTables;
  virtual Status GetPropertiesOfAllTables(
      ColumnFamilyHandle* column_family,
      TablePropertiesCollection* props) override {
    return Status();
  }

  using DB::KeyMayExist;
  virtual bool KeyMayExist(const ReadOptions& options,
                           ColumnFamilyHandle* column_family, const Slice& key,
                           std::string* value,
                           bool* value_found = nullptr) override {
    if (value_found != nullptr) {
      *value_found = false;
    }
    return true; // Not Supported directly
  }
  using DB::NewIterator;
  virtual Iterator* NewIterator(const ReadOptions& options,
                                ColumnFamilyHandle* column_family) override {
    if (options.snapshot == nullptr) {
      KVMap* saved = new KVMap;
      *saved = map_;
      return new ModelIter(saved, true);
    } else {
      const KVMap* snapshot_state =
          &(reinterpret_cast<const ModelSnapshot*>(options.snapshot)->map_);
      return new ModelIter(snapshot_state, false);
    }
  }
  virtual Status NewIterators(
      const ReadOptions& options,
      const std::vector<ColumnFamilyHandle*>& column_family,
      std::vector<Iterator*>* iterators) override {
    return Status::NotSupported("Not supported yet");
  }
  virtual const Snapshot* GetSnapshot() override {
    ModelSnapshot* snapshot = new ModelSnapshot;
    snapshot->map_ = map_;
    return snapshot;
  }

  virtual void ReleaseSnapshot(const Snapshot* snapshot) override {
    delete reinterpret_cast<const ModelSnapshot*>(snapshot);
  }

  virtual Status Write(const WriteOptions& options,
                       WriteBatch* batch) override {
    class Handler : public WriteBatch::Handler {
     public:
      KVMap* map_;
      virtual void Put(const Slice& key, const Slice& value) override {
        (*map_)[key.ToString()] = value.ToString();
      }
      virtual void Merge(const Slice& key, const Slice& value) override {
        // ignore merge for now
        //(*map_)[key.ToString()] = value.ToString();
      }
      virtual void Delete(const Slice& key) override {
        map_->erase(key.ToString());
      }
    };
    Handler handler;
    handler.map_ = &map_;
    return batch->Iterate(&handler);
  }

  using DB::GetProperty;
  virtual bool GetProperty(ColumnFamilyHandle* column_family,
                           const Slice& property, std::string* value) override {
    return false;
  }
  using DB::GetIntProperty;
  virtual bool GetIntProperty(ColumnFamilyHandle* column_family,
                              const Slice& property, uint64_t* value) override {
    return false;
  }
  using DB::GetApproximateSizes;
  virtual void GetApproximateSizes(ColumnFamilyHandle* column_family,
                                   const Range* range, int n, uint64_t* sizes,
                                   bool include_memtable) override {
    for (int i = 0; i < n; i++) {
      sizes[i] = 0;
    }
  }
  using DB::CompactRange;
  virtual Status CompactRange(const CompactRangeOptions& options,
                              ColumnFamilyHandle* column_family,
                              const Slice* start, const Slice* end) override {
    return Status::NotSupported("Not supported operation.");
  }

  using DB::CompactFiles;
  virtual Status CompactFiles(
      const CompactionOptions& compact_options,
      ColumnFamilyHandle* column_family,
      const std::vector<std::string>& input_file_names,
      const int output_level, const int output_path_id = -1) override {
    return Status::NotSupported("Not supported operation.");
  }

  using DB::NumberLevels;
  virtual int NumberLevels(ColumnFamilyHandle* column_family) override {
    return 1;
  }

  using DB::MaxMemCompactionLevel;
  virtual int MaxMemCompactionLevel(
      ColumnFamilyHandle* column_family) override {
    return 1;
  }

  using DB::Level0StopWriteTrigger;
  virtual int Level0StopWriteTrigger(
      ColumnFamilyHandle* column_family) override {
    return -1;
  }

  virtual const std::string& GetName() const override { return name_; }

  virtual Env* GetEnv() const override { return nullptr; }

  using DB::GetOptions;
  virtual const Options& GetOptions(
      ColumnFamilyHandle* column_family) const override {
    return options_;
  }

  using DB::GetDBOptions;
  virtual const DBOptions& GetDBOptions() const override { return options_; }

  using DB::Flush;
  virtual Status Flush(const rocksdb::FlushOptions& options,
                       ColumnFamilyHandle* column_family) override {
    Status ret;
    return ret;
  }

  virtual Status DisableFileDeletions() override { return Status::OK(); }
  virtual Status EnableFileDeletions(bool force) override {
    return Status::OK();
  }
  virtual Status GetLiveFiles(std::vector<std::string>&, uint64_t* size,
                              bool flush_memtable = true) override {
    return Status::OK();
  }

  virtual Status GetSortedWalFiles(VectorLogPtr& files) override {
    return Status::OK();
  }

  virtual Status DeleteFile(std::string name) override { return Status::OK(); }

  virtual Status GetDbIdentity(std::string& identity) const override {
    return Status::OK();
  }

  virtual SequenceNumber GetLatestSequenceNumber() const override { return 0; }
  virtual Status GetUpdatesSince(
      rocksdb::SequenceNumber, unique_ptr<rocksdb::TransactionLogIterator>*,
      const TransactionLogIterator::ReadOptions&
          read_options = TransactionLogIterator::ReadOptions()) override {
    return Status::NotSupported("Not supported in Model DB");
  }

  virtual ColumnFamilyHandle* DefaultColumnFamily() const override {
    return nullptr;
  }

  virtual void GetColumnFamilyMetaData(
      ColumnFamilyHandle* column_family,
      ColumnFamilyMetaData* metadata) override {}

 private:
  class ModelIter: public Iterator {
   public:
    ModelIter(const KVMap* map, bool owned)
        : map_(map), owned_(owned), iter_(map_->end()) {
    }
    ~ModelIter() {
      if (owned_) delete map_;
    }
    virtual bool Valid() const override { return iter_ != map_->end(); }
    virtual void SeekToFirst() override { iter_ = map_->begin(); }
    virtual void SeekToLast() override {
      if (map_->empty()) {
        iter_ = map_->end();
      } else {
        iter_ = map_->find(map_->rbegin()->first);
      }
    }
    virtual void Seek(const Slice& k) override {
      iter_ = map_->lower_bound(k.ToString());
    }
    virtual void Next() override { ++iter_; }
    virtual void Prev() override {
      if (iter_ == map_->begin()) {
        iter_ = map_->end();
        return;
      }
      --iter_;
    }

    virtual Slice key() const override { return iter_->first; }
    virtual Slice value() const override { return iter_->second; }
    virtual Status status() const override { return Status::OK(); }

   private:
    const KVMap* const map_;
    const bool owned_;  // Do we own map_
    KVMap::const_iterator iter_;
  };
  const Options options_;
  KVMap map_;
  std::string name_ = "";
};

static std::string RandomKey(Random* rnd, int minimum = 0) {
  int len;
  do {
    len = (rnd->OneIn(3)
           ? 1                // Short sometimes to encourage collisions
           : (rnd->OneIn(100) ? rnd->Skewed(10) : rnd->Uniform(10)));
  } while (len < minimum);
  return test::RandomKey(rnd, len);
}

static bool CompareIterators(int step,
                             DB* model,
                             DB* db,
                             const Snapshot* model_snap,
                             const Snapshot* db_snap) {
  ReadOptions options;
  options.snapshot = model_snap;
  Iterator* miter = model->NewIterator(options);
  options.snapshot = db_snap;
  Iterator* dbiter = db->NewIterator(options);
  bool ok = true;
  int count = 0;
  for (miter->SeekToFirst(), dbiter->SeekToFirst();
       ok && miter->Valid() && dbiter->Valid();
       miter->Next(), dbiter->Next()) {
    count++;
    if (miter->key().compare(dbiter->key()) != 0) {
      fprintf(stderr, "step %d: Key mismatch: '%s' vs. '%s'\n",
              step,
              EscapeString(miter->key()).c_str(),
              EscapeString(dbiter->key()).c_str());
      ok = false;
      break;
    }

    if (miter->value().compare(dbiter->value()) != 0) {
      fprintf(stderr, "step %d: Value mismatch for key '%s': '%s' vs. '%s'\n",
              step,
              EscapeString(miter->key()).c_str(),
              EscapeString(miter->value()).c_str(),
              EscapeString(miter->value()).c_str());
      ok = false;
    }
  }

  if (ok) {
    if (miter->Valid() != dbiter->Valid()) {
      fprintf(stderr, "step %d: Mismatch at end of iterators: %d vs. %d\n",
              step, miter->Valid(), dbiter->Valid());
      ok = false;
    }
  }
  delete miter;
  delete dbiter;
  return ok;
}

TEST_F(DBTest, Randomized) {
  anon::OptionsOverride options_override;
  options_override.skip_policy = kSkipNoSnapshot;
  Random rnd(test::RandomSeed());
  do {
    ModelDB model(CurrentOptions(options_override));
    const int N = 10000;
    const Snapshot* model_snap = nullptr;
    const Snapshot* db_snap = nullptr;
    std::string k, v;
    for (int step = 0; step < N; step++) {
      // TODO(sanjay): Test Get() works
      int p = rnd.Uniform(100);
      int minimum = 0;
      if (option_config_ == kHashSkipList ||
          option_config_ == kHashLinkList ||
          option_config_ == kHashCuckoo ||
          option_config_ == kPlainTableFirstBytePrefix ||
          option_config_ == kBlockBasedTableWithWholeKeyHashIndex ||
          option_config_ == kBlockBasedTableWithPrefixHashIndex) {
        minimum = 1;
      }
      if (p < 45) {                               // Put
        k = RandomKey(&rnd, minimum);
        v = RandomString(&rnd,
                         rnd.OneIn(20)
                         ? 100 + rnd.Uniform(100)
                         : rnd.Uniform(8));
        ASSERT_OK(model.Put(WriteOptions(), k, v));
        ASSERT_OK(db_->Put(WriteOptions(), k, v));

      } else if (p < 90) {                        // Delete
        k = RandomKey(&rnd, minimum);
        ASSERT_OK(model.Delete(WriteOptions(), k));
        ASSERT_OK(db_->Delete(WriteOptions(), k));


      } else {                                    // Multi-element batch
        WriteBatch b;
        const int num = rnd.Uniform(8);
        for (int i = 0; i < num; i++) {
          if (i == 0 || !rnd.OneIn(10)) {
            k = RandomKey(&rnd, minimum);
          } else {
            // Periodically re-use the same key from the previous iter, so
            // we have multiple entries in the write batch for the same key
          }
          if (rnd.OneIn(2)) {
            v = RandomString(&rnd, rnd.Uniform(10));
            b.Put(k, v);
          } else {
            b.Delete(k);
          }
        }
        ASSERT_OK(model.Write(WriteOptions(), &b));
        ASSERT_OK(db_->Write(WriteOptions(), &b));
      }

      if ((step % 100) == 0) {
        // For DB instances that use the hash index + block-based table, the
        // iterator will be invalid right when seeking a non-existent key, right
        // than return a key that is close to it.
        if (option_config_ != kBlockBasedTableWithWholeKeyHashIndex &&
            option_config_ != kBlockBasedTableWithPrefixHashIndex) {
          ASSERT_TRUE(CompareIterators(step, &model, db_, nullptr, nullptr));
          ASSERT_TRUE(CompareIterators(step, &model, db_, model_snap, db_snap));
        }

        // Save a snapshot from each DB this time that we'll use next
        // time we compare things, to make sure the current state is
        // preserved with the snapshot
        if (model_snap != nullptr) model.ReleaseSnapshot(model_snap);
        if (db_snap != nullptr) db_->ReleaseSnapshot(db_snap);


        auto options = CurrentOptions(options_override);
        Reopen(options);
        ASSERT_TRUE(CompareIterators(step, &model, db_, nullptr, nullptr));

        model_snap = model.GetSnapshot();
        db_snap = db_->GetSnapshot();
      }

      if ((step % 2000) == 0) {
        fprintf(stderr,
                "DBTest.Randomized, option ID: %d, step: %d out of %d\n",
                option_config_, step, N);
      }
    }
    if (model_snap != nullptr) model.ReleaseSnapshot(model_snap);
    if (db_snap != nullptr) db_->ReleaseSnapshot(db_snap);
    // skip cuckoo hash as it does not support snapshot.
  } while (ChangeOptions(kSkipDeletesFilterFirst | kSkipNoSeekToLast |
                         kSkipHashCuckoo));
}

TEST_F(DBTest, MultiGetSimple) {
  do {
    CreateAndReopenWithCF({"pikachu"}, CurrentOptions());
    ASSERT_OK(Put(1, "k1", "v1"));
    ASSERT_OK(Put(1, "k2", "v2"));
    ASSERT_OK(Put(1, "k3", "v3"));
    ASSERT_OK(Put(1, "k4", "v4"));
    ASSERT_OK(Delete(1, "k4"));
    ASSERT_OK(Put(1, "k5", "v5"));
    ASSERT_OK(Delete(1, "no_key"));

    std::vector<Slice> keys({"k1", "k2", "k3", "k4", "k5", "no_key"});

    std::vector<std::string> values(20, "Temporary data to be overwritten");
    std::vector<ColumnFamilyHandle*> cfs(keys.size(), handles_[1]);

    std::vector<Status> s = db_->MultiGet(ReadOptions(), cfs, keys, &values);
    ASSERT_EQ(values.size(), keys.size());
    ASSERT_EQ(values[0], "v1");
    ASSERT_EQ(values[1], "v2");
    ASSERT_EQ(values[2], "v3");
    ASSERT_EQ(values[4], "v5");

    ASSERT_OK(s[0]);
    ASSERT_OK(s[1]);
    ASSERT_OK(s[2]);
    ASSERT_TRUE(s[3].IsNotFound());
    ASSERT_OK(s[4]);
    ASSERT_TRUE(s[5].IsNotFound());
  } while (ChangeCompactOptions());
}

TEST_F(DBTest, MultiGetEmpty) {
  do {
    CreateAndReopenWithCF({"pikachu"}, CurrentOptions());
    // Empty Key Set
    std::vector<Slice> keys;
    std::vector<std::string> values;
    std::vector<ColumnFamilyHandle*> cfs;
    std::vector<Status> s = db_->MultiGet(ReadOptions(), cfs, keys, &values);
    ASSERT_EQ(s.size(), 0U);

    // Empty Database, Empty Key Set
    Options options = CurrentOptions();
    options.create_if_missing = true;
    DestroyAndReopen(options);
    CreateAndReopenWithCF({"pikachu"}, options);
    s = db_->MultiGet(ReadOptions(), cfs, keys, &values);
    ASSERT_EQ(s.size(), 0U);

    // Empty Database, Search for Keys
    keys.resize(2);
    keys[0] = "a";
    keys[1] = "b";
    cfs.push_back(handles_[0]);
    cfs.push_back(handles_[1]);
    s = db_->MultiGet(ReadOptions(), cfs, keys, &values);
    ASSERT_EQ((int)s.size(), 2);
    ASSERT_TRUE(s[0].IsNotFound() && s[1].IsNotFound());
  } while (ChangeCompactOptions());
}

namespace {
void PrefixScanInit(DBTest *dbtest) {
  char buf[100];
  std::string keystr;
  const int small_range_sstfiles = 5;
  const int big_range_sstfiles = 5;

  // Generate 11 sst files with the following prefix ranges.
  // GROUP 0: [0,10]                              (level 1)
  // GROUP 1: [1,2], [2,3], [3,4], [4,5], [5, 6]  (level 0)
  // GROUP 2: [0,6], [0,7], [0,8], [0,9], [0,10]  (level 0)
  //
  // A seek with the previous API would do 11 random I/Os (to all the
  // files).  With the new API and a prefix filter enabled, we should
  // only do 2 random I/O, to the 2 files containing the key.

  // GROUP 0
  snprintf(buf, sizeof(buf), "%02d______:start", 0);
  keystr = std::string(buf);
  ASSERT_OK(dbtest->Put(keystr, keystr));
  snprintf(buf, sizeof(buf), "%02d______:end", 10);
  keystr = std::string(buf);
  ASSERT_OK(dbtest->Put(keystr, keystr));
  dbtest->Flush();
  dbtest->dbfull()->CompactRange(CompactRangeOptions(), nullptr,
                                 nullptr);  // move to level 1

  // GROUP 1
  for (int i = 1; i <= small_range_sstfiles; i++) {
    snprintf(buf, sizeof(buf), "%02d______:start", i);
    keystr = std::string(buf);
    ASSERT_OK(dbtest->Put(keystr, keystr));
    snprintf(buf, sizeof(buf), "%02d______:end", i+1);
    keystr = std::string(buf);
    ASSERT_OK(dbtest->Put(keystr, keystr));
    dbtest->Flush();
  }

  // GROUP 2
  for (int i = 1; i <= big_range_sstfiles; i++) {
    snprintf(buf, sizeof(buf), "%02d______:start", 0);
    keystr = std::string(buf);
    ASSERT_OK(dbtest->Put(keystr, keystr));
    snprintf(buf, sizeof(buf), "%02d______:end",
             small_range_sstfiles+i+1);
    keystr = std::string(buf);
    ASSERT_OK(dbtest->Put(keystr, keystr));
    dbtest->Flush();
  }
}
}  // namespace

TEST_F(DBTest, PrefixScan) {
  XFUNC_TEST("", "dbtest_prefix", prefix_skip1, XFuncPoint::SetSkip,
             kSkipNoPrefix);
  while (ChangeFilterOptions()) {
    int count;
    Slice prefix;
    Slice key;
    char buf[100];
    Iterator* iter;
    snprintf(buf, sizeof(buf), "03______:");
    prefix = Slice(buf, 8);
    key = Slice(buf, 9);
    // db configs
    env_->count_random_reads_ = true;
    Options options = CurrentOptions();
    options.env = env_;
    options.prefix_extractor.reset(NewFixedPrefixTransform(8));
    options.disable_auto_compactions = true;
    options.max_background_compactions = 2;
    options.create_if_missing = true;
    options.memtable_factory.reset(NewHashSkipListRepFactory(16));

    BlockBasedTableOptions table_options;
    table_options.no_block_cache = true;
    table_options.filter_policy.reset(NewBloomFilterPolicy(10));
    table_options.whole_key_filtering = false;
    options.table_factory.reset(NewBlockBasedTableFactory(table_options));

    // 11 RAND I/Os
    DestroyAndReopen(options);
    PrefixScanInit(this);
    count = 0;
    env_->random_read_counter_.Reset();
    iter = db_->NewIterator(ReadOptions());
    for (iter->Seek(prefix); iter->Valid(); iter->Next()) {
      if (! iter->key().starts_with(prefix)) {
        break;
      }
      count++;
    }
    ASSERT_OK(iter->status());
    delete iter;
    ASSERT_EQ(count, 2);
    ASSERT_EQ(env_->random_read_counter_.Read(), 2);
    Close();
  }  // end of while
  XFUNC_TEST("", "dbtest_prefix", prefix_skip1, XFuncPoint::SetSkip, 0);
}

TEST_F(DBTest, TailingIteratorSingle) {
  ReadOptions read_options;
  read_options.tailing = true;

  std::unique_ptr<Iterator> iter(db_->NewIterator(read_options));
  iter->SeekToFirst();
  ASSERT_TRUE(!iter->Valid());

  // add a record and check that iter can see it
  ASSERT_OK(db_->Put(WriteOptions(), "mirko", "fodor"));
  iter->SeekToFirst();
  ASSERT_TRUE(iter->Valid());
  ASSERT_EQ(iter->key().ToString(), "mirko");

  iter->Next();
  ASSERT_TRUE(!iter->Valid());
}

TEST_F(DBTest, TailingIteratorKeepAdding) {
  CreateAndReopenWithCF({"pikachu"}, CurrentOptions());
  ReadOptions read_options;
  read_options.tailing = true;

  std::unique_ptr<Iterator> iter(db_->NewIterator(read_options, handles_[1]));
  std::string value(1024, 'a');

  const int num_records = 10000;
  for (int i = 0; i < num_records; ++i) {
    char buf[32];
    snprintf(buf, sizeof(buf), "%016d", i);

    Slice key(buf, 16);
    ASSERT_OK(Put(1, key, value));

    iter->Seek(key);
    ASSERT_TRUE(iter->Valid());
    ASSERT_EQ(iter->key().compare(key), 0);
  }
}

TEST_F(DBTest, TailingIteratorSeekToNext) {
  CreateAndReopenWithCF({"pikachu"}, CurrentOptions());
  ReadOptions read_options;
  read_options.tailing = true;

  std::unique_ptr<Iterator> iter(db_->NewIterator(read_options, handles_[1]));
  std::string value(1024, 'a');

  const int num_records = 1000;
  for (int i = 1; i < num_records; ++i) {
    char buf1[32];
    char buf2[32];
    snprintf(buf1, sizeof(buf1), "00a0%016d", i * 5);

    Slice key(buf1, 20);
    ASSERT_OK(Put(1, key, value));

    if (i % 100 == 99) {
      ASSERT_OK(Flush(1));
    }

    snprintf(buf2, sizeof(buf2), "00a0%016d", i * 5 - 2);
    Slice target(buf2, 20);
    iter->Seek(target);
    ASSERT_TRUE(iter->Valid());
    ASSERT_EQ(iter->key().compare(key), 0);
  }
  for (int i = 2 * num_records; i > 0; --i) {
    char buf1[32];
    char buf2[32];
    snprintf(buf1, sizeof(buf1), "00a0%016d", i * 5);

    Slice key(buf1, 20);
    ASSERT_OK(Put(1, key, value));

    if (i % 100 == 99) {
      ASSERT_OK(Flush(1));
    }

    snprintf(buf2, sizeof(buf2), "00a0%016d", i * 5 - 2);
    Slice target(buf2, 20);
    iter->Seek(target);
    ASSERT_TRUE(iter->Valid());
    ASSERT_EQ(iter->key().compare(key), 0);
  }
}

TEST_F(DBTest, TailingIteratorDeletes) {
  CreateAndReopenWithCF({"pikachu"}, CurrentOptions());
  ReadOptions read_options;
  read_options.tailing = true;

  std::unique_ptr<Iterator> iter(db_->NewIterator(read_options, handles_[1]));

  // write a single record, read it using the iterator, then delete it
  ASSERT_OK(Put(1, "0test", "test"));
  iter->SeekToFirst();
  ASSERT_TRUE(iter->Valid());
  ASSERT_EQ(iter->key().ToString(), "0test");
  ASSERT_OK(Delete(1, "0test"));

  // write many more records
  const int num_records = 10000;
  std::string value(1024, 'A');

  for (int i = 0; i < num_records; ++i) {
    char buf[32];
    snprintf(buf, sizeof(buf), "1%015d", i);

    Slice key(buf, 16);
    ASSERT_OK(Put(1, key, value));
  }

  // force a flush to make sure that no records are read from memtable
  ASSERT_OK(Flush(1));

  // skip "0test"
  iter->Next();

  // make sure we can read all new records using the existing iterator
  int count = 0;
  for (; iter->Valid(); iter->Next(), ++count) ;

  ASSERT_EQ(count, num_records);
}

TEST_F(DBTest, TailingIteratorPrefixSeek) {
  XFUNC_TEST("", "dbtest_prefix", prefix_skip1, XFuncPoint::SetSkip,
             kSkipNoPrefix);
  ReadOptions read_options;
  read_options.tailing = true;

  Options options = CurrentOptions();
  options.env = env_;
  options.create_if_missing = true;
  options.disable_auto_compactions = true;
  options.prefix_extractor.reset(NewFixedPrefixTransform(2));
  options.memtable_factory.reset(NewHashSkipListRepFactory(16));
  DestroyAndReopen(options);
  CreateAndReopenWithCF({"pikachu"}, options);

  std::unique_ptr<Iterator> iter(db_->NewIterator(read_options, handles_[1]));
  ASSERT_OK(Put(1, "0101", "test"));

  ASSERT_OK(Flush(1));

  ASSERT_OK(Put(1, "0202", "test"));

  // Seek(0102) shouldn't find any records since 0202 has a different prefix
  iter->Seek("0102");
  ASSERT_TRUE(!iter->Valid());

  iter->Seek("0202");
  ASSERT_TRUE(iter->Valid());
  ASSERT_EQ(iter->key().ToString(), "0202");

  iter->Next();
  ASSERT_TRUE(!iter->Valid());
  XFUNC_TEST("", "dbtest_prefix", prefix_skip1, XFuncPoint::SetSkip, 0);
}

TEST_F(DBTest, TailingIteratorIncomplete) {
  CreateAndReopenWithCF({"pikachu"}, CurrentOptions());
  ReadOptions read_options;
  read_options.tailing = true;
  read_options.read_tier = kBlockCacheTier;

  std::string key("key");
  std::string value("value");

  ASSERT_OK(db_->Put(WriteOptions(), key, value));

  std::unique_ptr<Iterator> iter(db_->NewIterator(read_options));
  iter->SeekToFirst();
  // we either see the entry or it's not in cache
  ASSERT_TRUE(iter->Valid() || iter->status().IsIncomplete());

  ASSERT_OK(db_->CompactRange(CompactRangeOptions(), nullptr, nullptr));
  iter->SeekToFirst();
  // should still be true after compaction
  ASSERT_TRUE(iter->Valid() || iter->status().IsIncomplete());
}

TEST_F(DBTest, TailingIteratorSeekToSame) {
  Options options = CurrentOptions();
  options.compaction_style = kCompactionStyleUniversal;
  options.write_buffer_size = 1000;
  CreateAndReopenWithCF({"pikachu"}, options);

  ReadOptions read_options;
  read_options.tailing = true;

  const int NROWS = 10000;
  // Write rows with keys 00000, 00002, 00004 etc.
  for (int i = 0; i < NROWS; ++i) {
    char buf[100];
    snprintf(buf, sizeof(buf), "%05d", 2*i);
    std::string key(buf);
    std::string value("value");
    ASSERT_OK(db_->Put(WriteOptions(), key, value));
  }

  std::unique_ptr<Iterator> iter(db_->NewIterator(read_options));
  // Seek to 00001.  We expect to find 00002.
  std::string start_key = "00001";
  iter->Seek(start_key);
  ASSERT_TRUE(iter->Valid());

  std::string found = iter->key().ToString();
  ASSERT_EQ("00002", found);

  // Now seek to the same key.  The iterator should remain in the same
  // position.
  iter->Seek(found);
  ASSERT_TRUE(iter->Valid());
  ASSERT_EQ(found, iter->key().ToString());
}

TEST_F(DBTest, ManagedTailingIteratorSingle) {
  ReadOptions read_options;
  read_options.tailing = true;
  read_options.managed = true;

  std::unique_ptr<Iterator> iter(db_->NewIterator(read_options));
  iter->SeekToFirst();
  ASSERT_TRUE(!iter->Valid());

  // add a record and check that iter can see it
  ASSERT_OK(db_->Put(WriteOptions(), "mirko", "fodor"));
  iter->SeekToFirst();
  ASSERT_TRUE(iter->Valid());
  ASSERT_EQ(iter->key().ToString(), "mirko");

  iter->Next();
  ASSERT_TRUE(!iter->Valid());
}

TEST_F(DBTest, ManagedTailingIteratorKeepAdding) {
  CreateAndReopenWithCF({"pikachu"}, CurrentOptions());
  ReadOptions read_options;
  read_options.tailing = true;
  read_options.managed = true;

  std::unique_ptr<Iterator> iter(db_->NewIterator(read_options, handles_[1]));
  std::string value(1024, 'a');

  const int num_records = 10000;
  for (int i = 0; i < num_records; ++i) {
    char buf[32];
    snprintf(buf, sizeof(buf), "%016d", i);

    Slice key(buf, 16);
    ASSERT_OK(Put(1, key, value));

    iter->Seek(key);
    ASSERT_TRUE(iter->Valid());
    ASSERT_EQ(iter->key().compare(key), 0);
  }
}

TEST_F(DBTest, ManagedTailingIteratorSeekToNext) {
  CreateAndReopenWithCF({"pikachu"}, CurrentOptions());
  ReadOptions read_options;
  read_options.tailing = true;
  read_options.managed = true;

  std::unique_ptr<Iterator> iter(db_->NewIterator(read_options, handles_[1]));
  std::string value(1024, 'a');

  const int num_records = 1000;
  for (int i = 1; i < num_records; ++i) {
    char buf1[32];
    char buf2[32];
    snprintf(buf1, sizeof(buf1), "00a0%016d", i * 5);

    Slice key(buf1, 20);
    ASSERT_OK(Put(1, key, value));

    if (i % 100 == 99) {
      ASSERT_OK(Flush(1));
    }

    snprintf(buf2, sizeof(buf2), "00a0%016d", i * 5 - 2);
    Slice target(buf2, 20);
    iter->Seek(target);
    ASSERT_TRUE(iter->Valid());
    ASSERT_EQ(iter->key().compare(key), 0);
  }
  for (int i = 2 * num_records; i > 0; --i) {
    char buf1[32];
    char buf2[32];
    snprintf(buf1, sizeof(buf1), "00a0%016d", i * 5);

    Slice key(buf1, 20);
    ASSERT_OK(Put(1, key, value));

    if (i % 100 == 99) {
      ASSERT_OK(Flush(1));
    }

    snprintf(buf2, sizeof(buf2), "00a0%016d", i * 5 - 2);
    Slice target(buf2, 20);
    iter->Seek(target);
    ASSERT_TRUE(iter->Valid());
    ASSERT_EQ(iter->key().compare(key), 0);
  }
}

TEST_F(DBTest, ManagedTailingIteratorDeletes) {
  CreateAndReopenWithCF({"pikachu"}, CurrentOptions());
  ReadOptions read_options;
  read_options.tailing = true;
  read_options.managed = true;

  std::unique_ptr<Iterator> iter(db_->NewIterator(read_options, handles_[1]));

  // write a single record, read it using the iterator, then delete it
  ASSERT_OK(Put(1, "0test", "test"));
  iter->SeekToFirst();
  ASSERT_TRUE(iter->Valid());
  ASSERT_EQ(iter->key().ToString(), "0test");
  ASSERT_OK(Delete(1, "0test"));

  // write many more records
  const int num_records = 10000;
  std::string value(1024, 'A');

  for (int i = 0; i < num_records; ++i) {
    char buf[32];
    snprintf(buf, sizeof(buf), "1%015d", i);

    Slice key(buf, 16);
    ASSERT_OK(Put(1, key, value));
  }

  // force a flush to make sure that no records are read from memtable
  ASSERT_OK(Flush(1));

  // skip "0test"
  iter->Next();

  // make sure we can read all new records using the existing iterator
  int count = 0;
  for (; iter->Valid(); iter->Next(), ++count) {
  }

  ASSERT_EQ(count, num_records);
}

TEST_F(DBTest, ManagedTailingIteratorPrefixSeek) {
  XFUNC_TEST("", "dbtest_prefix", prefix_skip1, XFuncPoint::SetSkip,
             kSkipNoPrefix);
  ReadOptions read_options;
  read_options.tailing = true;
  read_options.managed = true;

  Options options = CurrentOptions();
  options.env = env_;
  options.create_if_missing = true;
  options.disable_auto_compactions = true;
  options.prefix_extractor.reset(NewFixedPrefixTransform(2));
  options.memtable_factory.reset(NewHashSkipListRepFactory(16));
  DestroyAndReopen(options);
  CreateAndReopenWithCF({"pikachu"}, options);

  std::unique_ptr<Iterator> iter(db_->NewIterator(read_options, handles_[1]));
  ASSERT_OK(Put(1, "0101", "test"));

  ASSERT_OK(Flush(1));

  ASSERT_OK(Put(1, "0202", "test"));

  // Seek(0102) shouldn't find any records since 0202 has a different prefix
  iter->Seek("0102");
  ASSERT_TRUE(!iter->Valid());

  iter->Seek("0202");
  ASSERT_TRUE(iter->Valid());
  ASSERT_EQ(iter->key().ToString(), "0202");

  iter->Next();
  ASSERT_TRUE(!iter->Valid());
  XFUNC_TEST("", "dbtest_prefix", prefix_skip1, XFuncPoint::SetSkip, 0);
}

TEST_F(DBTest, ManagedTailingIteratorIncomplete) {
  CreateAndReopenWithCF({"pikachu"}, CurrentOptions());
  ReadOptions read_options;
  read_options.tailing = true;
  read_options.managed = true;
  read_options.read_tier = kBlockCacheTier;

  std::string key = "key";
  std::string value = "value";

  ASSERT_OK(db_->Put(WriteOptions(), key, value));

  std::unique_ptr<Iterator> iter(db_->NewIterator(read_options));
  iter->SeekToFirst();
  // we either see the entry or it's not in cache
  ASSERT_TRUE(iter->Valid() || iter->status().IsIncomplete());

  ASSERT_OK(db_->CompactRange(CompactRangeOptions(), nullptr, nullptr));
  iter->SeekToFirst();
  // should still be true after compaction
  ASSERT_TRUE(iter->Valid() || iter->status().IsIncomplete());
}

TEST_F(DBTest, ManagedTailingIteratorSeekToSame) {
  Options options = CurrentOptions();
  options.compaction_style = kCompactionStyleUniversal;
  options.write_buffer_size = 1000;
  CreateAndReopenWithCF({"pikachu"}, options);

  ReadOptions read_options;
  read_options.tailing = true;
  read_options.managed = true;

  const int NROWS = 10000;
  // Write rows with keys 00000, 00002, 00004 etc.
  for (int i = 0; i < NROWS; ++i) {
    char buf[100];
    snprintf(buf, sizeof(buf), "%05d", 2 * i);
    std::string key(buf);
    std::string value("value");
    ASSERT_OK(db_->Put(WriteOptions(), key, value));
  }

  std::unique_ptr<Iterator> iter(db_->NewIterator(read_options));
  // Seek to 00001.  We expect to find 00002.
  std::string start_key = "00001";
  iter->Seek(start_key);
  ASSERT_TRUE(iter->Valid());

  std::string found = iter->key().ToString();
  ASSERT_EQ("00002", found);

  // Now seek to the same key.  The iterator should remain in the same
  // position.
  iter->Seek(found);
  ASSERT_TRUE(iter->Valid());
  ASSERT_EQ(found, iter->key().ToString());
}

TEST_F(DBTest, BlockBasedTablePrefixIndexTest) {
  // create a DB with block prefix index
  BlockBasedTableOptions table_options;
  Options options = CurrentOptions();
  table_options.index_type = BlockBasedTableOptions::kHashSearch;
  options.table_factory.reset(NewBlockBasedTableFactory(table_options));
  options.prefix_extractor.reset(NewFixedPrefixTransform(1));


  Reopen(options);
  ASSERT_OK(Put("k1", "v1"));
  Flush();
  ASSERT_OK(Put("k2", "v2"));

  // Reopen it without prefix extractor, make sure everything still works.
  // RocksDB should just fall back to the binary index.
  table_options.index_type = BlockBasedTableOptions::kBinarySearch;
  options.table_factory.reset(NewBlockBasedTableFactory(table_options));
  options.prefix_extractor.reset();

  Reopen(options);
  ASSERT_EQ("v1", Get("k1"));
  ASSERT_EQ("v2", Get("k2"));
}

TEST_F(DBTest, ChecksumTest) {
  BlockBasedTableOptions table_options;
  Options options = CurrentOptions();

  table_options.checksum = kCRC32c;
  options.table_factory.reset(NewBlockBasedTableFactory(table_options));
  Reopen(options);
  ASSERT_OK(Put("a", "b"));
  ASSERT_OK(Put("c", "d"));
  ASSERT_OK(Flush());  // table with crc checksum

  table_options.checksum = kxxHash;
  options.table_factory.reset(NewBlockBasedTableFactory(table_options));
  Reopen(options);
  ASSERT_OK(Put("e", "f"));
  ASSERT_OK(Put("g", "h"));
  ASSERT_OK(Flush());  // table with xxhash checksum

  table_options.checksum = kCRC32c;
  options.table_factory.reset(NewBlockBasedTableFactory(table_options));
  Reopen(options);
  ASSERT_EQ("b", Get("a"));
  ASSERT_EQ("d", Get("c"));
  ASSERT_EQ("f", Get("e"));
  ASSERT_EQ("h", Get("g"));

  table_options.checksum = kCRC32c;
  options.table_factory.reset(NewBlockBasedTableFactory(table_options));
  Reopen(options);
  ASSERT_EQ("b", Get("a"));
  ASSERT_EQ("d", Get("c"));
  ASSERT_EQ("f", Get("e"));
  ASSERT_EQ("h", Get("g"));
}

TEST_F(DBTest, FIFOCompactionTest) {
  for (int iter = 0; iter < 2; ++iter) {
    // first iteration -- auto compaction
    // second iteration -- manual compaction
    Options options;
    options.compaction_style = kCompactionStyleFIFO;
    options.write_buffer_size = 100 << 10;                             // 100KB
    options.compaction_options_fifo.max_table_files_size = 500 << 10;  // 500KB
    options.compression = kNoCompression;
    options.create_if_missing = true;
    if (iter == 1) {
      options.disable_auto_compactions = true;
    }
    options = CurrentOptions(options);
    DestroyAndReopen(options);

    Random rnd(301);
    for (int i = 0; i < 6; ++i) {
      for (int j = 0; j < 100; ++j) {
        ASSERT_OK(Put(ToString(i * 100 + j), RandomString(&rnd, 1024)));
      }
      // flush should happen here
      ASSERT_OK(dbfull()->TEST_WaitForFlushMemTable());
    }
    if (iter == 0) {
      ASSERT_OK(dbfull()->TEST_WaitForCompact());
    } else {
      ASSERT_OK(db_->CompactRange(CompactRangeOptions(), nullptr, nullptr));
    }
    // only 5 files should survive
    ASSERT_EQ(NumTableFilesAtLevel(0), 5);
    for (int i = 0; i < 50; ++i) {
      // these keys should be deleted in previous compaction
      ASSERT_EQ("NOT_FOUND", Get(ToString(i)));
    }
  }
}

TEST_F(DBTest, SimpleWriteTimeoutTest) {
  // Block compaction thread, which will also block the flushes because
  // max_background_flushes == 0, so flushes are getting executed by the
  // compaction thread
  env_->SetBackgroundThreads(1, Env::LOW);
  SleepingBackgroundTask sleeping_task_low;
  env_->Schedule(&SleepingBackgroundTask::DoSleepTask, &sleeping_task_low,
                 Env::Priority::LOW);

  Options options;
  options.env = env_;
  options.create_if_missing = true;
  options.write_buffer_size = 100000;
  options.max_background_flushes = 0;
  options.max_write_buffer_number = 2;
  options.max_total_wal_size = std::numeric_limits<uint64_t>::max();
  WriteOptions write_opt;
  write_opt.timeout_hint_us = 0;
  DestroyAndReopen(options);
  // fill the two write buffers
  ASSERT_OK(Put(Key(1), Key(1) + std::string(100000, 'v'), write_opt));
  ASSERT_OK(Put(Key(2), Key(2) + std::string(100000, 'v'), write_opt));
  // As the only two write buffers are full in this moment, the third
  // Put is expected to be timed-out.
  write_opt.timeout_hint_us = 50;
  ASSERT_TRUE(
      Put(Key(3), Key(3) + std::string(100000, 'v'), write_opt).IsTimedOut());

  sleeping_task_low.WakeUp();
  sleeping_task_low.WaitUntilDone();
}

// Multi-threaded Timeout Test
namespace {

static const int kValueSize = 1000;
static const int kWriteBufferSize = 100000;

struct TimeoutWriterState {
  int id;
  DB* db;
  std::atomic<bool> done;
  std::map<int, std::string> success_kvs;
};

static void RandomTimeoutWriter(void* arg) {
  TimeoutWriterState* state = reinterpret_cast<TimeoutWriterState*>(arg);
  static const uint64_t kTimerBias = 50;
  int thread_id = state->id;
  DB* db = state->db;

  Random rnd(1000 + thread_id);
  WriteOptions write_opt;
  write_opt.timeout_hint_us = 500;
  int timeout_count = 0;
  int num_keys = kNumKeys * 5;

  for (int k = 0; k < num_keys; ++k) {
    int key = k + thread_id * num_keys;
    std::string value = RandomString(&rnd, kValueSize);
    // only the second-half is randomized
    if (k > num_keys / 2) {
      switch (rnd.Next() % 5) {
        case 0:
          write_opt.timeout_hint_us = 500 * thread_id;
          break;
        case 1:
          write_opt.timeout_hint_us = num_keys - k;
          break;
        case 2:
          write_opt.timeout_hint_us = 1;
          break;
        default:
          write_opt.timeout_hint_us = 0;
          state->success_kvs.insert({key, value});
      }
    }

    uint64_t time_before_put = db->GetEnv()->NowMicros();
    Status s = db->Put(write_opt, Key(key), value);
    uint64_t put_duration = db->GetEnv()->NowMicros() - time_before_put;
    if (write_opt.timeout_hint_us == 0 ||
        put_duration + kTimerBias < write_opt.timeout_hint_us) {
      ASSERT_OK(s);
    }
    if (s.IsTimedOut()) {
      timeout_count++;
      ASSERT_GT(put_duration + kTimerBias, write_opt.timeout_hint_us);
    }
  }

  state->done = true;
}

TEST_F(DBTest, MTRandomTimeoutTest) {
  Options options;
  options.env = env_;
  options.create_if_missing = true;
  options.max_write_buffer_number = 2;
  options.compression = kNoCompression;
  options.level0_slowdown_writes_trigger = 10;
  options.level0_stop_writes_trigger = 20;
  options.write_buffer_size = kWriteBufferSize;
  DestroyAndReopen(options);

  TimeoutWriterState thread_states[kNumThreads];
  for (int tid = 0; tid < kNumThreads; ++tid) {
    thread_states[tid].id = tid;
    thread_states[tid].db = db_;
    thread_states[tid].done = false;
    env_->StartThread(RandomTimeoutWriter, &thread_states[tid]);
  }

  for (int tid = 0; tid < kNumThreads; ++tid) {
    while (thread_states[tid].done == false) {
      env_->SleepForMicroseconds(100000);
    }
  }

  Flush();

  for (int tid = 0; tid < kNumThreads; ++tid) {
    auto& success_kvs = thread_states[tid].success_kvs;
    for (auto it = success_kvs.begin(); it != success_kvs.end(); ++it) {
      ASSERT_EQ(Get(Key(it->first)), it->second);
    }
  }
}

TEST_F(DBTest, Level0StopWritesTest) {
  Options options = CurrentOptions();
  options.level0_slowdown_writes_trigger = 2;
  options.level0_stop_writes_trigger = 4;
  options.disable_auto_compactions = true;
  options.max_mem_compaction_level = 0;
  Reopen(options);

  // create 4 level0 tables
  for (int i = 0; i < 4; ++i) {
    Put("a", "b");
    Flush();
  }

  WriteOptions woptions;
  woptions.timeout_hint_us = 30 * 1000;  // 30 ms
  Status s = Put("a", "b", woptions);
  ASSERT_TRUE(s.IsTimedOut());
}

}  // anonymous namespace

/*
 * This test is not reliable enough as it heavily depends on disk behavior.
 */
TEST_F(DBTest, RateLimitingTest) {
  Options options = CurrentOptions();
  options.write_buffer_size = 1 << 20;         // 1MB
  options.level0_file_num_compaction_trigger = 2;
  options.target_file_size_base = 1 << 20;     // 1MB
  options.max_bytes_for_level_base = 4 << 20;  // 4MB
  options.max_bytes_for_level_multiplier = 4;
  options.compression = kNoCompression;
  options.create_if_missing = true;
  options.env = env_;
  options.IncreaseParallelism(4);
  DestroyAndReopen(options);

  WriteOptions wo;
  wo.disableWAL = true;

  // # no rate limiting
  Random rnd(301);
  uint64_t start = env_->NowMicros();
  // Write ~96M data
  for (int64_t i = 0; i < (96 << 10); ++i) {
    ASSERT_OK(Put(RandomString(&rnd, 32),
                  RandomString(&rnd, (1 << 10) + 1), wo));
  }
  uint64_t elapsed = env_->NowMicros() - start;
  double raw_rate = env_->bytes_written_ * 1000000 / elapsed;
  Close();

  // # rate limiting with 0.7 x threshold
  options.rate_limiter.reset(
    NewGenericRateLimiter(static_cast<int64_t>(0.7 * raw_rate)));
  env_->bytes_written_ = 0;
  DestroyAndReopen(options);

  start = env_->NowMicros();
  // Write ~96M data
  for (int64_t i = 0; i < (96 << 10); ++i) {
    ASSERT_OK(Put(RandomString(&rnd, 32),
                  RandomString(&rnd, (1 << 10) + 1), wo));
  }
  elapsed = env_->NowMicros() - start;
  Close();
  ASSERT_TRUE(options.rate_limiter->GetTotalBytesThrough() ==
              env_->bytes_written_);
  double ratio = env_->bytes_written_ * 1000000 / elapsed / raw_rate;
  fprintf(stderr, "write rate ratio = %.2lf, expected 0.7\n", ratio);
  ASSERT_TRUE(ratio < 0.8);

  // # rate limiting with half of the raw_rate
  options.rate_limiter.reset(
    NewGenericRateLimiter(static_cast<int64_t>(raw_rate / 2)));
  env_->bytes_written_ = 0;
  DestroyAndReopen(options);

  start = env_->NowMicros();
  // Write ~96M data
  for (int64_t i = 0; i < (96 << 10); ++i) {
    ASSERT_OK(Put(RandomString(&rnd, 32),
                  RandomString(&rnd, (1 << 10) + 1), wo));
  }
  elapsed = env_->NowMicros() - start;
  Close();
  ASSERT_TRUE(options.rate_limiter->GetTotalBytesThrough() ==
              env_->bytes_written_);
  ratio = env_->bytes_written_ * 1000000 / elapsed / raw_rate;
  fprintf(stderr, "write rate ratio = %.2lf, expected 0.5\n", ratio);
  ASSERT_TRUE(ratio < 0.6);
}

namespace {
  bool HaveOverlappingKeyRanges(
      const Comparator* c,
      const SstFileMetaData& a, const SstFileMetaData& b) {
    if (c->Compare(a.smallestkey, b.smallestkey) >= 0) {
      if (c->Compare(a.smallestkey, b.largestkey) <= 0) {
        // b.smallestkey <= a.smallestkey <= b.largestkey
        return true;
      }
    } else if (c->Compare(a.largestkey, b.smallestkey) >= 0) {
      // a.smallestkey < b.smallestkey <= a.largestkey
      return true;
    }
    if (c->Compare(a.largestkey, b.largestkey) <= 0) {
      if (c->Compare(a.largestkey, b.smallestkey) >= 0) {
        // b.smallestkey <= a.largestkey <= b.largestkey
        return true;
      }
    } else if (c->Compare(a.smallestkey, b.largestkey) <= 0) {
      // a.smallestkey <= b.largestkey < a.largestkey
      return true;
    }
    return false;
  }

  // Identifies all files between level "min_level" and "max_level"
  // which has overlapping key range with "input_file_meta".
  void GetOverlappingFileNumbersForLevelCompaction(
      const ColumnFamilyMetaData& cf_meta,
      const Comparator* comparator,
      int min_level, int max_level,
      const SstFileMetaData* input_file_meta,
      std::set<std::string>* overlapping_file_names) {
    std::set<const SstFileMetaData*> overlapping_files;
    overlapping_files.insert(input_file_meta);
    for (int m = min_level; m <= max_level; ++m) {
      for (auto& file : cf_meta.levels[m].files) {
        for (auto* included_file : overlapping_files) {
          if (HaveOverlappingKeyRanges(
                  comparator, *included_file, file)) {
            overlapping_files.insert(&file);
            overlapping_file_names->insert(file.name);
            break;
          }
        }
      }
    }
  }

  void VerifyCompactionResult(
      const ColumnFamilyMetaData& cf_meta,
      const std::set<std::string>& overlapping_file_numbers) {
#ifndef NDEBUG
    for (auto& level : cf_meta.levels) {
      for (auto& file : level.files) {
        assert(overlapping_file_numbers.find(file.name) ==
               overlapping_file_numbers.end());
      }
    }
#endif
  }

  const SstFileMetaData* PickFileRandomly(
      const ColumnFamilyMetaData& cf_meta,
      Random* rand,
      int* level = nullptr) {
    auto file_id = rand->Uniform(static_cast<int>(
        cf_meta.file_count)) + 1;
    for (auto& level_meta : cf_meta.levels) {
      if (file_id <= level_meta.files.size()) {
        if (level != nullptr) {
          *level = level_meta.level;
        }
        auto result = rand->Uniform(file_id);
        return &(level_meta.files[result]);
      }
      file_id -= level_meta.files.size();
    }
    assert(false);
    return nullptr;
  }
}  // namespace

// TODO t6534343 -- Don't run two level 0 CompactFiles concurrently
TEST_F(DBTest, DISABLED_CompactFilesOnLevelCompaction) {
  const int kTestKeySize = 16;
  const int kTestValueSize = 984;
  const int kEntrySize = kTestKeySize + kTestValueSize;
  const int kEntriesPerBuffer = 100;
  Options options;
  options.create_if_missing = true;
  options.write_buffer_size = kEntrySize * kEntriesPerBuffer;
  options.compaction_style = kCompactionStyleLevel;
  options.target_file_size_base = options.write_buffer_size;
  options.max_bytes_for_level_base = options.target_file_size_base * 2;
  options.level0_stop_writes_trigger = 2;
  options.max_bytes_for_level_multiplier = 2;
  options.compression = kNoCompression;
  options = CurrentOptions(options);
  CreateAndReopenWithCF({"pikachu"}, options);

  Random rnd(301);
  for (int key = 64 * kEntriesPerBuffer; key >= 0; --key) {
    ASSERT_OK(Put(1, ToString(key), RandomString(&rnd, kTestValueSize)));
  }
  dbfull()->TEST_WaitForFlushMemTable(handles_[1]);
  dbfull()->TEST_WaitForCompact();

  ColumnFamilyMetaData cf_meta;
  dbfull()->GetColumnFamilyMetaData(handles_[1], &cf_meta);
  int output_level = static_cast<int>(cf_meta.levels.size()) - 1;
  for (int file_picked = 5; file_picked > 0; --file_picked) {
    std::set<std::string> overlapping_file_names;
    std::vector<std::string> compaction_input_file_names;
    for (int f = 0; f < file_picked; ++f) {
      int level;
      auto file_meta = PickFileRandomly(cf_meta, &rnd, &level);
      compaction_input_file_names.push_back(file_meta->name);
      GetOverlappingFileNumbersForLevelCompaction(
          cf_meta, options.comparator, level, output_level,
          file_meta, &overlapping_file_names);
    }

    ASSERT_OK(dbfull()->CompactFiles(
        CompactionOptions(), handles_[1],
        compaction_input_file_names,
        output_level));

    // Make sure all overlapping files do not exist after compaction
    dbfull()->GetColumnFamilyMetaData(handles_[1], &cf_meta);
    VerifyCompactionResult(cf_meta, overlapping_file_names);
  }

  // make sure all key-values are still there.
  for (int key = 64 * kEntriesPerBuffer; key >= 0; --key) {
    ASSERT_NE(Get(1, ToString(key)), "NOT_FOUND");
  }
}

TEST_F(DBTest, CompactFilesOnUniversalCompaction) {
  const int kTestKeySize = 16;
  const int kTestValueSize = 984;
  const int kEntrySize = kTestKeySize + kTestValueSize;
  const int kEntriesPerBuffer = 10;

  ChangeCompactOptions();
  Options options;
  options.create_if_missing = true;
  options.write_buffer_size = kEntrySize * kEntriesPerBuffer;
  options.compaction_style = kCompactionStyleLevel;
  options.num_levels = 1;
  options.target_file_size_base = options.write_buffer_size;
  options.compression = kNoCompression;
  options = CurrentOptions(options);
  CreateAndReopenWithCF({"pikachu"}, options);
  ASSERT_EQ(options.compaction_style, kCompactionStyleUniversal);
  Random rnd(301);
  for (int key = 1024 * kEntriesPerBuffer; key >= 0; --key) {
    ASSERT_OK(Put(1, ToString(key), RandomString(&rnd, kTestValueSize)));
  }
  dbfull()->TEST_WaitForFlushMemTable(handles_[1]);
  dbfull()->TEST_WaitForCompact();
  ColumnFamilyMetaData cf_meta;
  dbfull()->GetColumnFamilyMetaData(handles_[1], &cf_meta);
  std::vector<std::string> compaction_input_file_names;
  for (auto file : cf_meta.levels[0].files) {
    if (rnd.OneIn(2)) {
      compaction_input_file_names.push_back(file.name);
    }
  }

  if (compaction_input_file_names.size() == 0) {
    compaction_input_file_names.push_back(
        cf_meta.levels[0].files[0].name);
  }

  // expect fail since universal compaction only allow L0 output
  ASSERT_TRUE(!dbfull()->CompactFiles(
      CompactionOptions(), handles_[1],
      compaction_input_file_names, 1).ok());

  // expect ok and verify the compacted files no longer exist.
  ASSERT_OK(dbfull()->CompactFiles(
      CompactionOptions(), handles_[1],
      compaction_input_file_names, 0));

  dbfull()->GetColumnFamilyMetaData(handles_[1], &cf_meta);
  VerifyCompactionResult(
      cf_meta,
      std::set<std::string>(compaction_input_file_names.begin(),
          compaction_input_file_names.end()));

  compaction_input_file_names.clear();

  // Pick the first and the last file, expect everything is
  // compacted into one single file.
  compaction_input_file_names.push_back(
      cf_meta.levels[0].files[0].name);
  compaction_input_file_names.push_back(
      cf_meta.levels[0].files[
          cf_meta.levels[0].files.size() - 1].name);
  ASSERT_OK(dbfull()->CompactFiles(
      CompactionOptions(), handles_[1],
      compaction_input_file_names, 0));

  dbfull()->GetColumnFamilyMetaData(handles_[1], &cf_meta);
  ASSERT_EQ(cf_meta.levels[0].files.size(), 1U);
}

TEST_F(DBTest, TableOptionsSanitizeTest) {
  Options options = CurrentOptions();
  options.create_if_missing = true;
  DestroyAndReopen(options);
  ASSERT_EQ(db_->GetOptions().allow_mmap_reads, false);

  options.table_factory.reset(new PlainTableFactory());
  options.prefix_extractor.reset(NewNoopTransform());
  Destroy(options);
  ASSERT_TRUE(TryReopen(options).IsNotSupported());

  // Test for check of prefix_extractor when hash index is used for
  // block-based table
  BlockBasedTableOptions to;
  to.index_type = BlockBasedTableOptions::kHashSearch;
  options = CurrentOptions();
  options.create_if_missing = true;
  options.table_factory.reset(NewBlockBasedTableFactory(to));
  ASSERT_TRUE(TryReopen(options).IsInvalidArgument());
  options.prefix_extractor.reset(NewFixedPrefixTransform(1));
  ASSERT_OK(TryReopen(options));
}

TEST_F(DBTest, SanitizeNumThreads) {
  for (int attempt = 0; attempt < 2; attempt++) {
    const size_t kTotalTasks = 8;
    SleepingBackgroundTask sleeping_tasks[kTotalTasks];

    Options options = CurrentOptions();
    if (attempt == 0) {
      options.max_background_compactions = 3;
      options.max_background_flushes = 2;
    }
    options.create_if_missing = true;
    DestroyAndReopen(options);

    for (size_t i = 0; i < kTotalTasks; i++) {
      // Insert 5 tasks to low priority queue and 5 tasks to high priority queue
      env_->Schedule(&SleepingBackgroundTask::DoSleepTask, &sleeping_tasks[i],
                     (i < 4) ? Env::Priority::LOW : Env::Priority::HIGH);
    }

    // Wait 100 milliseconds for they are scheduled.
    env_->SleepForMicroseconds(100000);

    // pool size 3, total task 4. Queue size should be 1.
    ASSERT_EQ(1U, options.env->GetThreadPoolQueueLen(Env::Priority::LOW));
    // pool size 2, total task 4. Queue size should be 2.
    ASSERT_EQ(2U, options.env->GetThreadPoolQueueLen(Env::Priority::HIGH));

    for (size_t i = 0; i < kTotalTasks; i++) {
      sleeping_tasks[i].WakeUp();
      sleeping_tasks[i].WaitUntilDone();
    }

    ASSERT_OK(Put("abc", "def"));
    ASSERT_EQ("def", Get("abc"));
    Flush();
    ASSERT_EQ("def", Get("abc"));
  }
}

TEST_F(DBTest, DBIteratorBoundTest) {
  Options options = CurrentOptions();
  options.env = env_;
  options.create_if_missing = true;

  options.prefix_extractor = nullptr;
  DestroyAndReopen(options);
  ASSERT_OK(Put("a", "0"));
  ASSERT_OK(Put("foo", "bar"));
  ASSERT_OK(Put("foo1", "bar1"));
  ASSERT_OK(Put("g1", "0"));

  // testing basic case with no iterate_upper_bound and no prefix_extractor
  {
    ReadOptions ro;
    ro.iterate_upper_bound = nullptr;

    std::unique_ptr<Iterator> iter(db_->NewIterator(ro));

    iter->Seek("foo");

    ASSERT_TRUE(iter->Valid());
    ASSERT_EQ(iter->key().compare(Slice("foo")), 0);

    iter->Next();
    ASSERT_TRUE(iter->Valid());
    ASSERT_EQ(iter->key().compare(Slice("foo1")), 0);

    iter->Next();
    ASSERT_TRUE(iter->Valid());
    ASSERT_EQ(iter->key().compare(Slice("g1")), 0);
  }

  // testing iterate_upper_bound and forward iterator
  // to make sure it stops at bound
  {
    ReadOptions ro;
    // iterate_upper_bound points beyond the last expected entry
    Slice prefix("foo2");
    ro.iterate_upper_bound = &prefix;

    std::unique_ptr<Iterator> iter(db_->NewIterator(ro));

    iter->Seek("foo");

    ASSERT_TRUE(iter->Valid());
    ASSERT_EQ(iter->key().compare(Slice("foo")), 0);

    iter->Next();
    ASSERT_TRUE(iter->Valid());
    ASSERT_EQ(iter->key().compare(("foo1")), 0);

    iter->Next();
    // should stop here...
    ASSERT_TRUE(!iter->Valid());
  }

  // prefix is the first letter of the key
  options.prefix_extractor.reset(NewFixedPrefixTransform(1));

  DestroyAndReopen(options);
  ASSERT_OK(Put("a", "0"));
  ASSERT_OK(Put("foo", "bar"));
  ASSERT_OK(Put("foo1", "bar1"));
  ASSERT_OK(Put("g1", "0"));

  // testing with iterate_upper_bound and prefix_extractor
  // Seek target and iterate_upper_bound are not is same prefix
  // This should be an error
  {
    ReadOptions ro;
    Slice prefix("g1");
    ro.iterate_upper_bound = &prefix;

    std::unique_ptr<Iterator> iter(db_->NewIterator(ro));

    iter->Seek("foo");

    ASSERT_TRUE(!iter->Valid());
    ASSERT_TRUE(iter->status().IsInvalidArgument());
  }

  // testing that iterate_upper_bound prevents iterating over deleted items
  // if the bound has already reached
  {
    options.prefix_extractor = nullptr;
    DestroyAndReopen(options);
    ASSERT_OK(Put("a", "0"));
    ASSERT_OK(Put("b", "0"));
    ASSERT_OK(Put("b1", "0"));
    ASSERT_OK(Put("c", "0"));
    ASSERT_OK(Put("d", "0"));
    ASSERT_OK(Put("e", "0"));
    ASSERT_OK(Delete("c"));
    ASSERT_OK(Delete("d"));

    // base case with no bound
    ReadOptions ro;
    ro.iterate_upper_bound = nullptr;

    std::unique_ptr<Iterator> iter(db_->NewIterator(ro));

    iter->Seek("b");
    ASSERT_TRUE(iter->Valid());
    ASSERT_EQ(iter->key().compare(Slice("b")), 0);

    iter->Next();
    ASSERT_TRUE(iter->Valid());
    ASSERT_EQ(iter->key().compare(("b1")), 0);

    perf_context.Reset();
    iter->Next();

    ASSERT_TRUE(iter->Valid());
    ASSERT_EQ(static_cast<int>(perf_context.internal_delete_skipped_count), 2);

    // now testing with iterate_bound
    Slice prefix("c");
    ro.iterate_upper_bound = &prefix;

    iter.reset(db_->NewIterator(ro));

    perf_context.Reset();

    iter->Seek("b");
    ASSERT_TRUE(iter->Valid());
    ASSERT_EQ(iter->key().compare(Slice("b")), 0);

    iter->Next();
    ASSERT_TRUE(iter->Valid());
    ASSERT_EQ(iter->key().compare(("b1")), 0);

    iter->Next();
    // the iteration should stop as soon as the the bound key is reached
    // even though the key is deleted
    // hence internal_delete_skipped_count should be 0
    ASSERT_TRUE(!iter->Valid());
    ASSERT_EQ(static_cast<int>(perf_context.internal_delete_skipped_count), 0);
  }
}

TEST_F(DBTest, WriteSingleThreadEntry) {
  std::vector<std::thread> threads;
  dbfull()->TEST_LockMutex();
  auto w = dbfull()->TEST_BeginWrite();
  threads.emplace_back([&] { Put("a", "b"); });
  env_->SleepForMicroseconds(10000);
  threads.emplace_back([&] { Flush(); });
  env_->SleepForMicroseconds(10000);
  dbfull()->TEST_UnlockMutex();
  dbfull()->TEST_LockMutex();
  dbfull()->TEST_EndWrite(w);
  dbfull()->TEST_UnlockMutex();

  for (auto& t : threads) {
    t.join();
  }
}

TEST_F(DBTest, DisableDataSyncTest) {
  env_->sync_counter_.store(0);
  // iter 0 -- no sync
  // iter 1 -- sync
  for (int iter = 0; iter < 2; ++iter) {
    Options options = CurrentOptions();
    options.disableDataSync = iter == 0;
    options.create_if_missing = true;
    options.env = env_;
    Reopen(options);
    CreateAndReopenWithCF({"pikachu"}, options);

    MakeTables(10, "a", "z");
    Compact("a", "z");

    if (iter == 0) {
      ASSERT_EQ(env_->sync_counter_.load(), 0);
    } else {
      ASSERT_GT(env_->sync_counter_.load(), 0);
    }
    Destroy(options);
  }
}

TEST_F(DBTest, DynamicMemtableOptions) {
  const uint64_t k64KB = 1 << 16;
  const uint64_t k128KB = 1 << 17;
  const uint64_t k5KB = 5 * 1024;
  Options options;
  options.env = env_;
  options.create_if_missing = true;
  options.compression = kNoCompression;
  options.max_background_compactions = 1;
  options.max_mem_compaction_level = 0;
  options.write_buffer_size = k64KB;
  options.max_write_buffer_number = 2;
  // Don't trigger compact/slowdown/stop
  options.level0_file_num_compaction_trigger = 1024;
  options.level0_slowdown_writes_trigger = 1024;
  options.level0_stop_writes_trigger = 1024;
  DestroyAndReopen(options);

  auto gen_l0_kb = [this](int size) {
    Random rnd(301);
    for (int i = 0; i < size; i++) {
      ASSERT_OK(Put(Key(i), RandomString(&rnd, 1024)));
    }
    dbfull()->TEST_WaitForFlushMemTable();
  };

  // Test write_buffer_size
  gen_l0_kb(64);
  ASSERT_EQ(NumTableFilesAtLevel(0), 1);
  ASSERT_LT(SizeAtLevel(0), k64KB + k5KB);
  ASSERT_GT(SizeAtLevel(0), k64KB - k5KB);

  // Clean up L0
  dbfull()->CompactRange(CompactRangeOptions(), nullptr, nullptr);
  ASSERT_EQ(NumTableFilesAtLevel(0), 0);

  // Increase buffer size
  ASSERT_OK(dbfull()->SetOptions({
    {"write_buffer_size", "131072"},
  }));

  // The existing memtable is still 64KB in size, after it becomes immutable,
  // the next memtable will be 128KB in size. Write 256KB total, we should
  // have a 64KB L0 file, a 128KB L0 file, and a memtable with 64KB data
  gen_l0_kb(256);
  ASSERT_EQ(NumTableFilesAtLevel(0), 2);
  ASSERT_LT(SizeAtLevel(0), k128KB + k64KB + 2 * k5KB);
  ASSERT_GT(SizeAtLevel(0), k128KB + k64KB - 2 * k5KB);

  // Test max_write_buffer_number
  // Block compaction thread, which will also block the flushes because
  // max_background_flushes == 0, so flushes are getting executed by the
  // compaction thread
  env_->SetBackgroundThreads(1, Env::LOW);
  SleepingBackgroundTask sleeping_task_low1;
  env_->Schedule(&SleepingBackgroundTask::DoSleepTask, &sleeping_task_low1,
                 Env::Priority::LOW);
  // Start from scratch and disable compaction/flush. Flush can only happen
  // during compaction but trigger is pretty high
  options.max_background_flushes = 0;
  options.disable_auto_compactions = true;
  DestroyAndReopen(options);

  // Put until timeout, bounded by 256 puts. We should see timeout at ~128KB
  int count = 0;
  Random rnd(301);
  WriteOptions wo;
  wo.timeout_hint_us = 100000;  // Reasonabley long timeout to make sure sleep
                                // triggers but not forever.

  std::atomic<int> sleep_count(0);
  rocksdb::SyncPoint::GetInstance()->SetCallBack(
      "DBImpl::DelayWrite:TimedWait",
      [&](void* arg) { sleep_count.fetch_add(1); });
  rocksdb::SyncPoint::GetInstance()->EnableProcessing();

  while (Put(Key(count), RandomString(&rnd, 1024), wo).ok() && count < 256) {
    count++;
  }
  ASSERT_GT(sleep_count.load(), 0);
  ASSERT_GT(static_cast<double>(count), 128 * 0.8);
  ASSERT_LT(static_cast<double>(count), 128 * 1.2);

  sleeping_task_low1.WakeUp();
  sleeping_task_low1.WaitUntilDone();

  // Increase
  ASSERT_OK(dbfull()->SetOptions({
    {"max_write_buffer_number", "8"},
  }));
  // Clean up memtable and L0
  dbfull()->CompactRange(CompactRangeOptions(), nullptr, nullptr);

  SleepingBackgroundTask sleeping_task_low2;
  env_->Schedule(&SleepingBackgroundTask::DoSleepTask, &sleeping_task_low2,
                 Env::Priority::LOW);
  count = 0;
  sleep_count.store(0);
  while (Put(Key(count), RandomString(&rnd, 1024), wo).ok() && count < 1024) {
    count++;
  }
  ASSERT_GT(sleep_count.load(), 0);
  // Windows fails this test. Will tune in the future and figure out
  // approp number
#ifndef OS_WIN
  ASSERT_GT(static_cast<double>(count), 512 * 0.8);
  ASSERT_LT(static_cast<double>(count), 512 * 1.2);
#endif
  sleeping_task_low2.WakeUp();
  sleeping_task_low2.WaitUntilDone();

  // Decrease
  ASSERT_OK(dbfull()->SetOptions({
    {"max_write_buffer_number", "4"},
  }));
  // Clean up memtable and L0
  dbfull()->CompactRange(CompactRangeOptions(), nullptr, nullptr);

  SleepingBackgroundTask sleeping_task_low3;
  env_->Schedule(&SleepingBackgroundTask::DoSleepTask, &sleeping_task_low3,
                 Env::Priority::LOW);

  count = 0;
  sleep_count.store(0);
  while (Put(Key(count), RandomString(&rnd, 1024), wo).ok() && count < 1024) {
    count++;
  }
  ASSERT_GT(sleep_count.load(), 0);
  // Windows fails this test. Will tune in the future and figure out
  // approp number
#ifndef OS_WIN
  ASSERT_GT(static_cast<double>(count), 256 * 0.8);
  ASSERT_LT(static_cast<double>(count), 266 * 1.2);
#endif
  sleeping_task_low3.WakeUp();
  sleeping_task_low3.WaitUntilDone();

  rocksdb::SyncPoint::GetInstance()->DisableProcessing();
}

#if ROCKSDB_USING_THREAD_STATUS
namespace {
void VerifyOperationCount(Env* env, ThreadStatus::OperationType op_type,
                          int expected_count) {
  int op_count = 0;
  std::vector<ThreadStatus> thread_list;
  ASSERT_OK(env->GetThreadList(&thread_list));
  for (auto thread : thread_list) {
    if (thread.operation_type == op_type) {
      op_count++;
    }
  }
  ASSERT_EQ(op_count, expected_count);
}
}  // namespace

TEST_F(DBTest, GetThreadStatus) {
  Options options;
  options.env = env_;
  options.enable_thread_tracking = true;
  TryReopen(options);

  std::vector<ThreadStatus> thread_list;
  Status s = env_->GetThreadList(&thread_list);

  for (int i = 0; i < 2; ++i) {
    // repeat the test with differet number of high / low priority threads
    const int kTestCount = 3;
    const unsigned int kHighPriCounts[kTestCount] = {3, 2, 5};
    const unsigned int kLowPriCounts[kTestCount] = {10, 15, 3};
    for (int test = 0; test < kTestCount; ++test) {
      // Change the number of threads in high / low priority pool.
      env_->SetBackgroundThreads(kHighPriCounts[test], Env::HIGH);
      env_->SetBackgroundThreads(kLowPriCounts[test], Env::LOW);
      // Wait to ensure the all threads has been registered
      env_->SleepForMicroseconds(100000);
      s = env_->GetThreadList(&thread_list);
      ASSERT_OK(s);
      unsigned int thread_type_counts[ThreadStatus::NUM_THREAD_TYPES];
      memset(thread_type_counts, 0, sizeof(thread_type_counts));
      for (auto thread : thread_list) {
        ASSERT_LT(thread.thread_type, ThreadStatus::NUM_THREAD_TYPES);
        thread_type_counts[thread.thread_type]++;
      }
      // Verify the total number of threades
      ASSERT_EQ(
          thread_type_counts[ThreadStatus::HIGH_PRIORITY] +
              thread_type_counts[ThreadStatus::LOW_PRIORITY],
          kHighPriCounts[test] + kLowPriCounts[test]);
      // Verify the number of high-priority threads
      ASSERT_EQ(
          thread_type_counts[ThreadStatus::HIGH_PRIORITY],
          kHighPriCounts[test]);
      // Verify the number of low-priority threads
      ASSERT_EQ(
          thread_type_counts[ThreadStatus::LOW_PRIORITY],
          kLowPriCounts[test]);
    }
    if (i == 0) {
      // repeat the test with multiple column families
      CreateAndReopenWithCF({"pikachu", "about-to-remove"}, options);
      env_->GetThreadStatusUpdater()->TEST_VerifyColumnFamilyInfoMap(
          handles_, true);
    }
  }
  db_->DropColumnFamily(handles_[2]);
  delete handles_[2];
  handles_.erase(handles_.begin() + 2);
  env_->GetThreadStatusUpdater()->TEST_VerifyColumnFamilyInfoMap(
      handles_, true);
  Close();
  env_->GetThreadStatusUpdater()->TEST_VerifyColumnFamilyInfoMap(
      handles_, true);
}

TEST_F(DBTest, DisableThreadStatus) {
  Options options;
  options.env = env_;
  options.enable_thread_tracking = false;
  TryReopen(options);
  CreateAndReopenWithCF({"pikachu", "about-to-remove"}, options);
  // Verify non of the column family info exists
  env_->GetThreadStatusUpdater()->TEST_VerifyColumnFamilyInfoMap(
      handles_, false);
}

TEST_F(DBTest, ThreadStatusFlush) {
  Options options;
  options.env = env_;
  options.write_buffer_size = 100000;  // Small write buffer
  options.enable_thread_tracking = true;
  options = CurrentOptions(options);

  rocksdb::SyncPoint::GetInstance()->LoadDependency({
      {"FlushJob::FlushJob()", "DBTest::ThreadStatusFlush:1"},
      {"DBTest::ThreadStatusFlush:2", "FlushJob::~FlushJob()"},
  });
  rocksdb::SyncPoint::GetInstance()->EnableProcessing();

  CreateAndReopenWithCF({"pikachu"}, options);
  VerifyOperationCount(env_, ThreadStatus::OP_FLUSH, 0);

  ASSERT_OK(Put(1, "foo", "v1"));
  ASSERT_EQ("v1", Get(1, "foo"));
  VerifyOperationCount(env_, ThreadStatus::OP_FLUSH, 0);

  Put(1, "k1", std::string(100000, 'x'));  // Fill memtable
  VerifyOperationCount(env_, ThreadStatus::OP_FLUSH, 0);
  Put(1, "k2", std::string(100000, 'y'));  // Trigger flush
  // wait for flush to be scheduled
  env_->SleepForMicroseconds(250000);
  TEST_SYNC_POINT("DBTest::ThreadStatusFlush:1");
  VerifyOperationCount(env_, ThreadStatus::OP_FLUSH, 1);
  TEST_SYNC_POINT("DBTest::ThreadStatusFlush:2");

  rocksdb::SyncPoint::GetInstance()->DisableProcessing();
}

TEST_F(DBTest, ThreadStatusSingleCompaction) {
  const int kTestKeySize = 16;
  const int kTestValueSize = 984;
  const int kEntrySize = kTestKeySize + kTestValueSize;
  const int kEntriesPerBuffer = 100;
  Options options;
  options.create_if_missing = true;
  options.write_buffer_size = kEntrySize * kEntriesPerBuffer;
  options.compaction_style = kCompactionStyleLevel;
  options.target_file_size_base = options.write_buffer_size;
  options.max_bytes_for_level_base = options.target_file_size_base * 2;
  options.max_bytes_for_level_multiplier = 2;
  options.compression = kNoCompression;
  options = CurrentOptions(options);
  options.env = env_;
  options.enable_thread_tracking = true;
  const int kNumL0Files = 4;
  options.level0_file_num_compaction_trigger = kNumL0Files;

  rocksdb::SyncPoint::GetInstance()->LoadDependency({
      {"DBTest::ThreadStatusSingleCompaction:0", "DBImpl::BGWorkCompaction"},
      {"CompactionJob::Run():Start", "DBTest::ThreadStatusSingleCompaction:1"},
      {"DBTest::ThreadStatusSingleCompaction:2", "CompactionJob::Run():End"},
  });
  rocksdb::SyncPoint::GetInstance()->EnableProcessing();

  for (int tests = 0; tests < 2; ++tests) {
    DestroyAndReopen(options);

    Random rnd(301);
    // The Put Phase.
    for (int file = 0; file < kNumL0Files; ++file) {
      for (int key = 0; key < kEntriesPerBuffer; ++key) {
        ASSERT_OK(Put(ToString(key + file * kEntriesPerBuffer),
                      RandomString(&rnd, kTestValueSize)));
      }
      Flush();
    }
    // This makes sure a compaction won't be scheduled until
    // we have done with the above Put Phase.
    TEST_SYNC_POINT("DBTest::ThreadStatusSingleCompaction:0");
    ASSERT_GE(NumTableFilesAtLevel(0),
              options.level0_file_num_compaction_trigger);

    // This makes sure at least one compaction is running.
    TEST_SYNC_POINT("DBTest::ThreadStatusSingleCompaction:1");

    if (options.enable_thread_tracking) {
      // expecting one single L0 to L1 compaction
      VerifyOperationCount(env_, ThreadStatus::OP_COMPACTION, 1);
    } else {
      // If thread tracking is not enabled, compaction count should be 0.
      VerifyOperationCount(env_, ThreadStatus::OP_COMPACTION, 0);
    }
    // TODO(yhchiang): adding assert to verify each compaction stage.
    TEST_SYNC_POINT("DBTest::ThreadStatusSingleCompaction:2");

    // repeat the test with disabling thread tracking.
    options.enable_thread_tracking = false;
  }
  rocksdb::SyncPoint::GetInstance()->DisableProcessing();
}

TEST_F(DBTest, PreShutdownManualCompaction) {
  Options options = CurrentOptions();
  options.max_background_flushes = 0;
  CreateAndReopenWithCF({"pikachu"}, options);
  ASSERT_EQ(dbfull()->MaxMemCompactionLevel(), 2)
      << "Need to update this test to match kMaxMemCompactLevel";

  // iter - 0 with 7 levels
  // iter - 1 with 3 levels
  for (int iter = 0; iter < 2; ++iter) {
    MakeTables(3, "p", "q", 1);
    ASSERT_EQ("1,1,1", FilesPerLevel(1));

    // Compaction range falls before files
    Compact(1, "", "c");
    ASSERT_EQ("1,1,1", FilesPerLevel(1));

    // Compaction range falls after files
    Compact(1, "r", "z");
    ASSERT_EQ("1,1,1", FilesPerLevel(1));

    // Compaction range overlaps files
    Compact(1, "p1", "p9");
    ASSERT_EQ("0,0,1", FilesPerLevel(1));

    // Populate a different range
    MakeTables(3, "c", "e", 1);
    ASSERT_EQ("1,1,2", FilesPerLevel(1));

    // Compact just the new range
    Compact(1, "b", "f");
    ASSERT_EQ("0,0,2", FilesPerLevel(1));

    // Compact all
    MakeTables(1, "a", "z", 1);
    ASSERT_EQ("0,1,2", FilesPerLevel(1));
    CancelAllBackgroundWork(db_);
    db_->CompactRange(CompactRangeOptions(), handles_[1], nullptr, nullptr);
    ASSERT_EQ("0,1,2", FilesPerLevel(1));

    if (iter == 0) {
      options = CurrentOptions();
      options.max_background_flushes = 0;
      options.num_levels = 3;
      options.create_if_missing = true;
      DestroyAndReopen(options);
      CreateAndReopenWithCF({"pikachu"}, options);
    }
  }
}

TEST_F(DBTest, PreShutdownMultipleCompaction) {
  const int kTestKeySize = 16;
  const int kTestValueSize = 984;
  const int kEntrySize = kTestKeySize + kTestValueSize;
  const int kEntriesPerBuffer = 40;
  const int kNumL0Files = 4;

  const int kHighPriCount = 3;
  const int kLowPriCount = 5;
  env_->SetBackgroundThreads(kHighPriCount, Env::HIGH);
  env_->SetBackgroundThreads(kLowPriCount, Env::LOW);

  Options options;
  options.create_if_missing = true;
  options.write_buffer_size = kEntrySize * kEntriesPerBuffer;
  options.compaction_style = kCompactionStyleLevel;
  options.target_file_size_base = options.write_buffer_size;
  options.max_bytes_for_level_base =
      options.target_file_size_base * kNumL0Files;
  options.compression = kNoCompression;
  options = CurrentOptions(options);
  options.env = env_;
  options.enable_thread_tracking = true;
  options.level0_file_num_compaction_trigger = kNumL0Files;
  options.max_bytes_for_level_multiplier = 2;
  options.max_background_compactions = kLowPriCount;
  options.level0_stop_writes_trigger = 1 << 10;
  options.level0_slowdown_writes_trigger = 1 << 10;

  TryReopen(options);
  Random rnd(301);

  std::vector<ThreadStatus> thread_list;
  // Delay both flush and compaction
  rocksdb::SyncPoint::GetInstance()->LoadDependency(
      {{"FlushJob::FlushJob()", "CompactionJob::Run():Start"},
       {"CompactionJob::Run():Start",
        "DBTest::PreShutdownMultipleCompaction:Preshutdown"},
        {"CompactionJob::Run():Start",
        "DBTest::PreShutdownMultipleCompaction:VerifyCompaction"},
       {"DBTest::PreShutdownMultipleCompaction:Preshutdown",
        "CompactionJob::Run():End"},
       {"CompactionJob::Run():End",
        "DBTest::PreShutdownMultipleCompaction:VerifyPreshutdown"}});

  rocksdb::SyncPoint::GetInstance()->EnableProcessing();

  // Make rocksdb busy
  int key = 0;
  // check how many threads are doing compaction using GetThreadList
  int operation_count[ThreadStatus::NUM_OP_TYPES] = {0};
  for (int file = 0; file < 16 * kNumL0Files; ++file) {
    for (int k = 0; k < kEntriesPerBuffer; ++k) {
      ASSERT_OK(Put(ToString(key++), RandomString(&rnd, kTestValueSize)));
    }

    Status s = env_->GetThreadList(&thread_list);
    for (auto thread : thread_list) {
      operation_count[thread.operation_type]++;
    }

    // Speed up the test
    if (operation_count[ThreadStatus::OP_FLUSH] > 1 &&
        operation_count[ThreadStatus::OP_COMPACTION] >
            0.6 * options.max_background_compactions) {
      break;
    }
    if (file == 15 * kNumL0Files) {
      TEST_SYNC_POINT("DBTest::PreShutdownMultipleCompaction:Preshutdown");
    }
  }

  TEST_SYNC_POINT("DBTest::PreShutdownMultipleCompaction:Preshutdown");
  ASSERT_GE(operation_count[ThreadStatus::OP_COMPACTION], 1);
  CancelAllBackgroundWork(db_);
  TEST_SYNC_POINT("DBTest::PreShutdownMultipleCompaction:VerifyPreshutdown");
  dbfull()->TEST_WaitForCompact();
  // Record the number of compactions at a time.
  for (int i = 0; i < ThreadStatus::NUM_OP_TYPES; ++i) {
    operation_count[i] = 0;
  }
  Status s = env_->GetThreadList(&thread_list);
  for (auto thread : thread_list) {
    operation_count[thread.operation_type]++;
  }
  ASSERT_EQ(operation_count[ThreadStatus::OP_COMPACTION], 0);
}

TEST_F(DBTest, PreShutdownCompactionMiddle) {
  const int kTestKeySize = 16;
  const int kTestValueSize = 984;
  const int kEntrySize = kTestKeySize + kTestValueSize;
  const int kEntriesPerBuffer = 40;
  const int kNumL0Files = 4;

  const int kHighPriCount = 3;
  const int kLowPriCount = 5;
  env_->SetBackgroundThreads(kHighPriCount, Env::HIGH);
  env_->SetBackgroundThreads(kLowPriCount, Env::LOW);

  Options options;
  options.create_if_missing = true;
  options.write_buffer_size = kEntrySize * kEntriesPerBuffer;
  options.compaction_style = kCompactionStyleLevel;
  options.target_file_size_base = options.write_buffer_size;
  options.max_bytes_for_level_base =
      options.target_file_size_base * kNumL0Files;
  options.compression = kNoCompression;
  options = CurrentOptions(options);
  options.env = env_;
  options.enable_thread_tracking = true;
  options.level0_file_num_compaction_trigger = kNumL0Files;
  options.max_bytes_for_level_multiplier = 2;
  options.max_background_compactions = kLowPriCount;
  options.level0_stop_writes_trigger = 1 << 10;
  options.level0_slowdown_writes_trigger = 1 << 10;

  TryReopen(options);
  Random rnd(301);

  std::vector<ThreadStatus> thread_list;
  // Delay both flush and compaction
  rocksdb::SyncPoint::GetInstance()->LoadDependency(
      {{"DBTest::PreShutdownCompactionMiddle:Preshutdown",
        "CompactionJob::Run():Inprogress"},
        {"CompactionJob::Run():Start",
        "DBTest::PreShutdownCompactionMiddle:VerifyCompaction"},
       {"CompactionJob::Run():Inprogress", "CompactionJob::Run():End"},
       {"CompactionJob::Run():End",
        "DBTest::PreShutdownCompactionMiddle:VerifyPreshutdown"}});

  rocksdb::SyncPoint::GetInstance()->EnableProcessing();

  // Make rocksdb busy
  int key = 0;
  // check how many threads are doing compaction using GetThreadList
  int operation_count[ThreadStatus::NUM_OP_TYPES] = {0};
  for (int file = 0; file < 16 * kNumL0Files; ++file) {
    for (int k = 0; k < kEntriesPerBuffer; ++k) {
      ASSERT_OK(Put(ToString(key++), RandomString(&rnd, kTestValueSize)));
    }

    Status s = env_->GetThreadList(&thread_list);
    for (auto thread : thread_list) {
      operation_count[thread.operation_type]++;
    }

    // Speed up the test
    if (operation_count[ThreadStatus::OP_FLUSH] > 1 &&
        operation_count[ThreadStatus::OP_COMPACTION] >
            0.6 * options.max_background_compactions) {
      break;
    }
    if (file == 15 * kNumL0Files) {
      TEST_SYNC_POINT("DBTest::PreShutdownCompactionMiddle:VerifyCompaction");
    }
  }

  ASSERT_GE(operation_count[ThreadStatus::OP_COMPACTION], 1);
  CancelAllBackgroundWork(db_);
  TEST_SYNC_POINT("DBTest::PreShutdownCompactionMiddle:Preshutdown");
  TEST_SYNC_POINT("DBTest::PreShutdownCompactionMiddle:VerifyPreshutdown");
  dbfull()->TEST_WaitForCompact();
  // Record the number of compactions at a time.
  for (int i = 0; i < ThreadStatus::NUM_OP_TYPES; ++i) {
    operation_count[i] = 0;
  }
  Status s = env_->GetThreadList(&thread_list);
  for (auto thread : thread_list) {
    operation_count[thread.operation_type]++;
  }
  ASSERT_EQ(operation_count[ThreadStatus::OP_COMPACTION], 0);
}

#endif  // ROCKSDB_USING_THREAD_STATUS

TEST_F(DBTest, FlushOnDestroy) {
  WriteOptions wo;
  wo.disableWAL = true;
  ASSERT_OK(Put("foo", "v1", wo));
  CancelAllBackgroundWork(db_);
}

TEST_F(DBTest, DynamicLevelMaxBytesBase) {
  if (!Snappy_Supported() || !LZ4_Supported()) {
    return;
  }
  // Use InMemoryEnv, or it would be too slow.
  unique_ptr<Env> env(new MockEnv(env_));

  const int kNKeys = 1000;
  int keys[kNKeys];

  auto verify_func = [&]() {
    for (int i = 0; i < kNKeys; i++) {
      ASSERT_NE("NOT_FOUND", Get(Key(i)));
      ASSERT_NE("NOT_FOUND", Get(Key(kNKeys * 2 + i)));
      if (i < kNKeys / 10) {
        ASSERT_EQ("NOT_FOUND", Get(Key(kNKeys + keys[i])));
      } else {
        ASSERT_NE("NOT_FOUND", Get(Key(kNKeys + keys[i])));
      }
    }
  };

  Random rnd(301);
  for (int ordered_insert = 0; ordered_insert <= 1; ordered_insert++) {
    for (int i = 0; i < kNKeys; i++) {
      keys[i] = i;
    }
    if (ordered_insert == 0) {
      std::random_shuffle(std::begin(keys), std::end(keys));
    }
    for (int max_background_compactions = 1; max_background_compactions < 4;
         max_background_compactions += 2) {
      Options options;
      options.env = env.get();
      options.create_if_missing = true;
      options.db_write_buffer_size = 2048;
      options.write_buffer_size = 2048;
      options.max_write_buffer_number = 2;
      options.level0_file_num_compaction_trigger = 2;
      options.level0_slowdown_writes_trigger = 2;
      options.level0_stop_writes_trigger = 2;
      options.target_file_size_base = 2048;
      options.level_compaction_dynamic_level_bytes = true;
      options.max_bytes_for_level_base = 10240;
      options.max_bytes_for_level_multiplier = 4;
      options.soft_rate_limit = 1.1;
      options.max_background_compactions = max_background_compactions;
      options.num_levels = 5;

      options.compression_per_level.resize(3);
      options.compression_per_level[0] = kNoCompression;
      options.compression_per_level[1] = kLZ4Compression;
      options.compression_per_level[2] = kSnappyCompression;

      DestroyAndReopen(options);

      for (int i = 0; i < kNKeys; i++) {
        int key = keys[i];
        ASSERT_OK(Put(Key(kNKeys + key), RandomString(&rnd, 102)));
        ASSERT_OK(Put(Key(key), RandomString(&rnd, 102)));
        ASSERT_OK(Put(Key(kNKeys * 2 + key), RandomString(&rnd, 102)));
        ASSERT_OK(Delete(Key(kNKeys + keys[i / 10])));
        env_->SleepForMicroseconds(5000);
      }

      uint64_t int_prop;
      ASSERT_TRUE(db_->GetIntProperty("rocksdb.background-errors", &int_prop));
      ASSERT_EQ(0U, int_prop);

      // Verify DB
      for (int j = 0; j < 2; j++) {
        verify_func();
        if (j == 0) {
          Reopen(options);
        }
      }

      // Test compact range works
      dbfull()->CompactRange(CompactRangeOptions(), nullptr, nullptr);
      // All data should be in the last level.
      ColumnFamilyMetaData cf_meta;
      db_->GetColumnFamilyMetaData(&cf_meta);
      ASSERT_EQ(5U, cf_meta.levels.size());
      for (int i = 0; i < 4; i++) {
        ASSERT_EQ(0U, cf_meta.levels[i].files.size());
      }
      ASSERT_GT(cf_meta.levels[4U].files.size(), 0U);
      verify_func();

      Close();
    }
  }

  env_->SetBackgroundThreads(1, Env::LOW);
  env_->SetBackgroundThreads(1, Env::HIGH);
}

// Test specific cases in dynamic max bytes
TEST_F(DBTest, DynamicLevelMaxBytesBase2) {
  Random rnd(301);
  int kMaxKey = 1000000;

  Options options = CurrentOptions();
  options.create_if_missing = true;
  options.db_write_buffer_size = 2048;
  options.write_buffer_size = 2048;
  options.max_write_buffer_number = 2;
  options.level0_file_num_compaction_trigger = 2;
  options.level0_slowdown_writes_trigger = 9999;
  options.level0_stop_writes_trigger = 9999;
  options.target_file_size_base = 2048;
  options.level_compaction_dynamic_level_bytes = true;
  options.max_bytes_for_level_base = 10240;
  options.max_bytes_for_level_multiplier = 4;
  options.max_background_compactions = 2;
  options.num_levels = 5;
  options.expanded_compaction_factor = 0;  // Force not expanding in compactions
  BlockBasedTableOptions table_options;
  table_options.block_size = 1024;
  options.table_factory.reset(NewBlockBasedTableFactory(table_options));

  DestroyAndReopen(options);
  ASSERT_OK(dbfull()->SetOptions({
      {"disable_auto_compactions", "true"},
  }));

  uint64_t int_prop;
  std::string str_prop;

  // Initial base level is the last level
  ASSERT_TRUE(db_->GetIntProperty("rocksdb.base-level", &int_prop));
  ASSERT_EQ(4U, int_prop);

  // Put about 7K to L0
  for (int i = 0; i < 70; i++) {
    ASSERT_OK(Put(Key(static_cast<int>(rnd.Uniform(kMaxKey))),
                  RandomString(&rnd, 80)));
  }
  ASSERT_OK(dbfull()->SetOptions({
      {"disable_auto_compactions", "false"},
  }));
  Flush();
  dbfull()->TEST_WaitForCompact();
  ASSERT_TRUE(db_->GetIntProperty("rocksdb.base-level", &int_prop));
  ASSERT_EQ(4U, int_prop);

  // Insert extra about 3.5K to L0. After they are compacted to L4, base level
  // should be changed to L3.
  ASSERT_OK(dbfull()->SetOptions({
      {"disable_auto_compactions", "true"},
  }));
  for (int i = 0; i < 70; i++) {
    ASSERT_OK(Put(Key(static_cast<int>(rnd.Uniform(kMaxKey))),
                  RandomString(&rnd, 80)));
  }

  ASSERT_OK(dbfull()->SetOptions({
      {"disable_auto_compactions", "false"},
  }));
  Flush();
  dbfull()->TEST_WaitForCompact();
  ASSERT_TRUE(db_->GetIntProperty("rocksdb.base-level", &int_prop));
  ASSERT_EQ(3U, int_prop);
  ASSERT_TRUE(db_->GetProperty("rocksdb.num-files-at-level1", &str_prop));
  ASSERT_EQ("0", str_prop);
  ASSERT_TRUE(db_->GetProperty("rocksdb.num-files-at-level2", &str_prop));
  ASSERT_EQ("0", str_prop);

  // Trigger parallel compaction, and the first one would change the base
  // level.
  // Hold compaction jobs to make sure
  rocksdb::SyncPoint::GetInstance()->SetCallBack(
      "CompactionJob::Run():Start",
      [&](void* arg) { env_->SleepForMicroseconds(100000); });
  rocksdb::SyncPoint::GetInstance()->EnableProcessing();
  ASSERT_OK(dbfull()->SetOptions({
      {"disable_auto_compactions", "true"},
  }));
  // Write about 10K more
  for (int i = 0; i < 100; i++) {
    ASSERT_OK(Put(Key(static_cast<int>(rnd.Uniform(kMaxKey))),
                  RandomString(&rnd, 80)));
  }
  ASSERT_OK(dbfull()->SetOptions({
      {"disable_auto_compactions", "false"},
  }));
  Flush();
  // Wait for 200 milliseconds before proceeding compactions to make sure two
  // parallel ones are executed.
  env_->SleepForMicroseconds(200000);
  dbfull()->TEST_WaitForCompact();
  ASSERT_TRUE(db_->GetIntProperty("rocksdb.base-level", &int_prop));
  ASSERT_EQ(3U, int_prop);
  rocksdb::SyncPoint::GetInstance()->DisableProcessing();

  // Trigger a condition that the compaction changes base level and L0->Lbase
  // happens at the same time.
  // We try to make last levels' targets to be 10K, 40K, 160K, add triggers
  // another compaction from 40K->160K.
  ASSERT_OK(dbfull()->SetOptions({
      {"disable_auto_compactions", "true"},
  }));
  // Write about 150K more
  for (int i = 0; i < 1350; i++) {
    ASSERT_OK(Put(Key(static_cast<int>(rnd.Uniform(kMaxKey))),
                  RandomString(&rnd, 80)));
  }
  ASSERT_OK(dbfull()->SetOptions({
      {"disable_auto_compactions", "false"},
  }));
  Flush();
  dbfull()->TEST_WaitForCompact();
  ASSERT_TRUE(db_->GetIntProperty("rocksdb.base-level", &int_prop));
  ASSERT_EQ(2U, int_prop);

  // Keep Writing data until base level changed 2->1. There will be L0->L2
  // compaction going on at the same time.
  rocksdb::SyncPoint::GetInstance()->EnableProcessing();
  for (int attempt = 0; attempt <= 20; attempt++) {
    // Write about 5K more data with two flushes. It should be flush to level 2
    // but when it is applied, base level is already 1.
    for (int i = 0; i < 50; i++) {
      ASSERT_OK(Put(Key(static_cast<int>(rnd.Uniform(kMaxKey))),
                    RandomString(&rnd, 80)));
    }
    Flush();

    ASSERT_TRUE(db_->GetIntProperty("rocksdb.base-level", &int_prop));
    if (int_prop == 2U) {
      env_->SleepForMicroseconds(50000);
    } else {
      break;
    }
  }
  rocksdb::SyncPoint::GetInstance()->DisableProcessing();
  rocksdb::SyncPoint::GetInstance()->ClearAllCallBacks();

  env_->SleepForMicroseconds(200000);

  ASSERT_TRUE(db_->GetIntProperty("rocksdb.base-level", &int_prop));
  ASSERT_EQ(1U, int_prop);
}

// Test specific cases in dynamic max bytes
TEST_F(DBTest, DynamicLevelMaxBytesCompactRange) {
  Random rnd(301);
  int kMaxKey = 1000000;

  Options options = CurrentOptions();
  options.create_if_missing = true;
  options.db_write_buffer_size = 2048;
  options.write_buffer_size = 2048;
  options.max_write_buffer_number = 2;
  options.level0_file_num_compaction_trigger = 2;
  options.level0_slowdown_writes_trigger = 9999;
  options.level0_stop_writes_trigger = 9999;
  options.target_file_size_base = 2;
  options.level_compaction_dynamic_level_bytes = true;
  options.max_bytes_for_level_base = 10240;
  options.max_bytes_for_level_multiplier = 4;
  options.max_background_compactions = 1;
  const int kNumLevels = 5;
  options.num_levels = kNumLevels;
  options.expanded_compaction_factor = 0;  // Force not expanding in compactions
  BlockBasedTableOptions table_options;
  table_options.block_size = 1024;
  options.table_factory.reset(NewBlockBasedTableFactory(table_options));

  DestroyAndReopen(options);

  // Compact against empty DB
  dbfull()->CompactRange(CompactRangeOptions(), nullptr, nullptr);

  uint64_t int_prop;
  std::string str_prop;

  // Initial base level is the last level
  ASSERT_TRUE(db_->GetIntProperty("rocksdb.base-level", &int_prop));
  ASSERT_EQ(4U, int_prop);

  // Put about 7K to L0
  for (int i = 0; i < 140; i++) {
    ASSERT_OK(Put(Key(static_cast<int>(rnd.Uniform(kMaxKey))),
                  RandomString(&rnd, 80)));
  }
  Flush();
  dbfull()->TEST_WaitForCompact();
  if (NumTableFilesAtLevel(0) == 0) {
    // Make sure level 0 is not empty
    ASSERT_OK(Put(Key(static_cast<int>(rnd.Uniform(kMaxKey))),
                  RandomString(&rnd, 80)));
    Flush();
  }

  ASSERT_TRUE(db_->GetIntProperty("rocksdb.base-level", &int_prop));
  ASSERT_EQ(3U, int_prop);
  ASSERT_TRUE(db_->GetProperty("rocksdb.num-files-at-level1", &str_prop));
  ASSERT_EQ("0", str_prop);
  ASSERT_TRUE(db_->GetProperty("rocksdb.num-files-at-level2", &str_prop));
  ASSERT_EQ("0", str_prop);

  rocksdb::SyncPoint::GetInstance()->DisableProcessing();
  rocksdb::SyncPoint::GetInstance()->ClearAllCallBacks();

  std::set<int> output_levels;
  rocksdb::SyncPoint::GetInstance()->SetCallBack(
      "CompactionPicker::CompactRange:Return", [&](void* arg) {
        Compaction* compaction = reinterpret_cast<Compaction*>(arg);
        output_levels.insert(compaction->output_level());
      });
  rocksdb::SyncPoint::GetInstance()->EnableProcessing();

  dbfull()->CompactRange(CompactRangeOptions(), nullptr, nullptr);
  ASSERT_EQ(output_levels.size(), 2);
  ASSERT_TRUE(output_levels.find(3) != output_levels.end());
  ASSERT_TRUE(output_levels.find(4) != output_levels.end());
  ASSERT_TRUE(db_->GetProperty("rocksdb.num-files-at-level0", &str_prop));
  ASSERT_EQ("0", str_prop);
  ASSERT_TRUE(db_->GetProperty("rocksdb.num-files-at-level3", &str_prop));
  ASSERT_EQ("0", str_prop);
  // Base level is still level 3.
  ASSERT_TRUE(db_->GetIntProperty("rocksdb.base-level", &int_prop));
  ASSERT_EQ(3U, int_prop);
}

TEST_F(DBTest, DynamicLevelMaxBytesBaseInc) {
  Options options = CurrentOptions();
  options.create_if_missing = true;
  options.db_write_buffer_size = 2048;
  options.write_buffer_size = 2048;
  options.max_write_buffer_number = 2;
  options.level0_file_num_compaction_trigger = 2;
  options.level0_slowdown_writes_trigger = 2;
  options.level0_stop_writes_trigger = 2;
  options.target_file_size_base = 2048;
  options.level_compaction_dynamic_level_bytes = true;
  options.max_bytes_for_level_base = 10240;
  options.max_bytes_for_level_multiplier = 4;
  options.soft_rate_limit = 1.1;
  options.max_background_compactions = 2;
  options.num_levels = 5;

  DestroyAndReopen(options);

  int non_trivial = 0;
  rocksdb::SyncPoint::GetInstance()->SetCallBack(
      "DBImpl::BackgroundCompaction:NonTrivial",
      [&](void* arg) { non_trivial++; });
  rocksdb::SyncPoint::GetInstance()->EnableProcessing();

  Random rnd(301);
  const int total_keys = 3000;
  const int random_part_size = 100;
  for (int i = 0; i < total_keys; i++) {
    std::string value = RandomString(&rnd, random_part_size);
    PutFixed32(&value, static_cast<uint32_t>(i));
    ASSERT_OK(Put(Key(i), value));
  }
  Flush();
  dbfull()->TEST_WaitForCompact();
  rocksdb::SyncPoint::GetInstance()->DisableProcessing();

  ASSERT_EQ(non_trivial, 0);

  for (int i = 0; i < total_keys; i++) {
    std::string value = Get(Key(i));
    ASSERT_EQ(DecodeFixed32(value.c_str() + random_part_size),
              static_cast<uint32_t>(i));
  }

  env_->SetBackgroundThreads(1, Env::LOW);
  env_->SetBackgroundThreads(1, Env::HIGH);
}

<<<<<<< HEAD
=======
TEST_F(DBTest, MigrateToDynamicLevelMaxBytesBase) {
  Random rnd(301);
  const int kMaxKey = 2000;

  Options options;
  options.create_if_missing = true;
  options.db_write_buffer_size = 2048;
  options.write_buffer_size = 2048;
  options.max_write_buffer_number = 8;
  options.level0_file_num_compaction_trigger = 4;
  options.level0_slowdown_writes_trigger = 4;
  options.level0_stop_writes_trigger = 8;
  options.target_file_size_base = 2048;
  options.level_compaction_dynamic_level_bytes = false;
  options.max_bytes_for_level_base = 10240;
  options.max_bytes_for_level_multiplier = 4;
  options.soft_rate_limit = 1.1;
  options.num_levels = 8;

  DestroyAndReopen(options);

  auto verify_func = [&](int num_keys, bool if_sleep) {
    for (int i = 0; i < num_keys; i++) {
      ASSERT_NE("NOT_FOUND", Get(Key(kMaxKey + i)));
      if (i < num_keys / 10) {
        ASSERT_EQ("NOT_FOUND", Get(Key(i)));
      } else {
        ASSERT_NE("NOT_FOUND", Get(Key(i)));
      }
      if (if_sleep && i % 1000 == 0) {
        // Without it, valgrind may choose not to give another
        // thread a chance to run before finishing the function,
        // causing the test to be extremely slow.
        env_->SleepForMicroseconds(1);
      }
    }
  };

  int total_keys = 1000;
  for (int i = 0; i < total_keys; i++) {
    ASSERT_OK(Put(Key(i), RandomString(&rnd, 102)));
    ASSERT_OK(Put(Key(kMaxKey + i), RandomString(&rnd, 102)));
    ASSERT_OK(Delete(Key(i / 10)));
  }
  verify_func(total_keys, false);
  dbfull()->TEST_WaitForCompact();

  options.level_compaction_dynamic_level_bytes = true;
  options.disable_auto_compactions = true;
  Reopen(options);
  verify_func(total_keys, false);

  std::atomic_bool compaction_finished(false);
  // Issue manual compaction in one thread and still verify DB state
  // in main thread.
  std::thread t([&]() {
    CompactRangeOptions compact_options;
    compact_options.change_level = true;
    compact_options.target_level = options.num_levels - 1;
    dbfull()->CompactRange(compact_options, nullptr, nullptr);
    compaction_finished.store(true);
  });
  do {
    verify_func(total_keys, true);
  } while (!compaction_finished.load());
  t.join();

  ASSERT_OK(dbfull()->SetOptions({
      {"disable_auto_compactions", "false"},
  }));

  int total_keys2 = 2000;
  for (int i = total_keys; i < total_keys2; i++) {
    ASSERT_OK(Put(Key(i), RandomString(&rnd, 102)));
    ASSERT_OK(Put(Key(kMaxKey + i), RandomString(&rnd, 102)));
    ASSERT_OK(Delete(Key(i / 10)));
  }

  verify_func(total_keys2, false);
  dbfull()->TEST_WaitForCompact();
  verify_func(total_keys2, false);

  // Base level is not level 1
  ASSERT_EQ(NumTableFilesAtLevel(1), 0);
  ASSERT_EQ(NumTableFilesAtLevel(2), 0);
}
>>>>>>> 72cab889

namespace {
class OnFileDeletionListener : public EventListener {
 public:
  OnFileDeletionListener() :
      matched_count_(0),
      expected_file_name_("") {}

  void SetExpectedFileName(
      const std::string file_name) {
    expected_file_name_ = file_name;
  }

  void VerifyMatchedCount(size_t expected_value) {
    ASSERT_EQ(matched_count_, expected_value);
  }

  void OnTableFileDeleted(
      const TableFileDeletionInfo& info) override {
    if (expected_file_name_ != "") {
      ASSERT_EQ(expected_file_name_, info.file_path);
      expected_file_name_ = "";
      matched_count_++;
    }
  }

 private:
  size_t matched_count_;
  std::string expected_file_name_;
};

}  // namespace

TEST_F(DBTest, DynamicLevelCompressionPerLevel) {
  if (!Snappy_Supported()) {
    return;
  }
  const int kNKeys = 120;
  int keys[kNKeys];
  for (int i = 0; i < kNKeys; i++) {
    keys[i] = i;
  }
  std::random_shuffle(std::begin(keys), std::end(keys));

  Random rnd(301);
  Options options;
  options.create_if_missing = true;
  options.db_write_buffer_size = 20480;
  options.write_buffer_size = 20480;
  options.max_write_buffer_number = 2;
  options.level0_file_num_compaction_trigger = 2;
  options.level0_slowdown_writes_trigger = 2;
  options.level0_stop_writes_trigger = 2;
  options.target_file_size_base = 2048;
  options.level_compaction_dynamic_level_bytes = true;
  options.max_bytes_for_level_base = 102400;
  options.max_bytes_for_level_multiplier = 4;
  options.max_background_compactions = 1;
  options.num_levels = 5;

  options.compression_per_level.resize(3);
  options.compression_per_level[0] = kNoCompression;
  options.compression_per_level[1] = kNoCompression;
  options.compression_per_level[2] = kSnappyCompression;

  OnFileDeletionListener* listener = new OnFileDeletionListener();
  options.listeners.emplace_back(listener);

  DestroyAndReopen(options);

  // Insert more than 80K. L4 should be base level. Neither L0 nor L4 should
  // be compressed, so total data size should be more than 80K.
  for (int i = 0; i < 20; i++) {
    ASSERT_OK(Put(Key(keys[i]), CompressibleString(&rnd, 4000)));
  }
  Flush();
  dbfull()->TEST_WaitForCompact();

  ASSERT_EQ(NumTableFilesAtLevel(1), 0);
  ASSERT_EQ(NumTableFilesAtLevel(2), 0);
  ASSERT_EQ(NumTableFilesAtLevel(3), 0);
  ASSERT_GT(SizeAtLevel(0) + SizeAtLevel(4), 20U * 4000U);

  // Insert 400KB. Some data will be compressed
  for (int i = 21; i < 120; i++) {
    ASSERT_OK(Put(Key(keys[i]), CompressibleString(&rnd, 4000)));
  }
  Flush();
  dbfull()->TEST_WaitForCompact();
  ASSERT_EQ(NumTableFilesAtLevel(1), 0);
  ASSERT_EQ(NumTableFilesAtLevel(2), 0);
  ASSERT_LT(SizeAtLevel(0) + SizeAtLevel(3) + SizeAtLevel(4), 120U * 4000U);
  // Make sure data in files in L3 is not compacted by removing all files
  // in L4 and calculate number of rows
  ASSERT_OK(dbfull()->SetOptions({
      {"disable_auto_compactions", "true"},
  }));
  ColumnFamilyMetaData cf_meta;
  db_->GetColumnFamilyMetaData(&cf_meta);
  for (auto file : cf_meta.levels[4].files) {
    listener->SetExpectedFileName(dbname_ + file.name);
    ASSERT_OK(dbfull()->DeleteFile(file.name));
  }
  listener->VerifyMatchedCount(cf_meta.levels[4].files.size());

  int num_keys = 0;
  std::unique_ptr<Iterator> iter(db_->NewIterator(ReadOptions()));
  for (iter->SeekToFirst(); iter->Valid(); iter->Next()) {
    num_keys++;
  }
  ASSERT_OK(iter->status());
  ASSERT_GT(SizeAtLevel(0) + SizeAtLevel(3), num_keys * 4000U);
}

TEST_F(DBTest, DynamicLevelCompressionPerLevel2) {
  if (!Snappy_Supported() || !LZ4_Supported() || !Zlib_Supported()) {
    return;
  }
  const int kNKeys = 500;
  int keys[kNKeys];
  for (int i = 0; i < kNKeys; i++) {
    keys[i] = i;
  }
  std::random_shuffle(std::begin(keys), std::end(keys));

  Random rnd(301);
  Options options;
  options.create_if_missing = true;
  options.db_write_buffer_size = 6000;
  options.write_buffer_size = 6000;
  options.max_write_buffer_number = 2;
  options.level0_file_num_compaction_trigger = 2;
  options.level0_slowdown_writes_trigger = 2;
  options.level0_stop_writes_trigger = 2;
  options.soft_rate_limit = 1.1;

  // Use file size to distinguish levels
  // L1: 10, L2: 20, L3 40, L4 80
  // L0 is less than 30
  options.target_file_size_base = 10;
  options.target_file_size_multiplier = 2;

  options.level_compaction_dynamic_level_bytes = true;
  options.max_bytes_for_level_base = 200;
  options.max_bytes_for_level_multiplier = 8;
  options.max_background_compactions = 1;
  options.num_levels = 5;
  std::shared_ptr<mock::MockTableFactory> mtf(new mock::MockTableFactory);
  options.table_factory = mtf;

  options.compression_per_level.resize(3);
  options.compression_per_level[0] = kNoCompression;
  options.compression_per_level[1] = kLZ4Compression;
  options.compression_per_level[2] = kZlibCompression;

  DestroyAndReopen(options);
  // When base level is L4, L4 is LZ4.
  std::atomic<int> num_zlib(0);
  std::atomic<int> num_lz4(0);
  std::atomic<int> num_no(0);
  rocksdb::SyncPoint::GetInstance()->SetCallBack(
      "LevelCompactionPicker::PickCompaction:Return", [&](void* arg) {
        Compaction* compaction = reinterpret_cast<Compaction*>(arg);
        if (compaction->output_level() == 4) {
          ASSERT_TRUE(compaction->OutputCompressionType() == kLZ4Compression);
          num_lz4.fetch_add(1);
        }
      });
  rocksdb::SyncPoint::GetInstance()->SetCallBack(
      "FlushJob::WriteLevel0Table:output_compression", [&](void* arg) {
        auto* compression = reinterpret_cast<CompressionType*>(arg);
        ASSERT_TRUE(*compression == kNoCompression);
        num_no.fetch_add(1);
      });
  rocksdb::SyncPoint::GetInstance()->EnableProcessing();

  for (int i = 0; i < 100; i++) {
    ASSERT_OK(Put(Key(keys[i]), RandomString(&rnd, 200)));
  }
  Flush();
  dbfull()->TEST_WaitForCompact();
  rocksdb::SyncPoint::GetInstance()->DisableProcessing();
  rocksdb::SyncPoint::GetInstance()->ClearAllCallBacks();

  ASSERT_EQ(NumTableFilesAtLevel(1), 0);
  ASSERT_EQ(NumTableFilesAtLevel(2), 0);
  ASSERT_EQ(NumTableFilesAtLevel(3), 0);
  ASSERT_GT(NumTableFilesAtLevel(4), 0);
  ASSERT_GT(num_no.load(), 2);
  ASSERT_GT(num_lz4.load(), 0);
  int prev_num_files_l4 = NumTableFilesAtLevel(4);

  // After base level turn L4->L3, L3 becomes LZ4 and L4 becomes Zlib
  num_lz4.store(0);
  num_no.store(0);
  rocksdb::SyncPoint::GetInstance()->SetCallBack(
      "LevelCompactionPicker::PickCompaction:Return", [&](void* arg) {
        Compaction* compaction = reinterpret_cast<Compaction*>(arg);
        if (compaction->output_level() == 4 && compaction->start_level() == 3) {
          ASSERT_TRUE(compaction->OutputCompressionType() == kZlibCompression);
          num_zlib.fetch_add(1);
        } else {
          ASSERT_TRUE(compaction->OutputCompressionType() == kLZ4Compression);
          num_lz4.fetch_add(1);
        }
      });
  rocksdb::SyncPoint::GetInstance()->SetCallBack(
      "FlushJob::WriteLevel0Table:output_compression", [&](void* arg) {
        auto* compression = reinterpret_cast<CompressionType*>(arg);
        ASSERT_TRUE(*compression == kNoCompression);
        num_no.fetch_add(1);
      });
  rocksdb::SyncPoint::GetInstance()->EnableProcessing();

  for (int i = 101; i < 500; i++) {
    ASSERT_OK(Put(Key(keys[i]), RandomString(&rnd, 200)));
    if (i % 100 == 99) {
      Flush();
      dbfull()->TEST_WaitForCompact();
    }
  }

  rocksdb::SyncPoint::GetInstance()->ClearAllCallBacks();
  rocksdb::SyncPoint::GetInstance()->DisableProcessing();
  ASSERT_EQ(NumTableFilesAtLevel(1), 0);
  ASSERT_EQ(NumTableFilesAtLevel(2), 0);
  ASSERT_GT(NumTableFilesAtLevel(3), 0);
  ASSERT_GT(NumTableFilesAtLevel(4), prev_num_files_l4);
  ASSERT_GT(num_no.load(), 2);
  ASSERT_GT(num_lz4.load(), 0);
  ASSERT_GT(num_zlib.load(), 0);
}

TEST_F(DBTest, DynamicCompactionOptions) {
  // minimum write buffer size is enforced at 64KB
  const uint64_t k32KB = 1 << 15;
  const uint64_t k64KB = 1 << 16;
  const uint64_t k128KB = 1 << 17;
  const uint64_t k1MB = 1 << 20;
  const uint64_t k4KB = 1 << 12;
  Options options;
  options.env = env_;
  options.create_if_missing = true;
  options.compression = kNoCompression;
  options.soft_rate_limit = 1.1;
  options.write_buffer_size = k64KB;
  options.max_write_buffer_number = 2;
  // Compaction related options
  options.level0_file_num_compaction_trigger = 3;
  options.level0_slowdown_writes_trigger = 4;
  options.level0_stop_writes_trigger = 8;
  options.max_grandparent_overlap_factor = 10;
  options.expanded_compaction_factor = 25;
  options.source_compaction_factor = 1;
  options.target_file_size_base = k64KB;
  options.target_file_size_multiplier = 1;
  options.max_bytes_for_level_base = k128KB;
  options.max_bytes_for_level_multiplier = 4;

  // Block flush thread and disable compaction thread
  env_->SetBackgroundThreads(1, Env::LOW);
  env_->SetBackgroundThreads(1, Env::HIGH);
  DestroyAndReopen(options);

  auto gen_l0_kb = [this](int start, int size, int stride) {
    Random rnd(301);
    for (int i = 0; i < size; i++) {
      ASSERT_OK(Put(Key(start + stride * i), RandomString(&rnd, 1024)));
    }
    dbfull()->TEST_WaitForFlushMemTable();
  };

  // Write 3 files that have the same key range.
  // Since level0_file_num_compaction_trigger is 3, compaction should be
  // triggered. The compaction should result in one L1 file
  gen_l0_kb(0, 64, 1);
  ASSERT_EQ(NumTableFilesAtLevel(0), 1);
  gen_l0_kb(0, 64, 1);
  ASSERT_EQ(NumTableFilesAtLevel(0), 2);
  gen_l0_kb(0, 64, 1);
  dbfull()->TEST_WaitForCompact();
  ASSERT_EQ("0,1", FilesPerLevel());
  std::vector<LiveFileMetaData> metadata;
  db_->GetLiveFilesMetaData(&metadata);
  ASSERT_EQ(1U, metadata.size());
  ASSERT_LE(metadata[0].size, k64KB + k4KB);
  ASSERT_GE(metadata[0].size, k64KB - k4KB);

  // Test compaction trigger and target_file_size_base
  // Reduce compaction trigger to 2, and reduce L1 file size to 32KB.
  // Writing to 64KB L0 files should trigger a compaction. Since these
  // 2 L0 files have the same key range, compaction merge them and should
  // result in 2 32KB L1 files.
  ASSERT_OK(dbfull()->SetOptions({
    {"level0_file_num_compaction_trigger", "2"},
    {"target_file_size_base", ToString(k32KB) }
  }));

  gen_l0_kb(0, 64, 1);
  ASSERT_EQ("1,1", FilesPerLevel());
  gen_l0_kb(0, 64, 1);
  dbfull()->TEST_WaitForCompact();
  ASSERT_EQ("0,2", FilesPerLevel());
  metadata.clear();
  db_->GetLiveFilesMetaData(&metadata);
  ASSERT_EQ(2U, metadata.size());
  ASSERT_LE(metadata[0].size, k32KB + k4KB);
  ASSERT_GE(metadata[0].size, k32KB - k4KB);
  ASSERT_LE(metadata[1].size, k32KB + k4KB);
  ASSERT_GE(metadata[1].size, k32KB - k4KB);

  // Test max_bytes_for_level_base
  // Increase level base size to 256KB and write enough data that will
  // fill L1 and L2. L1 size should be around 256KB while L2 size should be
  // around 256KB x 4.
  ASSERT_OK(dbfull()->SetOptions({
    {"max_bytes_for_level_base", ToString(k1MB) }
  }));

  // writing 96 x 64KB => 6 * 1024KB
  // (L1 + L2) = (1 + 4) * 1024KB
  for (int i = 0; i < 96; ++i) {
    gen_l0_kb(i, 64, 96);
  }
  dbfull()->TEST_WaitForCompact();
  ASSERT_GT(SizeAtLevel(1), k1MB / 2);
  ASSERT_LT(SizeAtLevel(1), k1MB + k1MB / 2);

  // Within (0.5, 1.5) of 4MB.
  ASSERT_GT(SizeAtLevel(2), 2 * k1MB);
  ASSERT_LT(SizeAtLevel(2), 6 * k1MB);

  // Test max_bytes_for_level_multiplier and
  // max_bytes_for_level_base. Now, reduce both mulitplier and level base,
  // After filling enough data that can fit in L1 - L3, we should see L1 size
  // reduces to 128KB from 256KB which was asserted previously. Same for L2.
  ASSERT_OK(dbfull()->SetOptions({
    {"max_bytes_for_level_multiplier", "2"},
    {"max_bytes_for_level_base", ToString(k128KB) }
  }));

  // writing 20 x 64KB = 10 x 128KB
  // (L1 + L2 + L3) = (1 + 2 + 4) * 128KB
  for (int i = 0; i < 20; ++i) {
    gen_l0_kb(i, 64, 32);
  }
  dbfull()->TEST_WaitForCompact();
  uint64_t total_size =
    SizeAtLevel(1) + SizeAtLevel(2) + SizeAtLevel(3);
  ASSERT_TRUE(total_size < k128KB * 7 * 1.5);

  // Test level0_stop_writes_trigger.
  // Clean up memtable and L0. Block compaction threads. If continue to write
  // and flush memtables. We should see put timeout after 8 memtable flushes
  // since level0_stop_writes_trigger = 8
  dbfull()->CompactRange(CompactRangeOptions(), nullptr, nullptr);
  // Block compaction
  SleepingBackgroundTask sleeping_task_low1;
  env_->Schedule(&SleepingBackgroundTask::DoSleepTask, &sleeping_task_low1,
                 Env::Priority::LOW);
  ASSERT_EQ(NumTableFilesAtLevel(0), 0);
  int count = 0;
  Random rnd(301);
  WriteOptions wo;
  wo.timeout_hint_us = 10000;
  while (Put(Key(count), RandomString(&rnd, 1024), wo).ok() && count < 64) {
    dbfull()->TEST_FlushMemTable(true);
    count++;
  }
  // Stop trigger = 8
  ASSERT_EQ(count, 8);
  // Unblock
  sleeping_task_low1.WakeUp();
  sleeping_task_low1.WaitUntilDone();

  // Now reduce level0_stop_writes_trigger to 6. Clear up memtables and L0.
  // Block compaction thread again. Perform the put and memtable flushes
  // until we see timeout after 6 memtable flushes.
  ASSERT_OK(dbfull()->SetOptions({
    {"level0_stop_writes_trigger", "6"}
  }));
  dbfull()->CompactRange(CompactRangeOptions(), nullptr, nullptr);
  ASSERT_EQ(NumTableFilesAtLevel(0), 0);

  // Block compaction
  SleepingBackgroundTask sleeping_task_low2;
  env_->Schedule(&SleepingBackgroundTask::DoSleepTask, &sleeping_task_low2,
                 Env::Priority::LOW);
  count = 0;
  while (Put(Key(count), RandomString(&rnd, 1024), wo).ok() && count < 64) {
    dbfull()->TEST_FlushMemTable(true);
    count++;
  }
  ASSERT_EQ(count, 6);
  // Unblock
  sleeping_task_low2.WakeUp();
  sleeping_task_low2.WaitUntilDone();

  // Test disable_auto_compactions
  // Compaction thread is unblocked but auto compaction is disabled. Write
  // 4 L0 files and compaction should be triggered. If auto compaction is
  // disabled, then TEST_WaitForCompact will be waiting for nothing. Number of
  // L0 files do not change after the call.
  ASSERT_OK(dbfull()->SetOptions({
    {"disable_auto_compactions", "true"}
  }));
  dbfull()->CompactRange(CompactRangeOptions(), nullptr, nullptr);
  ASSERT_EQ(NumTableFilesAtLevel(0), 0);

  for (int i = 0; i < 4; ++i) {
    ASSERT_OK(Put(Key(i), RandomString(&rnd, 1024)));
    // Wait for compaction so that put won't timeout
    dbfull()->TEST_FlushMemTable(true);
  }
  dbfull()->TEST_WaitForCompact();
  ASSERT_EQ(NumTableFilesAtLevel(0), 4);

  // Enable auto compaction and perform the same test, # of L0 files should be
  // reduced after compaction.
  ASSERT_OK(dbfull()->SetOptions({
    {"disable_auto_compactions", "false"}
  }));
  dbfull()->CompactRange(CompactRangeOptions(), nullptr, nullptr);
  ASSERT_EQ(NumTableFilesAtLevel(0), 0);

  for (int i = 0; i < 4; ++i) {
    ASSERT_OK(Put(Key(i), RandomString(&rnd, 1024)));
    // Wait for compaction so that put won't timeout
    dbfull()->TEST_FlushMemTable(true);
  }
  dbfull()->TEST_WaitForCompact();
  ASSERT_LT(NumTableFilesAtLevel(0), 4);

  // Test max_mem_compaction_level.
  // Destroy DB and start from scratch
  options.max_background_compactions = 1;
  options.max_background_flushes = 0;
  options.max_mem_compaction_level = 2;
  DestroyAndReopen(options);
  ASSERT_EQ(NumTableFilesAtLevel(0), 0);
  ASSERT_EQ(NumTableFilesAtLevel(1), 0);
  ASSERT_EQ(NumTableFilesAtLevel(2), 0);

  ASSERT_OK(Put("max_mem_compaction_level_key", RandomString(&rnd, 8)));
  dbfull()->TEST_FlushMemTable(true);
  ASSERT_EQ(NumTableFilesAtLevel(0), 0);
  ASSERT_EQ(NumTableFilesAtLevel(1), 0);
  ASSERT_EQ(NumTableFilesAtLevel(2), 1);

  ASSERT_TRUE(Put("max_mem_compaction_level_key",
              RandomString(&rnd, 8)).ok());
  // Set new value and it becomes effective in this flush
  ASSERT_OK(dbfull()->SetOptions({
    {"max_mem_compaction_level", "1"}
  }));
  dbfull()->TEST_FlushMemTable(true);
  ASSERT_EQ(NumTableFilesAtLevel(0), 0);
  ASSERT_EQ(NumTableFilesAtLevel(1), 1);
  ASSERT_EQ(NumTableFilesAtLevel(2), 1);

  ASSERT_TRUE(Put("max_mem_compaction_level_key",
              RandomString(&rnd, 8)).ok());
  // Set new value and it becomes effective in this flush
  ASSERT_OK(dbfull()->SetOptions({
    {"max_mem_compaction_level", "0"}
  }));
  dbfull()->TEST_FlushMemTable(true);
  ASSERT_EQ(NumTableFilesAtLevel(0), 1);
  ASSERT_EQ(NumTableFilesAtLevel(1), 1);
  ASSERT_EQ(NumTableFilesAtLevel(2), 1);
}

TEST_F(DBTest, FileCreationRandomFailure) {
  Options options;
  options.env = env_;
  options.create_if_missing = true;
  options.write_buffer_size = 100000;  // Small write buffer
  options.target_file_size_base = 200000;
  options.max_bytes_for_level_base = 1000000;
  options.max_bytes_for_level_multiplier = 2;

  DestroyAndReopen(options);
  Random rnd(301);

  const int kTestSize = kCDTKeysPerBuffer * 4096;
  const int kTotalIteration = 100;
  // the second half of the test involves in random failure
  // of file creation.
  const int kRandomFailureTest = kTotalIteration / 2;
  std::vector<std::string> values;
  for (int i = 0; i < kTestSize; ++i) {
    values.push_back("NOT_FOUND");
  }
  for (int j = 0; j < kTotalIteration; ++j) {
    if (j == kRandomFailureTest) {
      env_->non_writeable_rate_.store(90);
    }
    for (int k = 0; k < kTestSize; ++k) {
      // here we expect some of the Put fails.
      std::string value = RandomString(&rnd, 100);
      Status s = Put(Key(k), Slice(value));
      if (s.ok()) {
        // update the latest successful put
        values[k] = value;
      }
      // But everything before we simulate the failure-test should succeed.
      if (j < kRandomFailureTest) {
        ASSERT_OK(s);
      }
    }
  }

  // If rocksdb does not do the correct job, internal assert will fail here.
  dbfull()->TEST_WaitForFlushMemTable();
  dbfull()->TEST_WaitForCompact();

  // verify we have the latest successful update
  for (int k = 0; k < kTestSize; ++k) {
    auto v = Get(Key(k));
    ASSERT_EQ(v, values[k]);
  }

  // reopen and reverify we have the latest successful update
  env_->non_writeable_rate_.store(0);
  Reopen(options);
  for (int k = 0; k < kTestSize; ++k) {
    auto v = Get(Key(k));
    ASSERT_EQ(v, values[k]);
  }
}

TEST_F(DBTest, PartialCompactionFailure) {
  Options options;
  const int kKeySize = 16;
  const int kKvSize = 1000;
  const int kKeysPerBuffer = 100;
  const int kNumL1Files = 5;
  options.create_if_missing = true;
  options.write_buffer_size = kKeysPerBuffer * kKvSize;
  options.max_write_buffer_number = 2;
  options.target_file_size_base =
      options.write_buffer_size *
      (options.max_write_buffer_number - 1);
  options.level0_file_num_compaction_trigger = kNumL1Files;
  options.max_bytes_for_level_base =
      options.level0_file_num_compaction_trigger *
      options.target_file_size_base;
  options.max_bytes_for_level_multiplier = 2;
  options.compression = kNoCompression;

  env_->SetBackgroundThreads(1, Env::HIGH);
  env_->SetBackgroundThreads(1, Env::LOW);
  // stop the compaction thread until we simulate the file creation failure.
  SleepingBackgroundTask sleeping_task_low;
  env_->Schedule(&SleepingBackgroundTask::DoSleepTask, &sleeping_task_low,
                 Env::Priority::LOW);

  options.env = env_;

  DestroyAndReopen(options);

  const int kNumInsertedKeys =
      options.level0_file_num_compaction_trigger *
      (options.max_write_buffer_number - 1) *
      kKeysPerBuffer;

  Random rnd(301);
  std::vector<std::string> keys;
  std::vector<std::string> values;
  for (int k = 0; k < kNumInsertedKeys; ++k) {
    keys.emplace_back(RandomString(&rnd, kKeySize));
    values.emplace_back(RandomString(&rnd, kKvSize - kKeySize));
    ASSERT_OK(Put(Slice(keys[k]), Slice(values[k])));
  }

  dbfull()->TEST_FlushMemTable(true);
  // Make sure the number of L0 files can trigger compaction.
  ASSERT_GE(NumTableFilesAtLevel(0),
            options.level0_file_num_compaction_trigger);

  auto previous_num_level0_files = NumTableFilesAtLevel(0);

  // Fail the first file creation.
  env_->non_writable_count_ = 1;
  sleeping_task_low.WakeUp();
  sleeping_task_low.WaitUntilDone();

  // Expect compaction to fail here as one file will fail its
  // creation.
  ASSERT_TRUE(!dbfull()->TEST_WaitForCompact().ok());

  // Verify L0 -> L1 compaction does fail.
  ASSERT_EQ(NumTableFilesAtLevel(1), 0);

  // Verify all L0 files are still there.
  ASSERT_EQ(NumTableFilesAtLevel(0), previous_num_level0_files);

  // All key-values must exist after compaction fails.
  for (int k = 0; k < kNumInsertedKeys; ++k) {
    ASSERT_EQ(values[k], Get(keys[k]));
  }

  env_->non_writable_count_ = 0;

  // Make sure RocksDB will not get into corrupted state.
  Reopen(options);

  // Verify again after reopen.
  for (int k = 0; k < kNumInsertedKeys; ++k) {
    ASSERT_EQ(values[k], Get(keys[k]));
  }
}

TEST_F(DBTest, DynamicMiscOptions) {
  // Test max_sequential_skip_in_iterations
  Options options;
  options.env = env_;
  options.create_if_missing = true;
  options.max_sequential_skip_in_iterations = 16;
  options.compression = kNoCompression;
  options.statistics = rocksdb::CreateDBStatistics();
  DestroyAndReopen(options);

  auto assert_reseek_count = [this, &options](int key_start, int num_reseek) {
    int key0 = key_start;
    int key1 = key_start + 1;
    int key2 = key_start + 2;
    Random rnd(301);
    ASSERT_OK(Put(Key(key0), RandomString(&rnd, 8)));
    for (int i = 0; i < 10; ++i) {
      ASSERT_OK(Put(Key(key1), RandomString(&rnd, 8)));
    }
    ASSERT_OK(Put(Key(key2), RandomString(&rnd, 8)));
    std::unique_ptr<Iterator> iter(db_->NewIterator(ReadOptions()));
    iter->Seek(Key(key1));
    ASSERT_TRUE(iter->Valid());
    ASSERT_EQ(iter->key().compare(Key(key1)), 0);
    iter->Next();
    ASSERT_TRUE(iter->Valid());
    ASSERT_EQ(iter->key().compare(Key(key2)), 0);
    ASSERT_EQ(num_reseek,
              TestGetTickerCount(options, NUMBER_OF_RESEEKS_IN_ITERATION));
  };
  // No reseek
  assert_reseek_count(100, 0);

  ASSERT_OK(dbfull()->SetOptions({
    {"max_sequential_skip_in_iterations", "4"}
  }));
  // Clear memtable and make new option effective
  dbfull()->TEST_FlushMemTable(true);
  // Trigger reseek
  assert_reseek_count(200, 1);

  ASSERT_OK(dbfull()->SetOptions({
    {"max_sequential_skip_in_iterations", "16"}
  }));
  // Clear memtable and make new option effective
  dbfull()->TEST_FlushMemTable(true);
  // No reseek
  assert_reseek_count(300, 1);
}

TEST_F(DBTest, DontDeletePendingOutputs) {
  Options options;
  options.env = env_;
  options.create_if_missing = true;
  DestroyAndReopen(options);

  // Every time we write to a table file, call FOF/POF with full DB scan. This
  // will make sure our pending_outputs_ protection work correctly
  std::function<void()> purge_obsolete_files_function = [&]() {
    JobContext job_context(0);
    dbfull()->TEST_LockMutex();
    dbfull()->FindObsoleteFiles(&job_context, true /*force*/);
    dbfull()->TEST_UnlockMutex();
    dbfull()->PurgeObsoleteFiles(job_context);
  };

  env_->table_write_callback_ = &purge_obsolete_files_function;

  for (int i = 0; i < 2; ++i) {
    ASSERT_OK(Put("a", "begin"));
    ASSERT_OK(Put("z", "end"));
    ASSERT_OK(Flush());
  }

  // If pending output guard does not work correctly, PurgeObsoleteFiles() will
  // delete the file that Compaction is trying to create, causing this: error
  // db/db_test.cc:975: IO error:
  // /tmp/rocksdbtest-1552237650/db_test/000009.sst: No such file or directory
  Compact("a", "b");
}

TEST_F(DBTest, DontDeleteMovedFile) {
  // This test triggers move compaction and verifies that the file is not
  // deleted when it's part of move compaction
  Options options = CurrentOptions();
  options.env = env_;
  options.create_if_missing = true;
  options.max_bytes_for_level_base = 1024 * 1024;  // 1 MB
  options.level0_file_num_compaction_trigger =
      2;  // trigger compaction when we have 2 files
  DestroyAndReopen(options);

  Random rnd(301);
  // Create two 1MB sst files
  for (int i = 0; i < 2; ++i) {
    // Create 1MB sst file
    for (int j = 0; j < 100; ++j) {
      ASSERT_OK(Put(Key(i * 50 + j), RandomString(&rnd, 10 * 1024)));
    }
    ASSERT_OK(Flush());
  }
  // this should execute both L0->L1 and L1->(move)->L2 compactions
  dbfull()->TEST_WaitForCompact();
  ASSERT_EQ("0,0,1", FilesPerLevel(0));

  // If the moved file is actually deleted (the move-safeguard in
  // ~Version::Version() is not there), we get this failure:
  // Corruption: Can't access /000009.sst
  Reopen(options);
}

TEST_F(DBTest, DeleteMovedFileAfterCompaction) {
  // iter 1 -- delete_obsolete_files_period_micros == 0
  for (int iter = 0; iter < 2; ++iter) {
    // This test triggers move compaction and verifies that the file is not
    // deleted when it's part of move compaction
    Options options = CurrentOptions();
    options.env = env_;
    if (iter == 1) {
      options.delete_obsolete_files_period_micros = 0;
    }
    options.create_if_missing = true;
    options.level0_file_num_compaction_trigger =
        2;  // trigger compaction when we have 2 files
    OnFileDeletionListener* listener = new OnFileDeletionListener();
    options.listeners.emplace_back(listener);
    DestroyAndReopen(options);

    Random rnd(301);
    // Create two 1MB sst files
    for (int i = 0; i < 2; ++i) {
      // Create 1MB sst file
      for (int j = 0; j < 100; ++j) {
        ASSERT_OK(Put(Key(i * 50 + j), RandomString(&rnd, 10 * 1024)));
      }
      ASSERT_OK(Flush());
    }
    // this should execute L0->L1
    dbfull()->TEST_WaitForCompact();
    ASSERT_EQ("0,1", FilesPerLevel(0));

    // block compactions
    SleepingBackgroundTask sleeping_task;
    env_->Schedule(&SleepingBackgroundTask::DoSleepTask, &sleeping_task,
                   Env::Priority::LOW);

    options.max_bytes_for_level_base = 1024 * 1024;  // 1 MB
    Reopen(options);
    std::unique_ptr<Iterator> iterator(db_->NewIterator(ReadOptions()));
    ASSERT_EQ("0,1", FilesPerLevel(0));
    // let compactions go
    sleeping_task.WakeUp();
    sleeping_task.WaitUntilDone();

    // this should execute L1->L2 (move)
    dbfull()->TEST_WaitForCompact();

    ASSERT_EQ("0,0,1", FilesPerLevel(0));

    std::vector<LiveFileMetaData> metadata;
    db_->GetLiveFilesMetaData(&metadata);
    ASSERT_EQ(metadata.size(), 1U);
    auto moved_file_name = metadata[0].name;

    // Create two more 1MB sst files
    for (int i = 0; i < 2; ++i) {
      // Create 1MB sst file
      for (int j = 0; j < 100; ++j) {
        ASSERT_OK(Put(Key(i * 50 + j + 100), RandomString(&rnd, 10 * 1024)));
      }
      ASSERT_OK(Flush());
    }
    // this should execute both L0->L1 and L1->L2 (merge with previous file)
    dbfull()->TEST_WaitForCompact();

    ASSERT_EQ("0,0,2", FilesPerLevel(0));

    // iterator is holding the file
    ASSERT_TRUE(env_->FileExists(dbname_ + moved_file_name));

    listener->SetExpectedFileName(dbname_ + moved_file_name);
    iterator.reset();

    // this file should have been compacted away
    ASSERT_TRUE(!env_->FileExists(dbname_ + moved_file_name));
    listener->VerifyMatchedCount(1);
  }
}

TEST_F(DBTest, OptimizeFiltersForHits) {
  Options options = CurrentOptions();
  options.write_buffer_size = 256 * 1024;
  options.target_file_size_base = 256 * 1024;
  options.level0_file_num_compaction_trigger = 2;
  options.level0_slowdown_writes_trigger = 2;
  options.level0_stop_writes_trigger = 4;
  options.max_bytes_for_level_base = 256 * 1024;
  options.max_write_buffer_number = 2;
  options.max_background_compactions = 8;
  options.max_background_flushes = 8;
  options.compaction_style = kCompactionStyleLevel;
  BlockBasedTableOptions bbto;
  bbto.filter_policy.reset(NewBloomFilterPolicy(10, true));
  bbto.whole_key_filtering = true;
  options.table_factory.reset(NewBlockBasedTableFactory(bbto));
  options.optimize_filters_for_hits = true;
  options.statistics = rocksdb::CreateDBStatistics();
  CreateAndReopenWithCF({"mypikachu"}, options);

  int numkeys = 200000;
  for (int i = 0; i < 20; i += 2) {
    for (int j = i; j < numkeys; j += 20) {
      ASSERT_OK(Put(1, Key(j), "val"));
    }
  }


  ASSERT_OK(Flush(1));
  dbfull()->TEST_WaitForCompact();

  for (int i = 1; i < numkeys; i += 2) {
    ASSERT_EQ(Get(1, Key(i)), "NOT_FOUND");
  }

  ASSERT_EQ(0, TestGetTickerCount(options, GET_HIT_L0));
  ASSERT_EQ(0, TestGetTickerCount(options, GET_HIT_L1));
  ASSERT_EQ(0, TestGetTickerCount(options, GET_HIT_L2_AND_UP));

  // When the skip_filters_on_last_level is ON, the last level which has
  // most of the keys does not use bloom filters. We end up using
  // bloom filters in a very small number of cases. Without the flag.
  // this number would be close to 150000 (all the key at the last level) +
  // some use in the upper levels
  //
  ASSERT_GT(90000, TestGetTickerCount(options, BLOOM_FILTER_USEFUL));

  for (int i = 0; i < numkeys; i += 2) {
    ASSERT_EQ(Get(1, Key(i)), "val");
  }
}

TEST_F(DBTest, L0L1L2AndUpHitCounter) {
  Options options = CurrentOptions();
  options.write_buffer_size = 32 * 1024;
  options.target_file_size_base = 32 * 1024;
  options.level0_file_num_compaction_trigger = 2;
  options.level0_slowdown_writes_trigger = 2;
  options.level0_stop_writes_trigger = 4;
  options.max_bytes_for_level_base = 64 * 1024;
  options.max_write_buffer_number = 2;
  options.max_background_compactions = 8;
  options.max_background_flushes = 8;
  options.statistics = rocksdb::CreateDBStatistics();
  CreateAndReopenWithCF({"mypikachu"}, options);

  int numkeys = 20000;
  for (int i = 0; i < numkeys; i++) {
    ASSERT_OK(Put(1, Key(i), "val"));
  }
  ASSERT_EQ(0, TestGetTickerCount(options, GET_HIT_L0));
  ASSERT_EQ(0, TestGetTickerCount(options, GET_HIT_L1));
  ASSERT_EQ(0, TestGetTickerCount(options, GET_HIT_L2_AND_UP));

  ASSERT_OK(Flush(1));
  dbfull()->TEST_WaitForCompact();

  for (int i = 0; i < numkeys; i++) {
    ASSERT_EQ(Get(1, Key(i)), "val");
  }

  ASSERT_GT(TestGetTickerCount(options, GET_HIT_L0), 100);
  ASSERT_GT(TestGetTickerCount(options, GET_HIT_L1), 100);
  ASSERT_GT(TestGetTickerCount(options, GET_HIT_L2_AND_UP), 100);

  ASSERT_EQ(numkeys, TestGetTickerCount(options, GET_HIT_L0) +
                         TestGetTickerCount(options, GET_HIT_L1) +
                         TestGetTickerCount(options, GET_HIT_L2_AND_UP));
}

TEST_F(DBTest, EncodeDecompressedBlockSizeTest) {
  // iter 0 -- zlib
  // iter 1 -- bzip2
  // iter 2 -- lz4
  // iter 3 -- lz4HC
  CompressionType compressions[] = {kZlibCompression, kBZip2Compression,
                                    kLZ4Compression,  kLZ4HCCompression};
  for (int iter = 0; iter < 4; ++iter) {
    if (!CompressionTypeSupported(compressions[iter])) {
      continue;
    }
    // first_table_version 1 -- generate with table_version == 1, read with
    // table_version == 2
    // first_table_version 2 -- generate with table_version == 2, read with
    // table_version == 1
    for (int first_table_version = 1; first_table_version <= 2;
         ++first_table_version) {
      BlockBasedTableOptions table_options;
      table_options.format_version = first_table_version;
      table_options.filter_policy.reset(NewBloomFilterPolicy(10));
      Options options = CurrentOptions();
      options.table_factory.reset(NewBlockBasedTableFactory(table_options));
      options.create_if_missing = true;
      options.compression = compressions[iter];
      DestroyAndReopen(options);

      int kNumKeysWritten = 100000;

      Random rnd(301);
      for (int i = 0; i < kNumKeysWritten; ++i) {
        // compressible string
        ASSERT_OK(Put(Key(i), RandomString(&rnd, 128) + std::string(128, 'a')));
      }

      table_options.format_version = first_table_version == 1 ? 2 : 1;
      options.table_factory.reset(NewBlockBasedTableFactory(table_options));
      Reopen(options);
      for (int i = 0; i < kNumKeysWritten; ++i) {
        auto r = Get(Key(i));
        ASSERT_EQ(r.substr(128), std::string(128, 'a'));
      }
    }
  }
}

TEST_F(DBTest, MutexWaitStats) {
  Options options = CurrentOptions();
  options.create_if_missing = true;
  options.statistics = rocksdb::CreateDBStatistics();
  CreateAndReopenWithCF({"pikachu"}, options);
  const int64_t kMutexWaitDelay = 100;
  ThreadStatusUtil::TEST_SetStateDelay(
      ThreadStatus::STATE_MUTEX_WAIT, kMutexWaitDelay);
  ASSERT_OK(Put("hello", "rocksdb"));
  ASSERT_GE(TestGetTickerCount(
            options, DB_MUTEX_WAIT_MICROS), kMutexWaitDelay);
  ThreadStatusUtil::TEST_SetStateDelay(
      ThreadStatus::STATE_MUTEX_WAIT, 0);
}

// This reproduces a bug where we don't delete a file because when it was
// supposed to be deleted, it was blocked by pending_outputs
// Consider:
// 1. current file_number is 13
// 2. compaction (1) starts, blocks deletion of all files starting with 13
// (pending outputs)
// 3. file 13 is created by compaction (2)
// 4. file 13 is consumed by compaction (3) and file 15 was created. Since file
// 13 has no references, it is put into VersionSet::obsolete_files_
// 5. FindObsoleteFiles() gets file 13 from VersionSet::obsolete_files_. File 13
// is deleted from obsolete_files_ set.
// 6. PurgeObsoleteFiles() tries to delete file 13, but this file is blocked by
// pending outputs since compaction (1) is still running. It is not deleted and
// it is not present in obsolete_files_ anymore. Therefore, we never delete it.
TEST_F(DBTest, DeleteObsoleteFilesPendingOutputs) {
  Options options = CurrentOptions();
  options.env = env_;
  options.write_buffer_size = 2 * 1024 * 1024;     // 2 MB
  options.max_bytes_for_level_base = 1024 * 1024;  // 1 MB
  options.level0_file_num_compaction_trigger =
      2;  // trigger compaction when we have 2 files
  options.max_background_flushes = 2;
  options.max_background_compactions = 2;

  OnFileDeletionListener* listener = new OnFileDeletionListener();
  options.listeners.emplace_back(listener);

  Reopen(options);

  Random rnd(301);
  // Create two 1MB sst files
  for (int i = 0; i < 2; ++i) {
    // Create 1MB sst file
    for (int j = 0; j < 100; ++j) {
      ASSERT_OK(Put(Key(i * 50 + j), RandomString(&rnd, 10 * 1024)));
    }
    ASSERT_OK(Flush());
  }
  // this should execute both L0->L1 and L1->(move)->L2 compactions
  dbfull()->TEST_WaitForCompact();
  ASSERT_EQ("0,0,1", FilesPerLevel(0));

  SleepingBackgroundTask blocking_thread;
  port::Mutex mutex_;
  bool already_blocked(false);

  // block the flush
  std::function<void()> block_first_time = [&]() {
    bool blocking = false;
    {
      MutexLock l(&mutex_);
      if (!already_blocked) {
        blocking = true;
        already_blocked = true;
      }
    }
    if (blocking) {
      blocking_thread.DoSleep();
    }
  };
  env_->table_write_callback_ = &block_first_time;
  // Create 1MB sst file
  for (int j = 0; j < 256; ++j) {
    ASSERT_OK(Put(Key(j), RandomString(&rnd, 10 * 1024)));
  }
  // this should trigger a flush, which is blocked with block_first_time
  // pending_file is protecting all the files created after

  ASSERT_OK(dbfull()->TEST_CompactRange(2, nullptr, nullptr));

  ASSERT_EQ("0,0,0,1", FilesPerLevel(0));
  std::vector<LiveFileMetaData> metadata;
  db_->GetLiveFilesMetaData(&metadata);
  ASSERT_EQ(metadata.size(), 1U);
  auto file_on_L2 = metadata[0].name;
  listener->SetExpectedFileName(dbname_ + file_on_L2);

  ASSERT_OK(dbfull()->TEST_CompactRange(3, nullptr, nullptr, nullptr,
                                        true /* disallow trivial move */));
  ASSERT_EQ("0,0,0,0,1", FilesPerLevel(0));

  // finish the flush!
  blocking_thread.WakeUp();
  blocking_thread.WaitUntilDone();
  dbfull()->TEST_WaitForFlushMemTable();
  ASSERT_EQ("1,0,0,0,1", FilesPerLevel(0));

  metadata.clear();
  db_->GetLiveFilesMetaData(&metadata);
  ASSERT_EQ(metadata.size(), 2U);

  // This file should have been deleted during last compaction
  ASSERT_TRUE(!env_->FileExists(dbname_ + file_on_L2));
  listener->VerifyMatchedCount(1);
}

TEST_F(DBTest, CloseSpeedup) {
  Options options = CurrentOptions();
  options.compaction_style = kCompactionStyleLevel;
  options.write_buffer_size = 100 << 10;  // 100KB
  options.level0_file_num_compaction_trigger = 2;
  options.num_levels = 4;
  options.max_bytes_for_level_base = 400 * 1024;
  options.max_write_buffer_number = 16;

  // Block background threads
  env_->SetBackgroundThreads(1, Env::LOW);
  env_->SetBackgroundThreads(1, Env::HIGH);
  SleepingBackgroundTask sleeping_task_low;
  env_->Schedule(&SleepingBackgroundTask::DoSleepTask, &sleeping_task_low,
                 Env::Priority::LOW);
  SleepingBackgroundTask sleeping_task_high;
  env_->Schedule(&SleepingBackgroundTask::DoSleepTask, &sleeping_task_high,
                 Env::Priority::HIGH);

  std::vector<std::string> filenames;
  env_->GetChildren(dbname_, &filenames);
  // Delete archival files.
  for (size_t i = 0; i < filenames.size(); ++i) {
    env_->DeleteFile(dbname_ + "/" + filenames[i]);
  }
  env_->DeleteDir(dbname_);
  DestroyAndReopen(options);

  rocksdb::SyncPoint::GetInstance()->EnableProcessing();
  env_->SetBackgroundThreads(1, Env::LOW);
  env_->SetBackgroundThreads(1, Env::HIGH);
  Random rnd(301);
  int key_idx = 0;

  // First three 110KB files are not going to level 2
  // After that, (100K, 200K)
  for (int num = 0; num < 5; num++) {
    GenerateNewFile(&rnd, &key_idx, true);
  }

  ASSERT_EQ(0, GetSstFileCount(dbname_));

  Close();
  ASSERT_EQ(0, GetSstFileCount(dbname_));

  // Unblock background threads
  sleeping_task_high.WakeUp();
  sleeping_task_high.WaitUntilDone();
  sleeping_task_low.WakeUp();
  sleeping_task_low.WaitUntilDone();

  Destroy(options);
}

class DelayedMergeOperator : public AssociativeMergeOperator {
 private:
  DBTest* db_test_;

 public:
  explicit DelayedMergeOperator(DBTest* d) : db_test_(d) {}
  virtual bool Merge(const Slice& key, const Slice* existing_value,
                     const Slice& value, std::string* new_value,
                     Logger* logger) const override {
    db_test_->env_->addon_time_.fetch_add(1000);
    return true;
  }

  virtual const char* Name() const override { return "DelayedMergeOperator"; }
};

TEST_F(DBTest, MergeTestTime) {
  std::string one, two, three;
  PutFixed64(&one, 1);
  PutFixed64(&two, 2);
  PutFixed64(&three, 3);

  // Enable time profiling
  SetPerfLevel(kEnableTime);
  this->env_->addon_time_.store(0);
  Options options;
  options = CurrentOptions(options);
  options.statistics = rocksdb::CreateDBStatistics();
  options.merge_operator.reset(new DelayedMergeOperator(this));
  DestroyAndReopen(options);

  ASSERT_EQ(TestGetTickerCount(options, MERGE_OPERATION_TOTAL_TIME), 0);
  db_->Put(WriteOptions(), "foo", one);
  ASSERT_OK(Flush());
  ASSERT_OK(db_->Merge(WriteOptions(), "foo", two));
  ASSERT_OK(Flush());
  ASSERT_OK(db_->Merge(WriteOptions(), "foo", three));
  ASSERT_OK(Flush());

  ReadOptions opt;
  opt.verify_checksums = true;
  opt.snapshot = nullptr;
  std::string result;
  db_->Get(opt, "foo", &result);

  ASSERT_LT(TestGetTickerCount(options, MERGE_OPERATION_TOTAL_TIME), 2800000);
  ASSERT_GT(TestGetTickerCount(options, MERGE_OPERATION_TOTAL_TIME), 1200000);

  ReadOptions read_options;
  std::unique_ptr<Iterator> iter(db_->NewIterator(read_options));
  int count = 0;
  for (iter->SeekToFirst(); iter->Valid(); iter->Next()) {
    ASSERT_OK(iter->status());
    ++count;
  }

  ASSERT_EQ(1, count);

  ASSERT_LT(TestGetTickerCount(options, MERGE_OPERATION_TOTAL_TIME), 6000000);
  ASSERT_GT(TestGetTickerCount(options, MERGE_OPERATION_TOTAL_TIME), 3200000);
}

TEST_F(DBTest, MergeCompactionTimeTest) {
  SetPerfLevel(kEnableTime);
  Options options;
  options = CurrentOptions(options);
  options.compaction_filter_factory = std::make_shared<KeepFilterFactory>();
  options.statistics = rocksdb::CreateDBStatistics();
  options.merge_operator.reset(new DelayedMergeOperator(this));
  options.compaction_style = kCompactionStyleUniversal;
  DestroyAndReopen(options);

  for (int i = 0; i < 1000; i++) {
    ASSERT_OK(db_->Merge(WriteOptions(), "foo", "TEST"));
    ASSERT_OK(Flush());
  }
  dbfull()->TEST_WaitForFlushMemTable();
  dbfull()->TEST_WaitForCompact();

  ASSERT_NE(TestGetTickerCount(options, MERGE_OPERATION_TOTAL_TIME), 0);
}

TEST_F(DBTest, FilterCompactionTimeTest) {
  Options options;
  options.compaction_filter_factory =
      std::make_shared<DelayFilterFactory>(this);
  options.disable_auto_compactions = true;
  options.create_if_missing = true;
  options.statistics = rocksdb::CreateDBStatistics();
  options = CurrentOptions(options);
  DestroyAndReopen(options);

  // put some data
  for (int table = 0; table < 4; ++table) {
    for (int i = 0; i < 10 + table; ++i) {
      Put(ToString(table * 100 + i), "val");
    }
    Flush();
  }

  ASSERT_OK(db_->CompactRange(CompactRangeOptions(), nullptr, nullptr));
  ASSERT_EQ(0U, CountLiveFiles());

  Reopen(options);

  Iterator* itr = db_->NewIterator(ReadOptions());
  itr->SeekToFirst();
  ASSERT_NE(TestGetTickerCount(options, FILTER_OPERATION_TOTAL_TIME), 0);
  delete itr;
}

TEST_F(DBTest, TestLogCleanup) {
  Options options = CurrentOptions();
  options.write_buffer_size = 64 * 1024;  // very small
  // only two memtables allowed ==> only two log files
  options.max_write_buffer_number = 2;
  Reopen(options);

  for (int i = 0; i < 100000; ++i) {
    Put(Key(i), "val");
    // only 2 memtables will be alive, so logs_to_free needs to always be below
    // 2
    ASSERT_LT(dbfull()->TEST_LogsToFreeSize(), static_cast<size_t>(3));
  }
}

TEST_F(DBTest, EmptyCompactedDB) {
  Options options;
  options.max_open_files = -1;
  options = CurrentOptions(options);
  Close();
  ASSERT_OK(ReadOnlyReopen(options));
  Status s = Put("new", "value");
  ASSERT_TRUE(s.IsNotSupported());
  Close();
}

TEST_F(DBTest, CompressLevelCompaction) {
  if (!Zlib_Supported()) {
    return;
  }
  Options options = CurrentOptions();
  options.compaction_style = kCompactionStyleLevel;
  options.write_buffer_size = 100 << 10;  // 100KB
  options.level0_file_num_compaction_trigger = 2;
  options.num_levels = 4;
  options.max_bytes_for_level_base = 400 * 1024;
  // First two levels have no compression, so that a trivial move between
  // them will be allowed. Level 2 has Zlib compression so that a trivial
  // move to level 3 will not be allowed
  options.compression_per_level = {kNoCompression, kNoCompression,
                                   kZlibCompression};
  int matches = 0, didnt_match = 0, trivial_move = 0, non_trivial = 0;

  rocksdb::SyncPoint::GetInstance()->SetCallBack(
      "Compaction::InputCompressionMatchesOutput:Matches",
      [&](void* arg) { matches++; });
  rocksdb::SyncPoint::GetInstance()->SetCallBack(
      "Compaction::InputCompressionMatchesOutput:DidntMatch",
      [&](void* arg) { didnt_match++; });
  rocksdb::SyncPoint::GetInstance()->SetCallBack(
      "DBImpl::BackgroundCompaction:NonTrivial",
      [&](void* arg) { non_trivial++; });
  rocksdb::SyncPoint::GetInstance()->SetCallBack(
      "DBImpl::BackgroundCompaction:TrivialMove",
      [&](void* arg) { trivial_move++; });
  rocksdb::SyncPoint::GetInstance()->EnableProcessing();

  Reopen(options);

  Random rnd(301);
  int key_idx = 0;

  // First three 110KB files are going to level 0
  // After that, (100K, 200K)
  for (int num = 0; num < 3; num++) {
    GenerateNewFile(&rnd, &key_idx);
  }

  // Another 110KB triggers a compaction to 400K file to fill up level 0
  GenerateNewFile(&rnd, &key_idx);
  ASSERT_EQ(4, GetSstFileCount(dbname_));

  // (1, 4)
  GenerateNewFile(&rnd, &key_idx);
  ASSERT_EQ("1,4", FilesPerLevel(0));

  // (1, 4, 1)
  GenerateNewFile(&rnd, &key_idx);
  ASSERT_EQ("1,4,1", FilesPerLevel(0));

  // (1, 4, 2)
  GenerateNewFile(&rnd, &key_idx);
  ASSERT_EQ("1,4,2", FilesPerLevel(0));

  // (1, 4, 3)
  GenerateNewFile(&rnd, &key_idx);
  ASSERT_EQ("1,4,3", FilesPerLevel(0));

  // (1, 4, 4)
  GenerateNewFile(&rnd, &key_idx);
  ASSERT_EQ("1,4,4", FilesPerLevel(0));

  // (1, 4, 5)
  GenerateNewFile(&rnd, &key_idx);
  ASSERT_EQ("1,4,5", FilesPerLevel(0));

  // (1, 4, 6)
  GenerateNewFile(&rnd, &key_idx);
  ASSERT_EQ("1,4,6", FilesPerLevel(0));

  // (1, 4, 7)
  GenerateNewFile(&rnd, &key_idx);
  ASSERT_EQ("1,4,7", FilesPerLevel(0));

  // (1, 4, 8)
  GenerateNewFile(&rnd, &key_idx);
  ASSERT_EQ("1,4,8", FilesPerLevel(0));

  ASSERT_EQ(matches, 12);
  // Currently, the test relies on the number of calls to
  // InputCompressionMatchesOutput() per compaction.
  const int kCallsToInputCompressionMatch = 2;
  ASSERT_EQ(didnt_match, 8 * kCallsToInputCompressionMatch);
  ASSERT_EQ(trivial_move, 12);
  ASSERT_EQ(non_trivial, 8);

  rocksdb::SyncPoint::GetInstance()->DisableProcessing();

  for (int i = 0; i < key_idx; i++) {
    auto v = Get(Key(i));
    ASSERT_NE(v, "NOT_FOUND");
    ASSERT_TRUE(v.size() == 1 || v.size() == 10000);
  }

  Reopen(options);

  for (int i = 0; i < key_idx; i++) {
    auto v = Get(Key(i));
    ASSERT_NE(v, "NOT_FOUND");
    ASSERT_TRUE(v.size() == 1 || v.size() == 10000);
  }

  Destroy(options);
}

class CountingDeleteTabPropCollector : public TablePropertiesCollector {
 public:
  const char* Name() const override { return "CountingDeleteTabPropCollector"; }

  Status AddUserKey(const Slice& user_key, const Slice& value, EntryType type,
                    SequenceNumber seq, uint64_t file_size) override {
    if (type == kEntryDelete) {
      num_deletes_++;
    }
    return Status::OK();
  }

  bool NeedCompact() const override { return num_deletes_ > 10; }

  UserCollectedProperties GetReadableProperties() const override {
    return UserCollectedProperties{};
  }

  Status Finish(UserCollectedProperties* properties) override {
    *properties =
        UserCollectedProperties{{"num_delete", ToString(num_deletes_)}};
    return Status::OK();
  }

 private:
  uint32_t num_deletes_ = 0;
};

class CountingDeleteTabPropCollectorFactory
    : public TablePropertiesCollectorFactory {
 public:
  virtual TablePropertiesCollector* CreateTablePropertiesCollector() override {
    return new CountingDeleteTabPropCollector();
  }
  const char* Name() const override {
    return "CountingDeleteTabPropCollectorFactory";
  }
};

TEST_F(DBTest, TablePropertiesNeedCompactTest) {
  Random rnd(301);

  Options options;
  options.create_if_missing = true;
  options.write_buffer_size = 4096;
  options.max_write_buffer_number = 8;
  options.level0_file_num_compaction_trigger = 2;
  options.level0_slowdown_writes_trigger = 2;
  options.level0_stop_writes_trigger = 4;
  options.target_file_size_base = 2048;
  options.max_bytes_for_level_base = 10240;
  options.max_bytes_for_level_multiplier = 4;
  options.soft_rate_limit = 1.1;
  options.num_levels = 8;

  std::shared_ptr<TablePropertiesCollectorFactory> collector_factory(
      new CountingDeleteTabPropCollectorFactory);
  options.table_properties_collector_factories.resize(1);
  options.table_properties_collector_factories[0] = collector_factory;

  DestroyAndReopen(options);

  const int kMaxKey = 1000;
  for (int i = 0; i < kMaxKey; i++) {
    ASSERT_OK(Put(Key(i), RandomString(&rnd, 102)));
    ASSERT_OK(Put(Key(kMaxKey + i), RandomString(&rnd, 102)));
  }
  Flush();
  dbfull()->TEST_WaitForCompact();
  if (NumTableFilesAtLevel(0) == 1) {
    // Clear Level 0 so that when later flush a file with deletions,
    // we don't trigger an organic compaction.
    ASSERT_OK(Put(Key(0), ""));
    ASSERT_OK(Put(Key(kMaxKey * 2), ""));
    Flush();
    dbfull()->TEST_WaitForCompact();
  }
  ASSERT_EQ(NumTableFilesAtLevel(0), 0);

  {
    int c = 0;
    std::unique_ptr<Iterator> iter(db_->NewIterator(ReadOptions()));
    iter->Seek(Key(kMaxKey - 100));
    while (iter->Valid() && iter->key().compare(Key(kMaxKey + 100)) < 0) {
      iter->Next();
      ++c;
    }
    ASSERT_EQ(c, 200);
  }

  Delete(Key(0));
  for (int i = kMaxKey - 100; i < kMaxKey + 100; i++) {
    Delete(Key(i));
  }
  Delete(Key(kMaxKey * 2));

  Flush();
  dbfull()->TEST_WaitForCompact();

  {
    SetPerfLevel(kEnableCount);
    perf_context.Reset();
    int c = 0;
    std::unique_ptr<Iterator> iter(db_->NewIterator(ReadOptions()));
    iter->Seek(Key(kMaxKey - 100));
    while (iter->Valid() && iter->key().compare(Key(kMaxKey + 100)) < 0) {
      iter->Next();
    }
    ASSERT_EQ(c, 0);
    ASSERT_LT(perf_context.internal_delete_skipped_count, 30u);
    ASSERT_LT(perf_context.internal_key_skipped_count, 30u);
    SetPerfLevel(kDisable);
  }
}

TEST_F(DBTest, SuggestCompactRangeTest) {
  class CompactionFilterFactoryGetContext : public CompactionFilterFactory {
   public:
    virtual std::unique_ptr<CompactionFilter> CreateCompactionFilter(
        const CompactionFilter::Context& context) override {
      saved_context = context;
      std::unique_ptr<CompactionFilter> empty_filter;
      return empty_filter;
    }
    const char* Name() const override {
      return "CompactionFilterFactoryGetContext";
    }
    static bool IsManual(CompactionFilterFactory* compaction_filter_factory) {
      return reinterpret_cast<CompactionFilterFactoryGetContext*>(
                 compaction_filter_factory)->saved_context.is_manual_compaction;
    }
    CompactionFilter::Context saved_context;
  };

  Options options = CurrentOptions();
  options.compaction_style = kCompactionStyleLevel;
  options.compaction_filter_factory.reset(
      new CompactionFilterFactoryGetContext());
  options.write_buffer_size = 110 << 10;
  options.level0_file_num_compaction_trigger = 4;
  options.num_levels = 4;
  options.compression = kNoCompression;
  options.max_bytes_for_level_base = 450 << 10;
  options.target_file_size_base = 98 << 10;
  options.max_grandparent_overlap_factor = 1 << 20;  // inf

  Reopen(options);

  Random rnd(301);

  for (int num = 0; num < 3; num++) {
    GenerateNewRandomFile(&rnd);
  }

  GenerateNewRandomFile(&rnd);
  ASSERT_EQ("0,4", FilesPerLevel(0));
  ASSERT_TRUE(!CompactionFilterFactoryGetContext::IsManual(
                   options.compaction_filter_factory.get()));

  GenerateNewRandomFile(&rnd);
  ASSERT_EQ("1,4", FilesPerLevel(0));

  GenerateNewRandomFile(&rnd);
  ASSERT_EQ("2,4", FilesPerLevel(0));

  GenerateNewRandomFile(&rnd);
  ASSERT_EQ("3,4", FilesPerLevel(0));

  GenerateNewRandomFile(&rnd);
  ASSERT_EQ("0,4,4", FilesPerLevel(0));

  GenerateNewRandomFile(&rnd);
  ASSERT_EQ("1,4,4", FilesPerLevel(0));

  GenerateNewRandomFile(&rnd);
  ASSERT_EQ("2,4,4", FilesPerLevel(0));

  GenerateNewRandomFile(&rnd);
  ASSERT_EQ("3,4,4", FilesPerLevel(0));

  GenerateNewRandomFile(&rnd);
  ASSERT_EQ("0,4,8", FilesPerLevel(0));

  GenerateNewRandomFile(&rnd);
  ASSERT_EQ("1,4,8", FilesPerLevel(0));

  // compact it three times
  for (int i = 0; i < 3; ++i) {
    ASSERT_OK(experimental::SuggestCompactRange(db_, nullptr, nullptr));
    dbfull()->TEST_WaitForCompact();
  }

  ASSERT_EQ("0,0,13", FilesPerLevel(0));

  GenerateNewRandomFile(&rnd);
  ASSERT_EQ("1,0,13", FilesPerLevel(0));

  // nonoverlapping with the file on level 0
  Slice start("a"), end("b");
  ASSERT_OK(experimental::SuggestCompactRange(db_, &start, &end));
  dbfull()->TEST_WaitForCompact();

  // should not compact the level 0 file
  ASSERT_EQ("1,0,13", FilesPerLevel(0));

  start = Slice("j");
  end = Slice("m");
  ASSERT_OK(experimental::SuggestCompactRange(db_, &start, &end));
  dbfull()->TEST_WaitForCompact();
  ASSERT_TRUE(CompactionFilterFactoryGetContext::IsManual(
      options.compaction_filter_factory.get()));

  // now it should compact the level 0 file
  ASSERT_EQ("0,1,13", FilesPerLevel(0));
}

TEST_F(DBTest, PromoteL0) {
  Options options = CurrentOptions();
  options.disable_auto_compactions = true;
  options.write_buffer_size = 10 * 1024 * 1024;
  DestroyAndReopen(options);

  // non overlapping ranges
  std::vector<std::pair<int32_t, int32_t>> ranges = {
      {81, 160}, {0, 80}, {161, 240}, {241, 320}};

  int32_t value_size = 10 * 1024;  // 10 KB

  Random rnd(301);
  std::map<int32_t, std::string> values;
  for (const auto& range : ranges) {
    for (int32_t j = range.first; j < range.second; j++) {
      values[j] = RandomString(&rnd, value_size);
      ASSERT_OK(Put(Key(j), values[j]));
    }
    ASSERT_OK(Flush());
  }

  int32_t level0_files = NumTableFilesAtLevel(0, 0);
  ASSERT_EQ(level0_files, ranges.size());
  ASSERT_EQ(NumTableFilesAtLevel(1, 0), 0);  // No files in L1

  // Promote L0 level to L2.
  ASSERT_OK(experimental::PromoteL0(db_, db_->DefaultColumnFamily(), 2));
  // We expect that all the files were trivially moved from L0 to L2
  ASSERT_EQ(NumTableFilesAtLevel(0, 0), 0);
  ASSERT_EQ(NumTableFilesAtLevel(2, 0), level0_files);

  for (const auto& kv : values) {
    ASSERT_EQ(Get(Key(kv.first)), kv.second);
  }
}

TEST_F(DBTest, PromoteL0Failure) {
  Options options = CurrentOptions();
  options.disable_auto_compactions = true;
  options.write_buffer_size = 10 * 1024 * 1024;
  DestroyAndReopen(options);

  // Produce two L0 files with overlapping ranges.
  ASSERT_OK(Put(Key(0), ""));
  ASSERT_OK(Put(Key(3), ""));
  ASSERT_OK(Flush());
  ASSERT_OK(Put(Key(1), ""));
  ASSERT_OK(Flush());

  Status status;
  // Fails because L0 has overlapping files.
  status = experimental::PromoteL0(db_, db_->DefaultColumnFamily());
  ASSERT_TRUE(status.IsInvalidArgument());

  ASSERT_OK(db_->CompactRange(CompactRangeOptions(), nullptr, nullptr));
  // Now there is a file in L1.
  ASSERT_GE(NumTableFilesAtLevel(1, 0), 1);

  ASSERT_OK(Put(Key(5), ""));
  ASSERT_OK(Flush());
  // Fails because L1 is non-empty.
  status = experimental::PromoteL0(db_, db_->DefaultColumnFamily());
  ASSERT_TRUE(status.IsInvalidArgument());
}

// Github issue #596
TEST_F(DBTest, HugeNumberOfLevels) {
  Options options = CurrentOptions();
  options.write_buffer_size = 2 * 1024 * 1024;         // 2MB
  options.max_bytes_for_level_base = 2 * 1024 * 1024;  // 2MB
  options.num_levels = 12;
  options.max_background_compactions = 10;
  options.max_bytes_for_level_multiplier = 2;
  options.level_compaction_dynamic_level_bytes = true;
  DestroyAndReopen(options);

  Random rnd(301);
  for (int i = 0; i < 300000; ++i) {
    ASSERT_OK(Put(Key(i), RandomString(&rnd, 1024)));
  }

  ASSERT_OK(db_->CompactRange(CompactRangeOptions(), nullptr, nullptr));
}

// Github issue #595
// Large write batch with column families
TEST_F(DBTest, LargeBatchWithColumnFamilies) {
  Options options;
  options.env = env_;
  options = CurrentOptions(options);
  options.write_buffer_size = 100000;  // Small write buffer
  CreateAndReopenWithCF({"pikachu"}, options);
  int64_t j = 0;
  for (int i = 0; i < 5; i++) {
    for (int pass = 1; pass <= 3; pass++) {
      WriteBatch batch;
      size_t write_size = 1024 * 1024 * (5 + i);
      fprintf(stderr, "prepare: %ld MB, pass:%d\n", (write_size / 1024 / 1024),
              pass);
      for (;;) {
        std::string data(3000, j++ % 127 + 20);
        data += ToString(j);
        batch.Put(handles_[0], Slice(data), Slice(data));
        if (batch.GetDataSize() > write_size) {
          break;
        }
      }
      fprintf(stderr, "write: %ld MB\n", (batch.GetDataSize() / 1024 / 1024));
      ASSERT_OK(dbfull()->Write(WriteOptions(), &batch));
      fprintf(stderr, "done\n");
    }
  }
  // make sure we can re-open it.
  ASSERT_OK(TryReopenWithColumnFamilies({"default", "pikachu"}, options));
}

// Make sure that Flushes can proceed in parallel with CompactRange()
TEST_F(DBTest, FlushesInParallelWithCompactRange) {
  // iter == 0 -- leveled
  // iter == 1 -- leveled, but throw in a flush between two levels compacting
  // iter == 2 -- universal
  for (int iter = 0; iter < 3; ++iter) {
    Options options = CurrentOptions();
    if (iter < 2) {
      options.compaction_style = kCompactionStyleLevel;
    } else {
      options.compaction_style = kCompactionStyleUniversal;
    }
    options.write_buffer_size = 110 << 10;
    options.level0_file_num_compaction_trigger = 4;
    options.num_levels = 4;
    options.compression = kNoCompression;
    options.max_bytes_for_level_base = 450 << 10;
    options.target_file_size_base = 98 << 10;
    options.max_write_buffer_number = 2;

    DestroyAndReopen(options);

    Random rnd(301);
    for (int num = 0; num < 14; num++) {
      GenerateNewRandomFile(&rnd);
    }

    if (iter == 1) {
    rocksdb::SyncPoint::GetInstance()->LoadDependency(
        {{"DBImpl::RunManualCompaction()::1",
          "DBTest::FlushesInParallelWithCompactRange:1"},
         {"DBTest::FlushesInParallelWithCompactRange:2",
          "DBImpl::RunManualCompaction()::2"}});
    } else {
      rocksdb::SyncPoint::GetInstance()->LoadDependency(
          {{"CompactionJob::Run():Start",
            "DBTest::FlushesInParallelWithCompactRange:1"},
           {"DBTest::FlushesInParallelWithCompactRange:2",
            "CompactionJob::Run():End"}});
    }
    rocksdb::SyncPoint::GetInstance()->EnableProcessing();

    std::vector<std::thread> threads;
    threads.emplace_back([&]() { Compact("a", "z"); });

    TEST_SYNC_POINT("DBTest::FlushesInParallelWithCompactRange:1");

    // this has to start a flush. if flushes are blocked, this will try to
    // create
    // 3 memtables, and that will fail because max_write_buffer_number is 2
    for (int num = 0; num < 3; num++) {
      GenerateNewRandomFile(&rnd, /* nowait */ true);
    }

    TEST_SYNC_POINT("DBTest::FlushesInParallelWithCompactRange:2");

    for (auto& t : threads) {
      t.join();
    }
    rocksdb::SyncPoint::GetInstance()->DisableProcessing();
  }
}

TEST_F(DBTest, UniversalCompactionTargetLevel) {
  Options options;
  options.compaction_style = kCompactionStyleUniversal;
  options.write_buffer_size = 100 << 10;     // 100KB
  options.num_levels = 7;
  options.disable_auto_compactions = true;
  options = CurrentOptions(options);
  DestroyAndReopen(options);

  // Generate 3 overlapping files
  Random rnd(301);
  for (int i = 0; i < 210; i++) {
    ASSERT_OK(Put(Key(i), RandomString(&rnd, 100)));
  }
  ASSERT_OK(Flush());

  for (int i = 200; i < 300; i++) {
    ASSERT_OK(Put(Key(i), RandomString(&rnd, 100)));
  }
  ASSERT_OK(Flush());

  for (int i = 250; i < 260; i++) {
    ASSERT_OK(Put(Key(i), RandomString(&rnd, 100)));
  }
  ASSERT_OK(Flush());

  ASSERT_EQ("3", FilesPerLevel(0));
  // Compact all files into 1 file and put it in L4
  CompactRangeOptions compact_options;
  compact_options.change_level = true;
  compact_options.target_level = 4;
  db_->CompactRange(compact_options, nullptr, nullptr);
  ASSERT_EQ("0,0,0,0,1", FilesPerLevel(0));
}

// This tests for a bug that could cause two level0 compactions running
// concurrently
TEST_F(DBTest, SuggestCompactRangeNoTwoLevel0Compactions) {
  Options options = CurrentOptions();
  options.compaction_style = kCompactionStyleLevel;
  options.write_buffer_size = 110 << 10;
  options.level0_file_num_compaction_trigger = 4;
  options.num_levels = 4;
  options.compression = kNoCompression;
  options.max_bytes_for_level_base = 450 << 10;
  options.target_file_size_base = 98 << 10;
  options.max_write_buffer_number = 2;
  options.max_background_compactions = 2;

  DestroyAndReopen(options);

  // fill up the DB
  Random rnd(301);
  for (int num = 0; num < 10; num++) {
    GenerateNewRandomFile(&rnd);
  }
  db_->CompactRange(CompactRangeOptions(), nullptr, nullptr);

  rocksdb::SyncPoint::GetInstance()->LoadDependency(
      {{"CompactionJob::Run():Start",
        "DBTest::SuggestCompactRangeNoTwoLevel0Compactions:1"},
       {"DBTest::SuggestCompactRangeNoTwoLevel0Compactions:2",
        "CompactionJob::Run():End"}});

  rocksdb::SyncPoint::GetInstance()->EnableProcessing();

  // trigger L0 compaction
  for (int num = 0; num < options.level0_file_num_compaction_trigger + 1;
       num++) {
    GenerateNewRandomFile(&rnd, /* nowait */ true);
  }

  TEST_SYNC_POINT("DBTest::SuggestCompactRangeNoTwoLevel0Compactions:1");

  GenerateNewRandomFile(&rnd, /* nowait */ true);
  dbfull()->TEST_WaitForFlushMemTable();
  ASSERT_OK(experimental::SuggestCompactRange(db_, nullptr, nullptr));
  for (int num = 0; num < options.level0_file_num_compaction_trigger + 1;
       num++) {
    GenerateNewRandomFile(&rnd, /* nowait */ true);
  }

  TEST_SYNC_POINT("DBTest::SuggestCompactRangeNoTwoLevel0Compactions:2");
}

TEST_F(DBTest, DelayedWriteRate) {
  Options options;
  options.env = env_;
  env_->no_sleep_ = true;
  options = CurrentOptions(options);
  options.write_buffer_size = 100000;  // Small write buffer
  options.max_write_buffer_number = 256;
  options.disable_auto_compactions = true;
  options.level0_file_num_compaction_trigger = 3;
  options.level0_slowdown_writes_trigger = 3;
  options.level0_stop_writes_trigger = 999999;
  options.delayed_write_rate = 200000;  // About 200KB/s limited rate

  CreateAndReopenWithCF({"pikachu"}, options);

  for (int i = 0; i < 3; i++) {
    Put(Key(i), std::string(10000, 'x'));
    Flush();
  }

  // These writes will be slowed down to 1KB/s
  size_t estimated_total_size = 0;
  Random rnd(301);
  for (int i = 0; i < 3000; i++) {
    auto rand_num = rnd.Uniform(20);
    // Spread the size range to more.
    size_t entry_size = rand_num * rand_num * rand_num;
    WriteOptions wo;
    // For a small chance, set a timeout.
    if (rnd.Uniform(20) == 6) {
      wo.timeout_hint_us = 1500;
    }
    Put(Key(i), std::string(entry_size, 'x'), wo);
    estimated_total_size += entry_size + 20;
    // Ocassionally sleep a while
    if (rnd.Uniform(20) == 6) {
      env_->SleepForMicroseconds(2666);
    }
  }
  uint64_t estimated_sleep_time =
      estimated_total_size / options.delayed_write_rate * 1000000U;
  ASSERT_GT(env_->addon_time_.load(), estimated_sleep_time * 0.8);
  ASSERT_LT(env_->addon_time_.load(), estimated_sleep_time * 1.1);

  env_->no_sleep_ = false;
  rocksdb::SyncPoint::GetInstance()->DisableProcessing();
}

TEST_F(DBTest, SoftLimit) {
  Options options;
  options.env = env_;
  options = CurrentOptions(options);
  options.write_buffer_size = 100000;  // Small write buffer
  options.max_write_buffer_number = 256;
  options.level0_file_num_compaction_trigger = 3;
  options.level0_slowdown_writes_trigger = 3;
  options.level0_stop_writes_trigger = 999999;
  options.delayed_write_rate = 200000;  // About 200KB/s limited rate
  options.soft_rate_limit = 1.1;
  options.target_file_size_base = 99999999;  // All into one file
  options.max_bytes_for_level_base = 50000;
  options.compression = kNoCompression;

  Reopen(options);
  Put(Key(0), "");

  // Only allow two compactions
  port::Mutex mut;
  port::CondVar cv(&mut);
  std::atomic<int> compaction_cnt(0);
  rocksdb::SyncPoint::GetInstance()->SetCallBack(
      "VersionSet::LogAndApply:WriteManifest", [&](void* arg) {
        // Three flushes and the first compaction,
        // three flushes and the second compaction go through.
        MutexLock l(&mut);
        while (compaction_cnt.load() >= 8) {
          cv.Wait();
        }
        compaction_cnt.fetch_add(1);
      });

  std::atomic<int> sleep_count(0);
  rocksdb::SyncPoint::GetInstance()->SetCallBack(
      "DBImpl::DelayWrite:Sleep", [&](void* arg) { sleep_count.fetch_add(1); });
  rocksdb::SyncPoint::GetInstance()->EnableProcessing();

  for (int i = 0; i < 3; i++) {
    Put(Key(i), std::string(5000, 'x'));
    Put(Key(100 - i), std::string(5000, 'x'));
    Flush();
  }
  while (compaction_cnt.load() < 4 || NumTableFilesAtLevel(0) > 0) {
    env_->SleepForMicroseconds(1000);
  }
  // Now there is one L1 file but doesn't trigger soft_rate_limit
  ASSERT_EQ(NumTableFilesAtLevel(1), 1);
  ASSERT_EQ(sleep_count.load(), 0);

  for (int i = 0; i < 3; i++) {
    Put(Key(10 + i), std::string(5000, 'x'));
    Put(Key(90 - i), std::string(5000, 'x'));
    Flush();
  }
  while (compaction_cnt.load() < 8 || NumTableFilesAtLevel(0) > 0) {
    env_->SleepForMicroseconds(1000);
  }
  ASSERT_EQ(NumTableFilesAtLevel(1), 1);
  ASSERT_EQ(sleep_count.load(), 0);

  // Slowdown is triggered now
  for (int i = 0; i < 10; i++) {
    Put(Key(i), std::string(100, 'x'));
  }
  ASSERT_GT(sleep_count.load(), 0);

  {
    MutexLock l(&mut);
    compaction_cnt.store(7);
    cv.SignalAll();
  }
  while (NumTableFilesAtLevel(1) > 0) {
    env_->SleepForMicroseconds(1000);
  }

  // Slowdown is not triggered any more.
  sleep_count.store(0);
  // Slowdown is not triggered now
  for (int i = 0; i < 10; i++) {
    Put(Key(i), std::string(100, 'x'));
  }
  ASSERT_EQ(sleep_count.load(), 0);

  // shrink level base so L2 will hit soft limit easier.
  ASSERT_OK(dbfull()->SetOptions({
      {"max_bytes_for_level_base", "5000"},
  }));
  compaction_cnt.store(7);
  Flush();

  while (NumTableFilesAtLevel(0) == 0) {
    env_->SleepForMicroseconds(1000);
  }

  // Slowdown is triggered now
  for (int i = 0; i < 10; i++) {
    Put(Key(i), std::string(100, 'x'));
  }
  ASSERT_GT(sleep_count.load(), 0);

  {
    MutexLock l(&mut);
    compaction_cnt.store(7);
    cv.SignalAll();
  }

  while (NumTableFilesAtLevel(2) != 0) {
    env_->SleepForMicroseconds(1000);
  }

  // Slowdown is not triggered anymore
  sleep_count.store(0);
  for (int i = 0; i < 10; i++) {
    Put(Key(i), std::string(100, 'x'));
  }
  ASSERT_EQ(sleep_count.load(), 0);
  rocksdb::SyncPoint::GetInstance()->DisableProcessing();
}

TEST_F(DBTest, ForceBottommostLevelCompaction) {
  int32_t trivial_move = 0;
  int32_t non_trivial_move = 0;
  rocksdb::SyncPoint::GetInstance()->SetCallBack(
      "DBImpl::BackgroundCompaction:TrivialMove",
      [&](void* arg) { trivial_move++; });
  rocksdb::SyncPoint::GetInstance()->SetCallBack(
      "DBImpl::BackgroundCompaction:NonTrivial",
      [&](void* arg) { non_trivial_move++; });
  rocksdb::SyncPoint::GetInstance()->EnableProcessing();

  Options options;
  options.write_buffer_size = 100000000;
  options = CurrentOptions(options);
  DestroyAndReopen(options);

  int32_t value_size = 10 * 1024;  // 10 KB

  Random rnd(301);
  std::vector<std::string> values;
  // File with keys [ 0 => 99 ]
  for (int i = 0; i < 100; i++) {
    values.push_back(RandomString(&rnd, value_size));
    ASSERT_OK(Put(Key(i), values[i]));
  }
  ASSERT_OK(Flush());

  ASSERT_EQ("1", FilesPerLevel(0));
  // Compaction will do L0=>L1 (trivial move) then move L1 files to L3
  CompactRangeOptions compact_options;
  compact_options.change_level = true;
  compact_options.target_level = 3;
  ASSERT_OK(db_->CompactRange(compact_options, nullptr, nullptr));
  ASSERT_EQ("0,0,0,1", FilesPerLevel(0));
  ASSERT_EQ(trivial_move, 1);
  ASSERT_EQ(non_trivial_move, 0);

  // File with keys [ 100 => 199 ]
  for (int i = 100; i < 200; i++) {
    values.push_back(RandomString(&rnd, value_size));
    ASSERT_OK(Put(Key(i), values[i]));
  }
  ASSERT_OK(Flush());

  ASSERT_EQ("1,0,0,1", FilesPerLevel(0));
  // Compaction will do L0=>L1 L1=>L2 L2=>L3 (3 trivial moves)
  // then compacte the bottommost level L3=>L3 (non trivial move)
  compact_options = CompactRangeOptions();
  compact_options.bottommost_level_compaction =
      BottommostLevelCompaction::kForce;
  ASSERT_OK(db_->CompactRange(compact_options, nullptr, nullptr));
  ASSERT_EQ("0,0,0,1", FilesPerLevel(0));
  ASSERT_EQ(trivial_move, 4);
  ASSERT_EQ(non_trivial_move, 1);

  // File with keys [ 200 => 299 ]
  for (int i = 200; i < 300; i++) {
    values.push_back(RandomString(&rnd, value_size));
    ASSERT_OK(Put(Key(i), values[i]));
  }
  ASSERT_OK(Flush());

  ASSERT_EQ("1,0,0,1", FilesPerLevel(0));
  trivial_move = 0;
  non_trivial_move = 0;
  compact_options = CompactRangeOptions();
  compact_options.bottommost_level_compaction =
      BottommostLevelCompaction::kSkip;
  // Compaction will do L0=>L1 L1=>L2 L2=>L3 (3 trivial moves)
  // and will skip bottommost level compaction
  ASSERT_OK(db_->CompactRange(compact_options, nullptr, nullptr));
  ASSERT_EQ("0,0,0,2", FilesPerLevel(0));
  ASSERT_EQ(trivial_move, 3);
  ASSERT_EQ(non_trivial_move, 0);

  for (int i = 0; i < 300; i++) {
    ASSERT_EQ(Get(Key(i)), values[i]);
  }

  rocksdb::SyncPoint::GetInstance()->DisableProcessing();
}

TEST_F(DBTest, FailWhenCompressionNotSupportedTest) {
  CompressionType compressions[] = {kZlibCompression, kBZip2Compression,
                                    kLZ4Compression,  kLZ4HCCompression};
  for (int iter = 0; iter < 4; ++iter) {
    if (!CompressionTypeSupported(compressions[iter])) {
      // not supported, we should fail the Open()
      Options options = CurrentOptions();
      options.compression = compressions[iter];
      ASSERT_TRUE(!TryReopen(options).ok());
      // Try if CreateColumnFamily also fails
      options.compression = kNoCompression;
      ASSERT_OK(TryReopen(options));
      ColumnFamilyOptions cf_options(options);
      cf_options.compression = compressions[iter];
      ColumnFamilyHandle* handle;
      ASSERT_TRUE(!db_->CreateColumnFamily(cf_options, "name", &handle).ok());
    }
  }
}

TEST_F(DBTest, RowCache) {
  Options options = CurrentOptions();
  options.statistics = rocksdb::CreateDBStatistics();
  options.row_cache = NewLRUCache(8192);
  DestroyAndReopen(options);

  ASSERT_OK(Put("foo", "bar"));
  ASSERT_OK(Flush());

  ASSERT_EQ(TestGetTickerCount(options, ROW_CACHE_HIT), 0);
  ASSERT_EQ(TestGetTickerCount(options, ROW_CACHE_MISS), 0);
  ASSERT_EQ(Get("foo"), "bar");
  ASSERT_EQ(TestGetTickerCount(options, ROW_CACHE_HIT), 0);
  ASSERT_EQ(TestGetTickerCount(options, ROW_CACHE_MISS), 1);
  ASSERT_EQ(Get("foo"), "bar");
  ASSERT_EQ(TestGetTickerCount(options, ROW_CACHE_HIT), 1);
  ASSERT_EQ(TestGetTickerCount(options, ROW_CACHE_MISS), 1);
}

}  // namespace rocksdb

#endif

int main(int argc, char** argv) {
#if !(defined NDEBUG) || !defined(OS_WIN)
  rocksdb::port::InstallStackTraceHandler();
  ::testing::InitGoogleTest(&argc, argv);
  return RUN_ALL_TESTS();
#else
  return 0;
#endif
}<|MERGE_RESOLUTION|>--- conflicted
+++ resolved
@@ -46,6 +46,7 @@
 #include "rocksdb/utilities/write_batch_with_index.h"
 #include "rocksdb/utilities/checkpoint.h"
 #include "rocksdb/utilities/convenience.h"
+#include "rocksdb/utilities/optimistic_transaction_db.h"
 #include "table/block_based_table_factory.h"
 #include "table/mock_table.h"
 #include "table/plain_table_factory.h"
@@ -3109,6 +3110,7 @@
     writeOpt.disableWAL = true;
     options.max_write_buffer_number = 4;
     options.min_write_buffer_number_to_merge = 3;
+    options.max_write_buffer_number_to_maintain = -1;
     CreateAndReopenWithCF({"pikachu"}, options);
     ASSERT_OK(dbfull()->Put(writeOpt, handles_[1], "foo", "v1"));
     ASSERT_OK(Flush(1));
@@ -3127,6 +3129,7 @@
     writeOpt.disableWAL = true;
     options.max_write_buffer_number = 4;
     options.min_write_buffer_number_to_merge = 3;
+    options.max_write_buffer_number_to_maintain = 0;
     options.write_buffer_size = 1000000;
     CreateAndReopenWithCF({"pikachu"}, options);
 
@@ -3282,6 +3285,7 @@
   writeOpt.disableWAL = true;
   options.max_write_buffer_number = 2;
   options.min_write_buffer_number_to_merge = 1;
+  options.max_write_buffer_number_to_maintain = 1;
   CreateAndReopenWithCF({"pikachu"}, options);
 
   // Compaction can still go through even if no thread can flush the
@@ -3328,6 +3332,7 @@
   options.max_background_flushes = 1;
   options.max_write_buffer_number = 10;
   options.min_write_buffer_number_to_merge = 1;
+  options.max_write_buffer_number_to_maintain = 0;
   options.write_buffer_size = 1000000;
   Reopen(options);
 
@@ -3546,6 +3551,7 @@
   options.level0_stop_writes_trigger = 1 << 10;
   options.level0_slowdown_writes_trigger = 1 << 10;
   options.min_write_buffer_number_to_merge = 1;
+  options.max_write_buffer_number_to_maintain = 1;
   options.max_write_buffer_number = 2;
   options.write_buffer_size = 100 * 1000;
   CreateAndReopenWithCF({"pikachu"}, options);
@@ -4015,6 +4021,7 @@
   options.compression = kNoCompression;
   options.write_buffer_size = kCDTKeysPerBuffer * (kCDTValueSize + 24);
   options.min_write_buffer_number_to_merge = 1;
+  options.max_write_buffer_number_to_maintain = 0;
   options.num_levels = kCDTNumLevels;
   options.max_mem_compaction_level = 0;
   options.level0_file_num_compaction_trigger = 1;
@@ -8675,7 +8682,7 @@
     ASSERT_GT(fd, 0);
     ASSERT_EQ(offset, lseek(fd, offset, SEEK_SET));
 
-    char buf[len];
+    void* buf = alloca(len);
     memset(buf, 'a', len);
     ASSERT_EQ(len, write(fd, buf, len));
 
@@ -9123,6 +9130,9 @@
     ASSERT_TRUE(!itr->Valid());
     delete itr;
 
+    HistogramData hist_data = {0};
+    options.statistics->histogramData(DB_WRITE, &hist_data);
+    ASSERT_GT(hist_data.average, 0.0);
   } while (ChangeOptions(kSkipNoSeekToLast));
 }
 
@@ -11863,8 +11873,6 @@
   env_->SetBackgroundThreads(1, Env::HIGH);
 }
 
-<<<<<<< HEAD
-=======
 TEST_F(DBTest, MigrateToDynamicLevelMaxBytesBase) {
   Random rnd(301);
   const int kMaxKey = 2000;
@@ -11917,7 +11925,8 @@
   Reopen(options);
   verify_func(total_keys, false);
 
-  std::atomic_bool compaction_finished(false);
+  std::atomic_bool compaction_finished;
+  compaction_finished = false;
   // Issue manual compaction in one thread and still verify DB state
   // in main thread.
   std::thread t([&]() {
@@ -11951,7 +11960,6 @@
   ASSERT_EQ(NumTableFilesAtLevel(1), 0);
   ASSERT_EQ(NumTableFilesAtLevel(2), 0);
 }
->>>>>>> 72cab889
 
 namespace {
 class OnFileDeletionListener : public EventListener {
