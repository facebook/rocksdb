--- conflicted
+++ resolved
@@ -1643,11 +1643,7 @@
     ASSERT_OK(Put("foo", "v2"));
     Compact("a", "z");
   }
-<<<<<<< HEAD
-  // ASSERT_EQ(CountFiles(), num_files); TODO
-=======
   ASSERT_EQ(CountLiveFiles(), num_files);
->>>>>>> 8eedf13a
 }
 
 TEST(DBTest, BloomFilter) {
