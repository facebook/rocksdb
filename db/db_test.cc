//  Copyright (c) 2011-present, Facebook, Inc.  All rights reserved.
//  This source code is licensed under both the GPLv2 (found in the
//  COPYING file in the root directory) and Apache 2.0 License
//  (found in the LICENSE.Apache file in the root directory).
//
// Copyright (c) 2011 The LevelDB Authors. All rights reserved.
// Use of this source code is governed by a BSD-style license that can be
// found in the LICENSE file. See the AUTHORS file for names of contributors.

// Introduction of SyncPoint effectively disabled building and running this test
// in Release build.
// which is a pity, it is a good test
#include <fcntl.h>

#include <algorithm>
#include <set>
#include <thread>
#include <unordered_set>
#include <utility>

#ifndef OS_WIN
#include <unistd.h>
#endif
#ifdef OS_SOLARIS
#include <alloca.h>
#endif

#include "cache/lru_cache.h"
#include "db/blob/blob_index.h"
#include "db/blob/blob_log_format.h"
#include "db/db_impl/db_impl.h"
#include "db/db_test_util.h"
#include "db/dbformat.h"
#include "db/job_context.h"
#include "db/version_set.h"
#include "db/write_batch_internal.h"
#include "env/mock_env.h"
#include "file/filename.h"
#include "monitoring/thread_status_util.h"
#include "port/port.h"
#include "port/stack_trace.h"
#include "rocksdb/cache.h"
#include "rocksdb/compaction_filter.h"
#include "rocksdb/convenience.h"
#include "rocksdb/db.h"
#include "rocksdb/env.h"
#include "rocksdb/experimental.h"
#include "rocksdb/filter_policy.h"
#include "rocksdb/options.h"
#include "rocksdb/perf_context.h"
#include "rocksdb/slice.h"
#include "rocksdb/slice_transform.h"
#include "rocksdb/snapshot.h"
#include "rocksdb/table.h"
#include "rocksdb/table_properties.h"
#include "rocksdb/thread_status.h"
#include "rocksdb/types.h"
#include "rocksdb/utilities/checkpoint.h"
#include "rocksdb/utilities/optimistic_transaction_db.h"
#include "rocksdb/utilities/write_batch_with_index.h"
#include "table/mock_table.h"
#include "table/scoped_arena_iterator.h"
#include "test_util/sync_point.h"
#include "test_util/testharness.h"
#include "test_util/testutil.h"
#include "util/compression.h"
#include "util/mutexlock.h"
#include "util/random.h"
#include "util/rate_limiter.h"
#include "util/string_util.h"
#include "utilities/merge_operators.h"

namespace ROCKSDB_NAMESPACE {

// Note that whole DBTest and its child classes disable fsync on files
// and directories for speed.
// If fsync needs to be covered in a test, put it in other places.
class DBTest : public DBTestBase {
 public:
  DBTest() : DBTestBase("db_test", /*env_do_fsync=*/false) {}
};

class DBTestWithParam
    : public DBTest,
      public testing::WithParamInterface<std::tuple<uint32_t, bool>> {
 public:
  DBTestWithParam() {
    max_subcompactions_ = std::get<0>(GetParam());
    exclusive_manual_compaction_ = std::get<1>(GetParam());
  }

  // Required if inheriting from testing::WithParamInterface<>
  static void SetUpTestCase() {}
  static void TearDownTestCase() {}

  uint32_t max_subcompactions_;
  bool exclusive_manual_compaction_;
};

TEST_F(DBTest, MockEnvTest) {
  std::unique_ptr<MockEnv> env{MockEnv::Create(Env::Default())};
  Options options;
  options.create_if_missing = true;
  options.env = env.get();
  DB* db;

  const Slice keys[] = {Slice("aaa"), Slice("bbb"), Slice("ccc")};
  const Slice vals[] = {Slice("foo"), Slice("bar"), Slice("baz")};

  ASSERT_OK(DB::Open(options, "/dir/db", &db));
  for (size_t i = 0; i < 3; ++i) {
    ASSERT_OK(db->Put(WriteOptions(), keys[i], vals[i]));
  }

  for (size_t i = 0; i < 3; ++i) {
    std::string res;
    ASSERT_OK(db->Get(ReadOptions(), keys[i], &res));
    ASSERT_TRUE(res == vals[i]);
  }

  Iterator* iterator = db->NewIterator(ReadOptions());
  iterator->SeekToFirst();
  for (size_t i = 0; i < 3; ++i) {
    ASSERT_TRUE(iterator->Valid());
    ASSERT_TRUE(keys[i] == iterator->key());
    ASSERT_TRUE(vals[i] == iterator->value());
    iterator->Next();
  }
  ASSERT_TRUE(!iterator->Valid());
  delete iterator;

// TEST_FlushMemTable() is not supported in ROCKSDB_LITE
#ifndef ROCKSDB_LITE
  DBImpl* dbi = static_cast_with_check<DBImpl>(db);
  ASSERT_OK(dbi->TEST_FlushMemTable());

  for (size_t i = 0; i < 3; ++i) {
    std::string res;
    ASSERT_OK(db->Get(ReadOptions(), keys[i], &res));
    ASSERT_TRUE(res == vals[i]);
  }
#endif  // ROCKSDB_LITE

  delete db;
}

// NewMemEnv returns nullptr in ROCKSDB_LITE since class InMemoryEnv isn't
// defined.
#ifndef ROCKSDB_LITE
TEST_F(DBTest, MemEnvTest) {
  std::unique_ptr<Env> env{NewMemEnv(Env::Default())};
  Options options;
  options.create_if_missing = true;
  options.env = env.get();
  DB* db;

  const Slice keys[] = {Slice("aaa"), Slice("bbb"), Slice("ccc")};
  const Slice vals[] = {Slice("foo"), Slice("bar"), Slice("baz")};

  ASSERT_OK(DB::Open(options, "/dir/db", &db));
  for (size_t i = 0; i < 3; ++i) {
    ASSERT_OK(db->Put(WriteOptions(), keys[i], vals[i]));
  }

  for (size_t i = 0; i < 3; ++i) {
    std::string res;
    ASSERT_OK(db->Get(ReadOptions(), keys[i], &res));
    ASSERT_TRUE(res == vals[i]);
  }

  Iterator* iterator = db->NewIterator(ReadOptions());
  iterator->SeekToFirst();
  for (size_t i = 0; i < 3; ++i) {
    ASSERT_TRUE(iterator->Valid());
    ASSERT_TRUE(keys[i] == iterator->key());
    ASSERT_TRUE(vals[i] == iterator->value());
    iterator->Next();
  }
  ASSERT_TRUE(!iterator->Valid());
  delete iterator;

  DBImpl* dbi = static_cast_with_check<DBImpl>(db);
  ASSERT_OK(dbi->TEST_FlushMemTable());

  for (size_t i = 0; i < 3; ++i) {
    std::string res;
    ASSERT_OK(db->Get(ReadOptions(), keys[i], &res));
    ASSERT_TRUE(res == vals[i]);
  }

  delete db;

  options.create_if_missing = false;
  ASSERT_OK(DB::Open(options, "/dir/db", &db));
  for (size_t i = 0; i < 3; ++i) {
    std::string res;
    ASSERT_OK(db->Get(ReadOptions(), keys[i], &res));
    ASSERT_TRUE(res == vals[i]);
  }
  delete db;
}
#endif  // ROCKSDB_LITE

TEST_F(DBTest, WriteEmptyBatch) {
  Options options = CurrentOptions();
  options.env = env_;
  options.write_buffer_size = 100000;
  CreateAndReopenWithCF({"pikachu"}, options);

  ASSERT_OK(Put(1, "foo", "bar"));
  WriteOptions wo;
  wo.sync = true;
  wo.disableWAL = false;
  WriteBatch empty_batch;
  ASSERT_OK(dbfull()->Write(wo, &empty_batch));

  // make sure we can re-open it.
  ASSERT_OK(TryReopenWithColumnFamilies({"default", "pikachu"}, options));
  ASSERT_EQ("bar", Get(1, "foo"));
}

TEST_F(DBTest, SkipDelay) {
  Options options = CurrentOptions();
  options.env = env_;
  options.write_buffer_size = 100000;
  CreateAndReopenWithCF({"pikachu"}, options);

  for (bool sync : {true, false}) {
    for (bool disableWAL : {true, false}) {
      if (sync && disableWAL) {
        // sync and disableWAL is incompatible.
        continue;
      }
      // Use a small number to ensure a large delay that is still effective
      // when we do Put
      // TODO(myabandeh): this is time dependent and could potentially make
      // the test flaky
      auto token = dbfull()->TEST_write_controler().GetDelayToken(1);
      std::atomic<int> sleep_count(0);
      ROCKSDB_NAMESPACE::SyncPoint::GetInstance()->SetCallBack(
          "DBImpl::DelayWrite:Sleep",
          [&](void* /*arg*/) { sleep_count.fetch_add(1); });
      std::atomic<int> wait_count(0);
      ROCKSDB_NAMESPACE::SyncPoint::GetInstance()->SetCallBack(
          "DBImpl::DelayWrite:Wait",
          [&](void* /*arg*/) { wait_count.fetch_add(1); });
      ROCKSDB_NAMESPACE::SyncPoint::GetInstance()->EnableProcessing();

      WriteOptions wo;
      wo.sync = sync;
      wo.disableWAL = disableWAL;
      wo.no_slowdown = true;
      // Large enough to exceed allowance for one time interval
      std::string large_value(1024, 'x');
      // Perhaps ideally this first write would fail because of delay, but
      // the current implementation does not guarantee that.
      dbfull()->Put(wo, "foo", large_value).PermitUncheckedError();
      // We need the 2nd write to trigger delay. This is because delay is
      // estimated based on the last write size which is 0 for the first write.
      ASSERT_NOK(dbfull()->Put(wo, "foo2", large_value));
      ASSERT_GE(sleep_count.load(), 0);
      ASSERT_GE(wait_count.load(), 0);
      token.reset();

      token = dbfull()->TEST_write_controler().GetDelayToken(1000000);
      wo.no_slowdown = false;
      ASSERT_OK(dbfull()->Put(wo, "foo3", large_value));
      ASSERT_GE(sleep_count.load(), 1);
      token.reset();
    }
  }
}

TEST_F(DBTest, MixedSlowdownOptions) {
  Options options = CurrentOptions();
  options.env = env_;
  options.write_buffer_size = 100000;
  CreateAndReopenWithCF({"pikachu"}, options);
  std::vector<port::Thread> threads;
  std::atomic<int> thread_num(0);

  std::function<void()> write_slowdown_func = [&]() {
    int a = thread_num.fetch_add(1);
    std::string key = "foo" + std::to_string(a);
    WriteOptions wo;
    wo.no_slowdown = false;
    ASSERT_OK(dbfull()->Put(wo, key, "bar"));
  };
  std::function<void()> write_no_slowdown_func = [&]() {
    int a = thread_num.fetch_add(1);
    std::string key = "foo" + std::to_string(a);
    WriteOptions wo;
    wo.no_slowdown = true;
    ASSERT_NOK(dbfull()->Put(wo, key, "bar"));
  };
  // Use a small number to ensure a large delay that is still effective
  // when we do Put
  // TODO(myabandeh): this is time dependent and could potentially make
  // the test flaky
  auto token = dbfull()->TEST_write_controler().GetDelayToken(1);
  std::atomic<int> sleep_count(0);
  ROCKSDB_NAMESPACE::SyncPoint::GetInstance()->SetCallBack(
      "DBImpl::DelayWrite:BeginWriteStallDone", [&](void* /*arg*/) {
        sleep_count.fetch_add(1);
        if (threads.empty()) {
          for (int i = 0; i < 2; ++i) {
            threads.emplace_back(write_slowdown_func);
          }
          for (int i = 0; i < 2; ++i) {
            threads.emplace_back(write_no_slowdown_func);
          }
        }
      });
  ROCKSDB_NAMESPACE::SyncPoint::GetInstance()->EnableProcessing();

  WriteOptions wo;
  wo.sync = false;
  wo.disableWAL = false;
  wo.no_slowdown = false;
  ASSERT_OK(dbfull()->Put(wo, "foo", "bar"));
  // We need the 2nd write to trigger delay. This is because delay is
  // estimated based on the last write size which is 0 for the first write.
  ASSERT_OK(dbfull()->Put(wo, "foo2", "bar2"));
          token.reset();

  for (auto& t : threads) {
    t.join();
  }
  ASSERT_GE(sleep_count.load(), 1);

  wo.no_slowdown = true;
  ASSERT_OK(dbfull()->Put(wo, "foo3", "bar"));
}

TEST_F(DBTest, MixedSlowdownOptionsInQueue) {
  Options options = CurrentOptions();
  options.env = env_;
  options.write_buffer_size = 100000;
  CreateAndReopenWithCF({"pikachu"}, options);
  std::vector<port::Thread> threads;
  std::atomic<int> thread_num(0);

  std::function<void()> write_no_slowdown_func = [&]() {
    int a = thread_num.fetch_add(1);
    std::string key = "foo" + std::to_string(a);
    WriteOptions wo;
    wo.no_slowdown = true;
    ASSERT_NOK(dbfull()->Put(wo, key, "bar"));
  };
  // Use a small number to ensure a large delay that is still effective
  // when we do Put
  // TODO(myabandeh): this is time dependent and could potentially make
  // the test flaky
  auto token = dbfull()->TEST_write_controler().GetDelayToken(1);
  std::atomic<int> sleep_count(0);
  ROCKSDB_NAMESPACE::SyncPoint::GetInstance()->SetCallBack(
      "DBImpl::DelayWrite:Sleep", [&](void* /*arg*/) {
        sleep_count.fetch_add(1);
        if (threads.empty()) {
          for (int i = 0; i < 2; ++i) {
            threads.emplace_back(write_no_slowdown_func);
          }
          // Sleep for 2s to allow the threads to insert themselves into the
          // write queue
          env_->SleepForMicroseconds(3000000ULL);
        }
      });
  std::atomic<int> wait_count(0);
  ROCKSDB_NAMESPACE::SyncPoint::GetInstance()->SetCallBack(
      "DBImpl::DelayWrite:Wait",
      [&](void* /*arg*/) { wait_count.fetch_add(1); });
  ROCKSDB_NAMESPACE::SyncPoint::GetInstance()->EnableProcessing();

  WriteOptions wo;
  wo.sync = false;
  wo.disableWAL = false;
  wo.no_slowdown = false;
  ASSERT_OK(dbfull()->Put(wo, "foo", "bar"));
  // We need the 2nd write to trigger delay. This is because delay is
  // estimated based on the last write size which is 0 for the first write.
  ASSERT_OK(dbfull()->Put(wo, "foo2", "bar2"));
          token.reset();

  for (auto& t : threads) {
    t.join();
  }
  ASSERT_EQ(sleep_count.load(), 1);
  ASSERT_GE(wait_count.load(), 0);
}

TEST_F(DBTest, MixedSlowdownOptionsStop) {
  Options options = CurrentOptions();
  options.env = env_;
  options.write_buffer_size = 100000;
  CreateAndReopenWithCF({"pikachu"}, options);
  std::vector<port::Thread> threads;
  std::atomic<int> thread_num(0);

  std::function<void()> write_slowdown_func = [&]() {
    int a = thread_num.fetch_add(1);
    std::string key = "foo" + std::to_string(a);
    WriteOptions wo;
    wo.no_slowdown = false;
    ASSERT_OK(dbfull()->Put(wo, key, "bar"));
  };
  std::function<void()> write_no_slowdown_func = [&]() {
    int a = thread_num.fetch_add(1);
    std::string key = "foo" + std::to_string(a);
    WriteOptions wo;
    wo.no_slowdown = true;
    ASSERT_NOK(dbfull()->Put(wo, key, "bar"));
  };
  std::function<void()> wakeup_writer = [&]() {
    dbfull()->mutex_.Lock();
    dbfull()->bg_cv_.SignalAll();
    dbfull()->mutex_.Unlock();
  };
  // Use a small number to ensure a large delay that is still effective
  // when we do Put
  // TODO(myabandeh): this is time dependent and could potentially make
  // the test flaky
  auto token = dbfull()->TEST_write_controler().GetStopToken();
  std::atomic<int> wait_count(0);
  ROCKSDB_NAMESPACE::SyncPoint::GetInstance()->SetCallBack(
      "DBImpl::DelayWrite:Wait", [&](void* /*arg*/) {
        wait_count.fetch_add(1);
        if (threads.empty()) {
          for (int i = 0; i < 2; ++i) {
            threads.emplace_back(write_slowdown_func);
          }
          for (int i = 0; i < 2; ++i) {
            threads.emplace_back(write_no_slowdown_func);
          }
          // Sleep for 2s to allow the threads to insert themselves into the
          // write queue
          env_->SleepForMicroseconds(3000000ULL);
        }
        token.reset();
        threads.emplace_back(wakeup_writer);
      });
  ROCKSDB_NAMESPACE::SyncPoint::GetInstance()->EnableProcessing();

  WriteOptions wo;
  wo.sync = false;
  wo.disableWAL = false;
  wo.no_slowdown = false;
  ASSERT_OK(dbfull()->Put(wo, "foo", "bar"));
  // We need the 2nd write to trigger delay. This is because delay is
  // estimated based on the last write size which is 0 for the first write.
  ASSERT_OK(dbfull()->Put(wo, "foo2", "bar2"));
          token.reset();

  for (auto& t : threads) {
    t.join();
  }
  ASSERT_GE(wait_count.load(), 1);

  wo.no_slowdown = true;
  ASSERT_OK(dbfull()->Put(wo, "foo3", "bar"));
}
#ifndef ROCKSDB_LITE

TEST_F(DBTest, LevelLimitReopen) {
  Options options = CurrentOptions();
  CreateAndReopenWithCF({"pikachu"}, options);

  const std::string value(1024 * 1024, ' ');
  int i = 0;
  while (NumTableFilesAtLevel(2, 1) == 0) {
    ASSERT_OK(Put(1, Key(i++), value));
  }

  options.num_levels = 1;
  options.max_bytes_for_level_multiplier_additional.resize(1, 1);
  Status s = TryReopenWithColumnFamilies({"default", "pikachu"}, options);
  ASSERT_EQ(s.IsInvalidArgument(), true);
  ASSERT_EQ(s.ToString(),
            "Invalid argument: db has more levels than options.num_levels");

  options.num_levels = 10;
  options.max_bytes_for_level_multiplier_additional.resize(10, 1);
  ASSERT_OK(TryReopenWithColumnFamilies({"default", "pikachu"}, options));
}
#endif  // ROCKSDB_LITE


TEST_F(DBTest, PutSingleDeleteGet) {
  do {
    CreateAndReopenWithCF({"pikachu"}, CurrentOptions());
    ASSERT_OK(Put(1, "foo", "v1"));
    ASSERT_EQ("v1", Get(1, "foo"));
    ASSERT_OK(Put(1, "foo2", "v2"));
    ASSERT_EQ("v2", Get(1, "foo2"));
    ASSERT_OK(SingleDelete(1, "foo"));
    ASSERT_EQ("NOT_FOUND", Get(1, "foo"));
    // Skip FIFO and universal compaction beccause they do not apply to the test
    // case. Skip MergePut because single delete does not get removed when it
    // encounters a merge.
  } while (ChangeOptions(kSkipFIFOCompaction | kSkipUniversalCompaction |
                         kSkipMergePut));
}

TEST_F(DBTest, ReadFromPersistedTier) {
  do {
    Random rnd(301);
    Options options = CurrentOptions();
    for (int disableWAL = 0; disableWAL <= 1; ++disableWAL) {
      CreateAndReopenWithCF({"pikachu"}, options);
      WriteOptions wopt;
      wopt.disableWAL = (disableWAL == 1);
      // 1st round: put but not flush
      ASSERT_OK(db_->Put(wopt, handles_[1], "foo", "first"));
      ASSERT_OK(db_->Put(wopt, handles_[1], "bar", "one"));
      ASSERT_EQ("first", Get(1, "foo"));
      ASSERT_EQ("one", Get(1, "bar"));

      // Read directly from persited data.
      ReadOptions ropt;
      ropt.read_tier = kPersistedTier;
      std::string value;
      if (wopt.disableWAL) {
        // as data has not yet being flushed, we expect not found.
        ASSERT_TRUE(db_->Get(ropt, handles_[1], "foo", &value).IsNotFound());
        ASSERT_TRUE(db_->Get(ropt, handles_[1], "bar", &value).IsNotFound());
      } else {
        ASSERT_OK(db_->Get(ropt, handles_[1], "foo", &value));
        ASSERT_OK(db_->Get(ropt, handles_[1], "bar", &value));
      }

      // Multiget
      std::vector<ColumnFamilyHandle*> multiget_cfs;
      multiget_cfs.push_back(handles_[1]);
      multiget_cfs.push_back(handles_[1]);
      std::vector<Slice> multiget_keys;
      multiget_keys.push_back("foo");
      multiget_keys.push_back("bar");
      std::vector<std::string> multiget_values;
      auto statuses =
          db_->MultiGet(ropt, multiget_cfs, multiget_keys, &multiget_values);
      if (wopt.disableWAL) {
        ASSERT_TRUE(statuses[0].IsNotFound());
        ASSERT_TRUE(statuses[1].IsNotFound());
      } else {
        ASSERT_OK(statuses[0]);
        ASSERT_OK(statuses[1]);
      }

      // 2nd round: flush and put a new value in memtable.
      ASSERT_OK(Flush(1));
      ASSERT_OK(db_->Put(wopt, handles_[1], "rocksdb", "hello"));

      // once the data has been flushed, we are able to get the
      // data when kPersistedTier is used.
      ASSERT_TRUE(db_->Get(ropt, handles_[1], "foo", &value).ok());
      ASSERT_EQ(value, "first");
      ASSERT_TRUE(db_->Get(ropt, handles_[1], "bar", &value).ok());
      ASSERT_EQ(value, "one");
      if (wopt.disableWAL) {
        ASSERT_TRUE(
            db_->Get(ropt, handles_[1], "rocksdb", &value).IsNotFound());
      } else {
        ASSERT_OK(db_->Get(ropt, handles_[1], "rocksdb", &value));
        ASSERT_EQ(value, "hello");
      }

      // Expect same result in multiget
      multiget_cfs.push_back(handles_[1]);
      multiget_keys.push_back("rocksdb");
      statuses =
          db_->MultiGet(ropt, multiget_cfs, multiget_keys, &multiget_values);
      ASSERT_TRUE(statuses[0].ok());
      ASSERT_EQ("first", multiget_values[0]);
      ASSERT_TRUE(statuses[1].ok());
      ASSERT_EQ("one", multiget_values[1]);
      if (wopt.disableWAL) {
        ASSERT_TRUE(statuses[2].IsNotFound());
      } else {
        ASSERT_OK(statuses[2]);
      }

      // 3rd round: delete and flush
      ASSERT_OK(db_->Delete(wopt, handles_[1], "foo"));
      Flush(1);
      ASSERT_OK(db_->Delete(wopt, handles_[1], "bar"));

      ASSERT_TRUE(db_->Get(ropt, handles_[1], "foo", &value).IsNotFound());
      if (wopt.disableWAL) {
        // Still expect finding the value as its delete has not yet being
        // flushed.
        ASSERT_TRUE(db_->Get(ropt, handles_[1], "bar", &value).ok());
        ASSERT_EQ(value, "one");
      } else {
        ASSERT_TRUE(db_->Get(ropt, handles_[1], "bar", &value).IsNotFound());
      }
      ASSERT_TRUE(db_->Get(ropt, handles_[1], "rocksdb", &value).ok());
      ASSERT_EQ(value, "hello");

      statuses =
          db_->MultiGet(ropt, multiget_cfs, multiget_keys, &multiget_values);
      ASSERT_TRUE(statuses[0].IsNotFound());
      if (wopt.disableWAL) {
        ASSERT_TRUE(statuses[1].ok());
        ASSERT_EQ("one", multiget_values[1]);
      } else {
        ASSERT_TRUE(statuses[1].IsNotFound());
      }
      ASSERT_TRUE(statuses[2].ok());
      ASSERT_EQ("hello", multiget_values[2]);
      if (wopt.disableWAL == 0) {
        DestroyAndReopen(options);
      }
    }
  } while (ChangeOptions());
}

TEST_F(DBTest, SingleDeleteFlush) {
  // Test to check whether flushing preserves a single delete hidden
  // behind a put.
  do {
    Random rnd(301);

    Options options = CurrentOptions();
    options.disable_auto_compactions = true;
    CreateAndReopenWithCF({"pikachu"}, options);

    // Put values on second level (so that they will not be in the same
    // compaction as the other operations.
    ASSERT_OK(Put(1, "foo", "first"));
    ASSERT_OK(Put(1, "bar", "one"));
    ASSERT_OK(Flush(1));
    MoveFilesToLevel(2, 1);

    // (Single) delete hidden by a put
    ASSERT_OK(SingleDelete(1, "foo"));
    ASSERT_OK(Put(1, "foo", "second"));
    ASSERT_OK(Delete(1, "bar"));
    ASSERT_OK(Put(1, "bar", "two"));
    ASSERT_OK(Flush(1));

    ASSERT_OK(SingleDelete(1, "foo"));
    ASSERT_OK(Delete(1, "bar"));
    ASSERT_OK(Flush(1));

    ASSERT_OK(dbfull()->CompactRange(CompactRangeOptions(), handles_[1],
                                     nullptr, nullptr));

    ASSERT_EQ("NOT_FOUND", Get(1, "bar"));
    ASSERT_EQ("NOT_FOUND", Get(1, "foo"));
    // Skip FIFO and universal compaction beccause they do not apply to the test
    // case. Skip MergePut because single delete does not get removed when it
    // encounters a merge.
  } while (ChangeOptions(kSkipFIFOCompaction | kSkipUniversalCompaction |
                         kSkipMergePut));
}

TEST_F(DBTest, SingleDeletePutFlush) {
  // Single deletes that encounter the matching put in a flush should get
  // removed.
  do {
    Random rnd(301);

    Options options = CurrentOptions();
    options.disable_auto_compactions = true;
    CreateAndReopenWithCF({"pikachu"}, options);

    ASSERT_OK(Put(1, "foo", Slice()));
    ASSERT_OK(Put(1, "a", Slice()));
    ASSERT_OK(SingleDelete(1, "a"));
    ASSERT_OK(Flush(1));

    ASSERT_EQ("[ ]", AllEntriesFor("a", 1));
    // Skip FIFO and universal compaction beccause they do not apply to the test
    // case. Skip MergePut because single delete does not get removed when it
    // encounters a merge.
  } while (ChangeOptions(kSkipFIFOCompaction | kSkipUniversalCompaction |
                         kSkipMergePut));
}

// Disable because not all platform can run it.
// It requires more than 9GB memory to run it, With single allocation
// of more than 3GB.
TEST_F(DBTest, DISABLED_SanitizeVeryVeryLargeValue) {
  const size_t kValueSize = 4 * size_t{1024 * 1024 * 1024};  // 4GB value
  std::string raw(kValueSize, 'v');
  Options options = CurrentOptions();
  options.env = env_;
  options.merge_operator = MergeOperators::CreatePutOperator();
  options.write_buffer_size = 100000;  // Small write buffer
  options.paranoid_checks = true;
  DestroyAndReopen(options);

  ASSERT_OK(Put("boo", "v1"));
  ASSERT_TRUE(Put("foo", raw).IsInvalidArgument());
  ASSERT_TRUE(Merge("foo", raw).IsInvalidArgument());

  WriteBatch wb;
  ASSERT_TRUE(wb.Put("foo", raw).IsInvalidArgument());
  ASSERT_TRUE(wb.Merge("foo", raw).IsInvalidArgument());

  Slice value_slice = raw;
  Slice key_slice = "foo";
  SliceParts sp_key(&key_slice, 1);
  SliceParts sp_value(&value_slice, 1);

  ASSERT_TRUE(wb.Put(sp_key, sp_value).IsInvalidArgument());
  ASSERT_TRUE(wb.Merge(sp_key, sp_value).IsInvalidArgument());
}

// Disable because not all platform can run it.
// It requires more than 9GB memory to run it, With single allocation
// of more than 3GB.
TEST_F(DBTest, DISABLED_VeryLargeValue) {
  const size_t kValueSize = 3221225472u;  // 3GB value
  const size_t kKeySize = 8388608u;       // 8MB key
  std::string raw(kValueSize, 'v');
  std::string key1(kKeySize, 'c');
  std::string key2(kKeySize, 'd');

  Options options = CurrentOptions();
  options.env = env_;
  options.write_buffer_size = 100000;  // Small write buffer
  options.paranoid_checks = true;
  DestroyAndReopen(options);

  ASSERT_OK(Put("boo", "v1"));
  ASSERT_OK(Put("foo", "v1"));
  ASSERT_OK(Put(key1, raw));
  raw[0] = 'w';
  ASSERT_OK(Put(key2, raw));
  dbfull()->TEST_WaitForFlushMemTable();

#ifndef ROCKSDB_LITE
  ASSERT_EQ(1, NumTableFilesAtLevel(0));
#endif  // !ROCKSDB_LITE

  std::string value;
  Status s = db_->Get(ReadOptions(), key1, &value);
  ASSERT_OK(s);
  ASSERT_EQ(kValueSize, value.size());
  ASSERT_EQ('v', value[0]);

  s = db_->Get(ReadOptions(), key2, &value);
  ASSERT_OK(s);
  ASSERT_EQ(kValueSize, value.size());
  ASSERT_EQ('w', value[0]);

  // Compact all files.
  Flush();
  db_->CompactRange(CompactRangeOptions(), nullptr, nullptr);

  // Check DB is not in read-only state.
  ASSERT_OK(Put("boo", "v1"));

  s = db_->Get(ReadOptions(), key1, &value);
  ASSERT_OK(s);
  ASSERT_EQ(kValueSize, value.size());
  ASSERT_EQ('v', value[0]);

  s = db_->Get(ReadOptions(), key2, &value);
  ASSERT_OK(s);
  ASSERT_EQ(kValueSize, value.size());
  ASSERT_EQ('w', value[0]);
}

TEST_F(DBTest, GetFromImmutableLayer) {
  do {
    Options options = CurrentOptions();
    options.env = env_;
    CreateAndReopenWithCF({"pikachu"}, options);

    ASSERT_OK(Put(1, "foo", "v1"));
    ASSERT_EQ("v1", Get(1, "foo"));

    // Block sync calls
    env_->delay_sstable_sync_.store(true, std::memory_order_release);
    ASSERT_OK(Put(1, "k1", std::string(100000, 'x')));  // Fill memtable
    ASSERT_OK(Put(1, "k2", std::string(100000, 'y')));  // Trigger flush
    ASSERT_EQ("v1", Get(1, "foo"));
    ASSERT_EQ("NOT_FOUND", Get(0, "foo"));
    // Release sync calls
    env_->delay_sstable_sync_.store(false, std::memory_order_release);
  } while (ChangeOptions());
}


TEST_F(DBTest, GetLevel0Ordering) {
  do {
    CreateAndReopenWithCF({"pikachu"}, CurrentOptions());
    // Check that we process level-0 files in correct order.  The code
    // below generates two level-0 files where the earlier one comes
    // before the later one in the level-0 file list since the earlier
    // one has a smaller "smallest" key.
    ASSERT_OK(Put(1, "bar", "b"));
    ASSERT_OK(Put(1, "foo", "v1"));
    ASSERT_OK(Flush(1));
    ASSERT_OK(Put(1, "foo", "v2"));
    ASSERT_OK(Flush(1));
    ASSERT_EQ("v2", Get(1, "foo"));
  } while (ChangeOptions());
}

TEST_F(DBTest, WrongLevel0Config) {
  Options options = CurrentOptions();
  Close();
  ASSERT_OK(DestroyDB(dbname_, options));
  options.level0_stop_writes_trigger = 1;
  options.level0_slowdown_writes_trigger = 2;
  options.level0_file_num_compaction_trigger = 3;
  ASSERT_OK(DB::Open(options, dbname_, &db_));
}

#ifndef ROCKSDB_LITE
TEST_F(DBTest, GetOrderedByLevels) {
  do {
    CreateAndReopenWithCF({"pikachu"}, CurrentOptions());
    ASSERT_OK(Put(1, "foo", "v1"));
    Compact(1, "a", "z");
    ASSERT_EQ("v1", Get(1, "foo"));
    ASSERT_OK(Put(1, "foo", "v2"));
    ASSERT_EQ("v2", Get(1, "foo"));
    ASSERT_OK(Flush(1));
    ASSERT_EQ("v2", Get(1, "foo"));
  } while (ChangeOptions());
}

TEST_F(DBTest, GetPicksCorrectFile) {
  do {
    CreateAndReopenWithCF({"pikachu"}, CurrentOptions());
    // Arrange to have multiple files in a non-level-0 level.
    ASSERT_OK(Put(1, "a", "va"));
    Compact(1, "a", "b");
    ASSERT_OK(Put(1, "x", "vx"));
    Compact(1, "x", "y");
    ASSERT_OK(Put(1, "f", "vf"));
    Compact(1, "f", "g");
    ASSERT_EQ("va", Get(1, "a"));
    ASSERT_EQ("vf", Get(1, "f"));
    ASSERT_EQ("vx", Get(1, "x"));
  } while (ChangeOptions());
}

TEST_F(DBTest, GetEncountersEmptyLevel) {
  do {
    Options options = CurrentOptions();
    CreateAndReopenWithCF({"pikachu"}, options);
    // Arrange for the following to happen:
    //   * sstable A in level 0
    //   * nothing in level 1
    //   * sstable B in level 2
    // Then do enough Get() calls to arrange for an automatic compaction
    // of sstable A.  A bug would cause the compaction to be marked as
    // occurring at level 1 (instead of the correct level 0).

    // Step 1: First place sstables in levels 0 and 2
    ASSERT_OK(Put(1, "a", "begin"));
    ASSERT_OK(Put(1, "z", "end"));
    ASSERT_OK(Flush(1));
    ASSERT_OK(dbfull()->TEST_CompactRange(0, nullptr, nullptr, handles_[1]));
    ASSERT_OK(dbfull()->TEST_CompactRange(1, nullptr, nullptr, handles_[1]));
    ASSERT_OK(Put(1, "a", "begin"));
    ASSERT_OK(Put(1, "z", "end"));
    ASSERT_OK(Flush(1));
    ASSERT_GT(NumTableFilesAtLevel(0, 1), 0);
    ASSERT_GT(NumTableFilesAtLevel(2, 1), 0);

    // Step 2: clear level 1 if necessary.
    ASSERT_OK(dbfull()->TEST_CompactRange(1, nullptr, nullptr, handles_[1]));
    ASSERT_EQ(NumTableFilesAtLevel(0, 1), 1);
    ASSERT_EQ(NumTableFilesAtLevel(1, 1), 0);
    ASSERT_EQ(NumTableFilesAtLevel(2, 1), 1);

    // Step 3: read a bunch of times
    for (int i = 0; i < 1000; i++) {
      ASSERT_EQ("NOT_FOUND", Get(1, "missing"));
    }

    // Step 4: Wait for compaction to finish
    ASSERT_OK(dbfull()->TEST_WaitForCompact());

    ASSERT_EQ(NumTableFilesAtLevel(0, 1), 1);  // XXX
  } while (ChangeOptions(kSkipUniversalCompaction | kSkipFIFOCompaction));
}
#endif  // ROCKSDB_LITE

TEST_F(DBTest, FlushMultipleMemtable) {
  do {
    Options options = CurrentOptions();
    WriteOptions writeOpt = WriteOptions();
    writeOpt.disableWAL = true;
    options.max_write_buffer_number = 4;
    options.min_write_buffer_number_to_merge = 3;
    options.max_write_buffer_size_to_maintain = -1;
    CreateAndReopenWithCF({"pikachu"}, options);
    ASSERT_OK(dbfull()->Put(writeOpt, handles_[1], "foo", "v1"));
    ASSERT_OK(Flush(1));
    ASSERT_OK(dbfull()->Put(writeOpt, handles_[1], "bar", "v1"));

    ASSERT_EQ("v1", Get(1, "foo"));
    ASSERT_EQ("v1", Get(1, "bar"));
    ASSERT_OK(Flush(1));
  } while (ChangeCompactOptions());
}
#ifndef ROCKSDB_LITE
TEST_F(DBTest, FlushSchedule) {
  Options options = CurrentOptions();
  options.disable_auto_compactions = true;
  options.level0_stop_writes_trigger = 1 << 10;
  options.level0_slowdown_writes_trigger = 1 << 10;
  options.min_write_buffer_number_to_merge = 1;
  options.max_write_buffer_size_to_maintain =
      static_cast<int64_t>(options.write_buffer_size);
  options.max_write_buffer_number = 2;
  options.write_buffer_size = 120 * 1024;
  auto flush_listener = std::make_shared<FlushCounterListener>();
  flush_listener->expected_flush_reason = FlushReason::kWriteBufferFull;
  options.listeners.push_back(flush_listener);
  CreateAndReopenWithCF({"pikachu"}, options);
  std::vector<port::Thread> threads;

  std::atomic<int> thread_num(0);
  // each column family will have 5 thread, each thread generating 2 memtables.
  // each column family should end up with 10 table files
  std::function<void()> fill_memtable_func = [&]() {
    int a = thread_num.fetch_add(1);
    Random rnd(a);
    WriteOptions wo;
    // this should fill up 2 memtables
    for (int k = 0; k < 5000; ++k) {
      ASSERT_OK(db_->Put(wo, handles_[a & 1], rnd.RandomString(13), ""));
    }
  };

  for (int i = 0; i < 10; ++i) {
    threads.emplace_back(fill_memtable_func);
  }

  for (auto& t : threads) {
    t.join();
  }

  auto default_tables = GetNumberOfSstFilesForColumnFamily(db_, "default");
  auto pikachu_tables = GetNumberOfSstFilesForColumnFamily(db_, "pikachu");
  ASSERT_LE(default_tables, static_cast<uint64_t>(10));
  ASSERT_GT(default_tables, static_cast<uint64_t>(0));
  ASSERT_LE(pikachu_tables, static_cast<uint64_t>(10));
  ASSERT_GT(pikachu_tables, static_cast<uint64_t>(0));
}
#endif  // ROCKSDB_LITE

namespace {
class KeepFilter : public CompactionFilter {
 public:
  bool Filter(int /*level*/, const Slice& /*key*/, const Slice& /*value*/,
              std::string* /*new_value*/,
              bool* /*value_changed*/) const override {
    return false;
  }

  const char* Name() const override { return "KeepFilter"; }
};

class KeepFilterFactory : public CompactionFilterFactory {
 public:
  explicit KeepFilterFactory(bool check_context = false)
      : check_context_(check_context) {}

  std::unique_ptr<CompactionFilter> CreateCompactionFilter(
      const CompactionFilter::Context& context) override {
    if (check_context_) {
      EXPECT_EQ(expect_full_compaction_.load(), context.is_full_compaction);
      EXPECT_EQ(expect_manual_compaction_.load(), context.is_manual_compaction);
    }
    return std::unique_ptr<CompactionFilter>(new KeepFilter());
  }

  const char* Name() const override { return "KeepFilterFactory"; }
  bool check_context_;
  std::atomic_bool expect_full_compaction_;
  std::atomic_bool expect_manual_compaction_;
};

class DelayFilter : public CompactionFilter {
 public:
  explicit DelayFilter(DBTestBase* d) : db_test(d) {}
  bool Filter(int /*level*/, const Slice& /*key*/, const Slice& /*value*/,
              std::string* /*new_value*/,
              bool* /*value_changed*/) const override {
    db_test->env_->MockSleepForMicroseconds(1000);
    return true;
  }

  const char* Name() const override { return "DelayFilter"; }

 private:
  DBTestBase* db_test;
};

class DelayFilterFactory : public CompactionFilterFactory {
 public:
  explicit DelayFilterFactory(DBTestBase* d) : db_test(d) {}
  std::unique_ptr<CompactionFilter> CreateCompactionFilter(
      const CompactionFilter::Context& /*context*/) override {
    return std::unique_ptr<CompactionFilter>(new DelayFilter(db_test));
  }

  const char* Name() const override { return "DelayFilterFactory"; }

 private:
  DBTestBase* db_test;
};
}  // namespace

#ifndef ROCKSDB_LITE

static std::string CompressibleString(Random* rnd, int len) {
  std::string r;
  test::CompressibleString(rnd, 0.8, len, &r);
  return r;
}
#endif  // ROCKSDB_LITE

TEST_F(DBTest, FailMoreDbPaths) {
  Options options = CurrentOptions();
  options.db_paths.emplace_back(dbname_, 10000000);
  options.db_paths.emplace_back(dbname_ + "_2", 1000000);
  options.db_paths.emplace_back(dbname_ + "_3", 1000000);
  options.db_paths.emplace_back(dbname_ + "_4", 1000000);
  options.db_paths.emplace_back(dbname_ + "_5", 1000000);
  ASSERT_TRUE(TryReopen(options).IsNotSupported());
}

void CheckColumnFamilyMeta(
    const ColumnFamilyMetaData& cf_meta, const std::string& cf_name,
    const std::vector<std::vector<FileMetaData>>& files_by_level,
    uint64_t start_time, uint64_t end_time) {
  ASSERT_EQ(cf_meta.name, cf_name);
  ASSERT_EQ(cf_meta.levels.size(), files_by_level.size());

  uint64_t cf_size = 0;
  size_t file_count = 0;

  for (size_t i = 0; i < cf_meta.levels.size(); ++i) {
    const auto& level_meta_from_cf = cf_meta.levels[i];
    const auto& level_meta_from_files = files_by_level[i];

    ASSERT_EQ(level_meta_from_cf.level, i);
    ASSERT_EQ(level_meta_from_cf.files.size(), level_meta_from_files.size());

    file_count += level_meta_from_cf.files.size();

    uint64_t level_size = 0;
    for (size_t j = 0; j < level_meta_from_cf.files.size(); ++j) {
      const auto& file_meta_from_cf = level_meta_from_cf.files[j];
      const auto& file_meta_from_files = level_meta_from_files[j];

      level_size += file_meta_from_cf.size;

      ASSERT_EQ(file_meta_from_cf.file_number,
                file_meta_from_files.fd.GetNumber());
      ASSERT_EQ(file_meta_from_cf.file_number,
                TableFileNameToNumber(file_meta_from_cf.name));
      ASSERT_EQ(file_meta_from_cf.size, file_meta_from_files.fd.file_size);
      ASSERT_EQ(file_meta_from_cf.smallest_seqno,
                file_meta_from_files.fd.smallest_seqno);
      ASSERT_EQ(file_meta_from_cf.largest_seqno,
                file_meta_from_files.fd.largest_seqno);
      ASSERT_EQ(file_meta_from_cf.smallestkey,
                file_meta_from_files.smallest.user_key().ToString());
      ASSERT_EQ(file_meta_from_cf.largestkey,
                file_meta_from_files.largest.user_key().ToString());
      ASSERT_EQ(file_meta_from_cf.oldest_blob_file_number,
                file_meta_from_files.oldest_blob_file_number);
      ASSERT_EQ(file_meta_from_cf.oldest_ancester_time,
                file_meta_from_files.oldest_ancester_time);
      ASSERT_EQ(file_meta_from_cf.file_creation_time,
                file_meta_from_files.file_creation_time);
      ASSERT_GE(file_meta_from_cf.file_creation_time, start_time);
      ASSERT_LE(file_meta_from_cf.file_creation_time, end_time);
      ASSERT_GE(file_meta_from_cf.oldest_ancester_time, start_time);
      ASSERT_LE(file_meta_from_cf.oldest_ancester_time, end_time);
    }

    ASSERT_EQ(level_meta_from_cf.size, level_size);
    cf_size += level_size;
  }

  ASSERT_EQ(cf_meta.file_count, file_count);
  ASSERT_EQ(cf_meta.size, cf_size);
}

void CheckLiveFilesMeta(
    const std::vector<LiveFileMetaData>& live_file_meta,
    const std::vector<std::vector<FileMetaData>>& files_by_level) {
  size_t total_file_count = 0;
  for (const auto& f : files_by_level) {
    total_file_count += f.size();
  }

  ASSERT_EQ(live_file_meta.size(), total_file_count);

  int level = 0;
  int i = 0;

  for (const auto& meta : live_file_meta) {
    if (level != meta.level) {
      level = meta.level;
      i = 0;
    }

    ASSERT_LT(i, files_by_level[level].size());

    const auto& expected_meta = files_by_level[level][i];

    ASSERT_EQ(meta.column_family_name, kDefaultColumnFamilyName);
    ASSERT_EQ(meta.file_number, expected_meta.fd.GetNumber());
    ASSERT_EQ(meta.file_number, TableFileNameToNumber(meta.name));
    ASSERT_EQ(meta.size, expected_meta.fd.file_size);
    ASSERT_EQ(meta.smallest_seqno, expected_meta.fd.smallest_seqno);
    ASSERT_EQ(meta.largest_seqno, expected_meta.fd.largest_seqno);
    ASSERT_EQ(meta.smallestkey, expected_meta.smallest.user_key().ToString());
    ASSERT_EQ(meta.largestkey, expected_meta.largest.user_key().ToString());
    ASSERT_EQ(meta.oldest_blob_file_number,
              expected_meta.oldest_blob_file_number);

    ++i;
  }
}

#ifndef ROCKSDB_LITE
void AddBlobFile(const ColumnFamilyHandle* cfh, uint64_t blob_file_number,
                 uint64_t total_blob_count, uint64_t total_blob_bytes,
                 const std::string& checksum_method,
                 const std::string& checksum_value,
                 uint64_t garbage_blob_count = 0,
                 uint64_t garbage_blob_bytes = 0) {
  ColumnFamilyData* cfd =
      (static_cast<const ColumnFamilyHandleImpl*>(cfh))->cfd();
  assert(cfd);

  Version* const version = cfd->current();
  assert(version);

  VersionStorageInfo* const storage_info = version->storage_info();
  assert(storage_info);

  // Add a live blob file.

  auto shared_meta = SharedBlobFileMetaData::Create(
      blob_file_number, total_blob_count, total_blob_bytes, checksum_method,
      checksum_value);

  auto meta = BlobFileMetaData::Create(std::move(shared_meta),
                                       BlobFileMetaData::LinkedSsts(),
                                       garbage_blob_count, garbage_blob_bytes);

  storage_info->AddBlobFile(std::move(meta));
}

static void CheckBlobMetaData(
    const BlobMetaData& bmd, uint64_t blob_file_number,
    uint64_t total_blob_count, uint64_t total_blob_bytes,
    const std::string& checksum_method, const std::string& checksum_value,
    uint64_t garbage_blob_count = 0, uint64_t garbage_blob_bytes = 0) {
  ASSERT_EQ(bmd.blob_file_number, blob_file_number);
  ASSERT_EQ(bmd.blob_file_name, BlobFileName("", blob_file_number));
  ASSERT_EQ(bmd.blob_file_size,
            total_blob_bytes + BlobLogHeader::kSize + BlobLogFooter::kSize);

  ASSERT_EQ(bmd.total_blob_count, total_blob_count);
  ASSERT_EQ(bmd.total_blob_bytes, total_blob_bytes);
  ASSERT_EQ(bmd.garbage_blob_count, garbage_blob_count);
  ASSERT_EQ(bmd.garbage_blob_bytes, garbage_blob_bytes);
  ASSERT_EQ(bmd.checksum_method, checksum_method);
  ASSERT_EQ(bmd.checksum_value, checksum_value);
}

TEST_F(DBTest, MetaDataTest) {
  Options options = CurrentOptions();
  options.create_if_missing = true;
  options.disable_auto_compactions = true;

  int64_t temp_time = 0;
  options.env->GetCurrentTime(&temp_time);
  uint64_t start_time = static_cast<uint64_t>(temp_time);

  DestroyAndReopen(options);

  Random rnd(301);
  int key_index = 0;
  for (int i = 0; i < 100; ++i) {
    // Add a single blob reference to each file
    std::string blob_index;
    BlobIndex::EncodeBlob(&blob_index, /* blob_file_number */ i + 1000,
                          /* offset */ 1234, /* size */ 5678, kNoCompression);

    WriteBatch batch;
    ASSERT_OK(WriteBatchInternal::PutBlobIndex(&batch, 0, Key(key_index),
                                               blob_index));
    ASSERT_OK(dbfull()->Write(WriteOptions(), &batch));

    ++key_index;

    // Fill up the rest of the file with random values.
    GenerateNewFile(&rnd, &key_index, /* nowait */ true);

    ASSERT_OK(Flush());
  }

  std::vector<std::vector<FileMetaData>> files_by_level;
  dbfull()->TEST_GetFilesMetaData(db_->DefaultColumnFamily(), &files_by_level);

  options.env->GetCurrentTime(&temp_time);
  uint64_t end_time = static_cast<uint64_t>(temp_time);

  ColumnFamilyMetaData cf_meta;
  db_->GetColumnFamilyMetaData(&cf_meta);
  CheckColumnFamilyMeta(cf_meta, kDefaultColumnFamilyName, files_by_level,
                        start_time, end_time);
  std::vector<LiveFileMetaData> live_file_meta;
  db_->GetLiveFilesMetaData(&live_file_meta);
  CheckLiveFilesMeta(live_file_meta, files_by_level);
}

TEST_F(DBTest, AllMetaDataTest) {
  Options options = CurrentOptions();
  options.create_if_missing = true;
  options.disable_auto_compactions = true;
  DestroyAndReopen(options);
  CreateAndReopenWithCF({"pikachu"}, options);

  constexpr uint64_t blob_file_number = 234;
  constexpr uint64_t total_blob_count = 555;
  constexpr uint64_t total_blob_bytes = 66666;
  constexpr char checksum_method[] = "CRC32";
  constexpr char checksum_value[] = "\x3d\x87\xff\x57";

  int64_t temp_time = 0;
  options.env->GetCurrentTime(&temp_time).PermitUncheckedError();
  uint64_t start_time = static_cast<uint64_t>(temp_time);

  Random rnd(301);
  dbfull()->TEST_LockMutex();
  for (int cf = 0; cf < 2; cf++) {
    AddBlobFile(handles_[cf], blob_file_number * (cf + 1),
                total_blob_count * (cf + 1), total_blob_bytes * (cf + 1),
                checksum_method, checksum_value);
  }
  dbfull()->TEST_UnlockMutex();

  std::vector<ColumnFamilyMetaData> all_meta;
  db_->GetAllColumnFamilyMetaData(&all_meta);

  std::vector<std::vector<FileMetaData>> default_files_by_level;
  std::vector<std::vector<FileMetaData>> pikachu_files_by_level;
  dbfull()->TEST_GetFilesMetaData(handles_[0], &default_files_by_level);
  dbfull()->TEST_GetFilesMetaData(handles_[1], &pikachu_files_by_level);

  options.env->GetCurrentTime(&temp_time).PermitUncheckedError();
  uint64_t end_time = static_cast<uint64_t>(temp_time);

  ASSERT_EQ(all_meta.size(), 2);
  for (int cf = 0; cf < 2; cf++) {
    const auto& cfmd = all_meta[cf];
    if (cf == 0) {
      CheckColumnFamilyMeta(cfmd, "default", default_files_by_level, start_time,
                            end_time);
    } else {
      CheckColumnFamilyMeta(cfmd, "pikachu", pikachu_files_by_level, start_time,
                            end_time);
    }
    ASSERT_EQ(cfmd.blob_files.size(), 1U);
    const auto& bmd = cfmd.blob_files[0];
    ASSERT_EQ(cfmd.blob_file_count, 1U);
    ASSERT_EQ(cfmd.blob_file_size, bmd.blob_file_size);
    ASSERT_EQ(NormalizePath(bmd.blob_file_path), NormalizePath(dbname_));
    CheckBlobMetaData(bmd, blob_file_number * (cf + 1),
                      total_blob_count * (cf + 1), total_blob_bytes * (cf + 1),
                      checksum_method, checksum_value);
  }
}

namespace {
void MinLevelHelper(DBTest* self, Options& options) {
  Random rnd(301);

  for (int num = 0; num < options.level0_file_num_compaction_trigger - 1;
       num++) {
    std::vector<std::string> values;
    // Write 120KB (12 values, each 10K)
    for (int i = 0; i < 12; i++) {
      values.push_back(rnd.RandomString(10000));
      ASSERT_OK(self->Put(DBTestBase::Key(i), values[i]));
    }
    ASSERT_OK(self->dbfull()->TEST_WaitForFlushMemTable());
    ASSERT_EQ(self->NumTableFilesAtLevel(0), num + 1);
  }

  // generate one more file in level-0, and should trigger level-0 compaction
  std::vector<std::string> values;
  for (int i = 0; i < 12; i++) {
    values.push_back(rnd.RandomString(10000));
    ASSERT_OK(self->Put(DBTestBase::Key(i), values[i]));
  }
  ASSERT_OK(self->dbfull()->TEST_WaitForCompact());

  ASSERT_EQ(self->NumTableFilesAtLevel(0), 0);
  ASSERT_EQ(self->NumTableFilesAtLevel(1), 1);
}

// returns false if the calling-Test should be skipped
bool MinLevelToCompress(CompressionType& type, Options& options, int wbits,
                        int lev, int strategy) {
  fprintf(stderr,
          "Test with compression options : window_bits = %d, level =  %d, "
          "strategy = %d}\n",
          wbits, lev, strategy);
  options.write_buffer_size = 100 << 10;  // 100KB
  options.arena_block_size = 4096;
  options.num_levels = 3;
  options.level0_file_num_compaction_trigger = 3;
  options.create_if_missing = true;

  if (Snappy_Supported()) {
    type = kSnappyCompression;
    fprintf(stderr, "using snappy\n");
  } else if (Zlib_Supported()) {
    type = kZlibCompression;
    fprintf(stderr, "using zlib\n");
  } else if (BZip2_Supported()) {
    type = kBZip2Compression;
    fprintf(stderr, "using bzip2\n");
  } else if (LZ4_Supported()) {
    type = kLZ4Compression;
    fprintf(stderr, "using lz4\n");
  } else if (XPRESS_Supported()) {
    type = kXpressCompression;
    fprintf(stderr, "using xpress\n");
  } else if (ZSTD_Supported()) {
    type = kZSTD;
    fprintf(stderr, "using ZSTD\n");
  } else {
    fprintf(stderr, "skipping test, compression disabled\n");
    return false;
  }
  options.compression_per_level.resize(options.num_levels);

  // do not compress L0
  for (int i = 0; i < 1; i++) {
    options.compression_per_level[i] = kNoCompression;
  }
  for (int i = 1; i < options.num_levels; i++) {
    options.compression_per_level[i] = type;
  }
  return true;
}
}  // namespace

TEST_F(DBTest, MinLevelToCompress1) {
  Options options = CurrentOptions();
  CompressionType type = kSnappyCompression;
  if (!MinLevelToCompress(type, options, -14, -1, 0)) {
    return;
  }
  Reopen(options);
  MinLevelHelper(this, options);

  // do not compress L0 and L1
  for (int i = 0; i < 2; i++) {
    options.compression_per_level[i] = kNoCompression;
  }
  for (int i = 2; i < options.num_levels; i++) {
    options.compression_per_level[i] = type;
  }
  DestroyAndReopen(options);
  MinLevelHelper(this, options);
}

TEST_F(DBTest, MinLevelToCompress2) {
  Options options = CurrentOptions();
  CompressionType type = kSnappyCompression;
  if (!MinLevelToCompress(type, options, 15, -1, 0)) {
    return;
  }
  Reopen(options);
  MinLevelHelper(this, options);

  // do not compress L0 and L1
  for (int i = 0; i < 2; i++) {
    options.compression_per_level[i] = kNoCompression;
  }
  for (int i = 2; i < options.num_levels; i++) {
    options.compression_per_level[i] = type;
  }
  DestroyAndReopen(options);
  MinLevelHelper(this, options);
}

// This test may fail because of a legit case that multiple L0 files
// are trivial moved to L1.
TEST_F(DBTest, DISABLED_RepeatedWritesToSameKey) {
  do {
    Options options = CurrentOptions();
    options.env = env_;
    options.write_buffer_size = 100000;  // Small write buffer
    CreateAndReopenWithCF({"pikachu"}, options);

    // We must have at most one file per level except for level-0,
    // which may have up to kL0_StopWritesTrigger files.
    const int kMaxFiles =
        options.num_levels + options.level0_stop_writes_trigger;

    Random rnd(301);
    std::string value =
        rnd.RandomString(static_cast<int>(2 * options.write_buffer_size));
    for (int i = 0; i < 5 * kMaxFiles; i++) {
      ASSERT_OK(Put(1, "key", value));
      ASSERT_LE(TotalTableFiles(1), kMaxFiles);
    }
  } while (ChangeCompactOptions());
}
#endif  // ROCKSDB_LITE

#ifndef ROCKSDB_LITE
static bool Between(uint64_t val, uint64_t low, uint64_t high) {
  bool result = (val >= low) && (val <= high);
  if (!result) {
    fprintf(stderr, "Value %llu is not in range [%llu, %llu]\n",
            (unsigned long long)(val), (unsigned long long)(low),
            (unsigned long long)(high));
  }
  return result;
}

TEST_F(DBTest, ApproximateSizesMemTable) {
  Options options = CurrentOptions();
  options.write_buffer_size = 100000000;  // Large write buffer
  options.compression = kNoCompression;
  options.create_if_missing = true;
  DestroyAndReopen(options);
  auto default_cf = db_->DefaultColumnFamily();

  const int N = 128;
  Random rnd(301);
  for (int i = 0; i < N; i++) {
    ASSERT_OK(Put(Key(i), rnd.RandomString(1024)));
  }

  uint64_t size;
  std::string start = Key(50);
  std::string end = Key(60);
  Range r(start, end);
  SizeApproximationOptions size_approx_options;
  size_approx_options.include_memtabtles = true;
  size_approx_options.include_files = true;
  ASSERT_OK(
      db_->GetApproximateSizes(size_approx_options, default_cf, &r, 1, &size));
  ASSERT_GT(size, 6000);
  ASSERT_LT(size, 204800);
  // Zero if not including mem table
  ASSERT_OK(db_->GetApproximateSizes(&r, 1, &size));
  ASSERT_EQ(size, 0);

  start = Key(500);
  end = Key(600);
  r = Range(start, end);
  ASSERT_OK(
      db_->GetApproximateSizes(size_approx_options, default_cf, &r, 1, &size));
  ASSERT_EQ(size, 0);

  for (int i = 0; i < N; i++) {
    ASSERT_OK(Put(Key(1000 + i), rnd.RandomString(1024)));
  }

  start = Key(500);
  end = Key(600);
  r = Range(start, end);
  ASSERT_OK(
      db_->GetApproximateSizes(size_approx_options, default_cf, &r, 1, &size));
  ASSERT_EQ(size, 0);

  start = Key(100);
  end = Key(1020);
  r = Range(start, end);
  ASSERT_OK(
      db_->GetApproximateSizes(size_approx_options, default_cf, &r, 1, &size));
  ASSERT_GT(size, 6000);

  options.max_write_buffer_number = 8;
  options.min_write_buffer_number_to_merge = 5;
  options.write_buffer_size = 1024 * N;  // Not very large
  DestroyAndReopen(options);
  default_cf = db_->DefaultColumnFamily();

  int keys[N * 3];
  for (int i = 0; i < N; i++) {
    keys[i * 3] = i * 5;
    keys[i * 3 + 1] = i * 5 + 1;
    keys[i * 3 + 2] = i * 5 + 2;
  }
  // MemTable entry counting is estimated and can vary greatly depending on
  // layout. Thus, using deterministic seed for test stability.
  RandomShuffle(std::begin(keys), std::end(keys), rnd.Next());

  for (int i = 0; i < N * 3; i++) {
    ASSERT_OK(Put(Key(keys[i] + 1000), rnd.RandomString(1024)));
  }

  start = Key(100);
  end = Key(300);
  r = Range(start, end);
  ASSERT_OK(
      db_->GetApproximateSizes(size_approx_options, default_cf, &r, 1, &size));
  ASSERT_EQ(size, 0);

  start = Key(1050);
  end = Key(1080);
  r = Range(start, end);
  ASSERT_OK(
      db_->GetApproximateSizes(size_approx_options, default_cf, &r, 1, &size));
  ASSERT_GT(size, 6000);

  start = Key(2100);
  end = Key(2300);
  r = Range(start, end);
  ASSERT_OK(
      db_->GetApproximateSizes(size_approx_options, default_cf, &r, 1, &size));
  ASSERT_EQ(size, 0);

  start = Key(1050);
  end = Key(1080);
  r = Range(start, end);
  uint64_t size_with_mt, size_without_mt;
  ASSERT_OK(db_->GetApproximateSizes(size_approx_options, default_cf, &r, 1,
                                     &size_with_mt));
  ASSERT_GT(size_with_mt, 6000);
  ASSERT_OK(db_->GetApproximateSizes(&r, 1, &size_without_mt));
  ASSERT_EQ(size_without_mt, 0);

  ASSERT_OK(Flush());

  for (int i = 0; i < N; i++) {
    ASSERT_OK(Put(Key(i + 1000), rnd.RandomString(1024)));
  }

  start = Key(1050);
  end = Key(1080);
  r = Range(start, end);
  ASSERT_OK(db_->GetApproximateSizes(size_approx_options, default_cf, &r, 1,
                                     &size_with_mt));
  ASSERT_OK(db_->GetApproximateSizes(&r, 1, &size_without_mt));
  ASSERT_GT(size_with_mt, size_without_mt);
  ASSERT_GT(size_without_mt, 6000);

  // Check that include_memtabtles flag works as expected
  size_approx_options.include_memtabtles = false;
  ASSERT_OK(
      db_->GetApproximateSizes(size_approx_options, default_cf, &r, 1, &size));
  ASSERT_EQ(size, size_without_mt);

  // Check that files_size_error_margin works as expected, when the heuristic
  // conditions are not met
  start = Key(1);
  end = Key(1000 + N - 2);
  r = Range(start, end);
  size_approx_options.files_size_error_margin = -1.0;  // disabled
  ASSERT_OK(
      db_->GetApproximateSizes(size_approx_options, default_cf, &r, 1, &size));
  uint64_t size2;
  size_approx_options.files_size_error_margin = 0.5;  // enabled, but not used
  ASSERT_OK(
      db_->GetApproximateSizes(size_approx_options, default_cf, &r, 1, &size2));
  ASSERT_EQ(size, size2);
}

TEST_F(DBTest, ApproximateSizesFilesWithErrorMargin) {
  // Roughly 4 keys per data block, 1000 keys per file,
  // with filter substantially larger than a data block
  BlockBasedTableOptions table_options;
  table_options.filter_policy.reset(NewBloomFilterPolicy(16));
  table_options.block_size = 100;
  Options options = CurrentOptions();
  options.table_factory.reset(NewBlockBasedTableFactory(table_options));
  options.write_buffer_size = 24 * 1024;
  options.compression = kNoCompression;
  options.create_if_missing = true;
  options.target_file_size_base = 24 * 1024;
  DestroyAndReopen(options);
  const auto default_cf = db_->DefaultColumnFamily();

  const int N = 64000;
  Random rnd(301);
  for (int i = 0; i < N; i++) {
    ASSERT_OK(Put(Key(i), rnd.RandomString(24)));
  }
  // Flush everything to files
  ASSERT_OK(Flush());
  // Compact the entire key space into the next level
  ASSERT_OK(
      db_->CompactRange(CompactRangeOptions(), default_cf, nullptr, nullptr));

  // Write more keys
  for (int i = N; i < (N + N / 4); i++) {
    ASSERT_OK(Put(Key(i), rnd.RandomString(24)));
  }
  // Flush everything to files again
  ASSERT_OK(Flush());

  // Wait for compaction to finish
  ASSERT_OK(dbfull()->TEST_WaitForCompact());

  {
    const std::string start = Key(0);
    const std::string end = Key(2 * N);
    const Range r(start, end);

    SizeApproximationOptions size_approx_options;
    size_approx_options.include_memtabtles = false;
    size_approx_options.include_files = true;
    size_approx_options.files_size_error_margin = -1.0;  // disabled

    // Get the precise size without any approximation heuristic
    uint64_t size;
    ASSERT_OK(db_->GetApproximateSizes(size_approx_options, default_cf, &r, 1,
                                       &size));
    ASSERT_NE(size, 0);

    // Get the size with an approximation heuristic
    uint64_t size2;
    const double error_margin = 0.2;
    size_approx_options.files_size_error_margin = error_margin;
    ASSERT_OK(db_->GetApproximateSizes(size_approx_options, default_cf, &r, 1,
                                       &size2));
    ASSERT_LT(size2, size * (1 + error_margin));
    ASSERT_GT(size2, size * (1 - error_margin));
  }

  {
    // Ensure that metadata is not falsely attributed only to the last data in
    // the file. (In some applications, filters can be large portion of data
    // size.)
    // Perform many queries over small range, enough to ensure crossing file
    // boundary, and make sure we never see a spike for large filter.
    for (int i = 0; i < 3000; i += 10) {
      const std::string start = Key(i);
      const std::string end = Key(i + 11);  // overlap by 1 key
      const Range r(start, end);
      uint64_t size;
      ASSERT_OK(db_->GetApproximateSizes(&r, 1, &size));
      ASSERT_LE(size, 11 * 100);
    }
  }
}

TEST_F(DBTest, GetApproximateMemTableStats) {
  Options options = CurrentOptions();
  options.write_buffer_size = 100000000;
  options.compression = kNoCompression;
  options.create_if_missing = true;
  DestroyAndReopen(options);

  const int N = 128;
  Random rnd(301);
  for (int i = 0; i < N; i++) {
    ASSERT_OK(Put(Key(i), rnd.RandomString(1024)));
  }

  uint64_t count;
  uint64_t size;

  std::string start = Key(50);
  std::string end = Key(60);
  Range r(start, end);
  db_->GetApproximateMemTableStats(r, &count, &size);
  ASSERT_GT(count, 0);
  ASSERT_LE(count, N);
  ASSERT_GT(size, 6000);
  ASSERT_LT(size, 204800);

  start = Key(500);
  end = Key(600);
  r = Range(start, end);
  db_->GetApproximateMemTableStats(r, &count, &size);
  ASSERT_EQ(count, 0);
  ASSERT_EQ(size, 0);

  ASSERT_OK(Flush());

  start = Key(50);
  end = Key(60);
  r = Range(start, end);
  db_->GetApproximateMemTableStats(r, &count, &size);
  ASSERT_EQ(count, 0);
  ASSERT_EQ(size, 0);

  for (int i = 0; i < N; i++) {
    ASSERT_OK(Put(Key(1000 + i), rnd.RandomString(1024)));
  }

  start = Key(100);
  end = Key(1020);
  r = Range(start, end);
  db_->GetApproximateMemTableStats(r, &count, &size);
  ASSERT_GT(count, 20);
  ASSERT_GT(size, 6000);
}

TEST_F(DBTest, ApproximateSizes) {
  do {
    Options options = CurrentOptions();
    options.write_buffer_size = 100000000;  // Large write buffer
    options.compression = kNoCompression;
    options.create_if_missing = true;
    DestroyAndReopen(options);
    CreateAndReopenWithCF({"pikachu"}, options);

    uint64_t size;
    ASSERT_OK(Size("", "xyz", 1, &size));
    ASSERT_TRUE(Between(size, 0, 0));
    ReopenWithColumnFamilies({"default", "pikachu"}, options);
    ASSERT_OK(Size("", "xyz", 1, &size));
    ASSERT_TRUE(Between(size, 0, 0));

    // Write 8MB (80 values, each 100K)
    ASSERT_EQ(NumTableFilesAtLevel(0, 1), 0);
    const int N = 80;
    static const int S1 = 100000;
    static const int S2 = 105000;  // Allow some expansion from metadata
    Random rnd(301);
    for (int i = 0; i < N; i++) {
      ASSERT_OK(Put(1, Key(i), rnd.RandomString(S1)));
    }

    // 0 because GetApproximateSizes() does not account for memtable space
    ASSERT_OK(Size("", Key(50), 1, &size));
    ASSERT_TRUE(Between(size, 0, 0));

    // Check sizes across recovery by reopening a few times
    for (int run = 0; run < 3; run++) {
      ReopenWithColumnFamilies({"default", "pikachu"}, options);

      for (int compact_start = 0; compact_start < N; compact_start += 10) {
        for (int i = 0; i < N; i += 10) {
          ASSERT_OK(Size("", Key(i), 1, &size));
          ASSERT_TRUE(Between(size, S1 * i, S2 * i));
          ASSERT_OK(Size("", Key(i) + ".suffix", 1, &size));
          ASSERT_TRUE(Between(size, S1 * (i + 1), S2 * (i + 1)));
          ASSERT_OK(Size(Key(i), Key(i + 10), 1, &size));
          ASSERT_TRUE(Between(size, S1 * 10, S2 * 10));
        }
        ASSERT_OK(Size("", Key(50), 1, &size));
        ASSERT_TRUE(Between(size, S1 * 50, S2 * 50));
        ASSERT_OK(Size("", Key(50) + ".suffix", 1, &size));
        ASSERT_TRUE(Between(size, S1 * 50, S2 * 50));

        std::string cstart_str = Key(compact_start);
        std::string cend_str = Key(compact_start + 9);
        Slice cstart = cstart_str;
        Slice cend = cend_str;
        ASSERT_OK(dbfull()->TEST_CompactRange(0, &cstart, &cend, handles_[1]));
      }

      ASSERT_EQ(NumTableFilesAtLevel(0, 1), 0);
      ASSERT_GT(NumTableFilesAtLevel(1, 1), 0);
    }
    // ApproximateOffsetOf() is not yet implemented in plain table format.
  } while (ChangeOptions(kSkipUniversalCompaction | kSkipFIFOCompaction |
                         kSkipPlainTable | kSkipHashIndex));
}

TEST_F(DBTest, ApproximateSizes_MixOfSmallAndLarge) {
  do {
    Options options = CurrentOptions();
    options.compression = kNoCompression;
    CreateAndReopenWithCF({"pikachu"}, options);

    Random rnd(301);
    std::string big1 = rnd.RandomString(100000);
    ASSERT_OK(Put(1, Key(0), rnd.RandomString(10000)));
    ASSERT_OK(Put(1, Key(1), rnd.RandomString(10000)));
    ASSERT_OK(Put(1, Key(2), big1));
    ASSERT_OK(Put(1, Key(3), rnd.RandomString(10000)));
    ASSERT_OK(Put(1, Key(4), big1));
    ASSERT_OK(Put(1, Key(5), rnd.RandomString(10000)));
    ASSERT_OK(Put(1, Key(6), rnd.RandomString(300000)));
    ASSERT_OK(Put(1, Key(7), rnd.RandomString(10000)));

    // Check sizes across recovery by reopening a few times
    uint64_t size;
    for (int run = 0; run < 3; run++) {
      ReopenWithColumnFamilies({"default", "pikachu"}, options);

      ASSERT_OK(Size("", Key(0), 1, &size));
      ASSERT_TRUE(Between(size, 0, 0));
      ASSERT_OK(Size("", Key(1), 1, &size));
      ASSERT_TRUE(Between(size, 10000, 11000));
      ASSERT_OK(Size("", Key(2), 1, &size));
      ASSERT_TRUE(Between(size, 20000, 21000));
      ASSERT_OK(Size("", Key(3), 1, &size));
      ASSERT_TRUE(Between(size, 120000, 121000));
      ASSERT_OK(Size("", Key(4), 1, &size));
      ASSERT_TRUE(Between(size, 130000, 131000));
      ASSERT_OK(Size("", Key(5), 1, &size));
      ASSERT_TRUE(Between(size, 230000, 232000));
      ASSERT_OK(Size("", Key(6), 1, &size));
      ASSERT_TRUE(Between(size, 240000, 242000));
      // Ensure some overhead is accounted for, even without including all
      ASSERT_OK(Size("", Key(7), 1, &size));
      ASSERT_TRUE(Between(size, 540500, 545000));
      ASSERT_OK(Size("", Key(8), 1, &size));
      ASSERT_TRUE(Between(size, 550500, 555000));

      ASSERT_OK(Size(Key(3), Key(5), 1, &size));
      ASSERT_TRUE(Between(size, 110100, 111000));

      ASSERT_OK(dbfull()->TEST_CompactRange(0, nullptr, nullptr, handles_[1]));
    }
    // ApproximateOffsetOf() is not yet implemented in plain table format.
  } while (ChangeOptions(kSkipPlainTable));
}
#endif  // ROCKSDB_LITE

#ifndef ROCKSDB_LITE
TEST_F(DBTest, Snapshot) {
  env_->SetMockSleep();
  anon::OptionsOverride options_override;
  options_override.skip_policy = kSkipNoSnapshot;
  do {
    CreateAndReopenWithCF({"pikachu"}, CurrentOptions(options_override));
    ASSERT_OK(Put(0, "foo", "0v1"));
    ASSERT_OK(Put(1, "foo", "1v1"));

    const Snapshot* s1 = db_->GetSnapshot();
    ASSERT_EQ(1U, GetNumSnapshots());
    uint64_t time_snap1 = GetTimeOldestSnapshots();
    ASSERT_GT(time_snap1, 0U);
    ASSERT_EQ(GetSequenceOldestSnapshots(), s1->GetSequenceNumber());
    ASSERT_OK(Put(0, "foo", "0v2"));
    ASSERT_OK(Put(1, "foo", "1v2"));

    env_->MockSleepForSeconds(1);

    const Snapshot* s2 = db_->GetSnapshot();
    ASSERT_EQ(2U, GetNumSnapshots());
    ASSERT_EQ(time_snap1, GetTimeOldestSnapshots());
    ASSERT_EQ(GetSequenceOldestSnapshots(), s1->GetSequenceNumber());
    ASSERT_OK(Put(0, "foo", "0v3"));
    ASSERT_OK(Put(1, "foo", "1v3"));

    {
      ManagedSnapshot s3(db_);
      ASSERT_EQ(3U, GetNumSnapshots());
      ASSERT_EQ(time_snap1, GetTimeOldestSnapshots());
      ASSERT_EQ(GetSequenceOldestSnapshots(), s1->GetSequenceNumber());

      ASSERT_OK(Put(0, "foo", "0v4"));
      ASSERT_OK(Put(1, "foo", "1v4"));
      ASSERT_EQ("0v1", Get(0, "foo", s1));
      ASSERT_EQ("1v1", Get(1, "foo", s1));
      ASSERT_EQ("0v2", Get(0, "foo", s2));
      ASSERT_EQ("1v2", Get(1, "foo", s2));
      ASSERT_EQ("0v3", Get(0, "foo", s3.snapshot()));
      ASSERT_EQ("1v3", Get(1, "foo", s3.snapshot()));
      ASSERT_EQ("0v4", Get(0, "foo"));
      ASSERT_EQ("1v4", Get(1, "foo"));
    }

    ASSERT_EQ(2U, GetNumSnapshots());
    ASSERT_EQ(time_snap1, GetTimeOldestSnapshots());
    ASSERT_EQ(GetSequenceOldestSnapshots(), s1->GetSequenceNumber());
    ASSERT_EQ("0v1", Get(0, "foo", s1));
    ASSERT_EQ("1v1", Get(1, "foo", s1));
    ASSERT_EQ("0v2", Get(0, "foo", s2));
    ASSERT_EQ("1v2", Get(1, "foo", s2));
    ASSERT_EQ("0v4", Get(0, "foo"));
    ASSERT_EQ("1v4", Get(1, "foo"));

    db_->ReleaseSnapshot(s1);
    ASSERT_EQ("0v2", Get(0, "foo", s2));
    ASSERT_EQ("1v2", Get(1, "foo", s2));
    ASSERT_EQ("0v4", Get(0, "foo"));
    ASSERT_EQ("1v4", Get(1, "foo"));
    ASSERT_EQ(1U, GetNumSnapshots());
    ASSERT_LT(time_snap1, GetTimeOldestSnapshots());
    ASSERT_EQ(GetSequenceOldestSnapshots(), s2->GetSequenceNumber());

    db_->ReleaseSnapshot(s2);
    ASSERT_EQ(0U, GetNumSnapshots());
    ASSERT_EQ(GetSequenceOldestSnapshots(), 0);
    ASSERT_EQ("0v4", Get(0, "foo"));
    ASSERT_EQ("1v4", Get(1, "foo"));
  } while (ChangeOptions());
}

TEST_F(DBTest, HiddenValuesAreRemoved) {
  anon::OptionsOverride options_override;
  options_override.skip_policy = kSkipNoSnapshot;
  uint64_t size;
  do {
    Options options = CurrentOptions(options_override);
    CreateAndReopenWithCF({"pikachu"}, options);
    Random rnd(301);
    FillLevels("a", "z", 1);

    std::string big = rnd.RandomString(50000);
    ASSERT_OK(Put(1, "foo", big));
    ASSERT_OK(Put(1, "pastfoo", "v"));
    const Snapshot* snapshot = db_->GetSnapshot();
    ASSERT_OK(Put(1, "foo", "tiny"));
    ASSERT_OK(Put(1, "pastfoo2", "v2"));  // Advance sequence number one more

    ASSERT_OK(Flush(1));
    ASSERT_GT(NumTableFilesAtLevel(0, 1), 0);

    ASSERT_EQ(big, Get(1, "foo", snapshot));
    ASSERT_OK(Size("", "pastfoo", 1, &size));
    ASSERT_TRUE(Between(size, 50000, 60000));
    db_->ReleaseSnapshot(snapshot);
    ASSERT_EQ(AllEntriesFor("foo", 1), "[ tiny, " + big + " ]");
    Slice x("x");
    ASSERT_OK(dbfull()->TEST_CompactRange(0, nullptr, &x, handles_[1]));
    ASSERT_EQ(AllEntriesFor("foo", 1), "[ tiny ]");
    ASSERT_EQ(NumTableFilesAtLevel(0, 1), 0);
    ASSERT_GE(NumTableFilesAtLevel(1, 1), 1);
    ASSERT_OK(dbfull()->TEST_CompactRange(1, nullptr, &x, handles_[1]));
    ASSERT_EQ(AllEntriesFor("foo", 1), "[ tiny ]");

    ASSERT_OK(Size("", "pastfoo", 1, &size));
    ASSERT_TRUE(Between(size, 0, 1000));
    // ApproximateOffsetOf() is not yet implemented in plain table format,
    // which is used by Size().
  } while (ChangeOptions(kSkipUniversalCompaction | kSkipFIFOCompaction |
                         kSkipPlainTable));
}
#endif  // ROCKSDB_LITE

TEST_F(DBTest, UnremovableSingleDelete) {
  // If we compact:
  //
  // Put(A, v1) Snapshot SingleDelete(A) Put(A, v2)
  //
  // We do not want to end up with:
  //
  // Put(A, v1) Snapshot Put(A, v2)
  //
  // Because a subsequent SingleDelete(A) would delete the Put(A, v2)
  // but not Put(A, v1), so Get(A) would return v1.
  anon::OptionsOverride options_override;
  options_override.skip_policy = kSkipNoSnapshot;
  do {
    Options options = CurrentOptions(options_override);
    options.disable_auto_compactions = true;
    CreateAndReopenWithCF({"pikachu"}, options);

    ASSERT_OK(Put(1, "foo", "first"));
    const Snapshot* snapshot = db_->GetSnapshot();
    ASSERT_OK(SingleDelete(1, "foo"));
    ASSERT_OK(Put(1, "foo", "second"));
    ASSERT_OK(Flush(1));

    ASSERT_EQ("first", Get(1, "foo", snapshot));
    ASSERT_EQ("second", Get(1, "foo"));

    ASSERT_OK(dbfull()->CompactRange(CompactRangeOptions(), handles_[1],
                                     nullptr, nullptr));
    ASSERT_EQ("[ second, SDEL, first ]", AllEntriesFor("foo", 1));

    ASSERT_OK(SingleDelete(1, "foo"));

    ASSERT_EQ("first", Get(1, "foo", snapshot));
    ASSERT_EQ("NOT_FOUND", Get(1, "foo"));

    ASSERT_OK(dbfull()->CompactRange(CompactRangeOptions(), handles_[1],
                                     nullptr, nullptr));

    ASSERT_EQ("first", Get(1, "foo", snapshot));
    ASSERT_EQ("NOT_FOUND", Get(1, "foo"));
    db_->ReleaseSnapshot(snapshot);
    // Skip FIFO and universal compaction beccause they do not apply to the test
    // case. Skip MergePut because single delete does not get removed when it
    // encounters a merge.
  } while (ChangeOptions(kSkipFIFOCompaction | kSkipUniversalCompaction |
                         kSkipMergePut));
}

#ifndef ROCKSDB_LITE
TEST_F(DBTest, DeletionMarkers1) {
  Options options = CurrentOptions();
  CreateAndReopenWithCF({"pikachu"}, options);
  ASSERT_OK(Put(1, "foo", "v1"));
  ASSERT_OK(Flush(1));
  const int last = 2;
  MoveFilesToLevel(last, 1);
  // foo => v1 is now in last level
  ASSERT_EQ(NumTableFilesAtLevel(last, 1), 1);

  // Place a table at level last-1 to prevent merging with preceding mutation
  ASSERT_OK(Put(1, "a", "begin"));
  ASSERT_OK(Put(1, "z", "end"));
  ASSERT_OK(Flush(1));
  MoveFilesToLevel(last - 1, 1);
  ASSERT_EQ(NumTableFilesAtLevel(last, 1), 1);
  ASSERT_EQ(NumTableFilesAtLevel(last - 1, 1), 1);

  ASSERT_OK(Delete(1, "foo"));
  ASSERT_OK(Put(1, "foo", "v2"));
  ASSERT_EQ(AllEntriesFor("foo", 1), "[ v2, DEL, v1 ]");
  ASSERT_OK(Flush(1));  // Moves to level last-2
  ASSERT_EQ(AllEntriesFor("foo", 1), "[ v2, v1 ]");
  Slice z("z");
  ASSERT_OK(dbfull()->TEST_CompactRange(last - 2, nullptr, &z, handles_[1]));
  // DEL eliminated, but v1 remains because we aren't compacting that level
  // (DEL can be eliminated because v2 hides v1).
  ASSERT_EQ(AllEntriesFor("foo", 1), "[ v2, v1 ]");
  ASSERT_OK(
      dbfull()->TEST_CompactRange(last - 1, nullptr, nullptr, handles_[1]));
  // Merging last-1 w/ last, so we are the base level for "foo", so
  // DEL is removed.  (as is v1).
  ASSERT_EQ(AllEntriesFor("foo", 1), "[ v2 ]");
}

TEST_F(DBTest, DeletionMarkers2) {
  Options options = CurrentOptions();
  CreateAndReopenWithCF({"pikachu"}, options);
  ASSERT_OK(Put(1, "foo", "v1"));
  ASSERT_OK(Flush(1));
  const int last = 2;
  MoveFilesToLevel(last, 1);
  // foo => v1 is now in last level
  ASSERT_EQ(NumTableFilesAtLevel(last, 1), 1);

  // Place a table at level last-1 to prevent merging with preceding mutation
  ASSERT_OK(Put(1, "a", "begin"));
  ASSERT_OK(Put(1, "z", "end"));
  ASSERT_OK(Flush(1));
  MoveFilesToLevel(last - 1, 1);
  ASSERT_EQ(NumTableFilesAtLevel(last, 1), 1);
  ASSERT_EQ(NumTableFilesAtLevel(last - 1, 1), 1);

  ASSERT_OK(Delete(1, "foo"));
  ASSERT_EQ(AllEntriesFor("foo", 1), "[ DEL, v1 ]");
  ASSERT_OK(Flush(1));  // Moves to level last-2
  ASSERT_EQ(AllEntriesFor("foo", 1), "[ DEL, v1 ]");
  ASSERT_OK(
      dbfull()->TEST_CompactRange(last - 2, nullptr, nullptr, handles_[1]));
  // DEL kept: "last" file overlaps
  ASSERT_EQ(AllEntriesFor("foo", 1), "[ DEL, v1 ]");
  ASSERT_OK(
      dbfull()->TEST_CompactRange(last - 1, nullptr, nullptr, handles_[1]));
  // Merging last-1 w/ last, so we are the base level for "foo", so
  // DEL is removed.  (as is v1).
  ASSERT_EQ(AllEntriesFor("foo", 1), "[ ]");
}

TEST_F(DBTest, OverlapInLevel0) {
  do {
    Options options = CurrentOptions();
    CreateAndReopenWithCF({"pikachu"}, options);

    // Fill levels 1 and 2 to disable the pushing of new memtables to levels >
    // 0.
    ASSERT_OK(Put(1, "100", "v100"));
    ASSERT_OK(Put(1, "999", "v999"));
    ASSERT_OK(Flush(1));
    MoveFilesToLevel(2, 1);
    ASSERT_OK(Delete(1, "100"));
    ASSERT_OK(Delete(1, "999"));
    ASSERT_OK(Flush(1));
    MoveFilesToLevel(1, 1);
    ASSERT_EQ("0,1,1", FilesPerLevel(1));

    // Make files spanning the following ranges in level-0:
    //  files[0]  200 .. 900
    //  files[1]  300 .. 500
    // Note that files are sorted by smallest key.
    ASSERT_OK(Put(1, "300", "v300"));
    ASSERT_OK(Put(1, "500", "v500"));
    ASSERT_OK(Flush(1));
    ASSERT_OK(Put(1, "200", "v200"));
    ASSERT_OK(Put(1, "600", "v600"));
    ASSERT_OK(Put(1, "900", "v900"));
    ASSERT_OK(Flush(1));
    ASSERT_EQ("2,1,1", FilesPerLevel(1));

    // BEGIN addition to existing test
    // Take this opportunity to verify SST unique ids (including Plain table)
    TablePropertiesCollection tbc;
    ASSERT_OK(db_->GetPropertiesOfAllTables(handles_[1], &tbc));
    VerifySstUniqueIds(tbc);
    // END addition to existing test

    // Compact away the placeholder files we created initially
    ASSERT_OK(dbfull()->TEST_CompactRange(1, nullptr, nullptr, handles_[1]));
    ASSERT_OK(dbfull()->TEST_CompactRange(2, nullptr, nullptr, handles_[1]));
    ASSERT_EQ("2", FilesPerLevel(1));

    // Do a memtable compaction.  Before bug-fix, the compaction would
    // not detect the overlap with level-0 files and would incorrectly place
    // the deletion in a deeper level.
    ASSERT_OK(Delete(1, "600"));
    ASSERT_OK(Flush(1));
    ASSERT_EQ("3", FilesPerLevel(1));
    ASSERT_EQ("NOT_FOUND", Get(1, "600"));
  } while (ChangeOptions(kSkipUniversalCompaction | kSkipFIFOCompaction));
}
#endif  // ROCKSDB_LITE

TEST_F(DBTest, ComparatorCheck) {
  class NewComparator : public Comparator {
   public:
    const char* Name() const override { return "rocksdb.NewComparator"; }
    int Compare(const Slice& a, const Slice& b) const override {
      return BytewiseComparator()->Compare(a, b);
    }
    void FindShortestSeparator(std::string* s, const Slice& l) const override {
      BytewiseComparator()->FindShortestSeparator(s, l);
    }
    void FindShortSuccessor(std::string* key) const override {
      BytewiseComparator()->FindShortSuccessor(key);
    }
  };
  Options new_options, options;
  NewComparator cmp;
  do {
    options = CurrentOptions();
    CreateAndReopenWithCF({"pikachu"}, options);
    new_options = CurrentOptions();
    new_options.comparator = &cmp;
    // only the non-default column family has non-matching comparator
    Status s = TryReopenWithColumnFamilies(
        {"default", "pikachu"}, std::vector<Options>({options, new_options}));
    ASSERT_TRUE(!s.ok());
    ASSERT_TRUE(s.ToString().find("comparator") != std::string::npos)
        << s.ToString();
  } while (ChangeCompactOptions());
}

TEST_F(DBTest, CustomComparator) {
  class NumberComparator : public Comparator {
   public:
    const char* Name() const override { return "test.NumberComparator"; }
    int Compare(const Slice& a, const Slice& b) const override {
      return ToNumber(a) - ToNumber(b);
    }
    void FindShortestSeparator(std::string* s, const Slice& l) const override {
      ToNumber(*s);  // Check format
      ToNumber(l);   // Check format
    }
    void FindShortSuccessor(std::string* key) const override {
      ToNumber(*key);  // Check format
    }

   private:
    static int ToNumber(const Slice& x) {
      // Check that there are no extra characters.
      EXPECT_TRUE(x.size() >= 2 && x[0] == '[' && x[x.size() - 1] == ']')
          << EscapeString(x);
      int val;
      char ignored;
      EXPECT_TRUE(sscanf(x.ToString().c_str(), "[%i]%c", &val, &ignored) == 1)
          << EscapeString(x);
      return val;
    }
  };
  Options new_options;
  NumberComparator cmp;
  do {
    new_options = CurrentOptions();
    new_options.create_if_missing = true;
    new_options.comparator = &cmp;
    new_options.write_buffer_size = 4096;  // Compact more often
    new_options.arena_block_size = 4096;
    new_options = CurrentOptions(new_options);
    DestroyAndReopen(new_options);
    CreateAndReopenWithCF({"pikachu"}, new_options);
    ASSERT_OK(Put(1, "[10]", "ten"));
    ASSERT_OK(Put(1, "[0x14]", "twenty"));
    for (int i = 0; i < 2; i++) {
      ASSERT_EQ("ten", Get(1, "[10]"));
      ASSERT_EQ("ten", Get(1, "[0xa]"));
      ASSERT_EQ("twenty", Get(1, "[20]"));
      ASSERT_EQ("twenty", Get(1, "[0x14]"));
      ASSERT_EQ("NOT_FOUND", Get(1, "[15]"));
      ASSERT_EQ("NOT_FOUND", Get(1, "[0xf]"));
      Compact(1, "[0]", "[9999]");
    }

    for (int run = 0; run < 2; run++) {
      for (int i = 0; i < 1000; i++) {
        char buf[100];
        snprintf(buf, sizeof(buf), "[%d]", i * 10);
        ASSERT_OK(Put(1, buf, buf));
      }
      Compact(1, "[0]", "[1000000]");
    }
  } while (ChangeCompactOptions());
}

TEST_F(DBTest, DBOpen_Options) {
  Options options = CurrentOptions();
  std::string dbname = test::PerThreadDBPath("db_options_test");
  ASSERT_OK(DestroyDB(dbname, options));

  // Does not exist, and create_if_missing == false: error
  DB* db = nullptr;
  options.create_if_missing = false;
  Status s = DB::Open(options, dbname, &db);
  ASSERT_TRUE(strstr(s.ToString().c_str(), "does not exist") != nullptr);
  ASSERT_TRUE(db == nullptr);

  // Does not exist, and create_if_missing == true: OK
  options.create_if_missing = true;
  s = DB::Open(options, dbname, &db);
  ASSERT_OK(s);
  ASSERT_TRUE(db != nullptr);

  delete db;
  db = nullptr;

  // Does exist, and error_if_exists == true: error
  options.create_if_missing = false;
  options.error_if_exists = true;
  s = DB::Open(options, dbname, &db);
  ASSERT_TRUE(strstr(s.ToString().c_str(), "exists") != nullptr);
  ASSERT_TRUE(db == nullptr);

  // Does exist, and error_if_exists == false: OK
  options.create_if_missing = true;
  options.error_if_exists = false;
  s = DB::Open(options, dbname, &db);
  ASSERT_OK(s);
  ASSERT_TRUE(db != nullptr);

  delete db;
  db = nullptr;
}

TEST_F(DBTest, DBOpen_Change_NumLevels) {
  Options options = CurrentOptions();
  options.create_if_missing = true;
  DestroyAndReopen(options);
  ASSERT_TRUE(db_ != nullptr);
  CreateAndReopenWithCF({"pikachu"}, options);

  ASSERT_OK(Put(1, "a", "123"));
  ASSERT_OK(Put(1, "b", "234"));
  ASSERT_OK(Flush(1));
  MoveFilesToLevel(3, 1);
  Close();

  options.create_if_missing = false;
  options.num_levels = 2;
  Status s = TryReopenWithColumnFamilies({"default", "pikachu"}, options);
  ASSERT_TRUE(strstr(s.ToString().c_str(), "Invalid argument") != nullptr);
  ASSERT_TRUE(db_ == nullptr);
}

TEST_F(DBTest, DestroyDBMetaDatabase) {
  std::string dbname = test::PerThreadDBPath("db_meta");
  ASSERT_OK(env_->CreateDirIfMissing(dbname));
  std::string metadbname = MetaDatabaseName(dbname, 0);
  ASSERT_OK(env_->CreateDirIfMissing(metadbname));
  std::string metametadbname = MetaDatabaseName(metadbname, 0);
  ASSERT_OK(env_->CreateDirIfMissing(metametadbname));

  // Destroy previous versions if they exist. Using the long way.
  Options options = CurrentOptions();
  ASSERT_OK(DestroyDB(metametadbname, options));
  ASSERT_OK(DestroyDB(metadbname, options));
  ASSERT_OK(DestroyDB(dbname, options));

  // Setup databases
  DB* db = nullptr;
  ASSERT_OK(DB::Open(options, dbname, &db));
  delete db;
  db = nullptr;
  ASSERT_OK(DB::Open(options, metadbname, &db));
  delete db;
  db = nullptr;
  ASSERT_OK(DB::Open(options, metametadbname, &db));
  delete db;
  db = nullptr;

  // Delete databases
  ASSERT_OK(DestroyDB(dbname, options));

  // Check if deletion worked.
  options.create_if_missing = false;
  ASSERT_TRUE(!(DB::Open(options, dbname, &db)).ok());
  ASSERT_TRUE(!(DB::Open(options, metadbname, &db)).ok());
  ASSERT_TRUE(!(DB::Open(options, metametadbname, &db)).ok());
}

#ifndef ROCKSDB_LITE
TEST_F(DBTest, SnapshotFiles) {
  do {
    Options options = CurrentOptions();
    options.write_buffer_size = 100000000;  // Large write buffer
    CreateAndReopenWithCF({"pikachu"}, options);

    Random rnd(301);

    // Write 8MB (80 values, each 100K)
    ASSERT_EQ(NumTableFilesAtLevel(0, 1), 0);
    std::vector<std::string> values;
    for (int i = 0; i < 80; i++) {
      values.push_back(rnd.RandomString(100000));
      ASSERT_OK(Put((i < 40), Key(i), values[i]));
    }

    // assert that nothing makes it to disk yet.
    ASSERT_EQ(NumTableFilesAtLevel(0, 1), 0);

    // get a file snapshot
    uint64_t manifest_number = 0;
    uint64_t manifest_size = 0;
    std::vector<std::string> files;
    ASSERT_OK(dbfull()->DisableFileDeletions());
    ASSERT_OK(dbfull()->GetLiveFiles(files, &manifest_size));

    // CURRENT, MANIFEST, OPTIONS, *.sst files (one for each CF)
    ASSERT_EQ(files.size(), 5U);

    uint64_t number = 0;
    FileType type;

    // copy these files to a new snapshot directory
    std::string snapdir = dbname_ + ".snapdir/";
    if (env_->FileExists(snapdir).ok()) {
      ASSERT_OK(DestroyDir(env_, snapdir));
    }
    ASSERT_OK(env_->CreateDir(snapdir));

    for (size_t i = 0; i < files.size(); i++) {
      // our clients require that GetLiveFiles returns
      // files with "/" as first character!
      ASSERT_EQ(files[i][0], '/');
      std::string src = dbname_ + files[i];
      std::string dest = snapdir + files[i];

      uint64_t size;
      ASSERT_OK(env_->GetFileSize(src, &size));

      // record the number and the size of the
      // latest manifest file
      if (ParseFileName(files[i].substr(1), &number, &type)) {
        if (type == kDescriptorFile) {
          ASSERT_EQ(manifest_number, 0);
          manifest_number = number;
          ASSERT_GE(size, manifest_size);
          size = manifest_size;  // copy only valid MANIFEST data
        }
      }
      CopyFile(src, dest, size);
    }

    // release file snapshot
<<<<<<< HEAD
    ASSERT_OK(dbfull()->DisableFileDeletions());
=======
    ASSERT_OK(dbfull()->EnableFileDeletions(/*force*/ false));
>>>>>>> fc3a6eb7
    // overwrite one key, this key should not appear in the snapshot
    std::vector<std::string> extras;
    for (unsigned int i = 0; i < 1; i++) {
      extras.push_back(rnd.RandomString(100000));
      ASSERT_OK(Put(0, Key(i), extras[i]));
    }

    // verify that data in the snapshot are correct
    std::vector<ColumnFamilyDescriptor> column_families;
    column_families.emplace_back("default", ColumnFamilyOptions());
    column_families.emplace_back("pikachu", ColumnFamilyOptions());
    std::vector<ColumnFamilyHandle*> cf_handles;
    DB* snapdb;
    DBOptions opts;
    opts.env = env_;
    opts.create_if_missing = false;
    Status stat =
        DB::Open(opts, snapdir, column_families, &cf_handles, &snapdb);
    ASSERT_OK(stat);

    ReadOptions roptions;
    std::string val;
    for (unsigned int i = 0; i < 80; i++) {
      ASSERT_OK(snapdb->Get(roptions, cf_handles[i < 40], Key(i), &val));
      ASSERT_EQ(values[i].compare(val), 0);
    }
    for (auto cfh : cf_handles) {
      delete cfh;
    }
    delete snapdb;

    // look at the new live files after we added an 'extra' key
    // and after we took the first snapshot.
    uint64_t new_manifest_number = 0;
    uint64_t new_manifest_size = 0;
    std::vector<std::string> newfiles;
    ASSERT_OK(dbfull()->DisableFileDeletions());
    ASSERT_OK(dbfull()->GetLiveFiles(newfiles, &new_manifest_size));

    // find the new manifest file. assert that this manifest file is
    // the same one as in the previous snapshot. But its size should be
    // larger because we added an extra key after taking the
    // previous shapshot.
    for (size_t i = 0; i < newfiles.size(); i++) {
      std::string src = dbname_ + "/" + newfiles[i];
      // record the lognumber and the size of the
      // latest manifest file
      if (ParseFileName(newfiles[i].substr(1), &number, &type)) {
        if (type == kDescriptorFile) {
          ASSERT_EQ(new_manifest_number, 0);
          uint64_t size;
          new_manifest_number = number;
          ASSERT_OK(env_->GetFileSize(src, &size));
          ASSERT_GE(size, new_manifest_size);
        }
      }
    }
    ASSERT_EQ(manifest_number, new_manifest_number);
    ASSERT_GT(new_manifest_size, manifest_size);

<<<<<<< HEAD
    // release file snapshot
    ASSERT_OK(dbfull()->DisableFileDeletions());
=======
    // Also test GetLiveFilesStorageInfo
    std::vector<LiveFileStorageInfo> new_infos;
    ASSERT_OK(dbfull()->GetLiveFilesStorageInfo(LiveFilesStorageInfoOptions(),
                                                &new_infos));

    // Close DB (while deletions disabled)
    Close();

    // Validate
    for (auto& info : new_infos) {
      std::string path = info.directory + "/" + info.relative_filename;
      uint64_t size;
      ASSERT_OK(env_->GetFileSize(path, &size));
      if (info.trim_to_size) {
        ASSERT_LE(info.size, size);
      } else if (!info.replacement_contents.empty()) {
        ASSERT_EQ(info.size, info.replacement_contents.size());
      } else {
        ASSERT_EQ(info.size, size);
      }
      if (info.file_type == kDescriptorFile) {
        ASSERT_EQ(info.file_number, manifest_number);
      }
    }
>>>>>>> fc3a6eb7
  } while (ChangeCompactOptions());
}

TEST_F(DBTest, ReadonlyDBGetLiveManifestSize) {
  do {
    Options options = CurrentOptions();
    options.level0_file_num_compaction_trigger = 2;
    DestroyAndReopen(options);

    ASSERT_OK(Put("foo", "bar"));
    ASSERT_OK(Flush());
    ASSERT_OK(Put("foo", "bar"));
    ASSERT_OK(Flush());
    ASSERT_OK(dbfull()->TEST_WaitForCompact());

    Close();
    ASSERT_OK(ReadOnlyReopen(options));

    uint64_t manifest_size = 0;
    std::vector<std::string> files;
    ASSERT_OK(dbfull()->GetLiveFiles(files, &manifest_size));

    for (const std::string& f : files) {
      uint64_t number = 0;
      FileType type;
      if (ParseFileName(f.substr(1), &number, &type)) {
        if (type == kDescriptorFile) {
          uint64_t size_on_disk;
          ASSERT_OK(env_->GetFileSize(dbname_ + "/" + f, &size_on_disk));
          ASSERT_EQ(manifest_size, size_on_disk);
          break;
        }
      }
    }
    Close();
  } while (ChangeCompactOptions());
}

TEST_F(DBTest, GetLiveBlobFiles) {
  // Note: the following prevents an otherwise harmless data race between the
  // test setup code (AddBlobFile) below and the periodic stat dumping thread.
  Options options = CurrentOptions();
  options.stats_dump_period_sec = 0;

  constexpr uint64_t blob_file_number = 234;
  constexpr uint64_t total_blob_count = 555;
  constexpr uint64_t total_blob_bytes = 66666;
  constexpr char checksum_method[] = "CRC32";
  constexpr char checksum_value[] = "\x3d\x87\xff\x57";
  constexpr uint64_t garbage_blob_count = 0;
  constexpr uint64_t garbage_blob_bytes = 0;

  Reopen(options);

  AddBlobFile(db_->DefaultColumnFamily(), blob_file_number, total_blob_count,
              total_blob_bytes, checksum_method, checksum_value,
              garbage_blob_count, garbage_blob_bytes);
  // Make sure it appears in the results returned by GetLiveFiles.
  uint64_t manifest_size = 0;
  std::vector<std::string> files;
  ASSERT_OK(dbfull()->GetLiveFiles(files, &manifest_size));

  ASSERT_FALSE(files.empty());
  ASSERT_EQ(files[0], BlobFileName("", blob_file_number));

  ColumnFamilyMetaData cfmd;

  db_->GetColumnFamilyMetaData(&cfmd);
  ASSERT_EQ(cfmd.blob_files.size(), 1);
  const BlobMetaData& bmd = cfmd.blob_files[0];

  CheckBlobMetaData(bmd, blob_file_number, total_blob_count, total_blob_bytes,
                    checksum_method, checksum_value, garbage_blob_count,
                    garbage_blob_bytes);
  ASSERT_EQ(NormalizePath(bmd.blob_file_path), NormalizePath(dbname_));
  ASSERT_EQ(cfmd.blob_file_count, 1U);
  ASSERT_EQ(cfmd.blob_file_size, bmd.blob_file_size);
}
#endif

TEST_F(DBTest, PurgeInfoLogs) {
  Options options = CurrentOptions();
  options.keep_log_file_num = 5;
  options.create_if_missing = true;
  options.env = env_;
  for (int mode = 0; mode <= 1; mode++) {
    if (mode == 1) {
      options.db_log_dir = dbname_ + "_logs";
      ASSERT_OK(env_->CreateDirIfMissing(options.db_log_dir));
    } else {
      options.db_log_dir = "";
    }
    for (int i = 0; i < 8; i++) {
      Reopen(options);
    }

    std::vector<std::string> files;
    ASSERT_OK(env_->GetChildren(
        options.db_log_dir.empty() ? dbname_ : options.db_log_dir, &files));
    int info_log_count = 0;
    for (std::string file : files) {
      if (file.find("LOG") != std::string::npos) {
        info_log_count++;
      }
    }
    ASSERT_EQ(5, info_log_count);

    Destroy(options);
    // For mode (1), test DestroyDB() to delete all the logs under DB dir.
    // For mode (2), no info log file should have been put under DB dir.
    std::vector<std::string> db_files;
    ASSERT_TRUE(env_->GetChildren(dbname_, &db_files).IsNotFound());
    for (std::string file : db_files) {
      ASSERT_TRUE(file.find("LOG") == std::string::npos);
    }

    if (mode == 1) {
      // Cleaning up
      ASSERT_OK(env_->GetChildren(options.db_log_dir, &files));
      for (std::string file : files) {
        ASSERT_OK(env_->DeleteFile(options.db_log_dir + "/" + file));
      }
      ASSERT_OK(env_->DeleteDir(options.db_log_dir));
    }
  }
}

#ifndef ROCKSDB_LITE
// Multi-threaded test:
namespace {

static const int kColumnFamilies = 10;
static const int kNumThreads = 10;
static const int kTestSeconds = 10;
static const int kNumKeys = 1000;

struct MTState {
  DBTest* test;
  std::atomic<bool> stop;
  std::atomic<int> counter[kNumThreads];
  std::atomic<bool> thread_done[kNumThreads];
};

struct MTThread {
  MTState* state;
  int id;
  bool multiget_batched;
};

static void MTThreadBody(void* arg) {
  MTThread* t = reinterpret_cast<MTThread*>(arg);
  int id = t->id;
  DB* db = t->state->test->db_;
  int counter = 0;
  fprintf(stderr, "... starting thread %d\n", id);
  Random rnd(1000 + id);
  char valbuf[1500];
  while (t->state->stop.load(std::memory_order_acquire) == false) {
    t->state->counter[id].store(counter, std::memory_order_release);

    int key = rnd.Uniform(kNumKeys);
    char keybuf[20];
    snprintf(keybuf, sizeof(keybuf), "%016d", key);

    if (rnd.OneIn(2)) {
      // Write values of the form <key, my id, counter, cf, unique_id>.
      // into each of the CFs
      // We add some padding for force compactions.
      int unique_id = rnd.Uniform(1000000);

      // Half of the time directly use WriteBatch. Half of the time use
      // WriteBatchWithIndex.
      if (rnd.OneIn(2)) {
        WriteBatch batch;
        for (int cf = 0; cf < kColumnFamilies; ++cf) {
          snprintf(valbuf, sizeof(valbuf), "%d.%d.%d.%d.%-1000d", key, id,
                   static_cast<int>(counter), cf, unique_id);
          ASSERT_OK(batch.Put(t->state->test->handles_[cf], Slice(keybuf),
                              Slice(valbuf)));
        }
        ASSERT_OK(db->Write(WriteOptions(), &batch));
      } else {
        WriteBatchWithIndex batch(db->GetOptions().comparator);
        for (int cf = 0; cf < kColumnFamilies; ++cf) {
          snprintf(valbuf, sizeof(valbuf), "%d.%d.%d.%d.%-1000d", key, id,
                   static_cast<int>(counter), cf, unique_id);
          ASSERT_OK(batch.Put(t->state->test->handles_[cf], Slice(keybuf),
                              Slice(valbuf)));
        }
        ASSERT_OK(db->Write(WriteOptions(), batch.GetWriteBatch()));
      }
    } else {
      // Read a value and verify that it matches the pattern written above
      // and that writes to all column families were atomic (unique_id is the
      // same)
      std::vector<Slice> keys(kColumnFamilies, Slice(keybuf));
      std::vector<std::string> values;
      std::vector<Status> statuses;
      if (!t->multiget_batched) {
        statuses = db->MultiGet(ReadOptions(), t->state->test->handles_, keys,
                                &values);
      } else {
        std::vector<PinnableSlice> pin_values(keys.size());
        statuses.resize(keys.size());
        const Snapshot* snapshot = db->GetSnapshot();
        ReadOptions ro;
        ro.snapshot = snapshot;
        for (int cf = 0; cf < kColumnFamilies; ++cf) {
          db->MultiGet(ro, t->state->test->handles_[cf], 1, &keys[cf],
                       &pin_values[cf], &statuses[cf]);
        }
        db->ReleaseSnapshot(snapshot);
        values.resize(keys.size());
        for (int cf = 0; cf < kColumnFamilies; ++cf) {
          if (statuses[cf].ok()) {
            values[cf].assign(pin_values[cf].data(), pin_values[cf].size());
          }
        }
      }
      Status s = statuses[0];
      // all statuses have to be the same
      for (size_t i = 1; i < statuses.size(); ++i) {
        // they are either both ok or both not-found
        ASSERT_TRUE((s.ok() && statuses[i].ok()) ||
                    (s.IsNotFound() && statuses[i].IsNotFound()));
      }
      if (s.IsNotFound()) {
        // Key has not yet been written
      } else {
        // Check that the writer thread counter is >= the counter in the value
        ASSERT_OK(s);
        int unique_id = -1;
        for (int i = 0; i < kColumnFamilies; ++i) {
          int k, w, c, cf, u;
          ASSERT_EQ(5, sscanf(values[i].c_str(), "%d.%d.%d.%d.%d", &k, &w, &c,
                              &cf, &u))
              << values[i];
          ASSERT_EQ(k, key);
          ASSERT_GE(w, 0);
          ASSERT_LT(w, kNumThreads);
          ASSERT_LE(c, t->state->counter[w].load(std::memory_order_acquire));
          ASSERT_EQ(cf, i);
          if (i == 0) {
            unique_id = u;
          } else {
            // this checks that updates across column families happened
            // atomically -- all unique ids are the same
            ASSERT_EQ(u, unique_id);
          }
        }
      }
    }
    counter++;
  }
  t->state->thread_done[id].store(true, std::memory_order_release);
  fprintf(stderr, "... stopping thread %d after %d ops\n", id, int(counter));
}

}  // namespace

class MultiThreadedDBTest
    : public DBTest,
      public ::testing::WithParamInterface<std::tuple<int, bool>> {
 public:
  void SetUp() override {
    std::tie(option_config_, multiget_batched_) = GetParam();
  }

  static std::vector<int> GenerateOptionConfigs() {
    std::vector<int> optionConfigs;
    for (int optionConfig = kDefault; optionConfig < kEnd; ++optionConfig) {
      optionConfigs.push_back(optionConfig);
    }
    return optionConfigs;
  }

  bool multiget_batched_;
};

TEST_P(MultiThreadedDBTest, MultiThreaded) {
  if (option_config_ == kPipelinedWrite) return;
  anon::OptionsOverride options_override;
  options_override.skip_policy = kSkipNoSnapshot;
  Options options = CurrentOptions(options_override);
  std::vector<std::string> cfs;
  for (int i = 1; i < kColumnFamilies; ++i) {
    cfs.push_back(ToString(i));
  }
  Reopen(options);
  CreateAndReopenWithCF(cfs, options);
  // Initialize state
  MTState mt;
  mt.test = this;
  mt.stop.store(false, std::memory_order_release);
  for (int id = 0; id < kNumThreads; id++) {
    mt.counter[id].store(0, std::memory_order_release);
    mt.thread_done[id].store(false, std::memory_order_release);
  }

  // Start threads
  MTThread thread[kNumThreads];
  for (int id = 0; id < kNumThreads; id++) {
    thread[id].state = &mt;
    thread[id].id = id;
    thread[id].multiget_batched = multiget_batched_;
    env_->StartThread(MTThreadBody, &thread[id]);
  }

  // Let them run for a while
  env_->SleepForMicroseconds(kTestSeconds * 1000000);

  // Stop the threads and wait for them to finish
  mt.stop.store(true, std::memory_order_release);
  for (int id = 0; id < kNumThreads; id++) {
    while (mt.thread_done[id].load(std::memory_order_acquire) == false) {
      env_->SleepForMicroseconds(100000);
    }
  }
}

INSTANTIATE_TEST_CASE_P(
    MultiThreaded, MultiThreadedDBTest,
    ::testing::Combine(
        ::testing::ValuesIn(MultiThreadedDBTest::GenerateOptionConfigs()),
        ::testing::Bool()));
#endif  // ROCKSDB_LITE

// Group commit test:
#if !defined(TRAVIS) && !defined(OS_WIN)
// Disable this test temporarily on Travis and appveyor as it fails
// intermittently. Github issue: #4151
namespace {

static const int kGCNumThreads = 4;
static const int kGCNumKeys = 1000;

struct GCThread {
  DB* db;
  int id;
  std::atomic<bool> done;
};

static void GCThreadBody(void* arg) {
  GCThread* t = reinterpret_cast<GCThread*>(arg);
  int id = t->id;
  DB* db = t->db;
  WriteOptions wo;

  for (int i = 0; i < kGCNumKeys; ++i) {
    std::string kv(ToString(i + id * kGCNumKeys));
    ASSERT_OK(db->Put(wo, kv, kv));
  }
  t->done = true;
}

}  // namespace

TEST_F(DBTest, GroupCommitTest) {
  do {
    Options options = CurrentOptions();
    options.env = env_;
    options.statistics = ROCKSDB_NAMESPACE::CreateDBStatistics();
    Reopen(options);

    ROCKSDB_NAMESPACE::SyncPoint::GetInstance()->LoadDependency(
        {{"WriteThread::JoinBatchGroup:BeganWaiting",
          "DBImpl::WriteImpl:BeforeLeaderEnters"},
         {"WriteThread::AwaitState:BlockingWaiting",
          "WriteThread::EnterAsBatchGroupLeader:End"}});
    ROCKSDB_NAMESPACE::SyncPoint::GetInstance()->EnableProcessing();

    // Start threads
    GCThread thread[kGCNumThreads];
    for (int id = 0; id < kGCNumThreads; id++) {
      thread[id].id = id;
      thread[id].db = db_;
      thread[id].done = false;
      env_->StartThread(GCThreadBody, &thread[id]);
    }
    env_->WaitForJoin();

    ASSERT_GT(TestGetTickerCount(options, WRITE_DONE_BY_OTHER), 0);

    std::vector<std::string> expected_db;
    for (int i = 0; i < kGCNumThreads * kGCNumKeys; ++i) {
      expected_db.push_back(ToString(i));
    }
    std::sort(expected_db.begin(), expected_db.end());

    Iterator* itr = db_->NewIterator(ReadOptions());
    itr->SeekToFirst();
    for (auto x : expected_db) {
      ASSERT_TRUE(itr->Valid());
      ASSERT_EQ(itr->key().ToString(), x);
      ASSERT_EQ(itr->value().ToString(), x);
      itr->Next();
    }
    ASSERT_TRUE(!itr->Valid());
    delete itr;

    HistogramData hist_data;
    options.statistics->histogramData(DB_WRITE, &hist_data);
    ASSERT_GT(hist_data.average, 0.0);
  } while (ChangeOptions(kSkipNoSeekToLast));
}
#endif  // TRAVIS

namespace {
using KVMap = std::map<std::string, std::string>;
}

class ModelDB : public DB {
 public:
  class ModelSnapshot : public Snapshot {
   public:
    KVMap map_;

    SequenceNumber GetSequenceNumber() const override {
      // no need to call this
      assert(false);
      return 0;
    }
  };

  explicit ModelDB(const Options& options) : options_(options) {}
  using DB::Put;
  Status Put(const WriteOptions& o, ColumnFamilyHandle* cf, const Slice& k,
             const Slice& v) override {
    WriteBatch batch;
    Status s = batch.Put(cf, k, v);
    if (!s.ok()) {
      return s;
    }
    return Write(o, &batch);
  }
  using DB::Close;
  Status Close() override { return Status::OK(); }
  using DB::Delete;
  Status Delete(const WriteOptions& o, ColumnFamilyHandle* cf,
                const Slice& key) override {
    WriteBatch batch;
    Status s = batch.Delete(cf, key);
    if (!s.ok()) {
      return s;
    }
    return Write(o, &batch);
  }
  using DB::SingleDelete;
  Status SingleDelete(const WriteOptions& o, ColumnFamilyHandle* cf,
                      const Slice& key) override {
    WriteBatch batch;
    Status s = batch.SingleDelete(cf, key);
    if (!s.ok()) {
      return s;
    }
    return Write(o, &batch);
  }
  using DB::Merge;
  Status Merge(const WriteOptions& o, ColumnFamilyHandle* cf, const Slice& k,
               const Slice& v) override {
    WriteBatch batch;
    Status s = batch.Merge(cf, k, v);
    if (!s.ok()) {
      return s;
    }
    return Write(o, &batch);
  }
  using DB::Get;
  Status Get(const ReadOptions& /*options*/, ColumnFamilyHandle* /*cf*/,
             const Slice& key, PinnableSlice* /*value*/) override {
    return Status::NotSupported(key);
  }

  using DB::GetMergeOperands;
  virtual Status GetMergeOperands(
      const ReadOptions& /*options*/, ColumnFamilyHandle* /*column_family*/,
      const Slice& key, PinnableSlice* /*slice*/,
      GetMergeOperandsOptions* /*merge_operands_options*/,
      int* /*number_of_operands*/) override {
    return Status::NotSupported(key);
  }

  using DB::MultiGet;
  std::vector<Status> MultiGet(
      const ReadOptions& /*options*/,
      const std::vector<ColumnFamilyHandle*>& /*column_family*/,
      const std::vector<Slice>& keys,
      std::vector<std::string>* /*values*/) override {
    std::vector<Status> s(keys.size(),
                          Status::NotSupported("Not implemented."));
    return s;
  }

#ifndef ROCKSDB_LITE
  using DB::IngestExternalFile;
  Status IngestExternalFile(
      ColumnFamilyHandle* /*column_family*/,
      const std::vector<std::string>& /*external_files*/,
      const IngestExternalFileOptions& /*options*/) override {
    return Status::NotSupported("Not implemented.");
  }

  using DB::IngestExternalFiles;
  Status IngestExternalFiles(
      const std::vector<IngestExternalFileArg>& /*args*/) override {
    return Status::NotSupported("Not implemented");
  }

  using DB::CreateColumnFamilyWithImport;
  virtual Status CreateColumnFamilyWithImport(
      const ColumnFamilyOptions& /*options*/,
      const std::string& /*column_family_name*/,
      const ImportColumnFamilyOptions& /*import_options*/,
      const ExportImportFilesMetaData& /*metadata*/,
      ColumnFamilyHandle** /*handle*/) override {
    return Status::NotSupported("Not implemented.");
  }

  using DB::VerifyChecksum;
  Status VerifyChecksum(const ReadOptions&) override {
    return Status::NotSupported("Not implemented.");
  }

  using DB::GetPropertiesOfAllTables;
  Status GetPropertiesOfAllTables(
      ColumnFamilyHandle* /*column_family*/,
      TablePropertiesCollection* /*props*/) override {
    return Status();
  }

  Status GetPropertiesOfTablesInRange(
      ColumnFamilyHandle* /*column_family*/, const Range* /*range*/,
      std::size_t /*n*/, TablePropertiesCollection* /*props*/) override {
    return Status();
  }
#endif  // ROCKSDB_LITE

  using DB::KeyMayExist;
  bool KeyMayExist(const ReadOptions& /*options*/,
                   ColumnFamilyHandle* /*column_family*/, const Slice& /*key*/,
                   std::string* /*value*/,
                   bool* value_found = nullptr) override {
    if (value_found != nullptr) {
      *value_found = false;
    }
    return true;  // Not Supported directly
  }
  using DB::NewIterator;
  Iterator* NewIterator(const ReadOptions& options,
                        ColumnFamilyHandle* /*column_family*/) override {
    if (options.snapshot == nullptr) {
      KVMap* saved = new KVMap;
      *saved = map_;
      return new ModelIter(saved, true);
    } else {
      const KVMap* snapshot_state =
          &(reinterpret_cast<const ModelSnapshot*>(options.snapshot)->map_);
      return new ModelIter(snapshot_state, false);
    }
  }
  Status NewIterators(const ReadOptions& /*options*/,
                      const std::vector<ColumnFamilyHandle*>& /*column_family*/,
                      std::vector<Iterator*>* /*iterators*/) override {
    return Status::NotSupported("Not supported yet");
  }
  const Snapshot* GetSnapshot() override {
    ModelSnapshot* snapshot = new ModelSnapshot;
    snapshot->map_ = map_;
    return snapshot;
  }

  void ReleaseSnapshot(const Snapshot* snapshot) override {
    delete reinterpret_cast<const ModelSnapshot*>(snapshot);
  }

  Status Write(const WriteOptions& /*options*/, WriteBatch* batch) override {
    class Handler : public WriteBatch::Handler {
     public:
      KVMap* map_;
      void Put(const Slice& key, const Slice& value) override {
        (*map_)[key.ToString()] = value.ToString();
      }
      void Merge(const Slice& /*key*/, const Slice& /*value*/) override {
        // ignore merge for now
        // (*map_)[key.ToString()] = value.ToString();
      }
      void Delete(const Slice& key) override { map_->erase(key.ToString()); }
    };
    Handler handler;
    handler.map_ = &map_;
    return batch->Iterate(&handler);
  }

  using DB::GetProperty;
  bool GetProperty(ColumnFamilyHandle* /*column_family*/,
                   const Slice& /*property*/, std::string* /*value*/) override {
    return false;
  }
  using DB::GetIntProperty;
  bool GetIntProperty(ColumnFamilyHandle* /*column_family*/,
                      const Slice& /*property*/, uint64_t* /*value*/) override {
    return false;
  }
  using DB::GetMapProperty;
  bool GetMapProperty(ColumnFamilyHandle* /*column_family*/,
                      const Slice& /*property*/,
                      std::map<std::string, std::string>* /*value*/) override {
    return false;
  }
  using DB::GetAggregatedIntProperty;
  bool GetAggregatedIntProperty(const Slice& /*property*/,
                                uint64_t* /*value*/) override {
    return false;
  }
  using DB::GetApproximateSizes;
  Status GetApproximateSizes(const SizeApproximationOptions& /*options*/,
                             ColumnFamilyHandle* /*column_family*/,
                             const Range* /*range*/, int n,
                             uint64_t* sizes) override {
    for (int i = 0; i < n; i++) {
      sizes[i] = 0;
    }
    return Status::OK();
  }
  using DB::GetApproximateMemTableStats;
  void GetApproximateMemTableStats(ColumnFamilyHandle* /*column_family*/,
                                   const Range& /*range*/,
                                   uint64_t* const count,
                                   uint64_t* const size) override {
    *count = 0;
    *size = 0;
  }
  using DB::CompactRange;
  Status CompactRange(const CompactRangeOptions& /*options*/,
                      ColumnFamilyHandle* /*column_family*/,
                      const Slice* /*start*/, const Slice* /*end*/) override {
    return Status::NotSupported("Not supported operation.");
  }

  Status SetDBOptions(
      const std::unordered_map<std::string, std::string>& /*new_options*/)
      override {
    return Status::NotSupported("Not supported operation.");
  }

  using DB::CompactFiles;
  Status CompactFiles(
      const CompactionOptions& /*compact_options*/,
      ColumnFamilyHandle* /*column_family*/,
      const std::vector<std::string>& /*input_file_names*/,
      const int /*output_level*/, const int /*output_path_id*/ = -1,
      std::vector<std::string>* const /*output_file_names*/ = nullptr,
      CompactionJobInfo* /*compaction_job_info*/ = nullptr) override {
    return Status::NotSupported("Not supported operation.");
  }

  Status PauseBackgroundWork() override {
    return Status::NotSupported("Not supported operation.");
  }

  Status ContinueBackgroundWork() override {
    return Status::NotSupported("Not supported operation.");
  }

  Status EnableAutoCompaction(
      const std::vector<ColumnFamilyHandle*>& /*column_family_handles*/)
      override {
    return Status::NotSupported("Not supported operation.");
  }

  void EnableManualCompaction() override { return; }

  void DisableManualCompaction() override { return; }

  using DB::NumberLevels;
  int NumberLevels(ColumnFamilyHandle* /*column_family*/) override { return 1; }

  using DB::MaxMemCompactionLevel;
  int MaxMemCompactionLevel(ColumnFamilyHandle* /*column_family*/) override {
    return 1;
  }

  using DB::Level0StopWriteTrigger;
  int Level0StopWriteTrigger(ColumnFamilyHandle* /*column_family*/) override {
    return -1;
  }

  const std::string& GetName() const override { return name_; }

  Env* GetEnv() const override { return nullptr; }

  using DB::GetOptions;
  Options GetOptions(ColumnFamilyHandle* /*column_family*/) const override {
    return options_;
  }

  using DB::GetDBOptions;
  DBOptions GetDBOptions() const override { return options_; }

  using DB::Flush;
  Status Flush(const ROCKSDB_NAMESPACE::FlushOptions& /*options*/,
               ColumnFamilyHandle* /*column_family*/) override {
    Status ret;
    return ret;
  }
  Status Flush(
      const ROCKSDB_NAMESPACE::FlushOptions& /*options*/,
      const std::vector<ColumnFamilyHandle*>& /*column_families*/) override {
    return Status::OK();
  }

  Status SyncWAL() override { return Status::OK(); }

  Status DisableFileDeletions() override { return Status::OK(); }

  Status EnableFileDeletions(bool /*force*/) override { return Status::OK(); }
#ifndef ROCKSDB_LITE

  Status GetLiveFiles(std::vector<std::string>&, uint64_t* /*size*/,
                      bool /*flush_memtable*/ = true) override {
    return Status::OK();
  }

  Status GetLiveFilesChecksumInfo(
      FileChecksumList* /*checksum_list*/) override {
    return Status::OK();
  }

  Status GetLiveFilesStorageInfo(
      const LiveFilesStorageInfoOptions& /*opts*/,
      std::vector<LiveFileStorageInfo>* /*files*/) override {
    return Status::OK();
  }

  Status GetSortedWalFiles(VectorLogPtr& /*files*/) override {
    return Status::OK();
  }

  Status GetCurrentWalFile(
      std::unique_ptr<LogFile>* /*current_log_file*/) override {
    return Status::OK();
  }

  virtual Status GetCreationTimeOfOldestFile(
      uint64_t* /*creation_time*/) override {
    return Status::NotSupported();
  }

  Status DeleteFile(std::string /*name*/) override { return Status::OK(); }

  Status GetUpdatesSince(
      ROCKSDB_NAMESPACE::SequenceNumber,
      std::unique_ptr<ROCKSDB_NAMESPACE::TransactionLogIterator>*,
      const TransactionLogIterator::ReadOptions& /*read_options*/ =
          TransactionLogIterator::ReadOptions()) override {
    return Status::NotSupported("Not supported in Model DB");
  }

  void GetColumnFamilyMetaData(ColumnFamilyHandle* /*column_family*/,
                               ColumnFamilyMetaData* /*metadata*/) override {}
#endif  // ROCKSDB_LITE

  Status GetDbIdentity(std::string& /*identity*/) const override {
    return Status::OK();
  }

  Status GetDbSessionId(std::string& /*session_id*/) const override {
    return Status::OK();
  }

  SequenceNumber GetLatestSequenceNumber() const override { return 0; }

  bool SetPreserveDeletesSequenceNumber(SequenceNumber /*seqnum*/) override {
    return true;
  }

  ColumnFamilyHandle* DefaultColumnFamily() const override { return nullptr; }

 private:
  class ModelIter : public Iterator {
   public:
    ModelIter(const KVMap* map, bool owned)
        : map_(map), owned_(owned), iter_(map_->end()) {}
    ~ModelIter() override {
      if (owned_) delete map_;
    }
    bool Valid() const override { return iter_ != map_->end(); }
    void SeekToFirst() override { iter_ = map_->begin(); }
    void SeekToLast() override {
      if (map_->empty()) {
        iter_ = map_->end();
      } else {
        iter_ = map_->find(map_->rbegin()->first);
      }
    }
    void Seek(const Slice& k) override {
      iter_ = map_->lower_bound(k.ToString());
    }
    void SeekForPrev(const Slice& k) override {
      iter_ = map_->upper_bound(k.ToString());
      Prev();
    }
    void Next() override { ++iter_; }
    void Prev() override {
      if (iter_ == map_->begin()) {
        iter_ = map_->end();
        return;
      }
      --iter_;
    }

    Slice key() const override { return iter_->first; }
    Slice value() const override { return iter_->second; }
    Status status() const override { return Status::OK(); }

   private:
    const KVMap* const map_;
    const bool owned_;  // Do we own map_
    KVMap::const_iterator iter_;
  };
  const Options options_;
  KVMap map_;
  std::string name_ = "";
};

#if !defined(ROCKSDB_VALGRIND_RUN) || defined(ROCKSDB_FULL_VALGRIND_RUN)
static std::string RandomKey(Random* rnd, int minimum = 0) {
  int len;
  do {
    len = (rnd->OneIn(3)
               ? 1  // Short sometimes to encourage collisions
               : (rnd->OneIn(100) ? rnd->Skewed(10) : rnd->Uniform(10)));
  } while (len < minimum);
  return test::RandomKey(rnd, len);
}

static bool CompareIterators(int step, DB* model, DB* db,
                             const Snapshot* model_snap,
                             const Snapshot* db_snap) {
  ReadOptions options;
  options.snapshot = model_snap;
  Iterator* miter = model->NewIterator(options);
  options.snapshot = db_snap;
  Iterator* dbiter = db->NewIterator(options);
  bool ok = true;
  int count = 0;
  for (miter->SeekToFirst(), dbiter->SeekToFirst();
       ok && miter->Valid() && dbiter->Valid(); miter->Next(), dbiter->Next()) {
    count++;
    if (miter->key().compare(dbiter->key()) != 0) {
      fprintf(stderr, "step %d: Key mismatch: '%s' vs. '%s'\n", step,
              EscapeString(miter->key()).c_str(),
              EscapeString(dbiter->key()).c_str());
      ok = false;
      break;
    }

    if (miter->value().compare(dbiter->value()) != 0) {
      fprintf(stderr, "step %d: Value mismatch for key '%s': '%s' vs. '%s'\n",
              step, EscapeString(miter->key()).c_str(),
              EscapeString(miter->value()).c_str(),
              EscapeString(dbiter->value()).c_str());
      ok = false;
    }
  }

  if (ok) {
    if (miter->Valid() != dbiter->Valid()) {
      fprintf(stderr, "step %d: Mismatch at end of iterators: %d vs. %d\n",
              step, miter->Valid(), dbiter->Valid());
      ok = false;
    }
  }
  delete miter;
  delete dbiter;
  return ok;
}

class DBTestRandomized : public DBTest,
                         public ::testing::WithParamInterface<int> {
 public:
  void SetUp() override { option_config_ = GetParam(); }

  static std::vector<int> GenerateOptionConfigs() {
    std::vector<int> option_configs;
    // skip cuckoo hash as it does not support snapshot.
    for (int option_config = kDefault; option_config < kEnd; ++option_config) {
      if (!ShouldSkipOptions(option_config,
                             kSkipDeletesFilterFirst | kSkipNoSeekToLast)) {
        option_configs.push_back(option_config);
      }
    }
    option_configs.push_back(kBlockBasedTableWithIndexRestartInterval);
    return option_configs;
  }
};

INSTANTIATE_TEST_CASE_P(
    DBTestRandomized, DBTestRandomized,
    ::testing::ValuesIn(DBTestRandomized::GenerateOptionConfigs()));

TEST_P(DBTestRandomized, Randomized) {
  anon::OptionsOverride options_override;
  options_override.skip_policy = kSkipNoSnapshot;
  Options options = CurrentOptions(options_override);
  DestroyAndReopen(options);

  Random rnd(test::RandomSeed() + GetParam());
  ModelDB model(options);
  const int N = 10000;
  const Snapshot* model_snap = nullptr;
  const Snapshot* db_snap = nullptr;
  std::string k, v;
  for (int step = 0; step < N; step++) {
    // TODO(sanjay): Test Get() works
    int p = rnd.Uniform(100);
    int minimum = 0;
    if (option_config_ == kHashSkipList || option_config_ == kHashLinkList ||
        option_config_ == kPlainTableFirstBytePrefix ||
        option_config_ == kBlockBasedTableWithWholeKeyHashIndex ||
        option_config_ == kBlockBasedTableWithPrefixHashIndex) {
      minimum = 1;
    }
    if (p < 45) {  // Put
      k = RandomKey(&rnd, minimum);
      v = rnd.RandomString(rnd.OneIn(20) ? 100 + rnd.Uniform(100)
                                         : rnd.Uniform(8));
      ASSERT_OK(model.Put(WriteOptions(), k, v));
      ASSERT_OK(db_->Put(WriteOptions(), k, v));
    } else if (p < 90) {  // Delete
      k = RandomKey(&rnd, minimum);
      ASSERT_OK(model.Delete(WriteOptions(), k));
      ASSERT_OK(db_->Delete(WriteOptions(), k));
    } else {  // Multi-element batch
      WriteBatch b;
      const int num = rnd.Uniform(8);
      for (int i = 0; i < num; i++) {
        if (i == 0 || !rnd.OneIn(10)) {
          k = RandomKey(&rnd, minimum);
        } else {
          // Periodically re-use the same key from the previous iter, so
          // we have multiple entries in the write batch for the same key
        }
        if (rnd.OneIn(2)) {
          v = rnd.RandomString(rnd.Uniform(10));
          ASSERT_OK(b.Put(k, v));
        } else {
          ASSERT_OK(b.Delete(k));
        }
      }
      ASSERT_OK(model.Write(WriteOptions(), &b));
      ASSERT_OK(db_->Write(WriteOptions(), &b));
    }

    if ((step % 100) == 0) {
      // For DB instances that use the hash index + block-based table, the
      // iterator will be invalid right when seeking a non-existent key, right
      // than return a key that is close to it.
      if (option_config_ != kBlockBasedTableWithWholeKeyHashIndex &&
          option_config_ != kBlockBasedTableWithPrefixHashIndex) {
        ASSERT_TRUE(CompareIterators(step, &model, db_, nullptr, nullptr));
        ASSERT_TRUE(CompareIterators(step, &model, db_, model_snap, db_snap));
      }

      // Save a snapshot from each DB this time that we'll use next
      // time we compare things, to make sure the current state is
      // preserved with the snapshot
      if (model_snap != nullptr) model.ReleaseSnapshot(model_snap);
      if (db_snap != nullptr) db_->ReleaseSnapshot(db_snap);

      Reopen(options);
      ASSERT_TRUE(CompareIterators(step, &model, db_, nullptr, nullptr));

      model_snap = model.GetSnapshot();
      db_snap = db_->GetSnapshot();
    }
  }
  if (model_snap != nullptr) model.ReleaseSnapshot(model_snap);
  if (db_snap != nullptr) db_->ReleaseSnapshot(db_snap);
}
#endif  // !defined(ROCKSDB_VALGRIND_RUN) || defined(ROCKSDB_FULL_VALGRIND_RUN)

TEST_F(DBTest, BlockBasedTablePrefixIndexTest) {
  // create a DB with block prefix index
  BlockBasedTableOptions table_options;
  Options options = CurrentOptions();
  table_options.index_type = BlockBasedTableOptions::kHashSearch;
  options.table_factory.reset(NewBlockBasedTableFactory(table_options));
  options.prefix_extractor.reset(NewFixedPrefixTransform(1));

  Reopen(options);
  ASSERT_OK(Put("k1", "v1"));
  ASSERT_OK(Flush());
  ASSERT_OK(Put("k2", "v2"));

  // Reopen it without prefix extractor, make sure everything still works.
  // RocksDB should just fall back to the binary index.
  table_options.index_type = BlockBasedTableOptions::kBinarySearch;
  options.table_factory.reset(NewBlockBasedTableFactory(table_options));
  options.prefix_extractor.reset();

  Reopen(options);
  ASSERT_EQ("v1", Get("k1"));
  ASSERT_EQ("v2", Get("k2"));
}

TEST_F(DBTest, BlockBasedTablePrefixIndexTotalOrderSeek) {
  // create a DB with block prefix index
  BlockBasedTableOptions table_options;
  Options options = CurrentOptions();
  options.max_open_files = 10;
  table_options.index_type = BlockBasedTableOptions::kHashSearch;
  options.table_factory.reset(NewBlockBasedTableFactory(table_options));
  options.prefix_extractor.reset(NewFixedPrefixTransform(1));

  // RocksDB sanitize max open files to at least 20. Modify it back.
  ROCKSDB_NAMESPACE::SyncPoint::GetInstance()->SetCallBack(
      "SanitizeOptions::AfterChangeMaxOpenFiles", [&](void* arg) {
        int* max_open_files = static_cast<int*>(arg);
        *max_open_files = 11;
      });
  ROCKSDB_NAMESPACE::SyncPoint::GetInstance()->EnableProcessing();

  Reopen(options);
  ASSERT_OK(Put("k1", "v1"));
  ASSERT_OK(Flush());

  CompactRangeOptions cro;
  cro.change_level = true;
  cro.target_level = 1;
  ASSERT_OK(db_->CompactRange(cro, nullptr, nullptr));

  // Force evict tables
  dbfull()->TEST_table_cache()->SetCapacity(0);
  // Make table cache to keep one entry.
  dbfull()->TEST_table_cache()->SetCapacity(1);

  ReadOptions read_options;
  read_options.total_order_seek = true;
  {
    std::unique_ptr<Iterator> iter(db_->NewIterator(read_options));
    iter->Seek("k1");
    ASSERT_TRUE(iter->Valid());
    ASSERT_EQ("k1", iter->key().ToString());
  }

  // After total order seek, prefix index should still be used.
  read_options.total_order_seek = false;
  {
    std::unique_ptr<Iterator> iter(db_->NewIterator(read_options));
    iter->Seek("k1");
    ASSERT_TRUE(iter->Valid());
    ASSERT_EQ("k1", iter->key().ToString());
  }
  ROCKSDB_NAMESPACE::SyncPoint::GetInstance()->DisableProcessing();
}

TEST_F(DBTest, ChecksumTest) {
  BlockBasedTableOptions table_options;
  Options options = CurrentOptions();

  table_options.checksum = kCRC32c;
  options.table_factory.reset(NewBlockBasedTableFactory(table_options));
  Reopen(options);
  ASSERT_OK(Put("a", "b"));
  ASSERT_OK(Put("c", "d"));
  ASSERT_OK(Flush());  // table with crc checksum

  table_options.checksum = kxxHash;
  options.table_factory.reset(NewBlockBasedTableFactory(table_options));
  Reopen(options);
  ASSERT_OK(Put("e", "f"));
  ASSERT_OK(Put("g", "h"));
  ASSERT_OK(Flush());  // table with xxhash checksum

  table_options.checksum = kCRC32c;
  options.table_factory.reset(NewBlockBasedTableFactory(table_options));
  Reopen(options);
  ASSERT_EQ("b", Get("a"));
  ASSERT_EQ("d", Get("c"));
  ASSERT_EQ("f", Get("e"));
  ASSERT_EQ("h", Get("g"));

  table_options.checksum = kCRC32c;
  options.table_factory.reset(NewBlockBasedTableFactory(table_options));
  Reopen(options);
  ASSERT_EQ("b", Get("a"));
  ASSERT_EQ("d", Get("c"));
  ASSERT_EQ("f", Get("e"));
  ASSERT_EQ("h", Get("g"));
}

#ifndef ROCKSDB_LITE
TEST_P(DBTestWithParam, FIFOCompactionTest) {
  for (int iter = 0; iter < 2; ++iter) {
    // first iteration -- auto compaction
    // second iteration -- manual compaction
    Options options;
    options.compaction_style = kCompactionStyleFIFO;
    options.write_buffer_size = 100 << 10;  // 100KB
    options.arena_block_size = 4096;
    options.compaction_options_fifo.max_table_files_size = 500 << 10;  // 500KB
    options.compression = kNoCompression;
    options.create_if_missing = true;
    options.max_subcompactions = max_subcompactions_;
    if (iter == 1) {
      options.disable_auto_compactions = true;
    }
    options = CurrentOptions(options);
    DestroyAndReopen(options);

    Random rnd(301);
    for (int i = 0; i < 6; ++i) {
      for (int j = 0; j < 110; ++j) {
        ASSERT_OK(Put(ToString(i * 100 + j), rnd.RandomString(980)));
      }
      // flush should happen here
      ASSERT_OK(dbfull()->TEST_WaitForFlushMemTable());
    }
    if (iter == 0) {
      ASSERT_OK(dbfull()->TEST_WaitForCompact());
    } else {
      CompactRangeOptions cro;
      cro.exclusive_manual_compaction = exclusive_manual_compaction_;
      ASSERT_OK(db_->CompactRange(cro, nullptr, nullptr));
    }
    // only 5 files should survive
    ASSERT_EQ(NumTableFilesAtLevel(0), 5);
    for (int i = 0; i < 50; ++i) {
      // these keys should be deleted in previous compaction
      ASSERT_EQ("NOT_FOUND", Get(ToString(i)));
    }
  }
}

TEST_F(DBTest, FIFOCompactionTestWithCompaction) {
  Options options;
  options.compaction_style = kCompactionStyleFIFO;
  options.write_buffer_size = 20 << 10;  // 20K
  options.arena_block_size = 4096;
  options.compaction_options_fifo.max_table_files_size = 1500 << 10;  // 1MB
  options.compaction_options_fifo.allow_compaction = true;
  options.level0_file_num_compaction_trigger = 6;
  options.compression = kNoCompression;
  options.create_if_missing = true;
  options = CurrentOptions(options);
  DestroyAndReopen(options);

  Random rnd(301);
  for (int i = 0; i < 60; i++) {
    // Generate and flush a file about 20KB.
    for (int j = 0; j < 20; j++) {
      ASSERT_OK(Put(ToString(i * 20 + j), rnd.RandomString(980)));
    }
    ASSERT_OK(Flush());
    ASSERT_OK(dbfull()->TEST_WaitForCompact());
  }
  // It should be compacted to 10 files.
  ASSERT_EQ(NumTableFilesAtLevel(0), 10);

  for (int i = 0; i < 60; i++) {
    // Generate and flush a file about 20KB.
    for (int j = 0; j < 20; j++) {
      ASSERT_OK(Put(ToString(i * 20 + j + 2000), rnd.RandomString(980)));
    }
    ASSERT_OK(Flush());
    ASSERT_OK(dbfull()->TEST_WaitForCompact());
  }

  // It should be compacted to no more than 20 files.
  ASSERT_GT(NumTableFilesAtLevel(0), 10);
  ASSERT_LT(NumTableFilesAtLevel(0), 18);
  // Size limit is still guaranteed.
  ASSERT_LE(SizeAtLevel(0),
            options.compaction_options_fifo.max_table_files_size);
}

TEST_F(DBTest, FIFOCompactionStyleWithCompactionAndDelete) {
  Options options;
  options.compaction_style = kCompactionStyleFIFO;
  options.write_buffer_size = 20 << 10;  // 20K
  options.arena_block_size = 4096;
  options.compaction_options_fifo.max_table_files_size = 1500 << 10;  // 1MB
  options.compaction_options_fifo.allow_compaction = true;
  options.level0_file_num_compaction_trigger = 3;
  options.compression = kNoCompression;
  options.create_if_missing = true;
  options = CurrentOptions(options);
  DestroyAndReopen(options);

  Random rnd(301);
  for (int i = 0; i < 3; i++) {
    // Each file contains a different key which will be dropped later.
    ASSERT_OK(Put("a" + ToString(i), rnd.RandomString(500)));
    ASSERT_OK(Put("key" + ToString(i), ""));
    ASSERT_OK(Put("z" + ToString(i), rnd.RandomString(500)));
    ASSERT_OK(Flush());
    ASSERT_OK(dbfull()->TEST_WaitForCompact());
  }
  ASSERT_EQ(NumTableFilesAtLevel(0), 1);
  for (int i = 0; i < 3; i++) {
    ASSERT_EQ("", Get("key" + ToString(i)));
  }
  for (int i = 0; i < 3; i++) {
    // Each file contains a different key which will be dropped later.
    ASSERT_OK(Put("a" + ToString(i), rnd.RandomString(500)));
    ASSERT_OK(Delete("key" + ToString(i)));
    ASSERT_OK(Put("z" + ToString(i), rnd.RandomString(500)));
    ASSERT_OK(Flush());
    ASSERT_OK(dbfull()->TEST_WaitForCompact());
  }
  ASSERT_EQ(NumTableFilesAtLevel(0), 2);
  for (int i = 0; i < 3; i++) {
    ASSERT_EQ("NOT_FOUND", Get("key" + ToString(i)));
  }
}

// Check that FIFO-with-TTL is not supported with max_open_files != -1.
// Github issue #8014
TEST_F(DBTest, FIFOCompactionWithTTLAndMaxOpenFilesTest) {
  Options options = CurrentOptions();
  options.compaction_style = kCompactionStyleFIFO;
  options.create_if_missing = true;
  options.ttl = 600;  // seconds

  // TTL is not supported with max_open_files != -1.
  options.max_open_files = 0;
  ASSERT_TRUE(TryReopen(options).IsNotSupported());

  options.max_open_files = 100;
  ASSERT_TRUE(TryReopen(options).IsNotSupported());

  // TTL is supported with unlimited max_open_files
  options.max_open_files = -1;
  ASSERT_OK(TryReopen(options));
}

// Check that FIFO-with-TTL is supported only with BlockBasedTableFactory.
TEST_F(DBTest, FIFOCompactionWithTTLAndVariousTableFormatsTest) {
  Options options;
  options.compaction_style = kCompactionStyleFIFO;
  options.create_if_missing = true;
  options.ttl = 600;  // seconds

  options = CurrentOptions(options);
  options.table_factory.reset(NewBlockBasedTableFactory());
  ASSERT_OK(TryReopen(options));

  Destroy(options);
  options.table_factory.reset(NewPlainTableFactory());
  ASSERT_TRUE(TryReopen(options).IsNotSupported());

  Destroy(options);
  options.table_factory.reset(NewAdaptiveTableFactory());
  ASSERT_TRUE(TryReopen(options).IsNotSupported());
}

TEST_F(DBTest, FIFOCompactionWithTTLTest) {
  Options options;
  options.compaction_style = kCompactionStyleFIFO;
  options.write_buffer_size = 10 << 10;  // 10KB
  options.arena_block_size = 4096;
  options.compression = kNoCompression;
  options.create_if_missing = true;
  env_->SetMockSleep();
  options.env = env_;

  // Test to make sure that all files with expired ttl are deleted on next
  // manual compaction.
  {
    // NOTE: Presumed unnecessary and removed: resetting mock time in env

    options.compaction_options_fifo.max_table_files_size = 150 << 10;  // 150KB
    options.compaction_options_fifo.allow_compaction = false;
    options.ttl = 1 * 60 * 60 ;  // 1 hour
    options = CurrentOptions(options);
    DestroyAndReopen(options);

    Random rnd(301);
    for (int i = 0; i < 10; i++) {
      // Generate and flush a file about 10KB.
      for (int j = 0; j < 10; j++) {
        ASSERT_OK(Put(ToString(i * 20 + j), rnd.RandomString(980)));
      }
      ASSERT_OK(Flush());
      ASSERT_OK(dbfull()->TEST_WaitForCompact());
    }
    ASSERT_EQ(NumTableFilesAtLevel(0), 10);

    // Sleep for 2 hours -- which is much greater than TTL.
    env_->MockSleepForSeconds(2 * 60 * 60);

    // Since no flushes and compactions have run, the db should still be in
    // the same state even after considerable time has passed.
    ASSERT_OK(dbfull()->TEST_WaitForCompact());
    ASSERT_EQ(NumTableFilesAtLevel(0), 10);

    ASSERT_OK(dbfull()->CompactRange(CompactRangeOptions(), nullptr, nullptr));
    ASSERT_EQ(NumTableFilesAtLevel(0), 0);
  }

  // Test to make sure that all files with expired ttl are deleted on next
  // automatic compaction.
  {
    options.compaction_options_fifo.max_table_files_size = 150 << 10;  // 150KB
    options.compaction_options_fifo.allow_compaction = false;
    options.ttl = 1 * 60 * 60;  // 1 hour
    options = CurrentOptions(options);
    DestroyAndReopen(options);

    Random rnd(301);
    for (int i = 0; i < 10; i++) {
      // Generate and flush a file about 10KB.
      for (int j = 0; j < 10; j++) {
        ASSERT_OK(Put(ToString(i * 20 + j), rnd.RandomString(980)));
      }
      ASSERT_OK(Flush());
      ASSERT_OK(dbfull()->TEST_WaitForCompact());
    }
    ASSERT_EQ(NumTableFilesAtLevel(0), 10);

    // Sleep for 2 hours -- which is much greater than TTL.
    env_->MockSleepForSeconds(2 * 60 * 60);
    // Just to make sure that we are in the same state even after sleeping.
    ASSERT_OK(dbfull()->TEST_WaitForCompact());
    ASSERT_EQ(NumTableFilesAtLevel(0), 10);

    // Create 1 more file to trigger TTL compaction. The old files are dropped.
    for (int i = 0; i < 1; i++) {
      for (int j = 0; j < 10; j++) {
        ASSERT_OK(Put(ToString(i * 20 + j), rnd.RandomString(980)));
      }
      ASSERT_OK(Flush());
    }

    ASSERT_OK(dbfull()->TEST_WaitForCompact());
    // Only the new 10 files remain.
    ASSERT_EQ(NumTableFilesAtLevel(0), 1);
    ASSERT_LE(SizeAtLevel(0),
              options.compaction_options_fifo.max_table_files_size);
  }

  // Test that shows the fall back to size-based FIFO compaction if TTL-based
  // deletion doesn't move the total size to be less than max_table_files_size.
  {
    options.write_buffer_size = 10 << 10;                              // 10KB
    options.compaction_options_fifo.max_table_files_size = 150 << 10;  // 150KB
    options.compaction_options_fifo.allow_compaction = false;
    options.ttl =  1 * 60 * 60;  // 1 hour
    options = CurrentOptions(options);
    DestroyAndReopen(options);

    Random rnd(301);
    for (int i = 0; i < 3; i++) {
      // Generate and flush a file about 10KB.
      for (int j = 0; j < 10; j++) {
        ASSERT_OK(Put(ToString(i * 20 + j), rnd.RandomString(980)));
      }
      ASSERT_OK(Flush());
      ASSERT_OK(dbfull()->TEST_WaitForCompact());
    }
    ASSERT_EQ(NumTableFilesAtLevel(0), 3);

    // Sleep for 2 hours -- which is much greater than TTL.
    env_->MockSleepForSeconds(2 * 60 * 60);
    // Just to make sure that we are in the same state even after sleeping.
    ASSERT_OK(dbfull()->TEST_WaitForCompact());
    ASSERT_EQ(NumTableFilesAtLevel(0), 3);

    for (int i = 0; i < 5; i++) {
      for (int j = 0; j < 140; j++) {
        ASSERT_OK(Put(ToString(i * 20 + j), rnd.RandomString(980)));
      }
      ASSERT_OK(Flush());
      ASSERT_OK(dbfull()->TEST_WaitForCompact());
    }
    // Size limit is still guaranteed.
    ASSERT_LE(SizeAtLevel(0),
              options.compaction_options_fifo.max_table_files_size);
  }

  // Test with TTL + Intra-L0 compactions.
  {
    options.compaction_options_fifo.max_table_files_size = 150 << 10;  // 150KB
    options.compaction_options_fifo.allow_compaction = true;
    options.ttl = 1 * 60 * 60;  // 1 hour
    options.level0_file_num_compaction_trigger = 6;
    options = CurrentOptions(options);
    DestroyAndReopen(options);

    Random rnd(301);
    for (int i = 0; i < 10; i++) {
      // Generate and flush a file about 10KB.
      for (int j = 0; j < 10; j++) {
        ASSERT_OK(Put(ToString(i * 20 + j), rnd.RandomString(980)));
      }
      ASSERT_OK(Flush());
      ASSERT_OK(dbfull()->TEST_WaitForCompact());
    }
    // With Intra-L0 compaction, out of 10 files, 6 files will be compacted to 1
    // (due to level0_file_num_compaction_trigger = 6).
    // So total files = 1 + remaining 4 = 5.
    ASSERT_EQ(NumTableFilesAtLevel(0), 5);

    // Sleep for 2 hours -- which is much greater than TTL.
    env_->MockSleepForSeconds(2 * 60 * 60);
    // Just to make sure that we are in the same state even after sleeping.
    ASSERT_OK(dbfull()->TEST_WaitForCompact());
    ASSERT_EQ(NumTableFilesAtLevel(0), 5);

    // Create 10 more files. The old 5 files are dropped as their ttl expired.
    for (int i = 0; i < 10; i++) {
      for (int j = 0; j < 10; j++) {
        ASSERT_OK(Put(ToString(i * 20 + j), rnd.RandomString(980)));
      }
      ASSERT_OK(Flush());
      ASSERT_OK(dbfull()->TEST_WaitForCompact());
    }
    ASSERT_EQ(NumTableFilesAtLevel(0), 5);
    ASSERT_LE(SizeAtLevel(0),
              options.compaction_options_fifo.max_table_files_size);
  }

  // Test with large TTL + Intra-L0 compactions.
  // Files dropped based on size, as ttl doesn't kick in.
  {
    options.write_buffer_size = 20 << 10;                               // 20K
    options.compaction_options_fifo.max_table_files_size = 1500 << 10;  // 1.5MB
    options.compaction_options_fifo.allow_compaction = true;
    options.ttl = 1 * 60 * 60;  // 1 hour
    options.level0_file_num_compaction_trigger = 6;
    options = CurrentOptions(options);
    DestroyAndReopen(options);

    Random rnd(301);
    for (int i = 0; i < 60; i++) {
      // Generate and flush a file about 20KB.
      for (int j = 0; j < 20; j++) {
        ASSERT_OK(Put(ToString(i * 20 + j), rnd.RandomString(980)));
      }
      ASSERT_OK(Flush());
      ASSERT_OK(dbfull()->TEST_WaitForCompact());
    }
    // It should be compacted to 10 files.
    ASSERT_EQ(NumTableFilesAtLevel(0), 10);

    for (int i = 0; i < 60; i++) {
      // Generate and flush a file about 20KB.
      for (int j = 0; j < 20; j++) {
        ASSERT_OK(Put(ToString(i * 20 + j + 2000), rnd.RandomString(980)));
      }
      ASSERT_OK(Flush());
      ASSERT_OK(dbfull()->TEST_WaitForCompact());
    }

    // It should be compacted to no more than 20 files.
    ASSERT_GT(NumTableFilesAtLevel(0), 10);
    ASSERT_LT(NumTableFilesAtLevel(0), 18);
    // Size limit is still guaranteed.
    ASSERT_LE(SizeAtLevel(0),
              options.compaction_options_fifo.max_table_files_size);
  }
}
#endif  // ROCKSDB_LITE

#ifndef ROCKSDB_LITE
/*
 * This test is not reliable enough as it heavily depends on disk behavior.
 * Disable as it is flaky.
 */
TEST_F(DBTest, DISABLED_RateLimitingTest) {
  Options options = CurrentOptions();
  options.write_buffer_size = 1 << 20;  // 1MB
  options.level0_file_num_compaction_trigger = 2;
  options.target_file_size_base = 1 << 20;     // 1MB
  options.max_bytes_for_level_base = 4 << 20;  // 4MB
  options.max_bytes_for_level_multiplier = 4;
  options.compression = kNoCompression;
  options.create_if_missing = true;
  options.env = env_;
  options.statistics = ROCKSDB_NAMESPACE::CreateDBStatistics();
  options.IncreaseParallelism(4);
  DestroyAndReopen(options);

  WriteOptions wo;
  wo.disableWAL = true;

  // # no rate limiting
  Random rnd(301);
  uint64_t start = env_->NowMicros();
  // Write ~96M data
  for (int64_t i = 0; i < (96 << 10); ++i) {
    ASSERT_OK(Put(rnd.RandomString(32), rnd.RandomString((1 << 10) + 1), wo));
  }
  uint64_t elapsed = env_->NowMicros() - start;
  double raw_rate = env_->bytes_written_ * 1000000.0 / elapsed;
  uint64_t rate_limiter_drains =
      TestGetTickerCount(options, NUMBER_RATE_LIMITER_DRAINS);
  ASSERT_EQ(0, rate_limiter_drains);
  Close();

  // # rate limiting with 0.7 x threshold
  options.rate_limiter.reset(
      NewGenericRateLimiter(static_cast<int64_t>(0.7 * raw_rate)));
  env_->bytes_written_ = 0;
  DestroyAndReopen(options);

  start = env_->NowMicros();
  // Write ~96M data
  for (int64_t i = 0; i < (96 << 10); ++i) {
    ASSERT_OK(Put(rnd.RandomString(32), rnd.RandomString((1 << 10) + 1), wo));
  }
  rate_limiter_drains =
      TestGetTickerCount(options, NUMBER_RATE_LIMITER_DRAINS) -
      rate_limiter_drains;
  elapsed = env_->NowMicros() - start;
  Close();
  ASSERT_EQ(options.rate_limiter->GetTotalBytesThrough(), env_->bytes_written_);
  // Most intervals should've been drained (interval time is 100ms, elapsed is
  // micros)
  ASSERT_GT(rate_limiter_drains, 0);
  ASSERT_LE(rate_limiter_drains, elapsed / 100000 + 1);
  double ratio = env_->bytes_written_ * 1000000 / elapsed / raw_rate;
  fprintf(stderr, "write rate ratio = %.2lf, expected 0.7\n", ratio);
  ASSERT_TRUE(ratio < 0.8);

  // # rate limiting with half of the raw_rate
  options.rate_limiter.reset(
      NewGenericRateLimiter(static_cast<int64_t>(raw_rate / 2)));
  env_->bytes_written_ = 0;
  DestroyAndReopen(options);

  start = env_->NowMicros();
  // Write ~96M data
  for (int64_t i = 0; i < (96 << 10); ++i) {
    ASSERT_OK(Put(rnd.RandomString(32), rnd.RandomString((1 << 10) + 1), wo));
  }
  elapsed = env_->NowMicros() - start;
  rate_limiter_drains =
      TestGetTickerCount(options, NUMBER_RATE_LIMITER_DRAINS) -
      rate_limiter_drains;
  Close();
  ASSERT_EQ(options.rate_limiter->GetTotalBytesThrough(), env_->bytes_written_);
  // Most intervals should've been drained (interval time is 100ms, elapsed is
  // micros)
  ASSERT_GT(rate_limiter_drains, elapsed / 100000 / 2);
  ASSERT_LE(rate_limiter_drains, elapsed / 100000 + 1);
  ratio = env_->bytes_written_ * 1000000 / elapsed / raw_rate;
  fprintf(stderr, "write rate ratio = %.2lf, expected 0.5\n", ratio);
  ASSERT_LT(ratio, 0.6);
}

// This is a mocked customed rate limiter without implementing optional APIs
// (e.g, RateLimiter::GetTotalPendingRequests())
class MockedRateLimiterWithNoOptionalAPIImpl : public RateLimiter {
 public:
  MockedRateLimiterWithNoOptionalAPIImpl() {}

  ~MockedRateLimiterWithNoOptionalAPIImpl() override {}

  void SetBytesPerSecond(int64_t bytes_per_second) override {
    (void)bytes_per_second;
  }

  using RateLimiter::Request;
  void Request(const int64_t bytes, const Env::IOPriority pri,
               Statistics* stats) override {
    (void)bytes;
    (void)pri;
    (void)stats;
  }

  int64_t GetSingleBurstBytes() const override { return 200; }

  int64_t GetTotalBytesThrough(
      const Env::IOPriority pri = Env::IO_TOTAL) const override {
    (void)pri;
    return 0;
  }

  int64_t GetTotalRequests(
      const Env::IOPriority pri = Env::IO_TOTAL) const override {
    (void)pri;
    return 0;
  }

  int64_t GetBytesPerSecond() const override { return 0; }
};

// To test that customed rate limiter not implementing optional APIs (e.g,
// RateLimiter::GetTotalPendingRequests()) works fine with RocksDB basic
// operations (e.g, Put, Get, Flush)
TEST_F(DBTest, CustomedRateLimiterWithNoOptionalAPIImplTest) {
  Options options = CurrentOptions();
  options.rate_limiter.reset(new MockedRateLimiterWithNoOptionalAPIImpl());
  DestroyAndReopen(options);
  ASSERT_OK(Put("abc", "def"));
  ASSERT_EQ(Get("abc"), "def");
  ASSERT_OK(Flush());
  ASSERT_EQ(Get("abc"), "def");
}

TEST_F(DBTest, TableOptionsSanitizeTest) {
  Options options = CurrentOptions();
  options.create_if_missing = true;
  DestroyAndReopen(options);
  ASSERT_EQ(db_->GetOptions().allow_mmap_reads, false);

  options.table_factory.reset(NewPlainTableFactory());
  options.prefix_extractor.reset(NewNoopTransform());
  Destroy(options);
  ASSERT_TRUE(!TryReopen(options).IsNotSupported());

  // Test for check of prefix_extractor when hash index is used for
  // block-based table
  BlockBasedTableOptions to;
  to.index_type = BlockBasedTableOptions::kHashSearch;
  options = CurrentOptions();
  options.create_if_missing = true;
  options.table_factory.reset(NewBlockBasedTableFactory(to));
  ASSERT_TRUE(TryReopen(options).IsInvalidArgument());
  options.prefix_extractor.reset(NewFixedPrefixTransform(1));
  ASSERT_OK(TryReopen(options));
}

TEST_F(DBTest, ConcurrentMemtableNotSupported) {
  Options options = CurrentOptions();
  options.allow_concurrent_memtable_write = true;
  options.soft_pending_compaction_bytes_limit = 0;
  options.hard_pending_compaction_bytes_limit = 100;
  options.create_if_missing = true;

  DestroyDB(dbname_, options);
  options.memtable_factory.reset(NewHashLinkListRepFactory(4, 0, 3, true, 4));
  ASSERT_NOK(TryReopen(options));

  options.memtable_factory.reset(new SkipListFactory);
  ASSERT_OK(TryReopen(options));

  ColumnFamilyOptions cf_options(options);
  cf_options.memtable_factory.reset(
      NewHashLinkListRepFactory(4, 0, 3, true, 4));
  ColumnFamilyHandle* handle;
  ASSERT_NOK(db_->CreateColumnFamily(cf_options, "name", &handle));
}

#endif  // ROCKSDB_LITE

TEST_F(DBTest, SanitizeNumThreads) {
  for (int attempt = 0; attempt < 2; attempt++) {
    const size_t kTotalTasks = 8;
    test::SleepingBackgroundTask sleeping_tasks[kTotalTasks];

    Options options = CurrentOptions();
    if (attempt == 0) {
      options.max_background_compactions = 3;
      options.max_background_flushes = 2;
    }
    options.create_if_missing = true;
    DestroyAndReopen(options);

    for (size_t i = 0; i < kTotalTasks; i++) {
      // Insert 5 tasks to low priority queue and 5 tasks to high priority queue
      env_->Schedule(&test::SleepingBackgroundTask::DoSleepTask,
                     &sleeping_tasks[i],
                     (i < 4) ? Env::Priority::LOW : Env::Priority::HIGH);
    }

    // Wait until 10s for they are scheduled.
    for (int i = 0; i < 10000; i++) {
      if (options.env->GetThreadPoolQueueLen(Env::Priority::LOW) <= 1 &&
          options.env->GetThreadPoolQueueLen(Env::Priority::HIGH) <= 2) {
        break;
      }
      env_->SleepForMicroseconds(1000);
    }

    // pool size 3, total task 4. Queue size should be 1.
    ASSERT_EQ(1U, options.env->GetThreadPoolQueueLen(Env::Priority::LOW));
    // pool size 2, total task 4. Queue size should be 2.
    ASSERT_EQ(2U, options.env->GetThreadPoolQueueLen(Env::Priority::HIGH));

    for (size_t i = 0; i < kTotalTasks; i++) {
      sleeping_tasks[i].WakeUp();
      sleeping_tasks[i].WaitUntilDone();
    }

    ASSERT_OK(Put("abc", "def"));
    ASSERT_EQ("def", Get("abc"));
    ASSERT_OK(Flush());
    ASSERT_EQ("def", Get("abc"));
  }
}

TEST_F(DBTest, WriteSingleThreadEntry) {
  std::vector<port::Thread> threads;
  dbfull()->TEST_LockMutex();
  auto w = dbfull()->TEST_BeginWrite();
  threads.emplace_back([&] { ASSERT_OK(Put("a", "b")); });
  env_->SleepForMicroseconds(10000);
  threads.emplace_back([&] { ASSERT_OK(Flush()); });
  env_->SleepForMicroseconds(10000);
  dbfull()->TEST_UnlockMutex();
  dbfull()->TEST_LockMutex();
  dbfull()->TEST_EndWrite(w);
  dbfull()->TEST_UnlockMutex();

  for (auto& t : threads) {
    t.join();
  }
}

TEST_F(DBTest, ConcurrentFlushWAL) {
  const size_t cnt = 100;
  Options options;
  options.env = env_;
  WriteOptions wopt;
  ReadOptions ropt;
  for (bool two_write_queues : {false, true}) {
    for (bool manual_wal_flush : {false, true}) {
      options.two_write_queues = two_write_queues;
      options.manual_wal_flush = manual_wal_flush;
      options.create_if_missing = true;
      DestroyAndReopen(options);
      std::vector<port::Thread> threads;
      threads.emplace_back([&] {
        for (size_t i = 0; i < cnt; i++) {
          auto istr = ToString(i);
          ASSERT_OK(db_->Put(wopt, db_->DefaultColumnFamily(), "a" + istr,
                             "b" + istr));
        }
      });
      if (two_write_queues) {
        threads.emplace_back([&] {
          for (size_t i = cnt; i < 2 * cnt; i++) {
            auto istr = ToString(i);
            WriteBatch batch;
            ASSERT_OK(batch.Put("a" + istr, "b" + istr));
            ASSERT_OK(
                dbfull()->WriteImpl(wopt, &batch, nullptr, nullptr, 0, true));
          }
        });
      }
      threads.emplace_back([&] {
        for (size_t i = 0; i < cnt * 100; i++) {  // FlushWAL is faster than Put
          ASSERT_OK(db_->FlushWAL(false));
        }
      });
      for (auto& t : threads) {
        t.join();
      }
      options.create_if_missing = false;
      // Recover from the wal and make sure that it is not corrupted
      Reopen(options);
      for (size_t i = 0; i < cnt; i++) {
        PinnableSlice pval;
        auto istr = ToString(i);
        ASSERT_OK(
            db_->Get(ropt, db_->DefaultColumnFamily(), "a" + istr, &pval));
        ASSERT_TRUE(pval == ("b" + istr));
      }
    }
  }
}

// This test failure will be caught with a probability
TEST_F(DBTest, ManualFlushWalAndWriteRace) {
  Options options;
  options.env = env_;
  options.manual_wal_flush = true;
  options.create_if_missing = true;

  DestroyAndReopen(options);

  WriteOptions wopts;
  wopts.sync = true;

  port::Thread writeThread([&]() {
    for (int i = 0; i < 100; i++) {
      auto istr = ToString(i);
      dbfull()->Put(wopts, "key_" + istr, "value_" + istr);
    }
  });
  port::Thread flushThread([&]() {
    for (int i = 0; i < 100; i++) {
      ASSERT_OK(dbfull()->FlushWAL(false));
    }
  });

  writeThread.join();
  flushThread.join();
  ASSERT_OK(dbfull()->Put(wopts, "foo1", "value1"));
  ASSERT_OK(dbfull()->Put(wopts, "foo2", "value2"));
  Reopen(options);
  ASSERT_EQ("value1", Get("foo1"));
  ASSERT_EQ("value2", Get("foo2"));
}

#ifndef ROCKSDB_LITE
TEST_F(DBTest, DynamicMemtableOptions) {
  const uint64_t k64KB = 1 << 16;
  const uint64_t k128KB = 1 << 17;
  const uint64_t k5KB = 5 * 1024;
  Options options;
  options.env = env_;
  options.create_if_missing = true;
  options.compression = kNoCompression;
  options.max_background_compactions = 1;
  options.write_buffer_size = k64KB;
  options.arena_block_size = 16 * 1024;
  options.max_write_buffer_number = 2;
  // Don't trigger compact/slowdown/stop
  options.level0_file_num_compaction_trigger = 1024;
  options.level0_slowdown_writes_trigger = 1024;
  options.level0_stop_writes_trigger = 1024;
  DestroyAndReopen(options);

  auto gen_l0_kb = [this](int size) {
    const int kNumPutsBeforeWaitForFlush = 64;
    Random rnd(301);
    for (int i = 0; i < size; i++) {
      ASSERT_OK(Put(Key(i), rnd.RandomString(1024)));

      // The following condition prevents a race condition between flush jobs
      // acquiring work and this thread filling up multiple memtables. Without
      // this, the flush might produce less files than expected because
      // multiple memtables are flushed into a single L0 file. This race
      // condition affects assertion (A).
      if (i % kNumPutsBeforeWaitForFlush == kNumPutsBeforeWaitForFlush - 1) {
        ASSERT_OK(dbfull()->TEST_WaitForFlushMemTable());
      }
    }
    ASSERT_OK(dbfull()->TEST_WaitForFlushMemTable());
  };

  // Test write_buffer_size
  gen_l0_kb(64);
  ASSERT_EQ(NumTableFilesAtLevel(0), 1);
  ASSERT_LT(SizeAtLevel(0), k64KB + k5KB);
  ASSERT_GT(SizeAtLevel(0), k64KB - k5KB * 2);

  // Clean up L0
  ASSERT_OK(dbfull()->CompactRange(CompactRangeOptions(), nullptr, nullptr));
  ASSERT_EQ(NumTableFilesAtLevel(0), 0);

  // Increase buffer size
  ASSERT_OK(dbfull()->SetOptions({
      {"write_buffer_size", "131072"},
  }));

  // The existing memtable inflated 64KB->128KB when we invoked SetOptions().
  // Write 192KB, we should have a 128KB L0 file and a memtable with 64KB data.
  gen_l0_kb(192);
  ASSERT_EQ(NumTableFilesAtLevel(0), 1);  // (A)
  ASSERT_LT(SizeAtLevel(0), k128KB + 2 * k5KB);
  ASSERT_GT(SizeAtLevel(0), k128KB - 4 * k5KB);

  // Decrease buffer size below current usage
  ASSERT_OK(dbfull()->SetOptions({
      {"write_buffer_size", "65536"},
  }));
  // The existing memtable became eligible for flush when we reduced its
  // capacity to 64KB. Two keys need to be added to trigger flush: first causes
  // memtable to be marked full, second schedules the flush. Then we should have
  // a 128KB L0 file, a 64KB L0 file, and a memtable with just one key.
  gen_l0_kb(2);
  ASSERT_EQ(NumTableFilesAtLevel(0), 2);
  ASSERT_LT(SizeAtLevel(0), k128KB + k64KB + 2 * k5KB);
  ASSERT_GT(SizeAtLevel(0), k128KB + k64KB - 4 * k5KB);

  // Test max_write_buffer_number
  // Block compaction thread, which will also block the flushes because
  // max_background_flushes == 0, so flushes are getting executed by the
  // compaction thread
  env_->SetBackgroundThreads(1, Env::LOW);
  test::SleepingBackgroundTask sleeping_task_low;
  env_->Schedule(&test::SleepingBackgroundTask::DoSleepTask, &sleeping_task_low,
                 Env::Priority::LOW);
  // Start from scratch and disable compaction/flush. Flush can only happen
  // during compaction but trigger is pretty high
  options.disable_auto_compactions = true;
  DestroyAndReopen(options);
  env_->SetBackgroundThreads(0, Env::HIGH);

  // Put until writes are stopped, bounded by 256 puts. We should see stop at
  // ~128KB
  int count = 0;
  Random rnd(301);

  ROCKSDB_NAMESPACE::SyncPoint::GetInstance()->SetCallBack(
      "DBImpl::DelayWrite:Wait",
      [&](void* /*arg*/) { sleeping_task_low.WakeUp(); });
  ROCKSDB_NAMESPACE::SyncPoint::GetInstance()->EnableProcessing();

  while (!sleeping_task_low.WokenUp() && count < 256) {
    ASSERT_OK(Put(Key(count), rnd.RandomString(1024), WriteOptions()));
    count++;
  }
  ASSERT_GT(static_cast<double>(count), 128 * 0.8);
  ASSERT_LT(static_cast<double>(count), 128 * 1.2);

  sleeping_task_low.WaitUntilDone();

  // Increase
  ASSERT_OK(dbfull()->SetOptions({
      {"max_write_buffer_number", "8"},
  }));
  // Clean up memtable and L0
  ASSERT_OK(dbfull()->CompactRange(CompactRangeOptions(), nullptr, nullptr));

  sleeping_task_low.Reset();
  env_->Schedule(&test::SleepingBackgroundTask::DoSleepTask, &sleeping_task_low,
                 Env::Priority::LOW);
  count = 0;
  while (!sleeping_task_low.WokenUp() && count < 1024) {
    ASSERT_OK(Put(Key(count), rnd.RandomString(1024), WriteOptions()));
    count++;
  }
// Windows fails this test. Will tune in the future and figure out
// approp number
#ifndef OS_WIN
  ASSERT_GT(static_cast<double>(count), 512 * 0.8);
  ASSERT_LT(static_cast<double>(count), 512 * 1.2);
#endif
  sleeping_task_low.WaitUntilDone();

  // Decrease
  ASSERT_OK(dbfull()->SetOptions({
      {"max_write_buffer_number", "4"},
  }));
  // Clean up memtable and L0
  ASSERT_OK(dbfull()->CompactRange(CompactRangeOptions(), nullptr, nullptr));

  sleeping_task_low.Reset();
  env_->Schedule(&test::SleepingBackgroundTask::DoSleepTask, &sleeping_task_low,
                 Env::Priority::LOW);

  count = 0;
  while (!sleeping_task_low.WokenUp() && count < 1024) {
    ASSERT_OK(Put(Key(count), rnd.RandomString(1024), WriteOptions()));
    count++;
  }
// Windows fails this test. Will tune in the future and figure out
// approp number
#ifndef OS_WIN
  ASSERT_GT(static_cast<double>(count), 256 * 0.8);
  ASSERT_LT(static_cast<double>(count), 266 * 1.2);
#endif
  sleeping_task_low.WaitUntilDone();

  ROCKSDB_NAMESPACE::SyncPoint::GetInstance()->DisableProcessing();
}
#endif  // ROCKSDB_LITE

#ifdef ROCKSDB_USING_THREAD_STATUS
namespace {
void VerifyOperationCount(Env* env, ThreadStatus::OperationType op_type,
                          int expected_count) {
  int op_count = 0;
  std::vector<ThreadStatus> thread_list;
  ASSERT_OK(env->GetThreadList(&thread_list));
  for (auto thread : thread_list) {
    if (thread.operation_type == op_type) {
      op_count++;
    }
  }
  ASSERT_EQ(op_count, expected_count);
}
}  // namespace

TEST_F(DBTest, GetThreadStatus) {
  Options options;
  options.env = env_;
  options.enable_thread_tracking = true;
  TryReopen(options);

  std::vector<ThreadStatus> thread_list;
  Status s = env_->GetThreadList(&thread_list);

  for (int i = 0; i < 2; ++i) {
    // repeat the test with differet number of high / low priority threads
    const int kTestCount = 3;
    const unsigned int kHighPriCounts[kTestCount] = {3, 2, 5};
    const unsigned int kLowPriCounts[kTestCount] = {10, 15, 3};
    const unsigned int kBottomPriCounts[kTestCount] = {2, 1, 4};
    for (int test = 0; test < kTestCount; ++test) {
      // Change the number of threads in high / low priority pool.
      env_->SetBackgroundThreads(kHighPriCounts[test], Env::HIGH);
      env_->SetBackgroundThreads(kLowPriCounts[test], Env::LOW);
      env_->SetBackgroundThreads(kBottomPriCounts[test], Env::BOTTOM);
      // Wait to ensure the all threads has been registered
      unsigned int thread_type_counts[ThreadStatus::NUM_THREAD_TYPES];
      // TODO(ajkr): it'd be better if SetBackgroundThreads returned only after
      // all threads have been registered.
      // Try up to 60 seconds.
      for (int num_try = 0; num_try < 60000; num_try++) {
        env_->SleepForMicroseconds(1000);
        thread_list.clear();
        s = env_->GetThreadList(&thread_list);
        ASSERT_OK(s);
        memset(thread_type_counts, 0, sizeof(thread_type_counts));
        for (auto thread : thread_list) {
          ASSERT_LT(thread.thread_type, ThreadStatus::NUM_THREAD_TYPES);
          thread_type_counts[thread.thread_type]++;
        }
        if (thread_type_counts[ThreadStatus::HIGH_PRIORITY] ==
                kHighPriCounts[test] &&
            thread_type_counts[ThreadStatus::LOW_PRIORITY] ==
                kLowPriCounts[test] &&
            thread_type_counts[ThreadStatus::BOTTOM_PRIORITY] ==
                kBottomPriCounts[test]) {
          break;
        }
      }
      // Verify the number of high-priority threads
      ASSERT_EQ(thread_type_counts[ThreadStatus::HIGH_PRIORITY],
                kHighPriCounts[test]);
      // Verify the number of low-priority threads
      ASSERT_EQ(thread_type_counts[ThreadStatus::LOW_PRIORITY],
                kLowPriCounts[test]);
      // Verify the number of bottom-priority threads
      ASSERT_EQ(thread_type_counts[ThreadStatus::BOTTOM_PRIORITY],
                kBottomPriCounts[test]);
    }
    if (i == 0) {
      // repeat the test with multiple column families
      CreateAndReopenWithCF({"pikachu", "about-to-remove"}, options);
      env_->GetThreadStatusUpdater()->TEST_VerifyColumnFamilyInfoMap(handles_,
                                                                     true);
    }
  }
  ASSERT_OK(db_->DropColumnFamily(handles_[2]));
  delete handles_[2];
  handles_.erase(handles_.begin() + 2);
  env_->GetThreadStatusUpdater()->TEST_VerifyColumnFamilyInfoMap(handles_,
                                                                 true);
  Close();
  env_->GetThreadStatusUpdater()->TEST_VerifyColumnFamilyInfoMap(handles_,
                                                                 true);
}

TEST_F(DBTest, DisableThreadStatus) {
  Options options;
  options.env = env_;
  options.enable_thread_tracking = false;
  TryReopen(options);
  CreateAndReopenWithCF({"pikachu", "about-to-remove"}, options);
  // Verify non of the column family info exists
  env_->GetThreadStatusUpdater()->TEST_VerifyColumnFamilyInfoMap(handles_,
                                                                 false);
}

TEST_F(DBTest, ThreadStatusFlush) {
  Options options;
  options.env = env_;
  options.write_buffer_size = 100000;  // Small write buffer
  options.enable_thread_tracking = true;
  options = CurrentOptions(options);

  ROCKSDB_NAMESPACE::SyncPoint::GetInstance()->LoadDependency({
      {"FlushJob::FlushJob()", "DBTest::ThreadStatusFlush:1"},
      {"DBTest::ThreadStatusFlush:2", "FlushJob::WriteLevel0Table"},
  });
  ROCKSDB_NAMESPACE::SyncPoint::GetInstance()->EnableProcessing();

  CreateAndReopenWithCF({"pikachu"}, options);
  VerifyOperationCount(env_, ThreadStatus::OP_FLUSH, 0);

  ASSERT_OK(Put(1, "foo", "v1"));
  ASSERT_EQ("v1", Get(1, "foo"));
  VerifyOperationCount(env_, ThreadStatus::OP_FLUSH, 0);

  uint64_t num_running_flushes = 0;
  ASSERT_TRUE(db_->GetIntProperty(DB::Properties::kNumRunningFlushes,
                                  &num_running_flushes));
  ASSERT_EQ(num_running_flushes, 0);

  ASSERT_OK(Put(1, "k1", std::string(100000, 'x')));  // Fill memtable
  ASSERT_OK(Put(1, "k2", std::string(100000, 'y')));  // Trigger flush

  // The first sync point is to make sure there's one flush job
  // running when we perform VerifyOperationCount().
  TEST_SYNC_POINT("DBTest::ThreadStatusFlush:1");
  VerifyOperationCount(env_, ThreadStatus::OP_FLUSH, 1);
  ASSERT_TRUE(db_->GetIntProperty(DB::Properties::kNumRunningFlushes,
                                  &num_running_flushes));
  ASSERT_EQ(num_running_flushes, 1);
  // This second sync point is to ensure the flush job will not
  // be completed until we already perform VerifyOperationCount().
  TEST_SYNC_POINT("DBTest::ThreadStatusFlush:2");
  ROCKSDB_NAMESPACE::SyncPoint::GetInstance()->DisableProcessing();
}

TEST_P(DBTestWithParam, ThreadStatusSingleCompaction) {
  const int kTestKeySize = 16;
  const int kTestValueSize = 984;
  const int kEntrySize = kTestKeySize + kTestValueSize;
  const int kEntriesPerBuffer = 100;
  Options options;
  options.create_if_missing = true;
  options.write_buffer_size = kEntrySize * kEntriesPerBuffer;
  options.compaction_style = kCompactionStyleLevel;
  options.target_file_size_base = options.write_buffer_size;
  options.max_bytes_for_level_base = options.target_file_size_base * 2;
  options.max_bytes_for_level_multiplier = 2;
  options.compression = kNoCompression;
  options = CurrentOptions(options);
  options.env = env_;
  options.enable_thread_tracking = true;
  const int kNumL0Files = 4;
  options.level0_file_num_compaction_trigger = kNumL0Files;
  options.max_subcompactions = max_subcompactions_;

  ROCKSDB_NAMESPACE::SyncPoint::GetInstance()->LoadDependency({
      {"DBTest::ThreadStatusSingleCompaction:0", "DBImpl::BGWorkCompaction"},
      {"CompactionJob::Run():Start", "DBTest::ThreadStatusSingleCompaction:1"},
      {"DBTest::ThreadStatusSingleCompaction:2", "CompactionJob::Run():End"},
  });
  for (int tests = 0; tests < 2; ++tests) {
    DestroyAndReopen(options);
    ROCKSDB_NAMESPACE::SyncPoint::GetInstance()->ClearTrace();
    ROCKSDB_NAMESPACE::SyncPoint::GetInstance()->EnableProcessing();

    Random rnd(301);
    // The Put Phase.
    for (int file = 0; file < kNumL0Files; ++file) {
      for (int key = 0; key < kEntriesPerBuffer; ++key) {
        ASSERT_OK(Put(ToString(key + file * kEntriesPerBuffer),
                      rnd.RandomString(kTestValueSize)));
      }
      ASSERT_OK(Flush());
    }
    // This makes sure a compaction won't be scheduled until
    // we have done with the above Put Phase.
    uint64_t num_running_compactions = 0;
    ASSERT_TRUE(db_->GetIntProperty(DB::Properties::kNumRunningCompactions,
                                    &num_running_compactions));
    ASSERT_EQ(num_running_compactions, 0);
    TEST_SYNC_POINT("DBTest::ThreadStatusSingleCompaction:0");
    ASSERT_GE(NumTableFilesAtLevel(0),
              options.level0_file_num_compaction_trigger);

    // This makes sure at least one compaction is running.
    TEST_SYNC_POINT("DBTest::ThreadStatusSingleCompaction:1");

    if (options.enable_thread_tracking) {
      // expecting one single L0 to L1 compaction
      VerifyOperationCount(env_, ThreadStatus::OP_COMPACTION, 1);
    } else {
      // If thread tracking is not enabled, compaction count should be 0.
      VerifyOperationCount(env_, ThreadStatus::OP_COMPACTION, 0);
    }
    ASSERT_TRUE(db_->GetIntProperty(DB::Properties::kNumRunningCompactions,
                                    &num_running_compactions));
    ASSERT_EQ(num_running_compactions, 1);
    // TODO(yhchiang): adding assert to verify each compaction stage.
    TEST_SYNC_POINT("DBTest::ThreadStatusSingleCompaction:2");

    // repeat the test with disabling thread tracking.
    options.enable_thread_tracking = false;
    ROCKSDB_NAMESPACE::SyncPoint::GetInstance()->DisableProcessing();
  }
}

TEST_P(DBTestWithParam, PreShutdownManualCompaction) {
  Options options = CurrentOptions();
  options.max_subcompactions = max_subcompactions_;
  CreateAndReopenWithCF({"pikachu"}, options);

  // iter - 0 with 7 levels
  // iter - 1 with 3 levels
  for (int iter = 0; iter < 2; ++iter) {
    MakeTables(3, "p", "q", 1);
    ASSERT_EQ("1,1,1", FilesPerLevel(1));

    // Compaction range falls before files
    Compact(1, "", "c");
    ASSERT_EQ("1,1,1", FilesPerLevel(1));

    // Compaction range falls after files
    Compact(1, "r", "z");
    ASSERT_EQ("1,1,1", FilesPerLevel(1));

    // Compaction range overlaps files
    Compact(1, "p", "q");
    ASSERT_EQ("0,0,1", FilesPerLevel(1));

    // Populate a different range
    MakeTables(3, "c", "e", 1);
    ASSERT_EQ("1,1,2", FilesPerLevel(1));

    // Compact just the new range
    Compact(1, "b", "f");
    ASSERT_EQ("0,0,2", FilesPerLevel(1));

    // Compact all
    MakeTables(1, "a", "z", 1);
    ASSERT_EQ("1,0,2", FilesPerLevel(1));
    CancelAllBackgroundWork(db_);
    ASSERT_TRUE(
        db_->CompactRange(CompactRangeOptions(), handles_[1], nullptr, nullptr)
            .IsShutdownInProgress());
    ASSERT_EQ("1,0,2", FilesPerLevel(1));

    if (iter == 0) {
      options = CurrentOptions();
      options.num_levels = 3;
      options.create_if_missing = true;
      DestroyAndReopen(options);
      CreateAndReopenWithCF({"pikachu"}, options);
    }
  }
}

TEST_F(DBTest, PreShutdownFlush) {
  Options options = CurrentOptions();
  CreateAndReopenWithCF({"pikachu"}, options);
  ASSERT_OK(Put(1, "key", "value"));
  CancelAllBackgroundWork(db_);
  Status s =
      db_->CompactRange(CompactRangeOptions(), handles_[1], nullptr, nullptr);
  ASSERT_TRUE(s.IsShutdownInProgress());
}

TEST_P(DBTestWithParam, PreShutdownMultipleCompaction) {
  const int kTestKeySize = 16;
  const int kTestValueSize = 984;
  const int kEntrySize = kTestKeySize + kTestValueSize;
  const int kEntriesPerBuffer = 40;
  const int kNumL0Files = 4;

  const int kHighPriCount = 3;
  const int kLowPriCount = 5;
  env_->SetBackgroundThreads(kHighPriCount, Env::HIGH);
  env_->SetBackgroundThreads(kLowPriCount, Env::LOW);

  Options options;
  options.create_if_missing = true;
  options.write_buffer_size = kEntrySize * kEntriesPerBuffer;
  options.compaction_style = kCompactionStyleLevel;
  options.target_file_size_base = options.write_buffer_size;
  options.max_bytes_for_level_base =
      options.target_file_size_base * kNumL0Files;
  options.compression = kNoCompression;
  options = CurrentOptions(options);
  options.env = env_;
  options.enable_thread_tracking = true;
  options.level0_file_num_compaction_trigger = kNumL0Files;
  options.max_bytes_for_level_multiplier = 2;
  options.max_background_compactions = kLowPriCount;
  options.level0_stop_writes_trigger = 1 << 10;
  options.level0_slowdown_writes_trigger = 1 << 10;
  options.max_subcompactions = max_subcompactions_;

  TryReopen(options);
  Random rnd(301);

  std::vector<ThreadStatus> thread_list;
  // Delay both flush and compaction
  ROCKSDB_NAMESPACE::SyncPoint::GetInstance()->LoadDependency(
      {{"FlushJob::FlushJob()", "CompactionJob::Run():Start"},
       {"CompactionJob::Run():Start",
        "DBTest::PreShutdownMultipleCompaction:Preshutdown"},
       {"CompactionJob::Run():Start",
        "DBTest::PreShutdownMultipleCompaction:VerifyCompaction"},
       {"DBTest::PreShutdownMultipleCompaction:Preshutdown",
        "CompactionJob::Run():End"},
       {"CompactionJob::Run():End",
        "DBTest::PreShutdownMultipleCompaction:VerifyPreshutdown"}});

  ROCKSDB_NAMESPACE::SyncPoint::GetInstance()->EnableProcessing();

  // Make rocksdb busy
  int key = 0;
  // check how many threads are doing compaction using GetThreadList
  int operation_count[ThreadStatus::NUM_OP_TYPES] = {0};
  for (int file = 0; file < 16 * kNumL0Files; ++file) {
    for (int k = 0; k < kEntriesPerBuffer; ++k) {
      ASSERT_OK(Put(ToString(key++), rnd.RandomString(kTestValueSize)));
    }

    ASSERT_OK(env_->GetThreadList(&thread_list));
    for (auto thread : thread_list) {
      operation_count[thread.operation_type]++;
    }

    // Speed up the test
    if (operation_count[ThreadStatus::OP_FLUSH] > 1 &&
        operation_count[ThreadStatus::OP_COMPACTION] >
            0.6 * options.max_background_compactions) {
      break;
    }
    if (file == 15 * kNumL0Files) {
      TEST_SYNC_POINT("DBTest::PreShutdownMultipleCompaction:Preshutdown");
    }
  }

  TEST_SYNC_POINT("DBTest::PreShutdownMultipleCompaction:Preshutdown");
  ASSERT_GE(operation_count[ThreadStatus::OP_COMPACTION], 1);
  CancelAllBackgroundWork(db_);
  TEST_SYNC_POINT("DBTest::PreShutdownMultipleCompaction:VerifyPreshutdown");
  ASSERT_OK(dbfull()->TEST_WaitForCompact());
  // Record the number of compactions at a time.
  for (int i = 0; i < ThreadStatus::NUM_OP_TYPES; ++i) {
    operation_count[i] = 0;
  }
  ASSERT_OK(env_->GetThreadList(&thread_list));
  for (auto thread : thread_list) {
    operation_count[thread.operation_type]++;
  }
  ASSERT_EQ(operation_count[ThreadStatus::OP_COMPACTION], 0);
}

TEST_P(DBTestWithParam, PreShutdownCompactionMiddle) {
  const int kTestKeySize = 16;
  const int kTestValueSize = 984;
  const int kEntrySize = kTestKeySize + kTestValueSize;
  const int kEntriesPerBuffer = 40;
  const int kNumL0Files = 4;

  const int kHighPriCount = 3;
  const int kLowPriCount = 5;
  env_->SetBackgroundThreads(kHighPriCount, Env::HIGH);
  env_->SetBackgroundThreads(kLowPriCount, Env::LOW);

  Options options;
  options.create_if_missing = true;
  options.write_buffer_size = kEntrySize * kEntriesPerBuffer;
  options.compaction_style = kCompactionStyleLevel;
  options.target_file_size_base = options.write_buffer_size;
  options.max_bytes_for_level_base =
      options.target_file_size_base * kNumL0Files;
  options.compression = kNoCompression;
  options = CurrentOptions(options);
  options.env = env_;
  options.enable_thread_tracking = true;
  options.level0_file_num_compaction_trigger = kNumL0Files;
  options.max_bytes_for_level_multiplier = 2;
  options.max_background_compactions = kLowPriCount;
  options.level0_stop_writes_trigger = 1 << 10;
  options.level0_slowdown_writes_trigger = 1 << 10;
  options.max_subcompactions = max_subcompactions_;

  TryReopen(options);
  Random rnd(301);

  std::vector<ThreadStatus> thread_list;
  // Delay both flush and compaction
  ROCKSDB_NAMESPACE::SyncPoint::GetInstance()->LoadDependency(
      {{"DBTest::PreShutdownCompactionMiddle:Preshutdown",
        "CompactionJob::Run():Inprogress"},
       {"CompactionJob::Run():Start",
        "DBTest::PreShutdownCompactionMiddle:VerifyCompaction"},
       {"CompactionJob::Run():Inprogress", "CompactionJob::Run():End"},
       {"CompactionJob::Run():End",
        "DBTest::PreShutdownCompactionMiddle:VerifyPreshutdown"}});

  ROCKSDB_NAMESPACE::SyncPoint::GetInstance()->EnableProcessing();

  // Make rocksdb busy
  int key = 0;
  // check how many threads are doing compaction using GetThreadList
  int operation_count[ThreadStatus::NUM_OP_TYPES] = {0};
  for (int file = 0; file < 16 * kNumL0Files; ++file) {
    for (int k = 0; k < kEntriesPerBuffer; ++k) {
      ASSERT_OK(Put(ToString(key++), rnd.RandomString(kTestValueSize)));
    }

    ASSERT_OK(env_->GetThreadList(&thread_list));
    for (auto thread : thread_list) {
      operation_count[thread.operation_type]++;
    }

    // Speed up the test
    if (operation_count[ThreadStatus::OP_FLUSH] > 1 &&
        operation_count[ThreadStatus::OP_COMPACTION] >
            0.6 * options.max_background_compactions) {
      break;
    }
    if (file == 15 * kNumL0Files) {
      TEST_SYNC_POINT("DBTest::PreShutdownCompactionMiddle:VerifyCompaction");
    }
  }

  ASSERT_GE(operation_count[ThreadStatus::OP_COMPACTION], 1);
  CancelAllBackgroundWork(db_);
  TEST_SYNC_POINT("DBTest::PreShutdownCompactionMiddle:Preshutdown");
  TEST_SYNC_POINT("DBTest::PreShutdownCompactionMiddle:VerifyPreshutdown");
  ASSERT_OK(dbfull()->TEST_WaitForCompact());
  // Record the number of compactions at a time.
  for (int i = 0; i < ThreadStatus::NUM_OP_TYPES; ++i) {
    operation_count[i] = 0;
  }
  ASSERT_OK(env_->GetThreadList(&thread_list));
  for (auto thread : thread_list) {
    operation_count[thread.operation_type]++;
  }
  ASSERT_EQ(operation_count[ThreadStatus::OP_COMPACTION], 0);
}

#endif  // ROCKSDB_USING_THREAD_STATUS

#ifndef ROCKSDB_LITE
TEST_F(DBTest, FlushOnDestroy) {
  WriteOptions wo;
  wo.disableWAL = true;
  ASSERT_OK(Put("foo", "v1", wo));
  CancelAllBackgroundWork(db_);
}

TEST_F(DBTest, DynamicLevelCompressionPerLevel) {
  if (!Snappy_Supported()) {
    return;
  }
  const int kNKeys = 120;
  int keys[kNKeys];
  for (int i = 0; i < kNKeys; i++) {
    keys[i] = i;
  }
  RandomShuffle(std::begin(keys), std::end(keys));

  Random rnd(301);
  Options options;
  options.env = env_;
  options.create_if_missing = true;
  options.db_write_buffer_size = 20480;
  options.write_buffer_size = 20480;
  options.max_write_buffer_number = 2;
  options.level0_file_num_compaction_trigger = 2;
  options.level0_slowdown_writes_trigger = 2;
  options.level0_stop_writes_trigger = 2;
  options.target_file_size_base = 20480;
  options.level_compaction_dynamic_level_bytes = true;
  options.max_bytes_for_level_base = 102400;
  options.max_bytes_for_level_multiplier = 4;
  options.max_background_compactions = 1;
  options.num_levels = 5;

  options.compression_per_level.resize(3);
  options.compression_per_level[0] = kNoCompression;
  options.compression_per_level[1] = kNoCompression;
  options.compression_per_level[2] = kSnappyCompression;

  OnFileDeletionListener* listener = new OnFileDeletionListener();
  options.listeners.emplace_back(listener);

  DestroyAndReopen(options);

  // Insert more than 80K. L4 should be base level. Neither L0 nor L4 should
  // be compressed, so total data size should be more than 80K.
  for (int i = 0; i < 20; i++) {
    ASSERT_OK(Put(Key(keys[i]), CompressibleString(&rnd, 4000)));
  }
  ASSERT_OK(Flush());
  ASSERT_OK(dbfull()->TEST_WaitForCompact());

  ASSERT_EQ(NumTableFilesAtLevel(1), 0);
  ASSERT_EQ(NumTableFilesAtLevel(2), 0);
  ASSERT_EQ(NumTableFilesAtLevel(3), 0);
  // Assuming each files' metadata is at least 50 bytes/
  ASSERT_GT(SizeAtLevel(0) + SizeAtLevel(4), 20U * 4000U + 50U * 4);

  // Insert 400KB. Some data will be compressed
  for (int i = 21; i < 120; i++) {
    ASSERT_OK(Put(Key(keys[i]), CompressibleString(&rnd, 4000)));
  }
  ASSERT_OK(Flush());
  ASSERT_OK(dbfull()->TEST_WaitForCompact());
  ASSERT_EQ(NumTableFilesAtLevel(1), 0);
  ASSERT_EQ(NumTableFilesAtLevel(2), 0);
  ASSERT_LT(SizeAtLevel(0) + SizeAtLevel(3) + SizeAtLevel(4),
            120U * 4000U + 50U * 24);
  // Make sure data in files in L3 is not compacted by removing all files
  // in L4 and calculate number of rows
  ASSERT_OK(dbfull()->SetOptions({
      {"disable_auto_compactions", "true"},
  }));
  ColumnFamilyMetaData cf_meta;
  db_->GetColumnFamilyMetaData(&cf_meta);
  for (auto file : cf_meta.levels[4].files) {
    listener->SetExpectedFileName(dbname_ + file.name);
    ASSERT_OK(dbfull()->DeleteFile(file.name));
  }
  listener->VerifyMatchedCount(cf_meta.levels[4].files.size());

  int num_keys = 0;
  std::unique_ptr<Iterator> iter(db_->NewIterator(ReadOptions()));
  for (iter->SeekToFirst(); iter->Valid(); iter->Next()) {
    num_keys++;
  }
  ASSERT_OK(iter->status());
  ASSERT_GT(SizeAtLevel(0) + SizeAtLevel(3), num_keys * 4000U + num_keys * 10U);
}

TEST_F(DBTest, DynamicLevelCompressionPerLevel2) {
  if (!Snappy_Supported() || !LZ4_Supported() || !Zlib_Supported()) {
    return;
  }
  const int kNKeys = 500;
  int keys[kNKeys];
  for (int i = 0; i < kNKeys; i++) {
    keys[i] = i;
  }
  RandomShuffle(std::begin(keys), std::end(keys));

  Random rnd(301);
  Options options;
  options.create_if_missing = true;
  options.db_write_buffer_size = 6000000;
  options.write_buffer_size = 600000;
  options.max_write_buffer_number = 2;
  options.level0_file_num_compaction_trigger = 2;
  options.level0_slowdown_writes_trigger = 2;
  options.level0_stop_writes_trigger = 2;
  options.soft_pending_compaction_bytes_limit = 1024 * 1024;
  options.target_file_size_base = 20;
  options.env = env_;
  options.level_compaction_dynamic_level_bytes = true;
  options.max_bytes_for_level_base = 200;
  options.max_bytes_for_level_multiplier = 8;
  options.max_background_compactions = 1;
  options.num_levels = 5;
  std::shared_ptr<mock::MockTableFactory> mtf(new mock::MockTableFactory);
  options.table_factory = mtf;

  options.compression_per_level.resize(3);
  options.compression_per_level[0] = kNoCompression;
  options.compression_per_level[1] = kLZ4Compression;
  options.compression_per_level[2] = kZlibCompression;

  DestroyAndReopen(options);
  // When base level is L4, L4 is LZ4.
  std::atomic<int> num_zlib(0);
  std::atomic<int> num_lz4(0);
  std::atomic<int> num_no(0);
  ROCKSDB_NAMESPACE::SyncPoint::GetInstance()->SetCallBack(
      "LevelCompactionPicker::PickCompaction:Return", [&](void* arg) {
        Compaction* compaction = reinterpret_cast<Compaction*>(arg);
        if (compaction->output_level() == 4) {
          ASSERT_TRUE(compaction->output_compression() == kLZ4Compression);
          num_lz4.fetch_add(1);
        }
      });
  ROCKSDB_NAMESPACE::SyncPoint::GetInstance()->SetCallBack(
      "FlushJob::WriteLevel0Table:output_compression", [&](void* arg) {
        auto* compression = reinterpret_cast<CompressionType*>(arg);
        ASSERT_TRUE(*compression == kNoCompression);
        num_no.fetch_add(1);
      });
  ROCKSDB_NAMESPACE::SyncPoint::GetInstance()->EnableProcessing();

  for (int i = 0; i < 100; i++) {
    std::string value = rnd.RandomString(200);
    ASSERT_OK(Put(Key(keys[i]), value));
    if (i % 25 == 24) {
      ASSERT_OK(Flush());
      ASSERT_OK(dbfull()->TEST_WaitForCompact());
    }
  }

  ASSERT_OK(Flush());
  ASSERT_OK(dbfull()->TEST_WaitForFlushMemTable());
  ASSERT_OK(dbfull()->TEST_WaitForCompact());
  ROCKSDB_NAMESPACE::SyncPoint::GetInstance()->DisableProcessing();
  ROCKSDB_NAMESPACE::SyncPoint::GetInstance()->ClearAllCallBacks();

  ASSERT_EQ(NumTableFilesAtLevel(1), 0);
  ASSERT_EQ(NumTableFilesAtLevel(2), 0);
  ASSERT_EQ(NumTableFilesAtLevel(3), 0);
  ASSERT_GT(NumTableFilesAtLevel(4), 0);
  ASSERT_GT(num_no.load(), 2);
  ASSERT_GT(num_lz4.load(), 0);
  int prev_num_files_l4 = NumTableFilesAtLevel(4);

  // After base level turn L4->L3, L3 becomes LZ4 and L4 becomes Zlib
  num_lz4.store(0);
  num_no.store(0);
  ROCKSDB_NAMESPACE::SyncPoint::GetInstance()->SetCallBack(
      "LevelCompactionPicker::PickCompaction:Return", [&](void* arg) {
        Compaction* compaction = reinterpret_cast<Compaction*>(arg);
        if (compaction->output_level() == 4 && compaction->start_level() == 3) {
          ASSERT_TRUE(compaction->output_compression() == kZlibCompression);
          num_zlib.fetch_add(1);
        } else {
          ASSERT_TRUE(compaction->output_compression() == kLZ4Compression);
          num_lz4.fetch_add(1);
        }
      });
  ROCKSDB_NAMESPACE::SyncPoint::GetInstance()->SetCallBack(
      "FlushJob::WriteLevel0Table:output_compression", [&](void* arg) {
        auto* compression = reinterpret_cast<CompressionType*>(arg);
        ASSERT_TRUE(*compression == kNoCompression);
        num_no.fetch_add(1);
      });
  ROCKSDB_NAMESPACE::SyncPoint::GetInstance()->EnableProcessing();

  for (int i = 101; i < 500; i++) {
    std::string value = rnd.RandomString(200);
    ASSERT_OK(Put(Key(keys[i]), value));
    if (i % 100 == 99) {
      ASSERT_OK(Flush());
      ASSERT_OK(dbfull()->TEST_WaitForCompact());
    }
  }

  ROCKSDB_NAMESPACE::SyncPoint::GetInstance()->ClearAllCallBacks();
  ROCKSDB_NAMESPACE::SyncPoint::GetInstance()->DisableProcessing();
  ASSERT_EQ(NumTableFilesAtLevel(1), 0);
  ASSERT_EQ(NumTableFilesAtLevel(2), 0);
  ASSERT_GT(NumTableFilesAtLevel(3), 0);
  ASSERT_GT(NumTableFilesAtLevel(4), prev_num_files_l4);
  ASSERT_GT(num_no.load(), 2);
  ASSERT_GT(num_lz4.load(), 0);
  ASSERT_GT(num_zlib.load(), 0);
}

TEST_F(DBTest, DynamicCompactionOptions) {
  // minimum write buffer size is enforced at 64KB
  const uint64_t k32KB = 1 << 15;
  const uint64_t k64KB = 1 << 16;
  const uint64_t k128KB = 1 << 17;
  const uint64_t k1MB = 1 << 20;
  const uint64_t k4KB = 1 << 12;
  Options options;
  options.env = env_;
  options.create_if_missing = true;
  options.compression = kNoCompression;
  options.soft_pending_compaction_bytes_limit = 1024 * 1024;
  options.write_buffer_size = k64KB;
  options.arena_block_size = 4 * k4KB;
  options.max_write_buffer_number = 2;
  // Compaction related options
  options.level0_file_num_compaction_trigger = 3;
  options.level0_slowdown_writes_trigger = 4;
  options.level0_stop_writes_trigger = 8;
  options.target_file_size_base = k64KB;
  options.max_compaction_bytes = options.target_file_size_base * 10;
  options.target_file_size_multiplier = 1;
  options.max_bytes_for_level_base = k128KB;
  options.max_bytes_for_level_multiplier = 4;

  // Block flush thread and disable compaction thread
  env_->SetBackgroundThreads(1, Env::LOW);
  env_->SetBackgroundThreads(1, Env::HIGH);
  DestroyAndReopen(options);

  auto gen_l0_kb = [this](int start, int size, int stride) {
    Random rnd(301);
    for (int i = 0; i < size; i++) {
      ASSERT_OK(Put(Key(start + stride * i), rnd.RandomString(1024)));
    }
    ASSERT_OK(dbfull()->TEST_WaitForFlushMemTable());
  };

  // Write 3 files that have the same key range.
  // Since level0_file_num_compaction_trigger is 3, compaction should be
  // triggered. The compaction should result in one L1 file
  gen_l0_kb(0, 64, 1);
  ASSERT_EQ(NumTableFilesAtLevel(0), 1);
  gen_l0_kb(0, 64, 1);
  ASSERT_EQ(NumTableFilesAtLevel(0), 2);
  gen_l0_kb(0, 64, 1);
  ASSERT_OK(dbfull()->TEST_WaitForCompact());
  ASSERT_EQ("0,1", FilesPerLevel());
  std::vector<LiveFileMetaData> metadata;
  db_->GetLiveFilesMetaData(&metadata);
  ASSERT_EQ(1U, metadata.size());
  ASSERT_LE(metadata[0].size, k64KB + k4KB);
  ASSERT_GE(metadata[0].size, k64KB - k4KB);

  // Test compaction trigger and target_file_size_base
  // Reduce compaction trigger to 2, and reduce L1 file size to 32KB.
  // Writing to 64KB L0 files should trigger a compaction. Since these
  // 2 L0 files have the same key range, compaction merge them and should
  // result in 2 32KB L1 files.
  ASSERT_OK(dbfull()->SetOptions({{"level0_file_num_compaction_trigger", "2"},
                                  {"target_file_size_base", ToString(k32KB)}}));

  gen_l0_kb(0, 64, 1);
  ASSERT_EQ("1,1", FilesPerLevel());
  gen_l0_kb(0, 64, 1);
  ASSERT_OK(dbfull()->TEST_WaitForCompact());
  ASSERT_EQ("0,2", FilesPerLevel());
  metadata.clear();
  db_->GetLiveFilesMetaData(&metadata);
  ASSERT_EQ(2U, metadata.size());
  ASSERT_LE(metadata[0].size, k32KB + k4KB);
  ASSERT_GE(metadata[0].size, k32KB - k4KB);
  ASSERT_LE(metadata[1].size, k32KB + k4KB);
  ASSERT_GE(metadata[1].size, k32KB - k4KB);

  // Test max_bytes_for_level_base
  // Increase level base size to 256KB and write enough data that will
  // fill L1 and L2. L1 size should be around 256KB while L2 size should be
  // around 256KB x 4.
  ASSERT_OK(
      dbfull()->SetOptions({{"max_bytes_for_level_base", ToString(k1MB)}}));

  // writing 96 x 64KB => 6 * 1024KB
  // (L1 + L2) = (1 + 4) * 1024KB
  for (int i = 0; i < 96; ++i) {
    gen_l0_kb(i, 64, 96);
  }
  ASSERT_OK(dbfull()->TEST_WaitForCompact());
  ASSERT_GT(SizeAtLevel(1), k1MB / 2);
  ASSERT_LT(SizeAtLevel(1), k1MB + k1MB / 2);

  // Within (0.5, 1.5) of 4MB.
  ASSERT_GT(SizeAtLevel(2), 2 * k1MB);
  ASSERT_LT(SizeAtLevel(2), 6 * k1MB);

  // Test max_bytes_for_level_multiplier and
  // max_bytes_for_level_base. Now, reduce both mulitplier and level base,
  // After filling enough data that can fit in L1 - L3, we should see L1 size
  // reduces to 128KB from 256KB which was asserted previously. Same for L2.
  ASSERT_OK(
      dbfull()->SetOptions({{"max_bytes_for_level_multiplier", "2"},
                            {"max_bytes_for_level_base", ToString(k128KB)}}));

  // writing 20 x 64KB = 10 x 128KB
  // (L1 + L2 + L3) = (1 + 2 + 4) * 128KB
  for (int i = 0; i < 20; ++i) {
    gen_l0_kb(i, 64, 32);
  }
  ASSERT_OK(dbfull()->TEST_WaitForCompact());
  uint64_t total_size = SizeAtLevel(1) + SizeAtLevel(2) + SizeAtLevel(3);
  ASSERT_TRUE(total_size < k128KB * 7 * 1.5);

  // Test level0_stop_writes_trigger.
  // Clean up memtable and L0. Block compaction threads. If continue to write
  // and flush memtables. We should see put stop after 8 memtable flushes
  // since level0_stop_writes_trigger = 8
  ASSERT_OK(dbfull()->TEST_FlushMemTable(true, true));
  ASSERT_OK(dbfull()->CompactRange(CompactRangeOptions(), nullptr, nullptr));
  // Block compaction
  test::SleepingBackgroundTask sleeping_task_low;
  env_->Schedule(&test::SleepingBackgroundTask::DoSleepTask, &sleeping_task_low,
                 Env::Priority::LOW);
  sleeping_task_low.WaitUntilSleeping();
  ASSERT_EQ(NumTableFilesAtLevel(0), 0);
  int count = 0;
  Random rnd(301);
  WriteOptions wo;
  while (count < 64) {
    ASSERT_OK(Put(Key(count), rnd.RandomString(1024), wo));
    ASSERT_OK(dbfull()->TEST_FlushMemTable(true, true));
    count++;
    if (dbfull()->TEST_write_controler().IsStopped()) {
      sleeping_task_low.WakeUp();
      break;
    }
  }
  // Stop trigger = 8
  ASSERT_EQ(count, 8);
  // Unblock
  sleeping_task_low.WaitUntilDone();

  // Now reduce level0_stop_writes_trigger to 6. Clear up memtables and L0.
  // Block compaction thread again. Perform the put and memtable flushes
  // until we see the stop after 6 memtable flushes.
  ASSERT_OK(dbfull()->SetOptions({{"level0_stop_writes_trigger", "6"}}));
  ASSERT_OK(dbfull()->TEST_FlushMemTable(true));
  ASSERT_OK(dbfull()->CompactRange(CompactRangeOptions(), nullptr, nullptr));
  ASSERT_EQ(NumTableFilesAtLevel(0), 0);

  // Block compaction again
  sleeping_task_low.Reset();
  env_->Schedule(&test::SleepingBackgroundTask::DoSleepTask, &sleeping_task_low,
                 Env::Priority::LOW);
  sleeping_task_low.WaitUntilSleeping();
  count = 0;
  while (count < 64) {
    ASSERT_OK(Put(Key(count), rnd.RandomString(1024), wo));
    ASSERT_OK(dbfull()->TEST_FlushMemTable(true, true));
    count++;
    if (dbfull()->TEST_write_controler().IsStopped()) {
      sleeping_task_low.WakeUp();
      break;
    }
  }
  ASSERT_EQ(count, 6);
  // Unblock
  sleeping_task_low.WaitUntilDone();

  // Test disable_auto_compactions
  // Compaction thread is unblocked but auto compaction is disabled. Write
  // 4 L0 files and compaction should be triggered. If auto compaction is
  // disabled, then TEST_WaitForCompact will be waiting for nothing. Number of
  // L0 files do not change after the call.
  ASSERT_OK(dbfull()->SetOptions({{"disable_auto_compactions", "true"}}));
  ASSERT_OK(dbfull()->CompactRange(CompactRangeOptions(), nullptr, nullptr));
  ASSERT_EQ(NumTableFilesAtLevel(0), 0);

  for (int i = 0; i < 4; ++i) {
    ASSERT_OK(Put(Key(i), rnd.RandomString(1024)));
    // Wait for compaction so that put won't stop
    ASSERT_OK(dbfull()->TEST_FlushMemTable(true));
  }
  ASSERT_OK(dbfull()->TEST_WaitForCompact());
  ASSERT_EQ(NumTableFilesAtLevel(0), 4);

  // Enable auto compaction and perform the same test, # of L0 files should be
  // reduced after compaction.
  ASSERT_OK(dbfull()->SetOptions({{"disable_auto_compactions", "false"}}));
  ASSERT_OK(dbfull()->CompactRange(CompactRangeOptions(), nullptr, nullptr));
  ASSERT_EQ(NumTableFilesAtLevel(0), 0);

  for (int i = 0; i < 4; ++i) {
    ASSERT_OK(Put(Key(i), rnd.RandomString(1024)));
    // Wait for compaction so that put won't stop
    ASSERT_OK(dbfull()->TEST_FlushMemTable(true));
  }
  ASSERT_OK(dbfull()->TEST_WaitForCompact());
  ASSERT_LT(NumTableFilesAtLevel(0), 4);
}

// Test dynamic FIFO compaction options.
// This test covers just option parsing and makes sure that the options are
// correctly assigned. Also look at DBOptionsTest.SetFIFOCompactionOptions
// test which makes sure that the FIFO compaction funcionality is working
// as expected on dynamically changing the options.
// Even more FIFOCompactionTests are at DBTest.FIFOCompaction* .
TEST_F(DBTest, DynamicFIFOCompactionOptions) {
  Options options;
  options.ttl = 0;
  options.create_if_missing = true;
  options.env = env_;
  DestroyAndReopen(options);

  // Initial defaults
  ASSERT_EQ(dbfull()->GetOptions().compaction_options_fifo.max_table_files_size,
            1024 * 1024 * 1024);
  ASSERT_EQ(dbfull()->GetOptions().ttl, 0);
  ASSERT_EQ(dbfull()->GetOptions().compaction_options_fifo.allow_compaction,
            false);

  ASSERT_OK(dbfull()->SetOptions(
      {{"compaction_options_fifo", "{max_table_files_size=23;}"}}));
  ASSERT_EQ(dbfull()->GetOptions().compaction_options_fifo.max_table_files_size,
            23);
  ASSERT_EQ(dbfull()->GetOptions().ttl, 0);
  ASSERT_EQ(dbfull()->GetOptions().compaction_options_fifo.allow_compaction,
            false);

  ASSERT_OK(dbfull()->SetOptions({{"ttl", "97"}}));
  ASSERT_EQ(dbfull()->GetOptions().compaction_options_fifo.max_table_files_size,
            23);
  ASSERT_EQ(dbfull()->GetOptions().ttl, 97);
  ASSERT_EQ(dbfull()->GetOptions().compaction_options_fifo.allow_compaction,
            false);

  ASSERT_OK(dbfull()->SetOptions({{"ttl", "203"}}));
  ASSERT_EQ(dbfull()->GetOptions().compaction_options_fifo.max_table_files_size,
            23);
  ASSERT_EQ(dbfull()->GetOptions().ttl, 203);
  ASSERT_EQ(dbfull()->GetOptions().compaction_options_fifo.allow_compaction,
            false);

  ASSERT_OK(dbfull()->SetOptions(
      {{"compaction_options_fifo", "{allow_compaction=true;}"}}));
  ASSERT_EQ(dbfull()->GetOptions().compaction_options_fifo.max_table_files_size,
            23);
  ASSERT_EQ(dbfull()->GetOptions().ttl, 203);
  ASSERT_EQ(dbfull()->GetOptions().compaction_options_fifo.allow_compaction,
            true);

  ASSERT_OK(dbfull()->SetOptions(
      {{"compaction_options_fifo", "{max_table_files_size=31;}"}}));
  ASSERT_EQ(dbfull()->GetOptions().compaction_options_fifo.max_table_files_size,
            31);
  ASSERT_EQ(dbfull()->GetOptions().ttl, 203);
  ASSERT_EQ(dbfull()->GetOptions().compaction_options_fifo.allow_compaction,
            true);

  ASSERT_OK(dbfull()->SetOptions(
      {{"compaction_options_fifo",
        "{max_table_files_size=51;allow_compaction=true;}"}}));
  ASSERT_OK(dbfull()->SetOptions({{"ttl", "49"}}));
  ASSERT_EQ(dbfull()->GetOptions().compaction_options_fifo.max_table_files_size,
            51);
  ASSERT_EQ(dbfull()->GetOptions().ttl, 49);
  ASSERT_EQ(dbfull()->GetOptions().compaction_options_fifo.allow_compaction,
            true);
}

TEST_F(DBTest, DynamicUniversalCompactionOptions) {
  Options options;
  options.create_if_missing = true;
  options.env = env_;
  DestroyAndReopen(options);

  // Initial defaults
  ASSERT_EQ(dbfull()->GetOptions().compaction_options_universal.size_ratio, 1U);
  ASSERT_EQ(dbfull()->GetOptions().compaction_options_universal.min_merge_width,
            2u);
  ASSERT_EQ(dbfull()->GetOptions().compaction_options_universal.max_merge_width,
            UINT_MAX);
  ASSERT_EQ(dbfull()
                ->GetOptions()
                .compaction_options_universal.max_size_amplification_percent,
            200u);
  ASSERT_EQ(dbfull()
                ->GetOptions()
                .compaction_options_universal.compression_size_percent,
            -1);
  ASSERT_EQ(dbfull()->GetOptions().compaction_options_universal.stop_style,
            kCompactionStopStyleTotalSize);
  ASSERT_EQ(
      dbfull()->GetOptions().compaction_options_universal.allow_trivial_move,
      false);

  ASSERT_OK(dbfull()->SetOptions(
      {{"compaction_options_universal", "{size_ratio=7;}"}}));
  ASSERT_EQ(dbfull()->GetOptions().compaction_options_universal.size_ratio, 7u);
  ASSERT_EQ(dbfull()->GetOptions().compaction_options_universal.min_merge_width,
            2u);
  ASSERT_EQ(dbfull()->GetOptions().compaction_options_universal.max_merge_width,
            UINT_MAX);
  ASSERT_EQ(dbfull()
                ->GetOptions()
                .compaction_options_universal.max_size_amplification_percent,
            200u);
  ASSERT_EQ(dbfull()
                ->GetOptions()
                .compaction_options_universal.compression_size_percent,
            -1);
  ASSERT_EQ(dbfull()->GetOptions().compaction_options_universal.stop_style,
            kCompactionStopStyleTotalSize);
  ASSERT_EQ(
      dbfull()->GetOptions().compaction_options_universal.allow_trivial_move,
      false);

  ASSERT_OK(dbfull()->SetOptions(
      {{"compaction_options_universal", "{min_merge_width=11;}"}}));
  ASSERT_EQ(dbfull()->GetOptions().compaction_options_universal.size_ratio, 7u);
  ASSERT_EQ(dbfull()->GetOptions().compaction_options_universal.min_merge_width,
            11u);
  ASSERT_EQ(dbfull()->GetOptions().compaction_options_universal.max_merge_width,
            UINT_MAX);
  ASSERT_EQ(dbfull()
                ->GetOptions()
                .compaction_options_universal.max_size_amplification_percent,
            200u);
  ASSERT_EQ(dbfull()
                ->GetOptions()
                .compaction_options_universal.compression_size_percent,
            -1);
  ASSERT_EQ(dbfull()->GetOptions().compaction_options_universal.stop_style,
            kCompactionStopStyleTotalSize);
  ASSERT_EQ(
      dbfull()->GetOptions().compaction_options_universal.allow_trivial_move,
      false);
}
#endif  // ROCKSDB_LITE

TEST_F(DBTest, FileCreationRandomFailure) {
  Options options;
  options.env = env_;
  options.create_if_missing = true;
  options.write_buffer_size = 100000;  // Small write buffer
  options.target_file_size_base = 200000;
  options.max_bytes_for_level_base = 1000000;
  options.max_bytes_for_level_multiplier = 2;

  DestroyAndReopen(options);
  Random rnd(301);

  constexpr int kCDTKeysPerBuffer = 4;
  constexpr int kTestSize = kCDTKeysPerBuffer * 4096;
  constexpr int kTotalIteration = 20;
  // the second half of the test involves in random failure
  // of file creation.
  constexpr int kRandomFailureTest = kTotalIteration / 2;

  std::vector<std::string> values;
  for (int i = 0; i < kTestSize; ++i) {
    values.push_back("NOT_FOUND");
  }
  for (int j = 0; j < kTotalIteration; ++j) {
    if (j == kRandomFailureTest) {
      env_->non_writeable_rate_.store(90);
    }
    for (int k = 0; k < kTestSize; ++k) {
      // here we expect some of the Put fails.
      std::string value = rnd.RandomString(100);
      Status s = Put(Key(k), Slice(value));
      if (s.ok()) {
        // update the latest successful put
        values[k] = value;
      }
      // But everything before we simulate the failure-test should succeed.
      if (j < kRandomFailureTest) {
        ASSERT_OK(s);
      }
    }
  }

  // If rocksdb does not do the correct job, internal assert will fail here.
  ASSERT_TRUE(dbfull()->TEST_WaitForFlushMemTable().IsIOError());
  ASSERT_TRUE(dbfull()->TEST_WaitForCompact().IsIOError());

  // verify we have the latest successful update
  for (int k = 0; k < kTestSize; ++k) {
    auto v = Get(Key(k));
    ASSERT_EQ(v, values[k]);
  }

  // reopen and reverify we have the latest successful update
  env_->non_writeable_rate_.store(0);
  Reopen(options);
  for (int k = 0; k < kTestSize; ++k) {
    auto v = Get(Key(k));
    ASSERT_EQ(v, values[k]);
  }
}

#ifndef ROCKSDB_LITE

TEST_F(DBTest, DynamicMiscOptions) {
  // Test max_sequential_skip_in_iterations
  Options options;
  options.env = env_;
  options.create_if_missing = true;
  options.max_sequential_skip_in_iterations = 16;
  options.compression = kNoCompression;
  options.statistics = ROCKSDB_NAMESPACE::CreateDBStatistics();
  DestroyAndReopen(options);

  auto assert_reseek_count = [this, &options](int key_start, int num_reseek) {
    int key0 = key_start;
    int key1 = key_start + 1;
    int key2 = key_start + 2;
    Random rnd(301);
    ASSERT_OK(Put(Key(key0), rnd.RandomString(8)));
    for (int i = 0; i < 10; ++i) {
      ASSERT_OK(Put(Key(key1), rnd.RandomString(8)));
    }
    ASSERT_OK(Put(Key(key2), rnd.RandomString(8)));
    std::unique_ptr<Iterator> iter(db_->NewIterator(ReadOptions()));
    iter->Seek(Key(key1));
    ASSERT_TRUE(iter->Valid());
    ASSERT_EQ(iter->key().compare(Key(key1)), 0);
    iter->Next();
    ASSERT_TRUE(iter->Valid());
    ASSERT_EQ(iter->key().compare(Key(key2)), 0);
    ASSERT_EQ(num_reseek,
              TestGetTickerCount(options, NUMBER_OF_RESEEKS_IN_ITERATION));
  };
  // No reseek
  assert_reseek_count(100, 0);

  ASSERT_OK(dbfull()->SetOptions({{"max_sequential_skip_in_iterations", "4"}}));
  // Clear memtable and make new option effective
  ASSERT_OK(dbfull()->TEST_FlushMemTable(true));
  // Trigger reseek
  assert_reseek_count(200, 1);

  ASSERT_OK(
      dbfull()->SetOptions({{"max_sequential_skip_in_iterations", "16"}}));
  // Clear memtable and make new option effective
  ASSERT_OK(dbfull()->TEST_FlushMemTable(true));
  // No reseek
  assert_reseek_count(300, 1);

  MutableCFOptions mutable_cf_options;
  CreateAndReopenWithCF({"pikachu"}, options);
  // Test soft_pending_compaction_bytes_limit,
  // hard_pending_compaction_bytes_limit
  ASSERT_OK(dbfull()->SetOptions(
      handles_[1], {{"soft_pending_compaction_bytes_limit", "200"},
                    {"hard_pending_compaction_bytes_limit", "300"}}));
  ASSERT_OK(dbfull()->TEST_GetLatestMutableCFOptions(handles_[1],
                                                     &mutable_cf_options));
  ASSERT_EQ(200, mutable_cf_options.soft_pending_compaction_bytes_limit);
  ASSERT_EQ(300, mutable_cf_options.hard_pending_compaction_bytes_limit);
  // Test report_bg_io_stats
  ASSERT_OK(
      dbfull()->SetOptions(handles_[1], {{"report_bg_io_stats", "true"}}));
  // sanity check
  ASSERT_OK(dbfull()->TEST_GetLatestMutableCFOptions(handles_[1],
                                                     &mutable_cf_options));
  ASSERT_TRUE(mutable_cf_options.report_bg_io_stats);
  // Test compression
  // sanity check
  ASSERT_OK(dbfull()->SetOptions({{"compression", "kNoCompression"}}));
  ASSERT_OK(dbfull()->TEST_GetLatestMutableCFOptions(handles_[0],
                                                     &mutable_cf_options));
  ASSERT_EQ(CompressionType::kNoCompression, mutable_cf_options.compression);

  if (Snappy_Supported()) {
    ASSERT_OK(dbfull()->SetOptions({{"compression", "kSnappyCompression"}}));
    ASSERT_OK(dbfull()->TEST_GetLatestMutableCFOptions(handles_[0],
                                                       &mutable_cf_options));
    ASSERT_EQ(CompressionType::kSnappyCompression,
              mutable_cf_options.compression);
  }

  // Test paranoid_file_checks already done in db_block_cache_test
  ASSERT_OK(
      dbfull()->SetOptions(handles_[1], {{"paranoid_file_checks", "true"}}));
  ASSERT_OK(dbfull()->TEST_GetLatestMutableCFOptions(handles_[1],
                                                     &mutable_cf_options));
  ASSERT_TRUE(mutable_cf_options.report_bg_io_stats);
  ASSERT_TRUE(mutable_cf_options.check_flush_compaction_key_order);

  ASSERT_OK(dbfull()->SetOptions(
      handles_[1], {{"check_flush_compaction_key_order", "false"}}));
  ASSERT_OK(dbfull()->TEST_GetLatestMutableCFOptions(handles_[1],
                                                     &mutable_cf_options));
  ASSERT_FALSE(mutable_cf_options.check_flush_compaction_key_order);
}
#endif  // ROCKSDB_LITE

TEST_F(DBTest, L0L1L2AndUpHitCounter) {
  const int kNumLevels = 3;
  const int kNumKeysPerLevel = 10000;
  const int kNumKeysPerDb = kNumLevels * kNumKeysPerLevel;

  Options options = CurrentOptions();
  options.statistics = ROCKSDB_NAMESPACE::CreateDBStatistics();
  Reopen(options);

  // After the below loop there will be one file on each of L0, L1, and L2.
  int key = 0;
  for (int output_level = kNumLevels - 1; output_level >= 0; --output_level) {
    for (int i = 0; i < kNumKeysPerLevel; ++i) {
      ASSERT_OK(Put(Key(key), "val"));
      key++;
    }
    ASSERT_OK(Flush());
    for (int input_level = 0; input_level < output_level; ++input_level) {
      // `TEST_CompactRange(input_level, ...)` compacts from `input_level` to
      // `input_level + 1`.
      ASSERT_OK(dbfull()->TEST_CompactRange(input_level, nullptr, nullptr));
    }
  }
  assert(key == kNumKeysPerDb);

  ASSERT_EQ(0, TestGetTickerCount(options, GET_HIT_L0));
  ASSERT_EQ(0, TestGetTickerCount(options, GET_HIT_L1));
  ASSERT_EQ(0, TestGetTickerCount(options, GET_HIT_L2_AND_UP));

<<<<<<< HEAD
  ASSERT_OK(Flush(1));
  ASSERT_OK(dbfull()->TEST_WaitForCompact());

  for (int i = 0; i < numkeys; i++) {
    ASSERT_EQ(Get(1, Key(i)), "val");
=======
  for (int i = 0; i < kNumKeysPerDb; i++) {
    ASSERT_EQ(Get(Key(i)), "val");
>>>>>>> fc3a6eb7
  }

  ASSERT_EQ(kNumKeysPerLevel, TestGetTickerCount(options, GET_HIT_L0));
  ASSERT_EQ(kNumKeysPerLevel, TestGetTickerCount(options, GET_HIT_L1));
  ASSERT_EQ(kNumKeysPerLevel, TestGetTickerCount(options, GET_HIT_L2_AND_UP));

  ASSERT_EQ(kNumKeysPerDb, TestGetTickerCount(options, GET_HIT_L0) +
                               TestGetTickerCount(options, GET_HIT_L1) +
                               TestGetTickerCount(options, GET_HIT_L2_AND_UP));
}

TEST_F(DBTest, EncodeDecompressedBlockSizeTest) {
  // iter 0 -- zlib
  // iter 1 -- bzip2
  // iter 2 -- lz4
  // iter 3 -- lz4HC
  // iter 4 -- xpress
  CompressionType compressions[] = {kZlibCompression, kBZip2Compression,
                                    kLZ4Compression, kLZ4HCCompression,
                                    kXpressCompression};
  for (auto comp : compressions) {
    if (!CompressionTypeSupported(comp)) {
      continue;
    }
    // first_table_version 1 -- generate with table_version == 1, read with
    // table_version == 2
    // first_table_version 2 -- generate with table_version == 2, read with
    // table_version == 1
    for (int first_table_version = 1; first_table_version <= 2;
         ++first_table_version) {
      BlockBasedTableOptions table_options;
      table_options.format_version = first_table_version;
      table_options.filter_policy.reset(NewBloomFilterPolicy(10));
      Options options = CurrentOptions();
      options.table_factory.reset(NewBlockBasedTableFactory(table_options));
      options.create_if_missing = true;
      options.compression = comp;
      DestroyAndReopen(options);

      int kNumKeysWritten = 1000;

      Random rnd(301);
      for (int i = 0; i < kNumKeysWritten; ++i) {
        // compressible string
        ASSERT_OK(Put(Key(i), rnd.RandomString(128) + std::string(128, 'a')));
      }

      table_options.format_version = first_table_version == 1 ? 2 : 1;
      options.table_factory.reset(NewBlockBasedTableFactory(table_options));
      Reopen(options);
      for (int i = 0; i < kNumKeysWritten; ++i) {
        auto r = Get(Key(i));
        ASSERT_EQ(r.substr(128), std::string(128, 'a'));
      }
    }
  }
}

TEST_F(DBTest, CloseSpeedup) {
  Options options = CurrentOptions();
  options.compaction_style = kCompactionStyleLevel;
  options.write_buffer_size = 110 << 10;  // 110KB
  options.arena_block_size = 4 << 10;
  options.level0_file_num_compaction_trigger = 2;
  options.num_levels = 4;
  options.max_bytes_for_level_base = 400 * 1024;
  options.max_write_buffer_number = 16;

  // Block background threads
  env_->SetBackgroundThreads(1, Env::LOW);
  env_->SetBackgroundThreads(1, Env::HIGH);
  test::SleepingBackgroundTask sleeping_task_low;
  env_->Schedule(&test::SleepingBackgroundTask::DoSleepTask, &sleeping_task_low,
                 Env::Priority::LOW);
  test::SleepingBackgroundTask sleeping_task_high;
  env_->Schedule(&test::SleepingBackgroundTask::DoSleepTask,
                 &sleeping_task_high, Env::Priority::HIGH);

  std::vector<std::string> filenames;
  ASSERT_OK(env_->GetChildren(dbname_, &filenames));
  // Delete archival files.
  for (size_t i = 0; i < filenames.size(); ++i) {
    ASSERT_OK(env_->DeleteFile(dbname_ + "/" + filenames[i]));
  }
  ASSERT_OK(env_->DeleteDir(dbname_));
  DestroyAndReopen(options);

  ROCKSDB_NAMESPACE::SyncPoint::GetInstance()->EnableProcessing();
  env_->SetBackgroundThreads(1, Env::LOW);
  env_->SetBackgroundThreads(1, Env::HIGH);
  Random rnd(301);
  int key_idx = 0;

  // First three 110KB files are not going to level 2
  // After that, (100K, 200K)
  for (int num = 0; num < 5; num++) {
    GenerateNewFile(&rnd, &key_idx, true);
  }

  ASSERT_EQ(0, GetSstFileCount(dbname_));

  Close();
  ASSERT_EQ(0, GetSstFileCount(dbname_));

  // Unblock background threads
  sleeping_task_high.WakeUp();
  sleeping_task_high.WaitUntilDone();
  sleeping_task_low.WakeUp();
  sleeping_task_low.WaitUntilDone();

  Destroy(options);
}

class DelayedMergeOperator : public MergeOperator {
 private:
  DBTest* db_test_;

 public:
  explicit DelayedMergeOperator(DBTest* d) : db_test_(d) {}

  bool FullMergeV2(const MergeOperationInput& merge_in,
                   MergeOperationOutput* merge_out) const override {
    db_test_->env_->MockSleepForMicroseconds(1000 *
                                             merge_in.operand_list.size());
    merge_out->new_value = "";
    return true;
  }

  const char* Name() const override { return "DelayedMergeOperator"; }
};

TEST_F(DBTest, MergeTestTime) {
  std::string one, two, three;
  PutFixed64(&one, 1);
  PutFixed64(&two, 2);
  PutFixed64(&three, 3);

  // Enable time profiling
  SetPerfLevel(kEnableTime);
  Options options = CurrentOptions();
  options.statistics = ROCKSDB_NAMESPACE::CreateDBStatistics();
  options.merge_operator.reset(new DelayedMergeOperator(this));
  SetTimeElapseOnlySleepOnReopen(&options);
  DestroyAndReopen(options);

  // NOTE: Presumed unnecessary and removed: resetting mock time in env

  ASSERT_EQ(TestGetTickerCount(options, MERGE_OPERATION_TOTAL_TIME), 0);
  ASSERT_OK(db_->Put(WriteOptions(), "foo", one));
  ASSERT_OK(Flush());
  ASSERT_OK(db_->Merge(WriteOptions(), "foo", two));
  ASSERT_OK(Flush());
  ASSERT_OK(db_->Merge(WriteOptions(), "foo", three));
  ASSERT_OK(Flush());

  ReadOptions opt;
  opt.verify_checksums = true;
  opt.snapshot = nullptr;
  std::string result;
  ASSERT_OK(db_->Get(opt, "foo", &result));

  ASSERT_EQ(2000000, TestGetTickerCount(options, MERGE_OPERATION_TOTAL_TIME));

  ReadOptions read_options;
  std::unique_ptr<Iterator> iter(db_->NewIterator(read_options));
  int count = 0;
  for (iter->SeekToFirst(); iter->Valid(); iter->Next()) {
    ASSERT_OK(iter->status());
    ++count;
  }

  ASSERT_EQ(1, count);
  ASSERT_EQ(4000000, TestGetTickerCount(options, MERGE_OPERATION_TOTAL_TIME));
#ifdef ROCKSDB_USING_THREAD_STATUS
  ASSERT_GT(TestGetTickerCount(options, FLUSH_WRITE_BYTES), 0);
#endif  // ROCKSDB_USING_THREAD_STATUS
}

#ifndef ROCKSDB_LITE
TEST_P(DBTestWithParam, MergeCompactionTimeTest) {
  SetPerfLevel(kEnableTime);
  Options options = CurrentOptions();
  options.compaction_filter_factory = std::make_shared<KeepFilterFactory>();
  options.statistics = ROCKSDB_NAMESPACE::CreateDBStatistics();
  options.merge_operator.reset(new DelayedMergeOperator(this));
  options.disable_auto_compactions = true;
  options.max_subcompactions = max_subcompactions_;
  SetTimeElapseOnlySleepOnReopen(&options);
  DestroyAndReopen(options);

  constexpr unsigned n = 1000;
  for (unsigned i = 0; i < n; i++) {
    ASSERT_OK(db_->Merge(WriteOptions(), "foo", "TEST"));
    ASSERT_OK(Flush());
  }
  ASSERT_OK(dbfull()->TEST_WaitForFlushMemTable());

  CompactRangeOptions cro;
  cro.exclusive_manual_compaction = exclusive_manual_compaction_;
  ASSERT_OK(db_->CompactRange(cro, nullptr, nullptr));

  ASSERT_EQ(uint64_t{n} * 1000000U,
            TestGetTickerCount(options, MERGE_OPERATION_TOTAL_TIME));
}

TEST_P(DBTestWithParam, FilterCompactionTimeTest) {
  Options options = CurrentOptions();
  options.compaction_filter_factory =
      std::make_shared<DelayFilterFactory>(this);
  options.disable_auto_compactions = true;
  options.create_if_missing = true;
  options.statistics = ROCKSDB_NAMESPACE::CreateDBStatistics();
  options.statistics->set_stats_level(kExceptTimeForMutex);
  options.max_subcompactions = max_subcompactions_;
  SetTimeElapseOnlySleepOnReopen(&options);
  DestroyAndReopen(options);

  unsigned n = 0;
  // put some data
  for (int table = 0; table < 4; ++table) {
    for (int i = 0; i < 10 + table; ++i) {
      ASSERT_OK(Put(ToString(table * 100 + i), "val"));
      ++n;
    }
    ASSERT_OK(Flush());
  }

  CompactRangeOptions cro;
  cro.exclusive_manual_compaction = exclusive_manual_compaction_;
  ASSERT_OK(db_->CompactRange(cro, nullptr, nullptr));
  ASSERT_EQ(0U, CountLiveFiles());

  Reopen(options);

  Iterator* itr = db_->NewIterator(ReadOptions());
  itr->SeekToFirst();
  ASSERT_OK(itr->status());
  ASSERT_EQ(uint64_t{n} * 1000000U,
            TestGetTickerCount(options, FILTER_OPERATION_TOTAL_TIME));
  delete itr;
}
#endif  // ROCKSDB_LITE

TEST_F(DBTest, TestLogCleanup) {
  Options options = CurrentOptions();
  options.write_buffer_size = 64 * 1024;  // very small
  // only two memtables allowed ==> only two log files
  options.max_write_buffer_number = 2;
  Reopen(options);

  for (int i = 0; i < 100000; ++i) {
    ASSERT_OK(Put(Key(i), "val"));
    // only 2 memtables will be alive, so logs_to_free needs to always be below
    // 2
    ASSERT_LT(dbfull()->TEST_LogsToFreeSize(), static_cast<size_t>(3));
  }
}

#ifndef ROCKSDB_LITE
TEST_F(DBTest, EmptyCompactedDB) {
  Options options = CurrentOptions();
  options.max_open_files = -1;
  Close();
  ASSERT_OK(ReadOnlyReopen(options));
  Status s = Put("new", "value");
  ASSERT_TRUE(s.IsNotSupported());
  Close();
}
#endif  // ROCKSDB_LITE

#ifndef ROCKSDB_LITE
TEST_F(DBTest, DISABLED_SuggestCompactRangeTest) {
  class CompactionFilterFactoryGetContext : public CompactionFilterFactory {
   public:
    std::unique_ptr<CompactionFilter> CreateCompactionFilter(
        const CompactionFilter::Context& context) override {
      saved_context = context;
      std::unique_ptr<CompactionFilter> empty_filter;
      return empty_filter;
    }
    const char* Name() const override {
      return "CompactionFilterFactoryGetContext";
    }
    static bool IsManual(CompactionFilterFactory* compaction_filter_factory) {
      return reinterpret_cast<CompactionFilterFactoryGetContext*>(
                 compaction_filter_factory)
          ->saved_context.is_manual_compaction;
    }
    CompactionFilter::Context saved_context;
  };

  Options options = CurrentOptions();
  options.memtable_factory.reset(test::NewSpecialSkipListFactory(
      DBTestBase::kNumKeysByGenerateNewRandomFile));
  options.compaction_style = kCompactionStyleLevel;
  options.compaction_filter_factory.reset(
      new CompactionFilterFactoryGetContext());
  options.write_buffer_size = 200 << 10;
  options.arena_block_size = 4 << 10;
  options.level0_file_num_compaction_trigger = 4;
  options.num_levels = 4;
  options.compression = kNoCompression;
  options.max_bytes_for_level_base = 450 << 10;
  options.target_file_size_base = 98 << 10;
  options.max_compaction_bytes = static_cast<uint64_t>(1) << 60;  // inf

  Reopen(options);

  Random rnd(301);

  for (int num = 0; num < 3; num++) {
    GenerateNewRandomFile(&rnd);
  }

  GenerateNewRandomFile(&rnd);
  ASSERT_EQ("0,4", FilesPerLevel(0));
  ASSERT_TRUE(!CompactionFilterFactoryGetContext::IsManual(
      options.compaction_filter_factory.get()));

  GenerateNewRandomFile(&rnd);
  ASSERT_EQ("1,4", FilesPerLevel(0));

  GenerateNewRandomFile(&rnd);
  ASSERT_EQ("2,4", FilesPerLevel(0));

  GenerateNewRandomFile(&rnd);
  ASSERT_EQ("3,4", FilesPerLevel(0));

  GenerateNewRandomFile(&rnd);
  ASSERT_EQ("0,4,4", FilesPerLevel(0));

  GenerateNewRandomFile(&rnd);
  ASSERT_EQ("1,4,4", FilesPerLevel(0));

  GenerateNewRandomFile(&rnd);
  ASSERT_EQ("2,4,4", FilesPerLevel(0));

  GenerateNewRandomFile(&rnd);
  ASSERT_EQ("3,4,4", FilesPerLevel(0));

  GenerateNewRandomFile(&rnd);
  ASSERT_EQ("0,4,8", FilesPerLevel(0));

  GenerateNewRandomFile(&rnd);
  ASSERT_EQ("1,4,8", FilesPerLevel(0));

  // compact it three times
  for (int i = 0; i < 3; ++i) {
    ASSERT_OK(experimental::SuggestCompactRange(db_, nullptr, nullptr));
    ASSERT_OK(dbfull()->TEST_WaitForCompact());
  }

  // All files are compacted
  ASSERT_EQ(0, NumTableFilesAtLevel(0));
  ASSERT_EQ(0, NumTableFilesAtLevel(1));

  GenerateNewRandomFile(&rnd);
  ASSERT_EQ(1, NumTableFilesAtLevel(0));

  // nonoverlapping with the file on level 0
  Slice start("a"), end("b");
  ASSERT_OK(experimental::SuggestCompactRange(db_, &start, &end));
  ASSERT_OK(dbfull()->TEST_WaitForCompact());

  // should not compact the level 0 file
  ASSERT_EQ(1, NumTableFilesAtLevel(0));

  start = Slice("j");
  end = Slice("m");
  ASSERT_OK(experimental::SuggestCompactRange(db_, &start, &end));
  ASSERT_OK(dbfull()->TEST_WaitForCompact());
  ASSERT_TRUE(CompactionFilterFactoryGetContext::IsManual(
      options.compaction_filter_factory.get()));

  // now it should compact the level 0 file
  ASSERT_EQ(0, NumTableFilesAtLevel(0));
  ASSERT_EQ(1, NumTableFilesAtLevel(1));
}


TEST_F(DBTest, PromoteL0) {
  Options options = CurrentOptions();
  options.disable_auto_compactions = true;
  options.write_buffer_size = 10 * 1024 * 1024;
  DestroyAndReopen(options);

  // non overlapping ranges
  std::vector<std::pair<int32_t, int32_t>> ranges = {
      {81, 160}, {0, 80}, {161, 240}, {241, 320}};

  int32_t value_size = 10 * 1024;  // 10 KB

  Random rnd(301);
  std::map<int32_t, std::string> values;
  for (const auto& range : ranges) {
    for (int32_t j = range.first; j < range.second; j++) {
      values[j] = rnd.RandomString(value_size);
      ASSERT_OK(Put(Key(j), values[j]));
    }
    ASSERT_OK(Flush());
  }

  int32_t level0_files = NumTableFilesAtLevel(0, 0);
  ASSERT_EQ(level0_files, ranges.size());
  ASSERT_EQ(NumTableFilesAtLevel(1, 0), 0);  // No files in L1

  // Promote L0 level to L2.
  ASSERT_OK(experimental::PromoteL0(db_, db_->DefaultColumnFamily(), 2));
  // We expect that all the files were trivially moved from L0 to L2
  ASSERT_EQ(NumTableFilesAtLevel(0, 0), 0);
  ASSERT_EQ(NumTableFilesAtLevel(2, 0), level0_files);

  for (const auto& kv : values) {
    ASSERT_EQ(Get(Key(kv.first)), kv.second);
  }
}

TEST_F(DBTest, PromoteL0Failure) {
  Options options = CurrentOptions();
  options.disable_auto_compactions = true;
  options.write_buffer_size = 10 * 1024 * 1024;
  DestroyAndReopen(options);

  // Produce two L0 files with overlapping ranges.
  ASSERT_OK(Put(Key(0), ""));
  ASSERT_OK(Put(Key(3), ""));
  ASSERT_OK(Flush());
  ASSERT_OK(Put(Key(1), ""));
  ASSERT_OK(Flush());

  Status status;
  // Fails because L0 has overlapping files.
  status = experimental::PromoteL0(db_, db_->DefaultColumnFamily());
  ASSERT_TRUE(status.IsInvalidArgument());

  ASSERT_OK(db_->CompactRange(CompactRangeOptions(), nullptr, nullptr));
  // Now there is a file in L1.
  ASSERT_GE(NumTableFilesAtLevel(1, 0), 1);

  ASSERT_OK(Put(Key(5), ""));
  ASSERT_OK(Flush());
  // Fails because L1 is non-empty.
  status = experimental::PromoteL0(db_, db_->DefaultColumnFamily());
  ASSERT_TRUE(status.IsInvalidArgument());
}

// Github issue #596
TEST_F(DBTest, CompactRangeWithEmptyBottomLevel) {
  const int kNumLevels = 2;
  const int kNumL0Files = 2;
  Options options = CurrentOptions();
  options.disable_auto_compactions = true;
  options.num_levels = kNumLevels;
  DestroyAndReopen(options);

  Random rnd(301);
  for (int i = 0; i < kNumL0Files; ++i) {
    ASSERT_OK(Put(Key(0), rnd.RandomString(1024)));
    ASSERT_OK(Flush());
  }
  ASSERT_EQ(NumTableFilesAtLevel(0), kNumL0Files);
  ASSERT_EQ(NumTableFilesAtLevel(1), 0);

  ASSERT_OK(db_->CompactRange(CompactRangeOptions(), nullptr, nullptr));
  ASSERT_EQ(NumTableFilesAtLevel(0), 0);
  ASSERT_EQ(NumTableFilesAtLevel(1), kNumL0Files);
}
#endif  // ROCKSDB_LITE

TEST_F(DBTest, AutomaticConflictsWithManualCompaction) {
  const int kNumL0Files = 50;
  Options options = CurrentOptions();
  options.level0_file_num_compaction_trigger = 4;
  // never slowdown / stop
  options.level0_slowdown_writes_trigger = 999999;
  options.level0_stop_writes_trigger = 999999;
  options.max_background_compactions = 10;
  DestroyAndReopen(options);

  // schedule automatic compactions after the manual one starts, but before it
  // finishes to ensure conflict.
  ROCKSDB_NAMESPACE::SyncPoint::GetInstance()->LoadDependency(
      {{"DBImpl::BackgroundCompaction:Start",
        "DBTest::AutomaticConflictsWithManualCompaction:PrePuts"},
       {"DBTest::AutomaticConflictsWithManualCompaction:PostPuts",
        "DBImpl::BackgroundCompaction:NonTrivial:AfterRun"}});
  std::atomic<int> callback_count(0);
  ROCKSDB_NAMESPACE::SyncPoint::GetInstance()->SetCallBack(
      "DBImpl::MaybeScheduleFlushOrCompaction:Conflict",
      [&](void* /*arg*/) { callback_count.fetch_add(1); });
  ROCKSDB_NAMESPACE::SyncPoint::GetInstance()->EnableProcessing();

  Random rnd(301);
  for (int i = 0; i < 2; ++i) {
    // put two keys to ensure no trivial move
    for (int j = 0; j < 2; ++j) {
      ASSERT_OK(Put(Key(j), rnd.RandomString(1024)));
    }
    ASSERT_OK(Flush());
  }
  port::Thread manual_compaction_thread([this]() {
    CompactRangeOptions croptions;
    croptions.exclusive_manual_compaction = true;
    ASSERT_OK(db_->CompactRange(croptions, nullptr, nullptr));
  });

  TEST_SYNC_POINT("DBTest::AutomaticConflictsWithManualCompaction:PrePuts");
  for (int i = 0; i < kNumL0Files; ++i) {
    // put two keys to ensure no trivial move
    for (int j = 0; j < 2; ++j) {
      ASSERT_OK(Put(Key(j), rnd.RandomString(1024)));
    }
    ASSERT_OK(Flush());
  }
  TEST_SYNC_POINT("DBTest::AutomaticConflictsWithManualCompaction:PostPuts");

  ASSERT_GE(callback_count.load(), 1);
  for (int i = 0; i < 2; ++i) {
    ASSERT_NE("NOT_FOUND", Get(Key(i)));
  }
  ROCKSDB_NAMESPACE::SyncPoint::GetInstance()->DisableProcessing();
  manual_compaction_thread.join();
  ASSERT_OK(dbfull()->TEST_WaitForCompact());
}

#ifndef ROCKSDB_LITE
TEST_F(DBTest, CompactFilesShouldTriggerAutoCompaction) {
  Options options = CurrentOptions();
  options.max_background_compactions = 1;
  options.level0_file_num_compaction_trigger = 4;
  options.level0_slowdown_writes_trigger = 36;
  options.level0_stop_writes_trigger = 36;
  DestroyAndReopen(options);

  // generate files for manual compaction
  Random rnd(301);
  for (int i = 0; i < 2; ++i) {
    // put two keys to ensure no trivial move
    for (int j = 0; j < 2; ++j) {
      ASSERT_OK(Put(Key(j), rnd.RandomString(1024)));
    }
    ASSERT_OK(Flush());
  }

  ROCKSDB_NAMESPACE::ColumnFamilyMetaData cf_meta_data;
  db_->GetColumnFamilyMetaData(db_->DefaultColumnFamily(), &cf_meta_data);

  std::vector<std::string> input_files;
  input_files.push_back(cf_meta_data.levels[0].files[0].name);

  SyncPoint::GetInstance()->LoadDependency({
      {"CompactFilesImpl:0",
       "DBTest::CompactFilesShouldTriggerAutoCompaction:Begin"},
      {"DBTest::CompactFilesShouldTriggerAutoCompaction:End",
       "CompactFilesImpl:1"},
  });

  SyncPoint::GetInstance()->EnableProcessing();

  port::Thread manual_compaction_thread([&]() {
      auto s = db_->CompactFiles(CompactionOptions(),
          db_->DefaultColumnFamily(), input_files, 0);
      ASSERT_OK(s);
  });

  TEST_SYNC_POINT(
          "DBTest::CompactFilesShouldTriggerAutoCompaction:Begin");
  // generate enough files to trigger compaction
  for (int i = 0; i < 20; ++i) {
    for (int j = 0; j < 2; ++j) {
      ASSERT_OK(Put(Key(j), rnd.RandomString(1024)));
    }
    ASSERT_OK(Flush());
  }
  db_->GetColumnFamilyMetaData(db_->DefaultColumnFamily(), &cf_meta_data);
  ASSERT_GT(cf_meta_data.levels[0].files.size(),
      options.level0_file_num_compaction_trigger);
  TEST_SYNC_POINT(
          "DBTest::CompactFilesShouldTriggerAutoCompaction:End");

  manual_compaction_thread.join();
  ASSERT_OK(dbfull()->TEST_WaitForCompact());

  db_->GetColumnFamilyMetaData(db_->DefaultColumnFamily(), &cf_meta_data);
  ASSERT_LE(cf_meta_data.levels[0].files.size(),
      options.level0_file_num_compaction_trigger);
}
#endif  // ROCKSDB_LITE

// Github issue #595
// Large write batch with column families
TEST_F(DBTest, LargeBatchWithColumnFamilies) {
  Options options = CurrentOptions();
  options.env = env_;
  options.write_buffer_size = 100000;  // Small write buffer
  CreateAndReopenWithCF({"pikachu"}, options);
  int64_t j = 0;
  for (int i = 0; i < 5; i++) {
    for (int pass = 1; pass <= 3; pass++) {
      WriteBatch batch;
      size_t write_size = 1024 * 1024 * (5 + i);
      fprintf(stderr, "prepare: %" ROCKSDB_PRIszt " MB, pass:%d\n",
              (write_size / 1024 / 1024), pass);
      for (;;) {
        std::string data(3000, j++ % 127 + 20);
        data += ToString(j);
        ASSERT_OK(batch.Put(handles_[0], Slice(data), Slice(data)));
        if (batch.GetDataSize() > write_size) {
          break;
        }
      }
      fprintf(stderr, "write: %" ROCKSDB_PRIszt " MB\n",
              (batch.GetDataSize() / 1024 / 1024));
      ASSERT_OK(dbfull()->Write(WriteOptions(), &batch));
      fprintf(stderr, "done\n");
    }
  }
  // make sure we can re-open it.
  ASSERT_OK(TryReopenWithColumnFamilies({"default", "pikachu"}, options));
}

// Make sure that Flushes can proceed in parallel with CompactRange()
TEST_F(DBTest, FlushesInParallelWithCompactRange) {
  // iter == 0 -- leveled
  // iter == 1 -- leveled, but throw in a flush between two levels compacting
  // iter == 2 -- universal
  for (int iter = 0; iter < 3; ++iter) {
    Options options = CurrentOptions();
    if (iter < 2) {
      options.compaction_style = kCompactionStyleLevel;
    } else {
      options.compaction_style = kCompactionStyleUniversal;
    }
    options.write_buffer_size = 110 << 10;
    options.level0_file_num_compaction_trigger = 4;
    options.num_levels = 4;
    options.compression = kNoCompression;
    options.max_bytes_for_level_base = 450 << 10;
    options.target_file_size_base = 98 << 10;
    options.max_write_buffer_number = 2;

    DestroyAndReopen(options);

    Random rnd(301);
    for (int num = 0; num < 14; num++) {
      GenerateNewRandomFile(&rnd);
    }

    if (iter == 1) {
      ROCKSDB_NAMESPACE::SyncPoint::GetInstance()->LoadDependency(
          {{"DBImpl::RunManualCompaction()::1",
            "DBTest::FlushesInParallelWithCompactRange:1"},
           {"DBTest::FlushesInParallelWithCompactRange:2",
            "DBImpl::RunManualCompaction()::2"}});
    } else {
      ROCKSDB_NAMESPACE::SyncPoint::GetInstance()->LoadDependency(
          {{"CompactionJob::Run():Start",
            "DBTest::FlushesInParallelWithCompactRange:1"},
           {"DBTest::FlushesInParallelWithCompactRange:2",
            "CompactionJob::Run():End"}});
    }
    ROCKSDB_NAMESPACE::SyncPoint::GetInstance()->EnableProcessing();

    std::vector<port::Thread> threads;
    threads.emplace_back([&]() { Compact("a", "z"); });

    TEST_SYNC_POINT("DBTest::FlushesInParallelWithCompactRange:1");

    // this has to start a flush. if flushes are blocked, this will try to
    // create
    // 3 memtables, and that will fail because max_write_buffer_number is 2
    for (int num = 0; num < 3; num++) {
      GenerateNewRandomFile(&rnd, /* nowait */ true);
    }

    TEST_SYNC_POINT("DBTest::FlushesInParallelWithCompactRange:2");

    for (auto& t : threads) {
      t.join();
    }
    ROCKSDB_NAMESPACE::SyncPoint::GetInstance()->DisableProcessing();
  }
}

TEST_F(DBTest, DelayedWriteRate) {
  const int kEntriesPerMemTable = 100;
  const int kTotalFlushes = 12;

  Options options = CurrentOptions();
  env_->SetBackgroundThreads(1, Env::LOW);
  options.env = env_;
  options.write_buffer_size = 100000000;
  options.max_write_buffer_number = 256;
  options.max_background_compactions = 1;
  options.level0_file_num_compaction_trigger = 3;
  options.level0_slowdown_writes_trigger = 3;
  options.level0_stop_writes_trigger = 999999;
  options.delayed_write_rate = 20000000;  // Start with 200MB/s
  options.memtable_factory.reset(
      test::NewSpecialSkipListFactory(kEntriesPerMemTable));

  SetTimeElapseOnlySleepOnReopen(&options);
  CreateAndReopenWithCF({"pikachu"}, options);

  // Block compactions
  test::SleepingBackgroundTask sleeping_task_low;
  env_->Schedule(&test::SleepingBackgroundTask::DoSleepTask, &sleeping_task_low,
                 Env::Priority::LOW);

  for (int i = 0; i < 3; i++) {
    ASSERT_OK(Put(Key(i), std::string(10000, 'x')));
    ASSERT_OK(Flush());
  }

  // These writes will be slowed down to 1KB/s
  uint64_t estimated_sleep_time = 0;
  Random rnd(301);
  ASSERT_OK(Put("", ""));
  uint64_t cur_rate = options.delayed_write_rate;
  for (int i = 0; i < kTotalFlushes; i++) {
    uint64_t size_memtable = 0;
    for (int j = 0; j < kEntriesPerMemTable; j++) {
      auto rand_num = rnd.Uniform(20);
      // Spread the size range to more.
      size_t entry_size = rand_num * rand_num * rand_num;
      WriteOptions wo;
      ASSERT_OK(Put(Key(i), std::string(entry_size, 'x'), wo));
      size_memtable += entry_size + 18;
      // Occasionally sleep a while
      if (rnd.Uniform(20) == 6) {
        env_->SleepForMicroseconds(2666);
      }
    }
    ASSERT_OK(dbfull()->TEST_WaitForFlushMemTable());
    estimated_sleep_time += size_memtable * 1000000u / cur_rate;
    // Slow down twice. One for memtable switch and one for flush finishes.
    cur_rate = static_cast<uint64_t>(static_cast<double>(cur_rate) *
                                     kIncSlowdownRatio * kIncSlowdownRatio);
  }
  // Estimate the total sleep time fall into the rough range.
  ASSERT_GT(env_->NowMicros(), estimated_sleep_time / 2);
  ASSERT_LT(env_->NowMicros(), estimated_sleep_time * 2);

  ROCKSDB_NAMESPACE::SyncPoint::GetInstance()->DisableProcessing();
  sleeping_task_low.WakeUp();
  sleeping_task_low.WaitUntilDone();
}

TEST_F(DBTest, HardLimit) {
  Options options = CurrentOptions();
  options.env = env_;
  env_->SetBackgroundThreads(1, Env::LOW);
  options.max_write_buffer_number = 256;
  options.write_buffer_size = 110 << 10;  // 110KB
  options.arena_block_size = 4 * 1024;
  options.level0_file_num_compaction_trigger = 4;
  options.level0_slowdown_writes_trigger = 999999;
  options.level0_stop_writes_trigger = 999999;
  options.hard_pending_compaction_bytes_limit = 800 << 10;
  options.max_bytes_for_level_base = 10000000000u;
  options.max_background_compactions = 1;
  options.memtable_factory.reset(
      test::NewSpecialSkipListFactory(KNumKeysByGenerateNewFile - 1));

  env_->SetBackgroundThreads(1, Env::LOW);
  test::SleepingBackgroundTask sleeping_task_low;
  env_->Schedule(&test::SleepingBackgroundTask::DoSleepTask, &sleeping_task_low,
                 Env::Priority::LOW);

  CreateAndReopenWithCF({"pikachu"}, options);

  std::atomic<int> callback_count(0);
  ROCKSDB_NAMESPACE::SyncPoint::GetInstance()->SetCallBack(
      "DBImpl::DelayWrite:Wait", [&](void* /*arg*/) {
        callback_count.fetch_add(1);
        sleeping_task_low.WakeUp();
      });
  ROCKSDB_NAMESPACE::SyncPoint::GetInstance()->EnableProcessing();

  Random rnd(301);
  int key_idx = 0;
  for (int num = 0; num < 5; num++) {
    GenerateNewFile(&rnd, &key_idx, true);
    ASSERT_OK(dbfull()->TEST_WaitForFlushMemTable());
  }

  ASSERT_EQ(0, callback_count.load());

  for (int num = 0; num < 5; num++) {
    GenerateNewFile(&rnd, &key_idx, true);
    ASSERT_OK(dbfull()->TEST_WaitForFlushMemTable());
  }
  ASSERT_GE(callback_count.load(), 1);

  ROCKSDB_NAMESPACE::SyncPoint::GetInstance()->DisableProcessing();
  sleeping_task_low.WaitUntilDone();
}

#if !defined(ROCKSDB_LITE) && !defined(ROCKSDB_DISABLE_STALL_NOTIFICATION)
class WriteStallListener : public EventListener {
 public:
  WriteStallListener() : condition_(WriteStallCondition::kNormal) {}
  void OnStallConditionsChanged(const WriteStallInfo& info) override {
    MutexLock l(&mutex_);
    condition_ = info.condition.cur;
  }
  bool CheckCondition(WriteStallCondition expected) {
    MutexLock l(&mutex_);
    return expected == condition_;
  }
 private:
  port::Mutex   mutex_;
  WriteStallCondition condition_;
};

TEST_F(DBTest, SoftLimit) {
  Options options = CurrentOptions();
  options.env = env_;
  options.write_buffer_size = 100000;  // Small write buffer
  options.max_write_buffer_number = 256;
  options.level0_file_num_compaction_trigger = 1;
  options.level0_slowdown_writes_trigger = 3;
  options.level0_stop_writes_trigger = 999999;
  options.delayed_write_rate = 20000;  // About 200KB/s limited rate
  options.soft_pending_compaction_bytes_limit = 160000;
  options.target_file_size_base = 99999999;  // All into one file
  options.max_bytes_for_level_base = 50000;
  options.max_bytes_for_level_multiplier = 10;
  options.max_background_compactions = 1;
  options.compression = kNoCompression;
  WriteStallListener* listener = new WriteStallListener();
  options.listeners.emplace_back(listener);

  // FlushMemtable with opt.wait=true does not wait for
  // `OnStallConditionsChanged` being called. The event listener is triggered
  // on `JobContext::Clean`, which happens after flush result is installed.
  // We use sync point to create a custom WaitForFlush that waits for
  // context cleanup.
  port::Mutex flush_mutex;
  port::CondVar flush_cv(&flush_mutex);
  bool flush_finished = false;
  auto InstallFlushCallback = [&]() {
    {
      MutexLock l(&flush_mutex);
      flush_finished = false;
    }
    SyncPoint::GetInstance()->SetCallBack(
        "DBImpl::BackgroundCallFlush:ContextCleanedUp", [&](void*) {
          {
            MutexLock l(&flush_mutex);
            flush_finished = true;
          }
          flush_cv.SignalAll();
        });
  };
  auto WaitForFlush = [&]() {
    {
      MutexLock l(&flush_mutex);
      while (!flush_finished) {
        flush_cv.Wait();
      }
    }
    SyncPoint::GetInstance()->ClearCallBack(
        "DBImpl::BackgroundCallFlush:ContextCleanedUp");
  };

  ROCKSDB_NAMESPACE::SyncPoint::GetInstance()->EnableProcessing();

  Reopen(options);

  // Generating 360KB in Level 3
  for (int i = 0; i < 72; i++) {
    ASSERT_OK(Put(Key(i), std::string(5000, 'x')));
    if (i % 10 == 0) {
      ASSERT_OK(dbfull()->TEST_FlushMemTable(true, true));
    }
  }
  ASSERT_OK(dbfull()->TEST_WaitForCompact());
  MoveFilesToLevel(3);

  // Generating 360KB in Level 2
  for (int i = 0; i < 72; i++) {
    ASSERT_OK(Put(Key(i), std::string(5000, 'x')));
    if (i % 10 == 0) {
      ASSERT_OK(dbfull()->TEST_FlushMemTable(true, true));
    }
  }
  ASSERT_OK(dbfull()->TEST_WaitForCompact());
  MoveFilesToLevel(2);

  ASSERT_OK(Put(Key(0), ""));

  test::SleepingBackgroundTask sleeping_task_low;
  // Block compactions
  env_->Schedule(&test::SleepingBackgroundTask::DoSleepTask, &sleeping_task_low,
                 Env::Priority::LOW);
  sleeping_task_low.WaitUntilSleeping();

  // Create 3 L0 files, making score of L0 to be 3.
  for (int i = 0; i < 3; i++) {
    ASSERT_OK(Put(Key(i), std::string(5000, 'x')));
    ASSERT_OK(Put(Key(100 - i), std::string(5000, 'x')));
    // Flush the file. File size is around 30KB.
    InstallFlushCallback();
    ASSERT_OK(dbfull()->TEST_FlushMemTable(true, true));
    WaitForFlush();
  }
  ASSERT_TRUE(dbfull()->TEST_write_controler().NeedsDelay());
  ASSERT_TRUE(listener->CheckCondition(WriteStallCondition::kDelayed));

  sleeping_task_low.WakeUp();
  sleeping_task_low.WaitUntilDone();
  sleeping_task_low.Reset();
  ASSERT_OK(dbfull()->TEST_WaitForCompact());

  // Now there is one L1 file but doesn't trigger soft_rate_limit
  // The L1 file size is around 30KB.
  ASSERT_EQ(NumTableFilesAtLevel(1), 1);
  ASSERT_TRUE(!dbfull()->TEST_write_controler().NeedsDelay());
  ASSERT_TRUE(listener->CheckCondition(WriteStallCondition::kNormal));

  // Only allow one compactin going through.
  ROCKSDB_NAMESPACE::SyncPoint::GetInstance()->SetCallBack(
      "BackgroundCallCompaction:0", [&](void* /*arg*/) {
        // Schedule a sleeping task.
        sleeping_task_low.Reset();
        env_->Schedule(&test::SleepingBackgroundTask::DoSleepTask,
                       &sleeping_task_low, Env::Priority::LOW);
      });

  env_->Schedule(&test::SleepingBackgroundTask::DoSleepTask, &sleeping_task_low,
                 Env::Priority::LOW);
  sleeping_task_low.WaitUntilSleeping();
  // Create 3 L0 files, making score of L0 to be 3
  for (int i = 0; i < 3; i++) {
    ASSERT_OK(Put(Key(10 + i), std::string(5000, 'x')));
    ASSERT_OK(Put(Key(90 - i), std::string(5000, 'x')));
    // Flush the file. File size is around 30KB.
    InstallFlushCallback();
    ASSERT_OK(dbfull()->TEST_FlushMemTable(true, true));
    WaitForFlush();
  }

  // Wake up sleep task to enable compaction to run and waits
  // for it to go to sleep state again to make sure one compaction
  // goes through.
  sleeping_task_low.WakeUp();
  sleeping_task_low.WaitUntilSleeping();

  // Now there is one L1 file (around 60KB) which exceeds 50KB base by 10KB
  // Given level multiplier 10, estimated pending compaction is around 100KB
  // doesn't trigger soft_pending_compaction_bytes_limit
  ASSERT_EQ(NumTableFilesAtLevel(1), 1);
  ASSERT_TRUE(!dbfull()->TEST_write_controler().NeedsDelay());
  ASSERT_TRUE(listener->CheckCondition(WriteStallCondition::kNormal));

  // Create 3 L0 files, making score of L0 to be 3, higher than L0.
  for (int i = 0; i < 3; i++) {
    ASSERT_OK(Put(Key(20 + i), std::string(5000, 'x')));
    ASSERT_OK(Put(Key(80 - i), std::string(5000, 'x')));
    // Flush the file. File size is around 30KB.
    InstallFlushCallback();
    ASSERT_OK(dbfull()->TEST_FlushMemTable(true, true));
    WaitForFlush();
  }
  // Wake up sleep task to enable compaction to run and waits
  // for it to go to sleep state again to make sure one compaction
  // goes through.
  sleeping_task_low.WakeUp();
  sleeping_task_low.WaitUntilSleeping();

  // Now there is one L1 file (around 90KB) which exceeds 50KB base by 40KB
  // L2 size is 360KB, so the estimated level fanout 4, estimated pending
  // compaction is around 200KB
  // triggerring soft_pending_compaction_bytes_limit
  ASSERT_EQ(NumTableFilesAtLevel(1), 1);
  ASSERT_TRUE(dbfull()->TEST_write_controler().NeedsDelay());
  ASSERT_TRUE(listener->CheckCondition(WriteStallCondition::kDelayed));

  sleeping_task_low.WakeUp();
  sleeping_task_low.WaitUntilSleeping();

  ASSERT_TRUE(!dbfull()->TEST_write_controler().NeedsDelay());
  ASSERT_TRUE(listener->CheckCondition(WriteStallCondition::kNormal));

  // shrink level base so L2 will hit soft limit easier.
  ASSERT_OK(dbfull()->SetOptions({
      {"max_bytes_for_level_base", "5000"},
  }));

  ASSERT_OK(Put("", ""));
  ASSERT_OK(Flush());
  ASSERT_TRUE(dbfull()->TEST_write_controler().NeedsDelay());
  ASSERT_TRUE(listener->CheckCondition(WriteStallCondition::kDelayed));

  sleeping_task_low.WaitUntilSleeping();
  ROCKSDB_NAMESPACE::SyncPoint::GetInstance()->DisableProcessing();
  sleeping_task_low.WakeUp();
  sleeping_task_low.WaitUntilDone();
}

TEST_F(DBTest, LastWriteBufferDelay) {
  Options options = CurrentOptions();
  options.env = env_;
  options.write_buffer_size = 100000;
  options.max_write_buffer_number = 4;
  options.delayed_write_rate = 20000;
  options.compression = kNoCompression;
  options.disable_auto_compactions = true;
  int kNumKeysPerMemtable = 3;
  options.memtable_factory.reset(
      test::NewSpecialSkipListFactory(kNumKeysPerMemtable));

  Reopen(options);
  test::SleepingBackgroundTask sleeping_task;
  // Block flushes
  env_->Schedule(&test::SleepingBackgroundTask::DoSleepTask, &sleeping_task,
                 Env::Priority::HIGH);
  sleeping_task.WaitUntilSleeping();

  // Create 3 L0 files, making score of L0 to be 3.
  for (int i = 0; i < 3; i++) {
    // Fill one mem table
    for (int j = 0; j < kNumKeysPerMemtable; j++) {
      ASSERT_OK(Put(Key(j), ""));
    }
    ASSERT_TRUE(!dbfull()->TEST_write_controler().NeedsDelay());
  }
  // Inserting a new entry would create a new mem table, triggering slow down.
  ASSERT_OK(Put(Key(0), ""));
  ASSERT_TRUE(dbfull()->TEST_write_controler().NeedsDelay());

  sleeping_task.WakeUp();
  sleeping_task.WaitUntilDone();
}
#endif  // !defined(ROCKSDB_LITE) && !defined(ROCKSDB_DISABLE_STALL_NOTIFICATION)

TEST_F(DBTest, FailWhenCompressionNotSupportedTest) {
  CompressionType compressions[] = {kZlibCompression, kBZip2Compression,
                                    kLZ4Compression, kLZ4HCCompression,
                                    kXpressCompression};
  for (auto comp : compressions) {
    if (!CompressionTypeSupported(comp)) {
      // not supported, we should fail the Open()
      Options options = CurrentOptions();
      options.compression = comp;
      ASSERT_TRUE(!TryReopen(options).ok());
      // Try if CreateColumnFamily also fails
      options.compression = kNoCompression;
      ASSERT_OK(TryReopen(options));
      ColumnFamilyOptions cf_options(options);
      cf_options.compression = comp;
      ColumnFamilyHandle* handle;
      ASSERT_TRUE(!db_->CreateColumnFamily(cf_options, "name", &handle).ok());
    }
  }
}

TEST_F(DBTest, CreateColumnFamilyShouldFailOnIncompatibleOptions) {
  Options options = CurrentOptions();
  options.max_open_files = 100;
  Reopen(options);

  ColumnFamilyOptions cf_options(options);
  // ttl is now supported when max_open_files is -1.
  cf_options.ttl = 3600;
  ColumnFamilyHandle* handle;
  ASSERT_OK(db_->CreateColumnFamily(cf_options, "pikachu", &handle));
  delete handle;
}

#ifndef ROCKSDB_LITE
TEST_F(DBTest, RowCache) {
  Options options = CurrentOptions();
  options.statistics = ROCKSDB_NAMESPACE::CreateDBStatistics();
  options.row_cache = NewLRUCache(8192);
  DestroyAndReopen(options);

  ASSERT_OK(Put("foo", "bar"));
  ASSERT_OK(Flush());

  ASSERT_EQ(TestGetTickerCount(options, ROW_CACHE_HIT), 0);
  ASSERT_EQ(TestGetTickerCount(options, ROW_CACHE_MISS), 0);
  ASSERT_EQ(Get("foo"), "bar");
  ASSERT_EQ(TestGetTickerCount(options, ROW_CACHE_HIT), 0);
  ASSERT_EQ(TestGetTickerCount(options, ROW_CACHE_MISS), 1);
  ASSERT_EQ(Get("foo"), "bar");
  ASSERT_EQ(TestGetTickerCount(options, ROW_CACHE_HIT), 1);
  ASSERT_EQ(TestGetTickerCount(options, ROW_CACHE_MISS), 1);
}

TEST_F(DBTest, PinnableSliceAndRowCache) {
  Options options = CurrentOptions();
  options.statistics = ROCKSDB_NAMESPACE::CreateDBStatistics();
  options.row_cache = NewLRUCache(8192);
  DestroyAndReopen(options);

  ASSERT_OK(Put("foo", "bar"));
  ASSERT_OK(Flush());

  ASSERT_EQ(Get("foo"), "bar");
  ASSERT_EQ(
      reinterpret_cast<LRUCache*>(options.row_cache.get())->TEST_GetLRUSize(),
      1);

  {
    PinnableSlice pin_slice;
    ASSERT_EQ(Get("foo", &pin_slice), Status::OK());
    ASSERT_EQ(pin_slice.ToString(), "bar");
    // Entry is already in cache, lookup will remove the element from lru
    ASSERT_EQ(
        reinterpret_cast<LRUCache*>(options.row_cache.get())->TEST_GetLRUSize(),
        0);
  }
  // After PinnableSlice destruction element is added back in LRU
  ASSERT_EQ(
      reinterpret_cast<LRUCache*>(options.row_cache.get())->TEST_GetLRUSize(),
      1);
}

#endif  // ROCKSDB_LITE

TEST_F(DBTest, DeletingOldWalAfterDrop) {
  ROCKSDB_NAMESPACE::SyncPoint::GetInstance()->LoadDependency(
      {{"Test:AllowFlushes", "DBImpl::BGWorkFlush"},
       {"DBImpl::BGWorkFlush:done", "Test:WaitForFlush"}});
  ROCKSDB_NAMESPACE::SyncPoint::GetInstance()->ClearTrace();

  ROCKSDB_NAMESPACE::SyncPoint::GetInstance()->DisableProcessing();
  Options options = CurrentOptions();
  options.max_total_wal_size = 8192;
  options.compression = kNoCompression;
  options.write_buffer_size = 1 << 20;
  options.level0_file_num_compaction_trigger = (1 << 30);
  options.level0_slowdown_writes_trigger = (1 << 30);
  options.level0_stop_writes_trigger = (1 << 30);
  options.disable_auto_compactions = true;
  DestroyAndReopen(options);
  ROCKSDB_NAMESPACE::SyncPoint::GetInstance()->EnableProcessing();

  CreateColumnFamilies({"cf1", "cf2"}, options);
  ASSERT_OK(Put(0, "key1", DummyString(8192)));
  ASSERT_OK(Put(0, "key2", DummyString(8192)));
  // the oldest wal should now be getting_flushed
  ASSERT_OK(db_->DropColumnFamily(handles_[0]));
  // all flushes should now do nothing because their CF is dropped
  TEST_SYNC_POINT("Test:AllowFlushes");
  TEST_SYNC_POINT("Test:WaitForFlush");
  uint64_t lognum1 = dbfull()->TEST_LogfileNumber();
  ASSERT_OK(Put(1, "key3", DummyString(8192)));
  ASSERT_OK(Put(1, "key4", DummyString(8192)));
  // new wal should have been created
  uint64_t lognum2 = dbfull()->TEST_LogfileNumber();
  EXPECT_GT(lognum2, lognum1);
}

TEST_F(DBTest, UnsupportedManualSync) {
  DestroyAndReopen(CurrentOptions());
  env_->is_wal_sync_thread_safe_.store(false);
  Status s = db_->SyncWAL();
  ASSERT_TRUE(s.IsNotSupported());
}

INSTANTIATE_TEST_CASE_P(DBTestWithParam, DBTestWithParam,
                        ::testing::Combine(::testing::Values(1, 4),
                                           ::testing::Bool()));

TEST_F(DBTest, PauseBackgroundWorkTest) {
  Options options = CurrentOptions();
  options.write_buffer_size = 100000;  // Small write buffer
  Reopen(options);

  std::vector<port::Thread> threads;
  std::atomic<bool> done(false);
  ASSERT_OK(db_->PauseBackgroundWork());
  threads.emplace_back([&]() {
    Random rnd(301);
    for (int i = 0; i < 10000; ++i) {
      ASSERT_OK(Put(rnd.RandomString(10), rnd.RandomString(10)));
    }
    done.store(true);
  });
  env_->SleepForMicroseconds(200000);
  // make sure the thread is not done
  ASSERT_FALSE(done.load());
  ASSERT_OK(db_->ContinueBackgroundWork());
  for (auto& t : threads) {
    t.join();
  }
  // now it's done
  ASSERT_TRUE(done.load());
}

// Keep spawning short-living threads that create an iterator and quit.
// Meanwhile in another thread keep flushing memtables.
// This used to cause a deadlock.
TEST_F(DBTest, ThreadLocalPtrDeadlock) {
  std::atomic<int> flushes_done{0};
  std::atomic<int> threads_destroyed{0};
  auto done = [&] {
    return flushes_done.load() > 10;
  };

  port::Thread flushing_thread([&] {
    for (int i = 0; !done(); ++i) {
      ASSERT_OK(db_->Put(WriteOptions(), Slice("hi"),
                         Slice(std::to_string(i).c_str())));
      ASSERT_OK(db_->Flush(FlushOptions()));
      int cnt = ++flushes_done;
      fprintf(stderr, "Flushed %d times\n", cnt);
    }
  });

  std::vector<port::Thread> thread_spawning_threads(10);
  for (auto& t: thread_spawning_threads) {
    t = port::Thread([&] {
      while (!done()) {
        {
          port::Thread tmp_thread([&] {
            auto it = db_->NewIterator(ReadOptions());
            ASSERT_OK(it->status());
            delete it;
          });
          tmp_thread.join();
        }
        ++threads_destroyed;
      }
    });
  }

  for (auto& t: thread_spawning_threads) {
    t.join();
  }
  flushing_thread.join();
  fprintf(stderr, "Done. Flushed %d times, destroyed %d threads\n",
          flushes_done.load(), threads_destroyed.load());
}

TEST_F(DBTest, LargeBlockSizeTest) {
  Options options = CurrentOptions();
  CreateAndReopenWithCF({"pikachu"}, options);
  ASSERT_OK(Put(0, "foo", "bar"));
  BlockBasedTableOptions table_options;
  table_options.block_size = 8LL * 1024 * 1024 * 1024LL;
  options.table_factory.reset(NewBlockBasedTableFactory(table_options));
  ASSERT_NOK(TryReopenWithColumnFamilies({"default", "pikachu"}, options));
}

#ifndef ROCKSDB_LITE

TEST_F(DBTest, CreationTimeOfOldestFile) {
  const int kNumKeysPerFile = 32;
  const int kNumLevelFiles = 2;
  const int kValueSize = 100;

  Options options = CurrentOptions();
  options.max_open_files = -1;
  env_->SetMockSleep();
  options.env = env_;

  // NOTE: Presumed unnecessary and removed: resetting mock time in env

  DestroyAndReopen(options);

  bool set_file_creation_time_to_zero = true;
  int idx = 0;

  int64_t time_1 = 0;
  env_->GetCurrentTime(&time_1);
  const uint64_t uint_time_1 = static_cast<uint64_t>(time_1);

  // Add 50 hours
  env_->MockSleepForSeconds(50 * 60 * 60);

  int64_t time_2 = 0;
  env_->GetCurrentTime(&time_2);
  const uint64_t uint_time_2 = static_cast<uint64_t>(time_2);

  ROCKSDB_NAMESPACE::SyncPoint::GetInstance()->SetCallBack(
      "PropertyBlockBuilder::AddTableProperty:Start", [&](void* arg) {
        TableProperties* props = reinterpret_cast<TableProperties*>(arg);
        if (set_file_creation_time_to_zero) {
          if (idx == 0) {
            props->file_creation_time = 0;
            idx++;
          } else if (idx == 1) {
            props->file_creation_time = uint_time_1;
            idx = 0;
          }
        } else {
          if (idx == 0) {
            props->file_creation_time = uint_time_1;
            idx++;
          } else if (idx == 1) {
            props->file_creation_time = uint_time_2;
          }
        }
      });
  // Set file creation time in manifest all to 0.
  ROCKSDB_NAMESPACE::SyncPoint::GetInstance()->SetCallBack(
      "FileMetaData::FileMetaData", [&](void* arg) {
        FileMetaData* meta = static_cast<FileMetaData*>(arg);
        meta->file_creation_time = 0;
      });
  ROCKSDB_NAMESPACE::SyncPoint::GetInstance()->EnableProcessing();

  Random rnd(301);
  for (int i = 0; i < kNumLevelFiles; ++i) {
    for (int j = 0; j < kNumKeysPerFile; ++j) {
      ASSERT_OK(
          Put(Key(i * kNumKeysPerFile + j), rnd.RandomString(kValueSize)));
    }
    ASSERT_OK(Flush());
  }

  // At this point there should be 2 files, one with file_creation_time = 0 and
  // the other non-zero. GetCreationTimeOfOldestFile API should return 0.
  uint64_t creation_time;
  Status s1 = dbfull()->GetCreationTimeOfOldestFile(&creation_time);
  ASSERT_EQ(0, creation_time);
  ASSERT_EQ(s1, Status::OK());

  // Testing with non-zero file creation time.
  set_file_creation_time_to_zero = false;
  options = CurrentOptions();
  options.max_open_files = -1;
  options.env = env_;

  // NOTE: Presumed unnecessary and removed: resetting mock time in env

  DestroyAndReopen(options);

  for (int i = 0; i < kNumLevelFiles; ++i) {
    for (int j = 0; j < kNumKeysPerFile; ++j) {
      ASSERT_OK(
          Put(Key(i * kNumKeysPerFile + j), rnd.RandomString(kValueSize)));
    }
    ASSERT_OK(Flush());
  }

  // At this point there should be 2 files with non-zero file creation time.
  // GetCreationTimeOfOldestFile API should return non-zero value.
  uint64_t ctime;
  Status s2 = dbfull()->GetCreationTimeOfOldestFile(&ctime);
  ASSERT_EQ(uint_time_1, ctime);
  ASSERT_EQ(s2, Status::OK());

  // Testing with max_open_files != -1
  options = CurrentOptions();
  options.max_open_files = 10;
  DestroyAndReopen(options);
  Status s3 = dbfull()->GetCreationTimeOfOldestFile(&ctime);
  ASSERT_EQ(s3, Status::NotSupported());

  ROCKSDB_NAMESPACE::SyncPoint::GetInstance()->DisableProcessing();
}

TEST_F(DBTest, MemoryUsageWithMaxWriteBufferSizeToMaintain) {
  Options options = CurrentOptions();
  options.max_write_buffer_size_to_maintain = 10000;
  options.write_buffer_size = 160000;
  Reopen(options);
  Random rnd(301);
  bool memory_limit_exceeded = false;

  ColumnFamilyData* cfd =
      static_cast<ColumnFamilyHandleImpl*>(db_->DefaultColumnFamily())->cfd();

  for (int i = 0; i < 1000; i++) {
    std::string value = rnd.RandomString(1000);
    ASSERT_OK(Put("keykey_" + std::to_string(i), value));

    ASSERT_OK(dbfull()->TEST_WaitForFlushMemTable());

    const uint64_t cur_active_mem = cfd->mem()->ApproximateMemoryUsage();
    const uint64_t size_all_mem_table =
        cur_active_mem + cfd->imm()->ApproximateMemoryUsage();

    // Errors out if memory usage keeps on increasing beyond the limit.
    // Once memory limit exceeds,  memory_limit_exceeded  is set and if
    // size_all_mem_table doesn't drop out in the next write then it errors out
    // (not expected behaviour). If memory usage drops then
    // memory_limit_exceeded is set to false.
    if ((size_all_mem_table > cur_active_mem) &&
        (cur_active_mem >=
         static_cast<uint64_t>(options.max_write_buffer_size_to_maintain)) &&
        (size_all_mem_table > options.max_write_buffer_size_to_maintain +
                                  options.write_buffer_size)) {
      ASSERT_FALSE(memory_limit_exceeded);
      memory_limit_exceeded = true;
    } else {
      memory_limit_exceeded = false;
    }
  }
}

#endif

}  // namespace ROCKSDB_NAMESPACE

int main(int argc, char** argv) {
  ROCKSDB_NAMESPACE::port::InstallStackTraceHandler();
  ::testing::InitGoogleTest(&argc, argv);
  RegisterCustomObjects(argc, argv);
  return RUN_ALL_TESTS();
}<|MERGE_RESOLUTION|>--- conflicted
+++ resolved
@@ -2354,11 +2354,7 @@
     }
 
     // release file snapshot
-<<<<<<< HEAD
-    ASSERT_OK(dbfull()->DisableFileDeletions());
-=======
     ASSERT_OK(dbfull()->EnableFileDeletions(/*force*/ false));
->>>>>>> fc3a6eb7
     // overwrite one key, this key should not appear in the snapshot
     std::vector<std::string> extras;
     for (unsigned int i = 0; i < 1; i++) {
@@ -2419,10 +2415,6 @@
     ASSERT_EQ(manifest_number, new_manifest_number);
     ASSERT_GT(new_manifest_size, manifest_size);
 
-<<<<<<< HEAD
-    // release file snapshot
-    ASSERT_OK(dbfull()->DisableFileDeletions());
-=======
     // Also test GetLiveFilesStorageInfo
     std::vector<LiveFileStorageInfo> new_infos;
     ASSERT_OK(dbfull()->GetLiveFilesStorageInfo(LiveFilesStorageInfoOptions(),
@@ -2447,7 +2439,6 @@
         ASSERT_EQ(info.file_number, manifest_number);
       }
     }
->>>>>>> fc3a6eb7
   } while (ChangeCompactOptions());
 }
 
@@ -4228,7 +4219,7 @@
   port::Thread writeThread([&]() {
     for (int i = 0; i < 100; i++) {
       auto istr = ToString(i);
-      dbfull()->Put(wopts, "key_" + istr, "value_" + istr);
+      ASSERT_OK(dbfull()->Put(wopts, "key_" + istr, "value_" + istr));
     }
   });
   port::Thread flushThread([&]() {
@@ -5590,16 +5581,8 @@
   ASSERT_EQ(0, TestGetTickerCount(options, GET_HIT_L1));
   ASSERT_EQ(0, TestGetTickerCount(options, GET_HIT_L2_AND_UP));
 
-<<<<<<< HEAD
-  ASSERT_OK(Flush(1));
-  ASSERT_OK(dbfull()->TEST_WaitForCompact());
-
-  for (int i = 0; i < numkeys; i++) {
-    ASSERT_EQ(Get(1, Key(i)), "val");
-=======
   for (int i = 0; i < kNumKeysPerDb; i++) {
     ASSERT_EQ(Get(Key(i)), "val");
->>>>>>> fc3a6eb7
   }
 
   ASSERT_EQ(kNumKeysPerLevel, TestGetTickerCount(options, GET_HIT_L0));
