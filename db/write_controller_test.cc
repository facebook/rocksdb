//  Copyright (c) 2011-present, Facebook, Inc.  All rights reserved.
//  This source code is licensed under both the GPLv2 (found in the
//  COPYING file in the root directory) and Apache 2.0 License
//  (found in the LICENSE.Apache file in the root directory).
//
#include "db/write_controller.h"

#include <array>
#include <ratio>

#include "rocksdb/system_clock.h"
#include "test_util/testharness.h"

namespace ROCKSDB_NAMESPACE {
namespace {
class TimeSetClock : public SystemClockWrapper {
 public:
  explicit TimeSetClock() : SystemClockWrapper(nullptr) {}
  const char* Name() const override { return "TimeSetClock"; }
  uint64_t now_micros_ = 6666;
  uint64_t NowNanos() override { return now_micros_ * std::milli::den; }
};
}  // namespace
class WriteControllerTest : public testing::Test {
 public:
  WriteControllerTest() { clock_ = std::make_shared<TimeSetClock>(); }
  std::shared_ptr<TimeSetClock> clock_;
};

// Make tests easier to read
#define MILLION *1000000u
#define MB MILLION
#define MBPS MILLION
#define SECS MILLION  // in microseconds

TEST_F(WriteControllerTest, BasicAPI) {
  WriteController controller(40 MBPS);  // also set max delayed rate
  EXPECT_EQ(controller.delayed_write_rate(), 40 MBPS);
  EXPECT_FALSE(controller.IsStopped());
  EXPECT_FALSE(controller.NeedsDelay());
  EXPECT_EQ(0, controller.GetDelay(clock_.get(), 100 MB));

  // set, get
  controller.set_delayed_write_rate(20 MBPS);
  EXPECT_EQ(controller.delayed_write_rate(), 20 MBPS);
  EXPECT_FALSE(controller.IsStopped());
  EXPECT_FALSE(controller.NeedsDelay());
  EXPECT_EQ(0, controller.GetDelay(clock_.get(), 100 MB));

  {
    // set with token, get
    auto delay_token_0 = controller.GetDelayToken(10 MBPS);
    EXPECT_EQ(controller.delayed_write_rate(), 10 MBPS);
    EXPECT_FALSE(controller.IsStopped());
    EXPECT_TRUE(controller.NeedsDelay());
    // test with delay
    EXPECT_EQ(2 SECS, controller.GetDelay(clock_.get(), 20 MB));
    clock_->now_micros_ += 2 SECS;  // pay the "debt"

    auto delay_token_1 = controller.GetDelayToken(2 MBPS);
    EXPECT_EQ(10 SECS, controller.GetDelay(clock_.get(), 20 MB));
    clock_->now_micros_ += 10 SECS;  // pay the "debt"

    auto delay_token_2 = controller.GetDelayToken(1 MBPS);
    EXPECT_EQ(20 SECS, controller.GetDelay(clock_.get(), 20 MB));
    clock_->now_micros_ += 20 SECS;  // pay the "debt"

    auto delay_token_3 = controller.GetDelayToken(20 MBPS);
    EXPECT_EQ(1 SECS, controller.GetDelay(clock_.get(), 20 MB));
    clock_->now_micros_ += 1 SECS;  // pay the "debt"

    // 60M is more than the max rate of 40M. Max rate will be used.
    EXPECT_EQ(controller.delayed_write_rate(), 20 MBPS);
    auto delay_token_4 =
        controller.GetDelayToken(controller.delayed_write_rate() * 3);
    EXPECT_EQ(controller.delayed_write_rate(), 40 MBPS);
    EXPECT_EQ(static_cast<uint64_t>(0.5 SECS),
              controller.GetDelay(clock_.get(), 20 MB));

    EXPECT_FALSE(controller.IsStopped());
    EXPECT_TRUE(controller.NeedsDelay());

    // Test stop tokens
    {
      auto stop_token_1 = controller.GetStopToken();
      EXPECT_TRUE(controller.IsStopped());
      EXPECT_EQ(0, controller.GetDelay(clock_.get(), 100 MB));
      {
        auto stop_token_2 = controller.GetStopToken();
        EXPECT_TRUE(controller.IsStopped());
        EXPECT_EQ(0, controller.GetDelay(clock_.get(), 100 MB));
      }
      EXPECT_TRUE(controller.IsStopped());
      EXPECT_EQ(0, controller.GetDelay(clock_.get(), 100 MB));
    }
    // Stop tokens released
    EXPECT_FALSE(controller.IsStopped());
    EXPECT_TRUE(controller.NeedsDelay());
    EXPECT_EQ(controller.delayed_write_rate(), 40 MBPS);
    // pay the previous "debt"
    clock_->now_micros_ += static_cast<uint64_t>(0.5 SECS);
    EXPECT_EQ(1 SECS, controller.GetDelay(clock_.get(), 40 MB));
  }

  // Delay tokens released
  EXPECT_FALSE(controller.NeedsDelay());
}

TEST_F(WriteControllerTest, StartFilled) {
  WriteController controller(10 MBPS);

  // Attempt to write two things that combined would be allowed within
  // a single refill interval
  auto delay_token_0 =
      controller.GetDelayToken(controller.delayed_write_rate());

  // Verify no delay because write rate has not been exceeded within
  // refill interval.
  EXPECT_EQ(0U, controller.GetDelay(clock_.get(), 2000u /*bytes*/));
  EXPECT_EQ(0U, controller.GetDelay(clock_.get(), 2000u /*bytes*/));

  // Allow refill (kMicrosPerRefill)
  clock_->now_micros_ += 1000;

  // Again
  EXPECT_EQ(0U, controller.GetDelay(clock_.get(), 2000u /*bytes*/));
  EXPECT_EQ(0U, controller.GetDelay(clock_.get(), 2000u /*bytes*/));

  // Control: something bigger that would exceed write rate within interval
  uint64_t delay = controller.GetDelay(clock_.get(), 10 MB);
  EXPECT_GT(1.0 * delay, 0.999 SECS);
  EXPECT_LT(1.0 * delay, 1.001 SECS);
}

TEST_F(WriteControllerTest, DebtAccumulation) {
  WriteController controller(10 MBPS);

  std::array<std::unique_ptr<WriteControllerToken>, 10> tokens;

  // Accumulate a time delay debt with no passage of time, like many column
  // families delaying writes simultaneously. (Old versions of WriteController
  // would reset the debt on every GetDelayToken.)
  uint64_t debt = 0;
  for (unsigned i = 0; i < tokens.size(); ++i) {
    tokens[i] = controller.GetDelayToken((i + 1u) MBPS);
    uint64_t delay = controller.GetDelay(clock_.get(), 63 MB);
    ASSERT_GT(delay, debt);
    uint64_t incremental = delay - debt;
    ASSERT_EQ(incremental, (63 SECS) / (i + 1u));
    debt += incremental;
  }

  // Pay down the debt
  clock_->now_micros_ += debt;
  debt = 0;

  // Now accumulate debt with some passage of time.
  for (unsigned i = 0; i < tokens.size(); ++i) {
    // Debt is accumulated in time, not in bytes, so this new write
    // limit is not applied to prior requested delays, even it they are
    // in progress.
    tokens[i] = controller.GetDelayToken((i + 1u) MBPS);
    uint64_t delay = controller.GetDelay(clock_.get(), 63 MB);
    ASSERT_GT(delay, debt);
    uint64_t incremental = delay - debt;
    ASSERT_EQ(incremental, (63 SECS) / (i + 1u));
    debt += incremental;
    uint64_t credit = debt / 2;
    clock_->now_micros_ += credit;
    debt -= credit;
  }

  // Pay down the debt
  clock_->now_micros_ += debt;
  debt = 0;    // consistent state
  (void)debt;  // appease clang-analyze

  // Verify paid down
  EXPECT_EQ(0U, controller.GetDelay(clock_.get(), 100u /*small bytes*/));

  // Accumulate another debt, without accounting, and releasing tokens
  for (unsigned i = 0; i < tokens.size(); ++i) {
    // Big and small are delayed
    ASSERT_LT(0U, controller.GetDelay(clock_.get(), 63 MB));
    ASSERT_LT(0U, controller.GetDelay(clock_.get(), 100u /*small bytes*/));
    tokens[i].reset();
  }
  // All tokens released.
  // Verify that releasing all tokens pays down debt, even with no time passage.
  tokens[0] = controller.GetDelayToken(1 MBPS);
  ASSERT_EQ(0U, controller.GetDelay(clock_.get(), 100u /*small bytes*/));
}

<<<<<<< HEAD
TEST_F(WriteControllerTest, SanityTest) {
  WriteController controller(10000000u);
  auto stop_token_1 = controller.GetStopToken();
  auto stop_token_2 = controller.GetStopToken();

  ASSERT_TRUE(controller.IsStopped());
  stop_token_1.reset();
  ASSERT_TRUE(controller.IsStopped());
  stop_token_2.reset();
  ASSERT_FALSE(controller.IsStopped());

  auto delay_token_1 = controller.GetDelayToken(10000000u);
  ASSERT_EQ(static_cast<uint64_t>(2000000),
            controller.GetDelay(clock_.get(), 20000000u));

  clock_->now_micros_ += 1999900u;  // sleep debt 1000

  auto delay_token_2 = controller.GetDelayToken(10000000u);
  // Rate reset after changing the token.
  ASSERT_EQ(static_cast<uint64_t>(2000000),
            controller.GetDelay(clock_.get(), 20000000u));

  clock_->now_micros_ += 1999900u;  // sleep debt 1000

  // One refill: 10240 bytes allowed, 1000 used, 9240 left
  ASSERT_EQ(static_cast<uint64_t>(1124),
            controller.GetDelay(clock_.get(), 1000u));
  clock_->now_micros_ += 1124u;  // sleep debt 0

  delay_token_2.reset();
  // 1000 used, 8240 left
  ASSERT_EQ(static_cast<uint64_t>(0), controller.GetDelay(clock_.get(), 1000u));

  clock_->now_micros_ += 100u;  // sleep credit 100
  // 1000 used, 7240 left
  ASSERT_EQ(static_cast<uint64_t>(0), controller.GetDelay(clock_.get(), 1000u));

  clock_->now_micros_ += 100u;  // sleep credit 200
  // One refill: 10240 filled, sleep credit generates 2000. 8000 used
  //             7240 + 10240 + 2000 - 8000 = 11480 left
  ASSERT_EQ(static_cast<uint64_t>(1024u),
            controller.GetDelay(clock_.get(), 8000u));

  clock_->now_micros_ += 200u;  // sleep debt 824
  // 1000 used, 10480 left.
  ASSERT_EQ(static_cast<uint64_t>(0), controller.GetDelay(clock_.get(), 1000u));

  clock_->now_micros_ += 200u;  // sleep debt 624
  // Out of bound sleep, still 10480 left
  ASSERT_EQ(static_cast<uint64_t>(3000624u),
            controller.GetDelay(clock_.get(), 30000000u));

  clock_->now_micros_ += 3000724u;  // sleep credit 100
  // 6000 used, 4480 left.
  ASSERT_EQ(static_cast<uint64_t>(0), controller.GetDelay(clock_.get(), 6000u));

  clock_->now_micros_ += 200u;  // sleep credit 300
  // One refill, credit 4480 balance + 3000 credit + 10240 refill
  // Use 8000, 9720 left
  ASSERT_EQ(static_cast<uint64_t>(1024u),
            controller.GetDelay(clock_.get(), 8000u));

  clock_->now_micros_ += 3024u;  // sleep credit 2000

  // 1720 left
  ASSERT_EQ(static_cast<uint64_t>(0u),
            controller.GetDelay(clock_.get(), 8000u));

  // 1720 balance + 20000 credit = 20170 left
  // Use 8000, 12170 left
  ASSERT_EQ(static_cast<uint64_t>(0u),
            controller.GetDelay(clock_.get(), 8000u));

  // 4170 left
  ASSERT_EQ(static_cast<uint64_t>(0u),
            controller.GetDelay(clock_.get(), 8000u));

  // Need a refill
  ASSERT_EQ(static_cast<uint64_t>(1024u),
            controller.GetDelay(clock_.get(), 9000u));

  delay_token_1.reset();
  ASSERT_EQ(static_cast<uint64_t>(0),
            controller.GetDelay(clock_.get(), 30000000u));
  delay_token_1.reset();
  ASSERT_FALSE(controller.IsStopped());
=======
// This may or may not be a "good" feature, but it's an old feature
TEST_F(WriteControllerTest, CreditAccumulation) {
  WriteController controller(10 MBPS);

  std::array<std::unique_ptr<WriteControllerToken>, 10> tokens;

  // Ensure started
  tokens[0] = controller.GetDelayToken(1 MBPS);
  ASSERT_EQ(10 SECS, controller.GetDelay(clock_.get(), 10 MB));
  clock_->now_micros_ += 10 SECS;

  // Accumulate a credit
  uint64_t credit = 1000 SECS /* see below: * 1 MB / 1 SEC */;
  clock_->now_micros_ += credit;

  // Spend some credit (burst of I/O)
  for (unsigned i = 0; i < tokens.size(); ++i) {
    tokens[i] = controller.GetDelayToken((i + 1u) MBPS);
    ASSERT_EQ(0U, controller.GetDelay(clock_.get(), 63 MB));
    // In WriteController, credit is accumulated in bytes, not in time.
    // After an "unnecessary" delay, all of our time credit will be
    // translated to bytes on the next operation, in this case with
    // setting 1 MBPS. So regardless of the rate at delay time, we just
    // account for the bytes.
    credit -= 63 MB;
  }
  // Spend remaining credit
  tokens[0] = controller.GetDelayToken(1 MBPS);
  ASSERT_EQ(0U, controller.GetDelay(clock_.get(), credit));
  // Verify
  ASSERT_EQ(10 SECS, controller.GetDelay(clock_.get(), 10 MB));
  clock_->now_micros_ += 10 SECS;

  // Accumulate a credit, no accounting
  clock_->now_micros_ += 1000 SECS;

  // Spend a small amount, releasing tokens
  for (unsigned i = 0; i < tokens.size(); ++i) {
    ASSERT_EQ(0U, controller.GetDelay(clock_.get(), 3 MB));
    tokens[i].reset();
  }

  // All tokens released.
  // Verify credit is wiped away on new delay.
  tokens[0] = controller.GetDelayToken(1 MBPS);
  ASSERT_EQ(10 SECS, controller.GetDelay(clock_.get(), 10 MB));
>>>>>>> da6b90ab
}

}  // namespace ROCKSDB_NAMESPACE

int main(int argc, char** argv) {
  ::testing::InitGoogleTest(&argc, argv);
  return RUN_ALL_TESTS();
}<|MERGE_RESOLUTION|>--- conflicted
+++ resolved
@@ -191,94 +191,6 @@
   ASSERT_EQ(0U, controller.GetDelay(clock_.get(), 100u /*small bytes*/));
 }
 
-<<<<<<< HEAD
-TEST_F(WriteControllerTest, SanityTest) {
-  WriteController controller(10000000u);
-  auto stop_token_1 = controller.GetStopToken();
-  auto stop_token_2 = controller.GetStopToken();
-
-  ASSERT_TRUE(controller.IsStopped());
-  stop_token_1.reset();
-  ASSERT_TRUE(controller.IsStopped());
-  stop_token_2.reset();
-  ASSERT_FALSE(controller.IsStopped());
-
-  auto delay_token_1 = controller.GetDelayToken(10000000u);
-  ASSERT_EQ(static_cast<uint64_t>(2000000),
-            controller.GetDelay(clock_.get(), 20000000u));
-
-  clock_->now_micros_ += 1999900u;  // sleep debt 1000
-
-  auto delay_token_2 = controller.GetDelayToken(10000000u);
-  // Rate reset after changing the token.
-  ASSERT_EQ(static_cast<uint64_t>(2000000),
-            controller.GetDelay(clock_.get(), 20000000u));
-
-  clock_->now_micros_ += 1999900u;  // sleep debt 1000
-
-  // One refill: 10240 bytes allowed, 1000 used, 9240 left
-  ASSERT_EQ(static_cast<uint64_t>(1124),
-            controller.GetDelay(clock_.get(), 1000u));
-  clock_->now_micros_ += 1124u;  // sleep debt 0
-
-  delay_token_2.reset();
-  // 1000 used, 8240 left
-  ASSERT_EQ(static_cast<uint64_t>(0), controller.GetDelay(clock_.get(), 1000u));
-
-  clock_->now_micros_ += 100u;  // sleep credit 100
-  // 1000 used, 7240 left
-  ASSERT_EQ(static_cast<uint64_t>(0), controller.GetDelay(clock_.get(), 1000u));
-
-  clock_->now_micros_ += 100u;  // sleep credit 200
-  // One refill: 10240 filled, sleep credit generates 2000. 8000 used
-  //             7240 + 10240 + 2000 - 8000 = 11480 left
-  ASSERT_EQ(static_cast<uint64_t>(1024u),
-            controller.GetDelay(clock_.get(), 8000u));
-
-  clock_->now_micros_ += 200u;  // sleep debt 824
-  // 1000 used, 10480 left.
-  ASSERT_EQ(static_cast<uint64_t>(0), controller.GetDelay(clock_.get(), 1000u));
-
-  clock_->now_micros_ += 200u;  // sleep debt 624
-  // Out of bound sleep, still 10480 left
-  ASSERT_EQ(static_cast<uint64_t>(3000624u),
-            controller.GetDelay(clock_.get(), 30000000u));
-
-  clock_->now_micros_ += 3000724u;  // sleep credit 100
-  // 6000 used, 4480 left.
-  ASSERT_EQ(static_cast<uint64_t>(0), controller.GetDelay(clock_.get(), 6000u));
-
-  clock_->now_micros_ += 200u;  // sleep credit 300
-  // One refill, credit 4480 balance + 3000 credit + 10240 refill
-  // Use 8000, 9720 left
-  ASSERT_EQ(static_cast<uint64_t>(1024u),
-            controller.GetDelay(clock_.get(), 8000u));
-
-  clock_->now_micros_ += 3024u;  // sleep credit 2000
-
-  // 1720 left
-  ASSERT_EQ(static_cast<uint64_t>(0u),
-            controller.GetDelay(clock_.get(), 8000u));
-
-  // 1720 balance + 20000 credit = 20170 left
-  // Use 8000, 12170 left
-  ASSERT_EQ(static_cast<uint64_t>(0u),
-            controller.GetDelay(clock_.get(), 8000u));
-
-  // 4170 left
-  ASSERT_EQ(static_cast<uint64_t>(0u),
-            controller.GetDelay(clock_.get(), 8000u));
-
-  // Need a refill
-  ASSERT_EQ(static_cast<uint64_t>(1024u),
-            controller.GetDelay(clock_.get(), 9000u));
-
-  delay_token_1.reset();
-  ASSERT_EQ(static_cast<uint64_t>(0),
-            controller.GetDelay(clock_.get(), 30000000u));
-  delay_token_1.reset();
-  ASSERT_FALSE(controller.IsStopped());
-=======
 // This may or may not be a "good" feature, but it's an old feature
 TEST_F(WriteControllerTest, CreditAccumulation) {
   WriteController controller(10 MBPS);
@@ -325,7 +237,6 @@
   // Verify credit is wiped away on new delay.
   tokens[0] = controller.GetDelayToken(1 MBPS);
   ASSERT_EQ(10 SECS, controller.GetDelay(clock_.get(), 10 MB));
->>>>>>> da6b90ab
 }
 
 }  // namespace ROCKSDB_NAMESPACE
