//  Copyright (c) 2013, Facebook, Inc.  All rights reserved.
//  This source code is licensed under the BSD-style license found in the
//  LICENSE file in the root directory of this source tree. An additional grant
//  of patent rights can be found in the PATENTS file in the same directory.

#ifndef ROCKSDB_LITE
#pragma once
#include <vector>

#include "rocksdb/env.h"
#include "rocksdb/options.h"
#include "rocksdb/types.h"
#include "rocksdb/transaction_log.h"
<<<<<<< HEAD
#include "port/port.h"
#include "db/db_impl.h"
=======
#include "db/version_set.h"
>>>>>>> 694988b6
#include "db/log_reader.h"
#include "db/filename.h"

namespace rocksdb {

<<<<<<< HEAD
struct LogReporter : public log::Reader::Reporter {
  Env* env;
  Logger* info_log;
  virtual void Corruption(size_t bytes, const Status& s) {
          Log(info_log, "dropping %" ROCKSDB_PRIszt " bytes; %s", bytes, s.ToString().c_str());
  }
  virtual void Info(const char* s) {
    Log(info_log, "%s", s);
  }
};

=======
>>>>>>> 694988b6
class LogFileImpl : public LogFile {
 public:
  LogFileImpl(uint64_t logNum, WalFileType logType, SequenceNumber startSeq,
              uint64_t sizeBytes) :
    logNumber_(logNum),
    type_(logType),
    startSequence_(startSeq),
    sizeFileBytes_(sizeBytes) {
  }

  std::string PathName() const override {
    if (type_ == kArchivedLogFile) {
      return ArchivedLogFileName("", logNumber_);
    }
    return LogFileName("", logNumber_);
  }

  uint64_t LogNumber() const override { return logNumber_; }

  WalFileType Type() const override { return type_; }

  SequenceNumber StartSequence() const override { return startSequence_; }

  uint64_t SizeFileBytes() const override { return sizeFileBytes_; }

  bool operator < (const LogFile& that) const {
    return LogNumber() < that.LogNumber();
  }

 private:
  uint64_t logNumber_;
  WalFileType type_;
  SequenceNumber startSequence_;
  uint64_t sizeFileBytes_;

};

class TransactionLogIteratorImpl : public TransactionLogIterator {
 public:
  TransactionLogIteratorImpl(
      const std::string& dir, const DBOptions* options,
      const TransactionLogIterator::ReadOptions& read_options,
      const EnvOptions& soptions, const SequenceNumber seqNum,
      std::unique_ptr<VectorLogPtr> files, VersionSet const* const versions);

  virtual bool Valid() override;

  virtual void Next() override;

  virtual Status status() override;

  virtual BatchResult GetBatch() override;

 private:
  const std::string& dir_;
  const DBOptions* options_;
  const TransactionLogIterator::ReadOptions read_options_;
  const EnvOptions& soptions_;
  SequenceNumber startingSequenceNumber_;
  std::unique_ptr<VectorLogPtr> files_;
  bool started_;
  bool isValid_;  // not valid when it starts of.
  Status currentStatus_;
  size_t currentFileIndex_;
  std::unique_ptr<WriteBatch> currentBatch_;
  unique_ptr<log::Reader> currentLogReader_;
  Status OpenLogFile(const LogFile* logFile, unique_ptr<SequentialFile>* file);

  struct LogReporter : public log::Reader::Reporter {
    Env* env;
    Logger* info_log;
    virtual void Corruption(size_t bytes, const Status& s) override {
      Log(InfoLogLevel::ERROR_LEVEL, info_log, "dropping %zu bytes; %s", bytes,
          s.ToString().c_str());
    }
    virtual void Info(const char* s) {
      Log(InfoLogLevel::INFO_LEVEL, info_log, "%s", s);
    }
  } reporter_;

  SequenceNumber currentBatchSeq_; // sequence number at start of current batch
  SequenceNumber currentLastSeq_; // last sequence in the current batch
  // Used only to get latest seq. num
  // TODO(icanadi) can this be just a callback?
  VersionSet const* const versions_;

  // Reads from transaction log only if the writebatch record has been written
  bool RestrictedRead(Slice* record, std::string* scratch);
  // Seeks to startingSequenceNumber reading from startFileIndex in files_.
  // If strict is set,then must get a batch starting with startingSequenceNumber
  void SeekToStartSequence(uint64_t startFileIndex = 0, bool strict = false);
  // Implementation of Next. SeekToStartSequence calls it internally with
  // internal=true to let it find next entry even if it has to jump gaps because
  // the iterator may start off from the first available entry but promises to
  // be continuous after that
  void NextImpl(bool internal = false);
  // Check if batch is expected, else return false
  bool IsBatchExpected(const WriteBatch* batch, SequenceNumber expectedSeq);
  // Update current batch if a continuous batch is found, else return false
  void UpdateCurrentWriteBatch(const Slice& record);
  Status OpenLogReader(const LogFile* file);
};
}  //  namespace rocksdb
#endif  // ROCKSDB_LITE<|MERGE_RESOLUTION|>--- conflicted
+++ resolved
@@ -11,31 +11,13 @@
 #include "rocksdb/options.h"
 #include "rocksdb/types.h"
 #include "rocksdb/transaction_log.h"
-<<<<<<< HEAD
-#include "port/port.h"
-#include "db/db_impl.h"
-=======
 #include "db/version_set.h"
->>>>>>> 694988b6
 #include "db/log_reader.h"
 #include "db/filename.h"
+#include "port/port.h"
 
 namespace rocksdb {
 
-<<<<<<< HEAD
-struct LogReporter : public log::Reader::Reporter {
-  Env* env;
-  Logger* info_log;
-  virtual void Corruption(size_t bytes, const Status& s) {
-          Log(info_log, "dropping %" ROCKSDB_PRIszt " bytes; %s", bytes, s.ToString().c_str());
-  }
-  virtual void Info(const char* s) {
-    Log(info_log, "%s", s);
-  }
-};
-
-=======
->>>>>>> 694988b6
 class LogFileImpl : public LogFile {
  public:
   LogFileImpl(uint64_t logNum, WalFileType logType, SequenceNumber startSeq,
@@ -104,18 +86,17 @@
   unique_ptr<log::Reader> currentLogReader_;
   Status OpenLogFile(const LogFile* logFile, unique_ptr<SequentialFile>* file);
 
-  struct LogReporter : public log::Reader::Reporter {
-    Env* env;
-    Logger* info_log;
-    virtual void Corruption(size_t bytes, const Status& s) override {
-      Log(InfoLogLevel::ERROR_LEVEL, info_log, "dropping %zu bytes; %s", bytes,
-          s.ToString().c_str());
-    }
-    virtual void Info(const char* s) {
-      Log(InfoLogLevel::INFO_LEVEL, info_log, "%s", s);
-    }
-  } reporter_;
-
+struct LogReporter : public log::Reader::Reporter {
+  Env* env;
+  Logger* info_log;
+  virtual void Corruption(size_t bytes, const Status& s) override {
+         Log(InfoLogLevel::ERROR_LEVEL, "dropping %" ROCKSDB_PRIszt " bytes; %s", bytes,
+            s.ToString().c_str());
+  }
+  virtual void Info(const char* s) {
+    Log(InfoLogLevel::INFO_LEVEL, info_log, "%s", s);
+  }
+} reporter_;
   SequenceNumber currentBatchSeq_; // sequence number at start of current batch
   SequenceNumber currentLastSeq_; // last sequence in the current batch
   // Used only to get latest seq. num
