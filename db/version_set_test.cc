--- conflicted
+++ resolved
@@ -210,20 +210,12 @@
   ioptions_.level_compaction_dynamic_level_bytes = false;
   mutable_cf_options_.max_bytes_for_level_base = 10;
   mutable_cf_options_.max_bytes_for_level_multiplier = 5;
-<<<<<<< HEAD
+
   Add(4, 100U, "1", "2", 100U);
   Add(5, 101U, "1", "2", 100U);
 
   UpdateVersionStorageInfo();
 
-=======
-
-  Add(4, 100U, "1", "2", 100U);
-  Add(5, 101U, "1", "2", 100U);
-
-  UpdateVersionStorageInfo();
-
->>>>>>> 449b8974
   ASSERT_EQ(vstorage_.MaxBytesForLevel(1), 10U);
   ASSERT_EQ(vstorage_.MaxBytesForLevel(2), 50U);
   ASSERT_EQ(vstorage_.MaxBytesForLevel(3), 250U);
@@ -259,21 +251,12 @@
   ASSERT_EQ(vstorage_.MaxBytesForLevel(4), 1000U);
   ASSERT_EQ(vstorage_.base_level(), 4);
 }
-<<<<<<< HEAD
 
 TEST_F(VersionStorageInfoTest, MaxBytesForLevelDynamic_3) {
   ioptions_.level_compaction_dynamic_level_bytes = true;
   mutable_cf_options_.max_bytes_for_level_base = 1000;
   mutable_cf_options_.max_bytes_for_level_multiplier = 5;
 
-=======
-
-TEST_F(VersionStorageInfoTest, MaxBytesForLevelDynamic_3) {
-  ioptions_.level_compaction_dynamic_level_bytes = true;
-  mutable_cf_options_.max_bytes_for_level_base = 1000;
-  mutable_cf_options_.max_bytes_for_level_multiplier = 5;
-
->>>>>>> 449b8974
   Add(5, 1U, "1", "2", 500U);
   Add(5, 2U, "3", "4", 550U);
   Add(4, 3U, "3", "4", 550U);
@@ -284,21 +267,12 @@
   ASSERT_EQ(vstorage_.MaxBytesForLevel(4), 1000U);
   ASSERT_EQ(vstorage_.base_level(), 4);
 }
-<<<<<<< HEAD
 
 TEST_F(VersionStorageInfoTest, MaxBytesForLevelDynamic_4) {
   ioptions_.level_compaction_dynamic_level_bytes = true;
   mutable_cf_options_.max_bytes_for_level_base = 1000;
   mutable_cf_options_.max_bytes_for_level_multiplier = 5;
 
-=======
-
-TEST_F(VersionStorageInfoTest, MaxBytesForLevelDynamic_4) {
-  ioptions_.level_compaction_dynamic_level_bytes = true;
-  mutable_cf_options_.max_bytes_for_level_base = 1000;
-  mutable_cf_options_.max_bytes_for_level_multiplier = 5;
-
->>>>>>> 449b8974
   Add(5, 1U, "1", "2", 500U);
   Add(5, 2U, "3", "4", 550U);
   Add(4, 3U, "3", "4", 550U);
@@ -312,21 +286,12 @@
   ASSERT_EQ(vstorage_.MaxBytesForLevel(3), 1000U);
   ASSERT_EQ(vstorage_.base_level(), 3);
 }
-<<<<<<< HEAD
 
 TEST_F(VersionStorageInfoTest, MaxBytesForLevelDynamic_5) {
   ioptions_.level_compaction_dynamic_level_bytes = true;
   mutable_cf_options_.max_bytes_for_level_base = 1000;
   mutable_cf_options_.max_bytes_for_level_multiplier = 5;
 
-=======
-
-TEST_F(VersionStorageInfoTest, MaxBytesForLevelDynamic_5) {
-  ioptions_.level_compaction_dynamic_level_bytes = true;
-  mutable_cf_options_.max_bytes_for_level_base = 1000;
-  mutable_cf_options_.max_bytes_for_level_multiplier = 5;
-
->>>>>>> 449b8974
   Add(5, 1U, "1", "2", 500U);
   Add(5, 2U, "3", "4", 550U);
   Add(4, 3U, "3", "4", 550U);
