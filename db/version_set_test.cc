//  Copyright (c) 2011-present, Facebook, Inc.  All rights reserved.
//  This source code is licensed under both the GPLv2 (found in the
//  COPYING file in the root directory) and Apache 2.0 License
//  (found in the LICENSE.Apache file in the root directory).
//
// Copyright (c) 2011 The LevelDB Authors. All rights reserved.
// Use of this source code is governed by a BSD-style license that can be
// found in the LICENSE file. See the AUTHORS file for names of contributors.

#include "db/version_set.h"
#include "db/db_impl/db_impl.h"
#include "db/log_writer.h"
#include "logging/logging.h"
#include "table/mock_table.h"
#include "test_util/testharness.h"
#include "test_util/testutil.h"
#include "util/string_util.h"

namespace ROCKSDB_NAMESPACE {

class GenerateLevelFilesBriefTest : public testing::Test {
 public:
  std::vector<FileMetaData*> files_;
  LevelFilesBrief file_level_;
  Arena arena_;

  GenerateLevelFilesBriefTest() { }

  ~GenerateLevelFilesBriefTest() override {
    for (size_t i = 0; i < files_.size(); i++) {
      delete files_[i];
    }
  }

  void Add(const char* smallest, const char* largest,
           SequenceNumber smallest_seq = 100,
           SequenceNumber largest_seq = 100) {
    FileMetaData* f = new FileMetaData(
        files_.size() + 1, 0, 0,
        InternalKey(smallest, smallest_seq, kTypeValue),
        InternalKey(largest, largest_seq, kTypeValue), smallest_seq,
        largest_seq, /* marked_for_compact */ false, kInvalidBlobFileNumber,
        kUnknownOldestAncesterTime, kUnknownFileCreationTime,
        kUnknownFileChecksum, kUnknownFileChecksumFuncName);
    files_.push_back(f);
  }

  int Compare() {
    int diff = 0;
    for (size_t i = 0; i < files_.size(); i++) {
      if (file_level_.files[i].fd.GetNumber() != files_[i]->fd.GetNumber()) {
        diff++;
      }
    }
    return diff;
  }
};

TEST_F(GenerateLevelFilesBriefTest, Empty) {
  DoGenerateLevelFilesBrief(&file_level_, files_, &arena_);
  ASSERT_EQ(0u, file_level_.num_files);
  ASSERT_EQ(0, Compare());
}

TEST_F(GenerateLevelFilesBriefTest, Single) {
  Add("p", "q");
  DoGenerateLevelFilesBrief(&file_level_, files_, &arena_);
  ASSERT_EQ(1u, file_level_.num_files);
  ASSERT_EQ(0, Compare());
}

TEST_F(GenerateLevelFilesBriefTest, Multiple) {
  Add("150", "200");
  Add("200", "250");
  Add("300", "350");
  Add("400", "450");
  DoGenerateLevelFilesBrief(&file_level_, files_, &arena_);
  ASSERT_EQ(4u, file_level_.num_files);
  ASSERT_EQ(0, Compare());
}

class CountingLogger : public Logger {
 public:
  CountingLogger() : log_count(0) {}
  using Logger::Logv;
  void Logv(const char* /*format*/, va_list /*ap*/) override { log_count++; }
  int log_count;
};

Options GetOptionsWithNumLevels(int num_levels,
                                std::shared_ptr<CountingLogger> logger) {
  Options opt;
  opt.num_levels = num_levels;
  opt.info_log = logger;
  return opt;
}

class VersionStorageInfoTestBase : public testing::Test {
 public:
  const Comparator* ucmp_;
  InternalKeyComparator icmp_;
  std::shared_ptr<CountingLogger> logger_;
  Options options_;
  ImmutableCFOptions ioptions_;
  MutableCFOptions mutable_cf_options_;
  VersionStorageInfo vstorage_;

  InternalKey GetInternalKey(const char* ukey,
                             SequenceNumber smallest_seq = 100) {
    return InternalKey(ukey, smallest_seq, kTypeValue);
  }

  explicit VersionStorageInfoTestBase(const Comparator* ucmp)
      : ucmp_(ucmp),
        icmp_(ucmp_),
        logger_(new CountingLogger()),
        options_(GetOptionsWithNumLevels(6, logger_)),
        ioptions_(options_),
        mutable_cf_options_(options_),
        vstorage_(&icmp_, ucmp_, 6, kCompactionStyleLevel,
                  /*src_vstorage=*/nullptr,
                  /*_force_consistency_checks=*/false) {}

  ~VersionStorageInfoTestBase() override {
    for (int i = 0; i < vstorage_.num_levels(); ++i) {
      for (auto* f : vstorage_.LevelFiles(i)) {
        if (--f->refs == 0) {
          delete f;
        }
      }
    }
  }

  void Add(int level, uint32_t file_number, const char* smallest,
           const char* largest, uint64_t file_size = 0) {
    assert(level < vstorage_.num_levels());
    FileMetaData* f = new FileMetaData(
        file_number, 0, file_size, GetInternalKey(smallest, 0),
        GetInternalKey(largest, 0), /* smallest_seq */ 0, /* largest_seq */ 0,
        /* marked_for_compact */ false, kInvalidBlobFileNumber,
        kUnknownOldestAncesterTime, kUnknownFileCreationTime,
        kUnknownFileChecksum, kUnknownFileChecksumFuncName);
    f->compensated_file_size = file_size;
    vstorage_.AddFile(level, f);
  }

  void Add(int level, uint32_t file_number, const InternalKey& smallest,
           const InternalKey& largest, uint64_t file_size = 0) {
    assert(level < vstorage_.num_levels());
    FileMetaData* f = new FileMetaData(
        file_number, 0, file_size, smallest, largest, /* smallest_seq */ 0,
        /* largest_seq */ 0, /* marked_for_compact */ false,
        kInvalidBlobFileNumber, kUnknownOldestAncesterTime,
        kUnknownFileCreationTime, kUnknownFileChecksum,
        kUnknownFileChecksumFuncName);
    f->compensated_file_size = file_size;
    vstorage_.AddFile(level, f);
  }

  std::string GetOverlappingFiles(int level, const InternalKey& begin,
                                  const InternalKey& end) {
    std::vector<FileMetaData*> inputs;
    vstorage_.GetOverlappingInputs(level, &begin, &end, &inputs);

    std::string result;
    for (size_t i = 0; i < inputs.size(); ++i) {
      if (i > 0) {
        result += ",";
      }
      AppendNumberTo(&result, inputs[i]->fd.GetNumber());
    }
    return result;
  }
};

class VersionStorageInfoTest : public VersionStorageInfoTestBase {
 public:
  VersionStorageInfoTest() : VersionStorageInfoTestBase(BytewiseComparator()) {}

  ~VersionStorageInfoTest() override {}
};

TEST_F(VersionStorageInfoTest, MaxBytesForLevelStatic) {
  ioptions_.level_compaction_dynamic_level_bytes = false;
  mutable_cf_options_.max_bytes_for_level_base = 10;
  mutable_cf_options_.max_bytes_for_level_multiplier = 5;
  Add(4, 100U, "1", "2");
  Add(5, 101U, "1", "2");

  vstorage_.CalculateBaseBytes(ioptions_, mutable_cf_options_);
  ASSERT_EQ(vstorage_.MaxBytesForLevel(1), 10U);
  ASSERT_EQ(vstorage_.MaxBytesForLevel(2), 50U);
  ASSERT_EQ(vstorage_.MaxBytesForLevel(3), 250U);
  ASSERT_EQ(vstorage_.MaxBytesForLevel(4), 1250U);

  ASSERT_EQ(0, logger_->log_count);
}

TEST_F(VersionStorageInfoTest, MaxBytesForLevelDynamic) {
  ioptions_.level_compaction_dynamic_level_bytes = true;
  mutable_cf_options_.max_bytes_for_level_base = 1000;
  mutable_cf_options_.max_bytes_for_level_multiplier = 5;
  Add(5, 1U, "1", "2", 500U);

  vstorage_.CalculateBaseBytes(ioptions_, mutable_cf_options_);
  ASSERT_EQ(0, logger_->log_count);
  ASSERT_EQ(vstorage_.base_level(), 5);

  Add(5, 2U, "3", "4", 550U);
  vstorage_.CalculateBaseBytes(ioptions_, mutable_cf_options_);
  ASSERT_EQ(0, logger_->log_count);
  ASSERT_EQ(vstorage_.MaxBytesForLevel(4), 1000U);
  ASSERT_EQ(vstorage_.base_level(), 4);

  Add(4, 3U, "3", "4", 550U);
  vstorage_.CalculateBaseBytes(ioptions_, mutable_cf_options_);
  ASSERT_EQ(0, logger_->log_count);
  ASSERT_EQ(vstorage_.MaxBytesForLevel(4), 1000U);
  ASSERT_EQ(vstorage_.base_level(), 4);

  Add(3, 4U, "3", "4", 250U);
  Add(3, 5U, "5", "7", 300U);
  vstorage_.CalculateBaseBytes(ioptions_, mutable_cf_options_);
  ASSERT_EQ(1, logger_->log_count);
  ASSERT_EQ(vstorage_.MaxBytesForLevel(4), 1005U);
  ASSERT_EQ(vstorage_.MaxBytesForLevel(3), 1000U);
  ASSERT_EQ(vstorage_.base_level(), 3);

  Add(1, 6U, "3", "4", 5U);
  Add(1, 7U, "8", "9", 5U);
  logger_->log_count = 0;
  vstorage_.CalculateBaseBytes(ioptions_, mutable_cf_options_);
  ASSERT_EQ(1, logger_->log_count);
  ASSERT_GT(vstorage_.MaxBytesForLevel(4), 1005U);
  ASSERT_GT(vstorage_.MaxBytesForLevel(3), 1005U);
  ASSERT_EQ(vstorage_.MaxBytesForLevel(2), 1005U);
  ASSERT_EQ(vstorage_.MaxBytesForLevel(1), 1000U);
  ASSERT_EQ(vstorage_.base_level(), 1);
}

TEST_F(VersionStorageInfoTest, MaxBytesForLevelDynamicLotsOfData) {
  ioptions_.level_compaction_dynamic_level_bytes = true;
  mutable_cf_options_.max_bytes_for_level_base = 100;
  mutable_cf_options_.max_bytes_for_level_multiplier = 2;
  Add(0, 1U, "1", "2", 50U);
  Add(1, 2U, "1", "2", 50U);
  Add(2, 3U, "1", "2", 500U);
  Add(3, 4U, "1", "2", 500U);
  Add(4, 5U, "1", "2", 1700U);
  Add(5, 6U, "1", "2", 500U);

  vstorage_.CalculateBaseBytes(ioptions_, mutable_cf_options_);
  ASSERT_EQ(vstorage_.MaxBytesForLevel(4), 800U);
  ASSERT_EQ(vstorage_.MaxBytesForLevel(3), 400U);
  ASSERT_EQ(vstorage_.MaxBytesForLevel(2), 200U);
  ASSERT_EQ(vstorage_.MaxBytesForLevel(1), 100U);
  ASSERT_EQ(vstorage_.base_level(), 1);
  ASSERT_EQ(0, logger_->log_count);
}

TEST_F(VersionStorageInfoTest, MaxBytesForLevelDynamicLargeLevel) {
  uint64_t kOneGB = 1000U * 1000U * 1000U;
  ioptions_.level_compaction_dynamic_level_bytes = true;
  mutable_cf_options_.max_bytes_for_level_base = 10U * kOneGB;
  mutable_cf_options_.max_bytes_for_level_multiplier = 10;
  Add(0, 1U, "1", "2", 50U);
  Add(3, 4U, "1", "2", 32U * kOneGB);
  Add(4, 5U, "1", "2", 500U * kOneGB);
  Add(5, 6U, "1", "2", 3000U * kOneGB);

  vstorage_.CalculateBaseBytes(ioptions_, mutable_cf_options_);
  ASSERT_EQ(vstorage_.MaxBytesForLevel(5), 3000U * kOneGB);
  ASSERT_EQ(vstorage_.MaxBytesForLevel(4), 300U * kOneGB);
  ASSERT_EQ(vstorage_.MaxBytesForLevel(3), 30U * kOneGB);
  ASSERT_EQ(vstorage_.MaxBytesForLevel(2), 10U * kOneGB);
  ASSERT_EQ(vstorage_.base_level(), 2);
  ASSERT_EQ(0, logger_->log_count);
}

TEST_F(VersionStorageInfoTest, MaxBytesForLevelDynamicWithLargeL0_1) {
  ioptions_.level_compaction_dynamic_level_bytes = true;
  mutable_cf_options_.max_bytes_for_level_base = 40000;
  mutable_cf_options_.max_bytes_for_level_multiplier = 5;
  mutable_cf_options_.level0_file_num_compaction_trigger = 2;

  Add(0, 1U, "1", "2", 10000U);
  Add(0, 2U, "1", "2", 10000U);
  Add(0, 3U, "1", "2", 10000U);

  Add(5, 4U, "1", "2", 1286250U);
  Add(4, 5U, "1", "2", 200000U);
  Add(3, 6U, "1", "2", 40000U);
  Add(2, 7U, "1", "2", 8000U);

  vstorage_.CalculateBaseBytes(ioptions_, mutable_cf_options_);
  ASSERT_EQ(0, logger_->log_count);
  ASSERT_EQ(2, vstorage_.base_level());
  // level multiplier should be 3.5
  ASSERT_EQ(vstorage_.level_multiplier(), 5.0);
  // Level size should be around 30,000, 105,000, 367,500
  ASSERT_EQ(40000U, vstorage_.MaxBytesForLevel(2));
  ASSERT_EQ(51450U, vstorage_.MaxBytesForLevel(3));
  ASSERT_EQ(257250U, vstorage_.MaxBytesForLevel(4));
}

TEST_F(VersionStorageInfoTest, MaxBytesForLevelDynamicWithLargeL0_2) {
  ioptions_.level_compaction_dynamic_level_bytes = true;
  mutable_cf_options_.max_bytes_for_level_base = 10000;
  mutable_cf_options_.max_bytes_for_level_multiplier = 5;
  mutable_cf_options_.level0_file_num_compaction_trigger = 2;

  Add(0, 11U, "1", "2", 10000U);
  Add(0, 12U, "1", "2", 10000U);
  Add(0, 13U, "1", "2", 10000U);

  Add(5, 4U, "1", "2", 1286250U);
  Add(4, 5U, "1", "2", 200000U);
  Add(3, 6U, "1", "2", 40000U);
  Add(2, 7U, "1", "2", 8000U);

  vstorage_.CalculateBaseBytes(ioptions_, mutable_cf_options_);
  ASSERT_EQ(0, logger_->log_count);
  ASSERT_EQ(2, vstorage_.base_level());
  // level multiplier should be 3.5
  ASSERT_LT(vstorage_.level_multiplier(), 3.6);
  ASSERT_GT(vstorage_.level_multiplier(), 3.4);
  // Level size should be around 30,000, 105,000, 367,500
  ASSERT_EQ(30000U, vstorage_.MaxBytesForLevel(2));
  ASSERT_LT(vstorage_.MaxBytesForLevel(3), 110000U);
  ASSERT_GT(vstorage_.MaxBytesForLevel(3), 100000U);
  ASSERT_LT(vstorage_.MaxBytesForLevel(4), 370000U);
  ASSERT_GT(vstorage_.MaxBytesForLevel(4), 360000U);
}

TEST_F(VersionStorageInfoTest, MaxBytesForLevelDynamicWithLargeL0_3) {
  ioptions_.level_compaction_dynamic_level_bytes = true;
  mutable_cf_options_.max_bytes_for_level_base = 10000;
  mutable_cf_options_.max_bytes_for_level_multiplier = 5;
  mutable_cf_options_.level0_file_num_compaction_trigger = 2;

  Add(0, 11U, "1", "2", 5000U);
  Add(0, 12U, "1", "2", 5000U);
  Add(0, 13U, "1", "2", 5000U);
  Add(0, 14U, "1", "2", 5000U);
  Add(0, 15U, "1", "2", 5000U);
  Add(0, 16U, "1", "2", 5000U);

  Add(5, 4U, "1", "2", 1286250U);
  Add(4, 5U, "1", "2", 200000U);
  Add(3, 6U, "1", "2", 40000U);
  Add(2, 7U, "1", "2", 8000U);

  vstorage_.CalculateBaseBytes(ioptions_, mutable_cf_options_);
  ASSERT_EQ(0, logger_->log_count);
  ASSERT_EQ(2, vstorage_.base_level());
  // level multiplier should be 3.5
  ASSERT_LT(vstorage_.level_multiplier(), 3.6);
  ASSERT_GT(vstorage_.level_multiplier(), 3.4);
  // Level size should be around 30,000, 105,000, 367,500
  ASSERT_EQ(30000U, vstorage_.MaxBytesForLevel(2));
  ASSERT_LT(vstorage_.MaxBytesForLevel(3), 110000U);
  ASSERT_GT(vstorage_.MaxBytesForLevel(3), 100000U);
  ASSERT_LT(vstorage_.MaxBytesForLevel(4), 370000U);
  ASSERT_GT(vstorage_.MaxBytesForLevel(4), 360000U);
}

TEST_F(VersionStorageInfoTest, EstimateLiveDataSize) {
  // Test whether the overlaps are detected as expected
  Add(1, 1U, "4", "7", 1U);  // Perfect overlap with last level
  Add(2, 2U, "3", "5", 1U);  // Partial overlap with last level
  Add(2, 3U, "6", "8", 1U);  // Partial overlap with last level
  Add(3, 4U, "1", "9", 1U);  // Contains range of last level
  Add(4, 5U, "4", "5", 1U);  // Inside range of last level
  Add(4, 6U, "6", "7", 1U);  // Inside range of last level
  Add(5, 7U, "4", "7", 10U);
  ASSERT_EQ(10U, vstorage_.EstimateLiveDataSize());
}

TEST_F(VersionStorageInfoTest, EstimateLiveDataSize2) {
  Add(0, 1U, "9", "9", 1U);  // Level 0 is not ordered
  Add(0, 2U, "5", "6", 1U);  // Ignored because of [5,6] in l1
  Add(1, 3U, "1", "2", 1U);  // Ignored because of [2,3] in l2
  Add(1, 4U, "3", "4", 1U);  // Ignored because of [2,3] in l2
  Add(1, 5U, "5", "6", 1U);
  Add(2, 6U, "2", "3", 1U);
  Add(3, 7U, "7", "8", 1U);
  ASSERT_EQ(4U, vstorage_.EstimateLiveDataSize());
}

TEST_F(VersionStorageInfoTest, GetOverlappingInputs) {
  // Two files that overlap at the range deletion tombstone sentinel.
  Add(1, 1U, {"a", 0, kTypeValue}, {"b", kMaxSequenceNumber, kTypeRangeDeletion}, 1);
  Add(1, 2U, {"b", 0, kTypeValue}, {"c", 0, kTypeValue}, 1);
  // Two files that overlap at the same user key.
  Add(1, 3U, {"d", 0, kTypeValue}, {"e", kMaxSequenceNumber, kTypeValue}, 1);
  Add(1, 4U, {"e", 0, kTypeValue}, {"f", 0, kTypeValue}, 1);
  // Two files that do not overlap.
  Add(1, 5U, {"g", 0, kTypeValue}, {"h", 0, kTypeValue}, 1);
  Add(1, 6U, {"i", 0, kTypeValue}, {"j", 0, kTypeValue}, 1);
  vstorage_.UpdateNumNonEmptyLevels();
  vstorage_.GenerateLevelFilesBrief();

  ASSERT_EQ("1,2", GetOverlappingFiles(
      1, {"a", 0, kTypeValue}, {"b", 0, kTypeValue}));
  ASSERT_EQ("1", GetOverlappingFiles(
      1, {"a", 0, kTypeValue}, {"b", kMaxSequenceNumber, kTypeRangeDeletion}));
  ASSERT_EQ("2", GetOverlappingFiles(
      1, {"b", kMaxSequenceNumber, kTypeValue}, {"c", 0, kTypeValue}));
  ASSERT_EQ("3,4", GetOverlappingFiles(
      1, {"d", 0, kTypeValue}, {"e", 0, kTypeValue}));
  ASSERT_EQ("3", GetOverlappingFiles(
      1, {"d", 0, kTypeValue}, {"e", kMaxSequenceNumber, kTypeRangeDeletion}));
  ASSERT_EQ("3,4", GetOverlappingFiles(
      1, {"e", kMaxSequenceNumber, kTypeValue}, {"f", 0, kTypeValue}));
  ASSERT_EQ("3,4", GetOverlappingFiles(
      1, {"e", 0, kTypeValue}, {"f", 0, kTypeValue}));
  ASSERT_EQ("5", GetOverlappingFiles(
      1, {"g", 0, kTypeValue}, {"h", 0, kTypeValue}));
  ASSERT_EQ("6", GetOverlappingFiles(
      1, {"i", 0, kTypeValue}, {"j", 0, kTypeValue}));
}

TEST_F(VersionStorageInfoTest, FileLocationAndMetaDataByNumber) {
  Add(0, 11U, "1", "2", 5000U);
  Add(0, 12U, "1", "2", 5000U);

  Add(2, 7U, "1", "2", 8000U);

  ASSERT_EQ(vstorage_.GetFileLocation(11U),
            VersionStorageInfo::FileLocation(0, 0));
  ASSERT_NE(vstorage_.GetFileMetaDataByNumber(11U), nullptr);

  ASSERT_EQ(vstorage_.GetFileLocation(12U),
            VersionStorageInfo::FileLocation(0, 1));
  ASSERT_NE(vstorage_.GetFileMetaDataByNumber(12U), nullptr);

  ASSERT_EQ(vstorage_.GetFileLocation(7U),
            VersionStorageInfo::FileLocation(2, 0));
  ASSERT_NE(vstorage_.GetFileMetaDataByNumber(7U), nullptr);

  ASSERT_FALSE(vstorage_.GetFileLocation(999U).IsValid());
  ASSERT_EQ(vstorage_.GetFileMetaDataByNumber(999U), nullptr);
}

class VersionStorageInfoTimestampTest : public VersionStorageInfoTestBase {
 public:
  VersionStorageInfoTimestampTest()
      : VersionStorageInfoTestBase(test::ComparatorWithU64Ts()) {}
  ~VersionStorageInfoTimestampTest() override {}
  std::string Timestamp(uint64_t ts) const {
    std::string ret;
    PutFixed64(&ret, ts);
    return ret;
  }
  std::string PackUserKeyAndTimestamp(const Slice& ukey, uint64_t ts) const {
    std::string ret;
    ret.assign(ukey.data(), ukey.size());
    PutFixed64(&ret, ts);
    return ret;
  }
};

TEST_F(VersionStorageInfoTimestampTest, GetOverlappingInputs) {
  Add(/*level=*/1, /*file_number=*/1, /*smallest=*/
      {PackUserKeyAndTimestamp("a", /*ts=*/9), /*s=*/0, kTypeValue},
      /*largest=*/
      {PackUserKeyAndTimestamp("a", /*ts=*/8), /*s=*/0, kTypeValue},
      /*file_size=*/100);
  Add(/*level=*/1, /*file_number=*/2, /*smallest=*/
      {PackUserKeyAndTimestamp("a", /*ts=*/5), /*s=*/0, kTypeValue},
      /*largest=*/
      {PackUserKeyAndTimestamp("b", /*ts=*/10), /*s=*/0, kTypeValue},
      /*file_size=*/100);
  Add(/*level=*/1, /*file_number=*/3, /*smallest=*/
      {PackUserKeyAndTimestamp("c", /*ts=*/12), /*s=*/0, kTypeValue},
      /*largest=*/
      {PackUserKeyAndTimestamp("d", /*ts=*/1), /*s=*/0, kTypeValue},
      /*file_size=*/100);
  vstorage_.UpdateNumNonEmptyLevels();
  vstorage_.GenerateLevelFilesBrief();
  ASSERT_EQ(
      "1,2",
      GetOverlappingFiles(
          /*level=*/1,
          {PackUserKeyAndTimestamp("a", /*ts=*/12), /*s=*/0, kTypeValue},
          {PackUserKeyAndTimestamp("a", /*ts=*/11), /*s=*/0, kTypeValue}));
  ASSERT_EQ("3",
            GetOverlappingFiles(
                /*level=*/1,
                {PackUserKeyAndTimestamp("c", /*ts=*/15), /*s=*/0, kTypeValue},
                {PackUserKeyAndTimestamp("c", /*ts=*/2), /*s=*/0, kTypeValue}));
}

class FindLevelFileTest : public testing::Test {
 public:
  LevelFilesBrief file_level_;
  bool disjoint_sorted_files_;
  Arena arena_;

  FindLevelFileTest() : disjoint_sorted_files_(true) { }

  ~FindLevelFileTest() override {}

  void LevelFileInit(size_t num = 0) {
    char* mem = arena_.AllocateAligned(num * sizeof(FdWithKeyRange));
    file_level_.files = new (mem)FdWithKeyRange[num];
    file_level_.num_files = 0;
  }

  void Add(const char* smallest, const char* largest,
           SequenceNumber smallest_seq = 100,
           SequenceNumber largest_seq = 100) {
    InternalKey smallest_key = InternalKey(smallest, smallest_seq, kTypeValue);
    InternalKey largest_key = InternalKey(largest, largest_seq, kTypeValue);

    Slice smallest_slice = smallest_key.Encode();
    Slice largest_slice = largest_key.Encode();

    char* mem = arena_.AllocateAligned(
        smallest_slice.size() + largest_slice.size());
    memcpy(mem, smallest_slice.data(), smallest_slice.size());
    memcpy(mem + smallest_slice.size(), largest_slice.data(),
        largest_slice.size());

    // add to file_level_
    size_t num = file_level_.num_files;
    auto& file = file_level_.files[num];
    file.fd = FileDescriptor(num + 1, 0, 0);
    file.smallest_key = Slice(mem, smallest_slice.size());
    file.largest_key = Slice(mem + smallest_slice.size(),
        largest_slice.size());
    file_level_.num_files++;
  }

  int Find(const char* key) {
    InternalKey target(key, 100, kTypeValue);
    InternalKeyComparator cmp(BytewiseComparator());
    return FindFile(cmp, file_level_, target.Encode());
  }

  bool Overlaps(const char* smallest, const char* largest) {
    InternalKeyComparator cmp(BytewiseComparator());
    Slice s(smallest != nullptr ? smallest : "");
    Slice l(largest != nullptr ? largest : "");
    return SomeFileOverlapsRange(cmp, disjoint_sorted_files_, file_level_,
                                 (smallest != nullptr ? &s : nullptr),
                                 (largest != nullptr ? &l : nullptr));
  }
};

TEST_F(FindLevelFileTest, LevelEmpty) {
  LevelFileInit(0);

  ASSERT_EQ(0, Find("foo"));
  ASSERT_TRUE(! Overlaps("a", "z"));
  ASSERT_TRUE(! Overlaps(nullptr, "z"));
  ASSERT_TRUE(! Overlaps("a", nullptr));
  ASSERT_TRUE(! Overlaps(nullptr, nullptr));
}

TEST_F(FindLevelFileTest, LevelSingle) {
  LevelFileInit(1);

  Add("p", "q");
  ASSERT_EQ(0, Find("a"));
  ASSERT_EQ(0, Find("p"));
  ASSERT_EQ(0, Find("p1"));
  ASSERT_EQ(0, Find("q"));
  ASSERT_EQ(1, Find("q1"));
  ASSERT_EQ(1, Find("z"));

  ASSERT_TRUE(! Overlaps("a", "b"));
  ASSERT_TRUE(! Overlaps("z1", "z2"));
  ASSERT_TRUE(Overlaps("a", "p"));
  ASSERT_TRUE(Overlaps("a", "q"));
  ASSERT_TRUE(Overlaps("a", "z"));
  ASSERT_TRUE(Overlaps("p", "p1"));
  ASSERT_TRUE(Overlaps("p", "q"));
  ASSERT_TRUE(Overlaps("p", "z"));
  ASSERT_TRUE(Overlaps("p1", "p2"));
  ASSERT_TRUE(Overlaps("p1", "z"));
  ASSERT_TRUE(Overlaps("q", "q"));
  ASSERT_TRUE(Overlaps("q", "q1"));

  ASSERT_TRUE(! Overlaps(nullptr, "j"));
  ASSERT_TRUE(! Overlaps("r", nullptr));
  ASSERT_TRUE(Overlaps(nullptr, "p"));
  ASSERT_TRUE(Overlaps(nullptr, "p1"));
  ASSERT_TRUE(Overlaps("q", nullptr));
  ASSERT_TRUE(Overlaps(nullptr, nullptr));
}

TEST_F(FindLevelFileTest, LevelMultiple) {
  LevelFileInit(4);

  Add("150", "200");
  Add("200", "250");
  Add("300", "350");
  Add("400", "450");
  ASSERT_EQ(0, Find("100"));
  ASSERT_EQ(0, Find("150"));
  ASSERT_EQ(0, Find("151"));
  ASSERT_EQ(0, Find("199"));
  ASSERT_EQ(0, Find("200"));
  ASSERT_EQ(1, Find("201"));
  ASSERT_EQ(1, Find("249"));
  ASSERT_EQ(1, Find("250"));
  ASSERT_EQ(2, Find("251"));
  ASSERT_EQ(2, Find("299"));
  ASSERT_EQ(2, Find("300"));
  ASSERT_EQ(2, Find("349"));
  ASSERT_EQ(2, Find("350"));
  ASSERT_EQ(3, Find("351"));
  ASSERT_EQ(3, Find("400"));
  ASSERT_EQ(3, Find("450"));
  ASSERT_EQ(4, Find("451"));

  ASSERT_TRUE(! Overlaps("100", "149"));
  ASSERT_TRUE(! Overlaps("251", "299"));
  ASSERT_TRUE(! Overlaps("451", "500"));
  ASSERT_TRUE(! Overlaps("351", "399"));

  ASSERT_TRUE(Overlaps("100", "150"));
  ASSERT_TRUE(Overlaps("100", "200"));
  ASSERT_TRUE(Overlaps("100", "300"));
  ASSERT_TRUE(Overlaps("100", "400"));
  ASSERT_TRUE(Overlaps("100", "500"));
  ASSERT_TRUE(Overlaps("375", "400"));
  ASSERT_TRUE(Overlaps("450", "450"));
  ASSERT_TRUE(Overlaps("450", "500"));
}

TEST_F(FindLevelFileTest, LevelMultipleNullBoundaries) {
  LevelFileInit(4);

  Add("150", "200");
  Add("200", "250");
  Add("300", "350");
  Add("400", "450");
  ASSERT_TRUE(! Overlaps(nullptr, "149"));
  ASSERT_TRUE(! Overlaps("451", nullptr));
  ASSERT_TRUE(Overlaps(nullptr, nullptr));
  ASSERT_TRUE(Overlaps(nullptr, "150"));
  ASSERT_TRUE(Overlaps(nullptr, "199"));
  ASSERT_TRUE(Overlaps(nullptr, "200"));
  ASSERT_TRUE(Overlaps(nullptr, "201"));
  ASSERT_TRUE(Overlaps(nullptr, "400"));
  ASSERT_TRUE(Overlaps(nullptr, "800"));
  ASSERT_TRUE(Overlaps("100", nullptr));
  ASSERT_TRUE(Overlaps("200", nullptr));
  ASSERT_TRUE(Overlaps("449", nullptr));
  ASSERT_TRUE(Overlaps("450", nullptr));
}

TEST_F(FindLevelFileTest, LevelOverlapSequenceChecks) {
  LevelFileInit(1);

  Add("200", "200", 5000, 3000);
  ASSERT_TRUE(! Overlaps("199", "199"));
  ASSERT_TRUE(! Overlaps("201", "300"));
  ASSERT_TRUE(Overlaps("200", "200"));
  ASSERT_TRUE(Overlaps("190", "200"));
  ASSERT_TRUE(Overlaps("200", "210"));
}

TEST_F(FindLevelFileTest, LevelOverlappingFiles) {
  LevelFileInit(2);

  Add("150", "600");
  Add("400", "500");
  disjoint_sorted_files_ = false;
  ASSERT_TRUE(! Overlaps("100", "149"));
  ASSERT_TRUE(! Overlaps("601", "700"));
  ASSERT_TRUE(Overlaps("100", "150"));
  ASSERT_TRUE(Overlaps("100", "200"));
  ASSERT_TRUE(Overlaps("100", "300"));
  ASSERT_TRUE(Overlaps("100", "400"));
  ASSERT_TRUE(Overlaps("100", "500"));
  ASSERT_TRUE(Overlaps("375", "400"));
  ASSERT_TRUE(Overlaps("450", "450"));
  ASSERT_TRUE(Overlaps("450", "500"));
  ASSERT_TRUE(Overlaps("450", "700"));
  ASSERT_TRUE(Overlaps("600", "700"));
}

class VersionSetTestBase {
 public:
  const static std::string kColumnFamilyName1;
  const static std::string kColumnFamilyName2;
  const static std::string kColumnFamilyName3;
  int num_initial_edits_;

  explicit VersionSetTestBase(const std::string& name)
      : env_(nullptr),
        dbname_(test::PerThreadDBPath(name)),
        options_(),
        db_options_(options_),
        cf_options_(options_),
        immutable_cf_options_(db_options_, cf_options_),
        mutable_cf_options_(cf_options_),
        table_cache_(NewLRUCache(50000, 16)),
        write_buffer_manager_(db_options_.db_write_buffer_size),
        shutting_down_(false),
        mock_table_factory_(std::make_shared<mock::MockTableFactory>()) {
    const char* test_env_uri = getenv("TEST_ENV_URI");
    if (test_env_uri) {
      Status s = Env::LoadEnv(test_env_uri, &env_, &env_guard_);
      EXPECT_OK(s);
    } else if (getenv("MEM_ENV")) {
      env_guard_.reset(NewMemEnv(Env::Default()));
      env_ = env_guard_.get();
    } else {
      env_ = Env::Default();
    }
    EXPECT_NE(nullptr, env_);

    fs_ = env_->GetFileSystem();
    EXPECT_OK(fs_->CreateDirIfMissing(dbname_, IOOptions(), nullptr));

    options_.env = env_;
    db_options_.env = env_;
    db_options_.fs = fs_;
    immutable_cf_options_.env = env_;
    immutable_cf_options_.fs = fs_.get();

    versions_.reset(
        new VersionSet(dbname_, &db_options_, env_options_, table_cache_.get(),
                       &write_buffer_manager_, &write_controller_,
                       /*block_cache_tracer=*/nullptr, /*io_tracer=*/nullptr));
    reactive_versions_ = std::make_shared<ReactiveVersionSet>(
        dbname_, &db_options_, env_options_, table_cache_.get(),
        &write_buffer_manager_, &write_controller_, nullptr);
    db_options_.db_paths.emplace_back(dbname_,
                                      std::numeric_limits<uint64_t>::max());
  }

  virtual ~VersionSetTestBase() {
    if (getenv("KEEP_DB")) {
      fprintf(stdout, "DB is still at %s\n", dbname_.c_str());
    } else {
      Options options;
      options.env = env_;
      EXPECT_OK(DestroyDB(dbname_, options));
    }
  }

 protected:
  virtual void PrepareManifest(
      std::vector<ColumnFamilyDescriptor>* column_families,
      SequenceNumber* last_seqno, std::unique_ptr<log::Writer>* log_writer) {
    assert(column_families != nullptr);
    assert(last_seqno != nullptr);
    assert(log_writer != nullptr);
    VersionEdit new_db;
    if (db_options_.write_dbid_to_manifest) {
      DBOptions tmp_db_options;
      tmp_db_options.env = env_;
      std::unique_ptr<DBImpl> impl(new DBImpl(tmp_db_options, dbname_));
      std::string db_id;
      impl->GetDbIdentityFromIdentityFile(&db_id);
      new_db.SetDBId(db_id);
    }
    new_db.SetLogNumber(0);
    new_db.SetNextFile(2);
    new_db.SetLastSequence(0);

    const std::vector<std::string> cf_names = {
        kDefaultColumnFamilyName, kColumnFamilyName1, kColumnFamilyName2,
        kColumnFamilyName3};
    const int kInitialNumOfCfs = static_cast<int>(cf_names.size());
    autovector<VersionEdit> new_cfs;
    uint64_t last_seq = 1;
    uint32_t cf_id = 1;
    for (int i = 1; i != kInitialNumOfCfs; ++i) {
      VersionEdit new_cf;
      new_cf.AddColumnFamily(cf_names[i]);
      new_cf.SetColumnFamily(cf_id++);
      new_cf.SetLogNumber(0);
      new_cf.SetNextFile(2);
      new_cf.SetLastSequence(last_seq++);
      new_cfs.emplace_back(new_cf);
    }
    *last_seqno = last_seq;
    num_initial_edits_ = static_cast<int>(new_cfs.size() + 1);
    const std::string manifest = DescriptorFileName(dbname_, 1);
    std::unique_ptr<WritableFile> file;
    Status s = env_->NewWritableFile(
        manifest, &file, env_->OptimizeForManifestWrite(env_options_));
    ASSERT_OK(s);
    std::unique_ptr<WritableFileWriter> file_writer(new WritableFileWriter(
        NewLegacyWritableFileWrapper(std::move(file)), manifest, env_options_));
    {
      log_writer->reset(new log::Writer(std::move(file_writer), 0, false));
      std::string record;
      new_db.EncodeTo(&record);
      s = (*log_writer)->AddRecord(record);
      for (const auto& e : new_cfs) {
        record.clear();
        e.EncodeTo(&record);
        s = (*log_writer)->AddRecord(record);
        ASSERT_OK(s);
      }
    }
    ASSERT_OK(s);

    cf_options_.table_factory = mock_table_factory_;
    for (const auto& cf_name : cf_names) {
      column_families->emplace_back(cf_name, cf_options_);
    }
  }

  // Create DB with 3 column families.
  void NewDB() {
    SequenceNumber last_seqno;
    std::unique_ptr<log::Writer> log_writer;
    SetIdentityFile(env_, dbname_);
    PrepareManifest(&column_families_, &last_seqno, &log_writer);
    log_writer.reset();
    // Make "CURRENT" file point to the new manifest file.
    Status s = SetCurrentFile(fs_.get(), dbname_, 1, nullptr);
    ASSERT_OK(s);

    EXPECT_OK(versions_->Recover(column_families_, false));
    EXPECT_EQ(column_families_.size(),
              versions_->GetColumnFamilySet()->NumberOfColumnFamilies());
  }

  void VerifyManifest(std::string* manifest_path) const {
    assert(manifest_path != nullptr);
    uint64_t manifest_file_number = 0;
    Status s = versions_->GetCurrentManifestPath(
        dbname_, fs_.get(), manifest_path, &manifest_file_number);
    ASSERT_OK(s);
    ASSERT_EQ(1, manifest_file_number);
  }

<<<<<<< HEAD
  Env* mem_env_;
=======
  Status LogAndApplyToDefaultCF(VersionEdit& edit) {
    mutex_.Lock();
    Status s =
        versions_->LogAndApply(versions_->GetColumnFamilySet()->GetDefault(),
                               mutable_cf_options_, &edit, &mutex_);
    mutex_.Unlock();
    return s;
  }

  Status LogAndApplyToDefaultCF(
      const autovector<std::unique_ptr<VersionEdit>>& edits) {
    autovector<VersionEdit*> vedits;
    for (auto& e : edits) {
      vedits.push_back(e.get());
    }
    mutex_.Lock();
    Status s =
        versions_->LogAndApply(versions_->GetColumnFamilySet()->GetDefault(),
                               mutable_cf_options_, vedits, &mutex_);
    mutex_.Unlock();
    return s;
  }

  void CreateNewManifest() {
    constexpr FSDirectory* db_directory = nullptr;
    constexpr bool new_descriptor_log = true;
    mutex_.Lock();
    VersionEdit dummy;
    ASSERT_OK(versions_->LogAndApply(
        versions_->GetColumnFamilySet()->GetDefault(), mutable_cf_options_,
        &dummy, &mutex_, db_directory, new_descriptor_log));
    mutex_.Unlock();
  }

  MockEnv* mem_env_;
>>>>>>> 25d54c79
  Env* env_;
  std::shared_ptr<Env> env_guard_;
  std::shared_ptr<FileSystem> fs_;
  const std::string dbname_;
  EnvOptions env_options_;
  Options options_;
  ImmutableDBOptions db_options_;
  ColumnFamilyOptions cf_options_;
  ImmutableCFOptions immutable_cf_options_;
  MutableCFOptions mutable_cf_options_;
  std::shared_ptr<Cache> table_cache_;
  WriteController write_controller_;
  WriteBufferManager write_buffer_manager_;
  std::shared_ptr<VersionSet> versions_;
  std::shared_ptr<ReactiveVersionSet> reactive_versions_;
  InstrumentedMutex mutex_;
  std::atomic<bool> shutting_down_;
  std::shared_ptr<mock::MockTableFactory> mock_table_factory_;
  std::vector<ColumnFamilyDescriptor> column_families_;
};

const std::string VersionSetTestBase::kColumnFamilyName1 = "alice";
const std::string VersionSetTestBase::kColumnFamilyName2 = "bob";
const std::string VersionSetTestBase::kColumnFamilyName3 = "charles";

class VersionSetTest : public VersionSetTestBase, public testing::Test {
 public:
  VersionSetTest() : VersionSetTestBase("version_set_test") {}
};

TEST_F(VersionSetTest, SameColumnFamilyGroupCommit) {
  NewDB();
  const int kGroupSize = 5;
  autovector<VersionEdit> edits;
  for (int i = 0; i != kGroupSize; ++i) {
    edits.emplace_back(VersionEdit());
  }
  autovector<ColumnFamilyData*> cfds;
  autovector<const MutableCFOptions*> all_mutable_cf_options;
  autovector<autovector<VersionEdit*>> edit_lists;
  for (int i = 0; i != kGroupSize; ++i) {
    cfds.emplace_back(versions_->GetColumnFamilySet()->GetDefault());
    all_mutable_cf_options.emplace_back(&mutable_cf_options_);
    autovector<VersionEdit*> edit_list;
    edit_list.emplace_back(&edits[i]);
    edit_lists.emplace_back(edit_list);
  }

  SyncPoint::GetInstance()->DisableProcessing();
  SyncPoint::GetInstance()->ClearAllCallBacks();
  int count = 0;
  SyncPoint::GetInstance()->SetCallBack(
      "VersionSet::ProcessManifestWrites:SameColumnFamily", [&](void* arg) {
        uint32_t* cf_id = reinterpret_cast<uint32_t*>(arg);
        EXPECT_EQ(0u, *cf_id);
        ++count;
      });
  SyncPoint::GetInstance()->EnableProcessing();
  mutex_.Lock();
  Status s =
      versions_->LogAndApply(cfds, all_mutable_cf_options, edit_lists, &mutex_);
  mutex_.Unlock();
  EXPECT_OK(s);
  EXPECT_EQ(kGroupSize - 1, count);
}

TEST_F(VersionSetTest, PersistBlobFileStateInNewManifest) {
  // Initialize the database and add a couple of blob files, one with some
  // garbage in it, and one without any garbage.
  NewDB();

  assert(versions_);
  assert(versions_->GetColumnFamilySet());

  ColumnFamilyData* const cfd = versions_->GetColumnFamilySet()->GetDefault();
  assert(cfd);

  Version* const version = cfd->current();
  assert(version);

  VersionStorageInfo* const storage_info = version->storage_info();
  assert(storage_info);

  {
    constexpr uint64_t blob_file_number = 123;
    constexpr uint64_t total_blob_count = 456;
    constexpr uint64_t total_blob_bytes = 77777777;
    constexpr char checksum_method[] = "SHA1";
    constexpr char checksum_value[] =
        "bdb7f34a59dfa1592ce7f52e99f98c570c525cbd";

    auto shared_meta = SharedBlobFileMetaData::Create(
        blob_file_number, total_blob_count, total_blob_bytes, checksum_method,
        checksum_value);

    constexpr uint64_t garbage_blob_count = 89;
    constexpr uint64_t garbage_blob_bytes = 1000000;

    auto meta = BlobFileMetaData::Create(
        std::move(shared_meta), BlobFileMetaData::LinkedSsts(),
        garbage_blob_count, garbage_blob_bytes);

    storage_info->AddBlobFile(std::move(meta));
  }

  {
    constexpr uint64_t blob_file_number = 234;
    constexpr uint64_t total_blob_count = 555;
    constexpr uint64_t total_blob_bytes = 66666;
    constexpr char checksum_method[] = "CRC32";
    constexpr char checksum_value[] = "3d87ff57";

    auto shared_meta = SharedBlobFileMetaData::Create(
        blob_file_number, total_blob_count, total_blob_bytes, checksum_method,
        checksum_value);

    constexpr uint64_t garbage_blob_count = 0;
    constexpr uint64_t garbage_blob_bytes = 0;

    auto meta = BlobFileMetaData::Create(
        std::move(shared_meta), BlobFileMetaData::LinkedSsts(),
        garbage_blob_count, garbage_blob_bytes);

    storage_info->AddBlobFile(std::move(meta));
  }

  // Force the creation of a new manifest file and make sure metadata for
  // the blob files is re-persisted.
  size_t addition_encoded = 0;
  SyncPoint::GetInstance()->SetCallBack(
      "BlobFileAddition::EncodeTo::CustomFields",
      [&](void* /* arg */) { ++addition_encoded; });

  size_t garbage_encoded = 0;
  SyncPoint::GetInstance()->SetCallBack(
      "BlobFileGarbage::EncodeTo::CustomFields",
      [&](void* /* arg */) { ++garbage_encoded; });
  SyncPoint::GetInstance()->EnableProcessing();

  CreateNewManifest();

  ASSERT_EQ(addition_encoded, 2);
  ASSERT_EQ(garbage_encoded, 1);

  SyncPoint::GetInstance()->DisableProcessing();
  SyncPoint::GetInstance()->ClearAllCallBacks();
}

TEST_F(VersionSetTest, AddLiveBlobFiles) {
  // Initialize the database and add a blob file.
  NewDB();

  assert(versions_);
  assert(versions_->GetColumnFamilySet());

  ColumnFamilyData* const cfd = versions_->GetColumnFamilySet()->GetDefault();
  assert(cfd);

  Version* const first_version = cfd->current();
  assert(first_version);

  VersionStorageInfo* const first_storage_info = first_version->storage_info();
  assert(first_storage_info);

  constexpr uint64_t first_blob_file_number = 234;
  constexpr uint64_t first_total_blob_count = 555;
  constexpr uint64_t first_total_blob_bytes = 66666;
  constexpr char first_checksum_method[] = "CRC32";
  constexpr char first_checksum_value[] = "3d87ff57";

  auto first_shared_meta = SharedBlobFileMetaData::Create(
      first_blob_file_number, first_total_blob_count, first_total_blob_bytes,
      first_checksum_method, first_checksum_value);

  constexpr uint64_t garbage_blob_count = 0;
  constexpr uint64_t garbage_blob_bytes = 0;

  auto first_meta = BlobFileMetaData::Create(
      std::move(first_shared_meta), BlobFileMetaData::LinkedSsts(),
      garbage_blob_count, garbage_blob_bytes);

  first_storage_info->AddBlobFile(first_meta);

  // Reference the version so it stays alive even after the following version
  // edit.
  first_version->Ref();

  // Get live files directly from version.
  std::vector<uint64_t> version_table_files;
  std::vector<uint64_t> version_blob_files;

  first_version->AddLiveFiles(&version_table_files, &version_blob_files);

  ASSERT_EQ(version_blob_files.size(), 1);
  ASSERT_EQ(version_blob_files[0], first_blob_file_number);

  // Create a new version containing an additional blob file.
  versions_->TEST_CreateAndAppendVersion(cfd);

  Version* const second_version = cfd->current();
  assert(second_version);
  assert(second_version != first_version);

  VersionStorageInfo* const second_storage_info =
      second_version->storage_info();
  assert(second_storage_info);

  constexpr uint64_t second_blob_file_number = 456;
  constexpr uint64_t second_total_blob_count = 100;
  constexpr uint64_t second_total_blob_bytes = 2000000;
  constexpr char second_checksum_method[] = "CRC32B";
  constexpr char second_checksum_value[] = "6dbdf23a";

  auto second_shared_meta = SharedBlobFileMetaData::Create(
      second_blob_file_number, second_total_blob_count, second_total_blob_bytes,
      second_checksum_method, second_checksum_value);

  auto second_meta = BlobFileMetaData::Create(
      std::move(second_shared_meta), BlobFileMetaData::LinkedSsts(),
      garbage_blob_count, garbage_blob_bytes);

  second_storage_info->AddBlobFile(std::move(first_meta));
  second_storage_info->AddBlobFile(std::move(second_meta));

  // Get all live files from version set. Note that the result contains
  // duplicates.
  std::vector<uint64_t> all_table_files;
  std::vector<uint64_t> all_blob_files;

  versions_->AddLiveFiles(&all_table_files, &all_blob_files);

  ASSERT_EQ(all_blob_files.size(), 3);
  ASSERT_EQ(all_blob_files[0], first_blob_file_number);
  ASSERT_EQ(all_blob_files[1], first_blob_file_number);
  ASSERT_EQ(all_blob_files[2], second_blob_file_number);

  // Clean up previous version.
  first_version->Unref();
}

TEST_F(VersionSetTest, ObsoleteBlobFile) {
  // Initialize the database and add a blob file that is entirely garbage
  // and thus can immediately be marked obsolete.
  NewDB();

  VersionEdit edit;

  constexpr uint64_t blob_file_number = 234;
  constexpr uint64_t total_blob_count = 555;
  constexpr uint64_t total_blob_bytes = 66666;
  constexpr char checksum_method[] = "CRC32";
  constexpr char checksum_value[] = "3d87ff57";

  edit.AddBlobFile(blob_file_number, total_blob_count, total_blob_bytes,
                   checksum_method, checksum_value);

  edit.AddBlobFileGarbage(blob_file_number, total_blob_count, total_blob_bytes);

  mutex_.Lock();
  Status s =
      versions_->LogAndApply(versions_->GetColumnFamilySet()->GetDefault(),
                             mutable_cf_options_, &edit, &mutex_);
  mutex_.Unlock();

  ASSERT_OK(s);

  // Make sure blob files from the pending number range are not returned
  // as obsolete.
  {
    std::vector<ObsoleteFileInfo> table_files;
    std::vector<ObsoleteBlobFileInfo> blob_files;
    std::vector<std::string> manifest_files;
    constexpr uint64_t min_pending_output = blob_file_number;

    versions_->GetObsoleteFiles(&table_files, &blob_files, &manifest_files,
                                min_pending_output);

    ASSERT_TRUE(blob_files.empty());
  }

  // Make sure the blob file is returned as obsolete if it's not in the pending
  // range.
  {
    std::vector<ObsoleteFileInfo> table_files;
    std::vector<ObsoleteBlobFileInfo> blob_files;
    std::vector<std::string> manifest_files;
    constexpr uint64_t min_pending_output = blob_file_number + 1;

    versions_->GetObsoleteFiles(&table_files, &blob_files, &manifest_files,
                                min_pending_output);

    ASSERT_EQ(blob_files.size(), 1);
    ASSERT_EQ(blob_files[0].GetBlobFileNumber(), blob_file_number);
  }

  // Make sure it's not returned a second time.
  {
    std::vector<ObsoleteFileInfo> table_files;
    std::vector<ObsoleteBlobFileInfo> blob_files;
    std::vector<std::string> manifest_files;
    constexpr uint64_t min_pending_output = blob_file_number + 1;

    versions_->GetObsoleteFiles(&table_files, &blob_files, &manifest_files,
                                min_pending_output);

    ASSERT_TRUE(blob_files.empty());
  }
}

TEST_F(VersionSetTest, WalEditsNotAppliedToVersion) {
  NewDB();

  constexpr uint64_t kNumWals = 5;

  autovector<std::unique_ptr<VersionEdit>> edits;
  // Add some WALs.
  for (uint64_t i = 1; i <= kNumWals; i++) {
    edits.emplace_back(new VersionEdit);
    // WAL's size equals its log number.
    edits.back()->AddWal(i, WalMetadata(i));
  }
  // Delete the first half of the WALs.
  for (uint64_t i = 1; i <= kNumWals; i++) {
    edits.emplace_back(new VersionEdit);
    edits.back()->DeleteWal(i);
  }

  autovector<Version*> versions;
  SyncPoint::GetInstance()->SetCallBack(
      "VersionSet::ProcessManifestWrites:NewVersion",
      [&](void* arg) { versions.push_back(reinterpret_cast<Version*>(arg)); });
  SyncPoint::GetInstance()->EnableProcessing();

  LogAndApplyToDefaultCF(edits);

  SyncPoint::GetInstance()->DisableProcessing();
  SyncPoint::GetInstance()->ClearAllCallBacks();

  // Since the edits are all WAL edits, no version should be created.
  ASSERT_EQ(versions.size(), 1);
  ASSERT_EQ(versions[0], nullptr);
}

// Similar to WalEditsNotAppliedToVersion, but contains a non-WAL edit.
TEST_F(VersionSetTest, NonWalEditsAppliedToVersion) {
  NewDB();

  const std::string kDBId = "db_db";
  constexpr uint64_t kNumWals = 5;

  autovector<std::unique_ptr<VersionEdit>> edits;
  // Add some WALs.
  for (uint64_t i = 1; i <= kNumWals; i++) {
    edits.emplace_back(new VersionEdit);
    // WAL's size equals its log number.
    edits.back()->AddWal(i, WalMetadata(i));
  }
  // Delete the first half of the WALs.
  for (uint64_t i = 1; i <= kNumWals; i++) {
    edits.emplace_back(new VersionEdit);
    edits.back()->DeleteWal(i);
  }
  edits.emplace_back(new VersionEdit);
  edits.back()->SetDBId(kDBId);

  autovector<Version*> versions;
  SyncPoint::GetInstance()->SetCallBack(
      "VersionSet::ProcessManifestWrites:NewVersion",
      [&](void* arg) { versions.push_back(reinterpret_cast<Version*>(arg)); });
  SyncPoint::GetInstance()->EnableProcessing();

  LogAndApplyToDefaultCF(edits);

  SyncPoint::GetInstance()->DisableProcessing();
  SyncPoint::GetInstance()->ClearAllCallBacks();

  // Since the edits are all WAL edits, no version should be created.
  ASSERT_EQ(versions.size(), 1);
  ASSERT_NE(versions[0], nullptr);
}

TEST_F(VersionSetTest, WalAddition) {
  NewDB();

  constexpr WalNumber kLogNumber = 10;
  constexpr uint64_t kSizeInBytes = 111;

  // A WAL is just created.
  {
    VersionEdit edit;
    edit.AddWal(kLogNumber);

    ASSERT_OK(LogAndApplyToDefaultCF(edit));

    const auto& wals = versions_->GetWalSet().GetWals();
    ASSERT_EQ(wals.size(), 1);
    ASSERT_TRUE(wals.find(kLogNumber) != wals.end());
    ASSERT_FALSE(wals.at(kLogNumber).HasSyncedSize());
  }

  // The WAL is synced for several times before closing.
  {
    for (uint64_t size_delta = 100; size_delta > 0; size_delta /= 2) {
      uint64_t size = kSizeInBytes - size_delta;
      WalMetadata wal(size);
      VersionEdit edit;
      edit.AddWal(kLogNumber, wal);

      ASSERT_OK(LogAndApplyToDefaultCF(edit));

      const auto& wals = versions_->GetWalSet().GetWals();
      ASSERT_EQ(wals.size(), 1);
      ASSERT_TRUE(wals.find(kLogNumber) != wals.end());
      ASSERT_TRUE(wals.at(kLogNumber).HasSyncedSize());
      ASSERT_EQ(wals.at(kLogNumber).GetSyncedSizeInBytes(), size);
    }
  }

  // The WAL is closed.
  {
    WalMetadata wal(kSizeInBytes);
    VersionEdit edit;
    edit.AddWal(kLogNumber, wal);

    ASSERT_OK(LogAndApplyToDefaultCF(edit));

    const auto& wals = versions_->GetWalSet().GetWals();
    ASSERT_EQ(wals.size(), 1);
    ASSERT_TRUE(wals.find(kLogNumber) != wals.end());
    ASSERT_TRUE(wals.at(kLogNumber).HasSyncedSize());
    ASSERT_EQ(wals.at(kLogNumber).GetSyncedSizeInBytes(), kSizeInBytes);
  }

  // Recover a new VersionSet.
  {
    std::unique_ptr<VersionSet> new_versions(
        new VersionSet(dbname_, &db_options_, env_options_, table_cache_.get(),
                       &write_buffer_manager_, &write_controller_,
                       /*block_cache_tracer=*/nullptr, /*io_tracer=*/nullptr));
    ASSERT_OK(new_versions->Recover(column_families_, /*read_only=*/false));
    const auto& wals = new_versions->GetWalSet().GetWals();
    ASSERT_EQ(wals.size(), 1);
    ASSERT_TRUE(wals.find(kLogNumber) != wals.end());
    ASSERT_TRUE(wals.at(kLogNumber).HasSyncedSize());
    ASSERT_EQ(wals.at(kLogNumber).GetSyncedSizeInBytes(), kSizeInBytes);
  }
}

TEST_F(VersionSetTest, WalCloseWithoutSync) {
  NewDB();

  constexpr WalNumber kLogNumber = 10;
  constexpr uint64_t kSizeInBytes = 111;
  constexpr uint64_t kSyncedSizeInBytes = kSizeInBytes / 2;

  // A WAL is just created.
  {
    VersionEdit edit;
    edit.AddWal(kLogNumber);

    ASSERT_OK(LogAndApplyToDefaultCF(edit));

    const auto& wals = versions_->GetWalSet().GetWals();
    ASSERT_EQ(wals.size(), 1);
    ASSERT_TRUE(wals.find(kLogNumber) != wals.end());
    ASSERT_FALSE(wals.at(kLogNumber).HasSyncedSize());
  }

  // The WAL is synced before closing.
  {
    WalMetadata wal(kSyncedSizeInBytes);
    VersionEdit edit;
    edit.AddWal(kLogNumber, wal);

    ASSERT_OK(LogAndApplyToDefaultCF(edit));

    const auto& wals = versions_->GetWalSet().GetWals();
    ASSERT_EQ(wals.size(), 1);
    ASSERT_TRUE(wals.find(kLogNumber) != wals.end());
    ASSERT_TRUE(wals.at(kLogNumber).HasSyncedSize());
    ASSERT_EQ(wals.at(kLogNumber).GetSyncedSizeInBytes(), kSyncedSizeInBytes);
  }

  // A new WAL with larger log number is created,
  // implicitly marking the current WAL closed.
  {
    VersionEdit edit;
    edit.AddWal(kLogNumber + 1);
    ASSERT_OK(LogAndApplyToDefaultCF(edit));

    const auto& wals = versions_->GetWalSet().GetWals();
    ASSERT_EQ(wals.size(), 2);
    ASSERT_TRUE(wals.find(kLogNumber) != wals.end());
    ASSERT_TRUE(wals.at(kLogNumber).HasSyncedSize());
    ASSERT_EQ(wals.at(kLogNumber).GetSyncedSizeInBytes(), kSyncedSizeInBytes);
    ASSERT_TRUE(wals.find(kLogNumber + 1) != wals.end());
    ASSERT_FALSE(wals.at(kLogNumber + 1).HasSyncedSize());
  }

  // Recover a new VersionSet.
  {
    std::unique_ptr<VersionSet> new_versions(
        new VersionSet(dbname_, &db_options_, env_options_, table_cache_.get(),
                       &write_buffer_manager_, &write_controller_,
                       /*block_cache_tracer=*/nullptr, /*io_tracer=*/nullptr));
    ASSERT_OK(new_versions->Recover(column_families_, false));
    const auto& wals = new_versions->GetWalSet().GetWals();
    ASSERT_EQ(wals.size(), 2);
    ASSERT_TRUE(wals.find(kLogNumber) != wals.end());
    ASSERT_TRUE(wals.at(kLogNumber).HasSyncedSize());
    ASSERT_EQ(wals.at(kLogNumber).GetSyncedSizeInBytes(), kSyncedSizeInBytes);
  }
}

TEST_F(VersionSetTest, WalDeletion) {
  NewDB();

  constexpr WalNumber kClosedLogNumber = 10;
  constexpr WalNumber kNonClosedLogNumber = 20;
  constexpr uint64_t kSizeInBytes = 111;

  // Add a non-closed and a closed WAL.
  {
    VersionEdit edit;
    edit.AddWal(kClosedLogNumber, WalMetadata(kSizeInBytes));
    edit.AddWal(kNonClosedLogNumber);

    ASSERT_OK(LogAndApplyToDefaultCF(edit));

    const auto& wals = versions_->GetWalSet().GetWals();
    ASSERT_EQ(wals.size(), 2);
    ASSERT_TRUE(wals.find(kNonClosedLogNumber) != wals.end());
    ASSERT_TRUE(wals.find(kClosedLogNumber) != wals.end());
    ASSERT_FALSE(wals.at(kNonClosedLogNumber).HasSyncedSize());
    ASSERT_TRUE(wals.at(kClosedLogNumber).HasSyncedSize());
    ASSERT_EQ(wals.at(kClosedLogNumber).GetSyncedSizeInBytes(), kSizeInBytes);
  }

  // Delete the closed WAL.
  {
    VersionEdit edit;
    edit.DeleteWal(kClosedLogNumber);

    ASSERT_OK(LogAndApplyToDefaultCF(edit));

    const auto& wals = versions_->GetWalSet().GetWals();
    ASSERT_EQ(wals.size(), 1);
    ASSERT_TRUE(wals.find(kNonClosedLogNumber) != wals.end());
    ASSERT_FALSE(wals.at(kNonClosedLogNumber).HasSyncedSize());
  }

  // Recover a new VersionSet, only the non-closed WAL should show up.
  {
    std::unique_ptr<VersionSet> new_versions(
        new VersionSet(dbname_, &db_options_, env_options_, table_cache_.get(),
                       &write_buffer_manager_, &write_controller_,
                       /*block_cache_tracer=*/nullptr, /*io_tracer=*/nullptr));
    ASSERT_OK(new_versions->Recover(column_families_, false));
    const auto& wals = new_versions->GetWalSet().GetWals();
    ASSERT_EQ(wals.size(), 1);
    ASSERT_TRUE(wals.find(kNonClosedLogNumber) != wals.end());
    ASSERT_FALSE(wals.at(kNonClosedLogNumber).HasSyncedSize());
  }

  // Force the creation of a new MANIFEST file,
  // only the non-closed WAL should be written to the new MANIFEST.
  {
    std::vector<WalAddition> wal_additions;
    SyncPoint::GetInstance()->SetCallBack(
        "VersionSet::WriteCurrentStateToManifest:SaveWal", [&](void* arg) {
          VersionEdit* edit = reinterpret_cast<VersionEdit*>(arg);
          ASSERT_TRUE(edit->IsWalAddition());
          for (auto& addition : edit->GetWalAdditions()) {
            wal_additions.push_back(addition);
          }
        });
    SyncPoint::GetInstance()->EnableProcessing();

    CreateNewManifest();

    SyncPoint::GetInstance()->DisableProcessing();
    SyncPoint::GetInstance()->ClearAllCallBacks();

    ASSERT_EQ(wal_additions.size(), 1);
    ASSERT_EQ(wal_additions[0].GetLogNumber(), kNonClosedLogNumber);
    ASSERT_FALSE(wal_additions[0].GetMetadata().HasSyncedSize());
  }

  // Recover from the new MANIFEST, only the non-closed WAL should show up.
  {
    std::unique_ptr<VersionSet> new_versions(
        new VersionSet(dbname_, &db_options_, env_options_, table_cache_.get(),
                       &write_buffer_manager_, &write_controller_,
                       /*block_cache_tracer=*/nullptr, /*io_tracer=*/nullptr));
    ASSERT_OK(new_versions->Recover(column_families_, false));
    const auto& wals = new_versions->GetWalSet().GetWals();
    ASSERT_EQ(wals.size(), 1);
    ASSERT_TRUE(wals.find(kNonClosedLogNumber) != wals.end());
    ASSERT_FALSE(wals.at(kNonClosedLogNumber).HasSyncedSize());
  }
}

TEST_F(VersionSetTest, WalCreateTwice) {
  NewDB();

  constexpr WalNumber kLogNumber = 10;

  VersionEdit edit;
  edit.AddWal(kLogNumber);

  ASSERT_OK(LogAndApplyToDefaultCF(edit));

  Status s = LogAndApplyToDefaultCF(edit);
  ASSERT_TRUE(s.IsCorruption());
  ASSERT_TRUE(s.ToString().find("WAL 10 is created more than once") !=
              std::string::npos)
      << s.ToString();
}

TEST_F(VersionSetTest, WalCreateAfterClose) {
  NewDB();

  constexpr WalNumber kLogNumber = 10;
  constexpr uint64_t kSizeInBytes = 111;

  {
    // Add a closed WAL.
    VersionEdit edit;
    edit.AddWal(kLogNumber);
    WalMetadata wal(kSizeInBytes);
    edit.AddWal(kLogNumber, wal);

    ASSERT_OK(LogAndApplyToDefaultCF(edit));
  }

  {
    // Create the same WAL again.
    VersionEdit edit;
    edit.AddWal(kLogNumber);

    Status s = LogAndApplyToDefaultCF(edit);
    ASSERT_TRUE(s.IsCorruption());
    ASSERT_TRUE(s.ToString().find("WAL 10 is created more than once") !=
                std::string::npos)
        << s.ToString();
  }
}

TEST_F(VersionSetTest, AddWalWithSmallerSize) {
  NewDB();

  constexpr WalNumber kLogNumber = 10;
  constexpr uint64_t kSizeInBytes = 111;

  {
    // Add a closed WAL.
    VersionEdit edit;
    WalMetadata wal(kSizeInBytes);
    edit.AddWal(kLogNumber, wal);

    ASSERT_OK(LogAndApplyToDefaultCF(edit));
  }

  {
    // Add the same WAL with smaller synced size.
    VersionEdit edit;
    WalMetadata wal(kSizeInBytes / 2);
    edit.AddWal(kLogNumber, wal);

    Status s = LogAndApplyToDefaultCF(edit);
    ASSERT_TRUE(s.IsCorruption());
    ASSERT_TRUE(
        s.ToString().find(
            "WAL 10 must not have smaller synced size than previous one") !=
        std::string::npos)
        << s.ToString();
  }
}

TEST_F(VersionSetTest, DeleteNonExistingWal) {
  NewDB();

  constexpr WalNumber kLogNumber = 10;
  constexpr WalNumber kNonExistingNumber = 11;
  constexpr uint64_t kSizeInBytes = 111;

  {
    // Add a closed WAL.
    VersionEdit edit;
    WalMetadata wal(kSizeInBytes);
    edit.AddWal(kLogNumber, wal);

    ASSERT_OK(LogAndApplyToDefaultCF(edit));
  }

  {
    // Delete a non-existing WAL.
    VersionEdit edit;
    edit.DeleteWal(kNonExistingNumber);

    Status s = LogAndApplyToDefaultCF(edit);
    ASSERT_TRUE(s.IsCorruption());
    ASSERT_TRUE(s.ToString().find("WAL 11 must exist before deletion") !=
                std::string::npos)
        << s.ToString();
  }
}

TEST_F(VersionSetTest, AtomicGroupWithWalEdits) {
  NewDB();

  constexpr int kAtomicGroupSize = 10;
  constexpr uint64_t kNumWals = 5;
  const std::string kDBId = "db_db";

  int remaining = kAtomicGroupSize;
  autovector<std::unique_ptr<VersionEdit>> edits;
  // Add 5 WALs.
  for (uint64_t i = 1; i <= kNumWals; i++) {
    edits.emplace_back(new VersionEdit);
    // WAL's size equals its log number.
    edits.back()->AddWal(i, WalMetadata(i));
    edits.back()->MarkAtomicGroup(--remaining);
  }
  // One edit with the min log number set.
  edits.emplace_back(new VersionEdit);
  edits.back()->SetDBId(kDBId);
  edits.back()->MarkAtomicGroup(--remaining);
  // Delete the first added 4 WALs.
  for (uint64_t i = 1; i < kNumWals; i++) {
    edits.emplace_back(new VersionEdit);
    edits.back()->DeleteWal(i);
    edits.back()->MarkAtomicGroup(--remaining);
  }
  ASSERT_EQ(remaining, 0);

  Status s = LogAndApplyToDefaultCF(edits);

  // Recover a new VersionSet, the min log number and the last WAL should be
  // kept.
  {
    std::unique_ptr<VersionSet> new_versions(
        new VersionSet(dbname_, &db_options_, env_options_, table_cache_.get(),
                       &write_buffer_manager_, &write_controller_,
                       /*block_cache_tracer=*/nullptr, /*io_tracer=*/nullptr));
    std::string db_id;
    ASSERT_OK(
        new_versions->Recover(column_families_, /*read_only=*/false, &db_id));

    ASSERT_EQ(db_id, kDBId);

    const auto& wals = new_versions->GetWalSet().GetWals();
    ASSERT_EQ(wals.size(), 1);
    ASSERT_TRUE(wals.find(kNumWals) != wals.end());
    ASSERT_TRUE(wals.at(kNumWals).HasSyncedSize());
    ASSERT_EQ(wals.at(kNumWals).GetSyncedSizeInBytes(), kNumWals);
  }
}

class VersionSetAtomicGroupTest : public VersionSetTestBase,
                                  public testing::Test {
 public:
  VersionSetAtomicGroupTest()
      : VersionSetTestBase("version_set_atomic_group_test") {}

  void SetUp() override {
    PrepareManifest(&column_families_, &last_seqno_, &log_writer_);
    SetupTestSyncPoints();
  }

  void SetupValidAtomicGroup(int atomic_group_size) {
    edits_.resize(atomic_group_size);
    int remaining = atomic_group_size;
    for (size_t i = 0; i != edits_.size(); ++i) {
      edits_[i].SetLogNumber(0);
      edits_[i].SetNextFile(2);
      edits_[i].MarkAtomicGroup(--remaining);
      edits_[i].SetLastSequence(last_seqno_++);
    }
    ASSERT_OK(SetCurrentFile(fs_.get(), dbname_, 1, nullptr));
  }

  void SetupIncompleteTrailingAtomicGroup(int atomic_group_size) {
    edits_.resize(atomic_group_size);
    int remaining = atomic_group_size;
    for (size_t i = 0; i != edits_.size(); ++i) {
      edits_[i].SetLogNumber(0);
      edits_[i].SetNextFile(2);
      edits_[i].MarkAtomicGroup(--remaining);
      edits_[i].SetLastSequence(last_seqno_++);
    }
    ASSERT_OK(SetCurrentFile(fs_.get(), dbname_, 1, nullptr));
  }

  void SetupCorruptedAtomicGroup(int atomic_group_size) {
    edits_.resize(atomic_group_size);
    int remaining = atomic_group_size;
    for (size_t i = 0; i != edits_.size(); ++i) {
      edits_[i].SetLogNumber(0);
      edits_[i].SetNextFile(2);
      if (i != ((size_t)atomic_group_size / 2)) {
        edits_[i].MarkAtomicGroup(--remaining);
      }
      edits_[i].SetLastSequence(last_seqno_++);
    }
    ASSERT_OK(SetCurrentFile(fs_.get(), dbname_, 1, nullptr));
  }

  void SetupIncorrectAtomicGroup(int atomic_group_size) {
    edits_.resize(atomic_group_size);
    int remaining = atomic_group_size;
    for (size_t i = 0; i != edits_.size(); ++i) {
      edits_[i].SetLogNumber(0);
      edits_[i].SetNextFile(2);
      if (i != 1) {
        edits_[i].MarkAtomicGroup(--remaining);
      } else {
        edits_[i].MarkAtomicGroup(remaining--);
      }
      edits_[i].SetLastSequence(last_seqno_++);
    }
    ASSERT_OK(SetCurrentFile(fs_.get(), dbname_, 1, nullptr));
  }

  void SetupTestSyncPoints() {
    SyncPoint::GetInstance()->DisableProcessing();
    SyncPoint::GetInstance()->ClearAllCallBacks();
    SyncPoint::GetInstance()->SetCallBack(
        "AtomicGroupReadBuffer::AddEdit:FirstInAtomicGroup", [&](void* arg) {
          VersionEdit* e = reinterpret_cast<VersionEdit*>(arg);
          EXPECT_EQ(edits_.front().DebugString(),
                    e->DebugString());  // compare based on value
          first_in_atomic_group_ = true;
        });
    SyncPoint::GetInstance()->SetCallBack(
        "AtomicGroupReadBuffer::AddEdit:LastInAtomicGroup", [&](void* arg) {
          VersionEdit* e = reinterpret_cast<VersionEdit*>(arg);
          EXPECT_EQ(edits_.back().DebugString(),
                    e->DebugString());  // compare based on value
          EXPECT_TRUE(first_in_atomic_group_);
          last_in_atomic_group_ = true;
        });
    SyncPoint::GetInstance()->SetCallBack(
        "VersionSet::ReadAndRecover:RecoveredEdits", [&](void* arg) {
          num_recovered_edits_ = *reinterpret_cast<int*>(arg);
        });
    SyncPoint::GetInstance()->SetCallBack(
        "ReactiveVersionSet::ReadAndApply:AppliedEdits",
        [&](void* arg) { num_applied_edits_ = *reinterpret_cast<int*>(arg); });
    SyncPoint::GetInstance()->SetCallBack(
        "AtomicGroupReadBuffer::AddEdit:AtomicGroup",
        [&](void* /* arg */) { ++num_edits_in_atomic_group_; });
    SyncPoint::GetInstance()->SetCallBack(
        "AtomicGroupReadBuffer::AddEdit:AtomicGroupMixedWithNormalEdits",
        [&](void* arg) {
          corrupted_edit_ = *reinterpret_cast<VersionEdit*>(arg);
        });
    SyncPoint::GetInstance()->SetCallBack(
        "AtomicGroupReadBuffer::AddEdit:IncorrectAtomicGroupSize",
        [&](void* arg) {
          edit_with_incorrect_group_size_ =
              *reinterpret_cast<VersionEdit*>(arg);
        });
    SyncPoint::GetInstance()->EnableProcessing();
  }

  void AddNewEditsToLog(int num_edits) {
    for (int i = 0; i < num_edits; i++) {
      std::string record;
      edits_[i].EncodeTo(&record);
      ASSERT_OK(log_writer_->AddRecord(record));
    }
  }

  void TearDown() override {
    SyncPoint::GetInstance()->DisableProcessing();
    SyncPoint::GetInstance()->ClearAllCallBacks();
    log_writer_.reset();
  }

 protected:
  std::vector<ColumnFamilyDescriptor> column_families_;
  SequenceNumber last_seqno_;
  std::vector<VersionEdit> edits_;
  bool first_in_atomic_group_ = false;
  bool last_in_atomic_group_ = false;
  int num_edits_in_atomic_group_ = 0;
  int num_recovered_edits_ = 0;
  int num_applied_edits_ = 0;
  VersionEdit corrupted_edit_;
  VersionEdit edit_with_incorrect_group_size_;
  std::unique_ptr<log::Writer> log_writer_;
};

TEST_F(VersionSetAtomicGroupTest, HandleValidAtomicGroupWithVersionSetRecover) {
  const int kAtomicGroupSize = 3;
  SetupValidAtomicGroup(kAtomicGroupSize);
  AddNewEditsToLog(kAtomicGroupSize);
  EXPECT_OK(versions_->Recover(column_families_, false));
  EXPECT_EQ(column_families_.size(),
            versions_->GetColumnFamilySet()->NumberOfColumnFamilies());
  EXPECT_TRUE(first_in_atomic_group_);
  EXPECT_TRUE(last_in_atomic_group_);
  EXPECT_EQ(num_initial_edits_ + kAtomicGroupSize, num_recovered_edits_);
  EXPECT_EQ(0, num_applied_edits_);
}

TEST_F(VersionSetAtomicGroupTest,
       HandleValidAtomicGroupWithReactiveVersionSetRecover) {
  const int kAtomicGroupSize = 3;
  SetupValidAtomicGroup(kAtomicGroupSize);
  AddNewEditsToLog(kAtomicGroupSize);
  std::unique_ptr<log::FragmentBufferedReader> manifest_reader;
  std::unique_ptr<log::Reader::Reporter> manifest_reporter;
  std::unique_ptr<Status> manifest_reader_status;
  EXPECT_OK(reactive_versions_->Recover(column_families_, &manifest_reader,
                                        &manifest_reporter,
                                        &manifest_reader_status));
  EXPECT_EQ(column_families_.size(),
            reactive_versions_->GetColumnFamilySet()->NumberOfColumnFamilies());
  EXPECT_TRUE(first_in_atomic_group_);
  EXPECT_TRUE(last_in_atomic_group_);
  // The recover should clean up the replay buffer.
  EXPECT_TRUE(reactive_versions_->TEST_read_edits_in_atomic_group() == 0);
  EXPECT_TRUE(reactive_versions_->replay_buffer().size() == 0);
  EXPECT_EQ(num_initial_edits_ + kAtomicGroupSize, num_recovered_edits_);
  EXPECT_EQ(0, num_applied_edits_);
}

TEST_F(VersionSetAtomicGroupTest,
       HandleValidAtomicGroupWithReactiveVersionSetReadAndApply) {
  const int kAtomicGroupSize = 3;
  SetupValidAtomicGroup(kAtomicGroupSize);
  std::unique_ptr<log::FragmentBufferedReader> manifest_reader;
  std::unique_ptr<log::Reader::Reporter> manifest_reporter;
  std::unique_ptr<Status> manifest_reader_status;
  EXPECT_OK(reactive_versions_->Recover(column_families_, &manifest_reader,
                                        &manifest_reporter,
                                        &manifest_reader_status));
  AddNewEditsToLog(kAtomicGroupSize);
  InstrumentedMutex mu;
  std::unordered_set<ColumnFamilyData*> cfds_changed;
  mu.Lock();
  EXPECT_OK(
      reactive_versions_->ReadAndApply(&mu, &manifest_reader, &cfds_changed));
  mu.Unlock();
  EXPECT_TRUE(first_in_atomic_group_);
  EXPECT_TRUE(last_in_atomic_group_);
  // The recover should clean up the replay buffer.
  EXPECT_TRUE(reactive_versions_->TEST_read_edits_in_atomic_group() == 0);
  EXPECT_TRUE(reactive_versions_->replay_buffer().size() == 0);
  EXPECT_EQ(num_initial_edits_, num_recovered_edits_);
  EXPECT_EQ(kAtomicGroupSize, num_applied_edits_);
}

TEST_F(VersionSetAtomicGroupTest,
       HandleIncompleteTrailingAtomicGroupWithVersionSetRecover) {
  const int kAtomicGroupSize = 4;
  const int kNumberOfPersistedVersionEdits = kAtomicGroupSize - 1;
  SetupIncompleteTrailingAtomicGroup(kAtomicGroupSize);
  AddNewEditsToLog(kNumberOfPersistedVersionEdits);
  EXPECT_OK(versions_->Recover(column_families_, false));
  EXPECT_EQ(column_families_.size(),
            versions_->GetColumnFamilySet()->NumberOfColumnFamilies());
  EXPECT_TRUE(first_in_atomic_group_);
  EXPECT_FALSE(last_in_atomic_group_);
  EXPECT_EQ(kNumberOfPersistedVersionEdits, num_edits_in_atomic_group_);
  EXPECT_EQ(num_initial_edits_, num_recovered_edits_);
  EXPECT_EQ(0, num_applied_edits_);
}

TEST_F(VersionSetAtomicGroupTest,
       HandleIncompleteTrailingAtomicGroupWithReactiveVersionSetRecover) {
  const int kAtomicGroupSize = 4;
  const int kNumberOfPersistedVersionEdits = kAtomicGroupSize - 1;
  SetupIncompleteTrailingAtomicGroup(kAtomicGroupSize);
  AddNewEditsToLog(kNumberOfPersistedVersionEdits);
  std::unique_ptr<log::FragmentBufferedReader> manifest_reader;
  std::unique_ptr<log::Reader::Reporter> manifest_reporter;
  std::unique_ptr<Status> manifest_reader_status;
  EXPECT_OK(reactive_versions_->Recover(column_families_, &manifest_reader,
                                        &manifest_reporter,
                                        &manifest_reader_status));
  EXPECT_EQ(column_families_.size(),
            reactive_versions_->GetColumnFamilySet()->NumberOfColumnFamilies());
  EXPECT_TRUE(first_in_atomic_group_);
  EXPECT_FALSE(last_in_atomic_group_);
  EXPECT_EQ(kNumberOfPersistedVersionEdits, num_edits_in_atomic_group_);
  // Reactive version set should store the edits in the replay buffer.
  EXPECT_TRUE(reactive_versions_->TEST_read_edits_in_atomic_group() ==
              kNumberOfPersistedVersionEdits);
  EXPECT_TRUE(reactive_versions_->replay_buffer().size() == kAtomicGroupSize);
  // Write the last record. The reactive version set should now apply all
  // edits.
  std::string last_record;
  edits_[kAtomicGroupSize - 1].EncodeTo(&last_record);
  EXPECT_OK(log_writer_->AddRecord(last_record));
  InstrumentedMutex mu;
  std::unordered_set<ColumnFamilyData*> cfds_changed;
  mu.Lock();
  EXPECT_OK(
      reactive_versions_->ReadAndApply(&mu, &manifest_reader, &cfds_changed));
  mu.Unlock();
  // Reactive version set should be empty now.
  EXPECT_TRUE(reactive_versions_->TEST_read_edits_in_atomic_group() == 0);
  EXPECT_TRUE(reactive_versions_->replay_buffer().size() == 0);
  EXPECT_EQ(num_initial_edits_, num_recovered_edits_);
  EXPECT_EQ(kAtomicGroupSize, num_applied_edits_);
}

TEST_F(VersionSetAtomicGroupTest,
       HandleIncompleteTrailingAtomicGroupWithReactiveVersionSetReadAndApply) {
  const int kAtomicGroupSize = 4;
  const int kNumberOfPersistedVersionEdits = kAtomicGroupSize - 1;
  SetupIncompleteTrailingAtomicGroup(kAtomicGroupSize);
  std::unique_ptr<log::FragmentBufferedReader> manifest_reader;
  std::unique_ptr<log::Reader::Reporter> manifest_reporter;
  std::unique_ptr<Status> manifest_reader_status;
  // No edits in an atomic group.
  EXPECT_OK(reactive_versions_->Recover(column_families_, &manifest_reader,
                                        &manifest_reporter,
                                        &manifest_reader_status));
  EXPECT_EQ(column_families_.size(),
            reactive_versions_->GetColumnFamilySet()->NumberOfColumnFamilies());
  // Write a few edits in an atomic group.
  AddNewEditsToLog(kNumberOfPersistedVersionEdits);
  InstrumentedMutex mu;
  std::unordered_set<ColumnFamilyData*> cfds_changed;
  mu.Lock();
  EXPECT_OK(
      reactive_versions_->ReadAndApply(&mu, &manifest_reader, &cfds_changed));
  mu.Unlock();
  EXPECT_TRUE(first_in_atomic_group_);
  EXPECT_FALSE(last_in_atomic_group_);
  EXPECT_EQ(kNumberOfPersistedVersionEdits, num_edits_in_atomic_group_);
  // Reactive version set should store the edits in the replay buffer.
  EXPECT_TRUE(reactive_versions_->TEST_read_edits_in_atomic_group() ==
              kNumberOfPersistedVersionEdits);
  EXPECT_TRUE(reactive_versions_->replay_buffer().size() == kAtomicGroupSize);
  EXPECT_EQ(num_initial_edits_, num_recovered_edits_);
  EXPECT_EQ(0, num_applied_edits_);
}

TEST_F(VersionSetAtomicGroupTest,
       HandleCorruptedAtomicGroupWithVersionSetRecover) {
  const int kAtomicGroupSize = 4;
  SetupCorruptedAtomicGroup(kAtomicGroupSize);
  AddNewEditsToLog(kAtomicGroupSize);
  EXPECT_NOK(versions_->Recover(column_families_, false));
  EXPECT_EQ(column_families_.size(),
            versions_->GetColumnFamilySet()->NumberOfColumnFamilies());
  EXPECT_EQ(edits_[kAtomicGroupSize / 2].DebugString(),
            corrupted_edit_.DebugString());
}

TEST_F(VersionSetAtomicGroupTest,
       HandleCorruptedAtomicGroupWithReactiveVersionSetRecover) {
  const int kAtomicGroupSize = 4;
  SetupCorruptedAtomicGroup(kAtomicGroupSize);
  AddNewEditsToLog(kAtomicGroupSize);
  std::unique_ptr<log::FragmentBufferedReader> manifest_reader;
  std::unique_ptr<log::Reader::Reporter> manifest_reporter;
  std::unique_ptr<Status> manifest_reader_status;
  EXPECT_NOK(reactive_versions_->Recover(column_families_, &manifest_reader,
                                         &manifest_reporter,
                                         &manifest_reader_status));
  EXPECT_EQ(column_families_.size(),
            reactive_versions_->GetColumnFamilySet()->NumberOfColumnFamilies());
  EXPECT_EQ(edits_[kAtomicGroupSize / 2].DebugString(),
            corrupted_edit_.DebugString());
}

TEST_F(VersionSetAtomicGroupTest,
       HandleCorruptedAtomicGroupWithReactiveVersionSetReadAndApply) {
  const int kAtomicGroupSize = 4;
  SetupCorruptedAtomicGroup(kAtomicGroupSize);
  InstrumentedMutex mu;
  std::unordered_set<ColumnFamilyData*> cfds_changed;
  std::unique_ptr<log::FragmentBufferedReader> manifest_reader;
  std::unique_ptr<log::Reader::Reporter> manifest_reporter;
  std::unique_ptr<Status> manifest_reader_status;
  EXPECT_OK(reactive_versions_->Recover(column_families_, &manifest_reader,
                                        &manifest_reporter,
                                        &manifest_reader_status));
  // Write the corrupted edits.
  AddNewEditsToLog(kAtomicGroupSize);
  mu.Lock();
  EXPECT_NOK(
      reactive_versions_->ReadAndApply(&mu, &manifest_reader, &cfds_changed));
  mu.Unlock();
  EXPECT_EQ(edits_[kAtomicGroupSize / 2].DebugString(),
            corrupted_edit_.DebugString());
}

TEST_F(VersionSetAtomicGroupTest,
       HandleIncorrectAtomicGroupSizeWithVersionSetRecover) {
  const int kAtomicGroupSize = 4;
  SetupIncorrectAtomicGroup(kAtomicGroupSize);
  AddNewEditsToLog(kAtomicGroupSize);
  EXPECT_NOK(versions_->Recover(column_families_, false));
  EXPECT_EQ(column_families_.size(),
            versions_->GetColumnFamilySet()->NumberOfColumnFamilies());
  EXPECT_EQ(edits_[1].DebugString(),
            edit_with_incorrect_group_size_.DebugString());
}

TEST_F(VersionSetAtomicGroupTest,
       HandleIncorrectAtomicGroupSizeWithReactiveVersionSetRecover) {
  const int kAtomicGroupSize = 4;
  SetupIncorrectAtomicGroup(kAtomicGroupSize);
  AddNewEditsToLog(kAtomicGroupSize);
  std::unique_ptr<log::FragmentBufferedReader> manifest_reader;
  std::unique_ptr<log::Reader::Reporter> manifest_reporter;
  std::unique_ptr<Status> manifest_reader_status;
  EXPECT_NOK(reactive_versions_->Recover(column_families_, &manifest_reader,
                                         &manifest_reporter,
                                         &manifest_reader_status));
  EXPECT_EQ(column_families_.size(),
            reactive_versions_->GetColumnFamilySet()->NumberOfColumnFamilies());
  EXPECT_EQ(edits_[1].DebugString(),
            edit_with_incorrect_group_size_.DebugString());
}

TEST_F(VersionSetAtomicGroupTest,
       HandleIncorrectAtomicGroupSizeWithReactiveVersionSetReadAndApply) {
  const int kAtomicGroupSize = 4;
  SetupIncorrectAtomicGroup(kAtomicGroupSize);
  InstrumentedMutex mu;
  std::unordered_set<ColumnFamilyData*> cfds_changed;
  std::unique_ptr<log::FragmentBufferedReader> manifest_reader;
  std::unique_ptr<log::Reader::Reporter> manifest_reporter;
  std::unique_ptr<Status> manifest_reader_status;
  EXPECT_OK(reactive_versions_->Recover(column_families_, &manifest_reader,
                                        &manifest_reporter,
                                        &manifest_reader_status));
  AddNewEditsToLog(kAtomicGroupSize);
  mu.Lock();
  EXPECT_NOK(
      reactive_versions_->ReadAndApply(&mu, &manifest_reader, &cfds_changed));
  mu.Unlock();
  EXPECT_EQ(edits_[1].DebugString(),
            edit_with_incorrect_group_size_.DebugString());
}

class VersionSetTestDropOneCF : public VersionSetTestBase,
                                public testing::TestWithParam<std::string> {
 public:
  VersionSetTestDropOneCF()
      : VersionSetTestBase("version_set_test_drop_one_cf") {}
};

// This test simulates the following execution sequence
// Time  thread1                  bg_flush_thr
//  |                             Prepare version edits (e1,e2,e3) for atomic
//  |                             flush cf1, cf2, cf3
//  |    Enqueue e to drop cfi
//  |    to manifest_writers_
//  |                             Enqueue (e1,e2,e3) to manifest_writers_
//  |
//  |    Apply e,
//  |    cfi.IsDropped() is true
//  |                             Apply (e1,e2,e3),
//  |                             since cfi.IsDropped() == true, we need to
//  |                             drop ei and write the rest to MANIFEST.
//  V
//
//  Repeat the test for i = 1, 2, 3 to simulate dropping the first, middle and
//  last column family in an atomic group.
TEST_P(VersionSetTestDropOneCF, HandleDroppedColumnFamilyInAtomicGroup) {
  std::vector<ColumnFamilyDescriptor> column_families;
  SequenceNumber last_seqno;
  std::unique_ptr<log::Writer> log_writer;
  PrepareManifest(&column_families, &last_seqno, &log_writer);
  Status s = SetCurrentFile(fs_.get(), dbname_, 1, nullptr);
  ASSERT_OK(s);

  EXPECT_OK(versions_->Recover(column_families, false /* read_only */));
  EXPECT_EQ(column_families.size(),
            versions_->GetColumnFamilySet()->NumberOfColumnFamilies());

  const int kAtomicGroupSize = 3;
  const std::vector<std::string> non_default_cf_names = {
      kColumnFamilyName1, kColumnFamilyName2, kColumnFamilyName3};

  // Drop one column family
  VersionEdit drop_cf_edit;
  drop_cf_edit.DropColumnFamily();
  const std::string cf_to_drop_name(GetParam());
  auto cfd_to_drop =
      versions_->GetColumnFamilySet()->GetColumnFamily(cf_to_drop_name);
  ASSERT_NE(nullptr, cfd_to_drop);
  // Increase its refcount because cfd_to_drop is used later, and we need to
  // prevent it from being deleted.
  cfd_to_drop->Ref();
  drop_cf_edit.SetColumnFamily(cfd_to_drop->GetID());
  mutex_.Lock();
  s = versions_->LogAndApply(cfd_to_drop,
                             *cfd_to_drop->GetLatestMutableCFOptions(),
                             &drop_cf_edit, &mutex_);
  mutex_.Unlock();
  ASSERT_OK(s);

  std::vector<VersionEdit> edits(kAtomicGroupSize);
  uint32_t remaining = kAtomicGroupSize;
  size_t i = 0;
  autovector<ColumnFamilyData*> cfds;
  autovector<const MutableCFOptions*> mutable_cf_options_list;
  autovector<autovector<VersionEdit*>> edit_lists;
  for (const auto& cf_name : non_default_cf_names) {
    auto cfd = (cf_name != cf_to_drop_name)
                   ? versions_->GetColumnFamilySet()->GetColumnFamily(cf_name)
                   : cfd_to_drop;
    ASSERT_NE(nullptr, cfd);
    cfds.push_back(cfd);
    mutable_cf_options_list.emplace_back(cfd->GetLatestMutableCFOptions());
    edits[i].SetColumnFamily(cfd->GetID());
    edits[i].SetLogNumber(0);
    edits[i].SetNextFile(2);
    edits[i].MarkAtomicGroup(--remaining);
    edits[i].SetLastSequence(last_seqno++);
    autovector<VersionEdit*> tmp_edits;
    tmp_edits.push_back(&edits[i]);
    edit_lists.emplace_back(tmp_edits);
    ++i;
  }
  int called = 0;
  SyncPoint::GetInstance()->DisableProcessing();
  SyncPoint::GetInstance()->ClearAllCallBacks();
  SyncPoint::GetInstance()->SetCallBack(
      "VersionSet::ProcessManifestWrites:CheckOneAtomicGroup", [&](void* arg) {
        std::vector<VersionEdit*>* tmp_edits =
            reinterpret_cast<std::vector<VersionEdit*>*>(arg);
        EXPECT_EQ(kAtomicGroupSize - 1, tmp_edits->size());
        for (const auto e : *tmp_edits) {
          bool found = false;
          for (const auto& e2 : edits) {
            if (&e2 == e) {
              found = true;
              break;
            }
          }
          ASSERT_TRUE(found);
        }
        ++called;
      });
  SyncPoint::GetInstance()->EnableProcessing();
  mutex_.Lock();
  s = versions_->LogAndApply(cfds, mutable_cf_options_list, edit_lists,
                             &mutex_);
  mutex_.Unlock();
  ASSERT_OK(s);
  ASSERT_EQ(1, called);
  if (cfd_to_drop->Unref()) {
    delete cfd_to_drop;
    cfd_to_drop = nullptr;
  }
}

INSTANTIATE_TEST_CASE_P(
    AtomicGroup, VersionSetTestDropOneCF,
    testing::Values(VersionSetTestBase::kColumnFamilyName1,
                    VersionSetTestBase::kColumnFamilyName2,
                    VersionSetTestBase::kColumnFamilyName3));

class EmptyDefaultCfNewManifest : public VersionSetTestBase,
                                  public testing::Test {
 public:
  EmptyDefaultCfNewManifest() : VersionSetTestBase("version_set_new_db_test") {}
  // Emulate DBImpl::NewDB()
  void PrepareManifest(std::vector<ColumnFamilyDescriptor>* /*column_families*/,
                       SequenceNumber* /*last_seqno*/,
                       std::unique_ptr<log::Writer>* log_writer) override {
    assert(log_writer != nullptr);
    VersionEdit new_db;
    new_db.SetLogNumber(0);
    std::unique_ptr<WritableFile> file;
    const std::string manifest_path = DescriptorFileName(dbname_, 1);
    Status s = env_->NewWritableFile(
        manifest_path, &file, env_->OptimizeForManifestWrite(env_options_));
    ASSERT_OK(s);
    std::unique_ptr<WritableFileWriter> file_writer(
        new WritableFileWriter(NewLegacyWritableFileWrapper(std::move(file)),
                               manifest_path, env_options_));
    log_writer->reset(new log::Writer(std::move(file_writer), 0, true));
    std::string record;
    ASSERT_TRUE(new_db.EncodeTo(&record));
    s = (*log_writer)->AddRecord(record);
    ASSERT_OK(s);
    // Create new column family
    VersionEdit new_cf;
    new_cf.AddColumnFamily(VersionSetTestBase::kColumnFamilyName1);
    new_cf.SetColumnFamily(1);
    new_cf.SetLastSequence(2);
    new_cf.SetNextFile(2);
    record.clear();
    ASSERT_TRUE(new_cf.EncodeTo(&record));
    s = (*log_writer)->AddRecord(record);
    ASSERT_OK(s);
  }

 protected:
  bool write_dbid_to_manifest_ = false;
  std::unique_ptr<log::Writer> log_writer_;
};

// Create db, create column family. Cf creation will switch to a new MANIFEST.
// Then reopen db, trying to recover.
TEST_F(EmptyDefaultCfNewManifest, Recover) {
  PrepareManifest(nullptr, nullptr, &log_writer_);
  log_writer_.reset();
  Status s =
      SetCurrentFile(fs_.get(), dbname_, 1, /*directory_to_fsync=*/nullptr);
  ASSERT_OK(s);
  std::string manifest_path;
  VerifyManifest(&manifest_path);
  std::vector<ColumnFamilyDescriptor> column_families;
  column_families.emplace_back(kDefaultColumnFamilyName, cf_options_);
  column_families.emplace_back(VersionSetTestBase::kColumnFamilyName1,
                               cf_options_);
  std::string db_id;
  bool has_missing_table_file = false;
  s = versions_->TryRecoverFromOneManifest(
      manifest_path, column_families, false, &db_id, &has_missing_table_file);
  ASSERT_OK(s);
  ASSERT_FALSE(has_missing_table_file);
}

class VersionSetTestEmptyDb
    : public VersionSetTestBase,
      public testing::TestWithParam<
          std::tuple<bool, bool, std::vector<std::string>>> {
 public:
  static const std::string kUnknownColumnFamilyName;
  VersionSetTestEmptyDb() : VersionSetTestBase("version_set_test_empty_db") {}

 protected:
  void PrepareManifest(std::vector<ColumnFamilyDescriptor>* /*column_families*/,
                       SequenceNumber* /*last_seqno*/,
                       std::unique_ptr<log::Writer>* log_writer) override {
    assert(nullptr != log_writer);
    VersionEdit new_db;
    if (db_options_.write_dbid_to_manifest) {
      DBOptions tmp_db_options;
      tmp_db_options.env = env_;
      std::unique_ptr<DBImpl> impl(new DBImpl(tmp_db_options, dbname_));
      std::string db_id;
      impl->GetDbIdentityFromIdentityFile(&db_id);
      new_db.SetDBId(db_id);
    }
    const std::string manifest_path = DescriptorFileName(dbname_, 1);
    std::unique_ptr<WritableFile> file;
    Status s = env_->NewWritableFile(
        manifest_path, &file, env_->OptimizeForManifestWrite(env_options_));
    ASSERT_OK(s);
    std::unique_ptr<WritableFileWriter> file_writer(
        new WritableFileWriter(NewLegacyWritableFileWrapper(std::move(file)),
                               manifest_path, env_options_));
    {
      log_writer->reset(new log::Writer(std::move(file_writer), 0, false));
      std::string record;
      new_db.EncodeTo(&record);
      s = (*log_writer)->AddRecord(record);
      ASSERT_OK(s);
    }
  }

  std::unique_ptr<log::Writer> log_writer_;
};

const std::string VersionSetTestEmptyDb::kUnknownColumnFamilyName = "unknown";

TEST_P(VersionSetTestEmptyDb, OpenFromIncompleteManifest0) {
  db_options_.write_dbid_to_manifest = std::get<0>(GetParam());
  PrepareManifest(nullptr, nullptr, &log_writer_);
  log_writer_.reset();
  Status s =
      SetCurrentFile(fs_.get(), dbname_, 1, /*directory_to_fsync=*/nullptr);
  ASSERT_OK(s);

  std::string manifest_path;
  VerifyManifest(&manifest_path);

  bool read_only = std::get<1>(GetParam());
  const std::vector<std::string> cf_names = std::get<2>(GetParam());

  std::vector<ColumnFamilyDescriptor> column_families;
  for (const auto& cf_name : cf_names) {
    column_families.emplace_back(cf_name, cf_options_);
  }

  std::string db_id;
  bool has_missing_table_file = false;
  s = versions_->TryRecoverFromOneManifest(manifest_path, column_families,
                                           read_only, &db_id,
                                           &has_missing_table_file);
  auto iter =
      std::find(cf_names.begin(), cf_names.end(), kDefaultColumnFamilyName);
  if (iter == cf_names.end()) {
    ASSERT_TRUE(s.IsInvalidArgument());
  } else {
    ASSERT_TRUE(s.IsCorruption());
  }
}

TEST_P(VersionSetTestEmptyDb, OpenFromIncompleteManifest1) {
  db_options_.write_dbid_to_manifest = std::get<0>(GetParam());
  PrepareManifest(nullptr, nullptr, &log_writer_);
  // Only a subset of column families in the MANIFEST.
  VersionEdit new_cf1;
  new_cf1.AddColumnFamily(VersionSetTestBase::kColumnFamilyName1);
  new_cf1.SetColumnFamily(1);
  Status s;
  {
    std::string record;
    new_cf1.EncodeTo(&record);
    s = log_writer_->AddRecord(record);
    ASSERT_OK(s);
  }
  log_writer_.reset();
  s = SetCurrentFile(fs_.get(), dbname_, 1, /*directory_to_fsync=*/nullptr);
  ASSERT_OK(s);

  std::string manifest_path;
  VerifyManifest(&manifest_path);

  bool read_only = std::get<1>(GetParam());
  const std::vector<std::string>& cf_names = std::get<2>(GetParam());
  std::vector<ColumnFamilyDescriptor> column_families;
  for (const auto& cf_name : cf_names) {
    column_families.emplace_back(cf_name, cf_options_);
  }
  std::string db_id;
  bool has_missing_table_file = false;
  s = versions_->TryRecoverFromOneManifest(manifest_path, column_families,
                                           read_only, &db_id,
                                           &has_missing_table_file);
  auto iter =
      std::find(cf_names.begin(), cf_names.end(), kDefaultColumnFamilyName);
  if (iter == cf_names.end()) {
    ASSERT_TRUE(s.IsInvalidArgument());
  } else {
    ASSERT_TRUE(s.IsCorruption());
  }
}

TEST_P(VersionSetTestEmptyDb, OpenFromInCompleteManifest2) {
  db_options_.write_dbid_to_manifest = std::get<0>(GetParam());
  PrepareManifest(nullptr, nullptr, &log_writer_);
  // Write all column families but no log_number, next_file_number and
  // last_sequence.
  const std::vector<std::string> all_cf_names = {
      kDefaultColumnFamilyName, kColumnFamilyName1, kColumnFamilyName2,
      kColumnFamilyName3};
  uint32_t cf_id = 1;
  Status s;
  for (size_t i = 1; i != all_cf_names.size(); ++i) {
    VersionEdit new_cf;
    new_cf.AddColumnFamily(all_cf_names[i]);
    new_cf.SetColumnFamily(cf_id++);
    std::string record;
    ASSERT_TRUE(new_cf.EncodeTo(&record));
    s = log_writer_->AddRecord(record);
    ASSERT_OK(s);
  }
  log_writer_.reset();
  s = SetCurrentFile(fs_.get(), dbname_, 1, /*directory_to_fsync=*/nullptr);
  ASSERT_OK(s);

  std::string manifest_path;
  VerifyManifest(&manifest_path);

  bool read_only = std::get<1>(GetParam());
  const std::vector<std::string>& cf_names = std::get<2>(GetParam());
  std::vector<ColumnFamilyDescriptor> column_families;
  for (const auto& cf_name : cf_names) {
    column_families.emplace_back(cf_name, cf_options_);
  }
  std::string db_id;
  bool has_missing_table_file = false;
  s = versions_->TryRecoverFromOneManifest(manifest_path, column_families,
                                           read_only, &db_id,
                                           &has_missing_table_file);
  auto iter =
      std::find(cf_names.begin(), cf_names.end(), kDefaultColumnFamilyName);
  if (iter == cf_names.end()) {
    ASSERT_TRUE(s.IsInvalidArgument());
  } else {
    ASSERT_TRUE(s.IsCorruption());
  }
}

TEST_P(VersionSetTestEmptyDb, OpenManifestWithUnknownCF) {
  db_options_.write_dbid_to_manifest = std::get<0>(GetParam());
  PrepareManifest(nullptr, nullptr, &log_writer_);
  // Write all column families but no log_number, next_file_number and
  // last_sequence.
  const std::vector<std::string> all_cf_names = {
      kDefaultColumnFamilyName, kColumnFamilyName1, kColumnFamilyName2,
      kColumnFamilyName3};
  uint32_t cf_id = 1;
  Status s;
  for (size_t i = 1; i != all_cf_names.size(); ++i) {
    VersionEdit new_cf;
    new_cf.AddColumnFamily(all_cf_names[i]);
    new_cf.SetColumnFamily(cf_id++);
    std::string record;
    ASSERT_TRUE(new_cf.EncodeTo(&record));
    s = log_writer_->AddRecord(record);
    ASSERT_OK(s);
  }
  {
    VersionEdit tmp_edit;
    tmp_edit.SetColumnFamily(4);
    tmp_edit.SetLogNumber(0);
    tmp_edit.SetNextFile(2);
    tmp_edit.SetLastSequence(0);
    std::string record;
    ASSERT_TRUE(tmp_edit.EncodeTo(&record));
    s = log_writer_->AddRecord(record);
    ASSERT_OK(s);
  }
  log_writer_.reset();
  s = SetCurrentFile(fs_.get(), dbname_, 1, /*directory_to_fsync=*/nullptr);
  ASSERT_OK(s);

  std::string manifest_path;
  VerifyManifest(&manifest_path);

  bool read_only = std::get<1>(GetParam());
  const std::vector<std::string>& cf_names = std::get<2>(GetParam());
  std::vector<ColumnFamilyDescriptor> column_families;
  for (const auto& cf_name : cf_names) {
    column_families.emplace_back(cf_name, cf_options_);
  }
  std::string db_id;
  bool has_missing_table_file = false;
  s = versions_->TryRecoverFromOneManifest(manifest_path, column_families,
                                           read_only, &db_id,
                                           &has_missing_table_file);
  auto iter =
      std::find(cf_names.begin(), cf_names.end(), kDefaultColumnFamilyName);
  if (iter == cf_names.end()) {
    ASSERT_TRUE(s.IsInvalidArgument());
  } else {
    ASSERT_TRUE(s.IsCorruption());
  }
}

TEST_P(VersionSetTestEmptyDb, OpenCompleteManifest) {
  db_options_.write_dbid_to_manifest = std::get<0>(GetParam());
  PrepareManifest(nullptr, nullptr, &log_writer_);
  // Write all column families but no log_number, next_file_number and
  // last_sequence.
  const std::vector<std::string> all_cf_names = {
      kDefaultColumnFamilyName, kColumnFamilyName1, kColumnFamilyName2,
      kColumnFamilyName3};
  uint32_t cf_id = 1;
  Status s;
  for (size_t i = 1; i != all_cf_names.size(); ++i) {
    VersionEdit new_cf;
    new_cf.AddColumnFamily(all_cf_names[i]);
    new_cf.SetColumnFamily(cf_id++);
    std::string record;
    ASSERT_TRUE(new_cf.EncodeTo(&record));
    s = log_writer_->AddRecord(record);
    ASSERT_OK(s);
  }
  {
    VersionEdit tmp_edit;
    tmp_edit.SetLogNumber(0);
    tmp_edit.SetNextFile(2);
    tmp_edit.SetLastSequence(0);
    std::string record;
    ASSERT_TRUE(tmp_edit.EncodeTo(&record));
    s = log_writer_->AddRecord(record);
    ASSERT_OK(s);
  }
  log_writer_.reset();
  s = SetCurrentFile(fs_.get(), dbname_, 1, /*directory_to_fsync=*/nullptr);
  ASSERT_OK(s);

  std::string manifest_path;
  VerifyManifest(&manifest_path);

  bool read_only = std::get<1>(GetParam());
  const std::vector<std::string>& cf_names = std::get<2>(GetParam());
  std::vector<ColumnFamilyDescriptor> column_families;
  for (const auto& cf_name : cf_names) {
    column_families.emplace_back(cf_name, cf_options_);
  }
  std::string db_id;
  bool has_missing_table_file = false;
  s = versions_->TryRecoverFromOneManifest(manifest_path, column_families,
                                           read_only, &db_id,
                                           &has_missing_table_file);
  auto iter =
      std::find(cf_names.begin(), cf_names.end(), kDefaultColumnFamilyName);
  if (iter == cf_names.end()) {
    ASSERT_TRUE(s.IsInvalidArgument());
  } else if (read_only) {
    ASSERT_OK(s);
    ASSERT_FALSE(has_missing_table_file);
  } else if (cf_names.size() == all_cf_names.size()) {
    ASSERT_OK(s);
    ASSERT_FALSE(has_missing_table_file);
  } else if (cf_names.size() < all_cf_names.size()) {
    ASSERT_TRUE(s.IsInvalidArgument());
  } else {
    ASSERT_OK(s);
    ASSERT_FALSE(has_missing_table_file);
    ColumnFamilyData* cfd = versions_->GetColumnFamilySet()->GetColumnFamily(
        kUnknownColumnFamilyName);
    ASSERT_EQ(nullptr, cfd);
  }
}

INSTANTIATE_TEST_CASE_P(
    BestEffortRecovery, VersionSetTestEmptyDb,
    testing::Combine(
        /*write_dbid_to_manifest=*/testing::Bool(),
        /*read_only=*/testing::Bool(),
        /*cf_names=*/
        testing::Values(
            std::vector<std::string>(),
            std::vector<std::string>({kDefaultColumnFamilyName}),
            std::vector<std::string>({VersionSetTestBase::kColumnFamilyName1,
                                      VersionSetTestBase::kColumnFamilyName2,
                                      VersionSetTestBase::kColumnFamilyName3}),
            std::vector<std::string>({kDefaultColumnFamilyName,
                                      VersionSetTestBase::kColumnFamilyName1}),
            std::vector<std::string>({kDefaultColumnFamilyName,
                                      VersionSetTestBase::kColumnFamilyName1,
                                      VersionSetTestBase::kColumnFamilyName2,
                                      VersionSetTestBase::kColumnFamilyName3}),
            std::vector<std::string>(
                {kDefaultColumnFamilyName,
                 VersionSetTestBase::kColumnFamilyName1,
                 VersionSetTestBase::kColumnFamilyName2,
                 VersionSetTestBase::kColumnFamilyName3,
                 VersionSetTestEmptyDb::kUnknownColumnFamilyName}))));

class VersionSetTestMissingFiles : public VersionSetTestBase,
                                   public testing::Test {
 public:
  VersionSetTestMissingFiles()
      : VersionSetTestBase("version_set_test_missing_files"),
        block_based_table_options_(),
        table_factory_(std::make_shared<BlockBasedTableFactory>(
            block_based_table_options_)),
        internal_comparator_(
            std::make_shared<InternalKeyComparator>(options_.comparator)) {}

 protected:
  void PrepareManifest(std::vector<ColumnFamilyDescriptor>* column_families,
                       SequenceNumber* last_seqno,
                       std::unique_ptr<log::Writer>* log_writer) override {
    assert(column_families != nullptr);
    assert(last_seqno != nullptr);
    assert(log_writer != nullptr);
    const std::string manifest = DescriptorFileName(dbname_, 1);
    std::unique_ptr<WritableFile> file;
    Status s = env_->NewWritableFile(
        manifest, &file, env_->OptimizeForManifestWrite(env_options_));
    ASSERT_OK(s);
    std::unique_ptr<WritableFileWriter> file_writer(new WritableFileWriter(
        NewLegacyWritableFileWrapper(std::move(file)), manifest, env_options_));
    log_writer->reset(new log::Writer(std::move(file_writer), 0, false));
    VersionEdit new_db;
    if (db_options_.write_dbid_to_manifest) {
      DBOptions tmp_db_options;
      tmp_db_options.env = env_;
      std::unique_ptr<DBImpl> impl(new DBImpl(tmp_db_options, dbname_));
      std::string db_id;
      impl->GetDbIdentityFromIdentityFile(&db_id);
      new_db.SetDBId(db_id);
    }
    {
      std::string record;
      ASSERT_TRUE(new_db.EncodeTo(&record));
      s = (*log_writer)->AddRecord(record);
      ASSERT_OK(s);
    }
    const std::vector<std::string> cf_names = {
        kDefaultColumnFamilyName, kColumnFamilyName1, kColumnFamilyName2,
        kColumnFamilyName3};
    uint32_t cf_id = 1;  // default cf id is 0
    cf_options_.table_factory = table_factory_;
    for (const auto& cf_name : cf_names) {
      column_families->emplace_back(cf_name, cf_options_);
      if (cf_name == kDefaultColumnFamilyName) {
        continue;
      }
      VersionEdit new_cf;
      new_cf.AddColumnFamily(cf_name);
      new_cf.SetColumnFamily(cf_id);
      std::string record;
      ASSERT_TRUE(new_cf.EncodeTo(&record));
      s = (*log_writer)->AddRecord(record);
      ASSERT_OK(s);

      VersionEdit cf_files;
      cf_files.SetColumnFamily(cf_id);
      cf_files.SetLogNumber(0);
      record.clear();
      ASSERT_TRUE(cf_files.EncodeTo(&record));
      s = (*log_writer)->AddRecord(record);
      ASSERT_OK(s);
      ++cf_id;
    }
    SequenceNumber seq = 2;
    {
      VersionEdit edit;
      edit.SetNextFile(7);
      edit.SetLastSequence(seq);
      std::string record;
      ASSERT_TRUE(edit.EncodeTo(&record));
      s = (*log_writer)->AddRecord(record);
      ASSERT_OK(s);
    }
    *last_seqno = seq + 1;
  }

  struct SstInfo {
    uint64_t file_number;
    std::string column_family;
    std::string key;  // the only key
    int level = 0;
    SstInfo(uint64_t file_num, const std::string& cf_name,
            const std::string& _key)
        : SstInfo(file_num, cf_name, _key, 0) {}
    SstInfo(uint64_t file_num, const std::string& cf_name,
            const std::string& _key, int lvl)
        : file_number(file_num),
          column_family(cf_name),
          key(_key),
          level(lvl) {}
  };

  // Create dummy sst, return their metadata. Note that only file name and size
  // are used.
  void CreateDummyTableFiles(const std::vector<SstInfo>& file_infos,
                             std::vector<FileMetaData>* file_metas) {
    assert(file_metas != nullptr);
    for (const auto& info : file_infos) {
      uint64_t file_num = info.file_number;
      std::string fname = MakeTableFileName(dbname_, file_num);
      std::unique_ptr<FSWritableFile> file;
      Status s = fs_->NewWritableFile(fname, FileOptions(), &file, nullptr);
      ASSERT_OK(s);
      std::unique_ptr<WritableFileWriter> fwriter(
          new WritableFileWriter(std::move(file), fname, FileOptions(), env_));
      std::vector<std::unique_ptr<IntTblPropCollectorFactory>>
          int_tbl_prop_collector_factories;

      std::unique_ptr<TableBuilder> builder(table_factory_->NewTableBuilder(
          TableBuilderOptions(
              immutable_cf_options_, mutable_cf_options_, *internal_comparator_,
              &int_tbl_prop_collector_factories, kNoCompression,
              /*_sample_for_compression=*/0, CompressionOptions(),
              /*_skip_filters=*/false, info.column_family, info.level),
          TablePropertiesCollectorFactory::Context::kUnknownColumnFamily,
          fwriter.get()));
      InternalKey ikey(info.key, 0, ValueType::kTypeValue);
      builder->Add(ikey.Encode(), "value");
      ASSERT_OK(builder->Finish());
      fwriter->Flush();
      uint64_t file_size = 0;
      s = fs_->GetFileSize(fname, IOOptions(), &file_size, nullptr);
      ASSERT_OK(s);
      ASSERT_NE(0, file_size);
      FileMetaData meta;
      meta = FileMetaData(file_num, /*file_path_id=*/0, file_size, ikey, ikey,
                          0, 0, false, 0, 0, 0, kUnknownFileChecksum,
                          kUnknownFileChecksumFuncName);
      file_metas->emplace_back(meta);
    }
  }

  // This method updates last_sequence_.
  void WriteFileAdditionAndDeletionToManifest(
      uint32_t cf, const std::vector<std::pair<int, FileMetaData>>& added_files,
      const std::vector<std::pair<int, uint64_t>>& deleted_files) {
    VersionEdit edit;
    edit.SetColumnFamily(cf);
    for (const auto& elem : added_files) {
      int level = elem.first;
      edit.AddFile(level, elem.second);
    }
    for (const auto& elem : deleted_files) {
      int level = elem.first;
      edit.DeleteFile(level, elem.second);
    }
    edit.SetLastSequence(last_seqno_);
    ++last_seqno_;
    assert(log_writer_.get() != nullptr);
    std::string record;
    ASSERT_TRUE(edit.EncodeTo(&record));
    Status s = log_writer_->AddRecord(record);
    ASSERT_OK(s);
  }

  BlockBasedTableOptions block_based_table_options_;
  std::shared_ptr<TableFactory> table_factory_;
  std::shared_ptr<InternalKeyComparator> internal_comparator_;
  std::vector<ColumnFamilyDescriptor> column_families_;
  SequenceNumber last_seqno_;
  std::unique_ptr<log::Writer> log_writer_;
};

TEST_F(VersionSetTestMissingFiles, ManifestFarBehindSst) {
  std::vector<SstInfo> existing_files = {
      SstInfo(100, kDefaultColumnFamilyName, "a"),
      SstInfo(102, kDefaultColumnFamilyName, "b"),
      SstInfo(103, kDefaultColumnFamilyName, "c"),
      SstInfo(107, kDefaultColumnFamilyName, "d"),
      SstInfo(110, kDefaultColumnFamilyName, "e")};
  std::vector<FileMetaData> file_metas;
  CreateDummyTableFiles(existing_files, &file_metas);

  PrepareManifest(&column_families_, &last_seqno_, &log_writer_);
  std::vector<std::pair<int, FileMetaData>> added_files;
  for (uint64_t file_num = 10; file_num < 15; ++file_num) {
    std::string smallest_ukey = "a";
    std::string largest_ukey = "b";
    InternalKey smallest_ikey(smallest_ukey, 1, ValueType::kTypeValue);
    InternalKey largest_ikey(largest_ukey, 1, ValueType::kTypeValue);
    FileMetaData meta =
        FileMetaData(file_num, /*file_path_id=*/0, /*file_size=*/12,
                     smallest_ikey, largest_ikey, 0, 0, false, 0, 0, 0,
                     kUnknownFileChecksum, kUnknownFileChecksumFuncName);
    added_files.emplace_back(0, meta);
  }
  WriteFileAdditionAndDeletionToManifest(
      /*cf=*/0, added_files, std::vector<std::pair<int, uint64_t>>());
  std::vector<std::pair<int, uint64_t>> deleted_files;
  deleted_files.emplace_back(0, 10);
  WriteFileAdditionAndDeletionToManifest(
      /*cf=*/0, std::vector<std::pair<int, FileMetaData>>(), deleted_files);
  log_writer_.reset();
  Status s = SetCurrentFile(fs_.get(), dbname_, 1, nullptr);
  ASSERT_OK(s);
  std::string manifest_path;
  VerifyManifest(&manifest_path);
  std::string db_id;
  bool has_missing_table_file = false;
  s = versions_->TryRecoverFromOneManifest(manifest_path, column_families_,
                                           /*read_only=*/false, &db_id,
                                           &has_missing_table_file);
  ASSERT_OK(s);
  ASSERT_TRUE(has_missing_table_file);
  for (ColumnFamilyData* cfd : *(versions_->GetColumnFamilySet())) {
    VersionStorageInfo* vstorage = cfd->current()->storage_info();
    const std::vector<FileMetaData*>& files = vstorage->LevelFiles(0);
    ASSERT_TRUE(files.empty());
  }
}

TEST_F(VersionSetTestMissingFiles, ManifestAheadofSst) {
  std::vector<SstInfo> existing_files = {
      SstInfo(100, kDefaultColumnFamilyName, "a"),
      SstInfo(102, kDefaultColumnFamilyName, "b"),
      SstInfo(103, kDefaultColumnFamilyName, "c"),
      SstInfo(107, kDefaultColumnFamilyName, "d"),
      SstInfo(110, kDefaultColumnFamilyName, "e")};
  std::vector<FileMetaData> file_metas;
  CreateDummyTableFiles(existing_files, &file_metas);

  PrepareManifest(&column_families_, &last_seqno_, &log_writer_);
  std::vector<std::pair<int, FileMetaData>> added_files;
  for (size_t i = 3; i != 5; ++i) {
    added_files.emplace_back(0, file_metas[i]);
  }
  WriteFileAdditionAndDeletionToManifest(
      /*cf=*/0, added_files, std::vector<std::pair<int, uint64_t>>());

  added_files.clear();
  for (uint64_t file_num = 120; file_num < 130; ++file_num) {
    std::string smallest_ukey = "a";
    std::string largest_ukey = "b";
    InternalKey smallest_ikey(smallest_ukey, 1, ValueType::kTypeValue);
    InternalKey largest_ikey(largest_ukey, 1, ValueType::kTypeValue);
    FileMetaData meta =
        FileMetaData(file_num, /*file_path_id=*/0, /*file_size=*/12,
                     smallest_ikey, largest_ikey, 0, 0, false, 0, 0, 0,
                     kUnknownFileChecksum, kUnknownFileChecksumFuncName);
    added_files.emplace_back(0, meta);
  }
  WriteFileAdditionAndDeletionToManifest(
      /*cf=*/0, added_files, std::vector<std::pair<int, uint64_t>>());
  log_writer_.reset();
  Status s = SetCurrentFile(fs_.get(), dbname_, 1, nullptr);
  ASSERT_OK(s);
  std::string manifest_path;
  VerifyManifest(&manifest_path);
  std::string db_id;
  bool has_missing_table_file = false;
  s = versions_->TryRecoverFromOneManifest(manifest_path, column_families_,
                                           /*read_only=*/false, &db_id,
                                           &has_missing_table_file);
  ASSERT_OK(s);
  ASSERT_TRUE(has_missing_table_file);
  for (ColumnFamilyData* cfd : *(versions_->GetColumnFamilySet())) {
    VersionStorageInfo* vstorage = cfd->current()->storage_info();
    const std::vector<FileMetaData*>& files = vstorage->LevelFiles(0);
    if (cfd->GetName() == kDefaultColumnFamilyName) {
      ASSERT_EQ(2, files.size());
      for (const auto* fmeta : files) {
        if (fmeta->fd.GetNumber() != 107 && fmeta->fd.GetNumber() != 110) {
          ASSERT_FALSE(true);
        }
      }
    } else {
      ASSERT_TRUE(files.empty());
    }
  }
}

TEST_F(VersionSetTestMissingFiles, NoFileMissing) {
  std::vector<SstInfo> existing_files = {
      SstInfo(100, kDefaultColumnFamilyName, "a"),
      SstInfo(102, kDefaultColumnFamilyName, "b"),
      SstInfo(103, kDefaultColumnFamilyName, "c"),
      SstInfo(107, kDefaultColumnFamilyName, "d"),
      SstInfo(110, kDefaultColumnFamilyName, "e")};
  std::vector<FileMetaData> file_metas;
  CreateDummyTableFiles(existing_files, &file_metas);

  PrepareManifest(&column_families_, &last_seqno_, &log_writer_);
  std::vector<std::pair<int, FileMetaData>> added_files;
  for (const auto& meta : file_metas) {
    added_files.emplace_back(0, meta);
  }
  WriteFileAdditionAndDeletionToManifest(
      /*cf=*/0, added_files, std::vector<std::pair<int, uint64_t>>());
  std::vector<std::pair<int, uint64_t>> deleted_files;
  deleted_files.emplace_back(/*level=*/0, 100);
  WriteFileAdditionAndDeletionToManifest(
      /*cf=*/0, std::vector<std::pair<int, FileMetaData>>(), deleted_files);
  log_writer_.reset();
  Status s = SetCurrentFile(fs_.get(), dbname_, 1, nullptr);
  ASSERT_OK(s);
  std::string manifest_path;
  VerifyManifest(&manifest_path);
  std::string db_id;
  bool has_missing_table_file = false;
  s = versions_->TryRecoverFromOneManifest(manifest_path, column_families_,
                                           /*read_only=*/false, &db_id,
                                           &has_missing_table_file);
  ASSERT_OK(s);
  ASSERT_FALSE(has_missing_table_file);
  for (ColumnFamilyData* cfd : *(versions_->GetColumnFamilySet())) {
    VersionStorageInfo* vstorage = cfd->current()->storage_info();
    const std::vector<FileMetaData*>& files = vstorage->LevelFiles(0);
    if (cfd->GetName() == kDefaultColumnFamilyName) {
      ASSERT_EQ(existing_files.size() - deleted_files.size(), files.size());
      bool has_deleted_file = false;
      for (const auto* fmeta : files) {
        if (fmeta->fd.GetNumber() == 100) {
          has_deleted_file = true;
          break;
        }
      }
      ASSERT_FALSE(has_deleted_file);
    } else {
      ASSERT_TRUE(files.empty());
    }
  }
}

}  // namespace ROCKSDB_NAMESPACE

int main(int argc, char** argv) {
  ::testing::InitGoogleTest(&argc, argv);
  return RUN_ALL_TESTS();
}<|MERGE_RESOLUTION|>--- conflicted
+++ resolved
@@ -834,9 +834,6 @@
     ASSERT_EQ(1, manifest_file_number);
   }
 
-<<<<<<< HEAD
-  Env* mem_env_;
-=======
   Status LogAndApplyToDefaultCF(VersionEdit& edit) {
     mutex_.Lock();
     Status s =
@@ -871,8 +868,7 @@
     mutex_.Unlock();
   }
 
-  MockEnv* mem_env_;
->>>>>>> 25d54c79
+  Env* mem_env_;
   Env* env_;
   std::shared_ptr<Env> env_guard_;
   std::shared_ptr<FileSystem> fs_;
