//  Copyright (c) 2011-present, Facebook, Inc.  All rights reserved.
//  This source code is licensed under both the GPLv2 (found in the
//  COPYING file in the root directory) and Apache 2.0 License
//  (found in the LICENSE.Apache file in the root directory).
//
// Copyright (c) 2011 The LevelDB Authors. All rights reserved.
// Use of this source code is governed by a BSD-style license that can be
// found in the LICENSE file. See the AUTHORS file for names of contributors.
#include <cinttypes>
#include <set>
#include <unordered_set>

#include "db/db_impl/db_impl.h"
#include "db/event_helpers.h"
#include "db/memtable_list.h"
#include "file/file_util.h"
#include "file/filename.h"
#include "file/sst_file_manager_impl.h"
#include "logging/logging.h"
#include "port/port.h"
#include "util/autovector.h"
#include "util/defer.h"

namespace ROCKSDB_NAMESPACE {

uint64_t DBImpl::MinLogNumberToKeep() {
  return versions_->min_log_number_to_keep();
}

uint64_t DBImpl::MinObsoleteSstNumberToKeep() {
  mutex_.AssertHeld();
  if (!pending_outputs_.empty()) {
    return *pending_outputs_.begin();
  }
  return std::numeric_limits<uint64_t>::max();
}

Status DBImpl::DisableFileDeletions() {
  Status s;
  int my_disable_delete_obsolete_files;
  {
    InstrumentedMutexLock l(&mutex_);
    s = DisableFileDeletionsWithLock();
    my_disable_delete_obsolete_files = disable_delete_obsolete_files_;
  }
  if (my_disable_delete_obsolete_files == 1) {
    ROCKS_LOG_INFO(immutable_db_options_.info_log, "File Deletions Disabled");
  } else {
    ROCKS_LOG_WARN(immutable_db_options_.info_log,
                   "File Deletions Disabled, but already disabled. Counter: %d",
                   my_disable_delete_obsolete_files);
  }
  return s;
}

// FIXME: can be inconsistent with DisableFileDeletions in cases like
// DBImplReadOnly
Status DBImpl::DisableFileDeletionsWithLock() {
  mutex_.AssertHeld();
  ++disable_delete_obsolete_files_;
  return Status::OK();
}

Status DBImpl::EnableFileDeletions(bool force) {
  // Job id == 0 means that this is not our background process, but rather
  // user thread
  JobContext job_context(0);
  int saved_counter;  // initialize on all paths
  {
    InstrumentedMutexLock l(&mutex_);
    if (force) {
      // if force, we need to enable file deletions right away
      disable_delete_obsolete_files_ = 0;
    } else if (disable_delete_obsolete_files_ > 0) {
      --disable_delete_obsolete_files_;
    }
    saved_counter = disable_delete_obsolete_files_;
    if (saved_counter == 0) {
      FindObsoleteFiles(&job_context, true);
      bg_cv_.SignalAll();
    }
  }
  if (saved_counter == 0) {
    ROCKS_LOG_INFO(immutable_db_options_.info_log, "File Deletions Enabled");
    if (job_context.HaveSomethingToDelete()) {
      PurgeObsoleteFiles(job_context);
    }
  } else {
    ROCKS_LOG_WARN(immutable_db_options_.info_log,
                   "File Deletions Enable, but not really enabled. Counter: %d",
                   saved_counter);
  }
  job_context.Clean();
  LogFlush(immutable_db_options_.info_log);
  return Status::OK();
}

bool DBImpl::IsFileDeletionsEnabled() const {
  return 0 == disable_delete_obsolete_files_;
}

// * Returns the list of live files in 'sst_live' and 'blob_live'.
// If it's doing full scan:
// * Returns the list of all files in the filesystem in
// 'full_scan_candidate_files'.
// Otherwise, gets obsolete files from VersionSet.
// no_full_scan = true -- never do the full scan using GetChildren()
// force = false -- don't force the full scan, except every
//  mutable_db_options_.delete_obsolete_files_period_micros
// force = true -- force the full scan
void DBImpl::FindObsoleteFiles(JobContext* job_context, bool force,
                               bool no_full_scan) {
  mutex_.AssertHeld();

  // if deletion is disabled, do nothing
  if (disable_delete_obsolete_files_ > 0) {
    return;
  }

  bool doing_the_full_scan = false;

  // logic for figuring out if we're doing the full scan
  if (no_full_scan) {
    doing_the_full_scan = false;
  } else if (force ||
             mutable_db_options_.delete_obsolete_files_period_micros == 0) {
    doing_the_full_scan = true;
  } else {
    const uint64_t now_micros = immutable_db_options_.clock->NowMicros();
    if ((delete_obsolete_files_last_run_ +
         mutable_db_options_.delete_obsolete_files_period_micros) <
        now_micros) {
      doing_the_full_scan = true;
      delete_obsolete_files_last_run_ = now_micros;
    }
  }

  // don't delete files that might be currently written to from compaction
  // threads
  // Since job_context->min_pending_output is set, until file scan finishes,
  // mutex_ cannot be released. Otherwise, we might see no min_pending_output
  // here but later find newer generated unfinalized files while scanning.
  job_context->min_pending_output = MinObsoleteSstNumberToKeep();

  // Get obsolete files.  This function will also update the list of
  // pending files in VersionSet().
  versions_->GetObsoleteFiles(
      &job_context->sst_delete_files, &job_context->blob_delete_files,
      &job_context->manifest_delete_files, job_context->min_pending_output);

  // Mark the elements in job_context->sst_delete_files and
  // job_context->blob_delete_files as "grabbed for purge" so that other threads
  // calling FindObsoleteFiles with full_scan=true will not add these files to
  // candidate list for purge.
  for (const auto& sst_to_del : job_context->sst_delete_files) {
    MarkAsGrabbedForPurge(sst_to_del.metadata->fd.GetNumber());
  }

  for (const auto& blob_file : job_context->blob_delete_files) {
    MarkAsGrabbedForPurge(blob_file.GetBlobFileNumber());
  }

  // store the current filenum, lognum, etc
  job_context->manifest_file_number = versions_->manifest_file_number();
  job_context->pending_manifest_file_number =
      versions_->pending_manifest_file_number();
  job_context->log_number = MinLogNumberToKeep();
  job_context->prev_log_number = versions_->prev_log_number();

  if (doing_the_full_scan) {
    versions_->AddLiveFiles(&job_context->sst_live, &job_context->blob_live);
    InfoLogPrefix info_log_prefix(!immutable_db_options_.db_log_dir.empty(),
                                  dbname_);
    std::set<std::string> paths;
    for (size_t path_id = 0; path_id < immutable_db_options_.db_paths.size();
         path_id++) {
      paths.insert(immutable_db_options_.db_paths[path_id].path);
    }

    // Note that if cf_paths is not specified in the ColumnFamilyOptions
    // of a particular column family, we use db_paths as the cf_paths
    // setting. Hence, there can be multiple duplicates of files from db_paths
    // in the following code. The duplicate are removed while identifying
    // unique files in PurgeObsoleteFiles.
    for (auto cfd : *versions_->GetColumnFamilySet()) {
      for (size_t path_id = 0; path_id < cfd->ioptions()->cf_paths.size();
           path_id++) {
        auto& path = cfd->ioptions()->cf_paths[path_id].path;

        if (paths.find(path) == paths.end()) {
          paths.insert(path);
        }
      }
    }

    for (auto& path : paths) {
      // set of all files in the directory. We'll exclude files that are still
      // alive in the subsequent processings.
      std::vector<std::string> files;
      Status s = env_->GetChildren(path, &files);
      s.PermitUncheckedError();  // TODO: What should we do on error?
      for (const std::string& file : files) {
        uint64_t number;
        FileType type;
        // 1. If we cannot parse the file name, we skip;
        // 2. If the file with file_number equals number has already been
        // grabbed for purge by another compaction job, or it has already been
        // schedule for purge, we also skip it if we
        // are doing full scan in order to avoid double deletion of the same
        // file under race conditions. See
        // https://github.com/facebook/rocksdb/issues/3573
        if (!ParseFileName(file, &number, info_log_prefix.prefix, &type) ||
            !ShouldPurge(number)) {
          continue;
        }

        // TODO(icanadi) clean up this mess to avoid having one-off "/"
        // prefixes
        job_context->full_scan_candidate_files.emplace_back("/" + file, path);
      }
    }

    // Add log files in wal_dir
    if (!immutable_db_options_.IsWalDirSameAsDBPath(dbname_)) {
      std::vector<std::string> log_files;
      Status s = env_->GetChildren(immutable_db_options_.wal_dir, &log_files);
      s.PermitUncheckedError();  // TODO: What should we do on error?
      for (const std::string& log_file : log_files) {
        job_context->full_scan_candidate_files.emplace_back(
            log_file, immutable_db_options_.wal_dir);
      }
    }

    // Add info log files in db_log_dir
    if (!immutable_db_options_.db_log_dir.empty() &&
        immutable_db_options_.db_log_dir != dbname_) {
      std::vector<std::string> info_log_files;
      Status s =
          env_->GetChildren(immutable_db_options_.db_log_dir, &info_log_files);
      s.PermitUncheckedError();  // TODO: What should we do on error?
      for (std::string& log_file : info_log_files) {
        job_context->full_scan_candidate_files.emplace_back(
            log_file, immutable_db_options_.db_log_dir);
      }
    }
  } else {
    // Instead of filling ob_context->sst_live and job_context->blob_live,
    // directly remove files that show up in any Version. This is because
    // candidate files tend to be a small percentage of all files, so it is
    // usually cheaper to check them against every version, compared to
    // building a map for all files.
    versions_->RemoveLiveFiles(job_context->sst_delete_files,
                               job_context->blob_delete_files);
  }

  // Before potentially releasing mutex and waiting on condvar, increment
  // pending_purge_obsolete_files_ so that another thread executing
  // `GetSortedWals` will wait until this thread finishes execution since the
  // other thread will be waiting for `pending_purge_obsolete_files_`.
  // pending_purge_obsolete_files_ MUST be decremented if there is nothing to
  // delete.
  ++pending_purge_obsolete_files_;

  Defer cleanup([job_context, this]() {
    assert(job_context != nullptr);
    if (!job_context->HaveSomethingToDelete()) {
      mutex_.AssertHeld();
      --pending_purge_obsolete_files_;
    }
  });

  // logs_ is empty when called during recovery, in which case there can't yet
  // be any tracked obsolete logs
  log_write_mutex_.Lock();

  ++pending_purge_obsolete_files_;
  if (alive_log_files_.empty() || logs_.empty()) {
    mutex_.AssertHeld();
    // We may reach here if the db is DBImplSecondary
    if (!job_context->HaveSomethingToDelete()) {
      --pending_purge_obsolete_files_;
    }
    log_write_mutex_.Unlock();
    return;
  }

  if (!alive_log_files_.empty() && !logs_.empty()) {
    uint64_t min_log_number = job_context->log_number;
    size_t num_alive_log_files = alive_log_files_.size();
    // find newly obsoleted log files
    while (alive_log_files_.begin()->number < min_log_number) {
      auto& earliest = *alive_log_files_.begin();
      if (immutable_db_options_.recycle_log_file_num >
          log_recycle_files_.size()) {
        ROCKS_LOG_INFO(immutable_db_options_.info_log,
                       "adding log %" PRIu64 " to recycle list\n",
                       earliest.number);
        log_recycle_files_.push_back(earliest.number);
      } else {
        job_context->log_delete_files.push_back(earliest.number);
      }
      if (job_context->size_log_to_delete == 0) {
        job_context->prev_total_log_size = total_log_size_;
        job_context->num_alive_log_files = num_alive_log_files;
      }
      job_context->size_log_to_delete += earliest.size;
      total_log_size_ -= earliest.size;
      alive_log_files_.pop_front();

      // Current log should always stay alive since it can't have
      // number < MinLogNumber().
      assert(alive_log_files_.size());
    }
    log_write_mutex_.Unlock();
    mutex_.Unlock();
    log_write_mutex_.Lock();
    while (!logs_.empty() && logs_.front().number < min_log_number) {
      auto& log = logs_.front();
      if (log.IsSyncing()) {
        log_sync_cv_.Wait();
        // logs_ could have changed while we were waiting.
        continue;
      }
      logs_to_free_.push_back(log.ReleaseWriter());
      logs_.pop_front();
    }
    // Current log cannot be obsolete.
    assert(!logs_.empty());
  }

  // We're just cleaning up for DB::Write().
  assert(job_context->logs_to_free.empty());
  job_context->logs_to_free = logs_to_free_;

  logs_to_free_.clear();
  log_write_mutex_.Unlock();
  mutex_.Lock();
  job_context->log_recycle_files.assign(log_recycle_files_.begin(),
                                        log_recycle_files_.end());
<<<<<<< HEAD
  if (!job_context->HaveSomethingToDelete()) {
    --pending_purge_obsolete_files_;
  }
=======
  logs_to_free_.clear();
>>>>>>> 725df120
}

namespace {
bool CompareCandidateFile(const JobContext::CandidateFileInfo& first,
                          const JobContext::CandidateFileInfo& second) {
  if (first.file_name > second.file_name) {
    return true;
  } else if (first.file_name < second.file_name) {
    return false;
  } else {
    return (first.file_path > second.file_path);
  }
}
}  // namespace

// Delete obsolete files and log status and information of file deletion
void DBImpl::DeleteObsoleteFileImpl(int job_id, const std::string& fname,
                                    const std::string& path_to_sync,
                                    FileType type, uint64_t number) {
  TEST_SYNC_POINT_CALLBACK("DBImpl::DeleteObsoleteFileImpl::BeforeDeletion",
                           const_cast<std::string*>(&fname));

  Status file_deletion_status;
  if (type == kTableFile || type == kBlobFile || type == kWalFile) {
    // Rate limit WAL deletion only if its in the DB dir
    file_deletion_status = DeleteDBFile(
        &immutable_db_options_, fname, path_to_sync,
        /*force_bg=*/false,
        /*force_fg=*/(type == kWalFile) ? !wal_in_db_path_ : false);
  } else {
    file_deletion_status = env_->DeleteFile(fname);
  }
  TEST_SYNC_POINT_CALLBACK("DBImpl::DeleteObsoleteFileImpl:AfterDeletion",
                           &file_deletion_status);
  if (file_deletion_status.ok()) {
    ROCKS_LOG_DEBUG(immutable_db_options_.info_log,
                    "[JOB %d] Delete %s type=%d #%" PRIu64 " -- %s\n", job_id,
                    fname.c_str(), type, number,
                    file_deletion_status.ToString().c_str());
  } else if (env_->FileExists(fname).IsNotFound()) {
    ROCKS_LOG_INFO(
        immutable_db_options_.info_log,
        "[JOB %d] Tried to delete a non-existing file %s type=%d #%" PRIu64
        " -- %s\n",
        job_id, fname.c_str(), type, number,
        file_deletion_status.ToString().c_str());
  } else {
    ROCKS_LOG_ERROR(immutable_db_options_.info_log,
                    "[JOB %d] Failed to delete %s type=%d #%" PRIu64 " -- %s\n",
                    job_id, fname.c_str(), type, number,
                    file_deletion_status.ToString().c_str());
  }
  if (type == kTableFile) {
    EventHelpers::LogAndNotifyTableFileDeletion(
        &event_logger_, job_id, number, fname, file_deletion_status, GetName(),
        immutable_db_options_.listeners);
  }
  if (type == kBlobFile) {
    EventHelpers::LogAndNotifyBlobFileDeletion(
        &event_logger_, immutable_db_options_.listeners, job_id, number, fname,
        file_deletion_status, GetName());
  }
}

// Diffs the files listed in filenames and those that do not
// belong to live files are possibly removed. Also, removes all the
// files in sst_delete_files and log_delete_files.
// It is not necessary to hold the mutex when invoking this method.
void DBImpl::PurgeObsoleteFiles(JobContext& state, bool schedule_only) {
  TEST_SYNC_POINT("DBImpl::PurgeObsoleteFiles:Begin");
  // we'd better have sth to delete
  assert(state.HaveSomethingToDelete());

  // FindObsoleteFiles() should've populated this so nonzero
  assert(state.manifest_file_number != 0);

  // Now, convert lists to unordered sets, WITHOUT mutex held; set is slow.
  std::unordered_set<uint64_t> sst_live_set(state.sst_live.begin(),
                                            state.sst_live.end());
  std::unordered_set<uint64_t> blob_live_set(state.blob_live.begin(),
                                             state.blob_live.end());
  std::unordered_set<uint64_t> log_recycle_files_set(
      state.log_recycle_files.begin(), state.log_recycle_files.end());

  auto candidate_files = state.full_scan_candidate_files;
  candidate_files.reserve(
      candidate_files.size() + state.sst_delete_files.size() +
      state.blob_delete_files.size() + state.log_delete_files.size() +
      state.manifest_delete_files.size());
  // We may ignore the dbname when generating the file names.
  for (auto& file : state.sst_delete_files) {
    if (!file.only_delete_metadata) {
      candidate_files.emplace_back(
          MakeTableFileName(file.metadata->fd.GetNumber()), file.path);
    }
    if (file.metadata->table_reader_handle) {
      table_cache_->Release(file.metadata->table_reader_handle);
    }
    file.DeleteMetadata();
  }

  for (const auto& blob_file : state.blob_delete_files) {
    candidate_files.emplace_back(BlobFileName(blob_file.GetBlobFileNumber()),
                                 blob_file.GetPath());
  }

  auto wal_dir = immutable_db_options_.GetWalDir();
  for (auto file_num : state.log_delete_files) {
    if (file_num > 0) {
      candidate_files.emplace_back(LogFileName(file_num), wal_dir);
    }
  }
  for (const auto& filename : state.manifest_delete_files) {
    candidate_files.emplace_back(filename, dbname_);
  }

  // dedup state.candidate_files so we don't try to delete the same
  // file twice
  std::sort(candidate_files.begin(), candidate_files.end(),
            CompareCandidateFile);
  candidate_files.erase(
      std::unique(candidate_files.begin(), candidate_files.end()),
      candidate_files.end());

  if (state.prev_total_log_size > 0) {
    ROCKS_LOG_INFO(immutable_db_options_.info_log,
                   "[JOB %d] Try to delete WAL files size %" PRIu64
                   ", prev total WAL file size %" PRIu64
                   ", number of live WAL files %" ROCKSDB_PRIszt ".\n",
                   state.job_id, state.size_log_to_delete,
                   state.prev_total_log_size, state.num_alive_log_files);
  }

  std::vector<std::string> old_info_log_files;
  InfoLogPrefix info_log_prefix(!immutable_db_options_.db_log_dir.empty(),
                                dbname_);

  // File numbers of most recent two OPTIONS file in candidate_files (found in
  // previos FindObsoleteFiles(full_scan=true))
  // At this point, there must not be any duplicate file numbers in
  // candidate_files.
  uint64_t optsfile_num1 = std::numeric_limits<uint64_t>::min();
  uint64_t optsfile_num2 = std::numeric_limits<uint64_t>::min();
  for (const auto& candidate_file : candidate_files) {
    const std::string& fname = candidate_file.file_name;
    uint64_t number;
    FileType type;
    if (!ParseFileName(fname, &number, info_log_prefix.prefix, &type) ||
        type != kOptionsFile) {
      continue;
    }
    if (number > optsfile_num1) {
      optsfile_num2 = optsfile_num1;
      optsfile_num1 = number;
    } else if (number > optsfile_num2) {
      optsfile_num2 = number;
    }
  }

  // Close WALs before trying to delete them.
  for (const auto w : state.logs_to_free) {
    // TODO: maybe check the return value of Close.
    auto s = w->Close();
    s.PermitUncheckedError();
  }

  bool own_files = OwnTablesAndLogs();
  std::unordered_set<uint64_t> files_to_del;
  for (const auto& candidate_file : candidate_files) {
    const std::string& to_delete = candidate_file.file_name;
    uint64_t number;
    FileType type;
    // Ignore file if we cannot recognize it.
    if (!ParseFileName(to_delete, &number, info_log_prefix.prefix, &type)) {
      continue;
    }

    bool keep = true;
    switch (type) {
      case kWalFile:
        keep = ((number >= state.log_number) ||
                (number == state.prev_log_number) ||
                (log_recycle_files_set.find(number) !=
                 log_recycle_files_set.end()));
        break;
      case kDescriptorFile:
        // Keep my manifest file, and any newer incarnations'
        // (can happen during manifest roll)
        keep = (number >= state.manifest_file_number);
        break;
      case kTableFile:
        // If the second condition is not there, this makes
        // DontDeletePendingOutputs fail
        keep = (sst_live_set.find(number) != sst_live_set.end()) ||
               number >= state.min_pending_output;
        if (!keep) {
          files_to_del.insert(number);
        }
        break;
      case kBlobFile:
        keep = number >= state.min_pending_output ||
               (blob_live_set.find(number) != blob_live_set.end());
        if (!keep) {
          files_to_del.insert(number);
        }
        break;
      case kTempFile:
        // Any temp files that are currently being written to must
        // be recorded in pending_outputs_, which is inserted into "live".
        // Also, SetCurrentFile creates a temp file when writing out new
        // manifest, which is equal to state.pending_manifest_file_number. We
        // should not delete that file
        //
        // TODO(yhchiang): carefully modify the third condition to safely
        //                 remove the temp options files.
        keep = (sst_live_set.find(number) != sst_live_set.end()) ||
               (blob_live_set.find(number) != blob_live_set.end()) ||
               (number == state.pending_manifest_file_number) ||
               (to_delete.find(kOptionsFileNamePrefix) != std::string::npos);
        break;
      case kInfoLogFile:
        keep = true;
        if (number != 0) {
          old_info_log_files.push_back(to_delete);
        }
        break;
      case kOptionsFile:
        keep = (number >= optsfile_num2);
        break;
      case kCurrentFile:
      case kDBLockFile:
      case kIdentityFile:
      case kMetaDatabase:
        keep = true;
        break;
    }

    if (keep) {
      continue;
    }

    std::string fname;
    std::string dir_to_sync;
    if (type == kTableFile) {
      // evict from cache
      TableCache::Evict(table_cache_.get(), number);
      fname = MakeTableFileName(candidate_file.file_path, number);
      dir_to_sync = candidate_file.file_path;
    } else if (type == kBlobFile) {
      fname = BlobFileName(candidate_file.file_path, number);
      dir_to_sync = candidate_file.file_path;
    } else {
      dir_to_sync = (type == kWalFile) ? wal_dir : dbname_;
      fname = dir_to_sync +
              ((!dir_to_sync.empty() && dir_to_sync.back() == '/') ||
                       (!to_delete.empty() && to_delete.front() == '/')
                   ? ""
                   : "/") +
              to_delete;
    }

#ifndef ROCKSDB_LITE
    if (type == kWalFile && (immutable_db_options_.WAL_ttl_seconds > 0 ||
                             immutable_db_options_.WAL_size_limit_MB > 0)) {
      wal_manager_.ArchiveWALFile(fname, number);
      continue;
    }
#endif  // !ROCKSDB_LITE

    // If I do not own these files, e.g. secondary instance with max_open_files
    // = -1, then no need to delete or schedule delete these files since they
    // will be removed by their owner, e.g. the primary instance.
    if (!own_files) {
      continue;
    }
    if (schedule_only) {
      InstrumentedMutexLock guard_lock(&mutex_);
      SchedulePendingPurge(fname, dir_to_sync, type, number, state.job_id);
    } else {
      DeleteObsoleteFileImpl(state.job_id, fname, dir_to_sync, type, number);
    }
  }

  {
    // After purging obsolete files, remove them from files_grabbed_for_purge_.
    InstrumentedMutexLock guard_lock(&mutex_);
    autovector<uint64_t> to_be_removed;
    for (auto fn : files_grabbed_for_purge_) {
      if (files_to_del.count(fn) != 0) {
        to_be_removed.emplace_back(fn);
      }
    }
    for (auto fn : to_be_removed) {
      files_grabbed_for_purge_.erase(fn);
    }
  }

  // Delete old info log files.
  size_t old_info_log_file_count = old_info_log_files.size();
  if (old_info_log_file_count != 0 &&
      old_info_log_file_count >= immutable_db_options_.keep_log_file_num) {
    std::sort(old_info_log_files.begin(), old_info_log_files.end());
    size_t end =
        old_info_log_file_count - immutable_db_options_.keep_log_file_num;
    for (unsigned int i = 0; i <= end; i++) {
      std::string& to_delete = old_info_log_files.at(i);
      std::string full_path_to_delete =
          (immutable_db_options_.db_log_dir.empty()
               ? dbname_
               : immutable_db_options_.db_log_dir) +
          "/" + to_delete;
      ROCKS_LOG_INFO(immutable_db_options_.info_log,
                     "[JOB %d] Delete info log file %s\n", state.job_id,
                     full_path_to_delete.c_str());
      Status s = env_->DeleteFile(full_path_to_delete);
      if (!s.ok()) {
        if (env_->FileExists(full_path_to_delete).IsNotFound()) {
          ROCKS_LOG_INFO(
              immutable_db_options_.info_log,
              "[JOB %d] Tried to delete non-existing info log file %s FAILED "
              "-- %s\n",
              state.job_id, to_delete.c_str(), s.ToString().c_str());
        } else {
          ROCKS_LOG_ERROR(immutable_db_options_.info_log,
                          "[JOB %d] Delete info log file %s FAILED -- %s\n",
                          state.job_id, to_delete.c_str(),
                          s.ToString().c_str());
        }
      }
    }
  }
#ifndef ROCKSDB_LITE
  wal_manager_.PurgeObsoleteWALFiles();
#endif  // ROCKSDB_LITE
  LogFlush(immutable_db_options_.info_log);
  InstrumentedMutexLock l(&mutex_);
  --pending_purge_obsolete_files_;
  assert(pending_purge_obsolete_files_ >= 0);
  if (schedule_only) {
    // Must change from pending_purge_obsolete_files_ to bg_purge_scheduled_
    // while holding mutex (for GetSortedWalFiles() etc.)
    SchedulePurge();
  }
  if (pending_purge_obsolete_files_ == 0) {
    bg_cv_.SignalAll();
  }
  TEST_SYNC_POINT("DBImpl::PurgeObsoleteFiles:End");
}

void DBImpl::DeleteObsoleteFiles() {
  mutex_.AssertHeld();
  JobContext job_context(next_job_id_.fetch_add(1));
  FindObsoleteFiles(&job_context, true);

  mutex_.Unlock();
  if (job_context.HaveSomethingToDelete()) {
    bool defer_purge = immutable_db_options_.avoid_unnecessary_blocking_io;
    PurgeObsoleteFiles(job_context, defer_purge);
  }
  job_context.Clean();
  mutex_.Lock();
}

uint64_t FindMinPrepLogReferencedByMemTable(
    VersionSet* vset, const autovector<MemTable*>& memtables_to_flush) {
  uint64_t min_log = 0;

  // we must look through the memtables for two phase transactions
  // that have been committed but not yet flushed
  std::unordered_set<MemTable*> memtables_to_flush_set(
      memtables_to_flush.begin(), memtables_to_flush.end());
  for (auto loop_cfd : *vset->GetColumnFamilySet()) {
    if (loop_cfd->IsDropped()) {
      continue;
    }

    auto log = loop_cfd->imm()->PrecomputeMinLogContainingPrepSection(
        &memtables_to_flush_set);

    if (log > 0 && (min_log == 0 || log < min_log)) {
      min_log = log;
    }

    log = loop_cfd->mem()->GetMinLogContainingPrepSection();

    if (log > 0 && (min_log == 0 || log < min_log)) {
      min_log = log;
    }
  }

  return min_log;
}

uint64_t FindMinPrepLogReferencedByMemTable(
    VersionSet* vset,
    const autovector<const autovector<MemTable*>*>& memtables_to_flush) {
  uint64_t min_log = 0;

  std::unordered_set<MemTable*> memtables_to_flush_set;
  for (const autovector<MemTable*>* memtables : memtables_to_flush) {
    memtables_to_flush_set.insert(memtables->begin(), memtables->end());
  }
  for (auto loop_cfd : *vset->GetColumnFamilySet()) {
    if (loop_cfd->IsDropped()) {
      continue;
    }

    auto log = loop_cfd->imm()->PrecomputeMinLogContainingPrepSection(
        &memtables_to_flush_set);
    if (log > 0 && (min_log == 0 || log < min_log)) {
      min_log = log;
    }

    log = loop_cfd->mem()->GetMinLogContainingPrepSection();
    if (log > 0 && (min_log == 0 || log < min_log)) {
      min_log = log;
    }
  }

  return min_log;
}

uint64_t PrecomputeMinLogNumberToKeepNon2PC(
    VersionSet* vset, const ColumnFamilyData& cfd_to_flush,
    const autovector<VersionEdit*>& edit_list) {
  assert(vset != nullptr);

  // Precompute the min log number containing unflushed data for the column
  // family being flushed (`cfd_to_flush`).
  uint64_t cf_min_log_number_to_keep = 0;
  for (auto& e : edit_list) {
    if (e->HasLogNumber()) {
      cf_min_log_number_to_keep =
          std::max(cf_min_log_number_to_keep, e->GetLogNumber());
    }
  }
  if (cf_min_log_number_to_keep == 0) {
    // No version edit contains information on log number. The log number
    // for this column family should stay the same as it is.
    cf_min_log_number_to_keep = cfd_to_flush.GetLogNumber();
  }

  // Get min log number containing unflushed data for other column families.
  uint64_t min_log_number_to_keep =
      vset->PreComputeMinLogNumberWithUnflushedData(&cfd_to_flush);
  if (cf_min_log_number_to_keep != 0) {
    min_log_number_to_keep =
        std::min(cf_min_log_number_to_keep, min_log_number_to_keep);
  }
  return min_log_number_to_keep;
}

uint64_t PrecomputeMinLogNumberToKeepNon2PC(
    VersionSet* vset, const autovector<ColumnFamilyData*>& cfds_to_flush,
    const autovector<autovector<VersionEdit*>>& edit_lists) {
  assert(vset != nullptr);
  assert(!cfds_to_flush.empty());
  assert(cfds_to_flush.size() == edit_lists.size());

  uint64_t min_log_number_to_keep = std::numeric_limits<uint64_t>::max();
  for (const auto& edit_list : edit_lists) {
    uint64_t log = 0;
    for (const auto& e : edit_list) {
      if (e->HasLogNumber()) {
        log = std::max(log, e->GetLogNumber());
      }
    }
    if (log != 0) {
      min_log_number_to_keep = std::min(min_log_number_to_keep, log);
    }
  }
  if (min_log_number_to_keep == std::numeric_limits<uint64_t>::max()) {
    min_log_number_to_keep = cfds_to_flush[0]->GetLogNumber();
    for (size_t i = 1; i < cfds_to_flush.size(); i++) {
      min_log_number_to_keep =
          std::min(min_log_number_to_keep, cfds_to_flush[i]->GetLogNumber());
    }
  }

  std::unordered_set<const ColumnFamilyData*> flushed_cfds(
      cfds_to_flush.begin(), cfds_to_flush.end());
  min_log_number_to_keep =
      std::min(min_log_number_to_keep,
               vset->PreComputeMinLogNumberWithUnflushedData(flushed_cfds));

  return min_log_number_to_keep;
}

uint64_t PrecomputeMinLogNumberToKeep2PC(
    VersionSet* vset, const ColumnFamilyData& cfd_to_flush,
    const autovector<VersionEdit*>& edit_list,
    const autovector<MemTable*>& memtables_to_flush,
    LogsWithPrepTracker* prep_tracker) {
  assert(vset != nullptr);
  assert(prep_tracker != nullptr);
  // Calculate updated min_log_number_to_keep
  // Since the function should only be called in 2pc mode, log number in
  // the version edit should be sufficient.

  uint64_t min_log_number_to_keep =
      PrecomputeMinLogNumberToKeepNon2PC(vset, cfd_to_flush, edit_list);

  // if are 2pc we must consider logs containing prepared
  // sections of outstanding transactions.
  //
  // We must check min logs with outstanding prep before we check
  // logs references by memtables because a log referenced by the
  // first data structure could transition to the second under us.
  //
  // TODO: iterating over all column families under db mutex.
  // should find more optimal solution
  auto min_log_in_prep_heap =
      prep_tracker->FindMinLogContainingOutstandingPrep();

  if (min_log_in_prep_heap != 0 &&
      min_log_in_prep_heap < min_log_number_to_keep) {
    min_log_number_to_keep = min_log_in_prep_heap;
  }

  uint64_t min_log_refed_by_mem =
      FindMinPrepLogReferencedByMemTable(vset, memtables_to_flush);

  if (min_log_refed_by_mem != 0 &&
      min_log_refed_by_mem < min_log_number_to_keep) {
    min_log_number_to_keep = min_log_refed_by_mem;
  }
  return min_log_number_to_keep;
}

uint64_t PrecomputeMinLogNumberToKeep2PC(
    VersionSet* vset, const autovector<ColumnFamilyData*>& cfds_to_flush,
    const autovector<autovector<VersionEdit*>>& edit_lists,
    const autovector<const autovector<MemTable*>*>& memtables_to_flush,
    LogsWithPrepTracker* prep_tracker) {
  assert(vset != nullptr);
  assert(prep_tracker != nullptr);
  assert(cfds_to_flush.size() == edit_lists.size());
  assert(cfds_to_flush.size() == memtables_to_flush.size());

  uint64_t min_log_number_to_keep =
      PrecomputeMinLogNumberToKeepNon2PC(vset, cfds_to_flush, edit_lists);

  uint64_t min_log_in_prep_heap =
      prep_tracker->FindMinLogContainingOutstandingPrep();

  if (min_log_in_prep_heap != 0 &&
      min_log_in_prep_heap < min_log_number_to_keep) {
    min_log_number_to_keep = min_log_in_prep_heap;
  }

  uint64_t min_log_refed_by_mem =
      FindMinPrepLogReferencedByMemTable(vset, memtables_to_flush);

  if (min_log_refed_by_mem != 0 &&
      min_log_refed_by_mem < min_log_number_to_keep) {
    min_log_number_to_keep = min_log_refed_by_mem;
  }

  return min_log_number_to_keep;
}

void DBImpl::SetDBId(std::string&& id, bool read_only,
                     RecoveryContext* recovery_ctx) {
  assert(db_id_.empty());
  assert(!id.empty());
  db_id_ = std::move(id);
  if (!read_only && immutable_db_options_.write_dbid_to_manifest) {
    assert(recovery_ctx != nullptr);
    assert(versions_->GetColumnFamilySet() != nullptr);
    VersionEdit edit;
    edit.SetDBId(db_id_);
    versions_->db_id_ = db_id_;
    recovery_ctx->UpdateVersionEdits(
        versions_->GetColumnFamilySet()->GetDefault(), edit);
  }
}

Status DBImpl::SetupDBId(bool read_only, RecoveryContext* recovery_ctx) {
  Status s;
  // Check for the IDENTITY file and create it if not there or
  // broken or not matching manifest
  std::string db_id_in_file;
  s = fs_->FileExists(IdentityFileName(dbname_), IOOptions(), nullptr);
  if (s.ok()) {
    s = GetDbIdentityFromIdentityFile(&db_id_in_file);
    if (s.ok() && !db_id_in_file.empty()) {
      if (db_id_.empty()) {
        // Loaded from file and wasn't already known from manifest
        SetDBId(std::move(db_id_in_file), read_only, recovery_ctx);
        return s;
      } else if (db_id_ == db_id_in_file) {
        // Loaded from file and matches manifest
        return s;
      }
    }
  }
  if (s.IsNotFound()) {
    s = Status::OK();
  }
  if (!s.ok()) {
    assert(s.IsIOError());
    return s;
  }
  // Otherwise IDENTITY file is missing or no good.
  // Generate new id if needed
  if (db_id_.empty()) {
    SetDBId(env_->GenerateUniqueId(), read_only, recovery_ctx);
  }
  // Persist it to IDENTITY file if allowed
  if (!read_only) {
    s = SetIdentityFile(env_, dbname_, db_id_);
  }
  return s;
}

Status DBImpl::DeleteUnreferencedSstFiles(RecoveryContext* recovery_ctx) {
  mutex_.AssertHeld();
  std::vector<std::string> paths;
  paths.push_back(NormalizePath(dbname_ + std::string(1, kFilePathSeparator)));
  for (const auto& db_path : immutable_db_options_.db_paths) {
    paths.push_back(
        NormalizePath(db_path.path + std::string(1, kFilePathSeparator)));
  }
  for (const auto* cfd : *versions_->GetColumnFamilySet()) {
    for (const auto& cf_path : cfd->ioptions()->cf_paths) {
      paths.push_back(
          NormalizePath(cf_path.path + std::string(1, kFilePathSeparator)));
    }
  }
  // Dedup paths
  std::sort(paths.begin(), paths.end());
  paths.erase(std::unique(paths.begin(), paths.end()), paths.end());

  uint64_t next_file_number = versions_->current_next_file_number();
  uint64_t largest_file_number = next_file_number;
  Status s;
  for (const auto& path : paths) {
    std::vector<std::string> files;
    s = env_->GetChildren(path, &files);
    if (!s.ok()) {
      break;
    }
    for (const auto& fname : files) {
      uint64_t number = 0;
      FileType type;
      if (!ParseFileName(fname, &number, &type)) {
        continue;
      }
      // path ends with '/' or '\\'
      const std::string normalized_fpath = path + fname;
      largest_file_number = std::max(largest_file_number, number);
      if (type == kTableFile && number >= next_file_number &&
          recovery_ctx->files_to_delete_.find(normalized_fpath) ==
              recovery_ctx->files_to_delete_.end()) {
        recovery_ctx->files_to_delete_.emplace(normalized_fpath);
      }
    }
  }
  if (!s.ok()) {
    return s;
  }

  if (largest_file_number >= next_file_number) {
    versions_->next_file_number_.store(largest_file_number + 1);
  }

  VersionEdit edit;
  edit.SetNextFile(versions_->next_file_number_.load());
  assert(versions_->GetColumnFamilySet());
  ColumnFamilyData* default_cfd = versions_->GetColumnFamilySet()->GetDefault();
  assert(default_cfd);
  recovery_ctx->UpdateVersionEdits(default_cfd, edit);
  return s;
}

}  // namespace ROCKSDB_NAMESPACE<|MERGE_RESOLUTION|>--- conflicted
+++ resolved
@@ -273,13 +273,9 @@
   // be any tracked obsolete logs
   log_write_mutex_.Lock();
 
-  ++pending_purge_obsolete_files_;
   if (alive_log_files_.empty() || logs_.empty()) {
     mutex_.AssertHeld();
     // We may reach here if the db is DBImplSecondary
-    if (!job_context->HaveSomethingToDelete()) {
-      --pending_purge_obsolete_files_;
-    }
     log_write_mutex_.Unlock();
     return;
   }
@@ -337,13 +333,6 @@
   mutex_.Lock();
   job_context->log_recycle_files.assign(log_recycle_files_.begin(),
                                         log_recycle_files_.end());
-<<<<<<< HEAD
-  if (!job_context->HaveSomethingToDelete()) {
-    --pending_purge_obsolete_files_;
-  }
-=======
-  logs_to_free_.clear();
->>>>>>> 725df120
 }
 
 namespace {
