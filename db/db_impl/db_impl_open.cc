--- conflicted
+++ resolved
@@ -1427,8 +1427,7 @@
     io_s = NewWritableFile(fs_.get(), log_fname, &lfile, opt_file_options);
   }
 
-<<<<<<< HEAD
-  if (s.ok()) {
+  if (io_s.ok()) {
     // Update MANIFEST.
     VersionEdit edit;
     edit.AddWal(log_file_num);
@@ -1436,14 +1435,15 @@
         versions_->GetColumnFamilySet()->GetDefault();
     const MutableCFOptions* cf_options =
         default_cf->GetLatestMutableCFOptions();
-    s = versions_->LogAndApply(default_cf, *cf_options, &edit, &mutex_, nullptr,
-                               false);
-  }
-
-  if (s.ok()) {
-=======
+    Status s = versions_->LogAndApply(default_cf, *cf_options, &edit, &mutex_,
+                                      nullptr, false);
+    if (!s.ok()) {
+      io_s = IOStatus::IOError("Failed to log WAL information to MANIFEST",
+                               s.ToString());
+    }
+  }
+
   if (io_s.ok()) {
->>>>>>> a10f12ed
     lfile->SetWriteLifeTimeHint(CalculateWALWriteHint());
     lfile->SetPreallocationBlockSize(preallocate_block_size);
 
