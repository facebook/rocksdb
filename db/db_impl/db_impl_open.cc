--- conflicted
+++ resolved
@@ -47,84 +47,6 @@
                                            Env::Priority::LOW);
   result.env->IncBackgroundThreadsIfNeeded(bg_job_limits.max_flushes,
                                            Env::Priority::HIGH);
-
-<<<<<<< HEAD
-=======
-  if (result.rate_limiter.get() != nullptr) {
-    if (result.bytes_per_sync == 0) {
-      result.bytes_per_sync = 1024 * 1024;
-    }
-  }
-
-  if (result.delayed_write_rate == 0) {
-    if (result.rate_limiter.get() != nullptr) {
-      result.delayed_write_rate = result.rate_limiter->GetBytesPerSecond();
-    }
-    if (result.delayed_write_rate == 0) {
-      result.delayed_write_rate = 16 * 1024 * 1024;
-    }
-  }
-
-  if (result.WAL_ttl_seconds > 0 || result.WAL_size_limit_MB > 0) {
-    result.recycle_log_file_num = false;
-  }
-
-  if (result.recycle_log_file_num &&
-      (result.wal_recovery_mode ==
-           WALRecoveryMode::kTolerateCorruptedTailRecords ||
-       result.wal_recovery_mode == WALRecoveryMode::kPointInTimeRecovery ||
-       result.wal_recovery_mode == WALRecoveryMode::kAbsoluteConsistency)) {
-    // - kTolerateCorruptedTailRecords is inconsistent with recycle log file
-    //   feature. WAL recycling expects recovery success upon encountering a
-    //   corrupt record at the point where new data ends and recycled data
-    //   remains at the tail. However, `kTolerateCorruptedTailRecords` must fail
-    //   upon encountering any such corrupt record, as it cannot differentiate
-    //   between this and a real corruption, which would cause committed updates
-    //   to be truncated -- a violation of the recovery guarantee.
-    // - kPointInTimeRecovery and kAbsoluteConsistency are incompatible with
-    //   recycle log file feature temporarily due to a bug found introducing a
-    //   hole in the recovered data
-    //   (https://github.com/facebook/rocksdb/pull/7252#issuecomment-673766236).
-    //   Besides this bug, we believe the features are fundamentally compatible.
-    result.recycle_log_file_num = 0;
-  }
-
-  if (result.db_paths.size() == 0) {
-    result.db_paths.emplace_back(dbname, std::numeric_limits<uint64_t>::max());
-  } else if (result.wal_dir.empty()) {
-    // Use dbname as default
-    result.wal_dir = dbname;
-  }
-  if (!result.wal_dir.empty()) {
-    // If there is a wal_dir already set, check to see if the wal_dir is the
-    // same as the dbname AND the same as the db_path[0] (which must exist from
-    // a few lines ago). If the wal_dir matches both of these values, then clear
-    // the wal_dir value, which will make wal_dir == dbname.  Most likely this
-    // condition was the result of reading an old options file where we forced
-    // wal_dir to be set (to dbname).
-    auto npath = NormalizePath(dbname + "/");
-    if (npath == NormalizePath(result.wal_dir + "/") &&
-        npath == NormalizePath(result.db_paths[0].path + "/")) {
-      result.wal_dir.clear();
-    }
-  }
-
-  if (!result.wal_dir.empty() && result.wal_dir.back() == '/') {
-    result.wal_dir = result.wal_dir.substr(0, result.wal_dir.size() - 1);
-  }
-
-  if (result.use_direct_reads && result.compaction_readahead_size == 0) {
-    TEST_SYNC_POINT_CALLBACK("SanitizeOptions:direct_io", nullptr);
-    result.compaction_readahead_size = 1024 * 1024 * 2;
-  }
-
-  // Force flush on DB open if 2PC is enabled, since with 2PC we have no
-  // guarantee that consecutive log files have consecutive sequence id, which
-  // make recovery complicated.
-  if (result.allow_2pc) {
-    result.avoid_flush_during_recovery = false;
-  }
->>>>>>> fe9d4951
 
 #ifndef ROCKSDB_LITE
   ImmutableDBOptions immutable_db_options(result);
