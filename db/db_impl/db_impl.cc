//  Copyright (c) 2011-present, Facebook, Inc.  All rights reserved.
//  This source code is licensed under both the GPLv2 (found in the
//  COPYING file in the root directory) and Apache 2.0 License
//  (found in the LICENSE.Apache file in the root directory).
//
// Copyright (c) 2011 The LevelDB Authors. All rights reserved.
// Use of this source code is governed by a BSD-style license that can be
// found in the LICENSE file. See the AUTHORS file for names of contributors.
#include "db/db_impl/db_impl.h"

#include <stdint.h>
#ifdef OS_SOLARIS
#include <alloca.h>
#endif

#include <algorithm>
#include <cinttypes>
#include <cstdio>
#include <map>
#include <set>
#include <sstream>
#include <stdexcept>
#include <string>
#include <unordered_map>
#include <utility>
#include <vector>

#include "db/arena_wrapped_db_iter.h"
#include "db/builder.h"
#include "db/compaction/compaction_job.h"
#include "db/db_info_dumper.h"
#include "db/db_iter.h"
#include "db/dbformat.h"
#include "db/error_handler.h"
#include "db/event_helpers.h"
#include "db/external_sst_file_ingestion_job.h"
#include "db/flush_job.h"
#include "db/forward_iterator.h"
#include "db/import_column_family_job.h"
#include "db/job_context.h"
#include "db/log_reader.h"
#include "db/log_writer.h"
#include "db/malloc_stats.h"
#include "db/memtable.h"
#include "db/memtable_list.h"
#include "db/merge_context.h"
#include "db/merge_helper.h"
#include "db/periodic_work_scheduler.h"
#include "db/range_tombstone_fragmenter.h"
#include "db/table_cache.h"
#include "db/table_properties_collector.h"
#include "db/transaction_log_impl.h"
#include "db/version_set.h"
#include "db/write_batch_internal.h"
#include "db/write_callback.h"
#include "env/unique_id_gen.h"
#include "file/file_util.h"
#include "file/filename.h"
#include "file/random_access_file_reader.h"
#include "file/sst_file_manager_impl.h"
#include "logging/auto_roll_logger.h"
#include "logging/log_buffer.h"
#include "logging/logging.h"
#include "monitoring/in_memory_stats_history.h"
#include "monitoring/instrumented_mutex.h"
#include "monitoring/iostats_context_imp.h"
#include "monitoring/perf_context_imp.h"
#include "monitoring/persistent_stats_history.h"
#include "monitoring/thread_status_updater.h"
#include "monitoring/thread_status_util.h"
#include "options/cf_options.h"
#include "options/options_helper.h"
#include "options/options_parser.h"
#include "port/port.h"
#include "rocksdb/cache.h"
#include "rocksdb/compaction_filter.h"
#include "rocksdb/convenience.h"
#include "rocksdb/db.h"
#include "rocksdb/env.h"
#include "rocksdb/merge_operator.h"
#include "rocksdb/statistics.h"
#include "rocksdb/stats_history.h"
#include "rocksdb/status.h"
#include "rocksdb/table.h"
#include "rocksdb/version.h"
#include "rocksdb/write_buffer_manager.h"
#include "table/block_based/block.h"
#include "table/block_based/block_based_table_factory.h"
#include "table/get_context.h"
#include "table/merging_iterator.h"
#include "table/multiget_context.h"
#include "table/sst_file_dumper.h"
#include "table/table_builder.h"
#include "table/two_level_iterator.h"
#include "table/unique_id_impl.h"
#include "test_util/sync_point.h"
#include "trace_replay/trace_replay.h"
#include "util/autovector.h"
#include "util/cast_util.h"
#include "util/coding.h"
#include "util/compression.h"
#include "util/crc32c.h"
#include "util/defer.h"
#include "util/mutexlock.h"
#include "util/stop_watch.h"
#include "util/string_util.h"
#include "utilities/trace/replayer_impl.h"

namespace ROCKSDB_NAMESPACE {

const std::string kDefaultColumnFamilyName("default");
const std::string kPersistentStatsColumnFamilyName(
    "___rocksdb_stats_history___");
void DumpRocksDBBuildVersion(Logger* log);

CompressionType GetCompressionFlush(
    const ImmutableCFOptions& ioptions,
    const MutableCFOptions& mutable_cf_options) {
  // Compressing memtable flushes might not help unless the sequential load
  // optimization is used for leveled compaction. Otherwise the CPU and
  // latency overhead is not offset by saving much space.
  if (ioptions.compaction_style == kCompactionStyleUniversal) {
    if (mutable_cf_options.compaction_options_universal
            .compression_size_percent < 0) {
      return mutable_cf_options.compression;
    } else {
      return kNoCompression;
    }
  } else if (!ioptions.compression_per_level.empty()) {
    // For leveled compress when min_level_to_compress != 0.
    return ioptions.compression_per_level[0];
  } else {
    return mutable_cf_options.compression;
  }
}

namespace {
void DumpSupportInfo(Logger* logger) {
  ROCKS_LOG_HEADER(logger, "Compression algorithms supported:");
  for (auto& compression : OptionsHelper::compression_type_string_map) {
    if (compression.second != kNoCompression &&
        compression.second != kDisableCompressionOption) {
      ROCKS_LOG_HEADER(logger, "\t%s supported: %d", compression.first.c_str(),
                       CompressionTypeSupported(compression.second));
    }
  }
  ROCKS_LOG_HEADER(logger, "Fast CRC32 supported: %s",
                   crc32c::IsFastCrc32Supported().c_str());
}
}  // namespace

DBImpl::DBImpl(const DBOptions& options, const std::string& dbname,
               const bool seq_per_batch, const bool batch_per_txn,
               bool read_only)
    : dbname_(dbname),
      own_info_log_(options.info_log == nullptr),
      initial_db_options_(SanitizeOptions(dbname, options, read_only)),
      env_(initial_db_options_.env),
      io_tracer_(std::make_shared<IOTracer>()),
      immutable_db_options_(initial_db_options_),
      fs_(immutable_db_options_.fs, io_tracer_),
      mutable_db_options_(initial_db_options_),
      stats_(immutable_db_options_.stats),
      mutex_(stats_, immutable_db_options_.clock, DB_MUTEX_WAIT_MICROS,
             immutable_db_options_.use_adaptive_mutex),
      default_cf_handle_(nullptr),
      error_handler_(this, immutable_db_options_, &mutex_),
      event_logger_(immutable_db_options_.info_log.get()),
      max_total_in_memory_state_(0),
      file_options_(BuildDBOptions(immutable_db_options_, mutable_db_options_)),
      file_options_for_compaction_(fs_->OptimizeForCompactionTableWrite(
          file_options_, immutable_db_options_)),
      seq_per_batch_(seq_per_batch),
      batch_per_txn_(batch_per_txn),
      next_job_id_(1),
      shutting_down_(false),
      db_lock_(nullptr),
      manual_compaction_paused_(false),
      bg_cv_(&mutex_),
      logfile_number_(0),
      log_dir_synced_(false),
      log_empty_(true),
      persist_stats_cf_handle_(nullptr),
      log_sync_cv_(&log_write_mutex_),
      total_log_size_(0),
      is_snapshot_supported_(true),
      write_buffer_manager_(immutable_db_options_.write_buffer_manager.get()),
      write_thread_(immutable_db_options_),
      nonmem_write_thread_(immutable_db_options_),
      write_controller_(mutable_db_options_.delayed_write_rate),
      last_batch_group_size_(0),
      unscheduled_flushes_(0),
      unscheduled_compactions_(0),
      bg_bottom_compaction_scheduled_(0),
      bg_compaction_scheduled_(0),
      num_running_compactions_(0),
      bg_flush_scheduled_(0),
      num_running_flushes_(0),
      bg_purge_scheduled_(0),
      disable_delete_obsolete_files_(0),
      pending_purge_obsolete_files_(0),
      delete_obsolete_files_last_run_(immutable_db_options_.clock->NowMicros()),
      last_stats_dump_time_microsec_(0),
      has_unpersisted_data_(false),
      unable_to_release_oldest_log_(false),
      num_running_ingest_file_(0),
#ifndef ROCKSDB_LITE
      wal_manager_(immutable_db_options_, file_options_, io_tracer_,
                   seq_per_batch),
#endif  // ROCKSDB_LITE
      bg_work_paused_(0),
      bg_compaction_paused_(0),
      refitting_level_(false),
      opened_successfully_(false),
#ifndef ROCKSDB_LITE
      periodic_work_scheduler_(nullptr),
#endif  // ROCKSDB_LITE
      two_write_queues_(options.two_write_queues),
      manual_wal_flush_(options.manual_wal_flush),
      // last_sequencee_ is always maintained by the main queue that also writes
      // to the memtable. When two_write_queues_ is disabled last seq in
      // memtable is the same as last seq published to the readers. When it is
      // enabled but seq_per_batch_ is disabled, last seq in memtable still
      // indicates last published seq since wal-only writes that go to the 2nd
      // queue do not consume a sequence number. Otherwise writes performed by
      // the 2nd queue could change what is visible to the readers. In this
      // cases, last_seq_same_as_publish_seq_==false, the 2nd queue maintains a
      // separate variable to indicate the last published sequence.
      last_seq_same_as_publish_seq_(
          !(seq_per_batch && options.two_write_queues)),
      // Since seq_per_batch_ is currently set only by WritePreparedTxn which
      // requires a custom gc for compaction, we use that to set use_custom_gc_
      // as well.
      use_custom_gc_(seq_per_batch),
      shutdown_initiated_(false),
      own_sfm_(options.sst_file_manager == nullptr),
      closed_(false),
      atomic_flush_install_cv_(&mutex_),
      blob_callback_(immutable_db_options_.sst_file_manager.get(), &mutex_,
                     &error_handler_, &event_logger_,
                     immutable_db_options_.listeners, dbname_) {
  // !batch_per_trx_ implies seq_per_batch_ because it is only unset for
  // WriteUnprepared, which should use seq_per_batch_.
  assert(batch_per_txn_ || seq_per_batch_);
  // TODO: Check for an error here
  env_->GetAbsolutePath(dbname, &db_absolute_path_).PermitUncheckedError();

  // Reserve ten files or so for other uses and give the rest to TableCache.
  // Give a large number for setting of "infinite" open files.
  const int table_cache_size = (mutable_db_options_.max_open_files == -1)
                                   ? TableCache::kInfiniteCapacity
                                   : mutable_db_options_.max_open_files - 10;
  LRUCacheOptions co;
  co.capacity = table_cache_size;
  co.num_shard_bits = immutable_db_options_.table_cache_numshardbits;
  co.metadata_charge_policy = kDontChargeCacheMetadata;
  table_cache_ = NewLRUCache(co);
  SetDbSessionId();
  assert(!db_session_id_.empty());

  versions_.reset(new VersionSet(dbname_, &immutable_db_options_, file_options_,
                                 table_cache_.get(), write_buffer_manager_,
                                 &write_controller_, &block_cache_tracer_,
                                 io_tracer_, db_session_id_));
  column_family_memtables_.reset(
      new ColumnFamilyMemTablesImpl(versions_->GetColumnFamilySet()));

  DumpRocksDBBuildVersion(immutable_db_options_.info_log.get());
  DumpDBFileSummary(immutable_db_options_, dbname_, db_session_id_);
  immutable_db_options_.Dump(immutable_db_options_.info_log.get());
  mutable_db_options_.Dump(immutable_db_options_.info_log.get());
  DumpSupportInfo(immutable_db_options_.info_log.get());

<<<<<<< HEAD
  // always open the DB with 0 here, which means if preserve_deletes_==true
  // we won't drop any deletion markers until SetPreserveDeletesSequenceNumber()
  // is called by client and this seqnum is advanced.
  preserve_deletes_seqnum_.store(0);
  max_total_wal_size_.store(mutable_db_options_.max_total_wal_size,
                            std::memory_order_relaxed);
=======
  if (write_buffer_manager_) {
    wbm_stall_.reset(new WBMStallInterface());
  }
>>>>>>> 073ac547
}

Status DBImpl::Resume() {
  ROCKS_LOG_INFO(immutable_db_options_.info_log, "Resuming DB");

  InstrumentedMutexLock db_mutex(&mutex_);

  if (!error_handler_.IsDBStopped() && !error_handler_.IsBGWorkStopped()) {
    // Nothing to do
    return Status::OK();
  }

  if (error_handler_.IsRecoveryInProgress()) {
    // Don't allow a mix of manual and automatic recovery
    return Status::Busy();
  }

  mutex_.Unlock();
  Status s = error_handler_.RecoverFromBGError(true);
  mutex_.Lock();
  return s;
}

// This function implements the guts of recovery from a background error. It
// is eventually called for both manual as well as automatic recovery. It does
// the following -
// 1. Wait for currently scheduled background flush/compaction to exit, in
//    order to inadvertently causing an error and thinking recovery failed
// 2. Flush memtables if there's any data for all the CFs. This may result
//    another error, which will be saved by error_handler_ and reported later
//    as the recovery status
// 3. Find and delete any obsolete files
// 4. Schedule compactions if needed for all the CFs. This is needed as the
//    flush in the prior step might have been a no-op for some CFs, which
//    means a new super version wouldn't have been installed
Status DBImpl::ResumeImpl(DBRecoverContext context) {
  mutex_.AssertHeld();
  WaitForBackgroundWork();

  Status s;
  if (shutdown_initiated_) {
    // Returning shutdown status to SFM during auto recovery will cause it
    // to abort the recovery and allow the shutdown to progress
    s = Status::ShutdownInProgress();
  }

  if (s.ok()) {
    Status bg_error = error_handler_.GetBGError();
    if (bg_error.severity() > Status::Severity::kHardError) {
      ROCKS_LOG_INFO(
          immutable_db_options_.info_log,
          "DB resume requested but failed due to Fatal/Unrecoverable error");
      s = bg_error;
    }
  }

  // Make sure the IO Status stored in version set is set to OK.
  bool file_deletion_disabled = !IsFileDeletionsEnabled();
  if (s.ok()) {
    IOStatus io_s = versions_->io_status();
    if (io_s.IsIOError()) {
      // If resuming from IOError resulted from MANIFEST write, then assert
      // that we must have already set the MANIFEST writer to nullptr during
      // clean-up phase MANIFEST writing. We must have also disabled file
      // deletions.
      assert(!versions_->descriptor_log_);
      assert(file_deletion_disabled);
      // Since we are trying to recover from MANIFEST write error, we need to
      // switch to a new MANIFEST anyway. The old MANIFEST can be corrupted.
      // Therefore, force writing a dummy version edit because we do not know
      // whether there are flush jobs with non-empty data to flush, triggering
      // appends to MANIFEST.
      VersionEdit edit;
      auto cfh =
          static_cast_with_check<ColumnFamilyHandleImpl>(default_cf_handle_);
      assert(cfh);
      ColumnFamilyData* cfd = cfh->cfd();
      const MutableCFOptions& cf_opts = *cfd->GetLatestMutableCFOptions();
      s = versions_->LogAndApply(cfd, cf_opts, &edit, &mutex_,
                                 directories_.GetDbDir());
      if (!s.ok()) {
        io_s = versions_->io_status();
        if (!io_s.ok()) {
          s = error_handler_.SetBGError(io_s,
                                        BackgroundErrorReason::kManifestWrite);
        }
      }
    }
  }

  // We cannot guarantee consistency of the WAL. So force flush Memtables of
  // all the column families
  if (s.ok()) {
    FlushOptions flush_opts;
    // We allow flush to stall write since we are trying to resume from error.
    flush_opts.allow_write_stall = true;
    if (immutable_db_options_.atomic_flush) {
      autovector<ColumnFamilyData*> cfds;
      SelectColumnFamiliesForAtomicFlush(&cfds);
      mutex_.Unlock();
      s = AtomicFlushMemTables(cfds, flush_opts, context.flush_reason);
      mutex_.Lock();
    } else {
      for (auto cfd : *versions_->GetColumnFamilySet()) {
        if (cfd->IsDropped()) {
          continue;
        }
        cfd->Ref();
        mutex_.Unlock();
        s = FlushMemTable(cfd, flush_opts, context.flush_reason);
        mutex_.Lock();
        cfd->UnrefAndTryDelete();
        if (!s.ok()) {
          break;
        }
      }
    }
    if (!s.ok()) {
      ROCKS_LOG_INFO(immutable_db_options_.info_log,
                     "DB resume requested but failed due to Flush failure [%s]",
                     s.ToString().c_str());
    }
  }

  JobContext job_context(0);
  FindObsoleteFiles(&job_context, true);
  if (s.ok()) {
    s = error_handler_.ClearBGError();
  } else {
    // NOTE: this is needed to pass ASSERT_STATUS_CHECKED
    // in the DBSSTTest.DBWithMaxSpaceAllowedRandomized test.
    // See https://github.com/facebook/rocksdb/pull/7715#issuecomment-754947952
    error_handler_.GetRecoveryError().PermitUncheckedError();
  }
  mutex_.Unlock();

  job_context.manifest_file_number = 1;
  if (job_context.HaveSomethingToDelete()) {
    PurgeObsoleteFiles(job_context);
  }
  job_context.Clean();

  if (s.ok()) {
    assert(versions_->io_status().ok());
    // If we reach here, we should re-enable file deletions if it was disabled
    // during previous error handling.
    if (file_deletion_disabled) {
      // Always return ok
      s = EnableFileDeletions(/*force=*/true);
      if (!s.ok()) {
        ROCKS_LOG_INFO(
            immutable_db_options_.info_log,
            "DB resume requested but could not enable file deletions [%s]",
            s.ToString().c_str());
      }
    }
    ROCKS_LOG_INFO(immutable_db_options_.info_log, "Successfully resumed DB");
  }
  mutex_.Lock();
  // Check for shutdown again before scheduling further compactions,
  // since we released and re-acquired the lock above
  if (shutdown_initiated_) {
    s = Status::ShutdownInProgress();
  }
  if (s.ok()) {
    for (auto cfd : *versions_->GetColumnFamilySet()) {
      SchedulePendingCompaction(cfd);
    }
    MaybeScheduleFlushOrCompaction();
  }

  // Wake up any waiters - in this case, it could be the shutdown thread
  bg_cv_.SignalAll();

  // No need to check BGError again. If something happened, event listener would
  // be notified and the operation causing it would have failed
  return s;
}

void DBImpl::WaitForBackgroundWork() {
  // Wait for background work to finish
  while (bg_bottom_compaction_scheduled_ || bg_compaction_scheduled_ ||
         bg_flush_scheduled_) {
    bg_cv_.Wait();
  }
}

// Will lock the mutex_,  will wait for completion if wait is true
void DBImpl::CancelAllBackgroundWork(bool wait) {
  ROCKS_LOG_INFO(immutable_db_options_.info_log,
                 "Shutdown: canceling all background work");

#ifndef ROCKSDB_LITE
  if (periodic_work_scheduler_ != nullptr) {
    periodic_work_scheduler_->Unregister(this);
  }
#endif  // !ROCKSDB_LITE

  InstrumentedMutexLock l(&mutex_);
  if (!shutting_down_.load(std::memory_order_acquire) &&
      has_unpersisted_data_.load(std::memory_order_relaxed) &&
      !mutable_db_options_.avoid_flush_during_shutdown) {
    if (immutable_db_options_.atomic_flush) {
      autovector<ColumnFamilyData*> cfds;
      SelectColumnFamiliesForAtomicFlush(&cfds);
      mutex_.Unlock();
      Status s =
          AtomicFlushMemTables(cfds, FlushOptions(), FlushReason::kShutDown);
      s.PermitUncheckedError();  //**TODO: What to do on error?
      mutex_.Lock();
    } else {
      for (auto cfd : *versions_->GetColumnFamilySet()) {
        if (!cfd->IsDropped() && cfd->initialized() && !cfd->mem()->IsEmpty()) {
          cfd->Ref();
          mutex_.Unlock();
          Status s = FlushMemTable(cfd, FlushOptions(), FlushReason::kShutDown);
          s.PermitUncheckedError();  //**TODO: What to do on error?
          mutex_.Lock();
          cfd->UnrefAndTryDelete();
        }
      }
    }
    versions_->GetColumnFamilySet()->FreeDeadColumnFamilies();
  }

  shutting_down_.store(true, std::memory_order_release);
  bg_cv_.SignalAll();
  if (!wait) {
    return;
  }
  WaitForBackgroundWork();
}

Status DBImpl::CloseHelper() {
  // Guarantee that there is no background error recovery in progress before
  // continuing with the shutdown
  mutex_.Lock();
  shutdown_initiated_ = true;
  error_handler_.CancelErrorRecovery();
  while (error_handler_.IsRecoveryInProgress()) {
    bg_cv_.Wait();
  }
  mutex_.Unlock();

  // Below check is added as recovery_error_ is not checked and it causes crash
  // in DBSSTTest.DBWithMaxSpaceAllowedWithBlobFiles when space limit is
  // reached.
  error_handler_.GetRecoveryError().PermitUncheckedError();

  // CancelAllBackgroundWork called with false means we just set the shutdown
  // marker. After this we do a variant of the waiting and unschedule work
  // (to consider: moving all the waiting into CancelAllBackgroundWork(true))
  CancelAllBackgroundWork(false);
  mutex_.Lock();
  env_->UnSchedule(this, Env::Priority::BOTTOM);
  env_->UnSchedule(this, Env::Priority::LOW);
  env_->UnSchedule(this, Env::Priority::HIGH);
  Status ret = Status::OK();

  // Wait for background work to finish
  while (bg_bottom_compaction_scheduled_ || bg_compaction_scheduled_ ||
         bg_flush_scheduled_ || bg_purge_scheduled_ ||
         pending_purge_obsolete_files_ ||
         error_handler_.IsRecoveryInProgress()) {
    TEST_SYNC_POINT("DBImpl::~DBImpl:WaitJob");
    bg_cv_.Wait();
  }
  TEST_SYNC_POINT_CALLBACK("DBImpl::CloseHelper:PendingPurgeFinished",
                           &files_grabbed_for_purge_);
  EraseThreadStatusDbInfo();
  flush_scheduler_.Clear();
  trim_history_scheduler_.Clear();

  // For now, simply trigger a manual flush at close time
  // on all the column families.
  // TODO(bjlemaire): Check if this is needed. Also, in the
  // future we can contemplate doing a more fine-grained
  // flushing by first checking if there is a need for
  // flushing (but need to implement something
  // else than imm()->IsFlushPending() because the output
  // memtables added to imm() dont trigger flushes).
  if (immutable_db_options_.experimental_mempurge_threshold > 0.0) {
    Status flush_ret;
    mutex_.Unlock();
    for (ColumnFamilyData* cf : *versions_->GetColumnFamilySet()) {
      if (immutable_db_options_.atomic_flush) {
        flush_ret = AtomicFlushMemTables({cf}, FlushOptions(),
                                         FlushReason::kManualFlush);
        if (!flush_ret.ok()) {
          ROCKS_LOG_INFO(
              immutable_db_options_.info_log,
              "Atomic flush memtables failed upon closing (mempurge).");
        }
      } else {
        flush_ret =
            FlushMemTable(cf, FlushOptions(), FlushReason::kManualFlush);
        if (!flush_ret.ok()) {
          ROCKS_LOG_INFO(immutable_db_options_.info_log,
                         "Flush memtables failed upon closing (mempurge).");
        }
      }
    }
    mutex_.Lock();
  }

  while (!flush_queue_.empty()) {
    const FlushRequest& flush_req = PopFirstFromFlushQueue();
    for (const auto& iter : flush_req) {
      iter.first->UnrefAndTryDelete();
    }
  }

  while (!compaction_queue_.empty()) {
    auto cfd = PopFirstFromCompactionQueue();
    cfd->UnrefAndTryDelete();
  }

  if (default_cf_handle_ != nullptr || persist_stats_cf_handle_ != nullptr) {
    // we need to delete handle outside of lock because it does its own locking
    mutex_.Unlock();
    if (default_cf_handle_) {
      delete default_cf_handle_;
      default_cf_handle_ = nullptr;
    }
    if (persist_stats_cf_handle_) {
      delete persist_stats_cf_handle_;
      persist_stats_cf_handle_ = nullptr;
    }
    mutex_.Lock();
  }

  // Clean up obsolete files due to SuperVersion release.
  // (1) Need to delete to obsolete files before closing because RepairDB()
  // scans all existing files in the file system and builds manifest file.
  // Keeping obsolete files confuses the repair process.
  // (2) Need to check if we Open()/Recover() the DB successfully before
  // deleting because if VersionSet recover fails (may be due to corrupted
  // manifest file), it is not able to identify live files correctly. As a
  // result, all "live" files can get deleted by accident. However, corrupted
  // manifest is recoverable by RepairDB().
  if (opened_successfully_) {
    JobContext job_context(next_job_id_.fetch_add(1));
    FindObsoleteFiles(&job_context, true);

    mutex_.Unlock();
    // manifest number starting from 2
    job_context.manifest_file_number = 1;
    if (job_context.HaveSomethingToDelete()) {
      PurgeObsoleteFiles(job_context);
    }
    job_context.Clean();
    mutex_.Lock();
  }

<<<<<<< HEAD
  {
    InstrumentedMutexLock lock(&log_write_mutex_);
    for (auto l : logs_to_free_) {
      delete l;
    }
    for (auto& log : logs_) {
      uint64_t log_number = log.writer->get_log_number();
      Status s = log.ClearWriter();
      if (!s.ok()) {
        ROCKS_LOG_WARN(
            immutable_db_options_.info_log,
            "Unable to Sync WAL file %s with error -- %s",
            LogFileName(immutable_db_options_.wal_dir, log_number).c_str(),
            s.ToString().c_str());
        // Retain the first error
        if (ret.ok()) {
          ret = s;
        }
=======
  for (auto l : logs_to_free_) {
    delete l;
  }
  for (auto& log : logs_) {
    uint64_t log_number = log.writer->get_log_number();
    Status s = log.ClearWriter();
    if (!s.ok()) {
      ROCKS_LOG_WARN(
          immutable_db_options_.info_log,
          "Unable to Sync WAL file %s with error -- %s",
          LogFileName(immutable_db_options_.GetWalDir(), log_number).c_str(),
          s.ToString().c_str());
      // Retain the first error
      if (ret.ok()) {
        ret = s;
>>>>>>> 073ac547
      }
    }
    logs_.clear();
  }

  // Table cache may have table handles holding blocks from the block cache.
  // We need to release them before the block cache is destroyed. The block
  // cache may be destroyed inside versions_.reset(), when column family data
  // list is destroyed, so leaving handles in table cache after
  // versions_.reset() may cause issues.
  // Here we clean all unreferenced handles in table cache.
  // Now we assume all user queries have finished, so only version set itself
  // can possibly hold the blocks from block cache. After releasing unreferenced
  // handles here, only handles held by version set left and inside
  // versions_.reset(), we will release them. There, we need to make sure every
  // time a handle is released, we erase it from the cache too. By doing that,
  // we can guarantee that after versions_.reset(), table cache is empty
  // so the cache can be safely destroyed.
  table_cache_->EraseUnRefEntries();

  for (auto& txn_entry : recovered_transactions_) {
    delete txn_entry.second;
  }

  // versions need to be destroyed before table_cache since it can hold
  // references to table_cache.
  versions_.reset();
  mutex_.Unlock();
  if (db_lock_ != nullptr) {
    // TODO: Check for unlock error
    env_->UnlockFile(db_lock_).PermitUncheckedError();
  }

  ROCKS_LOG_INFO(immutable_db_options_.info_log, "Shutdown complete");
  LogFlush(immutable_db_options_.info_log);

#ifndef ROCKSDB_LITE
  // If the sst_file_manager was allocated by us during DB::Open(), ccall
  // Close() on it before closing the info_log. Otherwise, background thread
  // in SstFileManagerImpl might try to log something
  if (immutable_db_options_.sst_file_manager && own_sfm_) {
    auto sfm = static_cast<SstFileManagerImpl*>(
        immutable_db_options_.sst_file_manager.get());
    sfm->Close();
  }
#endif  // ROCKSDB_LITE

  if (immutable_db_options_.info_log && own_info_log_) {
    Status s = immutable_db_options_.info_log->Close();
    if (!s.ok() && !s.IsNotSupported() && ret.ok()) {
      ret = s;
    }
  }

  if (write_buffer_manager_ && wbm_stall_) {
    write_buffer_manager_->RemoveDBFromQueue(wbm_stall_.get());
  }

  if (ret.IsAborted()) {
    // Reserve IsAborted() error for those where users didn't release
    // certain resource and they can release them and come back and
    // retry. In this case, we wrap this exception to something else.
    return Status::Incomplete(ret.ToString());
  }
  return ret;
}

Status DBImpl::CloseImpl() { return CloseHelper(); }

DBImpl::~DBImpl() {
  InstrumentedMutexLock closing_lock_guard(&closing_mutex_);
  if (!closed_) {
    closed_ = true;
    closing_status_ = CloseHelper();
    closing_status_.PermitUncheckedError();
  }
}

void DBImpl::MaybeIgnoreError(Status* s) const {
  if (s->ok() || immutable_db_options_.paranoid_checks) {
    // No change needed
  } else {
    ROCKS_LOG_WARN(immutable_db_options_.info_log, "Ignoring error %s",
                   s->ToString().c_str());
    *s = Status::OK();
  }
}

const Status DBImpl::CreateArchivalDirectory() {
  if (immutable_db_options_.WAL_ttl_seconds > 0 ||
      immutable_db_options_.WAL_size_limit_MB > 0) {
    std::string archivalPath =
        ArchivalDirectory(immutable_db_options_.GetWalDir());
    return env_->CreateDirIfMissing(archivalPath);
  }
  return Status::OK();
}

void DBImpl::PrintStatistics() {
  auto dbstats = immutable_db_options_.stats;
  if (dbstats) {
    ROCKS_LOG_INFO(immutable_db_options_.info_log, "STATISTICS:\n %s",
                   dbstats->ToString().c_str());
  }
}

void DBImpl::StartPeriodicWorkScheduler() {
#ifndef ROCKSDB_LITE

#ifndef NDEBUG
  // It only used by test to disable scheduler
  bool disable_scheduler = false;
  TEST_SYNC_POINT_CALLBACK(
      "DBImpl::StartPeriodicWorkScheduler:DisableScheduler",
      &disable_scheduler);
  if (disable_scheduler) {
    return;
  }
#endif  // !NDEBUG

  {
    InstrumentedMutexLock l(&mutex_);
    periodic_work_scheduler_ = PeriodicWorkScheduler::Default();
    TEST_SYNC_POINT_CALLBACK("DBImpl::StartPeriodicWorkScheduler:Init",
                             &periodic_work_scheduler_);
  }

  periodic_work_scheduler_->Register(
      this, mutable_db_options_.stats_dump_period_sec,
      mutable_db_options_.stats_persist_period_sec);
#endif  // !ROCKSDB_LITE
}

// esitmate the total size of stats_history_
size_t DBImpl::EstimateInMemoryStatsHistorySize() const {
  size_t size_total =
      sizeof(std::map<uint64_t, std::map<std::string, uint64_t>>);
  if (stats_history_.size() == 0) return size_total;
  size_t size_per_slice =
      sizeof(uint64_t) + sizeof(std::map<std::string, uint64_t>);
  // non-empty map, stats_history_.begin() guaranteed to exist
  std::map<std::string, uint64_t> sample_slice(stats_history_.begin()->second);
  for (const auto& pairs : sample_slice) {
    size_per_slice +=
        pairs.first.capacity() + sizeof(pairs.first) + sizeof(pairs.second);
  }
  size_total = size_per_slice * stats_history_.size();
  return size_total;
}

void DBImpl::PersistStats() {
  TEST_SYNC_POINT("DBImpl::PersistStats:Entry");
#ifndef ROCKSDB_LITE
  if (shutdown_initiated_) {
    return;
  }
  TEST_SYNC_POINT("DBImpl::PersistStats:StartRunning");
  uint64_t now_seconds =
      immutable_db_options_.clock->NowMicros() / kMicrosInSecond;

  Statistics* statistics = immutable_db_options_.stats;
  if (!statistics) {
    return;
  }
  size_t stats_history_size_limit = 0;
  {
    InstrumentedMutexLock l(&mutex_);
    stats_history_size_limit = mutable_db_options_.stats_history_buffer_size;
  }

  std::map<std::string, uint64_t> stats_map;
  if (!statistics->getTickerMap(&stats_map)) {
    return;
  }
  ROCKS_LOG_INFO(immutable_db_options_.info_log,
                 "------- PERSISTING STATS -------");

  if (immutable_db_options_.persist_stats_to_disk) {
    WriteBatch batch;
    Status s = Status::OK();
    if (stats_slice_initialized_) {
      ROCKS_LOG_INFO(immutable_db_options_.info_log,
                     "Reading %" ROCKSDB_PRIszt " stats from statistics\n",
                     stats_slice_.size());
      for (const auto& stat : stats_map) {
        if (s.ok()) {
          char key[100];
          int length =
              EncodePersistentStatsKey(now_seconds, stat.first, 100, key);
          // calculate the delta from last time
          if (stats_slice_.find(stat.first) != stats_slice_.end()) {
            uint64_t delta = stat.second - stats_slice_[stat.first];
            s = batch.Put(persist_stats_cf_handle_,
                          Slice(key, std::min(100, length)), ToString(delta));
          }
        }
      }
    }
    stats_slice_initialized_ = true;
    std::swap(stats_slice_, stats_map);
    if (s.ok()) {
      WriteOptions wo;
      wo.low_pri = true;
      wo.no_slowdown = true;
      wo.sync = false;
      s = Write(wo, &batch);
    }
    if (!s.ok()) {
      ROCKS_LOG_INFO(immutable_db_options_.info_log,
                     "Writing to persistent stats CF failed -- %s",
                     s.ToString().c_str());
    } else {
      ROCKS_LOG_INFO(immutable_db_options_.info_log,
                     "Writing %" ROCKSDB_PRIszt " stats with timestamp %" PRIu64
                     " to persistent stats CF succeeded",
                     stats_slice_.size(), now_seconds);
    }
    // TODO(Zhongyi): add purging for persisted data
  } else {
    InstrumentedMutexLock l(&stats_history_mutex_);
    // calculate the delta from last time
    if (stats_slice_initialized_) {
      std::map<std::string, uint64_t> stats_delta;
      for (const auto& stat : stats_map) {
        if (stats_slice_.find(stat.first) != stats_slice_.end()) {
          stats_delta[stat.first] = stat.second - stats_slice_[stat.first];
        }
      }
      ROCKS_LOG_INFO(immutable_db_options_.info_log,
                     "Storing %" ROCKSDB_PRIszt " stats with timestamp %" PRIu64
                     " to in-memory stats history",
                     stats_slice_.size(), now_seconds);
      stats_history_[now_seconds] = stats_delta;
    }
    stats_slice_initialized_ = true;
    std::swap(stats_slice_, stats_map);
    TEST_SYNC_POINT("DBImpl::PersistStats:StatsCopied");

    // delete older stats snapshots to control memory consumption
    size_t stats_history_size = EstimateInMemoryStatsHistorySize();
    bool purge_needed = stats_history_size > stats_history_size_limit;
    ROCKS_LOG_INFO(immutable_db_options_.info_log,
                   "[Pre-GC] In-memory stats history size: %" ROCKSDB_PRIszt
                   " bytes, slice count: %" ROCKSDB_PRIszt,
                   stats_history_size, stats_history_.size());
    while (purge_needed && !stats_history_.empty()) {
      stats_history_.erase(stats_history_.begin());
      purge_needed =
          EstimateInMemoryStatsHistorySize() > stats_history_size_limit;
    }
    ROCKS_LOG_INFO(immutable_db_options_.info_log,
                   "[Post-GC] In-memory stats history size: %" ROCKSDB_PRIszt
                   " bytes, slice count: %" ROCKSDB_PRIszt,
                   stats_history_size, stats_history_.size());
  }
  TEST_SYNC_POINT("DBImpl::PersistStats:End");
#endif  // !ROCKSDB_LITE
}

bool DBImpl::FindStatsByTime(uint64_t start_time, uint64_t end_time,
                             uint64_t* new_time,
                             std::map<std::string, uint64_t>* stats_map) {
  assert(new_time);
  assert(stats_map);
  if (!new_time || !stats_map) return false;
  // lock when search for start_time
  {
    InstrumentedMutexLock l(&stats_history_mutex_);
    auto it = stats_history_.lower_bound(start_time);
    if (it != stats_history_.end() && it->first < end_time) {
      // make a copy for timestamp and stats_map
      *new_time = it->first;
      *stats_map = it->second;
      return true;
    } else {
      return false;
    }
  }
}

Status DBImpl::GetStatsHistory(
    uint64_t start_time, uint64_t end_time,
    std::unique_ptr<StatsHistoryIterator>* stats_iterator) {
  if (!stats_iterator) {
    return Status::InvalidArgument("stats_iterator not preallocated.");
  }
  if (immutable_db_options_.persist_stats_to_disk) {
    stats_iterator->reset(
        new PersistentStatsHistoryIterator(start_time, end_time, this));
  } else {
    stats_iterator->reset(
        new InMemoryStatsHistoryIterator(start_time, end_time, this));
  }
  return (*stats_iterator)->status();
}

void DBImpl::DumpStats() {
  TEST_SYNC_POINT("DBImpl::DumpStats:1");
#ifndef ROCKSDB_LITE
  std::string stats;
  if (shutdown_initiated_) {
    return;
  }

  TEST_SYNC_POINT("DBImpl::DumpStats:StartRunning");
  {
    InstrumentedMutexLock l(&mutex_);
    for (auto cfd : *versions_->GetColumnFamilySet()) {
      if (cfd->initialized()) {
        // Release DB mutex for gathering cache entry stats. Pass over all
        // column families for this first so that other stats are dumped
        // near-atomically.
        // Get a ref before unlocking
        cfd->Ref();
        {
          InstrumentedMutexUnlock u(&mutex_);
          cfd->internal_stats()->CollectCacheEntryStats(/*foreground=*/false);
        }
        cfd->UnrefAndTryDelete();
      }
    }

    const std::string* property = &DB::Properties::kDBStats;
    const DBPropertyInfo* property_info = GetPropertyInfo(*property);
    assert(property_info != nullptr);
    assert(!property_info->need_out_of_mutex);
    default_cf_internal_stats_->GetStringProperty(*property_info, *property,
                                                  &stats);

    property = &DB::Properties::kCFStatsNoFileHistogram;
    property_info = GetPropertyInfo(*property);
    assert(property_info != nullptr);
    assert(!property_info->need_out_of_mutex);
    for (auto cfd : *versions_->GetColumnFamilySet()) {
      if (cfd->initialized()) {
        cfd->internal_stats()->GetStringProperty(*property_info, *property,
                                                 &stats);
      }
    }

    property = &DB::Properties::kCFFileHistogram;
    property_info = GetPropertyInfo(*property);
    assert(property_info != nullptr);
    assert(!property_info->need_out_of_mutex);
    for (auto cfd : *versions_->GetColumnFamilySet()) {
      if (cfd->initialized()) {
        cfd->internal_stats()->GetStringProperty(*property_info, *property,
                                                 &stats);
      }
    }
  }
  TEST_SYNC_POINT("DBImpl::DumpStats:2");
  ROCKS_LOG_INFO(immutable_db_options_.info_log,
                 "------- DUMPING STATS -------");
  ROCKS_LOG_INFO(immutable_db_options_.info_log, "%s", stats.c_str());
  if (immutable_db_options_.dump_malloc_stats) {
    stats.clear();
    DumpMallocStats(&stats);
    if (!stats.empty()) {
      ROCKS_LOG_INFO(immutable_db_options_.info_log,
                     "------- Malloc STATS -------");
      ROCKS_LOG_INFO(immutable_db_options_.info_log, "%s", stats.c_str());
    }
  }
#endif  // !ROCKSDB_LITE

  PrintStatistics();
}

void DBImpl::FlushInfoLog() {
  if (shutdown_initiated_) {
    return;
  }
  TEST_SYNC_POINT("DBImpl::FlushInfoLog:StartRunning");
  LogFlush(immutable_db_options_.info_log);
}

Status DBImpl::TablesRangeTombstoneSummary(ColumnFamilyHandle* column_family,
                                           int max_entries_to_print,
                                           std::string* out_str) {
  auto* cfh = static_cast_with_check<ColumnFamilyHandleImpl>(column_family);
  ColumnFamilyData* cfd = cfh->cfd();

  SuperVersion* super_version = cfd->GetReferencedSuperVersion(this);
  Version* version = super_version->current;

  Status s =
      version->TablesRangeTombstoneSummary(max_entries_to_print, out_str);

  CleanupSuperVersion(super_version);
  return s;
}

void DBImpl::ScheduleBgLogWriterClose(JobContext* job_context) {
  if (!job_context->logs_to_free.empty()) {
    for (auto l : job_context->logs_to_free) {
      AddToLogsToFreeQueue(l);
    }
    job_context->logs_to_free.clear();
  }
}

FSDirectory* DBImpl::GetDataDir(ColumnFamilyData* cfd, size_t path_id) const {
  assert(cfd);
  FSDirectory* ret_dir = cfd->GetDataDir(path_id);
  if (ret_dir == nullptr) {
    return directories_.GetDataDir(path_id);
  }
  return ret_dir;
}

Status DBImpl::SetOptions(
    ColumnFamilyHandle* column_family,
    const std::unordered_map<std::string, std::string>& options_map) {
#ifdef ROCKSDB_LITE
  (void)column_family;
  (void)options_map;
  return Status::NotSupported("Not supported in ROCKSDB LITE");
#else
  auto* cfd =
      static_cast_with_check<ColumnFamilyHandleImpl>(column_family)->cfd();
  if (options_map.empty()) {
    ROCKS_LOG_WARN(immutable_db_options_.info_log,
                   "SetOptions() on column family [%s], empty input",
                   cfd->GetName().c_str());
    return Status::InvalidArgument("empty input");
  }

  MutableCFOptions new_options;
  Status s;
  Status persist_options_status;
  persist_options_status.PermitUncheckedError();  // Allow uninitialized access
  SuperVersionContext sv_context(/* create_superversion */ true);
  {
    auto db_options = GetDBOptions();
    InstrumentedMutexLock l(&mutex_);
    s = cfd->SetOptions(db_options, options_map);
    if (s.ok()) {
      new_options = *cfd->GetLatestMutableCFOptions();
      // Append new version to recompute compaction score.
      VersionEdit dummy_edit;
      s = versions_->LogAndApply(cfd, new_options, &dummy_edit, &mutex_,
                                 directories_.GetDbDir());
      // Trigger possible flush/compactions. This has to be before we persist
      // options to file, otherwise there will be a deadlock with writer
      // thread.
      InstallSuperVersionAndScheduleWork(cfd, &sv_context, new_options);

      persist_options_status = WriteOptionsFile(
          false /*need_mutex_lock*/, true /*need_enter_write_thread*/);
      bg_cv_.SignalAll();
    }
  }
  sv_context.Clean();

  ROCKS_LOG_INFO(
      immutable_db_options_.info_log,
      "SetOptions() on column family [%s], inputs:", cfd->GetName().c_str());
  for (const auto& o : options_map) {
    ROCKS_LOG_INFO(immutable_db_options_.info_log, "%s: %s\n", o.first.c_str(),
                   o.second.c_str());
  }
  if (s.ok()) {
    ROCKS_LOG_INFO(immutable_db_options_.info_log,
                   "[%s] SetOptions() succeeded", cfd->GetName().c_str());
    new_options.Dump(immutable_db_options_.info_log.get());
    if (!persist_options_status.ok()) {
      s = persist_options_status;
    }
  } else {
    ROCKS_LOG_WARN(immutable_db_options_.info_log, "[%s] SetOptions() failed",
                   cfd->GetName().c_str());
  }
  LogFlush(immutable_db_options_.info_log);
  return s;
#endif  // ROCKSDB_LITE
}

Status DBImpl::SetDBOptions(
    const std::unordered_map<std::string, std::string>& options_map) {
#ifdef ROCKSDB_LITE
  (void)options_map;
  return Status::NotSupported("Not supported in ROCKSDB LITE");
#else
  if (options_map.empty()) {
    ROCKS_LOG_WARN(immutable_db_options_.info_log,
                   "SetDBOptions(), empty input.");
    return Status::InvalidArgument("empty input");
  }

  MutableDBOptions new_options;
  Status s;
  Status persist_options_status = Status::OK();
  bool wal_changed = false;
  WriteContext write_context;
  {
    InstrumentedMutexLock l(&mutex_);
    s = GetMutableDBOptionsFromStrings(mutable_db_options_, options_map,
                                       &new_options);

    if (new_options.bytes_per_sync == 0) {
      new_options.bytes_per_sync = 1024 * 1024;
    }

    if (MutableDBOptionsAreEqual(mutable_db_options_, new_options)) {
      ROCKS_LOG_INFO(immutable_db_options_.info_log,
                     "SetDBOptions(), input option value is not changed, "
                     "skipping updating.");
      persist_options_status.PermitUncheckedError();
      return s;
    }

    DBOptions new_db_options =
        BuildDBOptions(immutable_db_options_, new_options);
    if (s.ok()) {
      s = ValidateOptions(new_db_options);
    }
    if (s.ok()) {
      for (auto c : *versions_->GetColumnFamilySet()) {
        if (!c->IsDropped()) {
          auto cf_options = c->GetLatestCFOptions();
          s = ColumnFamilyData::ValidateOptions(new_db_options, cf_options);
          if (!s.ok()) {
            break;
          }
        }
      }
    }
    if (s.ok()) {
      const BGJobLimits current_bg_job_limits =
          GetBGJobLimits(mutable_db_options_.max_background_flushes,
                         mutable_db_options_.max_background_compactions,
                         mutable_db_options_.max_background_jobs,
                         /* parallelize_compactions */ true);
      const BGJobLimits new_bg_job_limits = GetBGJobLimits(
          new_options.max_background_flushes,
          new_options.max_background_compactions,
          new_options.max_background_jobs, /* parallelize_compactions */ true);

      const bool max_flushes_increased =
          new_bg_job_limits.max_flushes > current_bg_job_limits.max_flushes;
      const bool max_compactions_increased =
          new_bg_job_limits.max_compactions >
          current_bg_job_limits.max_compactions;

      if (max_flushes_increased || max_compactions_increased) {
        if (max_flushes_increased) {
          env_->IncBackgroundThreadsIfNeeded(new_bg_job_limits.max_flushes,
                                             Env::Priority::HIGH);
        }

        if (max_compactions_increased) {
          env_->IncBackgroundThreadsIfNeeded(new_bg_job_limits.max_compactions,
                                             Env::Priority::LOW);
        }

        MaybeScheduleFlushOrCompaction();
      }

      if (new_options.stats_dump_period_sec !=
              mutable_db_options_.stats_dump_period_sec ||
          new_options.stats_persist_period_sec !=
              mutable_db_options_.stats_persist_period_sec) {
        mutex_.Unlock();
        periodic_work_scheduler_->Unregister(this);
        periodic_work_scheduler_->Register(
            this, new_options.stats_dump_period_sec,
            new_options.stats_persist_period_sec);
        mutex_.Lock();
      }
      if (new_options.max_total_wal_size !=
          mutable_db_options_.max_total_wal_size) {
        max_total_wal_size_.store(new_options.max_total_wal_size,
                                  std::memory_order_release);
      }
      write_controller_.set_max_delayed_write_rate(
          new_options.delayed_write_rate);
      table_cache_.get()->SetCapacity(new_options.max_open_files == -1
                                          ? TableCache::kInfiniteCapacity
                                          : new_options.max_open_files - 10);
      wal_changed = mutable_db_options_.wal_bytes_per_sync !=
                    new_options.wal_bytes_per_sync;
      mutable_db_options_ = new_options;
      file_options_for_compaction_ = FileOptions(new_db_options);
      file_options_for_compaction_ = fs_->OptimizeForCompactionTableWrite(
          file_options_for_compaction_, immutable_db_options_);
      versions_->ChangeFileOptions(mutable_db_options_);
      //TODO(xiez): clarify why apply optimize for read to write options
      file_options_for_compaction_ = fs_->OptimizeForCompactionTableRead(
          file_options_for_compaction_, immutable_db_options_);
      file_options_for_compaction_.compaction_readahead_size =
          mutable_db_options_.compaction_readahead_size;
      WriteThread::Writer w;
      write_thread_.EnterUnbatched(&w, &mutex_);
      if (total_log_size_ > GetMaxTotalWalSize() || wal_changed) {
        Status purge_wal_status = SwitchWAL(&write_context);
        if (!purge_wal_status.ok()) {
          ROCKS_LOG_WARN(immutable_db_options_.info_log,
                         "Unable to purge WAL files in SetDBOptions() -- %s",
                         purge_wal_status.ToString().c_str());
        }
      }
      persist_options_status = WriteOptionsFile(
          false /*need_mutex_lock*/, false /*need_enter_write_thread*/);
      write_thread_.ExitUnbatched(&w);
    } else {
      // To get here, we must have had invalid options and will not attempt to
      // persist the options, which means the status is "OK/Uninitialized.
      persist_options_status.PermitUncheckedError();
    }
  }
  ROCKS_LOG_INFO(immutable_db_options_.info_log, "SetDBOptions(), inputs:");
  for (const auto& o : options_map) {
    ROCKS_LOG_INFO(immutable_db_options_.info_log, "%s: %s\n", o.first.c_str(),
                   o.second.c_str());
  }
  if (s.ok()) {
    ROCKS_LOG_INFO(immutable_db_options_.info_log, "SetDBOptions() succeeded");
    new_options.Dump(immutable_db_options_.info_log.get());
    if (!persist_options_status.ok()) {
      if (immutable_db_options_.fail_if_options_file_error) {
        s = Status::IOError(
            "SetDBOptions() succeeded, but unable to persist options",
            persist_options_status.ToString());
      }
      ROCKS_LOG_WARN(immutable_db_options_.info_log,
                     "Unable to persist options in SetDBOptions() -- %s",
                     persist_options_status.ToString().c_str());
    }
  } else {
    ROCKS_LOG_WARN(immutable_db_options_.info_log, "SetDBOptions failed");
  }
  LogFlush(immutable_db_options_.info_log);
  return s;
#endif  // ROCKSDB_LITE
}

// return the same level if it cannot be moved
int DBImpl::FindMinimumEmptyLevelFitting(
    ColumnFamilyData* cfd, const MutableCFOptions& /*mutable_cf_options*/,
    int level) {
  mutex_.AssertHeld();
  const auto* vstorage = cfd->current()->storage_info();
  int minimum_level = level;
  for (int i = level - 1; i > 0; --i) {
    // stop if level i is not empty
    if (vstorage->NumLevelFiles(i) > 0) break;
    // stop if level i is too small (cannot fit the level files)
    if (vstorage->MaxBytesForLevel(i) < vstorage->NumLevelBytes(level)) {
      break;
    }

    minimum_level = i;
  }
  return minimum_level;
}

Status DBImpl::FlushWAL(bool sync) {
  if (manual_wal_flush_) {
    IOStatus io_s;
    {
      // We need to lock log_write_mutex_ since logs_ might change concurrently
      InstrumentedMutexLock wl(&log_write_mutex_);
      log::Writer* cur_log_writer = logs_.back().writer;
      io_s = cur_log_writer->WriteBuffer();
    }
    if (!io_s.ok()) {
      ROCKS_LOG_ERROR(immutable_db_options_.info_log, "WAL flush error %s",
                      io_s.ToString().c_str());
      // In case there is a fs error we should set it globally to prevent the
      // future writes
      IOStatusCheck(io_s);
      // whether sync or not, we should abort the rest of function upon error
      return std::move(io_s);
    }
    if (!sync) {
      ROCKS_LOG_DEBUG(immutable_db_options_.info_log, "FlushWAL sync=false");
      return std::move(io_s);
    }
  }
  if (!sync) {
    return Status::OK();
  }
  // sync = true
  ROCKS_LOG_DEBUG(immutable_db_options_.info_log, "FlushWAL sync=true");
  return SyncWAL();
}

Status DBImpl::SyncWAL() {
  autovector<log::Writer*, 1> logs_to_sync;
  bool need_log_dir_sync;
  uint64_t current_log_number;

  {
    InstrumentedMutexLock l(&log_write_mutex_);
    assert(!logs_.empty());

    // This SyncWAL() call only cares about logs up to this number.
    current_log_number = logfile_number_;

    while (logs_.front().number <= current_log_number &&
           logs_.front().getting_synced) {
      log_sync_cv_.Wait();
    }
    // First check that logs are safe to sync in background.
    for (auto it = logs_.begin();
         it != logs_.end() && it->number <= current_log_number; ++it) {
      if (!it->writer->file()->writable_file()->IsSyncThreadSafe()) {
        return Status::NotSupported(
            "SyncWAL() is not supported for this implementation of WAL file",
            immutable_db_options_.allow_mmap_writes
                ? "try setting Options::allow_mmap_writes to false"
                : Slice());
      }
    }
    for (auto it = logs_.begin();
         it != logs_.end() && it->number <= current_log_number; ++it) {
      auto& log = *it;
      assert(!log.getting_synced);
      log.getting_synced = true;
      logs_to_sync.push_back(log.writer);
    }

    need_log_dir_sync = !log_dir_synced_;
  }

  TEST_SYNC_POINT("DBWALTest::SyncWALNotWaitWrite:1");
  RecordTick(stats_, WAL_FILE_SYNCED);
  Status status;
  IOStatus io_s;
  for (log::Writer* log : logs_to_sync) {
    io_s = log->file()->SyncWithoutFlush(immutable_db_options_.use_fsync);
    if (!io_s.ok()) {
      status = io_s;
      break;
    }
  }
  if (!io_s.ok()) {
    ROCKS_LOG_ERROR(immutable_db_options_.info_log, "WAL Sync error %s",
                    io_s.ToString().c_str());
    // In case there is a fs error we should set it globally to prevent the
    // future writes
    IOStatusCheck(io_s);
  }
  if (status.ok() && need_log_dir_sync) {
    status = directories_.GetWalDir()->FsyncWithDirOptions(
        IOOptions(), nullptr,
        DirFsyncOptions(DirFsyncOptions::FsyncReason::kNewFileSynced));
  }
  TEST_SYNC_POINT("DBWALTest::SyncWALNotWaitWrite:2");

  TEST_SYNC_POINT("DBImpl::SyncWAL:BeforeMarkLogsSynced:1");
  {
    InstrumentedMutexLock l(&log_write_mutex_);
    if (status.ok()) {
      status = MarkLogsSynced(current_log_number, need_log_dir_sync);
    } else {
      MarkLogsNotSynced(current_log_number);
    }
  }
  TEST_SYNC_POINT("DBImpl::SyncWAL:BeforeMarkLogsSynced:2");

  return status;
}

Status DBImpl::LockWAL() {
  log_write_mutex_.Lock();
  auto cur_log_writer = logs_.back().writer;
  auto status = cur_log_writer->WriteBuffer();
  if (!status.ok()) {
    ROCKS_LOG_ERROR(immutable_db_options_.info_log, "WAL flush error %s",
                    status.ToString().c_str());
    // In case there is a fs error we should set it globally to prevent the
    // future writes
    WriteStatusCheck(status);
  }
  return std::move(status);
}

Status DBImpl::UnlockWAL() {
  log_write_mutex_.Unlock();
  return Status::OK();
}

Status DBImpl::MarkLogsSynced(uint64_t up_to, bool synced_dir) {
  log_write_mutex_.AssertHeld();
  if (synced_dir && logfile_number_ == up_to) {
    log_dir_synced_ = true;
  }
  VersionEdit synced_wals;
  for (auto it = logs_.begin(); it != logs_.end() && it->number <= up_to;) {
    auto& wal = *it;
    assert(wal.getting_synced);
    if (logs_.size() > 1) {
      if (immutable_db_options_.track_and_verify_wals_in_manifest &&
          wal.writer->file()->GetFileSize() > 0) {
        synced_wals.AddWal(wal.number,
                           WalMetadata(wal.writer->file()->GetFileSize()));
      }
      logs_to_free_.push_back(wal.ReleaseWriter());
      it = logs_.erase(it);
    } else {
      wal.getting_synced = false;
      ++it;
    }
  }
  assert(logs_.empty() || logs_[0].number > up_to ||
         (logs_.size() == 1 && !logs_[0].getting_synced));

  Status s;
  if (synced_wals.IsWalAddition()) {
    // not empty, write to MANIFEST.
    s = versions_->LogAndApplyToDefaultColumnFamily(&synced_wals, &mutex_);
    if (!s.ok() && versions_->io_status().IsIOError()) {
      s = error_handler_.SetBGError(versions_->io_status(),
                                    BackgroundErrorReason::kManifestWrite);
    }
  }
  log_sync_cv_.SignalAll();
  return s;
}

void DBImpl::MarkLogsNotSynced(uint64_t up_to) {
  mutex_.AssertHeld();
  for (auto it = logs_.begin(); it != logs_.end() && it->number <= up_to;
       ++it) {
    auto& wal = *it;
    assert(wal.getting_synced);
    wal.getting_synced = false;
  }
  log_sync_cv_.SignalAll();
}

SequenceNumber DBImpl::GetLatestSequenceNumber() const {
  return versions_->LastSequence();
}

void DBImpl::SetLastPublishedSequence(SequenceNumber seq) {
  versions_->SetLastPublishedSequence(seq);
}

Status DBImpl::GetFullHistoryTsLow(ColumnFamilyHandle* column_family,
                                   std::string* ts_low) {
  if (ts_low == nullptr) {
    return Status::InvalidArgument("ts_low is nullptr");
  }
  ColumnFamilyData* cfd = nullptr;
  if (column_family == nullptr) {
    cfd = default_cf_handle_->cfd();
  } else {
    auto cfh = static_cast_with_check<ColumnFamilyHandleImpl>(column_family);
    assert(cfh != nullptr);
    cfd = cfh->cfd();
  }
  assert(cfd != nullptr && cfd->user_comparator() != nullptr);
  if (cfd->user_comparator()->timestamp_size() == 0) {
    return Status::InvalidArgument(
        "Timestamp is not enabled in this column family");
  }
  InstrumentedMutexLock l(&mutex_);
  *ts_low = cfd->GetFullHistoryTsLow();
  assert(cfd->user_comparator()->timestamp_size() == ts_low->size());
  return Status::OK();
}

InternalIterator* DBImpl::NewInternalIterator(const ReadOptions& read_options,
                                              Arena* arena,
                                              RangeDelAggregator* range_del_agg,
                                              SequenceNumber sequence,
                                              ColumnFamilyHandle* column_family,
                                              bool allow_unprepared_value) {
  ColumnFamilyData* cfd;
  if (column_family == nullptr) {
    cfd = default_cf_handle_->cfd();
  } else {
    auto cfh = static_cast_with_check<ColumnFamilyHandleImpl>(column_family);
    cfd = cfh->cfd();
  }

  mutex_.Lock();
  SuperVersion* super_version = cfd->GetSuperVersion()->Ref();
  mutex_.Unlock();
  return NewInternalIterator(read_options, cfd, super_version, arena,
                             range_del_agg, sequence, allow_unprepared_value);
}

void DBImpl::SchedulePurge() {
  mutex_.AssertHeld();
  assert(opened_successfully_);

  // Purge operations are put into High priority queue
  bg_purge_scheduled_++;
  env_->Schedule(&DBImpl::BGWorkPurge, this, Env::Priority::HIGH, nullptr);
}

void DBImpl::BackgroundCallPurge() {
  mutex_.Lock();

  while (!logs_to_free_queue_.empty()) {
    assert(!logs_to_free_queue_.empty());
    log::Writer* log_writer = *(logs_to_free_queue_.begin());
    logs_to_free_queue_.pop_front();
    mutex_.Unlock();
    delete log_writer;
    mutex_.Lock();
  }
  while (!superversions_to_free_queue_.empty()) {
    assert(!superversions_to_free_queue_.empty());
    SuperVersion* sv = superversions_to_free_queue_.front();
    superversions_to_free_queue_.pop_front();
    mutex_.Unlock();
    delete sv;
    mutex_.Lock();
  }

  assert(bg_purge_scheduled_ > 0);

  // Can't use iterator to go over purge_files_ because inside the loop we're
  // unlocking the mutex that protects purge_files_.
  while (!purge_files_.empty()) {
    auto it = purge_files_.begin();
    // Need to make a copy of the PurgeFilesInfo before unlocking the mutex.
    PurgeFileInfo purge_file = it->second;

    const std::string& fname = purge_file.fname;
    const std::string& dir_to_sync = purge_file.dir_to_sync;
    FileType type = purge_file.type;
    uint64_t number = purge_file.number;
    int job_id = purge_file.job_id;

    purge_files_.erase(it);

    mutex_.Unlock();
    DeleteObsoleteFileImpl(job_id, fname, dir_to_sync, type, number);
    mutex_.Lock();
  }

  bg_purge_scheduled_--;

  bg_cv_.SignalAll();
  // IMPORTANT:there should be no code after calling SignalAll. This call may
  // signal the DB destructor that it's OK to proceed with destruction. In
  // that case, all DB variables will be dealloacated and referencing them
  // will cause trouble.
  mutex_.Unlock();
}

namespace {
struct IterState {
  IterState(DBImpl* _db, InstrumentedMutex* _mu, SuperVersion* _super_version,
            bool _background_purge)
      : db(_db),
        mu(_mu),
        super_version(_super_version),
        background_purge(_background_purge) {}

  DBImpl* db;
  InstrumentedMutex* mu;
  SuperVersion* super_version;
  bool background_purge;
};

static void CleanupIteratorState(void* arg1, void* /*arg2*/) {
  IterState* state = reinterpret_cast<IterState*>(arg1);

  if (state->super_version->Unref()) {
    // Job id == 0 means that this is not our background process, but rather
    // user thread
    JobContext job_context(0);

    state->mu->Lock();
    state->super_version->Cleanup();
    state->db->FindObsoleteFiles(&job_context, false, true);
    if (state->background_purge) {
      state->db->ScheduleBgLogWriterClose(&job_context);
      state->db->AddSuperVersionsToFreeQueue(state->super_version);
      state->db->SchedulePurge();
    }
    state->mu->Unlock();

    if (!state->background_purge) {
      delete state->super_version;
    }
    if (job_context.HaveSomethingToDelete()) {
      state->db->PurgeObsoleteFiles(job_context, state->background_purge);
    }
    job_context.Clean();
  }

  delete state;
}
}  // namespace

InternalIterator* DBImpl::NewInternalIterator(const ReadOptions& read_options,
                                              ColumnFamilyData* cfd,
                                              SuperVersion* super_version,
                                              Arena* arena,
                                              RangeDelAggregator* range_del_agg,
                                              SequenceNumber sequence,
                                              bool allow_unprepared_value) {
  InternalIterator* internal_iter;
  assert(arena != nullptr);
  assert(range_del_agg != nullptr);
  // Need to create internal iterator from the arena.
  MergeIteratorBuilder merge_iter_builder(
      &cfd->internal_comparator(), arena,
      !read_options.total_order_seek &&
          super_version->mutable_cf_options.prefix_extractor != nullptr);
  // Collect iterator for mutable mem
  merge_iter_builder.AddIterator(
      super_version->mem->NewIterator(read_options, arena));
  std::unique_ptr<FragmentedRangeTombstoneIterator> range_del_iter;
  Status s;
  if (!read_options.ignore_range_deletions) {
    range_del_iter.reset(
        super_version->mem->NewRangeTombstoneIterator(read_options, sequence));
    range_del_agg->AddTombstones(std::move(range_del_iter));
  }
  // Collect all needed child iterators for immutable memtables
  if (s.ok()) {
    super_version->imm->AddIterators(read_options, &merge_iter_builder);
    if (!read_options.ignore_range_deletions) {
      s = super_version->imm->AddRangeTombstoneIterators(read_options, arena,
                                                         range_del_agg);
    }
  }
  TEST_SYNC_POINT_CALLBACK("DBImpl::NewInternalIterator:StatusCallback", &s);
  if (s.ok()) {
    // Collect iterators for files in L0 - Ln
    if (read_options.read_tier != kMemtableTier) {
      super_version->current->AddIterators(read_options, file_options_,
                                           &merge_iter_builder, range_del_agg,
                                           allow_unprepared_value);
    }
    internal_iter = merge_iter_builder.Finish();
    IterState* cleanup =
        new IterState(this, &mutex_, super_version,
                      read_options.background_purge_on_iterator_cleanup ||
                      immutable_db_options_.avoid_unnecessary_blocking_io);
    internal_iter->RegisterCleanup(CleanupIteratorState, cleanup, nullptr);

    return internal_iter;
  } else {
    CleanupSuperVersion(super_version);
  }
  return NewErrorInternalIterator<Slice>(s, arena);
}

ColumnFamilyHandle* DBImpl::DefaultColumnFamily() const {
  return default_cf_handle_;
}

ColumnFamilyHandle* DBImpl::PersistentStatsColumnFamily() const {
  return persist_stats_cf_handle_;
}

Status DBImpl::Get(const ReadOptions& read_options,
                   ColumnFamilyHandle* column_family, const Slice& key,
                   PinnableSlice* value) {
  return Get(read_options, column_family, key, value, /*timestamp=*/nullptr);
}

Status DBImpl::Get(const ReadOptions& read_options,
                   ColumnFamilyHandle* column_family, const Slice& key,
                   PinnableSlice* value, std::string* timestamp) {
  GetImplOptions get_impl_options;
  get_impl_options.column_family = column_family;
  get_impl_options.value = value;
  get_impl_options.timestamp = timestamp;
  Status s = GetImpl(read_options, key, get_impl_options);
  return s;
}

namespace {
class GetWithTimestampReadCallback : public ReadCallback {
 public:
  explicit GetWithTimestampReadCallback(SequenceNumber seq)
      : ReadCallback(seq) {}
  bool IsVisibleFullCheck(SequenceNumber seq) override {
    return seq <= max_visible_seq_;
  }
};
}  // namespace

Status DBImpl::GetImpl(const ReadOptions& read_options, const Slice& key,
                       GetImplOptions& get_impl_options) {
  assert(get_impl_options.value != nullptr ||
         get_impl_options.merge_operands != nullptr);

  assert(get_impl_options.column_family);

  if (read_options.timestamp) {
    const Status s = FailIfTsSizesMismatch(get_impl_options.column_family,
                                           *(read_options.timestamp));
    if (!s.ok()) {
      return s;
    }
  } else {
    const Status s = FailIfCfHasTs(get_impl_options.column_family);
    if (!s.ok()) {
      return s;
    }
  }

  GetWithTimestampReadCallback read_cb(0);  // Will call Refresh

  PERF_CPU_TIMER_GUARD(get_cpu_nanos, immutable_db_options_.clock);
  StopWatch sw(immutable_db_options_.clock, stats_, DB_GET);
  PERF_TIMER_GUARD(get_snapshot_time);

  auto cfh = static_cast_with_check<ColumnFamilyHandleImpl>(
      get_impl_options.column_family);
  auto cfd = cfh->cfd();

  if (tracer_) {
    // TODO: This mutex should be removed later, to improve performance when
    // tracing is enabled.
    InstrumentedMutexLock lock(&trace_mutex_);
    if (tracer_) {
      // TODO: maybe handle the tracing status?
      tracer_->Get(get_impl_options.column_family, key).PermitUncheckedError();
    }
  }

  // Acquire SuperVersion
  SuperVersion* sv = GetAndRefSuperVersion(cfd);

  TEST_SYNC_POINT("DBImpl::GetImpl:1");
  TEST_SYNC_POINT("DBImpl::GetImpl:2");

  SequenceNumber snapshot;
  if (read_options.snapshot != nullptr) {
    if (get_impl_options.callback) {
      // Already calculated based on read_options.snapshot
      snapshot = get_impl_options.callback->max_visible_seq();
    } else {
      snapshot =
          reinterpret_cast<const SnapshotImpl*>(read_options.snapshot)->number_;
    }
  } else {
    // Note that the snapshot is assigned AFTER referencing the super
    // version because otherwise a flush happening in between may compact away
    // data for the snapshot, so the reader would see neither data that was be
    // visible to the snapshot before compaction nor the newer data inserted
    // afterwards.
    if (last_seq_same_as_publish_seq_) {
      snapshot = versions_->LastSequence();
    } else {
      snapshot = versions_->LastPublishedSequence();
    }
    if (get_impl_options.callback) {
      // The unprep_seqs are not published for write unprepared, so it could be
      // that max_visible_seq is larger. Seek to the std::max of the two.
      // However, we still want our callback to contain the actual snapshot so
      // that it can do the correct visibility filtering.
      get_impl_options.callback->Refresh(snapshot);

      // Internally, WriteUnpreparedTxnReadCallback::Refresh would set
      // max_visible_seq = max(max_visible_seq, snapshot)
      //
      // Currently, the commented out assert is broken by
      // InvalidSnapshotReadCallback, but if write unprepared recovery followed
      // the regular transaction flow, then this special read callback would not
      // be needed.
      //
      // assert(callback->max_visible_seq() >= snapshot);
      snapshot = get_impl_options.callback->max_visible_seq();
    }
  }
  // If timestamp is used, we use read callback to ensure <key,t,s> is returned
  // only if t <= read_opts.timestamp and s <= snapshot.
  // HACK: temporarily overwrite input struct field but restore
  SaveAndRestore<ReadCallback*> restore_callback(&get_impl_options.callback);
  const Comparator* ucmp = get_impl_options.column_family->GetComparator();
  assert(ucmp);
  if (ucmp->timestamp_size() > 0) {
    assert(!get_impl_options
                .callback);  // timestamp with callback is not supported
    read_cb.Refresh(snapshot);
    get_impl_options.callback = &read_cb;
  }
  TEST_SYNC_POINT("DBImpl::GetImpl:3");
  TEST_SYNC_POINT("DBImpl::GetImpl:4");

  // Prepare to store a list of merge operations if merge occurs.
  MergeContext merge_context;
  SequenceNumber max_covering_tombstone_seq = 0;

  Status s;
  // First look in the memtable, then in the immutable memtable (if any).
  // s is both in/out. When in, s could either be OK or MergeInProgress.
  // merge_operands will contain the sequence of merges in the latter case.
  LookupKey lkey(key, snapshot, read_options.timestamp);
  PERF_TIMER_STOP(get_snapshot_time);

  bool skip_memtable = (read_options.read_tier == kPersistedTier &&
                        has_unpersisted_data_.load(std::memory_order_relaxed));
  bool done = false;
  std::string* timestamp =
      ucmp->timestamp_size() > 0 ? get_impl_options.timestamp : nullptr;
  if (!skip_memtable) {
    // Get value associated with key
    if (get_impl_options.get_value) {
      if (sv->mem->Get(lkey, get_impl_options.value->GetSelf(), timestamp, &s,
                       &merge_context, &max_covering_tombstone_seq,
                       read_options, get_impl_options.callback,
                       get_impl_options.is_blob_index)) {
        done = true;
        get_impl_options.value->PinSelf();
        RecordTick(stats_, MEMTABLE_HIT);
      } else if ((s.ok() || s.IsMergeInProgress()) &&
                 sv->imm->Get(lkey, get_impl_options.value->GetSelf(),
                              timestamp, &s, &merge_context,
                              &max_covering_tombstone_seq, read_options,
                              get_impl_options.callback,
                              get_impl_options.is_blob_index)) {
        done = true;
        get_impl_options.value->PinSelf();
        RecordTick(stats_, MEMTABLE_HIT);
      }
    } else {
      // Get Merge Operands associated with key, Merge Operands should not be
      // merged and raw values should be returned to the user.
      if (sv->mem->Get(lkey, /*value*/ nullptr, /*timestamp=*/nullptr, &s,
                       &merge_context, &max_covering_tombstone_seq,
                       read_options, nullptr, nullptr, false)) {
        done = true;
        RecordTick(stats_, MEMTABLE_HIT);
      } else if ((s.ok() || s.IsMergeInProgress()) &&
                 sv->imm->GetMergeOperands(lkey, &s, &merge_context,
                                           &max_covering_tombstone_seq,
                                           read_options)) {
        done = true;
        RecordTick(stats_, MEMTABLE_HIT);
      }
    }
    if (!done && !s.ok() && !s.IsMergeInProgress()) {
      ReturnAndCleanupSuperVersion(cfd, sv);
      return s;
    }
  }
  if (!done) {
    PERF_TIMER_GUARD(get_from_output_files_time);
    sv->current->Get(
        read_options, lkey, get_impl_options.value, timestamp, &s,
        &merge_context, &max_covering_tombstone_seq,
        get_impl_options.get_value ? get_impl_options.value_found : nullptr,
        nullptr, nullptr,
        get_impl_options.get_value ? get_impl_options.callback : nullptr,
        get_impl_options.get_value ? get_impl_options.is_blob_index : nullptr,
        get_impl_options.get_value);
    RecordTick(stats_, MEMTABLE_MISS);
  }

  {
    PERF_TIMER_GUARD(get_post_process_time);

    ReturnAndCleanupSuperVersion(cfd, sv);

    RecordTick(stats_, NUMBER_KEYS_READ);
    size_t size = 0;
    if (s.ok()) {
      if (get_impl_options.get_value) {
        size = get_impl_options.value->size();
      } else {
        // Return all merge operands for get_impl_options.key
        *get_impl_options.number_of_operands =
            static_cast<int>(merge_context.GetNumOperands());
        if (*get_impl_options.number_of_operands >
            get_impl_options.get_merge_operands_options
                ->expected_max_number_of_operands) {
          s = Status::Incomplete(
              Status::SubCode::KMergeOperandsInsufficientCapacity);
        } else {
          for (const Slice& sl : merge_context.GetOperands()) {
            size += sl.size();
            get_impl_options.merge_operands->PinSelf(sl);
            get_impl_options.merge_operands++;
          }
        }
      }
      RecordTick(stats_, BYTES_READ, size);
      PERF_COUNTER_ADD(get_read_bytes, size);
    }
    RecordInHistogram(stats_, BYTES_PER_READ, size);
  }
  return s;
}

std::vector<Status> DBImpl::MultiGet(
    const ReadOptions& read_options,
    const std::vector<ColumnFamilyHandle*>& column_family,
    const std::vector<Slice>& keys, std::vector<std::string>* values) {
  return MultiGet(read_options, column_family, keys, values,
                  /*timestamps=*/nullptr);
}

std::vector<Status> DBImpl::MultiGet(
    const ReadOptions& read_options,
    const std::vector<ColumnFamilyHandle*>& column_family,
    const std::vector<Slice>& keys, std::vector<std::string>* values,
    std::vector<std::string>* timestamps) {
  PERF_CPU_TIMER_GUARD(get_cpu_nanos, immutable_db_options_.clock);
  StopWatch sw(immutable_db_options_.clock, stats_, DB_MULTIGET);
  PERF_TIMER_GUARD(get_snapshot_time);

  size_t num_keys = keys.size();
  assert(column_family.size() == num_keys);
  std::vector<Status> stat_list(num_keys);

  bool should_fail = false;
  for (size_t i = 0; i < num_keys; ++i) {
    assert(column_family[i]);
    if (read_options.timestamp) {
      stat_list[i] =
          FailIfTsSizesMismatch(column_family[i], *(read_options.timestamp));
      if (!stat_list[i].ok()) {
        should_fail = true;
      }
    } else {
      stat_list[i] = FailIfCfHasTs(column_family[i]);
      if (!stat_list[i].ok()) {
        should_fail = true;
      }
    }
  }

  if (should_fail) {
    for (auto& s : stat_list) {
      if (s.ok()) {
        s = Status::Incomplete(
            "DB not queried due to invalid argument(s) in the same MultiGet");
      }
    }
    return stat_list;
  }

  if (tracer_) {
    // TODO: This mutex should be removed later, to improve performance when
    // tracing is enabled.
    InstrumentedMutexLock lock(&trace_mutex_);
    if (tracer_) {
      // TODO: maybe handle the tracing status?
      tracer_->MultiGet(column_family, keys).PermitUncheckedError();
    }
  }

  SequenceNumber consistent_seqnum;

  std::unordered_map<uint32_t, MultiGetColumnFamilyData> multiget_cf_data(
      column_family.size());
  for (auto cf : column_family) {
    auto cfh = static_cast_with_check<ColumnFamilyHandleImpl>(cf);
    auto cfd = cfh->cfd();
    if (multiget_cf_data.find(cfd->GetID()) == multiget_cf_data.end()) {
      multiget_cf_data.emplace(cfd->GetID(),
                               MultiGetColumnFamilyData(cfh, nullptr));
    }
  }

  std::function<MultiGetColumnFamilyData*(
      std::unordered_map<uint32_t, MultiGetColumnFamilyData>::iterator&)>
      iter_deref_lambda =
          [](std::unordered_map<uint32_t, MultiGetColumnFamilyData>::iterator&
                 cf_iter) { return &cf_iter->second; };

  bool unref_only =
      MultiCFSnapshot<std::unordered_map<uint32_t, MultiGetColumnFamilyData>>(
          read_options, nullptr, iter_deref_lambda, &multiget_cf_data,
          &consistent_seqnum);

  TEST_SYNC_POINT("DBImpl::MultiGet:AfterGetSeqNum1");
  TEST_SYNC_POINT("DBImpl::MultiGet:AfterGetSeqNum2");

  // Contain a list of merge operations if merge occurs.
  MergeContext merge_context;

  // Note: this always resizes the values array
  values->resize(num_keys);
  if (timestamps) {
    timestamps->resize(num_keys);
  }

  // Keep track of bytes that we read for statistics-recording later
  uint64_t bytes_read = 0;
  PERF_TIMER_STOP(get_snapshot_time);

  // For each of the given keys, apply the entire "get" process as follows:
  // First look in the memtable, then in the immutable memtable (if any).
  // s is both in/out. When in, s could either be OK or MergeInProgress.
  // merge_operands will contain the sequence of merges in the latter case.
  size_t num_found = 0;
  size_t keys_read;
  uint64_t curr_value_size = 0;

  GetWithTimestampReadCallback timestamp_read_callback(0);
  ReadCallback* read_callback = nullptr;
  if (read_options.timestamp && read_options.timestamp->size() > 0) {
    timestamp_read_callback.Refresh(consistent_seqnum);
    read_callback = &timestamp_read_callback;
  }

  for (keys_read = 0; keys_read < num_keys; ++keys_read) {
    merge_context.Clear();
    Status& s = stat_list[keys_read];
    std::string* value = &(*values)[keys_read];
    std::string* timestamp = timestamps ? &(*timestamps)[keys_read] : nullptr;

    LookupKey lkey(keys[keys_read], consistent_seqnum, read_options.timestamp);
    auto cfh =
        static_cast_with_check<ColumnFamilyHandleImpl>(column_family[keys_read]);
    SequenceNumber max_covering_tombstone_seq = 0;
    auto mgd_iter = multiget_cf_data.find(cfh->cfd()->GetID());
    assert(mgd_iter != multiget_cf_data.end());
    auto mgd = mgd_iter->second;
    auto super_version = mgd.super_version;
    bool skip_memtable =
        (read_options.read_tier == kPersistedTier &&
         has_unpersisted_data_.load(std::memory_order_relaxed));
    bool done = false;
    if (!skip_memtable) {
      if (super_version->mem->Get(lkey, value, timestamp, &s, &merge_context,
                                  &max_covering_tombstone_seq, read_options,
                                  read_callback)) {
        done = true;
        RecordTick(stats_, MEMTABLE_HIT);
      } else if (super_version->imm->Get(lkey, value, timestamp, &s,
                                         &merge_context,
                                         &max_covering_tombstone_seq,
                                         read_options, read_callback)) {
        done = true;
        RecordTick(stats_, MEMTABLE_HIT);
      }
    }
    if (!done) {
      PinnableSlice pinnable_val;
      PERF_TIMER_GUARD(get_from_output_files_time);
      super_version->current->Get(
          read_options, lkey, &pinnable_val, timestamp, &s, &merge_context,
          &max_covering_tombstone_seq, /*value_found=*/nullptr,
          /*key_exists=*/nullptr,
          /*seq=*/nullptr, read_callback);
      value->assign(pinnable_val.data(), pinnable_val.size());
      RecordTick(stats_, MEMTABLE_MISS);
    }

    if (s.ok()) {
      bytes_read += value->size();
      num_found++;
      curr_value_size += value->size();
      if (curr_value_size > read_options.value_size_soft_limit) {
        while (++keys_read < num_keys) {
          stat_list[keys_read] = Status::Aborted();
        }
        break;
      }
    }
    if (read_options.deadline.count() &&
        immutable_db_options_.clock->NowMicros() >
            static_cast<uint64_t>(read_options.deadline.count())) {
      break;
    }
  }

  if (keys_read < num_keys) {
    // The only reason to break out of the loop is when the deadline is
    // exceeded
    assert(immutable_db_options_.clock->NowMicros() >
           static_cast<uint64_t>(read_options.deadline.count()));
    for (++keys_read; keys_read < num_keys; ++keys_read) {
      stat_list[keys_read] = Status::TimedOut();
    }
  }

  // Post processing (decrement reference counts and record statistics)
  PERF_TIMER_GUARD(get_post_process_time);
  autovector<SuperVersion*> superversions_to_delete;

  for (auto mgd_iter : multiget_cf_data) {
    auto mgd = mgd_iter.second;
    if (!unref_only) {
      ReturnAndCleanupSuperVersion(mgd.cfd, mgd.super_version);
    } else {
      mgd.cfd->GetSuperVersion()->Unref();
    }
  }
  RecordTick(stats_, NUMBER_MULTIGET_CALLS);
  RecordTick(stats_, NUMBER_MULTIGET_KEYS_READ, num_keys);
  RecordTick(stats_, NUMBER_MULTIGET_KEYS_FOUND, num_found);
  RecordTick(stats_, NUMBER_MULTIGET_BYTES_READ, bytes_read);
  RecordInHistogram(stats_, BYTES_PER_MULTIGET, bytes_read);
  PERF_COUNTER_ADD(multiget_read_bytes, bytes_read);
  PERF_TIMER_STOP(get_post_process_time);

  return stat_list;
}

template <class T>
bool DBImpl::MultiCFSnapshot(
    const ReadOptions& read_options, ReadCallback* callback,
    std::function<MultiGetColumnFamilyData*(typename T::iterator&)>&
        iter_deref_func,
    T* cf_list, SequenceNumber* snapshot) {
  PERF_TIMER_GUARD(get_snapshot_time);

  bool last_try = false;
  if (cf_list->size() == 1) {
    // Fast path for a single column family. We can simply get the thread loca
    // super version
    auto cf_iter = cf_list->begin();
    auto node = iter_deref_func(cf_iter);
    node->super_version = GetAndRefSuperVersion(node->cfd);
    if (read_options.snapshot != nullptr) {
      // Note: In WritePrepared txns this is not necessary but not harmful
      // either.  Because prep_seq > snapshot => commit_seq > snapshot so if
      // a snapshot is specified we should be fine with skipping seq numbers
      // that are greater than that.
      //
      // In WriteUnprepared, we cannot set snapshot in the lookup key because we
      // may skip uncommitted data that should be visible to the transaction for
      // reading own writes.
      *snapshot =
          static_cast<const SnapshotImpl*>(read_options.snapshot)->number_;
      if (callback) {
        *snapshot = std::max(*snapshot, callback->max_visible_seq());
      }
    } else {
      // Since we get and reference the super version before getting
      // the snapshot number, without a mutex protection, it is possible
      // that a memtable switch happened in the middle and not all the
      // data for this snapshot is available. But it will contain all
      // the data available in the super version we have, which is also
      // a valid snapshot to read from.
      // We shouldn't get snapshot before finding and referencing the super
      // version because a flush happening in between may compact away data for
      // the snapshot, but the snapshot is earlier than the data overwriting it,
      // so users may see wrong results.
      if (last_seq_same_as_publish_seq_) {
        *snapshot = versions_->LastSequence();
      } else {
        *snapshot = versions_->LastPublishedSequence();
      }
    }
  } else {
    // If we end up with the same issue of memtable geting sealed during 2
    // consecutive retries, it means the write rate is very high. In that case
    // its probably ok to take the mutex on the 3rd try so we can succeed for
    // sure
    constexpr int num_retries = 3;
    for (int i = 0; i < num_retries; ++i) {
      last_try = (i == num_retries - 1);
      bool retry = false;

      if (i > 0) {
        for (auto cf_iter = cf_list->begin(); cf_iter != cf_list->end();
             ++cf_iter) {
          auto node = iter_deref_func(cf_iter);
          SuperVersion* super_version = node->super_version;
          ColumnFamilyData* cfd = node->cfd;
          if (super_version != nullptr) {
            ReturnAndCleanupSuperVersion(cfd, super_version);
          }
          node->super_version = nullptr;
        }
      }
      if (read_options.snapshot == nullptr) {
        if (last_try) {
          TEST_SYNC_POINT("DBImpl::MultiGet::LastTry");
          // We're close to max number of retries. For the last retry,
          // acquire the lock so we're sure to succeed
          mutex_.Lock();
        }
        if (last_seq_same_as_publish_seq_) {
          *snapshot = versions_->LastSequence();
        } else {
          *snapshot = versions_->LastPublishedSequence();
        }
      } else {
        *snapshot =
            static_cast_with_check<const SnapshotImpl>(read_options.snapshot)
                ->number_;
      }
      for (auto cf_iter = cf_list->begin(); cf_iter != cf_list->end();
           ++cf_iter) {
        auto node = iter_deref_func(cf_iter);
        if (!last_try) {
          node->super_version = GetAndRefSuperVersion(node->cfd);
        } else {
          node->super_version = node->cfd->GetSuperVersion()->Ref();
        }
        TEST_SYNC_POINT("DBImpl::MultiGet::AfterRefSV");
        if (read_options.snapshot != nullptr || last_try) {
          // If user passed a snapshot, then we don't care if a memtable is
          // sealed or compaction happens because the snapshot would ensure
          // that older key versions are kept around. If this is the last
          // retry, then we have the lock so nothing bad can happen
          continue;
        }
        // We could get the earliest sequence number for the whole list of
        // memtables, which will include immutable memtables as well, but that
        // might be tricky to maintain in case we decide, in future, to do
        // memtable compaction.
        if (!last_try) {
          SequenceNumber seq =
              node->super_version->mem->GetEarliestSequenceNumber();
          if (seq > *snapshot) {
            retry = true;
            break;
          }
        }
      }
      if (!retry) {
        if (last_try) {
          mutex_.Unlock();
        }
        break;
      }
    }
  }

  // Keep track of bytes that we read for statistics-recording later
  PERF_TIMER_STOP(get_snapshot_time);

  return last_try;
}

void DBImpl::MultiGet(const ReadOptions& read_options, const size_t num_keys,
                      ColumnFamilyHandle** column_families, const Slice* keys,
                      PinnableSlice* values, Status* statuses,
                      const bool sorted_input) {
  return MultiGet(read_options, num_keys, column_families, keys, values,
                  /*timestamps=*/nullptr, statuses, sorted_input);
}

void DBImpl::MultiGet(const ReadOptions& read_options, const size_t num_keys,
                      ColumnFamilyHandle** column_families, const Slice* keys,
                      PinnableSlice* values, std::string* timestamps,
                      Status* statuses, const bool sorted_input) {
  if (num_keys == 0) {
    return;
  }

  bool should_fail = false;
  for (size_t i = 0; i < num_keys; ++i) {
    ColumnFamilyHandle* cfh = column_families[i];
    assert(cfh);
    if (read_options.timestamp) {
      statuses[i] = FailIfTsSizesMismatch(cfh, *(read_options.timestamp));
      if (!statuses[i].ok()) {
        should_fail = true;
      }
    } else {
      statuses[i] = FailIfCfHasTs(cfh);
      if (!statuses[i].ok()) {
        should_fail = true;
      }
    }
  }
  if (should_fail) {
    for (size_t i = 0; i < num_keys; ++i) {
      if (statuses[i].ok()) {
        statuses[i] = Status::Incomplete(
            "DB not queried due to invalid argument(s) in the same MultiGet");
      }
    }
    return;
  }

  if (tracer_) {
    // TODO: This mutex should be removed later, to improve performance when
    // tracing is enabled.
    InstrumentedMutexLock lock(&trace_mutex_);
    if (tracer_) {
      // TODO: maybe handle the tracing status?
      tracer_->MultiGet(num_keys, column_families, keys).PermitUncheckedError();
    }
  }

  autovector<KeyContext, MultiGetContext::MAX_BATCH_SIZE> key_context;
  autovector<KeyContext*, MultiGetContext::MAX_BATCH_SIZE> sorted_keys;
  sorted_keys.resize(num_keys);
  for (size_t i = 0; i < num_keys; ++i) {
    key_context.emplace_back(column_families[i], keys[i], &values[i],
                             timestamps ? &timestamps[i] : nullptr,
                             &statuses[i]);
  }
  for (size_t i = 0; i < num_keys; ++i) {
    sorted_keys[i] = &key_context[i];
  }
  PrepareMultiGetKeys(num_keys, sorted_input, &sorted_keys);

  autovector<MultiGetColumnFamilyData, MultiGetContext::MAX_BATCH_SIZE>
      multiget_cf_data;
  size_t cf_start = 0;
  ColumnFamilyHandle* cf = sorted_keys[0]->column_family;

  for (size_t i = 0; i < num_keys; ++i) {
    KeyContext* key_ctx = sorted_keys[i];
    if (key_ctx->column_family != cf) {
      multiget_cf_data.emplace_back(cf, cf_start, i - cf_start, nullptr);
      cf_start = i;
      cf = key_ctx->column_family;
    }
  }

  multiget_cf_data.emplace_back(cf, cf_start, num_keys - cf_start, nullptr);

  std::function<MultiGetColumnFamilyData*(
      autovector<MultiGetColumnFamilyData,
                 MultiGetContext::MAX_BATCH_SIZE>::iterator&)>
      iter_deref_lambda =
          [](autovector<MultiGetColumnFamilyData,
                        MultiGetContext::MAX_BATCH_SIZE>::iterator& cf_iter) {
            return &(*cf_iter);
          };

  SequenceNumber consistent_seqnum;
  bool unref_only = MultiCFSnapshot<
      autovector<MultiGetColumnFamilyData, MultiGetContext::MAX_BATCH_SIZE>>(
      read_options, nullptr, iter_deref_lambda, &multiget_cf_data,
      &consistent_seqnum);

  GetWithTimestampReadCallback timestamp_read_callback(0);
  ReadCallback* read_callback = nullptr;
  if (read_options.timestamp && read_options.timestamp->size() > 0) {
    timestamp_read_callback.Refresh(consistent_seqnum);
    read_callback = &timestamp_read_callback;
  }

  Status s;
  auto cf_iter = multiget_cf_data.begin();
  for (; cf_iter != multiget_cf_data.end(); ++cf_iter) {
    s = MultiGetImpl(read_options, cf_iter->start, cf_iter->num_keys,
                     &sorted_keys, cf_iter->super_version, consistent_seqnum,
                     read_callback);
    if (!s.ok()) {
      break;
    }
  }
  if (!s.ok()) {
    assert(s.IsTimedOut() || s.IsAborted());
    for (++cf_iter; cf_iter != multiget_cf_data.end(); ++cf_iter) {
      for (size_t i = cf_iter->start; i < cf_iter->start + cf_iter->num_keys;
           ++i) {
        *sorted_keys[i]->s = s;
      }
    }
  }

  for (const auto& iter : multiget_cf_data) {
    if (!unref_only) {
      ReturnAndCleanupSuperVersion(iter.cfd, iter.super_version);
    } else {
      iter.cfd->GetSuperVersion()->Unref();
    }
  }
}

namespace {
// Order keys by CF ID, followed by key contents
struct CompareKeyContext {
  inline bool operator()(const KeyContext* lhs, const KeyContext* rhs) {
    ColumnFamilyHandleImpl* cfh =
        static_cast<ColumnFamilyHandleImpl*>(lhs->column_family);
    uint32_t cfd_id1 = cfh->cfd()->GetID();
    const Comparator* comparator = cfh->cfd()->user_comparator();
    cfh = static_cast<ColumnFamilyHandleImpl*>(rhs->column_family);
    uint32_t cfd_id2 = cfh->cfd()->GetID();

    if (cfd_id1 < cfd_id2) {
      return true;
    } else if (cfd_id1 > cfd_id2) {
      return false;
    }

    // Both keys are from the same column family
    int cmp = comparator->CompareWithoutTimestamp(
        *(lhs->key), /*a_has_ts=*/false, *(rhs->key), /*b_has_ts=*/false);
    if (cmp < 0) {
      return true;
    }
    return false;
  }
};

}  // anonymous namespace

void DBImpl::PrepareMultiGetKeys(
    size_t num_keys, bool sorted_input,
    autovector<KeyContext*, MultiGetContext::MAX_BATCH_SIZE>* sorted_keys) {
  if (sorted_input) {
#ifndef NDEBUG
    assert(std::is_sorted(sorted_keys->begin(), sorted_keys->end(),
                          CompareKeyContext()));
#endif
    return;
  }

  std::sort(sorted_keys->begin(), sorted_keys->begin() + num_keys,
            CompareKeyContext());
}

void DBImpl::MultiGet(const ReadOptions& read_options,
                      ColumnFamilyHandle* column_family, const size_t num_keys,
                      const Slice* keys, PinnableSlice* values,
                      Status* statuses, const bool sorted_input) {
  return MultiGet(read_options, column_family, num_keys, keys, values,
                  /*timestamp=*/nullptr, statuses, sorted_input);
}

void DBImpl::MultiGet(const ReadOptions& read_options,
                      ColumnFamilyHandle* column_family, const size_t num_keys,
                      const Slice* keys, PinnableSlice* values,
                      std::string* timestamps, Status* statuses,
                      const bool sorted_input) {
  if (tracer_) {
    // TODO: This mutex should be removed later, to improve performance when
    // tracing is enabled.
    InstrumentedMutexLock lock(&trace_mutex_);
    if (tracer_) {
      // TODO: maybe handle the tracing status?
      tracer_->MultiGet(num_keys, column_family, keys).PermitUncheckedError();
    }
  }
  autovector<KeyContext, MultiGetContext::MAX_BATCH_SIZE> key_context;
  autovector<KeyContext*, MultiGetContext::MAX_BATCH_SIZE> sorted_keys;
  sorted_keys.resize(num_keys);
  for (size_t i = 0; i < num_keys; ++i) {
    key_context.emplace_back(column_family, keys[i], &values[i],
                             timestamps ? &timestamps[i] : nullptr,
                             &statuses[i]);
  }
  for (size_t i = 0; i < num_keys; ++i) {
    sorted_keys[i] = &key_context[i];
  }
  PrepareMultiGetKeys(num_keys, sorted_input, &sorted_keys);
  MultiGetWithCallback(read_options, column_family, nullptr, &sorted_keys);
}

void DBImpl::MultiGetWithCallback(
    const ReadOptions& read_options, ColumnFamilyHandle* column_family,
    ReadCallback* callback,
    autovector<KeyContext*, MultiGetContext::MAX_BATCH_SIZE>* sorted_keys) {
  std::array<MultiGetColumnFamilyData, 1> multiget_cf_data;
  multiget_cf_data[0] = MultiGetColumnFamilyData(column_family, nullptr);
  std::function<MultiGetColumnFamilyData*(
      std::array<MultiGetColumnFamilyData, 1>::iterator&)>
      iter_deref_lambda =
          [](std::array<MultiGetColumnFamilyData, 1>::iterator& cf_iter) {
            return &(*cf_iter);
          };

  size_t num_keys = sorted_keys->size();
  SequenceNumber consistent_seqnum;
  bool unref_only = MultiCFSnapshot<std::array<MultiGetColumnFamilyData, 1>>(
      read_options, callback, iter_deref_lambda, &multiget_cf_data,
      &consistent_seqnum);
#ifndef NDEBUG
  assert(!unref_only);
#else
  // Silence unused variable warning
  (void)unref_only;
#endif  // NDEBUG

  if (callback && read_options.snapshot == nullptr) {
    // The unprep_seqs are not published for write unprepared, so it could be
    // that max_visible_seq is larger. Seek to the std::max of the two.
    // However, we still want our callback to contain the actual snapshot so
    // that it can do the correct visibility filtering.
    callback->Refresh(consistent_seqnum);

    // Internally, WriteUnpreparedTxnReadCallback::Refresh would set
    // max_visible_seq = max(max_visible_seq, snapshot)
    //
    // Currently, the commented out assert is broken by
    // InvalidSnapshotReadCallback, but if write unprepared recovery followed
    // the regular transaction flow, then this special read callback would not
    // be needed.
    //
    // assert(callback->max_visible_seq() >= snapshot);
    consistent_seqnum = callback->max_visible_seq();
  }

  GetWithTimestampReadCallback timestamp_read_callback(0);
  ReadCallback* read_callback = callback;
  if (read_options.timestamp && read_options.timestamp->size() > 0) {
    assert(!read_callback);  // timestamp with callback is not supported
    timestamp_read_callback.Refresh(consistent_seqnum);
    read_callback = &timestamp_read_callback;
  }

  Status s = MultiGetImpl(read_options, 0, num_keys, sorted_keys,
                          multiget_cf_data[0].super_version, consistent_seqnum,
                          read_callback);
  assert(s.ok() || s.IsTimedOut() || s.IsAborted());
  ReturnAndCleanupSuperVersion(multiget_cf_data[0].cfd,
                               multiget_cf_data[0].super_version);
}

// The actual implementation of batched MultiGet. Parameters -
// start_key - Index in the sorted_keys vector to start processing from
// num_keys - Number of keys to lookup, starting with sorted_keys[start_key]
// sorted_keys - The entire batch of sorted keys for this CF
//
// The per key status is returned in the KeyContext structures pointed to by
// sorted_keys. An overall Status is also returned, with the only possible
// values being Status::OK() and Status::TimedOut(). The latter indicates
// that the call exceeded read_options.deadline
Status DBImpl::MultiGetImpl(
    const ReadOptions& read_options, size_t start_key, size_t num_keys,
    autovector<KeyContext*, MultiGetContext::MAX_BATCH_SIZE>* sorted_keys,
    SuperVersion* super_version, SequenceNumber snapshot,
    ReadCallback* callback) {
  PERF_CPU_TIMER_GUARD(get_cpu_nanos, immutable_db_options_.clock);
  StopWatch sw(immutable_db_options_.clock, stats_, DB_MULTIGET);

  // For each of the given keys, apply the entire "get" process as follows:
  // First look in the memtable, then in the immutable memtable (if any).
  // s is both in/out. When in, s could either be OK or MergeInProgress.
  // merge_operands will contain the sequence of merges in the latter case.
  size_t keys_left = num_keys;
  Status s;
  uint64_t curr_value_size = 0;
  while (keys_left) {
    if (read_options.deadline.count() &&
        immutable_db_options_.clock->NowMicros() >
            static_cast<uint64_t>(read_options.deadline.count())) {
      s = Status::TimedOut();
      break;
    }

    size_t batch_size = (keys_left > MultiGetContext::MAX_BATCH_SIZE)
                            ? MultiGetContext::MAX_BATCH_SIZE
                            : keys_left;
    MultiGetContext ctx(sorted_keys, start_key + num_keys - keys_left,
                        batch_size, snapshot, read_options);
    MultiGetRange range = ctx.GetMultiGetRange();
    range.AddValueSize(curr_value_size);
    bool lookup_current = false;

    keys_left -= batch_size;
    for (auto mget_iter = range.begin(); mget_iter != range.end();
         ++mget_iter) {
      mget_iter->merge_context.Clear();
      *mget_iter->s = Status::OK();
    }

    bool skip_memtable =
        (read_options.read_tier == kPersistedTier &&
         has_unpersisted_data_.load(std::memory_order_relaxed));
    if (!skip_memtable) {
      super_version->mem->MultiGet(read_options, &range, callback);
      if (!range.empty()) {
        super_version->imm->MultiGet(read_options, &range, callback);
      }
      if (!range.empty()) {
        lookup_current = true;
        uint64_t left = range.KeysLeft();
        RecordTick(stats_, MEMTABLE_MISS, left);
      }
    }
    if (lookup_current) {
      PERF_TIMER_GUARD(get_from_output_files_time);
      super_version->current->MultiGet(read_options, &range, callback);
    }
    curr_value_size = range.GetValueSize();
    if (curr_value_size > read_options.value_size_soft_limit) {
      s = Status::Aborted();
      break;
    }
  }

  // Post processing (decrement reference counts and record statistics)
  PERF_TIMER_GUARD(get_post_process_time);
  size_t num_found = 0;
  uint64_t bytes_read = 0;
  for (size_t i = start_key; i < start_key + num_keys - keys_left; ++i) {
    KeyContext* key = (*sorted_keys)[i];
    if (key->s->ok()) {
      bytes_read += key->value->size();
      num_found++;
    }
  }
  if (keys_left) {
    assert(s.IsTimedOut() || s.IsAborted());
    for (size_t i = start_key + num_keys - keys_left; i < start_key + num_keys;
         ++i) {
      KeyContext* key = (*sorted_keys)[i];
      *key->s = s;
    }
  }

  RecordTick(stats_, NUMBER_MULTIGET_CALLS);
  RecordTick(stats_, NUMBER_MULTIGET_KEYS_READ, num_keys);
  RecordTick(stats_, NUMBER_MULTIGET_KEYS_FOUND, num_found);
  RecordTick(stats_, NUMBER_MULTIGET_BYTES_READ, bytes_read);
  RecordInHistogram(stats_, BYTES_PER_MULTIGET, bytes_read);
  PERF_COUNTER_ADD(multiget_read_bytes, bytes_read);
  PERF_TIMER_STOP(get_post_process_time);

  return s;
}

Status DBImpl::CreateColumnFamily(const ColumnFamilyOptions& cf_options,
                                  const std::string& column_family,
                                  ColumnFamilyHandle** handle) {
  assert(handle != nullptr);
  Status s = CreateColumnFamilyImpl(cf_options, column_family, handle);
  if (s.ok()) {
    s = WriteOptionsFile(true /*need_mutex_lock*/,
                         true /*need_enter_write_thread*/);
  }
  return s;
}

Status DBImpl::CreateColumnFamilies(
    const ColumnFamilyOptions& cf_options,
    const std::vector<std::string>& column_family_names,
    std::vector<ColumnFamilyHandle*>* handles) {
  assert(handles != nullptr);
  handles->clear();
  size_t num_cf = column_family_names.size();
  Status s;
  bool success_once = false;
  for (size_t i = 0; i < num_cf; i++) {
    ColumnFamilyHandle* handle;
    s = CreateColumnFamilyImpl(cf_options, column_family_names[i], &handle);
    if (!s.ok()) {
      break;
    }
    handles->push_back(handle);
    success_once = true;
  }
  if (success_once) {
    Status persist_options_status = WriteOptionsFile(
        true /*need_mutex_lock*/, true /*need_enter_write_thread*/);
    if (s.ok() && !persist_options_status.ok()) {
      s = persist_options_status;
    }
  }
  return s;
}

Status DBImpl::CreateColumnFamilies(
    const std::vector<ColumnFamilyDescriptor>& column_families,
    std::vector<ColumnFamilyHandle*>* handles) {
  assert(handles != nullptr);
  handles->clear();
  size_t num_cf = column_families.size();
  Status s;
  bool success_once = false;
  for (size_t i = 0; i < num_cf; i++) {
    ColumnFamilyHandle* handle;
    s = CreateColumnFamilyImpl(column_families[i].options,
                               column_families[i].name, &handle);
    if (!s.ok()) {
      break;
    }
    handles->push_back(handle);
    success_once = true;
  }
  if (success_once) {
    Status persist_options_status = WriteOptionsFile(
        true /*need_mutex_lock*/, true /*need_enter_write_thread*/);
    if (s.ok() && !persist_options_status.ok()) {
      s = persist_options_status;
    }
  }
  return s;
}

Status DBImpl::CreateColumnFamilyImpl(const ColumnFamilyOptions& cf_options,
                                      const std::string& column_family_name,
                                      ColumnFamilyHandle** handle) {
  Status s;
  *handle = nullptr;

  DBOptions db_options =
      BuildDBOptions(immutable_db_options_, mutable_db_options_);
  s = ColumnFamilyData::ValidateOptions(db_options, cf_options);
  if (s.ok()) {
    for (auto& cf_path : cf_options.cf_paths) {
      s = env_->CreateDirIfMissing(cf_path.path);
      if (!s.ok()) {
        break;
      }
    }
  }
  if (!s.ok()) {
    return s;
  }

  SuperVersionContext sv_context(/* create_superversion */ true);
  {
    InstrumentedMutexLock l(&mutex_);

    if (versions_->GetColumnFamilySet()->GetColumnFamily(column_family_name) !=
        nullptr) {
      return Status::InvalidArgument("Column family already exists");
    }
    VersionEdit edit;
    edit.AddColumnFamily(column_family_name);
    uint32_t new_id = versions_->GetColumnFamilySet()->GetNextColumnFamilyID();
    edit.SetColumnFamily(new_id);
    edit.SetLogNumber(logfile_number_);
    edit.SetComparatorName(cf_options.comparator->Name());

    // LogAndApply will both write the creation in MANIFEST and create
    // ColumnFamilyData object
    {  // write thread
      WriteThread::Writer w;
      write_thread_.EnterUnbatched(&w, &mutex_);
      // LogAndApply will both write the creation in MANIFEST and create
      // ColumnFamilyData object
      s = versions_->LogAndApply(nullptr, MutableCFOptions(cf_options), &edit,
                                 &mutex_, directories_.GetDbDir(), false,
                                 &cf_options);
      write_thread_.ExitUnbatched(&w);
    }
    if (s.ok()) {
      auto* cfd =
          versions_->GetColumnFamilySet()->GetColumnFamily(column_family_name);
      assert(cfd != nullptr);
      std::map<std::string, std::shared_ptr<FSDirectory>> dummy_created_dirs;
      s = cfd->AddDirectories(&dummy_created_dirs);
    }
    if (s.ok()) {
      auto* cfd =
          versions_->GetColumnFamilySet()->GetColumnFamily(column_family_name);
      assert(cfd != nullptr);
      InstallSuperVersionAndScheduleWork(cfd, &sv_context,
                                         *cfd->GetLatestMutableCFOptions());

      if (!cfd->mem()->IsSnapshotSupported()) {
        is_snapshot_supported_ = false;
      }

      cfd->set_initialized();

      *handle = new ColumnFamilyHandleImpl(cfd, this, &mutex_);
      ROCKS_LOG_INFO(immutable_db_options_.info_log,
                     "Created column family [%s] (ID %u)",
                     column_family_name.c_str(), (unsigned)cfd->GetID());
      single_column_family_mode_.store(false, std::memory_order_release);
    } else {
      ROCKS_LOG_ERROR(immutable_db_options_.info_log,
                      "Creating column family [%s] FAILED -- %s",
                      column_family_name.c_str(), s.ToString().c_str());
    }
  }  // InstrumentedMutexLock l(&mutex_)

  sv_context.Clean();
  // this is outside the mutex
  if (s.ok()) {
    NewThreadStatusCfInfo(
        static_cast_with_check<ColumnFamilyHandleImpl>(*handle)->cfd());
  }
  return s;
}

Status DBImpl::DropColumnFamily(ColumnFamilyHandle* column_family) {
  assert(column_family != nullptr);
  Status s = DropColumnFamilyImpl(column_family);
  if (s.ok()) {
    s = WriteOptionsFile(true /*need_mutex_lock*/,
                         true /*need_enter_write_thread*/);
  }
  return s;
}

Status DBImpl::DropColumnFamilies(
    const std::vector<ColumnFamilyHandle*>& column_families) {
  Status s;
  bool success_once = false;
  for (auto* handle : column_families) {
    s = DropColumnFamilyImpl(handle);
    if (!s.ok()) {
      break;
    }
    success_once = true;
  }
  if (success_once) {
    Status persist_options_status = WriteOptionsFile(
        true /*need_mutex_lock*/, true /*need_enter_write_thread*/);
    if (s.ok() && !persist_options_status.ok()) {
      s = persist_options_status;
    }
  }
  return s;
}

Status DBImpl::DropColumnFamilyImpl(ColumnFamilyHandle* column_family) {
  auto cfh = static_cast_with_check<ColumnFamilyHandleImpl>(column_family);
  auto cfd = cfh->cfd();
  if (cfd->GetID() == 0) {
    return Status::InvalidArgument("Can't drop default column family");
  }

  bool cf_support_snapshot = cfd->mem()->IsSnapshotSupported();

  VersionEdit edit;
  edit.DropColumnFamily();
  edit.SetColumnFamily(cfd->GetID());

  Status s;
  {
    InstrumentedMutexLock l(&mutex_);
    if (cfd->IsDropped()) {
      s = Status::InvalidArgument("Column family already dropped!\n");
    }
    if (s.ok()) {
      // we drop column family from a single write thread
      WriteThread::Writer w;
      write_thread_.EnterUnbatched(&w, &mutex_);
      s = versions_->LogAndApply(cfd, *cfd->GetLatestMutableCFOptions(), &edit,
                                 &mutex_);
      write_thread_.ExitUnbatched(&w);
    }
    if (s.ok()) {
      auto* mutable_cf_options = cfd->GetLatestMutableCFOptions();
      max_total_in_memory_state_ -= mutable_cf_options->write_buffer_size *
                                    mutable_cf_options->max_write_buffer_number;
    }

    if (!cf_support_snapshot) {
      // Dropped Column Family doesn't support snapshot. Need to recalculate
      // is_snapshot_supported_.
      bool new_is_snapshot_supported = true;
      for (auto c : *versions_->GetColumnFamilySet()) {
        if (!c->IsDropped() && !c->mem()->IsSnapshotSupported()) {
          new_is_snapshot_supported = false;
          break;
        }
      }
      is_snapshot_supported_ = new_is_snapshot_supported;
    }
    bg_cv_.SignalAll();
  }

  if (s.ok()) {
    // Note that here we erase the associated cf_info of the to-be-dropped
    // cfd before its ref-count goes to zero to avoid having to erase cf_info
    // later inside db_mutex.
    EraseThreadStatusCfInfo(cfd);
    assert(cfd->IsDropped());
    ROCKS_LOG_INFO(immutable_db_options_.info_log,
                   "Dropped column family with id %u\n", cfd->GetID());
  } else {
    ROCKS_LOG_ERROR(immutable_db_options_.info_log,
                    "Dropping column family with id %u FAILED -- %s\n",
                    cfd->GetID(), s.ToString().c_str());
  }

  return s;
}

bool DBImpl::KeyMayExist(const ReadOptions& read_options,
                         ColumnFamilyHandle* column_family, const Slice& key,
                         std::string* value, std::string* timestamp,
                         bool* value_found) {
  assert(value != nullptr);
  if (value_found != nullptr) {
    // falsify later if key-may-exist but can't fetch value
    *value_found = true;
  }
  ReadOptions roptions = read_options;
  roptions.read_tier = kBlockCacheTier;  // read from block cache only
  PinnableSlice pinnable_val;
  GetImplOptions get_impl_options;
  get_impl_options.column_family = column_family;
  get_impl_options.value = &pinnable_val;
  get_impl_options.value_found = value_found;
  get_impl_options.timestamp = timestamp;
  auto s = GetImpl(roptions, key, get_impl_options);
  value->assign(pinnable_val.data(), pinnable_val.size());

  // If block_cache is enabled and the index block of the table didn't
  // not present in block_cache, the return value will be Status::Incomplete.
  // In this case, key may still exist in the table.
  return s.ok() || s.IsIncomplete();
}

Iterator* DBImpl::NewIterator(const ReadOptions& read_options,
                              ColumnFamilyHandle* column_family) {
  if (read_options.managed) {
    return NewErrorIterator(
        Status::NotSupported("Managed iterator is not supported anymore."));
  }
  Iterator* result = nullptr;
  if (read_options.read_tier == kPersistedTier) {
    return NewErrorIterator(Status::NotSupported(
        "ReadTier::kPersistedData is not yet supported in iterators."));
  }

  assert(column_family);

  if (read_options.timestamp) {
    const Status s =
        FailIfTsSizesMismatch(column_family, *(read_options.timestamp));
    if (!s.ok()) {
      return NewErrorIterator(s);
    }
  } else {
    const Status s = FailIfCfHasTs(column_family);
    if (!s.ok()) {
      return NewErrorIterator(s);
    }
  }

  auto cfh = static_cast_with_check<ColumnFamilyHandleImpl>(column_family);
  ColumnFamilyData* cfd = cfh->cfd();
  assert(cfd != nullptr);
  ReadCallback* read_callback = nullptr;  // No read callback provided.
  if (read_options.tailing) {
#ifdef ROCKSDB_LITE
    // not supported in lite version
    result = nullptr;

#else
    SuperVersion* sv = cfd->GetReferencedSuperVersion(this);
    auto iter = new ForwardIterator(this, read_options, cfd, sv,
                                    /* allow_unprepared_value */ true);
    result = NewDBIterator(
        env_, read_options, *cfd->ioptions(), sv->mutable_cf_options,
        cfd->user_comparator(), iter, sv->current, kMaxSequenceNumber,
        sv->mutable_cf_options.max_sequential_skip_in_iterations, read_callback,
        this, cfd);
#endif
  } else {
    // Note: no need to consider the special case of
    // last_seq_same_as_publish_seq_==false since NewIterator is overridden in
    // WritePreparedTxnDB
    result = NewIteratorImpl(read_options, cfd,
                             (read_options.snapshot != nullptr)
                                 ? read_options.snapshot->GetSequenceNumber()
                                 : kMaxSequenceNumber,
                             read_callback);
  }
  return result;
}

ArenaWrappedDBIter* DBImpl::NewIteratorImpl(const ReadOptions& read_options,
                                            ColumnFamilyData* cfd,
                                            SequenceNumber snapshot,
                                            ReadCallback* read_callback,
                                            bool expose_blob_index,
                                            bool allow_refresh) {
  SuperVersion* sv = cfd->GetReferencedSuperVersion(this);

  TEST_SYNC_POINT("DBImpl::NewIterator:1");
  TEST_SYNC_POINT("DBImpl::NewIterator:2");

  if (snapshot == kMaxSequenceNumber) {
    // Note that the snapshot is assigned AFTER referencing the super
    // version because otherwise a flush happening in between may compact away
    // data for the snapshot, so the reader would see neither data that was be
    // visible to the snapshot before compaction nor the newer data inserted
    // afterwards.
    // Note that the super version might not contain all the data available
    // to this snapshot, but in that case it can see all the data in the
    // super version, which is a valid consistent state after the user
    // calls NewIterator().
    snapshot = versions_->LastSequence();
    TEST_SYNC_POINT("DBImpl::NewIterator:3");
    TEST_SYNC_POINT("DBImpl::NewIterator:4");
  }

  // Try to generate a DB iterator tree in continuous memory area to be
  // cache friendly. Here is an example of result:
  // +-------------------------------+
  // |                               |
  // | ArenaWrappedDBIter            |
  // |  +                            |
  // |  +---> Inner Iterator   ------------+
  // |  |                            |     |
  // |  |    +-- -- -- -- -- -- -- --+     |
  // |  +--- | Arena                 |     |
  // |       |                       |     |
  // |          Allocated Memory:    |     |
  // |       |   +-------------------+     |
  // |       |   | DBIter            | <---+
  // |           |  +                |
  // |       |   |  +-> iter_  ------------+
  // |       |   |                   |     |
  // |       |   +-------------------+     |
  // |       |   | MergingIterator   | <---+
  // |           |  +                |
  // |       |   |  +->child iter1  ------------+
  // |       |   |  |                |          |
  // |           |  +->child iter2  ----------+ |
  // |       |   |  |                |        | |
  // |       |   |  +->child iter3  --------+ | |
  // |           |                   |      | | |
  // |       |   +-------------------+      | | |
  // |       |   | Iterator1         | <--------+
  // |       |   +-------------------+      | |
  // |       |   | Iterator2         | <------+
  // |       |   +-------------------+      |
  // |       |   | Iterator3         | <----+
  // |       |   +-------------------+
  // |       |                       |
  // +-------+-----------------------+
  //
  // ArenaWrappedDBIter inlines an arena area where all the iterators in
  // the iterator tree are allocated in the order of being accessed when
  // querying.
  // Laying out the iterators in the order of being accessed makes it more
  // likely that any iterator pointer is close to the iterator it points to so
  // that they are likely to be in the same cache line and/or page.
  ArenaWrappedDBIter* db_iter = NewArenaWrappedDbIterator(
      env_, read_options, *cfd->ioptions(), sv->mutable_cf_options, sv->current,
      snapshot, sv->mutable_cf_options.max_sequential_skip_in_iterations,
      sv->version_number, read_callback, this, cfd, expose_blob_index,
      read_options.snapshot != nullptr ? false : allow_refresh);

  InternalIterator* internal_iter = NewInternalIterator(
      db_iter->GetReadOptions(), cfd, sv, db_iter->GetArena(),
      db_iter->GetRangeDelAggregator(), snapshot,
      /* allow_unprepared_value */ true);
  db_iter->SetIterUnderDBIter(internal_iter);

  return db_iter;
}

Status DBImpl::NewIterators(
    const ReadOptions& read_options,
    const std::vector<ColumnFamilyHandle*>& column_families,
    std::vector<Iterator*>* iterators) {
  if (read_options.managed) {
    return Status::NotSupported("Managed iterator is not supported anymore.");
  }
  if (read_options.read_tier == kPersistedTier) {
    return Status::NotSupported(
        "ReadTier::kPersistedData is not yet supported in iterators.");
  }

  if (read_options.timestamp) {
    for (auto* cf : column_families) {
      assert(cf);
      const Status s = FailIfTsSizesMismatch(cf, *(read_options.timestamp));
      if (!s.ok()) {
        return s;
      }
    }
  } else {
    for (auto* cf : column_families) {
      assert(cf);
      const Status s = FailIfCfHasTs(cf);
      if (!s.ok()) {
        return s;
      }
    }
  }

  ReadCallback* read_callback = nullptr;  // No read callback provided.
  iterators->clear();
  iterators->reserve(column_families.size());
  if (read_options.tailing) {
#ifdef ROCKSDB_LITE
    return Status::InvalidArgument(
        "Tailing iterator not supported in RocksDB lite");
#else
    for (auto cfh : column_families) {
      auto cfd = static_cast_with_check<ColumnFamilyHandleImpl>(cfh)->cfd();
      SuperVersion* sv = cfd->GetReferencedSuperVersion(this);
      auto iter = new ForwardIterator(this, read_options, cfd, sv,
                                      /* allow_unprepared_value */ true);
      iterators->push_back(NewDBIterator(
          env_, read_options, *cfd->ioptions(), sv->mutable_cf_options,
          cfd->user_comparator(), iter, sv->current, kMaxSequenceNumber,
          sv->mutable_cf_options.max_sequential_skip_in_iterations,
          read_callback, this, cfd));
    }
#endif
  } else {
    // Note: no need to consider the special case of
    // last_seq_same_as_publish_seq_==false since NewIterators is overridden in
    // WritePreparedTxnDB
    auto snapshot = read_options.snapshot != nullptr
                        ? read_options.snapshot->GetSequenceNumber()
                        : versions_->LastSequence();
    for (size_t i = 0; i < column_families.size(); ++i) {
      auto* cfd =
          static_cast_with_check<ColumnFamilyHandleImpl>(column_families[i])
              ->cfd();
      iterators->push_back(
          NewIteratorImpl(read_options, cfd, snapshot, read_callback));
    }
  }

  return Status::OK();
}

const Snapshot* DBImpl::GetSnapshot() { return GetSnapshotImpl(false); }

#ifndef ROCKSDB_LITE
const Snapshot* DBImpl::GetSnapshotForWriteConflictBoundary() {
  return GetSnapshotImpl(true);
}
#endif  // ROCKSDB_LITE

SnapshotImpl* DBImpl::GetSnapshotImpl(bool is_write_conflict_boundary,
                                      bool lock) {
  int64_t unix_time = 0;
  immutable_db_options_.clock->GetCurrentTime(&unix_time)
      .PermitUncheckedError();  // Ignore error
  SnapshotImpl* s = new SnapshotImpl;

  if (lock) {
    mutex_.Lock();
  }
  // returns null if the underlying memtable does not support snapshot.
  if (!is_snapshot_supported_) {
    if (lock) {
      mutex_.Unlock();
    }
    delete s;
    return nullptr;
  }
  auto snapshot_seq = last_seq_same_as_publish_seq_
                          ? versions_->LastSequence()
                          : versions_->LastPublishedSequence();
  SnapshotImpl* snapshot =
      snapshots_.New(s, snapshot_seq, unix_time, is_write_conflict_boundary);
  if (lock) {
    mutex_.Unlock();
  }
  return snapshot;
}

namespace {
using CfdList = autovector<ColumnFamilyData*, 2>;
bool CfdListContains(const CfdList& list, ColumnFamilyData* cfd) {
  for (const ColumnFamilyData* t : list) {
    if (t == cfd) {
      return true;
    }
  }
  return false;
}
}  //  namespace

void DBImpl::ReleaseSnapshot(const Snapshot* s) {
  const SnapshotImpl* casted_s = reinterpret_cast<const SnapshotImpl*>(s);
  {
    InstrumentedMutexLock l(&mutex_);
    snapshots_.Delete(casted_s);
    uint64_t oldest_snapshot;
    if (snapshots_.empty()) {
      if (last_seq_same_as_publish_seq_) {
        oldest_snapshot = versions_->LastSequence();
      } else {
        oldest_snapshot = versions_->LastPublishedSequence();
      }
    } else {
      oldest_snapshot = snapshots_.oldest()->number_;
    }
    // Avoid to go through every column family by checking a global threshold
    // first.
    if (oldest_snapshot > bottommost_files_mark_threshold_) {
      CfdList cf_scheduled;
      for (auto* cfd : *versions_->GetColumnFamilySet()) {
        cfd->current()->storage_info()->UpdateOldestSnapshot(oldest_snapshot);
        if (!cfd->current()
                 ->storage_info()
                 ->BottommostFilesMarkedForCompaction()
                 .empty()) {
          SchedulePendingCompaction(cfd);
          MaybeScheduleFlushOrCompaction();
          cf_scheduled.push_back(cfd);
        }
      }

      // Calculate a new threshold, skipping those CFs where compactions are
      // scheduled. We do not do the same pass as the previous loop because
      // mutex might be unlocked during the loop, making the result inaccurate.
      SequenceNumber new_bottommost_files_mark_threshold = kMaxSequenceNumber;
      for (auto* cfd : *versions_->GetColumnFamilySet()) {
        if (CfdListContains(cf_scheduled, cfd)) {
          continue;
        }
        new_bottommost_files_mark_threshold = std::min(
            new_bottommost_files_mark_threshold,
            cfd->current()->storage_info()->bottommost_files_mark_threshold());
      }
      bottommost_files_mark_threshold_ = new_bottommost_files_mark_threshold;
    }
  }
  delete casted_s;
}

#ifndef ROCKSDB_LITE
Status DBImpl::GetPropertiesOfAllTables(ColumnFamilyHandle* column_family,
                                        TablePropertiesCollection* props) {
  auto cfh = static_cast_with_check<ColumnFamilyHandleImpl>(column_family);
  auto cfd = cfh->cfd();

  // Increment the ref count
  mutex_.Lock();
  auto version = cfd->current();
  version->Ref();
  mutex_.Unlock();

  auto s = version->GetPropertiesOfAllTables(props);

  // Decrement the ref count
  mutex_.Lock();
  version->Unref();
  mutex_.Unlock();

  return s;
}

Status DBImpl::GetPropertiesOfTablesInRange(ColumnFamilyHandle* column_family,
                                            const Range* range, std::size_t n,
                                            TablePropertiesCollection* props) {
  auto cfh = static_cast_with_check<ColumnFamilyHandleImpl>(column_family);
  auto cfd = cfh->cfd();

  // Increment the ref count
  mutex_.Lock();
  auto version = cfd->current();
  version->Ref();
  mutex_.Unlock();

  auto s = version->GetPropertiesOfTablesInRange(range, n, props);

  // Decrement the ref count
  mutex_.Lock();
  version->Unref();
  mutex_.Unlock();

  return s;
}

#endif  // ROCKSDB_LITE

const std::string& DBImpl::GetName() const { return dbname_; }

Env* DBImpl::GetEnv() const { return env_; }

FileSystem* DB::GetFileSystem() const {
  const auto& fs = GetEnv()->GetFileSystem();
  return fs.get();
}

FileSystem* DBImpl::GetFileSystem() const {
  return immutable_db_options_.fs.get();
}

SystemClock* DBImpl::GetSystemClock() const {
  return immutable_db_options_.clock;
}

#ifndef ROCKSDB_LITE

Status DBImpl::StartIOTrace(const TraceOptions& trace_options,
                            std::unique_ptr<TraceWriter>&& trace_writer) {
  assert(trace_writer != nullptr);
  return io_tracer_->StartIOTrace(GetSystemClock(), trace_options,
                                  std::move(trace_writer));
}

Status DBImpl::EndIOTrace() {
  io_tracer_->EndIOTrace();
  return Status::OK();
}

#endif  // ROCKSDB_LITE

Options DBImpl::GetOptions(ColumnFamilyHandle* column_family) const {
  InstrumentedMutexLock l(&mutex_);
  auto cfh = static_cast_with_check<ColumnFamilyHandleImpl>(column_family);
  return Options(BuildDBOptions(immutable_db_options_, mutable_db_options_),
                 cfh->cfd()->GetLatestCFOptions());
}

DBOptions DBImpl::GetDBOptions() const {
  InstrumentedMutexLock l(&mutex_);
  return BuildDBOptions(immutable_db_options_, mutable_db_options_);
}

bool DBImpl::GetProperty(ColumnFamilyHandle* column_family,
                         const Slice& property, std::string* value) {
  const DBPropertyInfo* property_info = GetPropertyInfo(property);
  value->clear();
  auto cfd =
      static_cast_with_check<ColumnFamilyHandleImpl>(column_family)->cfd();
  if (property_info == nullptr) {
    return false;
  } else if (property_info->handle_int) {
    uint64_t int_value;
    bool ret_value =
        GetIntPropertyInternal(cfd, *property_info, false, &int_value);
    if (ret_value) {
      *value = ToString(int_value);
    }
    return ret_value;
  } else if (property_info->handle_string) {
    if (property_info->need_out_of_mutex) {
      return cfd->internal_stats()->GetStringProperty(*property_info, property,
                                                      value);
    } else {
      InstrumentedMutexLock l(&mutex_);
      return cfd->internal_stats()->GetStringProperty(*property_info, property,
                                                      value);
    }
  } else if (property_info->handle_string_dbimpl) {
    if (property_info->need_out_of_mutex) {
      return (this->*(property_info->handle_string_dbimpl))(value);
    } else {
      InstrumentedMutexLock l(&mutex_);
      return (this->*(property_info->handle_string_dbimpl))(value);
    }
  }
  // Shouldn't reach here since exactly one of handle_string and handle_int
  // should be non-nullptr.
  assert(false);
  return false;
}

bool DBImpl::GetMapProperty(ColumnFamilyHandle* column_family,
                            const Slice& property,
                            std::map<std::string, std::string>* value) {
  const DBPropertyInfo* property_info = GetPropertyInfo(property);
  value->clear();
  auto cfd =
      static_cast_with_check<ColumnFamilyHandleImpl>(column_family)->cfd();
  if (property_info == nullptr) {
    return false;
  } else if (property_info->handle_map) {
    if (property_info->need_out_of_mutex) {
      return cfd->internal_stats()->GetMapProperty(*property_info, property,
                                                   value);
    } else {
      InstrumentedMutexLock l(&mutex_);
      return cfd->internal_stats()->GetMapProperty(*property_info, property,
                                                   value);
    }
  }
  // If we reach this point it means that handle_map is not provided for the
  // requested property
  return false;
}

bool DBImpl::GetIntProperty(ColumnFamilyHandle* column_family,
                            const Slice& property, uint64_t* value) {
  const DBPropertyInfo* property_info = GetPropertyInfo(property);
  if (property_info == nullptr || property_info->handle_int == nullptr) {
    return false;
  }
  auto cfd =
      static_cast_with_check<ColumnFamilyHandleImpl>(column_family)->cfd();
  return GetIntPropertyInternal(cfd, *property_info, false, value);
}

bool DBImpl::GetIntPropertyInternal(ColumnFamilyData* cfd,
                                    const DBPropertyInfo& property_info,
                                    bool is_locked, uint64_t* value) {
  assert(property_info.handle_int != nullptr);
  if (!property_info.need_out_of_mutex) {
    if (is_locked) {
      mutex_.AssertHeld();
      return cfd->internal_stats()->GetIntProperty(property_info, value, this);
    } else {
      InstrumentedMutexLock l(&mutex_);
      return cfd->internal_stats()->GetIntProperty(property_info, value, this);
    }
  } else {
    SuperVersion* sv = nullptr;
    if (is_locked) {
      mutex_.Unlock();
    }
    sv = GetAndRefSuperVersion(cfd);

    bool ret = cfd->internal_stats()->GetIntPropertyOutOfMutex(
        property_info, sv->current, value);

    ReturnAndCleanupSuperVersion(cfd, sv);
    if (is_locked) {
      mutex_.Lock();
    }

    return ret;
  }
}

bool DBImpl::GetPropertyHandleOptionsStatistics(std::string* value) {
  assert(value != nullptr);
  Statistics* statistics = immutable_db_options_.stats;
  if (!statistics) {
    return false;
  }
  *value = statistics->ToString();
  return true;
}

#ifndef ROCKSDB_LITE
Status DBImpl::ResetStats() {
  InstrumentedMutexLock l(&mutex_);
  for (auto* cfd : *versions_->GetColumnFamilySet()) {
    if (cfd->initialized()) {
      cfd->internal_stats()->Clear();
    }
  }
  return Status::OK();
}
#endif  // ROCKSDB_LITE

bool DBImpl::GetAggregatedIntProperty(const Slice& property,
                                      uint64_t* aggregated_value) {
  const DBPropertyInfo* property_info = GetPropertyInfo(property);
  if (property_info == nullptr || property_info->handle_int == nullptr) {
    return false;
  }

  uint64_t sum = 0;
  bool ret = true;
  {
    // Needs mutex to protect the list of column families.
    InstrumentedMutexLock l(&mutex_);
    uint64_t value;
    for (auto* cfd : *versions_->GetColumnFamilySet()) {
      if (!cfd->initialized()) {
        continue;
      }
      cfd->Ref();
      ret = GetIntPropertyInternal(cfd, *property_info, true, &value);
      // GetIntPropertyInternal may release db mutex and re-acquire it.
      mutex_.AssertHeld();
      cfd->UnrefAndTryDelete();
      if (ret) {
        sum += value;
      } else {
        ret = false;
        break;
      }
    }
  }
  *aggregated_value = sum;
  return ret;
}

SuperVersion* DBImpl::GetAndRefSuperVersion(ColumnFamilyData* cfd) {
  // TODO(ljin): consider using GetReferencedSuperVersion() directly
  return cfd->GetThreadLocalSuperVersion(this);
}

// REQUIRED: this function should only be called on the write thread or if the
// mutex is held.
SuperVersion* DBImpl::GetAndRefSuperVersion(uint32_t column_family_id) {
  auto column_family_set = versions_->GetColumnFamilySet();
  auto cfd = column_family_set->GetColumnFamily(column_family_id);
  if (!cfd) {
    return nullptr;
  }

  return GetAndRefSuperVersion(cfd);
}

void DBImpl::CleanupSuperVersion(SuperVersion* sv) {
  // Release SuperVersion
  if (sv->Unref()) {
    bool defer_purge =
            immutable_db_options().avoid_unnecessary_blocking_io;
    {
      InstrumentedMutexLock l(&mutex_);
      sv->Cleanup();
      if (defer_purge) {
        AddSuperVersionsToFreeQueue(sv);
        SchedulePurge();
      }
    }
    if (!defer_purge) {
      delete sv;
    }
    RecordTick(stats_, NUMBER_SUPERVERSION_CLEANUPS);
  }
  RecordTick(stats_, NUMBER_SUPERVERSION_RELEASES);
}

void DBImpl::ReturnAndCleanupSuperVersion(ColumnFamilyData* cfd,
                                          SuperVersion* sv) {
  if (!cfd->ReturnThreadLocalSuperVersion(sv)) {
    CleanupSuperVersion(sv);
  }
}

// REQUIRED: this function should only be called on the write thread.
void DBImpl::ReturnAndCleanupSuperVersion(uint32_t column_family_id,
                                          SuperVersion* sv) {
  auto column_family_set = versions_->GetColumnFamilySet();
  auto cfd = column_family_set->GetColumnFamily(column_family_id);

  // If SuperVersion is held, and we successfully fetched a cfd using
  // GetAndRefSuperVersion(), it must still exist.
  assert(cfd != nullptr);
  ReturnAndCleanupSuperVersion(cfd, sv);
}

// REQUIRED: this function should only be called on the write thread or if the
// mutex is held.
ColumnFamilyHandle* DBImpl::GetColumnFamilyHandle(uint32_t column_family_id) {
  ColumnFamilyMemTables* cf_memtables = column_family_memtables_.get();

  if (!cf_memtables->Seek(column_family_id)) {
    return nullptr;
  }

  return cf_memtables->GetColumnFamilyHandle();
}

// REQUIRED: mutex is NOT held.
std::unique_ptr<ColumnFamilyHandle> DBImpl::GetColumnFamilyHandleUnlocked(
    uint32_t column_family_id) {
  InstrumentedMutexLock l(&mutex_);

  auto* cfd =
      versions_->GetColumnFamilySet()->GetColumnFamily(column_family_id);
  if (cfd == nullptr) {
    return nullptr;
  }

  return std::unique_ptr<ColumnFamilyHandleImpl>(
      new ColumnFamilyHandleImpl(cfd, this, &mutex_));
}

void DBImpl::GetApproximateMemTableStats(ColumnFamilyHandle* column_family,
                                         const Range& range,
                                         uint64_t* const count,
                                         uint64_t* const size) {
  ColumnFamilyHandleImpl* cfh =
      static_cast_with_check<ColumnFamilyHandleImpl>(column_family);
  ColumnFamilyData* cfd = cfh->cfd();
  SuperVersion* sv = GetAndRefSuperVersion(cfd);

  // Convert user_key into a corresponding internal key.
  InternalKey k1(range.start, kMaxSequenceNumber, kValueTypeForSeek);
  InternalKey k2(range.limit, kMaxSequenceNumber, kValueTypeForSeek);
  MemTable::MemTableStats memStats =
      sv->mem->ApproximateStats(k1.Encode(), k2.Encode());
  MemTable::MemTableStats immStats =
      sv->imm->ApproximateStats(k1.Encode(), k2.Encode());
  *count = memStats.count + immStats.count;
  *size = memStats.size + immStats.size;

  ReturnAndCleanupSuperVersion(cfd, sv);
}

Status DBImpl::GetApproximateSizes(const SizeApproximationOptions& options,
                                   ColumnFamilyHandle* column_family,
                                   const Range* range, int n, uint64_t* sizes) {
  if (!options.include_memtables && !options.include_files) {
    return Status::InvalidArgument("Invalid options");
  }

  const Comparator* const ucmp = column_family->GetComparator();
  assert(ucmp);
  size_t ts_sz = ucmp->timestamp_size();

  Version* v;
  auto cfh = static_cast_with_check<ColumnFamilyHandleImpl>(column_family);
  auto cfd = cfh->cfd();
  SuperVersion* sv = GetAndRefSuperVersion(cfd);
  v = sv->current;

  for (int i = 0; i < n; i++) {
    Slice start = range[i].start;
    Slice limit = range[i].limit;

    // Add timestamp if needed
    std::string start_with_ts, limit_with_ts;
    if (ts_sz > 0) {
      // Maximum timestamp means including all key with any timestamp
      AppendKeyWithMaxTimestamp(&start_with_ts, start, ts_sz);
      // Append a maximum timestamp as the range limit is exclusive:
      // [start, limit)
      AppendKeyWithMaxTimestamp(&limit_with_ts, limit, ts_sz);
      start = start_with_ts;
      limit = limit_with_ts;
    }
    // Convert user_key into a corresponding internal key.
    InternalKey k1(start, kMaxSequenceNumber, kValueTypeForSeek);
    InternalKey k2(limit, kMaxSequenceNumber, kValueTypeForSeek);
    sizes[i] = 0;
    if (options.include_files) {
      sizes[i] += versions_->ApproximateSize(
          options, v, k1.Encode(), k2.Encode(), /*start_level=*/0,
          /*end_level=*/-1, TableReaderCaller::kUserApproximateSize);
    }
    if (options.include_memtables) {
      sizes[i] += sv->mem->ApproximateStats(k1.Encode(), k2.Encode()).size;
      sizes[i] += sv->imm->ApproximateStats(k1.Encode(), k2.Encode()).size;
    }
  }

  ReturnAndCleanupSuperVersion(cfd, sv);
  return Status::OK();
}

std::list<uint64_t>::iterator
DBImpl::CaptureCurrentFileNumberInPendingOutputs() {
  // We need to remember the iterator of our insert, because after the
  // background job is done, we need to remove that element from
  // pending_outputs_.
  pending_outputs_.push_back(versions_->current_next_file_number());
  auto pending_outputs_inserted_elem = pending_outputs_.end();
  --pending_outputs_inserted_elem;
  return pending_outputs_inserted_elem;
}

void DBImpl::ReleaseFileNumberFromPendingOutputs(
    std::unique_ptr<std::list<uint64_t>::iterator>& v) {
  if (v.get() != nullptr) {
    pending_outputs_.erase(*v.get());
    v.reset();
  }
}

#ifndef ROCKSDB_LITE
Status DBImpl::GetUpdatesSince(
    SequenceNumber seq, std::unique_ptr<TransactionLogIterator>* iter,
    const TransactionLogIterator::ReadOptions& read_options) {
  RecordTick(stats_, GET_UPDATES_SINCE_CALLS);
  if (seq > versions_->LastSequence()) {
    return Status::NotFound("Requested sequence not yet written in the db");
  }
  return wal_manager_.GetUpdatesSince(seq, iter, read_options, versions_.get());
}

Status DBImpl::DeleteFile(std::string name) {
  uint64_t number;
  FileType type;
  WalFileType log_type;
  if (!ParseFileName(name, &number, &type, &log_type) ||
      (type != kTableFile && type != kWalFile)) {
    ROCKS_LOG_ERROR(immutable_db_options_.info_log, "DeleteFile %s failed.\n",
                    name.c_str());
    return Status::InvalidArgument("Invalid file name");
  }

  if (type == kWalFile) {
    // Only allow deleting archived log files
    if (log_type != kArchivedLogFile) {
      ROCKS_LOG_ERROR(immutable_db_options_.info_log,
                      "DeleteFile %s failed - not archived log.\n",
                      name.c_str());
      return Status::NotSupported("Delete only supported for archived logs");
    }
    Status status = wal_manager_.DeleteFile(name, number);
    if (!status.ok()) {
      ROCKS_LOG_ERROR(immutable_db_options_.info_log,
                      "DeleteFile %s failed -- %s.\n", name.c_str(),
                      status.ToString().c_str());
    }
    return status;
  }

  Status status;
  int level;
  FileMetaData* metadata;
  ColumnFamilyData* cfd;
  VersionEdit edit;
  JobContext job_context(next_job_id_.fetch_add(1), true);
  {
    InstrumentedMutexLock l(&mutex_);
    status = versions_->GetMetadataForFile(number, &level, &metadata, &cfd);
    if (!status.ok()) {
      ROCKS_LOG_WARN(immutable_db_options_.info_log,
                     "DeleteFile %s failed. File not found\n", name.c_str());
      job_context.Clean();
      return Status::InvalidArgument("File not found");
    }
    assert(level < cfd->NumberLevels());

    // If the file is being compacted no need to delete.
    if (metadata->being_compacted) {
      ROCKS_LOG_INFO(immutable_db_options_.info_log,
                     "DeleteFile %s Skipped. File about to be compacted\n",
                     name.c_str());
      job_context.Clean();
      return Status::OK();
    }

    // Only the files in the last level can be deleted externally.
    // This is to make sure that any deletion tombstones are not
    // lost. Check that the level passed is the last level.
    auto* vstoreage = cfd->current()->storage_info();
    for (int i = level + 1; i < cfd->NumberLevels(); i++) {
      if (vstoreage->NumLevelFiles(i) != 0) {
        ROCKS_LOG_WARN(immutable_db_options_.info_log,
                       "DeleteFile %s FAILED. File not in last level\n",
                       name.c_str());
        job_context.Clean();
        return Status::InvalidArgument("File not in last level");
      }
    }
    // if level == 0, it has to be the oldest file
    if (level == 0 &&
        vstoreage->LevelFiles(0).back()->fd.GetNumber() != number) {
      ROCKS_LOG_WARN(immutable_db_options_.info_log,
                     "DeleteFile %s failed ---"
                     " target file in level 0 must be the oldest.",
                     name.c_str());
      job_context.Clean();
      return Status::InvalidArgument("File in level 0, but not oldest");
    }
    edit.SetColumnFamily(cfd->GetID());
    edit.DeleteFile(level, number);
    status = versions_->LogAndApply(cfd, *cfd->GetLatestMutableCFOptions(),
                                    &edit, &mutex_, directories_.GetDbDir());
    if (status.ok()) {
      InstallSuperVersionAndScheduleWork(cfd,
                                         &job_context.superversion_contexts[0],
                                         *cfd->GetLatestMutableCFOptions());
    }
    FindObsoleteFiles(&job_context, false);
  }  // lock released here

  LogFlush(immutable_db_options_.info_log);
  // remove files outside the db-lock
  if (job_context.HaveSomethingToDelete()) {
    // Call PurgeObsoleteFiles() without holding mutex.
    PurgeObsoleteFiles(job_context);
  }
  job_context.Clean();
  return status;
}

Status DBImpl::DeleteFilesInRanges(ColumnFamilyHandle* column_family,
                                   const RangePtr* ranges, size_t n,
                                   bool include_end) {
  Status status = Status::OK();
  auto cfh = static_cast_with_check<ColumnFamilyHandleImpl>(column_family);
  ColumnFamilyData* cfd = cfh->cfd();
  VersionEdit edit;
  std::set<FileMetaData*> deleted_files;
  JobContext job_context(next_job_id_.fetch_add(1), true);
  {
    InstrumentedMutexLock l(&mutex_);
    Version* input_version = cfd->current();

    auto* vstorage = input_version->storage_info();
    for (size_t r = 0; r < n; r++) {
      auto begin = ranges[r].start, end = ranges[r].limit;
      for (int i = 1; i < cfd->NumberLevels(); i++) {
        if (vstorage->LevelFiles(i).empty() ||
            !vstorage->OverlapInLevel(i, begin, end)) {
          continue;
        }
        std::vector<FileMetaData*> level_files;
        InternalKey begin_storage, end_storage, *begin_key, *end_key;
        if (begin == nullptr) {
          begin_key = nullptr;
        } else {
          begin_storage.SetMinPossibleForUserKey(*begin);
          begin_key = &begin_storage;
        }
        if (end == nullptr) {
          end_key = nullptr;
        } else {
          end_storage.SetMaxPossibleForUserKey(*end);
          end_key = &end_storage;
        }

        vstorage->GetCleanInputsWithinInterval(
            i, begin_key, end_key, &level_files, -1 /* hint_index */,
            nullptr /* file_index */);
        FileMetaData* level_file;
        for (uint32_t j = 0; j < level_files.size(); j++) {
          level_file = level_files[j];
          if (level_file->being_compacted) {
            continue;
          }
          if (deleted_files.find(level_file) != deleted_files.end()) {
            continue;
          }
          if (!include_end && end != nullptr &&
              cfd->user_comparator()->Compare(level_file->largest.user_key(),
                                              *end) == 0) {
            continue;
          }
          edit.SetColumnFamily(cfd->GetID());
          edit.DeleteFile(i, level_file->fd.GetNumber());
          deleted_files.insert(level_file);
          level_file->being_compacted = true;
        }
        vstorage->ComputeCompactionScore(*cfd->ioptions(),
                                         *cfd->GetLatestMutableCFOptions());
      }
    }
    if (edit.GetDeletedFiles().empty()) {
      job_context.Clean();
      return status;
    }
    input_version->Ref();
    status = versions_->LogAndApply(cfd, *cfd->GetLatestMutableCFOptions(),
                                    &edit, &mutex_, directories_.GetDbDir());
    if (status.ok()) {
      InstallSuperVersionAndScheduleWork(cfd,
                                         &job_context.superversion_contexts[0],
                                         *cfd->GetLatestMutableCFOptions());
    }
    for (auto* deleted_file : deleted_files) {
      deleted_file->being_compacted = false;
    }
    input_version->Unref();
    FindObsoleteFiles(&job_context, false);
  }  // lock released here

  LogFlush(immutable_db_options_.info_log);
  // remove files outside the db-lock
  if (job_context.HaveSomethingToDelete()) {
    // Call PurgeObsoleteFiles() without holding mutex.
    PurgeObsoleteFiles(job_context);
  }
  job_context.Clean();
  return status;
}

void DBImpl::GetLiveFilesMetaData(std::vector<LiveFileMetaData>* metadata) {
  InstrumentedMutexLock l(&mutex_);
  versions_->GetLiveFilesMetaData(metadata);
}

Status DBImpl::GetLiveFilesChecksumInfo(FileChecksumList* checksum_list) {
  InstrumentedMutexLock l(&mutex_);
  return versions_->GetLiveFilesChecksumInfo(checksum_list);
}

void DBImpl::GetColumnFamilyMetaData(ColumnFamilyHandle* column_family,
                                     ColumnFamilyMetaData* cf_meta) {
  assert(column_family);
  auto* cfd =
      static_cast_with_check<ColumnFamilyHandleImpl>(column_family)->cfd();
  auto* sv = GetAndRefSuperVersion(cfd);
  {
    // Without mutex, Version::GetColumnFamilyMetaData will have data race with
    // Compaction::MarkFilesBeingCompacted. One solution is to use mutex, but
    // this may cause regression. An alternative is to make
    // FileMetaData::being_compacted atomic, but it will make FileMetaData
    // non-copy-able. Another option is to separate these variables from
    // original FileMetaData struct, and this requires re-organization of data
    // structures. For now, we take the easy approach. If
    // DB::GetColumnFamilyMetaData is not called frequently, the regression
    // should not be big. We still need to keep an eye on it.
    InstrumentedMutexLock l(&mutex_);
    sv->current->GetColumnFamilyMetaData(cf_meta);
  }
  ReturnAndCleanupSuperVersion(cfd, sv);
}

void DBImpl::GetAllColumnFamilyMetaData(
    std::vector<ColumnFamilyMetaData>* metadata) {
  InstrumentedMutexLock l(&mutex_);
  for (auto cfd : *(versions_->GetColumnFamilySet())) {
    {
      metadata->emplace_back();
      cfd->current()->GetColumnFamilyMetaData(&metadata->back());
    }
  }
}

#endif  // ROCKSDB_LITE

Status DBImpl::CheckConsistency() {
  mutex_.AssertHeld();
  std::vector<LiveFileMetaData> metadata;
  versions_->GetLiveFilesMetaData(&metadata);
  TEST_SYNC_POINT("DBImpl::CheckConsistency:AfterGetLiveFilesMetaData");

  std::string corruption_messages;

  if (immutable_db_options_.skip_checking_sst_file_sizes_on_db_open) {
    // Instead of calling GetFileSize() for each expected file, call
    // GetChildren() for the DB directory and check that all expected files
    // are listed, without checking their sizes.
    // Since sst files might be in different directories, do it for each
    // directory separately.
    std::map<std::string, std::vector<std::string>> files_by_directory;
    for (const auto& md : metadata) {
      // md.name has a leading "/". Remove it.
      std::string fname = md.name;
      if (!fname.empty() && fname[0] == '/') {
        fname = fname.substr(1);
      }
      files_by_directory[md.db_path].push_back(fname);
    }
    for (const auto& dir_files : files_by_directory) {
      std::string directory = dir_files.first;
      std::vector<std::string> existing_files;
      Status s = env_->GetChildren(directory, &existing_files);
      if (!s.ok()) {
        corruption_messages +=
            "Can't list files in " + directory + ": " + s.ToString() + "\n";
        continue;
      }
      std::sort(existing_files.begin(), existing_files.end());

      for (const std::string& fname : dir_files.second) {
        if (!std::binary_search(existing_files.begin(), existing_files.end(),
                                fname) &&
            !std::binary_search(existing_files.begin(), existing_files.end(),
                                Rocks2LevelTableFileName(fname))) {
          corruption_messages +=
              "Missing sst file " + fname + " in " + directory + "\n";
        }
      }
    }
  } else {
    for (const auto& md : metadata) {
      // md.name has a leading "/".
      std::string file_path = md.db_path + md.name;

      uint64_t fsize = 0;
      TEST_SYNC_POINT("DBImpl::CheckConsistency:BeforeGetFileSize");
      Status s = env_->GetFileSize(file_path, &fsize);
      if (!s.ok() &&
          env_->GetFileSize(Rocks2LevelTableFileName(file_path), &fsize).ok()) {
        s = Status::OK();
      }
      if (!s.ok()) {
        corruption_messages +=
            "Can't access " + md.name + ": " + s.ToString() + "\n";
      } else if (fsize != md.size) {
        corruption_messages += "Sst file size mismatch: " + file_path +
                               ". Size recorded in manifest " +
                               ToString(md.size) + ", actual size " +
                               ToString(fsize) + "\n";
      }
    }
  }

  if (corruption_messages.size() == 0) {
    return Status::OK();
  } else {
    return Status::Corruption(corruption_messages);
  }
}

Status DBImpl::GetDbIdentity(std::string& identity) const {
  identity.assign(db_id_);
  return Status::OK();
}

Status DBImpl::GetDbIdentityFromIdentityFile(std::string* identity) const {
  std::string idfilename = IdentityFileName(dbname_);
  const FileOptions soptions;

  Status s = ReadFileToString(fs_.get(), idfilename, identity);
  if (!s.ok()) {
    return s;
  }

  // If last character is '\n' remove it from identity. (Old implementations
  // of Env::GenerateUniqueId() would include a trailing '\n'.)
  if (identity->size() > 0 && identity->back() == '\n') {
    identity->pop_back();
  }
  return s;
}

Status DBImpl::GetDbSessionId(std::string& session_id) const {
  session_id.assign(db_session_id_);
  return Status::OK();
}

namespace {
SemiStructuredUniqueIdGen* DbSessionIdGen() {
  static SemiStructuredUniqueIdGen gen;
  return &gen;
}
}  // namespace

void DBImpl::TEST_ResetDbSessionIdGen() { DbSessionIdGen()->Reset(); }

std::string DBImpl::GenerateDbSessionId(Env*) {
  // See SemiStructuredUniqueIdGen for its desirable properties.
  auto gen = DbSessionIdGen();

  uint64_t lo, hi;
  gen->GenerateNext(&hi, &lo);
  if (lo == 0) {
    // Avoid emitting session ID with lo==0, so that SST unique
    // IDs can be more easily ensured non-zero
    gen->GenerateNext(&hi, &lo);
    assert(lo != 0);
  }
  return EncodeSessionId(hi, lo);
}

void DBImpl::SetDbSessionId() {
  db_session_id_ = GenerateDbSessionId(env_);
  TEST_SYNC_POINT_CALLBACK("DBImpl::SetDbSessionId", &db_session_id_);
}

// Default implementation -- returns not supported status
Status DB::CreateColumnFamily(const ColumnFamilyOptions& /*cf_options*/,
                              const std::string& /*column_family_name*/,
                              ColumnFamilyHandle** /*handle*/) {
  return Status::NotSupported("");
}

Status DB::CreateColumnFamilies(
    const ColumnFamilyOptions& /*cf_options*/,
    const std::vector<std::string>& /*column_family_names*/,
    std::vector<ColumnFamilyHandle*>* /*handles*/) {
  return Status::NotSupported("");
}

Status DB::CreateColumnFamilies(
    const std::vector<ColumnFamilyDescriptor>& /*column_families*/,
    std::vector<ColumnFamilyHandle*>* /*handles*/) {
  return Status::NotSupported("");
}

Status DB::DropColumnFamily(ColumnFamilyHandle* /*column_family*/) {
  return Status::NotSupported("");
}

Status DB::DropColumnFamilies(
    const std::vector<ColumnFamilyHandle*>& /*column_families*/) {
  return Status::NotSupported("");
}

Status DB::DestroyColumnFamilyHandle(ColumnFamilyHandle* column_family) {
  if (DefaultColumnFamily() == column_family) {
    return Status::InvalidArgument(
        "Cannot destroy the handle returned by DefaultColumnFamily()");
  }
  delete column_family;
  return Status::OK();
}

DB::~DB() {}

Status DBImpl::Close() {
  InstrumentedMutexLock closing_lock_guard(&closing_mutex_);
  if (closed_) {
    return closing_status_;
  }
  {
    InstrumentedMutexLock l(&mutex_);
    // If there is unreleased snapshot, fail the close call
    if (!snapshots_.empty()) {
      return Status::Aborted("Cannot close DB with unreleased snapshot.");
    }
  }
  closing_status_ = CloseImpl();
  closed_ = true;
  return closing_status_;
}

Status DB::ListColumnFamilies(const DBOptions& db_options,
                              const std::string& name,
                              std::vector<std::string>* column_families) {
  const std::shared_ptr<FileSystem>& fs = db_options.env->GetFileSystem();
  return VersionSet::ListColumnFamilies(column_families, name, fs.get());
}

Snapshot::~Snapshot() {}

Status DestroyDB(const std::string& dbname, const Options& options,
                 const std::vector<ColumnFamilyDescriptor>& column_families) {
  ImmutableDBOptions soptions(SanitizeOptions(dbname, options));
  Env* env = soptions.env;
  std::vector<std::string> filenames;
  bool wal_in_db_path = soptions.IsWalDirSameAsDBPath();

  // Reset the logger because it holds a handle to the
  // log file and prevents cleanup and directory removal
  soptions.info_log.reset();
  // Ignore error in case directory does not exist
  env->GetChildren(dbname, &filenames).PermitUncheckedError();

  FileLock* lock;
  const std::string lockname = LockFileName(dbname);
  Status result = env->LockFile(lockname, &lock);
  if (result.ok()) {
    uint64_t number;
    FileType type;
    InfoLogPrefix info_log_prefix(!soptions.db_log_dir.empty(), dbname);
    for (const auto& fname : filenames) {
      if (ParseFileName(fname, &number, info_log_prefix.prefix, &type) &&
          type != kDBLockFile) {  // Lock file will be deleted at end
        Status del;
        std::string path_to_delete = dbname + "/" + fname;
        if (type == kMetaDatabase) {
          del = DestroyDB(path_to_delete, options);
        } else if (type == kTableFile || type == kWalFile ||
                   type == kBlobFile) {
          del = DeleteDBFile(
              &soptions, path_to_delete, dbname,
              /*force_bg=*/false,
              /*force_fg=*/(type == kWalFile) ? !wal_in_db_path : false);
        } else {
          del = env->DeleteFile(path_to_delete);
        }
        if (!del.ok() && result.ok()) {
          result = del;
        }
      }
    }

    std::set<std::string> paths;
    for (const DbPath& db_path : options.db_paths) {
      paths.insert(db_path.path);
    }
    for (const ColumnFamilyDescriptor& cf : column_families) {
      for (const DbPath& cf_path : cf.options.cf_paths) {
        paths.insert(cf_path.path);
      }
    }
    for (const auto& path : paths) {
      if (env->GetChildren(path, &filenames).ok()) {
        for (const auto& fname : filenames) {
          if (ParseFileName(fname, &number, &type) &&
              (type == kTableFile ||
               type == kBlobFile)) {  // Lock file will be deleted at end
            std::string file_path = path + "/" + fname;
            Status del = DeleteDBFile(&soptions, file_path, dbname,
                                      /*force_bg=*/false, /*force_fg=*/false);
            if (!del.ok() && result.ok()) {
              result = del;
            }
          }
        }
        // TODO: Should we return an error if we cannot delete the directory?
        env->DeleteDir(path).PermitUncheckedError();
      }
    }

    std::vector<std::string> walDirFiles;
    std::string archivedir = ArchivalDirectory(dbname);
    bool wal_dir_exists = false;
    if (!soptions.IsWalDirSameAsDBPath(dbname)) {
      wal_dir_exists = env->GetChildren(soptions.wal_dir, &walDirFiles).ok();
      archivedir = ArchivalDirectory(soptions.wal_dir);
    }

    // Archive dir may be inside wal dir or dbname and should be
    // processed and removed before those otherwise we have issues
    // removing them
    std::vector<std::string> archiveFiles;
    if (env->GetChildren(archivedir, &archiveFiles).ok()) {
      // Delete archival files.
      for (const auto& file : archiveFiles) {
        if (ParseFileName(file, &number, &type) && type == kWalFile) {
          Status del =
              DeleteDBFile(&soptions, archivedir + "/" + file, archivedir,
                           /*force_bg=*/false, /*force_fg=*/!wal_in_db_path);
          if (!del.ok() && result.ok()) {
            result = del;
          }
        }
      }
      // Ignore error in case dir contains other files
      env->DeleteDir(archivedir).PermitUncheckedError();
    }

    // Delete log files in the WAL dir
    if (wal_dir_exists) {
      for (const auto& file : walDirFiles) {
        if (ParseFileName(file, &number, &type) && type == kWalFile) {
          Status del =
              DeleteDBFile(&soptions, LogFileName(soptions.wal_dir, number),
                           soptions.wal_dir, /*force_bg=*/false,
                           /*force_fg=*/!wal_in_db_path);
          if (!del.ok() && result.ok()) {
            result = del;
          }
        }
      }
      // Ignore error in case dir contains other files
      env->DeleteDir(soptions.wal_dir).PermitUncheckedError();
    }

    // Ignore error since state is already gone
    env->UnlockFile(lock).PermitUncheckedError();
    env->DeleteFile(lockname).PermitUncheckedError();

    // sst_file_manager holds a ref to the logger. Make sure the logger is
    // gone before trying to remove the directory.
    soptions.sst_file_manager.reset();

    // Ignore error in case dir contains other files
    env->DeleteDir(dbname).PermitUncheckedError();
    ;
  }
  return result;
}

Status DBImpl::WriteOptionsFile(bool need_mutex_lock,
                                bool need_enter_write_thread) {
#ifndef ROCKSDB_LITE
  WriteThread::Writer w;
  if (need_mutex_lock) {
    mutex_.Lock();
  } else {
    mutex_.AssertHeld();
  }
  if (need_enter_write_thread) {
    write_thread_.EnterUnbatched(&w, &mutex_);
  }

  std::vector<std::string> cf_names;
  std::vector<ColumnFamilyOptions> cf_opts;

  // This part requires mutex to protect the column family options
  for (auto cfd : *versions_->GetColumnFamilySet()) {
    if (cfd->IsDropped()) {
      continue;
    }
    cf_names.push_back(cfd->GetName());
    cf_opts.push_back(cfd->GetLatestCFOptions());
  }

  // Unlock during expensive operations.  New writes cannot get here
  // because the single write thread ensures all new writes get queued.
  DBOptions db_options =
      BuildDBOptions(immutable_db_options_, mutable_db_options_);
  mutex_.Unlock();

  TEST_SYNC_POINT("DBImpl::WriteOptionsFile:1");
  TEST_SYNC_POINT("DBImpl::WriteOptionsFile:2");
  TEST_SYNC_POINT_CALLBACK("DBImpl::WriteOptionsFile:PersistOptions",
                           &db_options);

  std::string file_name =
      TempOptionsFileName(GetName(), versions_->NewFileNumber());
  Status s = PersistRocksDBOptions(db_options, cf_names, cf_opts, file_name,
                                   fs_.get());

  if (s.ok()) {
    s = RenameTempFileToOptionsFile(file_name);
  }
  // restore lock
  if (!need_mutex_lock) {
    mutex_.Lock();
  }
  if (need_enter_write_thread) {
    write_thread_.ExitUnbatched(&w);
  }
  if (!s.ok()) {
    ROCKS_LOG_WARN(immutable_db_options_.info_log,
                   "Unnable to persist options -- %s", s.ToString().c_str());
    if (immutable_db_options_.fail_if_options_file_error) {
      return Status::IOError("Unable to persist options.",
                             s.ToString().c_str());
    }
  }
#else
  (void)need_mutex_lock;
  (void)need_enter_write_thread;
#endif  // !ROCKSDB_LITE
  return Status::OK();
}

#ifndef ROCKSDB_LITE
namespace {
void DeleteOptionsFilesHelper(const std::map<uint64_t, std::string>& filenames,
                              const size_t num_files_to_keep,
                              const std::shared_ptr<Logger>& info_log,
                              Env* env) {
  if (filenames.size() <= num_files_to_keep) {
    return;
  }
  for (auto iter = std::next(filenames.begin(), num_files_to_keep);
       iter != filenames.end(); ++iter) {
    if (!env->DeleteFile(iter->second).ok()) {
      ROCKS_LOG_WARN(info_log, "Unable to delete options file %s",
                     iter->second.c_str());
    }
  }
}
}  // namespace
#endif  // !ROCKSDB_LITE

Status DBImpl::DeleteObsoleteOptionsFiles() {
#ifndef ROCKSDB_LITE
  std::vector<std::string> filenames;
  // use ordered map to store keep the filenames sorted from the newest
  // to the oldest.
  std::map<uint64_t, std::string> options_filenames;
  Status s;
  s = GetEnv()->GetChildren(GetName(), &filenames);
  if (!s.ok()) {
    return s;
  }
  for (auto& filename : filenames) {
    uint64_t file_number;
    FileType type;
    if (ParseFileName(filename, &file_number, &type) && type == kOptionsFile) {
      options_filenames.insert(
          {std::numeric_limits<uint64_t>::max() - file_number,
           GetName() + "/" + filename});
    }
  }

  // Keeps the latest 2 Options file
  const size_t kNumOptionsFilesKept = 2;
  DeleteOptionsFilesHelper(options_filenames, kNumOptionsFilesKept,
                           immutable_db_options_.info_log, GetEnv());
  return Status::OK();
#else
  return Status::OK();
#endif  // !ROCKSDB_LITE
}

Status DBImpl::RenameTempFileToOptionsFile(const std::string& file_name) {
#ifndef ROCKSDB_LITE
  Status s;

  uint64_t options_file_number = versions_->NewFileNumber();
  std::string options_file_name =
      OptionsFileName(GetName(), options_file_number);
  uint64_t options_file_size = 0;
  s = GetEnv()->GetFileSize(file_name, &options_file_size);
  if (s.ok()) {
    // Retry if the file name happen to conflict with an existing one.
    s = GetEnv()->RenameFile(file_name, options_file_name);
    std::unique_ptr<FSDirectory> dir_obj;
    if (s.ok()) {
      s = fs_->NewDirectory(GetName(), IOOptions(), &dir_obj, nullptr);
    }
    if (s.ok()) {
      s = dir_obj->FsyncWithDirOptions(IOOptions(), nullptr,
                                       DirFsyncOptions(options_file_name));
    }
  }
  if (s.ok()) {
    InstrumentedMutexLock l(&mutex_);
    versions_->options_file_number_ = options_file_number;
    versions_->options_file_size_ = options_file_size;
  }

  if (0 == disable_delete_obsolete_files_) {
    // TODO: Should we check for errors here?
    DeleteObsoleteOptionsFiles().PermitUncheckedError();
  }
  return s;
#else
  (void)file_name;
  return Status::OK();
#endif  // !ROCKSDB_LITE
}

#ifdef ROCKSDB_USING_THREAD_STATUS

void DBImpl::NewThreadStatusCfInfo(ColumnFamilyData* cfd) const {
  if (immutable_db_options_.enable_thread_tracking) {
    ThreadStatusUtil::NewColumnFamilyInfo(this, cfd, cfd->GetName(),
                                          cfd->ioptions()->env);
  }
}

void DBImpl::EraseThreadStatusCfInfo(ColumnFamilyData* cfd) const {
  if (immutable_db_options_.enable_thread_tracking) {
    ThreadStatusUtil::EraseColumnFamilyInfo(cfd);
  }
}

void DBImpl::EraseThreadStatusDbInfo() const {
  if (immutable_db_options_.enable_thread_tracking) {
    ThreadStatusUtil::EraseDatabaseInfo(this);
  }
}

#else
void DBImpl::NewThreadStatusCfInfo(ColumnFamilyData* /*cfd*/) const {}

void DBImpl::EraseThreadStatusCfInfo(ColumnFamilyData* /*cfd*/) const {}

void DBImpl::EraseThreadStatusDbInfo() const {}
#endif  // ROCKSDB_USING_THREAD_STATUS

//
// A global method that can dump out the build version
void DumpRocksDBBuildVersion(Logger* log) {
  ROCKS_LOG_HEADER(log, "RocksDB version: %s\n",
                   GetRocksVersionAsString().c_str());
  const auto& props = GetRocksBuildProperties();
  const auto& sha = props.find("rocksdb_build_git_sha");
  if (sha != props.end()) {
    ROCKS_LOG_HEADER(log, "Git sha %s", sha->second.c_str());
  }
  const auto date = props.find("rocksdb_build_date");
  if (date != props.end()) {
    ROCKS_LOG_HEADER(log, "Compile date %s", date->second.c_str());
  }
}

#ifndef ROCKSDB_LITE
SequenceNumber DBImpl::GetEarliestMemTableSequenceNumber(SuperVersion* sv,
                                                         bool include_history) {
  // Find the earliest sequence number that we know we can rely on reading
  // from the memtable without needing to check sst files.
  SequenceNumber earliest_seq =
      sv->imm->GetEarliestSequenceNumber(include_history);
  if (earliest_seq == kMaxSequenceNumber) {
    earliest_seq = sv->mem->GetEarliestSequenceNumber();
  }
  assert(sv->mem->GetEarliestSequenceNumber() >= earliest_seq);

  return earliest_seq;
}

Status DBImpl::GetLatestSequenceForKey(
    SuperVersion* sv, const Slice& key, bool cache_only,
    SequenceNumber lower_bound_seq, SequenceNumber* seq, std::string* timestamp,
    bool* found_record_for_key, bool* is_blob_index) {
  Status s;
  MergeContext merge_context;
  SequenceNumber max_covering_tombstone_seq = 0;

  ReadOptions read_options;
  SequenceNumber current_seq = versions_->LastSequence();

  ColumnFamilyData* cfd = sv->cfd;
  assert(cfd);
  const Comparator* const ucmp = cfd->user_comparator();
  assert(ucmp);
  size_t ts_sz = ucmp->timestamp_size();
  std::string ts_buf;
  if (ts_sz > 0) {
    assert(timestamp);
    ts_buf.assign(ts_sz, '\xff');
  } else {
    assert(!timestamp);
  }
  Slice ts(ts_buf);

  LookupKey lkey(key, current_seq, ts_sz == 0 ? nullptr : &ts);

  *seq = kMaxSequenceNumber;
  *found_record_for_key = false;

  // Check if there is a record for this key in the latest memtable
  sv->mem->Get(lkey, /*value=*/nullptr, timestamp, &s, &merge_context,
               &max_covering_tombstone_seq, seq, read_options,
               nullptr /*read_callback*/, is_blob_index);

  if (!(s.ok() || s.IsNotFound() || s.IsMergeInProgress())) {
    // unexpected error reading memtable.
    ROCKS_LOG_ERROR(immutable_db_options_.info_log,
                    "Unexpected status returned from MemTable::Get: %s\n",
                    s.ToString().c_str());

    return s;
  }
  assert(!ts_sz ||
         (*seq != kMaxSequenceNumber &&
          *timestamp != std::string(ts_sz, '\xff')) ||
         (*seq == kMaxSequenceNumber && timestamp->empty()));

  if (*seq != kMaxSequenceNumber) {
    // Found a sequence number, no need to check immutable memtables
    *found_record_for_key = true;
    return Status::OK();
  }

  SequenceNumber lower_bound_in_mem = sv->mem->GetEarliestSequenceNumber();
  if (lower_bound_in_mem != kMaxSequenceNumber &&
      lower_bound_in_mem < lower_bound_seq) {
    *found_record_for_key = false;
    return Status::OK();
  }

  // Check if there is a record for this key in the immutable memtables
  sv->imm->Get(lkey, /*value=*/nullptr, timestamp, &s, &merge_context,
               &max_covering_tombstone_seq, seq, read_options,
               nullptr /*read_callback*/, is_blob_index);

  if (!(s.ok() || s.IsNotFound() || s.IsMergeInProgress())) {
    // unexpected error reading memtable.
    ROCKS_LOG_ERROR(immutable_db_options_.info_log,
                    "Unexpected status returned from MemTableList::Get: %s\n",
                    s.ToString().c_str());

    return s;
  }

  assert(!ts_sz ||
         (*seq != kMaxSequenceNumber &&
          *timestamp != std::string(ts_sz, '\xff')) ||
         (*seq == kMaxSequenceNumber && timestamp->empty()));

  if (*seq != kMaxSequenceNumber) {
    // Found a sequence number, no need to check memtable history
    *found_record_for_key = true;
    return Status::OK();
  }

  SequenceNumber lower_bound_in_imm = sv->imm->GetEarliestSequenceNumber();
  if (lower_bound_in_imm != kMaxSequenceNumber &&
      lower_bound_in_imm < lower_bound_seq) {
    *found_record_for_key = false;
    return Status::OK();
  }

  // Check if there is a record for this key in the immutable memtables
  sv->imm->GetFromHistory(lkey, /*value=*/nullptr, timestamp, &s,
                          &merge_context, &max_covering_tombstone_seq, seq,
                          read_options, is_blob_index);

  if (!(s.ok() || s.IsNotFound() || s.IsMergeInProgress())) {
    // unexpected error reading memtable.
    ROCKS_LOG_ERROR(
        immutable_db_options_.info_log,
        "Unexpected status returned from MemTableList::GetFromHistory: %s\n",
        s.ToString().c_str());

    return s;
  }

  assert(!ts_sz ||
         (*seq != kMaxSequenceNumber &&
          *timestamp != std::string(ts_sz, '\xff')) ||
         (*seq == kMaxSequenceNumber && timestamp->empty()));
  if (*seq != kMaxSequenceNumber) {
    // Found a sequence number, no need to check SST files
    assert(0 == ts_sz || *timestamp != std::string(ts_sz, '\xff'));
    *found_record_for_key = true;
    return Status::OK();
  }

  // We could do a sv->imm->GetEarliestSequenceNumber(/*include_history*/ true)
  // check here to skip the history if possible. But currently the caller
  // already does that. Maybe we should move the logic here later.

  // TODO(agiardullo): possible optimization: consider checking cached
  // SST files if cache_only=true?
  if (!cache_only) {
    // Check tables
    sv->current->Get(read_options, lkey, /*value=*/nullptr, timestamp, &s,
                     &merge_context, &max_covering_tombstone_seq,
                     nullptr /* value_found */, found_record_for_key, seq,
                     nullptr /*read_callback*/, is_blob_index);

    if (!(s.ok() || s.IsNotFound() || s.IsMergeInProgress())) {
      // unexpected error reading SST files
      ROCKS_LOG_ERROR(immutable_db_options_.info_log,
                      "Unexpected status returned from Version::Get: %s\n",
                      s.ToString().c_str());
    }
  }

  return s;
}

Status DBImpl::IngestExternalFile(
    ColumnFamilyHandle* column_family,
    const std::vector<std::string>& external_files,
    const IngestExternalFileOptions& ingestion_options) {
  IngestExternalFileArg arg;
  arg.column_family = column_family;
  arg.external_files = external_files;
  arg.options = ingestion_options;
  return IngestExternalFiles({arg});
}

Status DBImpl::IngestExternalFiles(
    const std::vector<IngestExternalFileArg>& args) {
  if (args.empty()) {
    return Status::InvalidArgument("ingestion arg list is empty");
  }
  {
    std::unordered_set<ColumnFamilyHandle*> unique_cfhs;
    for (const auto& arg : args) {
      if (arg.column_family == nullptr) {
        return Status::InvalidArgument("column family handle is null");
      } else if (unique_cfhs.count(arg.column_family) > 0) {
        return Status::InvalidArgument(
            "ingestion args have duplicate column families");
      }
      unique_cfhs.insert(arg.column_family);
    }
  }
  // Ingest multiple external SST files atomically.
  const size_t num_cfs = args.size();
  for (size_t i = 0; i != num_cfs; ++i) {
    if (args[i].external_files.empty()) {
      char err_msg[128] = {0};
      snprintf(err_msg, 128, "external_files[%zu] is empty", i);
      return Status::InvalidArgument(err_msg);
    }
  }
  for (const auto& arg : args) {
    const IngestExternalFileOptions& ingest_opts = arg.options;
    if (ingest_opts.ingest_behind &&
        !immutable_db_options_.allow_ingest_behind) {
      return Status::InvalidArgument(
          "can't ingest_behind file in DB with allow_ingest_behind=false");
    }
  }

  // TODO (yanqin) maybe handle the case in which column_families have
  // duplicates
  std::unique_ptr<std::list<uint64_t>::iterator> pending_output_elem;
  size_t total = 0;
  for (const auto& arg : args) {
    total += arg.external_files.size();
  }
  uint64_t next_file_number = 0;
  Status status = ReserveFileNumbersBeforeIngestion(
      static_cast<ColumnFamilyHandleImpl*>(args[0].column_family)->cfd(), total,
      pending_output_elem, &next_file_number);
  if (!status.ok()) {
    InstrumentedMutexLock l(&mutex_);
    ReleaseFileNumberFromPendingOutputs(pending_output_elem);
    return status;
  }

  std::vector<ExternalSstFileIngestionJob> ingestion_jobs;
  for (const auto& arg : args) {
    auto* cfd = static_cast<ColumnFamilyHandleImpl*>(arg.column_family)->cfd();
    ingestion_jobs.emplace_back(versions_.get(), cfd, immutable_db_options_,
                                file_options_, &snapshots_, arg.options,
                                &directories_, &event_logger_, io_tracer_);
  }

  // TODO(yanqin) maybe make jobs run in parallel
  uint64_t start_file_number = next_file_number;
  for (size_t i = 1; i != num_cfs; ++i) {
    start_file_number += args[i - 1].external_files.size();
    auto* cfd =
        static_cast<ColumnFamilyHandleImpl*>(args[i].column_family)->cfd();
    SuperVersion* super_version = cfd->GetReferencedSuperVersion(this);
    Status es = ingestion_jobs[i].Prepare(
        args[i].external_files, args[i].files_checksums,
        args[i].files_checksum_func_names, args[i].file_temperature,
        start_file_number, super_version);
    // capture first error only
    if (!es.ok() && status.ok()) {
      status = es;
    }
    CleanupSuperVersion(super_version);
  }
  TEST_SYNC_POINT("DBImpl::IngestExternalFiles:BeforeLastJobPrepare:0");
  TEST_SYNC_POINT("DBImpl::IngestExternalFiles:BeforeLastJobPrepare:1");
  {
    auto* cfd =
        static_cast<ColumnFamilyHandleImpl*>(args[0].column_family)->cfd();
    SuperVersion* super_version = cfd->GetReferencedSuperVersion(this);
    Status es = ingestion_jobs[0].Prepare(
        args[0].external_files, args[0].files_checksums,
        args[0].files_checksum_func_names, args[0].file_temperature,
        next_file_number, super_version);
    if (!es.ok()) {
      status = es;
    }
    CleanupSuperVersion(super_version);
  }
  if (!status.ok()) {
    for (size_t i = 0; i != num_cfs; ++i) {
      ingestion_jobs[i].Cleanup(status);
    }
    InstrumentedMutexLock l(&mutex_);
    ReleaseFileNumberFromPendingOutputs(pending_output_elem);
    return status;
  }

  std::vector<SuperVersionContext> sv_ctxs;
  for (size_t i = 0; i != num_cfs; ++i) {
    sv_ctxs.emplace_back(true /* create_superversion */);
  }
  TEST_SYNC_POINT("DBImpl::IngestExternalFiles:BeforeJobsRun:0");
  TEST_SYNC_POINT("DBImpl::IngestExternalFiles:BeforeJobsRun:1");
  TEST_SYNC_POINT("DBImpl::AddFile:Start");
  {
    InstrumentedMutexLock l(&mutex_);
    TEST_SYNC_POINT("DBImpl::AddFile:MutexLock");

    // Stop writes to the DB by entering both write threads
    WriteThread::Writer w;
    write_thread_.EnterUnbatched(&w, &mutex_);
    WriteThread::Writer nonmem_w;
    if (two_write_queues_) {
      nonmem_write_thread_.EnterUnbatched(&nonmem_w, &mutex_);
    }

    // When unordered_write is enabled, the keys are writing to memtable in an
    // unordered way. If the ingestion job checks memtable key range before the
    // key landing in memtable, the ingestion job may skip the necessary
    // memtable flush.
    // So wait here to ensure there is no pending write to memtable.
    WaitForPendingWrites();

    num_running_ingest_file_ += static_cast<int>(num_cfs);
    TEST_SYNC_POINT("DBImpl::IngestExternalFile:AfterIncIngestFileCounter");

    bool at_least_one_cf_need_flush = false;
    std::vector<bool> need_flush(num_cfs, false);
    for (size_t i = 0; i != num_cfs; ++i) {
      auto* cfd =
          static_cast<ColumnFamilyHandleImpl*>(args[i].column_family)->cfd();
      if (cfd->IsDropped()) {
        // TODO (yanqin) investigate whether we should abort ingestion or
        // proceed with other non-dropped column families.
        status = Status::InvalidArgument(
            "cannot ingest an external file into a dropped CF");
        break;
      }
      bool tmp = false;
      status = ingestion_jobs[i].NeedsFlush(&tmp, cfd->GetSuperVersion());
      need_flush[i] = tmp;
      at_least_one_cf_need_flush = (at_least_one_cf_need_flush || tmp);
      if (!status.ok()) {
        break;
      }
    }
    TEST_SYNC_POINT_CALLBACK("DBImpl::IngestExternalFile:NeedFlush",
                             &at_least_one_cf_need_flush);

    if (status.ok() && at_least_one_cf_need_flush) {
      FlushOptions flush_opts;
      flush_opts.allow_write_stall = true;
      if (immutable_db_options_.atomic_flush) {
        autovector<ColumnFamilyData*> cfds_to_flush;
        SelectColumnFamiliesForAtomicFlush(&cfds_to_flush);
        mutex_.Unlock();
        status = AtomicFlushMemTables(cfds_to_flush, flush_opts,
                                      FlushReason::kExternalFileIngestion,
                                      true /* writes_stopped */);
        mutex_.Lock();
      } else {
        for (size_t i = 0; i != num_cfs; ++i) {
          if (need_flush[i]) {
            mutex_.Unlock();
            auto* cfd =
                static_cast<ColumnFamilyHandleImpl*>(args[i].column_family)
                    ->cfd();
            status = FlushMemTable(cfd, flush_opts,
                                   FlushReason::kExternalFileIngestion,
                                   true /* writes_stopped */);
            mutex_.Lock();
            if (!status.ok()) {
              break;
            }
          }
        }
      }
    }
    // Run ingestion jobs.
    if (status.ok()) {
      for (size_t i = 0; i != num_cfs; ++i) {
        status = ingestion_jobs[i].Run();
        if (!status.ok()) {
          break;
        }
      }
    }
    if (status.ok()) {
      int consumed_seqno_count =
          ingestion_jobs[0].ConsumedSequenceNumbersCount();
      for (size_t i = 1; i != num_cfs; ++i) {
        consumed_seqno_count =
            std::max(consumed_seqno_count,
                     ingestion_jobs[i].ConsumedSequenceNumbersCount());
      }
      if (consumed_seqno_count > 0) {
        const SequenceNumber last_seqno = versions_->LastSequence();
        versions_->SetLastAllocatedSequence(last_seqno + consumed_seqno_count);
        versions_->SetLastPublishedSequence(last_seqno + consumed_seqno_count);
        versions_->SetLastSequence(last_seqno + consumed_seqno_count);
      }
      autovector<ColumnFamilyData*> cfds_to_commit;
      autovector<const MutableCFOptions*> mutable_cf_options_list;
      autovector<autovector<VersionEdit*>> edit_lists;
      uint32_t num_entries = 0;
      for (size_t i = 0; i != num_cfs; ++i) {
        auto* cfd =
            static_cast<ColumnFamilyHandleImpl*>(args[i].column_family)->cfd();
        if (cfd->IsDropped()) {
          continue;
        }
        cfds_to_commit.push_back(cfd);
        mutable_cf_options_list.push_back(cfd->GetLatestMutableCFOptions());
        autovector<VersionEdit*> edit_list;
        edit_list.push_back(ingestion_jobs[i].edit());
        edit_lists.push_back(edit_list);
        ++num_entries;
      }
      // Mark the version edits as an atomic group if the number of version
      // edits exceeds 1.
      if (cfds_to_commit.size() > 1) {
        for (auto& edits : edit_lists) {
          assert(edits.size() == 1);
          edits[0]->MarkAtomicGroup(--num_entries);
        }
        assert(0 == num_entries);
      }
      status =
          versions_->LogAndApply(cfds_to_commit, mutable_cf_options_list,
                                 edit_lists, &mutex_, directories_.GetDbDir());
    }

    if (status.ok()) {
      for (size_t i = 0; i != num_cfs; ++i) {
        auto* cfd =
            static_cast<ColumnFamilyHandleImpl*>(args[i].column_family)->cfd();
        if (!cfd->IsDropped()) {
          InstallSuperVersionAndScheduleWork(cfd, &sv_ctxs[i],
                                             *cfd->GetLatestMutableCFOptions());
#ifndef NDEBUG
          if (0 == i && num_cfs > 1) {
            TEST_SYNC_POINT(
                "DBImpl::IngestExternalFiles:InstallSVForFirstCF:0");
            TEST_SYNC_POINT(
                "DBImpl::IngestExternalFiles:InstallSVForFirstCF:1");
          }
#endif  // !NDEBUG
        }
      }
    } else if (versions_->io_status().IsIOError()) {
      // Error while writing to MANIFEST.
      // In fact, versions_->io_status() can also be the result of renaming
      // CURRENT file. With current code, it's just difficult to tell. So just
      // be pessimistic and try write to a new MANIFEST.
      // TODO: distinguish between MANIFEST write and CURRENT renaming
      const IOStatus& io_s = versions_->io_status();
      // Should handle return error?
      error_handler_.SetBGError(io_s, BackgroundErrorReason::kManifestWrite);
    }

    // Resume writes to the DB
    if (two_write_queues_) {
      nonmem_write_thread_.ExitUnbatched(&nonmem_w);
    }
    write_thread_.ExitUnbatched(&w);

    if (status.ok()) {
      for (auto& job : ingestion_jobs) {
        job.UpdateStats();
      }
    }
    ReleaseFileNumberFromPendingOutputs(pending_output_elem);
    num_running_ingest_file_ -= static_cast<int>(num_cfs);
    if (0 == num_running_ingest_file_) {
      bg_cv_.SignalAll();
    }
    TEST_SYNC_POINT("DBImpl::AddFile:MutexUnlock");
  }
  // mutex_ is unlocked here

  // Cleanup
  for (size_t i = 0; i != num_cfs; ++i) {
    sv_ctxs[i].Clean();
    // This may rollback jobs that have completed successfully. This is
    // intended for atomicity.
    ingestion_jobs[i].Cleanup(status);
  }
  if (status.ok()) {
    for (size_t i = 0; i != num_cfs; ++i) {
      auto* cfd =
          static_cast<ColumnFamilyHandleImpl*>(args[i].column_family)->cfd();
      if (!cfd->IsDropped()) {
        NotifyOnExternalFileIngested(cfd, ingestion_jobs[i]);
      }
    }
  }
  return status;
}

Status DBImpl::CreateColumnFamilyWithImport(
    const ColumnFamilyOptions& options, const std::string& column_family_name,
    const ImportColumnFamilyOptions& import_options,
    const ExportImportFilesMetaData& metadata, ColumnFamilyHandle** handle) {
  assert(handle != nullptr);
  assert(*handle == nullptr);
  std::string cf_comparator_name = options.comparator->Name();
  if (cf_comparator_name != metadata.db_comparator_name) {
    return Status::InvalidArgument("Comparator name mismatch");
  }

  // Create column family.
  auto status = CreateColumnFamily(options, column_family_name, handle);
  if (!status.ok()) {
    return status;
  }

  // Import sst files from metadata.
  auto cfh = static_cast_with_check<ColumnFamilyHandleImpl>(*handle);
  auto cfd = cfh->cfd();
  ImportColumnFamilyJob import_job(versions_.get(), cfd, immutable_db_options_,
                                   file_options_, import_options,
                                   metadata.files, io_tracer_);

  SuperVersionContext dummy_sv_ctx(/* create_superversion */ true);
  VersionEdit dummy_edit;
  uint64_t next_file_number = 0;
  std::unique_ptr<std::list<uint64_t>::iterator> pending_output_elem;
  {
    // Lock db mutex
    InstrumentedMutexLock l(&mutex_);
    if (error_handler_.IsDBStopped()) {
      // Don't import files when there is a bg_error
      status = error_handler_.GetBGError();
    }

    // Make sure that bg cleanup wont delete the files that we are importing
    pending_output_elem.reset(new std::list<uint64_t>::iterator(
        CaptureCurrentFileNumberInPendingOutputs()));

    if (status.ok()) {
      // If crash happen after a hard link established, Recover function may
      // reuse the file number that has already assigned to the internal file,
      // and this will overwrite the external file. To protect the external
      // file, we have to make sure the file number will never being reused.
      next_file_number = versions_->FetchAddFileNumber(metadata.files.size());
      auto cf_options = cfd->GetLatestMutableCFOptions();
      status = versions_->LogAndApply(cfd, *cf_options, &dummy_edit, &mutex_,
                                      directories_.GetDbDir());
      if (status.ok()) {
        InstallSuperVersionAndScheduleWork(cfd, &dummy_sv_ctx, *cf_options);
      }
    }
  }
  dummy_sv_ctx.Clean();

  if (status.ok()) {
    SuperVersion* sv = cfd->GetReferencedSuperVersion(this);
    status = import_job.Prepare(next_file_number, sv);
    CleanupSuperVersion(sv);
  }

  if (status.ok()) {
    SuperVersionContext sv_context(true /*create_superversion*/);
    {
      // Lock db mutex
      InstrumentedMutexLock l(&mutex_);

      // Stop writes to the DB by entering both write threads
      WriteThread::Writer w;
      write_thread_.EnterUnbatched(&w, &mutex_);
      WriteThread::Writer nonmem_w;
      if (two_write_queues_) {
        nonmem_write_thread_.EnterUnbatched(&nonmem_w, &mutex_);
      }

      num_running_ingest_file_++;
      assert(!cfd->IsDropped());
      status = import_job.Run();

      // Install job edit [Mutex will be unlocked here]
      if (status.ok()) {
        auto cf_options = cfd->GetLatestMutableCFOptions();
        status = versions_->LogAndApply(cfd, *cf_options, import_job.edit(),
                                        &mutex_, directories_.GetDbDir());
        if (status.ok()) {
          InstallSuperVersionAndScheduleWork(cfd, &sv_context, *cf_options);
        }
      }

      // Resume writes to the DB
      if (two_write_queues_) {
        nonmem_write_thread_.ExitUnbatched(&nonmem_w);
      }
      write_thread_.ExitUnbatched(&w);

      num_running_ingest_file_--;
      if (num_running_ingest_file_ == 0) {
        bg_cv_.SignalAll();
      }
    }
    // mutex_ is unlocked here

    sv_context.Clean();
  }

  {
    InstrumentedMutexLock l(&mutex_);
    ReleaseFileNumberFromPendingOutputs(pending_output_elem);
  }

  import_job.Cleanup(status);
  if (!status.ok()) {
    Status temp_s = DropColumnFamily(*handle);
    if (!temp_s.ok()) {
      ROCKS_LOG_ERROR(immutable_db_options_.info_log,
                      "DropColumnFamily failed with error %s",
                      temp_s.ToString().c_str());
    }
    // Always returns Status::OK()
    temp_s = DestroyColumnFamilyHandle(*handle);
    assert(temp_s.ok());
    *handle = nullptr;
  }
  return status;
}

Status DBImpl::VerifyFileChecksums(const ReadOptions& read_options) {
  return VerifyChecksumInternal(read_options, /*use_file_checksum=*/true);
}

Status DBImpl::VerifyChecksum(const ReadOptions& read_options) {
  return VerifyChecksumInternal(read_options, /*use_file_checksum=*/false);
}

Status DBImpl::VerifyChecksumInternal(const ReadOptions& read_options,
                                      bool use_file_checksum) {
  // `bytes_read` stat is enabled based on compile-time support and cannot
  // be dynamically toggled. So we do not need to worry about `PerfLevel`
  // here, unlike many other `IOStatsContext` / `PerfContext` stats.
  uint64_t prev_bytes_read = IOSTATS(bytes_read);

  Status s;

  if (use_file_checksum) {
    FileChecksumGenFactory* const file_checksum_gen_factory =
        immutable_db_options_.file_checksum_gen_factory.get();
    if (!file_checksum_gen_factory) {
      s = Status::InvalidArgument(
          "Cannot verify file checksum if options.file_checksum_gen_factory is "
          "null");
      return s;
    }
  }

  std::vector<ColumnFamilyData*> cfd_list;
  {
    InstrumentedMutexLock l(&mutex_);
    for (auto cfd : *versions_->GetColumnFamilySet()) {
      if (!cfd->IsDropped() && cfd->initialized()) {
        cfd->Ref();
        cfd_list.push_back(cfd);
      }
    }
  }
  std::vector<SuperVersion*> sv_list;
  for (auto cfd : cfd_list) {
    sv_list.push_back(cfd->GetReferencedSuperVersion(this));
  }

  for (auto& sv : sv_list) {
    VersionStorageInfo* vstorage = sv->current->storage_info();
    ColumnFamilyData* cfd = sv->current->cfd();
    Options opts;
    if (!use_file_checksum) {
      InstrumentedMutexLock l(&mutex_);
      opts = Options(BuildDBOptions(immutable_db_options_, mutable_db_options_),
                     cfd->GetLatestCFOptions());
    }
    for (int i = 0; i < vstorage->num_non_empty_levels() && s.ok(); i++) {
      for (size_t j = 0; j < vstorage->LevelFilesBrief(i).num_files && s.ok();
           j++) {
        const auto& fd_with_krange = vstorage->LevelFilesBrief(i).files[j];
        const auto& fd = fd_with_krange.fd;
        const FileMetaData* fmeta = fd_with_krange.file_metadata;
        assert(fmeta);
        std::string fname = TableFileName(cfd->ioptions()->cf_paths,
                                          fd.GetNumber(), fd.GetPathId());
        if (use_file_checksum) {
          s = VerifyFullFileChecksum(fmeta->file_checksum,
                                     fmeta->file_checksum_func_name, fname,
                                     read_options);
        } else {
          s = ROCKSDB_NAMESPACE::VerifySstFileChecksum(opts, file_options_,
                                                       read_options, fname);
        }
        RecordTick(stats_, VERIFY_CHECKSUM_READ_BYTES,
                   IOSTATS(bytes_read) - prev_bytes_read);
        prev_bytes_read = IOSTATS(bytes_read);
      }
    }

    if (s.ok() && use_file_checksum) {
      const auto& blob_files = vstorage->GetBlobFiles();
      for (const auto& meta : blob_files) {
        assert(meta);

        const uint64_t blob_file_number = meta->GetBlobFileNumber();

        const std::string blob_file_name = BlobFileName(
            cfd->ioptions()->cf_paths.front().path, blob_file_number);
        s = VerifyFullFileChecksum(meta->GetChecksumValue(),
                                   meta->GetChecksumMethod(), blob_file_name,
                                   read_options);
        RecordTick(stats_, VERIFY_CHECKSUM_READ_BYTES,
                   IOSTATS(bytes_read) - prev_bytes_read);
        prev_bytes_read = IOSTATS(bytes_read);
        if (!s.ok()) {
          break;
        }
      }
    }
    if (!s.ok()) {
      break;
    }
  }

  bool defer_purge =
          immutable_db_options().avoid_unnecessary_blocking_io;
  {
    InstrumentedMutexLock l(&mutex_);
    for (auto sv : sv_list) {
      if (sv && sv->Unref()) {
        sv->Cleanup();
        if (defer_purge) {
          AddSuperVersionsToFreeQueue(sv);
        } else {
          delete sv;
        }
      }
    }
    if (defer_purge) {
      SchedulePurge();
    }
    for (auto cfd : cfd_list) {
      cfd->UnrefAndTryDelete();
    }
  }
  RecordTick(stats_, VERIFY_CHECKSUM_READ_BYTES,
             IOSTATS(bytes_read) - prev_bytes_read);
  return s;
}

Status DBImpl::VerifyFullFileChecksum(const std::string& file_checksum_expected,
                                      const std::string& func_name_expected,
                                      const std::string& fname,
                                      const ReadOptions& read_options) {
  Status s;
  if (file_checksum_expected == kUnknownFileChecksum) {
    return s;
  }
  std::string file_checksum;
  std::string func_name;
  s = ROCKSDB_NAMESPACE::GenerateOneFileChecksum(
      fs_.get(), fname, immutable_db_options_.file_checksum_gen_factory.get(),
      func_name_expected, &file_checksum, &func_name,
      read_options.readahead_size, immutable_db_options_.allow_mmap_reads,
      io_tracer_, immutable_db_options_.rate_limiter.get());
  if (s.ok()) {
    assert(func_name_expected == func_name);
    if (file_checksum != file_checksum_expected) {
      std::ostringstream oss;
      oss << fname << " file checksum mismatch, ";
      oss << "expecting "
          << Slice(file_checksum_expected).ToString(/*hex=*/true);
      oss << ", but actual " << Slice(file_checksum).ToString(/*hex=*/true);
      s = Status::Corruption(oss.str());
      TEST_SYNC_POINT_CALLBACK("DBImpl::VerifyFullFileChecksum:mismatch", &s);
    }
  }
  return s;
}

void DBImpl::NotifyOnExternalFileIngested(
    ColumnFamilyData* cfd, const ExternalSstFileIngestionJob& ingestion_job) {
  if (immutable_db_options_.listeners.empty()) {
    return;
  }

  for (const IngestedFileInfo& f : ingestion_job.files_to_ingest()) {
    ExternalFileIngestionInfo info;
    info.cf_name = cfd->GetName();
    info.external_file_path = f.external_file_path;
    info.internal_file_path = f.internal_file_path;
    info.global_seqno = f.assigned_seqno;
    info.table_properties = f.table_properties;
    for (auto listener : immutable_db_options_.listeners) {
      listener->OnExternalFileIngested(this, info);
    }
  }
}

void DBImpl::WaitForIngestFile() {
  mutex_.AssertHeld();
  while (num_running_ingest_file_ > 0) {
    bg_cv_.Wait();
  }
}

Status DBImpl::StartTrace(const TraceOptions& trace_options,
                          std::unique_ptr<TraceWriter>&& trace_writer) {
  InstrumentedMutexLock lock(&trace_mutex_);
  tracer_.reset(new Tracer(immutable_db_options_.clock, trace_options,
                           std::move(trace_writer)));
  return Status::OK();
}

Status DBImpl::EndTrace() {
  InstrumentedMutexLock lock(&trace_mutex_);
  Status s;
  if (tracer_ != nullptr) {
    s = tracer_->Close();
    tracer_.reset();
  } else {
    s = Status::IOError("No trace file to close");
  }
  return s;
}

Status DBImpl::NewDefaultReplayer(
    const std::vector<ColumnFamilyHandle*>& handles,
    std::unique_ptr<TraceReader>&& reader,
    std::unique_ptr<Replayer>* replayer) {
  replayer->reset(new ReplayerImpl(this, handles, std::move(reader)));
  return Status::OK();
}

Status DBImpl::StartBlockCacheTrace(
    const TraceOptions& trace_options,
    std::unique_ptr<TraceWriter>&& trace_writer) {
  return block_cache_tracer_.StartTrace(immutable_db_options_.clock,
                                        trace_options, std::move(trace_writer));
}

Status DBImpl::EndBlockCacheTrace() {
  block_cache_tracer_.EndTrace();
  return Status::OK();
}

Status DBImpl::TraceIteratorSeek(const uint32_t& cf_id, const Slice& key,
                                 const Slice& lower_bound,
                                 const Slice upper_bound) {
  Status s;
  if (tracer_) {
    InstrumentedMutexLock lock(&trace_mutex_);
    if (tracer_) {
      s = tracer_->IteratorSeek(cf_id, key, lower_bound, upper_bound);
    }
  }
  return s;
}

Status DBImpl::TraceIteratorSeekForPrev(const uint32_t& cf_id, const Slice& key,
                                        const Slice& lower_bound,
                                        const Slice upper_bound) {
  Status s;
  if (tracer_) {
    InstrumentedMutexLock lock(&trace_mutex_);
    if (tracer_) {
      s = tracer_->IteratorSeekForPrev(cf_id, key, lower_bound, upper_bound);
    }
  }
  return s;
}

Status DBImpl::ReserveFileNumbersBeforeIngestion(
    ColumnFamilyData* cfd, uint64_t num,
    std::unique_ptr<std::list<uint64_t>::iterator>& pending_output_elem,
    uint64_t* next_file_number) {
  Status s;
  SuperVersionContext dummy_sv_ctx(true /* create_superversion */);
  assert(nullptr != next_file_number);
  InstrumentedMutexLock l(&mutex_);
  if (error_handler_.IsDBStopped()) {
    // Do not ingest files when there is a bg_error
    return error_handler_.GetBGError();
  }
  pending_output_elem.reset(new std::list<uint64_t>::iterator(
      CaptureCurrentFileNumberInPendingOutputs()));
  *next_file_number = versions_->FetchAddFileNumber(static_cast<uint64_t>(num));
  auto cf_options = cfd->GetLatestMutableCFOptions();
  VersionEdit dummy_edit;
  // If crash happen after a hard link established, Recover function may
  // reuse the file number that has already assigned to the internal file,
  // and this will overwrite the external file. To protect the external
  // file, we have to make sure the file number will never being reused.
  s = versions_->LogAndApply(cfd, *cf_options, &dummy_edit, &mutex_,
                             directories_.GetDbDir());
  if (s.ok()) {
    InstallSuperVersionAndScheduleWork(cfd, &dummy_sv_ctx, *cf_options);
  }
  dummy_sv_ctx.Clean();
  return s;
}

Status DBImpl::GetCreationTimeOfOldestFile(uint64_t* creation_time) {
  if (mutable_db_options_.max_open_files == -1) {
    uint64_t oldest_time = port::kMaxUint64;
    for (auto cfd : *versions_->GetColumnFamilySet()) {
      if (!cfd->IsDropped()) {
        uint64_t ctime;
        {
          SuperVersion* sv = GetAndRefSuperVersion(cfd);
          Version* version = sv->current;
          version->GetCreationTimeOfOldestFile(&ctime);
          ReturnAndCleanupSuperVersion(cfd, sv);
        }

        if (ctime < oldest_time) {
          oldest_time = ctime;
        }
        if (oldest_time == 0) {
          break;
        }
      }
    }
    *creation_time = oldest_time;
    return Status::OK();
  } else {
    return Status::NotSupported("This API only works if max_open_files = -1");
  }
}
#endif  // ROCKSDB_LITE

}  // namespace ROCKSDB_NAMESPACE<|MERGE_RESOLUTION|>--- conflicted
+++ resolved
@@ -271,18 +271,15 @@
   mutable_db_options_.Dump(immutable_db_options_.info_log.get());
   DumpSupportInfo(immutable_db_options_.info_log.get());
 
-<<<<<<< HEAD
   // always open the DB with 0 here, which means if preserve_deletes_==true
   // we won't drop any deletion markers until SetPreserveDeletesSequenceNumber()
   // is called by client and this seqnum is advanced.
   preserve_deletes_seqnum_.store(0);
   max_total_wal_size_.store(mutable_db_options_.max_total_wal_size,
                             std::memory_order_relaxed);
-=======
-  if (write_buffer_manager_) {
+  /*if (write_buffer_manager_) {
     wbm_stall_.reset(new WBMStallInterface());
-  }
->>>>>>> 073ac547
+  }*/
 }
 
 Status DBImpl::Resume() {
@@ -636,8 +633,6 @@
     job_context.Clean();
     mutex_.Lock();
   }
-
-<<<<<<< HEAD
   {
     InstrumentedMutexLock lock(&log_write_mutex_);
     for (auto l : logs_to_free_) {
@@ -656,7 +651,7 @@
         if (ret.ok()) {
           ret = s;
         }
-=======
+  /*
   for (auto l : logs_to_free_) {
     delete l;
   }
@@ -672,7 +667,7 @@
       // Retain the first error
       if (ret.ok()) {
         ret = s;
->>>>>>> 073ac547
+        */
       }
     }
     logs_.clear();
