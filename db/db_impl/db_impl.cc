--- conflicted
+++ resolved
@@ -1292,17 +1292,12 @@
 
   TEST_SYNC_POINT("DBImpl::SyncWAL:BeforeMarkLogsSynced:1");
   {
-<<<<<<< HEAD
     InstrumentedMutexLock l(&log_write_mutex_);
-    MarkLogsSynced(current_log_number, need_log_dir_sync, status);
-=======
-    InstrumentedMutexLock l(&mutex_);
     if (status.ok()) {
       status = MarkLogsSynced(current_log_number, need_log_dir_sync);
     } else {
       MarkLogsNotSynced(current_log_number);
     }
->>>>>>> c442f680
   }
   TEST_SYNC_POINT("DBImpl::SyncWAL:BeforeMarkLogsSynced:2");
 
@@ -1328,26 +1323,13 @@
   return Status::OK();
 }
 
-<<<<<<< HEAD
-void DBImpl::MarkLogsSynced(uint64_t up_to, bool synced_dir,
-                            const Status& status) {
+Status DBImpl::MarkLogsSynced(uint64_t up_to, bool synced_dir) {
   log_write_mutex_.AssertHeld();
-  if (synced_dir && logfile_number_ == up_to && status.ok()) {
-=======
-Status DBImpl::MarkLogsSynced(uint64_t up_to, bool synced_dir) {
-  mutex_.AssertHeld();
   if (synced_dir && logfile_number_ == up_to) {
->>>>>>> c442f680
     log_dir_synced_ = true;
   }
   VersionEdit synced_wals;
   for (auto it = logs_.begin(); it != logs_.end() && it->number <= up_to;) {
-<<<<<<< HEAD
-    auto& log = *it;
-    assert(log.getting_synced);
-    if (status.ok() && logs_.size() > 1) {
-      logs_to_free_.push_back(log.ReleaseWriter());
-=======
     auto& wal = *it;
     assert(wal.getting_synced);
     if (logs_.size() > 1) {
@@ -1356,9 +1338,6 @@
                            WalMetadata(wal.writer->file()->GetFileSize()));
       }
       logs_to_free_.push_back(wal.ReleaseWriter());
-      // To modify logs_ both mutex_ and log_write_mutex_ must be held
-      InstrumentedMutexLock l(&log_write_mutex_);
->>>>>>> c442f680
       it = logs_.erase(it);
     } else {
       wal.getting_synced = false;
