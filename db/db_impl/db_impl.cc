--- conflicted
+++ resolved
@@ -386,26 +386,6 @@
     }
   }
 
-<<<<<<< HEAD
-=======
-  if (s.ok()) {
-    // This will notify and unblock threads waiting for error recovery to
-    // finish. Those previouly waiting threads can now proceed, which may
-    // include closing the db.
-    s = error_handler_.ClearBGError();
-    log_write_mutex_.Lock();
-    for (auto& log : logs_) {
-      log.writer->file()->reset_seen_error();
-    }
-    log_write_mutex_.Unlock();
-  } else {
-    // NOTE: this is needed to pass ASSERT_STATUS_CHECKED
-    // in the DBSSTTest.DBWithMaxSpaceAllowedRandomized test.
-    // See https://github.com/facebook/rocksdb/pull/7715#issuecomment-754947952
-    error_handler_.GetRecoveryError().PermitUncheckedError();
-  }
-
->>>>>>> c3ec2738
   JobContext job_context(0);
   FindObsoleteFiles(&job_context, true);
   mutex_.Unlock();
@@ -420,6 +400,11 @@
   if (s.ok()) {
     // Will notify and unblock threads waiting for error recovery to finish.
     s = error_handler_.ClearBGError();
+    log_write_mutex_.Lock();
+    for (auto& log : logs_) {
+      log.writer->file()->reset_seen_error();
+    }
+    log_write_mutex_.Unlock();
   } else {
     // NOTE: this is needed to pass ASSERT_STATUS_CHECKED
     // in the DBSSTTest.DBWithMaxSpaceAllowedRandomized test.
