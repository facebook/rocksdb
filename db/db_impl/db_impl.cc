--- conflicted
+++ resolved
@@ -1515,8 +1515,8 @@
         if (!s.ok() || info->diverged_manifest_writes) {
           break;
         }
-        s = versions_->LogAndApply(cfds, mutable_cf_options_list, edit_lists,
-                                   &mutex_, directories_.GetDbDir(),
+        s = versions_->LogAndApply(cfds, mutable_cf_options_list, ReadOptions(),
+                                   edit_lists, &mutex_, directories_.GetDbDir(),
                                    false /* new_descriptor_log */,
                                    &*cf_options);
         if (!s.ok()) {
@@ -1712,16 +1712,13 @@
     return Status::InvalidArgument("empty input");
   }
 
-<<<<<<< HEAD
   bool only_set_disable_write_stall = false;
   if (options_map.size() == 1 &&
       options_map.find("disable_write_stall") != options_map.end()) {
     only_set_disable_write_stall = true;
   }
 
-=======
   InstrumentedMutexLock ol(&options_mutex_);
->>>>>>> 49ce8a10
   MutableCFOptions new_options;
   Status s;
   Status persist_options_status;
@@ -1732,21 +1729,14 @@
     s = cfd->SetOptions(db_options, options_map);
     if (s.ok()) {
       new_options = *cfd->GetLatestMutableCFOptions();
-<<<<<<< HEAD
       // If the only thing we change is `disable_write_stall`, there is no need
       // to append the dummy version
       if (!only_set_disable_write_stall) {
         // Append new version to recompute compaction score.
         VersionEdit dummy_edit;
-        s = versions_->LogAndApply(cfd, new_options, &dummy_edit, &mutex_,
-                                   directories_.GetDbDir());
-      }
-=======
-      // Append new version to recompute compaction score.
-      VersionEdit dummy_edit;
-      s = versions_->LogAndApply(cfd, new_options, read_options, &dummy_edit,
-                                 &mutex_, directories_.GetDbDir());
->>>>>>> 49ce8a10
+        s = versions_->LogAndApply(cfd, new_options, read_options, &dummy_edit,
+                                   &mutex_, directories_.GetDbDir());
+      }
       // Trigger possible flush/compactions. This has to be before we persist
       // options to file, otherwise there will be a deadlock with writer
       // thread.
@@ -2123,31 +2113,6 @@
 Status DBImpl::LockWAL() {
   {
     InstrumentedMutexLock lock(&mutex_);
-<<<<<<< HEAD
-    WriteThread::Writer w;
-    write_thread_.EnterUnbatched(&w, &mutex_);
-    WriteThread::Writer nonmem_w;
-    if (two_write_queues_) {
-      nonmem_write_thread_.EnterUnbatched(&nonmem_w, &mutex_);
-    }
-
-    lock_wal_write_token_ = write_controller_.GetStopToken();
-
-    if (two_write_queues_) {
-      nonmem_write_thread_.ExitUnbatched(&nonmem_w);
-    }
-    write_thread_.ExitUnbatched(&w);
-  }
-  return FlushWAL(/*sync=*/false);
-}
-
-Status DBImpl::UnlockWAL() {
-  {
-    InstrumentedMutexLock lock(&mutex_);
-    lock_wal_write_token_.reset();
-  }
-  bg_cv_.SignalAll();
-=======
     if (lock_wal_count_ > 0) {
       assert(lock_wal_write_token_);
       ++lock_wal_count_;
@@ -2225,7 +2190,6 @@
   if (nonmem_maybe_stall_begun_count) {
     nonmem_write_thread_.WaitForStallEndedCount(nonmem_maybe_stall_begun_count);
   }
->>>>>>> 49ce8a10
   return Status::OK();
 }
 
@@ -2777,12 +2741,9 @@
   }
 
   // Acquire SuperVersion
-<<<<<<< HEAD
   SuperVersion* sv =
       super_snapshot ? super_snapshot->sv() : GetAndRefSuperVersion(cfd);
   // RocksDB-Cloud contribution end
-=======
-  SuperVersion* sv = GetAndRefSuperVersion(cfd);
   if (read_options.timestamp && read_options.timestamp->size() > 0) {
     const Status s =
         FailIfReadCollapsedHistory(cfd, sv, *(read_options.timestamp));
@@ -2791,7 +2752,6 @@
       return s;
     }
   }
->>>>>>> 49ce8a10
 
   TEST_SYNC_POINT_CALLBACK("DBImpl::GetImpl:AfterAcquireSv", nullptr);
   TEST_SYNC_POINT("DBImpl::GetImpl:1");
@@ -3059,12 +3019,11 @@
   assert(column_family.size() == num_keys);
   std::vector<Status> stat_list(num_keys);
 
-<<<<<<< HEAD
   // RocksDB-Cloud contribution begin
   auto super_snapshot =
-      dynamic_cast<const SuperSnapshotImpl*>(read_options.snapshot);
+      dynamic_cast<const SuperSnapshotImpl*>(_read_options.snapshot);
   // RocksDB-Cloud contribution end
-=======
+
   if (_read_options.io_activity != Env::IOActivity::kUnknown &&
       _read_options.io_activity != Env::IOActivity::kMultiGet) {
     Status s = Status::InvalidArgument(
@@ -3081,7 +3040,6 @@
   if (read_options.io_activity == Env::IOActivity::kUnknown) {
     read_options.io_activity = Env::IOActivity::kMultiGet;
   }
->>>>>>> 49ce8a10
 
   bool should_fail = false;
   for (size_t i = 0; i < num_keys; ++i) {
@@ -3281,7 +3239,6 @@
   // Post processing (decrement reference counts and record statistics)
   PERF_TIMER_GUARD(get_post_process_time);
 
-<<<<<<< HEAD
   // Only cleanup the super versions if we don't have super snapshot, which
   // brought its own superversion.
   // RocksDB-Cloud contribution begin
@@ -3289,22 +3246,15 @@
   // RocksDB-Cloud contribution end
     for (auto mgd_iter : multiget_cf_data) {
       auto mgd = mgd_iter.second;
-      if (!unref_only) {
+      if (sv_from_thread_local) {
         ReturnAndCleanupSuperVersion(mgd.cfd, mgd.super_version);
       } else {
-        mgd.cfd->GetSuperVersion()->Unref();
-      }
-=======
-  for (auto mgd_iter : multiget_cf_data) {
-    auto mgd = mgd_iter.second;
-    if (sv_from_thread_local) {
-      ReturnAndCleanupSuperVersion(mgd.cfd, mgd.super_version);
-    } else {
-      TEST_SYNC_POINT("DBImpl::MultiGet::BeforeLastTryUnRefSV");
-      CleanupSuperVersion(mgd.super_version);
->>>>>>> 49ce8a10
-    }
-  }
+        TEST_SYNC_POINT("DBImpl::MultiGet::BeforeLastTryUnRefSV");
+        CleanupSuperVersion(mgd.super_version);
+      }
+    }
+  }
+
   RecordTick(stats_, NUMBER_MULTIGET_CALLS);
   RecordTick(stats_, NUMBER_MULTIGET_KEYS_READ, num_keys);
   RecordTick(stats_, NUMBER_MULTIGET_KEYS_FOUND, num_found);
@@ -3354,22 +3304,17 @@
     // super version
     auto cf_iter = cf_list->begin();
     auto node = iter_deref_func(cf_iter);
-<<<<<<< HEAD
     // RocksDB-Cloud contribution begin
     auto super_snapshot =
         dynamic_cast<const SuperSnapshotImpl*>(read_options.snapshot);
     node->super_version = super_snapshot ? super_snapshot->sv()
                                          : GetAndRefSuperVersion(node->cfd);
     // RocksDB-Cloud contribution end
-    if (read_options.snapshot != nullptr) {
-=======
-    node->super_version = GetAndRefSuperVersion(node->cfd);
     if (check_read_ts) {
       s = FailIfReadCollapsedHistory(node->cfd, node->super_version,
                                      *(read_options.timestamp));
     }
     if (s.ok() && read_options.snapshot != nullptr) {
->>>>>>> 49ce8a10
       // Note: In WritePrepared txns this is not necessary but not harmful
       // either.  Because prep_seq > snapshot => commit_seq > snapshot so if
       // a snapshot is specified we should be fine with skipping seq numbers
@@ -3397,15 +3342,11 @@
       *snapshot = GetLastPublishedSequence();
     }
   } else {
-<<<<<<< HEAD
     // RocksDB-Cloud contribution begin
     // MultiGet across column families is not supported with super snapshot
     assert(!dynamic_cast<const SuperSnapshotImpl*>(read_options.snapshot));
     // RocksDB-Cloud contribution end
-    // If we end up with the same issue of memtable geting sealed during 2
-=======
     // If we end up with the same issue of memtable getting sealed during 2
->>>>>>> 49ce8a10
     // consecutive retries, it means the write rate is very high. In that case
     // it's probably ok to take the mutex on the 3rd try so we can succeed for
     // sure.
@@ -3523,18 +3464,6 @@
                  /* columns */ nullptr, timestamps, statuses, sorted_input);
 }
 
-<<<<<<< HEAD
-  // RocksDB-Cloud contribution begin
-  if (dynamic_cast<const SuperSnapshotImpl*>(read_options.snapshot)) {
-    for (size_t i = 0; i < num_keys; ++i) {
-      statuses[i] = Status::NotSupported(
-          "This variant of MultiGet does not yet support super snapshots");
-    }
-    return;
-  }
-  // RocksDB-Cloud contribution end
-
-=======
 void DBImpl::MultiGetCommon(const ReadOptions& read_options,
                             const size_t num_keys,
                             ColumnFamilyHandle** column_families,
@@ -3545,7 +3474,17 @@
   if (num_keys == 0) {
     return;
   }
->>>>>>> 49ce8a10
+
+  // RocksDB-Cloud contribution begin
+  if (dynamic_cast<const SuperSnapshotImpl*>(read_options.snapshot)) {
+    for (size_t i = 0; i < num_keys; ++i) {
+      statuses[i] = Status::NotSupported(
+          "This variant of MultiGet does not yet support super snapshots");
+    }
+    return;
+  }
+  // RocksDB-Cloud contribution end
+
   bool should_fail = false;
   for (size_t i = 0; i < num_keys; ++i) {
     ColumnFamilyHandle* cfh = column_families[i];
@@ -4477,32 +4416,30 @@
   ColumnFamilyData* cfd = cfh->cfd();
   assert(cfd != nullptr);
   ReadCallback* read_callback = nullptr;  // No read callback provided.
-  SuperVersion* sv = cfd->GetReferencedSuperVersion(this);
+  // RocksDB-Cloud contribution begin
+  auto super_snapshot =
+      dynamic_cast<const SuperSnapshotImpl*>(read_options.snapshot);
+  SuperVersion* sv = super_snapshot ? super_snapshot->sv()
+                                    : cfd->GetReferencedSuperVersion(this);
+
   if (read_options.timestamp && read_options.timestamp->size() > 0) {
     const Status s =
         FailIfReadCollapsedHistory(cfd, sv, *(read_options.timestamp));
     if (!s.ok()) {
-      CleanupSuperVersion(sv);
+      if (!super_snapshot) {
+        CleanupSuperVersion(sv);
+      }
       return NewErrorIterator(s);
     }
   }
   if (read_options.tailing) {
-<<<<<<< HEAD
-#ifdef ROCKSDB_LITE
-    // not supported in lite version
-    result = nullptr;
-
-#else
     // RocksDB-Cloud contribution begin
-    if (dynamic_cast<const SuperSnapshotImpl*>(read_options.snapshot)) {
+    if (super_snapshot) {
       return NewErrorIterator(Status::NotSupported(
           "Tailing iterator not supported with super snapshot"));
     }
     // RocksDB-Cloud contribution end
 
-    SuperVersion* sv = cfd->GetReferencedSuperVersion(this);
-=======
->>>>>>> 49ce8a10
     auto iter = new ForwardIterator(this, read_options, cfd, sv,
                                     /* allow_unprepared_value */ true);
     result = NewDBIterator(
@@ -4512,8 +4449,6 @@
         this, cfd);
   } else {
     // RocksDB-Cloud contribution begin
-    auto super_snapshot =
-        dynamic_cast<const SuperSnapshotImpl*>(read_options.snapshot);
     if (super_snapshot && cfd->GetID() != super_snapshot->cfd()->GetID()) {
       std::ostringstream oss;
       oss << "SuperSnapshot column family " << super_snapshot->cfd()->GetName()
@@ -4536,28 +4471,10 @@
   return result;
 }
 
-<<<<<<< HEAD
-ArenaWrappedDBIter* DBImpl::NewIteratorImpl(const ReadOptions& read_options,
-                                            ColumnFamilyData* cfd,
-                                            SequenceNumber snapshot,
-                                            ReadCallback* read_callback,
-                                            bool expose_blob_index,
-                                            bool allow_refresh) {
-  // RocksDB-Cloud contribution begin
-  auto super_snapshot =
-      dynamic_cast<const SuperSnapshotImpl*>(read_options.snapshot);
-
-  // Acquire SuperVersion
-  SuperVersion* sv = super_snapshot ? super_snapshot->sv()
-                                    : cfd->GetReferencedSuperVersion(this);
-  // RocksDB-Cloud contribution end
-
-=======
 ArenaWrappedDBIter* DBImpl::NewIteratorImpl(
     const ReadOptions& read_options, ColumnFamilyData* cfd, SuperVersion* sv,
     SequenceNumber snapshot, ReadCallback* read_callback,
     bool expose_blob_index, bool allow_refresh) {
->>>>>>> 49ce8a10
   TEST_SYNC_POINT("DBImpl::NewIterator:1");
   TEST_SYNC_POINT("DBImpl::NewIterator:2");
 
@@ -4680,7 +4597,23 @@
       read_options.timestamp && read_options.timestamp->size() > 0;
   for (auto cfh : column_families) {
     auto cfd = static_cast_with_check<ColumnFamilyHandleImpl>(cfh)->cfd();
-    SuperVersion* sv = cfd->GetReferencedSuperVersion(this);
+
+    // RocksDB-Cloud contribution begin
+    auto super_snapshot =
+        dynamic_cast<const SuperSnapshotImpl*>(read_options.snapshot);
+    if (super_snapshot && cfd->GetID() != super_snapshot->cfd()->GetID()) {
+      std::ostringstream oss;
+      oss << "SuperSnapshot column family " << super_snapshot->cfd()->GetName()
+          << " doesn't match provided column family " << cfd->GetName();
+      // We do a check here instead of in NewIteratorImpl because
+      // NewIteratorImpl returns ArenaWrappedDBIter, which ErrorIterator does
+      // not subclass
+      return Status::InvalidArgument(oss.str());
+    }
+    SuperVersion* sv = super_snapshot ? super_snapshot->sv()
+                                      : cfd->GetReferencedSuperVersion(this);
+    // RocksDB-Cloud contribution end
+
     cfd_to_sv.emplace_back(cfd, sv);
     if (check_read_ts) {
       const Status s =
@@ -4695,21 +4628,11 @@
   }
   assert(cfd_to_sv.size() == column_families.size());
   if (read_options.tailing) {
-<<<<<<< HEAD
-#ifdef ROCKSDB_LITE
-    return Status::InvalidArgument(
-        "Tailing iterator not supported in RocksDB lite");
-#else
     if (dynamic_cast<const SuperSnapshotImpl*>(read_options.snapshot)) {
       return Status::NotSupported(
           "Tailing iterator not supported with super snapshot");
     }
-    for (auto cfh : column_families) {
-      auto cfd = static_cast_with_check<ColumnFamilyHandleImpl>(cfh)->cfd();
-      SuperVersion* sv = cfd->GetReferencedSuperVersion(this);
-=======
     for (auto [cfd, sv] : cfd_to_sv) {
->>>>>>> 49ce8a10
       auto iter = new ForwardIterator(this, read_options, cfd, sv,
                                       /* allow_unprepared_value */ true);
       iterators->push_back(NewDBIterator(
@@ -4725,26 +4648,7 @@
     auto snapshot = read_options.snapshot != nullptr
                         ? read_options.snapshot->GetSequenceNumber()
                         : versions_->LastSequence();
-<<<<<<< HEAD
-    for (size_t i = 0; i < column_families.size(); ++i) {
-      auto* cfd =
-          static_cast_with_check<ColumnFamilyHandleImpl>(column_families[i])
-              ->cfd();
-      // RocksDB-Cloud contribution begin
-      auto super_snapshot =
-          dynamic_cast<const SuperSnapshotImpl*>(read_options.snapshot);
-      if (super_snapshot && cfd->GetID() != super_snapshot->cfd()->GetID()) {
-        std::ostringstream oss;
-        oss << "SuperSnapshot column family " << super_snapshot->cfd()->GetName()
-            << " doesn't match provided column family " << cfd->GetName();
-        // We do a check here instead of in NewIteratorImpl because
-        // NewIteratorImpl returns ArenaWrappedDBIter, which ErrorIterator does
-        // not subclass
-        return Status::InvalidArgument(oss.str());
-      }
-=======
     for (auto [cfd, sv] : cfd_to_sv) {
->>>>>>> 49ce8a10
       iterators->push_back(
           NewIteratorImpl(read_options, cfd, sv, snapshot, read_callback));
     }
@@ -4763,7 +4667,6 @@
 
 const Snapshot* DBImpl::GetSnapshot() { return GetSnapshotImpl(false); }
 
-<<<<<<< HEAD
 // RocksDB-Cloud contribution begin
 Status DBImpl::GetSuperSnapshots(
     const std::vector<ColumnFamilyHandle*>& column_families,
@@ -4801,9 +4704,6 @@
 }
 // RocksDB-Cloud contribution end
 
-#ifndef ROCKSDB_LITE
-=======
->>>>>>> 49ce8a10
 const Snapshot* DBImpl::GetSnapshotForWriteConflictBoundary() {
   return GetSnapshotImpl(true);
 }
@@ -6089,24 +5989,10 @@
   return result;
 }
 
-<<<<<<< HEAD
-Status DBImpl::WriteOptionsFile(bool need_mutex_lock,
-                                bool need_enter_write_thread) {
-#ifndef ROCKSDB_LITE
-  if (!immutable_db_options_.use_options_file) {
-      return Status::OK();
-  }
-
-  WriteThread::Writer w;
-  if (need_mutex_lock) {
-    mutex_.Lock();
-  } else {
-=======
 Status DBImpl::WriteOptionsFile(bool db_mutex_already_held) {
   options_mutex_.AssertHeld();
 
   if (db_mutex_already_held) {
->>>>>>> 49ce8a10
     mutex_.AssertHeld();
   } else {
     mutex_.Lock();
