//  Copyright (c) 2011-present, Facebook, Inc.  All rights reserved.
//  This source code is licensed under both the GPLv2 (found in the
//  COPYING file in the root directory) and Apache 2.0 License
//  (found in the LICENSE.Apache file in the root directory).
//
// Copyright (c) 2011 The LevelDB Authors. All rights reserved.
// Use of this source code is governed by a BSD-style license that can be
// found in the LICENSE file. See the AUTHORS file for names of contributors.
#include <cinttypes>
#include <deque>

#include "db/builder.h"
#include "db/db_impl/db_impl.h"
#include "db/error_handler.h"
#include "db/event_helpers.h"
#include "file/sst_file_manager_impl.h"
#include "logging/logging.h"
#include "monitoring/iostats_context_imp.h"
#include "monitoring/perf_context_imp.h"
#include "monitoring/thread_status_updater.h"
#include "monitoring/thread_status_util.h"
#include "test_util/sync_point.h"
#include "util/cast_util.h"
#include "util/concurrent_task_limiter_impl.h"

namespace ROCKSDB_NAMESPACE {

bool DBImpl::EnoughRoomForCompaction(
    ColumnFamilyData* cfd, const std::vector<CompactionInputFiles>& inputs,
    bool* sfm_reserved_compact_space, LogBuffer* log_buffer) {
  // Check if we have enough room to do the compaction
  bool enough_room = true;
#ifndef ROCKSDB_LITE
  auto sfm = static_cast<SstFileManagerImpl*>(
      immutable_db_options_.sst_file_manager.get());
  if (sfm) {
    // Pass the current bg_error_ to SFM so it can decide what checks to
    // perform. If this DB instance hasn't seen any error yet, the SFM can be
    // optimistic and not do disk space checks
    Status bg_error = error_handler_.GetBGError();
    enough_room = sfm->EnoughRoomForCompaction(cfd, inputs, bg_error);
    bg_error.PermitUncheckedError();  // bg_error is just a copy of the Status
                                      // from the error_handler_
    if (enough_room) {
      *sfm_reserved_compact_space = true;
    }
  }
#else
  (void)cfd;
  (void)inputs;
  (void)sfm_reserved_compact_space;
#endif  // ROCKSDB_LITE
  if (!enough_room) {
    // Just in case tests want to change the value of enough_room
    TEST_SYNC_POINT_CALLBACK(
        "DBImpl::BackgroundCompaction():CancelledCompaction", &enough_room);
    ROCKS_LOG_BUFFER(log_buffer,
                     "Cancelled compaction because not enough room");
    RecordTick(stats_, COMPACTION_CANCELLED, 1);
  }
  return enough_room;
}

bool DBImpl::RequestCompactionToken(ColumnFamilyData* cfd, bool force,
                                    std::unique_ptr<TaskLimiterToken>* token,
                                    LogBuffer* log_buffer) {
  assert(*token == nullptr);
  auto limiter = static_cast<ConcurrentTaskLimiterImpl*>(
      cfd->ioptions()->compaction_thread_limiter.get());
  if (limiter == nullptr) {
    return true;
  }
  *token = limiter->GetToken(force);
  if (*token != nullptr) {
    ROCKS_LOG_BUFFER(log_buffer,
                     "Thread limiter [%s] increase [%s] compaction task, "
                     "force: %s, tasks after: %d",
                     limiter->GetName().c_str(), cfd->GetName().c_str(),
                     force ? "true" : "false", limiter->GetOutstandingTask());
    return true;
  }
  return false;
}

IOStatus DBImpl::SyncClosedLogs(JobContext* job_context) {
  TEST_SYNC_POINT("DBImpl::SyncClosedLogs:Start");
  InstrumentedMutexLock l(&log_write_mutex_);
  autovector<log::Writer*, 1> logs_to_sync;
  uint64_t current_log_number = logfile_number_;
  while (logs_.front().number < current_log_number &&
         logs_.front().getting_synced) {
    log_sync_cv_.Wait();
  }
  for (auto it = logs_.begin();
       it != logs_.end() && it->number < current_log_number; ++it) {
    auto& log = *it;
    assert(!log.getting_synced);
    log.getting_synced = true;
    logs_to_sync.push_back(log.writer);
  }

  IOStatus io_s;
  if (!logs_to_sync.empty()) {
    log_write_mutex_.Unlock();

    assert(job_context);

    for (log::Writer* log : logs_to_sync) {
      ROCKS_LOG_INFO(immutable_db_options_.info_log,
                     "[JOB %d] Syncing log #%" PRIu64, job_context->job_id,
                     log->get_log_number());
      io_s = log->file()->Sync(immutable_db_options_.use_fsync);
      if (!io_s.ok()) {
        break;
      }

      if (immutable_db_options_.recycle_log_file_num > 0) {
        io_s = log->Close();
        if (!io_s.ok()) {
          break;
        }
      }
    }
    if (io_s.ok()) {
      io_s = directories_.GetWalDir()->FsyncWithDirOptions(
          IOOptions(), nullptr,
          DirFsyncOptions(DirFsyncOptions::FsyncReason::kNewFileSynced));
    }

<<<<<<< HEAD
    log_write_mutex_.Lock();
=======
    TEST_SYNC_POINT_CALLBACK("DBImpl::SyncClosedLogs:BeforeReLock",
                             /*arg=*/nullptr);
    mutex_.Lock();
>>>>>>> 073ac547

    // "number <= current_log_number - 1" is equivalent to
    // "number < current_log_number".
    if (io_s.ok()) {
      io_s = status_to_io_status(MarkLogsSynced(current_log_number - 1, true));
    } else {
      MarkLogsNotSynced(current_log_number - 1);
    }
    if (!io_s.ok()) {
      TEST_SYNC_POINT("DBImpl::SyncClosedLogs:Failed");
      return io_s;
    }
  }
  TEST_SYNC_POINT("DBImpl::SyncClosedLogs:end");
  return io_s;
}

Status DBImpl::FlushMemTableToOutputFile(
    ColumnFamilyData* cfd, const MutableCFOptions& mutable_cf_options,
    bool* made_progress, JobContext* job_context,
    SuperVersionContext* superversion_context,
    std::vector<SequenceNumber>& snapshot_seqs,
    SequenceNumber earliest_write_conflict_snapshot,
    SnapshotChecker* snapshot_checker, LogBuffer* log_buffer,
    Env::Priority thread_pri) {
  mutex_.AssertHeld();
  assert(cfd);
  assert(cfd->imm());
  assert(cfd->imm()->NumNotFlushed() != 0);
  assert(cfd->imm()->IsFlushPending());
  assert(versions_);
  assert(versions_->GetColumnFamilySet());
  // If there are more than one column families, we need to make sure that
  // all the log files except the most recent one are synced. Otherwise if
  // the host crashes after flushing and before WAL is persistent, the
  // flushed SST may contain data from write batches whose updates to
  // other (unflushed) column families are missing.
  const bool needs_to_sync_closed_wals =
      logfile_number_ > 0 &&
      versions_->GetColumnFamilySet()->NumberOfColumnFamilies() > 1;
  // If needs_to_sync_closed_wals is true, we need to record the current
  // maximum memtable ID of this column family so that a later PickMemtables()
  // call will not pick memtables whose IDs are higher. This is due to the fact
  // that SyncClosedLogs() may release the db mutex, and memtable switch can
  // happen for this column family in the meantime. The newly created memtables
  // have their data backed by unsynced WALs, thus they cannot be included in
  // this flush job.
  uint64_t max_memtable_id = needs_to_sync_closed_wals
                                 ? cfd->imm()->GetLatestMemTableID()
                                 : port::kMaxUint64;
  FlushJob flush_job(
      dbname_, cfd, immutable_db_options_, mutable_cf_options, max_memtable_id,
      file_options_for_compaction_, versions_.get(), &mutex_, &shutting_down_,
      snapshot_seqs, earliest_write_conflict_snapshot, snapshot_checker,
      job_context, log_buffer, directories_.GetDbDir(), GetDataDir(cfd, 0U),
      GetCompressionFlush(*cfd->ioptions(), mutable_cf_options), stats_,
      &event_logger_, mutable_cf_options.report_bg_io_stats,
      true /* sync_output_directory */, true /* write_manifest */, thread_pri,
      io_tracer_, db_id_, db_session_id_, cfd->GetFullHistoryTsLow(),
      &blob_callback_);
  FileMetaData file_meta;

#ifndef ROCKSDB_LITE
  // may temporarily unlock and lock the mutex.
  NotifyOnFlushBegin(cfd, &file_meta, mutable_cf_options, job_context->job_id);
#endif  // ROCKSDB_LITE

  Status s;
  bool need_cancel = false;
  IOStatus log_io_s = IOStatus::OK();
  if (needs_to_sync_closed_wals) {
    // SyncClosedLogs() may unlock and re-lock the db_mutex.
    log_io_s = SyncClosedLogs(job_context);
    if (!log_io_s.ok() && !log_io_s.IsShutdownInProgress() &&
        !log_io_s.IsColumnFamilyDropped()) {
      error_handler_.SetBGError(log_io_s, BackgroundErrorReason::kFlush);
    }
  } else {
    TEST_SYNC_POINT("DBImpl::SyncClosedLogs:Skip");
  }
  s = log_io_s;

  // If the log sync failed, we do not need to pick memtable. Otherwise,
  // num_flush_not_started_ needs to be rollback.
  TEST_SYNC_POINT("DBImpl::FlushMemTableToOutputFile:BeforePickMemtables");
  if (s.ok()) {
    flush_job.PickMemTable();
    need_cancel = true;
  }
  TEST_SYNC_POINT_CALLBACK(
      "DBImpl::FlushMemTableToOutputFile:AfterPickMemtables", &flush_job);
  bool switched_to_mempurge = false;
  // Within flush_job.Run, rocksdb may call event listener to notify
  // file creation and deletion.
  //
  // Note that flush_job.Run will unlock and lock the db_mutex,
  // and EventListener callback will be called when the db_mutex
  // is unlocked by the current thread.
  if (s.ok()) {
    s = flush_job.Run(&logs_with_prep_tracker_, &file_meta,
                      &switched_to_mempurge);
    need_cancel = false;
  }

  if (!s.ok() && need_cancel) {
    flush_job.Cancel();
  }
  IOStatus io_s = IOStatus::OK();
  io_s = flush_job.io_status();
  if (s.ok()) {
    s = io_s;
  }

  if (s.ok()) {
    InstallSuperVersionAndScheduleWork(cfd, superversion_context,
                                       mutable_cf_options);
    if (made_progress) {
      *made_progress = true;
    }

    const std::string& column_family_name = cfd->GetName();

    Version* const current = cfd->current();
    assert(current);

    const VersionStorageInfo* const storage_info = current->storage_info();
    assert(storage_info);

    VersionStorageInfo::LevelSummaryStorage tmp;
    ROCKS_LOG_BUFFER(log_buffer, "[%s] Level summary: %s\n",
                     column_family_name.c_str(),
                     storage_info->LevelSummary(&tmp));

    const auto& blob_files = storage_info->GetBlobFiles();
    if (!blob_files.empty()) {
      assert(blob_files.front());
      assert(blob_files.back());

      ROCKS_LOG_BUFFER(
          log_buffer,
          "[%s] Blob file summary: head=%" PRIu64 ", tail=%" PRIu64 "\n",
          column_family_name.c_str(), blob_files.front()->GetBlobFileNumber(),
          blob_files.back()->GetBlobFileNumber());
    }
  }

  if (!s.ok() && !s.IsShutdownInProgress() && !s.IsColumnFamilyDropped()) {
    if (!io_s.ok() && !io_s.IsShutdownInProgress() &&
        !io_s.IsColumnFamilyDropped()) {
      assert(log_io_s.ok());
      // Error while writing to MANIFEST.
      // In fact, versions_->io_status() can also be the result of renaming
      // CURRENT file. With current code, it's just difficult to tell. So just
      // be pessimistic and try write to a new MANIFEST.
      // TODO: distinguish between MANIFEST write and CURRENT renaming
      if (!versions_->io_status().ok()) {
        // If WAL sync is successful (either WAL size is 0 or there is no IO
        // error), all the Manifest write will be map to soft error.
        // TODO: kManifestWriteNoWAL and kFlushNoWAL are misleading. Refactor is
        // needed.
        error_handler_.SetBGError(io_s,
                                  BackgroundErrorReason::kManifestWriteNoWAL);
      } else {
        // If WAL sync is successful (either WAL size is 0 or there is no IO
        // error), all the other SST file write errors will be set as
        // kFlushNoWAL.
        error_handler_.SetBGError(io_s, BackgroundErrorReason::kFlushNoWAL);
      }
    } else {
      if (log_io_s.ok()) {
        Status new_bg_error = s;
        error_handler_.SetBGError(new_bg_error, BackgroundErrorReason::kFlush);
      }
    }
  } else {
    // If we got here, then we decided not to care about the i_os status (either
    // from never needing it or ignoring the flush job status
    io_s.PermitUncheckedError();
  }
  // If flush ran smoothly and no mempurge happened
  // install new SST file path.
  if (s.ok() && (!switched_to_mempurge)) {
#ifndef ROCKSDB_LITE
    // may temporarily unlock and lock the mutex.
    NotifyOnFlushCompleted(cfd, mutable_cf_options,
                           flush_job.GetCommittedFlushJobsInfo());
    auto sfm = static_cast<SstFileManagerImpl*>(
        immutable_db_options_.sst_file_manager.get());
    if (sfm) {
      // Notify sst_file_manager that a new file was added
      std::string file_path = MakeTableFileName(
          cfd->ioptions()->cf_paths[0].path, file_meta.fd.GetNumber());
      // TODO (PR7798).  We should only add the file to the FileManager if it
      // exists. Otherwise, some tests may fail.  Ignore the error in the
      // interim.
      sfm->OnAddFile(file_path).PermitUncheckedError();
      if (sfm->IsMaxAllowedSpaceReached()) {
        Status new_bg_error =
            Status::SpaceLimit("Max allowed space was reached");
        TEST_SYNC_POINT_CALLBACK(
            "DBImpl::FlushMemTableToOutputFile:MaxAllowedSpaceReached",
            &new_bg_error);
        error_handler_.SetBGError(new_bg_error, BackgroundErrorReason::kFlush);
      }
    }
#endif  // ROCKSDB_LITE
  }
  TEST_SYNC_POINT("DBImpl::FlushMemTableToOutputFile:Finish");
  return s;
}

Status DBImpl::FlushMemTablesToOutputFiles(
    const autovector<BGFlushArg>& bg_flush_args, bool* made_progress,
    JobContext* job_context, LogBuffer* log_buffer, Env::Priority thread_pri) {
  if (immutable_db_options_.atomic_flush) {
    return AtomicFlushMemTablesToOutputFiles(
        bg_flush_args, made_progress, job_context, log_buffer, thread_pri);
  }
  assert(bg_flush_args.size() == 1);
  std::vector<SequenceNumber> snapshot_seqs;
  SequenceNumber earliest_write_conflict_snapshot;
  SnapshotChecker* snapshot_checker;
  GetSnapshotContext(job_context, &snapshot_seqs,
                     &earliest_write_conflict_snapshot, &snapshot_checker);
  const auto& bg_flush_arg = bg_flush_args[0];
  ColumnFamilyData* cfd = bg_flush_arg.cfd_;
  MutableCFOptions mutable_cf_options = *cfd->GetLatestMutableCFOptions();
  SuperVersionContext* superversion_context =
      bg_flush_arg.superversion_context_;
  Status s = FlushMemTableToOutputFile(
      cfd, mutable_cf_options, made_progress, job_context, superversion_context,
      snapshot_seqs, earliest_write_conflict_snapshot, snapshot_checker,
      log_buffer, thread_pri);
  return s;
}

/*
 * Atomically flushes multiple column families.
 *
 * For each column family, all memtables with ID smaller than or equal to the
 * ID specified in bg_flush_args will be flushed. Only after all column
 * families finish flush will this function commit to MANIFEST. If any of the
 * column families are not flushed successfully, this function does not have
 * any side-effect on the state of the database.
 */
Status DBImpl::AtomicFlushMemTablesToOutputFiles(
    const autovector<BGFlushArg>& bg_flush_args, bool* made_progress,
    JobContext* job_context, LogBuffer* log_buffer, Env::Priority thread_pri) {
  mutex_.AssertHeld();

  autovector<ColumnFamilyData*> cfds;
  for (const auto& arg : bg_flush_args) {
    cfds.emplace_back(arg.cfd_);
  }

#ifndef NDEBUG
  for (const auto cfd : cfds) {
    assert(cfd->imm()->NumNotFlushed() != 0);
    assert(cfd->imm()->IsFlushPending());
  }
#endif /* !NDEBUG */

  std::vector<SequenceNumber> snapshot_seqs;
  SequenceNumber earliest_write_conflict_snapshot;
  SnapshotChecker* snapshot_checker;
  GetSnapshotContext(job_context, &snapshot_seqs,
                     &earliest_write_conflict_snapshot, &snapshot_checker);

  autovector<FSDirectory*> distinct_output_dirs;
  autovector<std::string> distinct_output_dir_paths;
  std::vector<std::unique_ptr<FlushJob>> jobs;
  std::vector<MutableCFOptions> all_mutable_cf_options;
  int num_cfs = static_cast<int>(cfds.size());
  all_mutable_cf_options.reserve(num_cfs);
  for (int i = 0; i < num_cfs; ++i) {
    auto cfd = cfds[i];
    FSDirectory* data_dir = GetDataDir(cfd, 0U);
    const std::string& curr_path = cfd->ioptions()->cf_paths[0].path;

    // Add to distinct output directories if eligible. Use linear search. Since
    // the number of elements in the vector is not large, performance should be
    // tolerable.
    bool found = false;
    for (const auto& path : distinct_output_dir_paths) {
      if (path == curr_path) {
        found = true;
        break;
      }
    }
    if (!found) {
      distinct_output_dir_paths.emplace_back(curr_path);
      distinct_output_dirs.emplace_back(data_dir);
    }

    all_mutable_cf_options.emplace_back(*cfd->GetLatestMutableCFOptions());
    const MutableCFOptions& mutable_cf_options = all_mutable_cf_options.back();
    uint64_t max_memtable_id = bg_flush_args[i].max_memtable_id_;
    jobs.emplace_back(new FlushJob(
        dbname_, cfd, immutable_db_options_, mutable_cf_options,
        max_memtable_id, file_options_for_compaction_, versions_.get(), &mutex_,
        &shutting_down_, snapshot_seqs, earliest_write_conflict_snapshot,
        snapshot_checker, job_context, log_buffer, directories_.GetDbDir(),
        data_dir, GetCompressionFlush(*cfd->ioptions(), mutable_cf_options),
        stats_, &event_logger_, mutable_cf_options.report_bg_io_stats,
        false /* sync_output_directory */, false /* write_manifest */,
        thread_pri, io_tracer_, db_id_, db_session_id_,
        cfd->GetFullHistoryTsLow(), &blob_callback_));
  }

  std::vector<FileMetaData> file_meta(num_cfs);
  // Use of deque<bool> because vector<bool>
  // is specific and doesn't allow &v[i].
  std::deque<bool> switched_to_mempurge(num_cfs, false);
  Status s;
  IOStatus log_io_s = IOStatus::OK();
  assert(num_cfs == static_cast<int>(jobs.size()));

#ifndef ROCKSDB_LITE
  for (int i = 0; i != num_cfs; ++i) {
    const MutableCFOptions& mutable_cf_options = all_mutable_cf_options.at(i);
    // may temporarily unlock and lock the mutex.
    NotifyOnFlushBegin(cfds[i], &file_meta[i], mutable_cf_options,
                       job_context->job_id);
  }
#endif /* !ROCKSDB_LITE */

  if (logfile_number_ > 0) {
    // TODO (yanqin) investigate whether we should sync the closed logs for
    // single column family case.
    log_io_s = SyncClosedLogs(job_context);
    if (!log_io_s.ok() && !log_io_s.IsShutdownInProgress() &&
        !log_io_s.IsColumnFamilyDropped()) {
      if (total_log_size_ > 0) {
        error_handler_.SetBGError(log_io_s, BackgroundErrorReason::kFlush);
      } else {
        // If the WAL is empty, we use different error reason
        error_handler_.SetBGError(log_io_s, BackgroundErrorReason::kFlushNoWAL);
      }
    }
  }
  s = log_io_s;

  // exec_status stores the execution status of flush_jobs as
  // <bool /* executed */, Status /* status code */>
  autovector<std::pair<bool, Status>> exec_status;
  autovector<IOStatus> io_status;
  std::vector<bool> pick_status;
  for (int i = 0; i != num_cfs; ++i) {
    // Initially all jobs are not executed, with status OK.
    exec_status.emplace_back(false, Status::OK());
    io_status.emplace_back(IOStatus::OK());
    pick_status.push_back(false);
  }

  if (s.ok()) {
    for (int i = 0; i != num_cfs; ++i) {
      jobs[i]->PickMemTable();
      pick_status[i] = true;
    }
  }

  if (s.ok()) {
    assert(switched_to_mempurge.size() ==
           static_cast<long unsigned int>(num_cfs));
    // TODO (yanqin): parallelize jobs with threads.
    for (int i = 1; i != num_cfs; ++i) {
      exec_status[i].second =
          jobs[i]->Run(&logs_with_prep_tracker_, &file_meta[i],
                       &(switched_to_mempurge.at(i)));
      exec_status[i].first = true;
      io_status[i] = jobs[i]->io_status();
    }
    if (num_cfs > 1) {
      TEST_SYNC_POINT(
          "DBImpl::AtomicFlushMemTablesToOutputFiles:SomeFlushJobsComplete:1");
      TEST_SYNC_POINT(
          "DBImpl::AtomicFlushMemTablesToOutputFiles:SomeFlushJobsComplete:2");
    }
    assert(exec_status.size() > 0);
    assert(!file_meta.empty());
    exec_status[0].second = jobs[0]->Run(
        &logs_with_prep_tracker_, file_meta.data() /* &file_meta[0] */,
        switched_to_mempurge.empty() ? nullptr : &(switched_to_mempurge.at(0)));
    exec_status[0].first = true;
    io_status[0] = jobs[0]->io_status();

    Status error_status;
    for (const auto& e : exec_status) {
      if (!e.second.ok()) {
        s = e.second;
        if (!e.second.IsShutdownInProgress() &&
            !e.second.IsColumnFamilyDropped()) {
          // If a flush job did not return OK, and the CF is not dropped, and
          // the DB is not shutting down, then we have to return this result to
          // caller later.
          error_status = e.second;
        }
      }
    }

    s = error_status.ok() ? s : error_status;
  }

  IOStatus io_s = IOStatus::OK();
  if (io_s.ok()) {
    IOStatus io_error = IOStatus::OK();
    for (int i = 0; i != static_cast<int>(io_status.size()); i++) {
      if (!io_status[i].ok() && !io_status[i].IsShutdownInProgress() &&
          !io_status[i].IsColumnFamilyDropped()) {
        io_error = io_status[i];
      }
    }
    io_s = io_error;
    if (s.ok() && !io_s.ok()) {
      s = io_s;
    }
  }

  if (s.IsColumnFamilyDropped()) {
    s = Status::OK();
  }

  if (s.ok() || s.IsShutdownInProgress()) {
    // Sync on all distinct output directories.
    for (auto dir : distinct_output_dirs) {
      if (dir != nullptr) {
        Status error_status = dir->FsyncWithDirOptions(
            IOOptions(), nullptr,
            DirFsyncOptions(DirFsyncOptions::FsyncReason::kNewFileSynced));
        if (!error_status.ok()) {
          s = error_status;
          break;
        }
      }
    }
  } else {
    // Need to undo atomic flush if something went wrong, i.e. s is not OK and
    // it is not because of CF drop.
    // Have to cancel the flush jobs that have NOT executed because we need to
    // unref the versions.
    for (int i = 0; i != num_cfs; ++i) {
      if (pick_status[i] && !exec_status[i].first) {
        jobs[i]->Cancel();
      }
    }
    for (int i = 0; i != num_cfs; ++i) {
      if (exec_status[i].second.ok() && exec_status[i].first) {
        auto& mems = jobs[i]->GetMemTables();
        cfds[i]->imm()->RollbackMemtableFlush(mems,
                                              file_meta[i].fd.GetNumber());
      }
    }
  }

  if (s.ok()) {
    const auto wait_to_install_func =
        [&]() -> std::pair<Status, bool /*continue to wait*/> {
      if (!versions_->io_status().ok()) {
        // Something went wrong elsewhere, we cannot count on waiting for our
        // turn to write/sync to MANIFEST or CURRENT. Just return.
        return std::make_pair(versions_->io_status(), false);
      } else if (shutting_down_.load(std::memory_order_acquire)) {
        return std::make_pair(Status::ShutdownInProgress(), false);
      }
      bool ready = true;
      for (size_t i = 0; i != cfds.size(); ++i) {
        const auto& mems = jobs[i]->GetMemTables();
        if (cfds[i]->IsDropped()) {
          // If the column family is dropped, then do not wait.
          continue;
        } else if (!mems.empty() &&
                   cfds[i]->imm()->GetEarliestMemTableID() < mems[0]->GetID()) {
          // If a flush job needs to install the flush result for mems and
          // mems[0] is not the earliest memtable, it means another thread must
          // be installing flush results for the same column family, then the
          // current thread needs to wait.
          ready = false;
          break;
        } else if (mems.empty() && cfds[i]->imm()->GetEarliestMemTableID() <=
                                       bg_flush_args[i].max_memtable_id_) {
          // If a flush job does not need to install flush results, then it has
          // to wait until all memtables up to max_memtable_id_ (inclusive) are
          // installed.
          ready = false;
          break;
        }
      }
      return std::make_pair(Status::OK(), !ready);
    };

    bool resuming_from_bg_err = error_handler_.IsDBStopped();
    while ((!resuming_from_bg_err || error_handler_.GetRecoveryError().ok())) {
      std::pair<Status, bool> res = wait_to_install_func();

      TEST_SYNC_POINT_CALLBACK(
          "DBImpl::AtomicFlushMemTablesToOutputFiles:WaitToCommit", &res);

      if (!res.first.ok()) {
        s = res.first;
        break;
      } else if (!res.second) {
        break;
      }
      atomic_flush_install_cv_.Wait();

      resuming_from_bg_err = error_handler_.IsDBStopped();
    }

    if (!resuming_from_bg_err) {
      // If not resuming from bg err, then we determine future action based on
      // whether we hit background error.
      if (s.ok()) {
        s = error_handler_.GetBGError();
      }
    } else if (s.ok()) {
      // If resuming from bg err, we still rely on wait_to_install_func()'s
      // result to determine future action. If wait_to_install_func() returns
      // non-ok already, then we should not proceed to flush result
      // installation.
      s = error_handler_.GetRecoveryError();
    }
  }

  if (s.ok()) {
    autovector<ColumnFamilyData*> tmp_cfds;
    autovector<const autovector<MemTable*>*> mems_list;
    autovector<const MutableCFOptions*> mutable_cf_options_list;
    autovector<FileMetaData*> tmp_file_meta;
    autovector<std::list<std::unique_ptr<FlushJobInfo>>*>
        committed_flush_jobs_info;
    for (int i = 0; i != num_cfs; ++i) {
      const auto& mems = jobs[i]->GetMemTables();
      if (!cfds[i]->IsDropped() && !mems.empty()) {
        tmp_cfds.emplace_back(cfds[i]);
        mems_list.emplace_back(&mems);
        mutable_cf_options_list.emplace_back(&all_mutable_cf_options[i]);
        tmp_file_meta.emplace_back(&file_meta[i]);
#ifndef ROCKSDB_LITE
        committed_flush_jobs_info.emplace_back(
            jobs[i]->GetCommittedFlushJobsInfo());
#endif  //! ROCKSDB_LITE
      }
    }

    s = InstallMemtableAtomicFlushResults(
        nullptr /* imm_lists */, tmp_cfds, mutable_cf_options_list, mems_list,
        versions_.get(), &logs_with_prep_tracker_, &mutex_, tmp_file_meta,
        committed_flush_jobs_info, &job_context->memtables_to_free,
        directories_.GetDbDir(), log_buffer);
  }

  if (s.ok()) {
    assert(num_cfs ==
           static_cast<int>(job_context->superversion_contexts.size()));
    for (int i = 0; i != num_cfs; ++i) {
      assert(cfds[i]);

      if (cfds[i]->IsDropped()) {
        continue;
      }
      InstallSuperVersionAndScheduleWork(cfds[i],
                                         &job_context->superversion_contexts[i],
                                         all_mutable_cf_options[i]);

      const std::string& column_family_name = cfds[i]->GetName();

      Version* const current = cfds[i]->current();
      assert(current);

      const VersionStorageInfo* const storage_info = current->storage_info();
      assert(storage_info);

      VersionStorageInfo::LevelSummaryStorage tmp;
      ROCKS_LOG_BUFFER(log_buffer, "[%s] Level summary: %s\n",
                       column_family_name.c_str(),
                       storage_info->LevelSummary(&tmp));

      const auto& blob_files = storage_info->GetBlobFiles();
      if (!blob_files.empty()) {
        assert(blob_files.front());
        assert(blob_files.back());

        ROCKS_LOG_BUFFER(
            log_buffer,
            "[%s] Blob file summary: head=%" PRIu64 ", tail=%" PRIu64 "\n",
            column_family_name.c_str(), blob_files.front()->GetBlobFileNumber(),
            blob_files.back()->GetBlobFileNumber());
      }
    }
    if (made_progress) {
      *made_progress = true;
    }
#ifndef ROCKSDB_LITE
    auto sfm = static_cast<SstFileManagerImpl*>(
        immutable_db_options_.sst_file_manager.get());
    assert(all_mutable_cf_options.size() == static_cast<size_t>(num_cfs));
    for (int i = 0; s.ok() && i != num_cfs; ++i) {
      // If mempurge happened instead of Flush,
      // no NotifyOnFlushCompleted call (no SST file created).
      if (switched_to_mempurge[i]) {
        continue;
      }
      if (cfds[i]->IsDropped()) {
        continue;
      }
      NotifyOnFlushCompleted(cfds[i], all_mutable_cf_options[i],
                             jobs[i]->GetCommittedFlushJobsInfo());
      if (sfm) {
        std::string file_path = MakeTableFileName(
            cfds[i]->ioptions()->cf_paths[0].path, file_meta[i].fd.GetNumber());
        // TODO (PR7798).  We should only add the file to the FileManager if it
        // exists. Otherwise, some tests may fail.  Ignore the error in the
        // interim.
        sfm->OnAddFile(file_path).PermitUncheckedError();
        if (sfm->IsMaxAllowedSpaceReached() &&
            error_handler_.GetBGError().ok()) {
          Status new_bg_error =
              Status::SpaceLimit("Max allowed space was reached");
          error_handler_.SetBGError(new_bg_error,
                                    BackgroundErrorReason::kFlush);
        }
      }
    }
#endif  // ROCKSDB_LITE
  }

  // Need to undo atomic flush if something went wrong, i.e. s is not OK and
  // it is not because of CF drop.
  if (!s.ok() && !s.IsColumnFamilyDropped()) {
    if (!io_s.ok() && !io_s.IsColumnFamilyDropped()) {
      assert(log_io_s.ok());
      // Error while writing to MANIFEST.
      // In fact, versions_->io_status() can also be the result of renaming
      // CURRENT file. With current code, it's just difficult to tell. So just
      // be pessimistic and try write to a new MANIFEST.
      // TODO: distinguish between MANIFEST write and CURRENT renaming
      if (!versions_->io_status().ok()) {
        // If WAL sync is successful (either WAL size is 0 or there is no IO
        // error), all the Manifest write will be map to soft error.
        // TODO: kManifestWriteNoWAL and kFlushNoWAL are misleading. Refactor
        // is needed.
        error_handler_.SetBGError(io_s,
                                  BackgroundErrorReason::kManifestWriteNoWAL);
      } else {
        // If WAL sync is successful (either WAL size is 0 or there is no IO
        // error), all the other SST file write errors will be set as
        // kFlushNoWAL.
        error_handler_.SetBGError(io_s, BackgroundErrorReason::kFlushNoWAL);
      }
    } else {
      if (log_io_s.ok()) {
        Status new_bg_error = s;
        error_handler_.SetBGError(new_bg_error, BackgroundErrorReason::kFlush);
      }
    }
  }

  return s;
}

void DBImpl::NotifyOnFlushBegin(ColumnFamilyData* cfd, FileMetaData* file_meta,
                                const MutableCFOptions& mutable_cf_options,
                                int job_id) {
#ifndef ROCKSDB_LITE
  if (immutable_db_options_.listeners.size() == 0U) {
    return;
  }
  mutex_.AssertHeld();
  if (shutting_down_.load(std::memory_order_acquire)) {
    return;
  }
  bool triggered_writes_slowdown =
      (cfd->current()->storage_info()->NumLevelFiles(0) >=
       mutable_cf_options.level0_slowdown_writes_trigger);
  bool triggered_writes_stop =
      (cfd->current()->storage_info()->NumLevelFiles(0) >=
       mutable_cf_options.level0_stop_writes_trigger);
  // release lock while notifying events
  mutex_.Unlock();
  {
    FlushJobInfo info{};
    info.cf_id = cfd->GetID();
    info.cf_name = cfd->GetName();
    // TODO(yhchiang): make db_paths dynamic in case flush does not
    //                 go to L0 in the future.
    const uint64_t file_number = file_meta->fd.GetNumber();
    info.file_path =
        MakeTableFileName(cfd->ioptions()->cf_paths[0].path, file_number);
    info.file_number = file_number;
    info.thread_id = env_->GetThreadID();
    info.job_id = job_id;
    info.triggered_writes_slowdown = triggered_writes_slowdown;
    info.triggered_writes_stop = triggered_writes_stop;
    info.smallest_seqno = file_meta->fd.smallest_seqno;
    info.largest_seqno = file_meta->fd.largest_seqno;
    info.flush_reason = cfd->GetFlushReason();
    for (auto listener : immutable_db_options_.listeners) {
      listener->OnFlushBegin(this, info);
    }
  }
  mutex_.Lock();
// no need to signal bg_cv_ as it will be signaled at the end of the
// flush process.
#else
  (void)cfd;
  (void)file_meta;
  (void)mutable_cf_options;
  (void)job_id;
#endif  // ROCKSDB_LITE
}

void DBImpl::NotifyOnFlushCompleted(
    ColumnFamilyData* cfd, const MutableCFOptions& mutable_cf_options,
    std::list<std::unique_ptr<FlushJobInfo>>* flush_jobs_info) {
#ifndef ROCKSDB_LITE
  assert(flush_jobs_info != nullptr);
  if (immutable_db_options_.listeners.size() == 0U) {
    return;
  }
  mutex_.AssertHeld();
  if (shutting_down_.load(std::memory_order_acquire)) {
    return;
  }
  bool triggered_writes_slowdown =
      (cfd->current()->storage_info()->NumLevelFiles(0) >=
       mutable_cf_options.level0_slowdown_writes_trigger);
  bool triggered_writes_stop =
      (cfd->current()->storage_info()->NumLevelFiles(0) >=
       mutable_cf_options.level0_stop_writes_trigger);
  // release lock while notifying events
  mutex_.Unlock();
  {
    for (auto& info : *flush_jobs_info) {
      info->triggered_writes_slowdown = triggered_writes_slowdown;
      info->triggered_writes_stop = triggered_writes_stop;
      for (auto listener : immutable_db_options_.listeners) {
        listener->OnFlushCompleted(this, *info);
      }
      TEST_SYNC_POINT(
          "DBImpl::NotifyOnFlushCompleted::PostAllOnFlushCompleted");
    }
    flush_jobs_info->clear();
  }
  mutex_.Lock();
  // no need to signal bg_cv_ as it will be signaled at the end of the
  // flush process.
#else
  (void)cfd;
  (void)mutable_cf_options;
  (void)flush_jobs_info;
#endif  // ROCKSDB_LITE
}

Status DBImpl::CompactRange(const CompactRangeOptions& options,
                            ColumnFamilyHandle* column_family,
                            const Slice* begin_without_ts,
                            const Slice* end_without_ts) {
  if (manual_compaction_paused_.load(std::memory_order_acquire) > 0) {
    return Status::Incomplete(Status::SubCode::kManualCompactionPaused);
  }

  if (options.canceled && options.canceled->load(std::memory_order_acquire)) {
    return Status::Incomplete(Status::SubCode::kManualCompactionPaused);
  }

  const Comparator* const ucmp = column_family->GetComparator();
  assert(ucmp);
  size_t ts_sz = ucmp->timestamp_size();
  if (ts_sz == 0) {
    return CompactRangeInternal(options, column_family, begin_without_ts,
                                end_without_ts);
  }

  std::string begin_str;
  std::string end_str;

  // CompactRange compact all keys: [begin, end] inclusively. Add maximum
  // timestamp to include all `begin` keys, and add minimal timestamp to include
  // all `end` keys.
  if (begin_without_ts != nullptr) {
    AppendKeyWithMaxTimestamp(&begin_str, *begin_without_ts, ts_sz);
  }
  if (end_without_ts != nullptr) {
    AppendKeyWithMinTimestamp(&end_str, *end_without_ts, ts_sz);
  }
  Slice begin(begin_str);
  Slice end(end_str);

  Slice* begin_with_ts = begin_without_ts ? &begin : nullptr;
  Slice* end_with_ts = end_without_ts ? &end : nullptr;

  return CompactRangeInternal(options, column_family, begin_with_ts,
                              end_with_ts);
}

Status DBImpl::IncreaseFullHistoryTsLow(ColumnFamilyHandle* column_family,
                                        std::string ts_low) {
  ColumnFamilyData* cfd = nullptr;
  if (column_family == nullptr) {
    cfd = default_cf_handle_->cfd();
  } else {
    auto cfh = static_cast_with_check<ColumnFamilyHandleImpl>(column_family);
    assert(cfh != nullptr);
    cfd = cfh->cfd();
  }
  assert(cfd != nullptr && cfd->user_comparator() != nullptr);
  if (cfd->user_comparator()->timestamp_size() == 0) {
    return Status::InvalidArgument(
        "Timestamp is not enabled in this column family");
  }
  if (cfd->user_comparator()->timestamp_size() != ts_low.size()) {
    return Status::InvalidArgument("ts_low size mismatch");
  }
  return IncreaseFullHistoryTsLowImpl(cfd, ts_low);
}

Status DBImpl::IncreaseFullHistoryTsLowImpl(ColumnFamilyData* cfd,
                                            std::string ts_low) {
  VersionEdit edit;
  edit.SetColumnFamily(cfd->GetID());
  edit.SetFullHistoryTsLow(ts_low);

  InstrumentedMutexLock l(&mutex_);
  std::string current_ts_low = cfd->GetFullHistoryTsLow();
  const Comparator* ucmp = cfd->user_comparator();
  assert(ucmp->timestamp_size() == ts_low.size() && !ts_low.empty());
  if (!current_ts_low.empty() &&
      ucmp->CompareTimestamp(ts_low, current_ts_low) < 0) {
    return Status::InvalidArgument(
        "Cannot decrease full_history_timestamp_low");
  }

  return versions_->LogAndApply(cfd, *cfd->GetLatestMutableCFOptions(), &edit,
                                &mutex_);
}

Status DBImpl::CompactRangeInternal(const CompactRangeOptions& options,
                                    ColumnFamilyHandle* column_family,
                                    const Slice* begin, const Slice* end) {
  auto cfh = static_cast_with_check<ColumnFamilyHandleImpl>(column_family);
  auto cfd = cfh->cfd();

  if (options.target_path_id >= cfd->ioptions()->cf_paths.size()) {
    return Status::InvalidArgument("Invalid target path ID");
  }

  bool flush_needed = true;

  // Update full_history_ts_low if it's set
  if (options.full_history_ts_low != nullptr &&
      !options.full_history_ts_low->empty()) {
    std::string ts_low = options.full_history_ts_low->ToString();
    if (begin != nullptr || end != nullptr) {
      return Status::InvalidArgument(
          "Cannot specify compaction range with full_history_ts_low");
    }
    Status s = IncreaseFullHistoryTsLowImpl(cfd, ts_low);
    if (!s.ok()) {
      LogFlush(immutable_db_options_.info_log);
      return s;
    }
  }

  Status s;
  if (begin != nullptr && end != nullptr) {
    // TODO(ajkr): We could also optimize away the flush in certain cases where
    // one/both sides of the interval are unbounded. But it requires more
    // changes to RangesOverlapWithMemtables.
    Range range(*begin, *end);
    SuperVersion* super_version = cfd->GetReferencedSuperVersion(this);
    s = cfd->RangesOverlapWithMemtables(
        {range}, super_version, immutable_db_options_.allow_data_in_errors,
        &flush_needed);
    CleanupSuperVersion(super_version);
  }

  if (s.ok() && flush_needed) {
    FlushOptions fo;
    fo.allow_write_stall = options.allow_write_stall;
    if (immutable_db_options_.atomic_flush) {
      autovector<ColumnFamilyData*> cfds;
      mutex_.Lock();
      SelectColumnFamiliesForAtomicFlush(&cfds);
      mutex_.Unlock();
      s = AtomicFlushMemTables(cfds, fo, FlushReason::kManualCompaction,
                               false /* writes_stopped */);
    } else {
      s = FlushMemTable(cfd, fo, FlushReason::kManualCompaction,
                        false /* writes_stopped*/);
    }
    if (!s.ok()) {
      LogFlush(immutable_db_options_.info_log);
      return s;
    }
  }

  constexpr int kInvalidLevel = -1;
  int final_output_level = kInvalidLevel;
  bool exclusive = options.exclusive_manual_compaction;
  if (cfd->ioptions()->compaction_style == kCompactionStyleUniversal &&
      cfd->NumberLevels() > 1) {
    // Always compact all files together.
    final_output_level = cfd->NumberLevels() - 1;
    // if bottom most level is reserved
    if (immutable_db_options_.allow_ingest_behind) {
      final_output_level--;
    }
    s = RunManualCompaction(cfd, ColumnFamilyData::kCompactAllLevels,
                            final_output_level, options, begin, end, exclusive,
                            false, port::kMaxUint64);
  } else {
    int first_overlapped_level = kInvalidLevel;
    int max_overlapped_level = kInvalidLevel;
    {
      SuperVersion* super_version = cfd->GetReferencedSuperVersion(this);
      Version* current_version = super_version->current;
      ReadOptions ro;
      ro.total_order_seek = true;
      bool overlap;
      for (int level = 0;
           level < current_version->storage_info()->num_non_empty_levels();
           level++) {
        overlap = true;
        if (begin != nullptr && end != nullptr) {
          Status status = current_version->OverlapWithLevelIterator(
              ro, file_options_, *begin, *end, level, &overlap);
          if (!status.ok()) {
            overlap = current_version->storage_info()->OverlapInLevel(
                level, begin, end);
          }
        } else {
          overlap = current_version->storage_info()->OverlapInLevel(level,
                                                                    begin, end);
        }
        if (overlap) {
          if (first_overlapped_level == kInvalidLevel) {
            first_overlapped_level = level;
          }
          max_overlapped_level = level;
        }
      }
      CleanupSuperVersion(super_version);
    }
    if (s.ok() && first_overlapped_level != kInvalidLevel) {
      // max_file_num_to_ignore can be used to filter out newly created SST
      // files, useful for bottom level compaction in a manual compaction
      uint64_t max_file_num_to_ignore = port::kMaxUint64;
      uint64_t next_file_number = versions_->current_next_file_number();
      final_output_level = max_overlapped_level;
      int output_level;
      for (int level = first_overlapped_level; level <= max_overlapped_level;
           level++) {
        bool disallow_trivial_move = false;
        // in case the compaction is universal or if we're compacting the
        // bottom-most level, the output level will be the same as input one.
        // level 0 can never be the bottommost level (i.e. if all files are in
        // level 0, we will compact to level 1)
        if (cfd->ioptions()->compaction_style == kCompactionStyleUniversal ||
            cfd->ioptions()->compaction_style == kCompactionStyleFIFO) {
          output_level = level;
        } else if (level == max_overlapped_level && level > 0) {
          if (options.bottommost_level_compaction ==
              BottommostLevelCompaction::kSkip) {
            // Skip bottommost level compaction
            continue;
          } else if (options.bottommost_level_compaction ==
                         BottommostLevelCompaction::kIfHaveCompactionFilter &&
                     cfd->ioptions()->compaction_filter == nullptr &&
                     cfd->ioptions()->compaction_filter_factory == nullptr) {
            // Skip bottommost level compaction since we don't have a compaction
            // filter
            continue;
          }
          output_level = level;
          // update max_file_num_to_ignore only for bottom level compaction
          // because data in newly compacted files in middle levels may still
          // need to be pushed down
          max_file_num_to_ignore = next_file_number;
        } else {
          output_level = level + 1;
          if (cfd->ioptions()->compaction_style == kCompactionStyleLevel &&
              cfd->ioptions()->level_compaction_dynamic_level_bytes &&
              level == 0) {
            output_level = ColumnFamilyData::kCompactToBaseLevel;
          }
          // if it's a BottommostLevel compaction and `kForce*` compaction is
          // set, disallow trivial move
          if (level == max_overlapped_level &&
              (options.bottommost_level_compaction ==
                   BottommostLevelCompaction::kForce ||
               options.bottommost_level_compaction ==
                   BottommostLevelCompaction::kForceOptimized)) {
            disallow_trivial_move = true;
          }
        }
        s = RunManualCompaction(cfd, level, output_level, options, begin, end,
                                exclusive, disallow_trivial_move,
                                max_file_num_to_ignore);
        if (!s.ok()) {
          break;
        }
        if (output_level == ColumnFamilyData::kCompactToBaseLevel) {
          final_output_level = cfd->NumberLevels() - 1;
        } else if (output_level > final_output_level) {
          final_output_level = output_level;
        }
        TEST_SYNC_POINT("DBImpl::RunManualCompaction()::1");
        TEST_SYNC_POINT("DBImpl::RunManualCompaction()::2");
      }
    }
  }
  if (!s.ok() || final_output_level == kInvalidLevel) {
    LogFlush(immutable_db_options_.info_log);
    return s;
  }

  if (options.change_level) {
    TEST_SYNC_POINT("DBImpl::CompactRange:BeforeRefit:1");
    TEST_SYNC_POINT("DBImpl::CompactRange:BeforeRefit:2");

    ROCKS_LOG_INFO(immutable_db_options_.info_log,
                   "[RefitLevel] waiting for background threads to stop");
    DisableManualCompaction();
    s = PauseBackgroundWork();
    if (s.ok()) {
      TEST_SYNC_POINT("DBImpl::CompactRange:PreRefitLevel");
      s = ReFitLevel(cfd, final_output_level, options.target_level);
      TEST_SYNC_POINT("DBImpl::CompactRange:PostRefitLevel");
      // ContinueBackgroundWork always return Status::OK().
      Status temp_s = ContinueBackgroundWork();
      assert(temp_s.ok());
    }
    EnableManualCompaction();
    TEST_SYNC_POINT(
        "DBImpl::CompactRange:PostRefitLevel:ManualCompactionEnabled");
  }
  LogFlush(immutable_db_options_.info_log);

  {
    InstrumentedMutexLock l(&mutex_);
    // an automatic compaction that has been scheduled might have been
    // preempted by the manual compactions. Need to schedule it back.
    MaybeScheduleFlushOrCompaction();
  }

  return s;
}

Status DBImpl::CompactFiles(const CompactionOptions& compact_options,
                            ColumnFamilyHandle* column_family,
                            const std::vector<std::string>& input_file_names,
                            const int output_level, const int output_path_id,
                            std::vector<std::string>* const output_file_names,
                            CompactionJobInfo* compaction_job_info) {
#ifdef ROCKSDB_LITE
  (void)compact_options;
  (void)column_family;
  (void)input_file_names;
  (void)output_level;
  (void)output_path_id;
  (void)output_file_names;
  (void)compaction_job_info;
  // not supported in lite version
  return Status::NotSupported("Not supported in ROCKSDB LITE");
#else
  if (column_family == nullptr) {
    return Status::InvalidArgument("ColumnFamilyHandle must be non-null.");
  }

  auto cfd =
      static_cast_with_check<ColumnFamilyHandleImpl>(column_family)->cfd();
  assert(cfd);

  Status s;
  JobContext job_context(next_job_id_.fetch_add(1), true);
  LogBuffer log_buffer(InfoLogLevel::INFO_LEVEL,
                       immutable_db_options_.info_log.get());

  // Perform CompactFiles
  TEST_SYNC_POINT("TestCompactFiles::IngestExternalFile2");
  {
    InstrumentedMutexLock l(&mutex_);

    // This call will unlock/lock the mutex to wait for current running
    // IngestExternalFile() calls to finish.
    WaitForIngestFile();

    // We need to get current after `WaitForIngestFile`, because
    // `IngestExternalFile` may add files that overlap with `input_file_names`
    auto* current = cfd->current();
    current->Ref();

    s = CompactFilesImpl(compact_options, cfd, current, input_file_names,
                         output_file_names, output_level, output_path_id,
                         &job_context, &log_buffer, compaction_job_info);

    current->Unref();
  }

  // Find and delete obsolete files
  {
    InstrumentedMutexLock l(&mutex_);
    // If !s.ok(), this means that Compaction failed. In that case, we want
    // to delete all obsolete files we might have created and we force
    // FindObsoleteFiles(). This is because job_context does not
    // catch all created files if compaction failed.
    FindObsoleteFiles(&job_context, !s.ok());
  }  // release the mutex

  // delete unnecessary files if any, this is done outside the mutex
  if (job_context.HaveSomethingToClean() ||
      job_context.HaveSomethingToDelete() || !log_buffer.IsEmpty()) {
    // Have to flush the info logs before bg_compaction_scheduled_--
    // because if bg_flush_scheduled_ becomes 0 and the lock is
    // released, the deconstructor of DB can kick in and destroy all the
    // states of DB so info_log might not be available after that point.
    // It also applies to access other states that DB owns.
    log_buffer.FlushBufferToLog();
    if (job_context.HaveSomethingToDelete()) {
      // no mutex is locked here.  No need to Unlock() and Lock() here.
      PurgeObsoleteFiles(job_context);
    }
    job_context.Clean();
  }

  return s;
#endif  // ROCKSDB_LITE
}

#ifndef ROCKSDB_LITE
Status DBImpl::CompactFilesImpl(
    const CompactionOptions& compact_options, ColumnFamilyData* cfd,
    Version* version, const std::vector<std::string>& input_file_names,
    std::vector<std::string>* const output_file_names, const int output_level,
    int output_path_id, JobContext* job_context, LogBuffer* log_buffer,
    CompactionJobInfo* compaction_job_info) {
  mutex_.AssertHeld();

  if (shutting_down_.load(std::memory_order_acquire)) {
    return Status::ShutdownInProgress();
  }
  if (manual_compaction_paused_.load(std::memory_order_acquire) > 0) {
    return Status::Incomplete(Status::SubCode::kManualCompactionPaused);
  }

  std::unordered_set<uint64_t> input_set;
  for (const auto& file_name : input_file_names) {
    input_set.insert(TableFileNameToNumber(file_name));
  }

  ColumnFamilyMetaData cf_meta;
  // TODO(yhchiang): can directly use version here if none of the
  // following functions call is pluggable to external developers.
  version->GetColumnFamilyMetaData(&cf_meta);

  if (output_path_id < 0) {
    if (cfd->ioptions()->cf_paths.size() == 1U) {
      output_path_id = 0;
    } else {
      return Status::NotSupported(
          "Automatic output path selection is not "
          "yet supported in CompactFiles()");
    }
  }

  Status s = cfd->compaction_picker()->SanitizeCompactionInputFiles(
      &input_set, cf_meta, output_level);
  if (!s.ok()) {
    return s;
  }

  std::vector<CompactionInputFiles> input_files;
  s = cfd->compaction_picker()->GetCompactionInputsFromFileNumbers(
      &input_files, &input_set, version->storage_info(), compact_options);
  if (!s.ok()) {
    return s;
  }

  for (const auto& inputs : input_files) {
    if (cfd->compaction_picker()->AreFilesInCompaction(inputs.files)) {
      return Status::Aborted(
          "Some of the necessary compaction input "
          "files are already being compacted");
    }
  }
  bool sfm_reserved_compact_space = false;
  // First check if we have enough room to do the compaction
  bool enough_room = EnoughRoomForCompaction(
      cfd, input_files, &sfm_reserved_compact_space, log_buffer);

  if (!enough_room) {
    // m's vars will get set properly at the end of this function,
    // as long as status == CompactionTooLarge
    return Status::CompactionTooLarge();
  }

  // At this point, CompactFiles will be run.
  bg_compaction_scheduled_++;

  std::unique_ptr<Compaction> c;
  assert(cfd->compaction_picker());
  c.reset(cfd->compaction_picker()->CompactFiles(
      compact_options, input_files, output_level, version->storage_info(),
      *cfd->GetLatestMutableCFOptions(), mutable_db_options_, output_path_id));
  // we already sanitized the set of input files and checked for conflicts
  // without releasing the lock, so we're guaranteed a compaction can be formed.
  assert(c != nullptr);

  c->SetInputVersion(version);
  // deletion compaction currently not allowed in CompactFiles.
  assert(!c->deletion_compaction());

  std::vector<SequenceNumber> snapshot_seqs;
  SequenceNumber earliest_write_conflict_snapshot;
  SnapshotChecker* snapshot_checker;
  GetSnapshotContext(job_context, &snapshot_seqs,
                     &earliest_write_conflict_snapshot, &snapshot_checker);

  std::unique_ptr<std::list<uint64_t>::iterator> pending_outputs_inserted_elem(
      new std::list<uint64_t>::iterator(
          CaptureCurrentFileNumberInPendingOutputs()));

  assert(is_snapshot_supported_ || snapshots_.empty());
  CompactionJobStats compaction_job_stats;
  CompactionJob compaction_job(
      job_context->job_id, c.get(), immutable_db_options_, mutable_db_options_,
      file_options_for_compaction_, versions_.get(), &shutting_down_,
      preserve_deletes_seqnum_.load(), log_buffer, directories_.GetDbDir(),
      GetDataDir(c->column_family_data(), c->output_path_id()),
      GetDataDir(c->column_family_data(), 0), stats_, &mutex_, &error_handler_,
      snapshot_seqs, earliest_write_conflict_snapshot, snapshot_checker,
      table_cache_, &event_logger_,
      c->mutable_cf_options()->paranoid_file_checks,
      c->mutable_cf_options()->report_bg_io_stats, dbname_,
      &compaction_job_stats, Env::Priority::USER, io_tracer_,
      &manual_compaction_paused_, nullptr, db_id_, db_session_id_,
      c->column_family_data()->GetFullHistoryTsLow(), &blob_callback_);

  // Creating a compaction influences the compaction score because the score
  // takes running compactions into account (by skipping files that are already
  // being compacted). Since we just changed compaction score, we recalculate it
  // here.
  version->storage_info()->ComputeCompactionScore(*cfd->ioptions(),
                                                  *c->mutable_cf_options());

  compaction_job.Prepare();

  mutex_.Unlock();
  TEST_SYNC_POINT("CompactFilesImpl:0");
  TEST_SYNC_POINT("CompactFilesImpl:1");
  // Ignore the status here, as it will be checked in the Install down below...
  compaction_job.Run().PermitUncheckedError();
  TEST_SYNC_POINT("CompactFilesImpl:2");
  TEST_SYNC_POINT("CompactFilesImpl:3");
  mutex_.Lock();

  Status status = compaction_job.Install(*c->mutable_cf_options());
  if (status.ok()) {
    assert(compaction_job.io_status().ok());
    InstallSuperVersionAndScheduleWork(c->column_family_data(),
                                       &job_context->superversion_contexts[0],
                                       *c->mutable_cf_options());
  }
  // status above captures any error during compaction_job.Install, so its ok
  // not check compaction_job.io_status() explicitly if we're not calling
  // SetBGError
  compaction_job.io_status().PermitUncheckedError();
  c->ReleaseCompactionFiles(s);
#ifndef ROCKSDB_LITE
  // Need to make sure SstFileManager does its bookkeeping
  auto sfm = static_cast<SstFileManagerImpl*>(
      immutable_db_options_.sst_file_manager.get());
  if (sfm && sfm_reserved_compact_space) {
    sfm->OnCompactionCompletion(c.get());
  }
#endif  // ROCKSDB_LITE

  ReleaseFileNumberFromPendingOutputs(pending_outputs_inserted_elem);

  if (compaction_job_info != nullptr) {
    BuildCompactionJobInfo(cfd, c.get(), s, compaction_job_stats,
                           job_context->job_id, version, compaction_job_info);
  }

  if (status.ok()) {
    // Done
  } else if (status.IsColumnFamilyDropped() || status.IsShutdownInProgress()) {
    // Ignore compaction errors found during shutting down
  } else if (status.IsManualCompactionPaused()) {
    // Don't report stopping manual compaction as error
    ROCKS_LOG_INFO(immutable_db_options_.info_log,
                   "[%s] [JOB %d] Stopping manual compaction",
                   c->column_family_data()->GetName().c_str(),
                   job_context->job_id);
  } else {
    ROCKS_LOG_WARN(immutable_db_options_.info_log,
                   "[%s] [JOB %d] Compaction error: %s",
                   c->column_family_data()->GetName().c_str(),
                   job_context->job_id, status.ToString().c_str());
    IOStatus io_s = compaction_job.io_status();
    if (!io_s.ok()) {
      error_handler_.SetBGError(io_s, BackgroundErrorReason::kCompaction);
    } else {
      error_handler_.SetBGError(status, BackgroundErrorReason::kCompaction);
    }
  }

  if (output_file_names != nullptr) {
    for (const auto& newf : c->edit()->GetNewFiles()) {
      output_file_names->push_back(TableFileName(
          c->immutable_options()->cf_paths, newf.second.fd.GetNumber(),
          newf.second.fd.GetPathId()));
    }

    for (const auto& blob_file : c->edit()->GetBlobFileAdditions()) {
      output_file_names->push_back(
          BlobFileName(c->immutable_options()->cf_paths.front().path,
                       blob_file.GetBlobFileNumber()));
    }
  }

  c.reset();

  bg_compaction_scheduled_--;
  if (bg_compaction_scheduled_ == 0) {
    bg_cv_.SignalAll();
  }
  MaybeScheduleFlushOrCompaction();
  TEST_SYNC_POINT("CompactFilesImpl:End");

  return status;
}
#endif  // ROCKSDB_LITE

Status DBImpl::PauseBackgroundWork() {
  InstrumentedMutexLock guard_lock(&mutex_);
  bg_compaction_paused_++;
  while (bg_bottom_compaction_scheduled_ > 0 || bg_compaction_scheduled_ > 0 ||
         bg_flush_scheduled_ > 0) {
    bg_cv_.Wait();
  }
  bg_work_paused_++;
  return Status::OK();
}

Status DBImpl::ContinueBackgroundWork() {
  InstrumentedMutexLock guard_lock(&mutex_);
  if (bg_work_paused_ == 0) {
    return Status::InvalidArgument();
  }
  assert(bg_work_paused_ > 0);
  assert(bg_compaction_paused_ > 0);
  bg_compaction_paused_--;
  bg_work_paused_--;
  // It's sufficient to check just bg_work_paused_ here since
  // bg_work_paused_ is always no greater than bg_compaction_paused_
  if (bg_work_paused_ == 0) {
    MaybeScheduleFlushOrCompaction();
  }
  return Status::OK();
}

void DBImpl::NotifyOnCompactionBegin(ColumnFamilyData* cfd, Compaction* c,
                                     const Status& st,
                                     const CompactionJobStats& job_stats,
                                     int job_id) {
#ifndef ROCKSDB_LITE
  if (immutable_db_options_.listeners.empty()) {
    return;
  }
  mutex_.AssertHeld();
  if (shutting_down_.load(std::memory_order_acquire)) {
    return;
  }
  if (c->is_manual_compaction() &&
      manual_compaction_paused_.load(std::memory_order_acquire) > 0) {
    return;
  }

  c->SetNotifyOnCompactionCompleted();
  Version* current = cfd->current();
  current->Ref();
  // release lock while notifying events
  mutex_.Unlock();
  TEST_SYNC_POINT("DBImpl::NotifyOnCompactionBegin::UnlockMutex");
  {
    CompactionJobInfo info{};
    BuildCompactionJobInfo(cfd, c, st, job_stats, job_id, current, &info);
    for (auto listener : immutable_db_options_.listeners) {
      listener->OnCompactionBegin(this, info);
    }
    info.status.PermitUncheckedError();
  }
  mutex_.Lock();
  current->Unref();
#else
  (void)cfd;
  (void)c;
  (void)st;
  (void)job_stats;
  (void)job_id;
#endif  // ROCKSDB_LITE
}

void DBImpl::NotifyOnCompactionCompleted(
    ColumnFamilyData* cfd, Compaction* c, const Status& st,
    const CompactionJobStats& compaction_job_stats, const int job_id) {
#ifndef ROCKSDB_LITE
  if (immutable_db_options_.listeners.size() == 0U) {
    return;
  }
  mutex_.AssertHeld();
  if (shutting_down_.load(std::memory_order_acquire)) {
    return;
  }

  if (c->ShouldNotifyOnCompactionCompleted() == false) {
    return;
  }

  Version* current = cfd->current();
  current->Ref();
  // release lock while notifying events
  mutex_.Unlock();
  TEST_SYNC_POINT("DBImpl::NotifyOnCompactionCompleted::UnlockMutex");
  {
    CompactionJobInfo info{};
    BuildCompactionJobInfo(cfd, c, st, compaction_job_stats, job_id, current,
                           &info);
    for (auto listener : immutable_db_options_.listeners) {
      listener->OnCompactionCompleted(this, info);
    }
  }
  mutex_.Lock();
  current->Unref();
  // no need to signal bg_cv_ as it will be signaled at the end of the
  // flush process.
#else
  (void)cfd;
  (void)c;
  (void)st;
  (void)compaction_job_stats;
  (void)job_id;
#endif  // ROCKSDB_LITE
}

// REQUIREMENT: block all background work by calling PauseBackgroundWork()
// before calling this function
Status DBImpl::ReFitLevel(ColumnFamilyData* cfd, int level, int target_level) {
  assert(level < cfd->NumberLevels());
  if (target_level >= cfd->NumberLevels()) {
    return Status::InvalidArgument("Target level exceeds number of levels");
  }

  SuperVersionContext sv_context(/* create_superversion */ true);

  InstrumentedMutexLock guard_lock(&mutex_);

  // only allow one thread refitting
  if (refitting_level_) {
    ROCKS_LOG_INFO(immutable_db_options_.info_log,
                   "[ReFitLevel] another thread is refitting");
    return Status::NotSupported("another thread is refitting");
  }
  refitting_level_ = true;

  const MutableCFOptions mutable_cf_options = *cfd->GetLatestMutableCFOptions();
  // move to a smaller level
  int to_level = target_level;
  if (target_level < 0) {
    to_level = FindMinimumEmptyLevelFitting(cfd, mutable_cf_options, level);
  }

  auto* vstorage = cfd->current()->storage_info();
  if (to_level != level) {
    if (to_level > level) {
      if (level == 0) {
        refitting_level_ = false;
        return Status::NotSupported(
            "Cannot change from level 0 to other levels.");
      }
      // Check levels are empty for a trivial move
      for (int l = level + 1; l <= to_level; l++) {
        if (vstorage->NumLevelFiles(l) > 0) {
          refitting_level_ = false;
          return Status::NotSupported(
              "Levels between source and target are not empty for a move.");
        }
      }
    } else {
      // to_level < level
      // Check levels are empty for a trivial move
      for (int l = to_level; l < level; l++) {
        if (vstorage->NumLevelFiles(l) > 0) {
          refitting_level_ = false;
          return Status::NotSupported(
              "Levels between source and target are not empty for a move.");
        }
      }
    }
    ROCKS_LOG_DEBUG(immutable_db_options_.info_log,
                    "[%s] Before refitting:\n%s", cfd->GetName().c_str(),
                    cfd->current()->DebugString().data());

    VersionEdit edit;
    edit.SetColumnFamily(cfd->GetID());
    for (const auto& f : vstorage->LevelFiles(level)) {
      edit.DeleteFile(level, f->fd.GetNumber());
      edit.AddFile(
          to_level, f->fd.GetNumber(), f->fd.GetPathId(), f->fd.GetFileSize(),
          f->smallest, f->largest, f->fd.smallest_seqno, f->fd.largest_seqno,
          f->marked_for_compaction, f->temperature, f->oldest_blob_file_number,
          f->oldest_ancester_time, f->file_creation_time, f->file_checksum,
          f->file_checksum_func_name, f->min_timestamp, f->max_timestamp);
    }
    ROCKS_LOG_DEBUG(immutable_db_options_.info_log,
                    "[%s] Apply version edit:\n%s", cfd->GetName().c_str(),
                    edit.DebugString().data());

    Status status = versions_->LogAndApply(cfd, mutable_cf_options, &edit,
                                           &mutex_, directories_.GetDbDir());

    InstallSuperVersionAndScheduleWork(cfd, &sv_context, mutable_cf_options);

    ROCKS_LOG_DEBUG(immutable_db_options_.info_log, "[%s] LogAndApply: %s\n",
                    cfd->GetName().c_str(), status.ToString().data());

    if (status.ok()) {
      ROCKS_LOG_DEBUG(immutable_db_options_.info_log,
                      "[%s] After refitting:\n%s", cfd->GetName().c_str(),
                      cfd->current()->DebugString().data());
    }
    sv_context.Clean();
    refitting_level_ = false;

    return status;
  }

  refitting_level_ = false;
  return Status::OK();
}

int DBImpl::NumberLevels(ColumnFamilyHandle* column_family) {
  auto cfh = static_cast_with_check<ColumnFamilyHandleImpl>(column_family);
  return cfh->cfd()->NumberLevels();
}

int DBImpl::MaxMemCompactionLevel(ColumnFamilyHandle* /*column_family*/) {
  return 0;
}

int DBImpl::Level0StopWriteTrigger(ColumnFamilyHandle* column_family) {
  auto cfh = static_cast_with_check<ColumnFamilyHandleImpl>(column_family);
  InstrumentedMutexLock l(&mutex_);
  return cfh->cfd()
      ->GetSuperVersion()
      ->mutable_cf_options.level0_stop_writes_trigger;
}

Status DBImpl::Flush(const FlushOptions& flush_options,
                     ColumnFamilyHandle* column_family) {
  auto cfh = static_cast_with_check<ColumnFamilyHandleImpl>(column_family);
  ROCKS_LOG_INFO(immutable_db_options_.info_log, "[%s] Manual flush start.",
                 cfh->GetName().c_str());
  Status s;
  if (immutable_db_options_.atomic_flush) {
    s = AtomicFlushMemTables({cfh->cfd()}, flush_options,
                             FlushReason::kManualFlush);
  } else {
    s = FlushMemTable(cfh->cfd(), flush_options, FlushReason::kManualFlush);
  }

  ROCKS_LOG_INFO(immutable_db_options_.info_log,
                 "[%s] Manual flush finished, status: %s\n",
                 cfh->GetName().c_str(), s.ToString().c_str());
  return s;
}

Status DBImpl::Flush(const FlushOptions& flush_options,
                     const std::vector<ColumnFamilyHandle*>& column_families) {
  Status s;
  if (!immutable_db_options_.atomic_flush) {
    for (auto cfh : column_families) {
      s = Flush(flush_options, cfh);
      if (!s.ok()) {
        break;
      }
    }
  } else {
    ROCKS_LOG_INFO(immutable_db_options_.info_log,
                   "Manual atomic flush start.\n"
                   "=====Column families:=====");
    for (auto cfh : column_families) {
      auto cfhi = static_cast<ColumnFamilyHandleImpl*>(cfh);
      ROCKS_LOG_INFO(immutable_db_options_.info_log, "%s",
                     cfhi->GetName().c_str());
    }
    ROCKS_LOG_INFO(immutable_db_options_.info_log,
                   "=====End of column families list=====");
    autovector<ColumnFamilyData*> cfds;
    std::for_each(column_families.begin(), column_families.end(),
                  [&cfds](ColumnFamilyHandle* elem) {
                    auto cfh = static_cast<ColumnFamilyHandleImpl*>(elem);
                    cfds.emplace_back(cfh->cfd());
                  });
    s = AtomicFlushMemTables(cfds, flush_options, FlushReason::kManualFlush);
    ROCKS_LOG_INFO(immutable_db_options_.info_log,
                   "Manual atomic flush finished, status: %s\n"
                   "=====Column families:=====",
                   s.ToString().c_str());
    for (auto cfh : column_families) {
      auto cfhi = static_cast<ColumnFamilyHandleImpl*>(cfh);
      ROCKS_LOG_INFO(immutable_db_options_.info_log, "%s",
                     cfhi->GetName().c_str());
    }
    ROCKS_LOG_INFO(immutable_db_options_.info_log,
                   "=====End of column families list=====");
  }
  return s;
}

Status DBImpl::RunManualCompaction(
    ColumnFamilyData* cfd, int input_level, int output_level,
    const CompactRangeOptions& compact_range_options, const Slice* begin,
    const Slice* end, bool exclusive, bool disallow_trivial_move,
    uint64_t max_file_num_to_ignore) {
  assert(input_level == ColumnFamilyData::kCompactAllLevels ||
         input_level >= 0);

  InternalKey begin_storage, end_storage;
  CompactionArg* ca;

  bool scheduled = false;
  bool manual_conflict = false;
  ManualCompactionState manual;
  manual.cfd = cfd;
  manual.input_level = input_level;
  manual.output_level = output_level;
  manual.output_path_id = compact_range_options.target_path_id;
  manual.done = false;
  manual.in_progress = false;
  manual.incomplete = false;
  manual.exclusive = exclusive;
  manual.disallow_trivial_move = disallow_trivial_move;
  manual.canceled = compact_range_options.canceled;
  // For universal compaction, we enforce every manual compaction to compact
  // all files.
  if (begin == nullptr ||
      cfd->ioptions()->compaction_style == kCompactionStyleUniversal ||
      cfd->ioptions()->compaction_style == kCompactionStyleFIFO) {
    manual.begin = nullptr;
  } else {
    begin_storage.SetMinPossibleForUserKey(*begin);
    manual.begin = &begin_storage;
  }
  if (end == nullptr ||
      cfd->ioptions()->compaction_style == kCompactionStyleUniversal ||
      cfd->ioptions()->compaction_style == kCompactionStyleFIFO) {
    manual.end = nullptr;
  } else {
    end_storage.SetMaxPossibleForUserKey(*end);
    manual.end = &end_storage;
  }

  TEST_SYNC_POINT("DBImpl::RunManualCompaction:0");
  TEST_SYNC_POINT("DBImpl::RunManualCompaction:1");
  InstrumentedMutexLock l(&mutex_);

  if (manual_compaction_paused_ > 0) {
    // Does not make sense to `AddManualCompaction()` in this scenario since
    // `DisableManualCompaction()` just waited for the manual compaction queue
    // to drain. So return immediately.
    TEST_SYNC_POINT("DBImpl::RunManualCompaction:PausedAtStart");
    manual.status =
        Status::Incomplete(Status::SubCode::kManualCompactionPaused);
    manual.done = true;
    return manual.status;
  }

  // When a manual compaction arrives, temporarily disable scheduling of
  // non-manual compactions and wait until the number of scheduled compaction
  // jobs drops to zero. This used to be needed to ensure that this manual
  // compaction can compact any range of keys/files. Now it is optional
  // (see `CompactRangeOptions::exclusive_manual_compaction`). The use case for
  // `exclusive_manual_compaction=true` (the default) is unclear beyond not
  // trusting the new code.
  //
  // HasPendingManualCompaction() is true when at least one thread is inside
  // RunManualCompaction(), i.e. during that time no other compaction will
  // get scheduled (see MaybeScheduleFlushOrCompaction).
  //
  // Note that the following loop doesn't stop more that one thread calling
  // RunManualCompaction() from getting to the second while loop below.
  // However, only one of them will actually schedule compaction, while
  // others will wait on a condition variable until it completes.

  AddManualCompaction(&manual);
  TEST_SYNC_POINT_CALLBACK("DBImpl::RunManualCompaction:NotScheduled", &mutex_);
  if (exclusive) {
    // Limitation: there's no way to wake up the below loop when user sets
    // `*manual.canceled`. So `CompactRangeOptions::exclusive_manual_compaction`
    // and `CompactRangeOptions::canceled` might not work well together.
    while (bg_bottom_compaction_scheduled_ > 0 ||
           bg_compaction_scheduled_ > 0) {
      if (manual_compaction_paused_ > 0 ||
          (manual.canceled != nullptr && *manual.canceled == true)) {
        // Pretend the error came from compaction so the below cleanup/error
        // handling code can process it.
        manual.done = true;
        manual.status =
            Status::Incomplete(Status::SubCode::kManualCompactionPaused);
        break;
      }
      TEST_SYNC_POINT("DBImpl::RunManualCompaction:WaitScheduled");
      ROCKS_LOG_INFO(
          immutable_db_options_.info_log,
          "[%s] Manual compaction waiting for all other scheduled background "
          "compactions to finish",
          cfd->GetName().c_str());
      bg_cv_.Wait();
    }
  }

  ROCKS_LOG_INFO(immutable_db_options_.info_log,
                 "[%s] Manual compaction starting", cfd->GetName().c_str());

  LogBuffer log_buffer(InfoLogLevel::INFO_LEVEL,
                       immutable_db_options_.info_log.get());
  // We don't check bg_error_ here, because if we get the error in compaction,
  // the compaction will set manual.status to bg_error_ and set manual.done to
  // true.
  while (!manual.done) {
    assert(HasPendingManualCompaction());
    manual_conflict = false;
    Compaction* compaction = nullptr;
    if (ShouldntRunManualCompaction(&manual) || (manual.in_progress == true) ||
        scheduled ||
        (((manual.manual_end = &manual.tmp_storage1) != nullptr) &&
         ((compaction = manual.cfd->CompactRange(
               *manual.cfd->GetLatestMutableCFOptions(), mutable_db_options_,
               manual.input_level, manual.output_level, compact_range_options,
               manual.begin, manual.end, &manual.manual_end, &manual_conflict,
               max_file_num_to_ignore)) == nullptr &&
          manual_conflict))) {
      // exclusive manual compactions should not see a conflict during
      // CompactRange
      assert(!exclusive || !manual_conflict);
      // Running either this or some other manual compaction
      bg_cv_.Wait();
      if (scheduled && manual.incomplete == true) {
        assert(!manual.in_progress);
        scheduled = false;
        manual.incomplete = false;
      }
    } else if (!scheduled) {
      if (compaction == nullptr) {
        manual.done = true;
        bg_cv_.SignalAll();
        continue;
      }
      ca = new CompactionArg;
      ca->db = this;
      ca->prepicked_compaction = new PrepickedCompaction;
      ca->prepicked_compaction->manual_compaction_state = &manual;
      ca->prepicked_compaction->compaction = compaction;
      if (!RequestCompactionToken(
              cfd, true, &ca->prepicked_compaction->task_token, &log_buffer)) {
        // Don't throttle manual compaction, only count outstanding tasks.
        assert(false);
      }
      manual.incomplete = false;
      if (compaction->bottommost_level() &&
          env_->GetBackgroundThreads(Env::Priority::BOTTOM) > 0) {
        bg_bottom_compaction_scheduled_++;
        ca->compaction_pri_ = Env::Priority::BOTTOM;
        env_->Schedule(&DBImpl::BGWorkBottomCompaction, ca,
                       Env::Priority::BOTTOM, this,
                       &DBImpl::UnscheduleCompactionCallback);
      } else {
        bg_compaction_scheduled_++;
        ca->compaction_pri_ = Env::Priority::LOW;
        env_->Schedule(&DBImpl::BGWorkCompaction, ca, Env::Priority::LOW, this,
                       &DBImpl::UnscheduleCompactionCallback);
      }
      scheduled = true;
    }
  }

  log_buffer.FlushBufferToLog();
  assert(!manual.in_progress);
  assert(HasPendingManualCompaction());
  RemoveManualCompaction(&manual);
  bg_cv_.SignalAll();
  return manual.status;
}

void DBImpl::GenerateFlushRequest(const autovector<ColumnFamilyData*>& cfds,
                                  FlushRequest* req) {
  assert(req != nullptr);
  req->reserve(cfds.size());
  for (const auto cfd : cfds) {
    if (nullptr == cfd) {
      // cfd may be null, see DBImpl::ScheduleFlushes
      continue;
    }
    uint64_t max_memtable_id = cfd->imm()->GetLatestMemTableID();
    req->emplace_back(cfd, max_memtable_id);
  }
}

Status DBImpl::FlushMemTable(ColumnFamilyData* cfd,
                             const FlushOptions& flush_options,
                             FlushReason flush_reason, bool writes_stopped) {
  // This method should not be called if atomic_flush is true.
  assert(!immutable_db_options_.atomic_flush);
  Status s;
  if (!flush_options.allow_write_stall) {
    bool flush_needed = true;
    s = WaitUntilFlushWouldNotStallWrites(cfd, &flush_needed);
    TEST_SYNC_POINT("DBImpl::FlushMemTable:StallWaitDone");
    if (!s.ok() || !flush_needed) {
      return s;
    }
  }

  autovector<FlushRequest> flush_reqs;
  autovector<uint64_t> memtable_ids_to_wait;
  {
    WriteContext context;
    InstrumentedMutexLock guard_lock(&mutex_);

    WriteThread::Writer w;
    WriteThread::Writer nonmem_w;
    if (!writes_stopped) {
      write_thread_.EnterUnbatched(&w, &mutex_);
      if (two_write_queues_) {
        nonmem_write_thread_.EnterUnbatched(&nonmem_w, &mutex_);
      }
    }
    WaitForPendingWrites();

    if (flush_reason != FlushReason::kErrorRecoveryRetryFlush &&
        (!cfd->mem()->IsEmpty() || !cached_recoverable_state_empty_.load())) {
      // Note that, when flush reason is kErrorRecoveryRetryFlush, during the
      // auto retry resume, we want to avoid creating new small memtables.
      // Therefore, SwitchMemtable will not be called. Also, since ResumeImpl
      // will iterate through all the CFs and call FlushMemtable during auto
      // retry resume, it is possible that in some CFs,
      // cfd->imm()->NumNotFlushed() = 0. In this case, so no flush request will
      // be created and scheduled, status::OK() will be returned.
      s = SwitchMemtable(cfd, &context);
    }
    const uint64_t flush_memtable_id = port::kMaxUint64;
    if (s.ok()) {
      if (cfd->imm()->NumNotFlushed() != 0 || !cfd->mem()->IsEmpty() ||
          !cached_recoverable_state_empty_.load()) {
        FlushRequest req{{cfd, flush_memtable_id}};
        flush_reqs.emplace_back(std::move(req));
        memtable_ids_to_wait.emplace_back(cfd->imm()->GetLatestMemTableID());
      }
      if (immutable_db_options_.persist_stats_to_disk &&
          flush_reason != FlushReason::kErrorRecoveryRetryFlush) {
        ColumnFamilyData* cfd_stats =
            versions_->GetColumnFamilySet()->GetColumnFamily(
                kPersistentStatsColumnFamilyName);
        if (cfd_stats != nullptr && cfd_stats != cfd &&
            !cfd_stats->mem()->IsEmpty()) {
          // only force flush stats CF when it will be the only CF lagging
          // behind after the current flush
          bool stats_cf_flush_needed = true;
          for (auto* loop_cfd : *versions_->GetColumnFamilySet()) {
            if (loop_cfd == cfd_stats || loop_cfd == cfd) {
              continue;
            }
            if (loop_cfd->GetLogNumber() <= cfd_stats->GetLogNumber()) {
              stats_cf_flush_needed = false;
            }
          }
          if (stats_cf_flush_needed) {
            ROCKS_LOG_INFO(immutable_db_options_.info_log,
                           "Force flushing stats CF with manual flush of %s "
                           "to avoid holding old logs",
                           cfd->GetName().c_str());
            s = SwitchMemtable(cfd_stats, &context);
            FlushRequest req{{cfd_stats, flush_memtable_id}};
            flush_reqs.emplace_back(std::move(req));
            memtable_ids_to_wait.emplace_back(
                cfd->imm()->GetLatestMemTableID());
          }
        }
      }
    }

    if (s.ok() && !flush_reqs.empty()) {
      for (const auto& req : flush_reqs) {
        assert(req.size() == 1);
        ColumnFamilyData* loop_cfd = req[0].first;
        loop_cfd->imm()->FlushRequested();
      }
      // If the caller wants to wait for this flush to complete, it indicates
      // that the caller expects the ColumnFamilyData not to be free'ed by
      // other threads which may drop the column family concurrently.
      // Therefore, we increase the cfd's ref count.
      if (flush_options.wait) {
        for (const auto& req : flush_reqs) {
          assert(req.size() == 1);
          ColumnFamilyData* loop_cfd = req[0].first;
          loop_cfd->Ref();
        }
      }
      for (const auto& req : flush_reqs) {
        SchedulePendingFlush(req, flush_reason);
      }
      MaybeScheduleFlushOrCompaction();
    }

    if (!writes_stopped) {
      write_thread_.ExitUnbatched(&w);
      if (two_write_queues_) {
        nonmem_write_thread_.ExitUnbatched(&nonmem_w);
      }
    }
  }
  TEST_SYNC_POINT("DBImpl::FlushMemTable:AfterScheduleFlush");
  TEST_SYNC_POINT("DBImpl::FlushMemTable:BeforeWaitForBgFlush");
  if (s.ok() && flush_options.wait) {
    autovector<ColumnFamilyData*> cfds;
    autovector<const uint64_t*> flush_memtable_ids;
    assert(flush_reqs.size() == memtable_ids_to_wait.size());
    for (size_t i = 0; i < flush_reqs.size(); ++i) {
      assert(flush_reqs[i].size() == 1);
      cfds.push_back(flush_reqs[i][0].first);
      flush_memtable_ids.push_back(&(memtable_ids_to_wait[i]));
    }
    s = WaitForFlushMemTables(
        cfds, flush_memtable_ids,
        (flush_reason == FlushReason::kErrorRecovery ||
         flush_reason == FlushReason::kErrorRecoveryRetryFlush));
    InstrumentedMutexLock lock_guard(&mutex_);
    for (auto* tmp_cfd : cfds) {
      tmp_cfd->UnrefAndTryDelete();
    }
  }
  TEST_SYNC_POINT("DBImpl::FlushMemTable:FlushMemTableFinished");
  return s;
}

// Flush all elements in 'column_family_datas'
// and atomically record the result to the MANIFEST.
Status DBImpl::AtomicFlushMemTables(
    const autovector<ColumnFamilyData*>& column_family_datas,
    const FlushOptions& flush_options, FlushReason flush_reason,
    bool writes_stopped) {
  Status s;
  if (!flush_options.allow_write_stall) {
    int num_cfs_to_flush = 0;
    for (auto cfd : column_family_datas) {
      bool flush_needed = true;
      s = WaitUntilFlushWouldNotStallWrites(cfd, &flush_needed);
      if (!s.ok()) {
        return s;
      } else if (flush_needed) {
        ++num_cfs_to_flush;
      }
    }
    if (0 == num_cfs_to_flush) {
      return s;
    }
  }
  FlushRequest flush_req;
  autovector<ColumnFamilyData*> cfds;
  {
    WriteContext context;
    InstrumentedMutexLock guard_lock(&mutex_);

    WriteThread::Writer w;
    WriteThread::Writer nonmem_w;
    if (!writes_stopped) {
      write_thread_.EnterUnbatched(&w, &mutex_);
      if (two_write_queues_) {
        nonmem_write_thread_.EnterUnbatched(&nonmem_w, &mutex_);
      }
    }
    WaitForPendingWrites();

    for (auto cfd : column_family_datas) {
      if (cfd->IsDropped()) {
        continue;
      }
      if (cfd->imm()->NumNotFlushed() != 0 || !cfd->mem()->IsEmpty() ||
          !cached_recoverable_state_empty_.load()) {
        cfds.emplace_back(cfd);
      }
    }
    for (auto cfd : cfds) {
      if ((cfd->mem()->IsEmpty() && cached_recoverable_state_empty_.load()) ||
          flush_reason == FlushReason::kErrorRecoveryRetryFlush) {
        continue;
      }
      cfd->Ref();
      s = SwitchMemtable(cfd, &context);
      cfd->UnrefAndTryDelete();
      if (!s.ok()) {
        break;
      }
    }
    if (s.ok()) {
      AssignAtomicFlushSeq(cfds);
      for (auto cfd : cfds) {
        cfd->imm()->FlushRequested();
      }
      // If the caller wants to wait for this flush to complete, it indicates
      // that the caller expects the ColumnFamilyData not to be free'ed by
      // other threads which may drop the column family concurrently.
      // Therefore, we increase the cfd's ref count.
      if (flush_options.wait) {
        for (auto cfd : cfds) {
          cfd->Ref();
        }
      }
      GenerateFlushRequest(cfds, &flush_req);
      SchedulePendingFlush(flush_req, flush_reason);
      MaybeScheduleFlushOrCompaction();
    }

    if (!writes_stopped) {
      write_thread_.ExitUnbatched(&w);
      if (two_write_queues_) {
        nonmem_write_thread_.ExitUnbatched(&nonmem_w);
      }
    }
  }
  TEST_SYNC_POINT("DBImpl::AtomicFlushMemTables:AfterScheduleFlush");
  TEST_SYNC_POINT("DBImpl::AtomicFlushMemTables:BeforeWaitForBgFlush");
  if (s.ok() && flush_options.wait) {
    autovector<const uint64_t*> flush_memtable_ids;
    for (auto& iter : flush_req) {
      flush_memtable_ids.push_back(&(iter.second));
    }
    s = WaitForFlushMemTables(
        cfds, flush_memtable_ids,
        (flush_reason == FlushReason::kErrorRecovery ||
         flush_reason == FlushReason::kErrorRecoveryRetryFlush));
    InstrumentedMutexLock lock_guard(&mutex_);
    for (auto* cfd : cfds) {
      cfd->UnrefAndTryDelete();
    }
  }
  return s;
}

// Calling FlushMemTable(), whether from DB::Flush() or from Backup Engine, can
// cause write stall, for example if one memtable is being flushed already.
// This method tries to avoid write stall (similar to CompactRange() behavior)
// it emulates how the SuperVersion / LSM would change if flush happens, checks
// it against various constrains and delays flush if it'd cause write stall.
// Called should check status and flush_needed to see if flush already happened.
Status DBImpl::WaitUntilFlushWouldNotStallWrites(ColumnFamilyData* cfd,
                                                 bool* flush_needed) {
  {
    *flush_needed = true;
    InstrumentedMutexLock l(&mutex_);
    uint64_t orig_active_memtable_id = cfd->mem()->GetID();
    WriteStallCondition write_stall_condition = WriteStallCondition::kNormal;
    do {
      if (write_stall_condition != WriteStallCondition::kNormal) {
        // Same error handling as user writes: Don't wait if there's a
        // background error, even if it's a soft error. We might wait here
        // indefinitely as the pending flushes/compactions may never finish
        // successfully, resulting in the stall condition lasting indefinitely
        if (error_handler_.IsBGWorkStopped()) {
          return error_handler_.GetBGError();
        }

        TEST_SYNC_POINT("DBImpl::WaitUntilFlushWouldNotStallWrites:StallWait");
        ROCKS_LOG_INFO(immutable_db_options_.info_log,
                       "[%s] WaitUntilFlushWouldNotStallWrites"
                       " waiting on stall conditions to clear",
                       cfd->GetName().c_str());
        bg_cv_.Wait();
      }
      if (cfd->IsDropped()) {
        return Status::ColumnFamilyDropped();
      }
      if (shutting_down_.load(std::memory_order_acquire)) {
        return Status::ShutdownInProgress();
      }

      uint64_t earliest_memtable_id =
          std::min(cfd->mem()->GetID(), cfd->imm()->GetEarliestMemTableID());
      if (earliest_memtable_id > orig_active_memtable_id) {
        // We waited so long that the memtable we were originally waiting on was
        // flushed.
        *flush_needed = false;
        return Status::OK();
      }

      const auto& mutable_cf_options = *cfd->GetLatestMutableCFOptions();
      const auto* vstorage = cfd->current()->storage_info();

      // Skip stalling check if we're below auto-flush and auto-compaction
      // triggers. If it stalled in these conditions, that'd mean the stall
      // triggers are so low that stalling is needed for any background work. In
      // that case we shouldn't wait since background work won't be scheduled.
      if (cfd->imm()->NumNotFlushed() <
              cfd->ioptions()->min_write_buffer_number_to_merge &&
          vstorage->l0_delay_trigger_count() <
              mutable_cf_options.level0_file_num_compaction_trigger) {
        break;
      }

      // check whether one extra immutable memtable or an extra L0 file would
      // cause write stalling mode to be entered. It could still enter stall
      // mode due to pending compaction bytes, but that's less common
      write_stall_condition = ColumnFamilyData::GetWriteStallConditionAndCause(
                                  cfd->imm()->NumNotFlushed() + 1,
                                  vstorage->l0_delay_trigger_count() + 1,
                                  vstorage->estimated_compaction_needed_bytes(),
                                  mutable_cf_options, *cfd->ioptions())
                                  .first;
    } while (write_stall_condition != WriteStallCondition::kNormal);
  }
  return Status::OK();
}

// Wait for memtables to be flushed for multiple column families.
// let N = cfds.size()
// for i in [0, N),
//  1) if flush_memtable_ids[i] is not null, then the memtables with lower IDs
//     have to be flushed for THIS column family;
//  2) if flush_memtable_ids[i] is null, then all memtables in THIS column
//     family have to be flushed.
// Finish waiting when ALL column families finish flushing memtables.
// resuming_from_bg_err indicates whether the caller is trying to resume from
// background error or in normal processing.
Status DBImpl::WaitForFlushMemTables(
    const autovector<ColumnFamilyData*>& cfds,
    const autovector<const uint64_t*>& flush_memtable_ids,
    bool resuming_from_bg_err) {
  int num = static_cast<int>(cfds.size());
  // Wait until the compaction completes
  InstrumentedMutexLock l(&mutex_);
  Status s;
  // If the caller is trying to resume from bg error, then
  // error_handler_.IsDBStopped() is true.
  while (resuming_from_bg_err || !error_handler_.IsDBStopped()) {
    if (shutting_down_.load(std::memory_order_acquire)) {
      s = Status::ShutdownInProgress();
      return s;
    }
    // If an error has occurred during resumption, then no need to wait.
    // But flush operation may fail because of this error, so need to
    // return the status.
    if (!error_handler_.GetRecoveryError().ok()) {
      s = error_handler_.GetRecoveryError();
      break;
    }
    // If BGWorkStopped, which indicate that there is a BG error and
    // 1) soft error but requires no BG work, 2) no in auto_recovery_
    if (!resuming_from_bg_err && error_handler_.IsBGWorkStopped() &&
        error_handler_.GetBGError().severity() < Status::Severity::kHardError) {
      s = error_handler_.GetBGError();
      return s;
    }

    // Number of column families that have been dropped.
    int num_dropped = 0;
    // Number of column families that have finished flush.
    int num_finished = 0;
    for (int i = 0; i < num; ++i) {
      if (cfds[i]->IsDropped()) {
        ++num_dropped;
      } else if (cfds[i]->imm()->NumNotFlushed() == 0 ||
                 (flush_memtable_ids[i] != nullptr &&
                  cfds[i]->imm()->GetEarliestMemTableID() >
                      *flush_memtable_ids[i])) {
        ++num_finished;
      }
    }
    if (1 == num_dropped && 1 == num) {
      s = Status::ColumnFamilyDropped();
      return s;
    }
    // Column families involved in this flush request have either been dropped
    // or finished flush. Then it's time to finish waiting.
    if (num_dropped + num_finished == num) {
      break;
    }
    bg_cv_.Wait();
  }
  // If not resuming from bg error, and an error has caused the DB to stop,
  // then report the bg error to caller.
  if (!resuming_from_bg_err && error_handler_.IsDBStopped()) {
    s = error_handler_.GetBGError();
  }
  return s;
}

Status DBImpl::EnableAutoCompaction(
    const std::vector<ColumnFamilyHandle*>& column_family_handles) {
  Status s;
  for (auto cf_ptr : column_family_handles) {
    Status status =
        this->SetOptions(cf_ptr, {{"disable_auto_compactions", "false"}});
    if (!status.ok()) {
      s = status;
    }
  }

  return s;
}

void DBImpl::DisableManualCompaction() {
  InstrumentedMutexLock l(&mutex_);
  manual_compaction_paused_.fetch_add(1, std::memory_order_release);

  // Wake up manual compactions waiting to start.
  bg_cv_.SignalAll();

  // Wait for any pending manual compactions to finish (typically through
  // failing with `Status::Incomplete`) prior to returning. This way we are
  // guaranteed no pending manual compaction will commit while manual
  // compactions are "disabled".
  while (HasPendingManualCompaction()) {
    bg_cv_.Wait();
  }
}

void DBImpl::EnableManualCompaction() {
  InstrumentedMutexLock l(&mutex_);
  assert(manual_compaction_paused_ > 0);
  manual_compaction_paused_.fetch_sub(1, std::memory_order_release);
}

void DBImpl::MaybeScheduleFlushOrCompaction() {
  mutex_.AssertHeld();
  if (!opened_successfully_) {
    // Compaction may introduce data race to DB open
    return;
  }
  if (bg_work_paused_ > 0) {
    // we paused the background work
    return;
  } else if (error_handler_.IsBGWorkStopped() &&
             !error_handler_.IsRecoveryInProgress()) {
    // There has been a hard error and this call is not part of the recovery
    // sequence. Bail out here so we don't get into an endless loop of
    // scheduling BG work which will again call this function
    return;
  } else if (shutting_down_.load(std::memory_order_acquire)) {
    // DB is being deleted; no more background compactions
    return;
  }
  auto bg_job_limits = GetBGJobLimits();
  bool is_flush_pool_empty =
      env_->GetBackgroundThreads(Env::Priority::HIGH) == 0;
  while (!is_flush_pool_empty && unscheduled_flushes_ > 0 &&
         bg_flush_scheduled_ < bg_job_limits.max_flushes) {
    bg_flush_scheduled_++;
    FlushThreadArg* fta = new FlushThreadArg;
    fta->db_ = this;
    fta->thread_pri_ = Env::Priority::HIGH;
    env_->Schedule(&DBImpl::BGWorkFlush, fta, Env::Priority::HIGH, this,
                   &DBImpl::UnscheduleFlushCallback);
    --unscheduled_flushes_;
    TEST_SYNC_POINT_CALLBACK(
        "DBImpl::MaybeScheduleFlushOrCompaction:AfterSchedule:0",
        &unscheduled_flushes_);
  }

  // special case -- if high-pri (flush) thread pool is empty, then schedule
  // flushes in low-pri (compaction) thread pool.
  if (is_flush_pool_empty) {
    while (unscheduled_flushes_ > 0 &&
           bg_flush_scheduled_ + bg_compaction_scheduled_ <
               bg_job_limits.max_flushes) {
      bg_flush_scheduled_++;
      FlushThreadArg* fta = new FlushThreadArg;
      fta->db_ = this;
      fta->thread_pri_ = Env::Priority::LOW;
      env_->Schedule(&DBImpl::BGWorkFlush, fta, Env::Priority::LOW, this,
                     &DBImpl::UnscheduleFlushCallback);
      --unscheduled_flushes_;
    }
  }

  if (bg_compaction_paused_ > 0) {
    // we paused the background compaction
    return;
  } else if (error_handler_.IsBGWorkStopped()) {
    // Compaction is not part of the recovery sequence from a hard error. We
    // might get here because recovery might do a flush and install a new
    // super version, which will try to schedule pending compactions. Bail
    // out here and let the higher level recovery handle compactions
    return;
  }

  if (HasExclusiveManualCompaction()) {
    // only manual compactions are allowed to run. don't schedule automatic
    // compactions
    TEST_SYNC_POINT("DBImpl::MaybeScheduleFlushOrCompaction:Conflict");
    return;
  }

  while (bg_compaction_scheduled_ + bg_bottom_compaction_scheduled_ <
             bg_job_limits.max_compactions &&
         unscheduled_compactions_ > 0) {
    CompactionArg* ca = new CompactionArg;
    ca->db = this;
    ca->compaction_pri_ = Env::Priority::LOW;
    ca->prepicked_compaction = nullptr;
    bg_compaction_scheduled_++;
    unscheduled_compactions_--;
    env_->Schedule(&DBImpl::BGWorkCompaction, ca, Env::Priority::LOW, this,
                   &DBImpl::UnscheduleCompactionCallback);
  }
}

DBImpl::BGJobLimits DBImpl::GetBGJobLimits() const {
  mutex_.AssertHeld();
  return GetBGJobLimits(mutable_db_options_.max_background_flushes,
                        mutable_db_options_.max_background_compactions,
                        mutable_db_options_.max_background_jobs,
                        write_controller_.NeedSpeedupCompaction());
}

DBImpl::BGJobLimits DBImpl::GetBGJobLimits(int max_background_flushes,
                                           int max_background_compactions,
                                           int max_background_jobs,
                                           bool parallelize_compactions) {
  BGJobLimits res;
  if (max_background_flushes == -1 && max_background_compactions == -1) {
    // for our first stab implementing max_background_jobs, simply allocate a
    // quarter of the threads to flushes.
    res.max_flushes = std::max(1, max_background_jobs / 4);
    res.max_compactions = std::max(1, max_background_jobs - res.max_flushes);
  } else {
    // compatibility code in case users haven't migrated to max_background_jobs,
    // which automatically computes flush/compaction limits
    res.max_flushes = std::max(1, max_background_flushes);
    res.max_compactions = std::max(1, max_background_compactions);
  }
  if (!parallelize_compactions) {
    // throttle background compactions until we deem necessary
    res.max_compactions = 1;
  }
  return res;
}

void DBImpl::AddToCompactionQueue(ColumnFamilyData* cfd) {
  assert(!cfd->queued_for_compaction());
  cfd->Ref();
  compaction_queue_.push_back(cfd);
  cfd->set_queued_for_compaction(true);
}

ColumnFamilyData* DBImpl::PopFirstFromCompactionQueue() {
  assert(!compaction_queue_.empty());
  auto cfd = *compaction_queue_.begin();
  compaction_queue_.pop_front();
  assert(cfd->queued_for_compaction());
  cfd->set_queued_for_compaction(false);
  return cfd;
}

DBImpl::FlushRequest DBImpl::PopFirstFromFlushQueue() {
  assert(!flush_queue_.empty());
  FlushRequest flush_req = flush_queue_.front();
  flush_queue_.pop_front();
  if (!immutable_db_options_.atomic_flush) {
    assert(flush_req.size() == 1);
  }
  for (const auto& elem : flush_req) {
    if (!immutable_db_options_.atomic_flush) {
      ColumnFamilyData* cfd = elem.first;
      assert(cfd);
      assert(cfd->queued_for_flush());
      cfd->set_queued_for_flush(false);
    }
  }
  // TODO: need to unset flush reason?
  return flush_req;
}

ColumnFamilyData* DBImpl::PickCompactionFromQueue(
    std::unique_ptr<TaskLimiterToken>* token, LogBuffer* log_buffer) {
  assert(!compaction_queue_.empty());
  assert(*token == nullptr);
  autovector<ColumnFamilyData*> throttled_candidates;
  ColumnFamilyData* cfd = nullptr;
  while (!compaction_queue_.empty()) {
    auto first_cfd = *compaction_queue_.begin();
    compaction_queue_.pop_front();
    assert(first_cfd->queued_for_compaction());
    if (!RequestCompactionToken(first_cfd, false, token, log_buffer)) {
      throttled_candidates.push_back(first_cfd);
      continue;
    }
    cfd = first_cfd;
    cfd->set_queued_for_compaction(false);
    break;
  }
  // Add throttled compaction candidates back to queue in the original order.
  for (auto iter = throttled_candidates.rbegin();
       iter != throttled_candidates.rend(); ++iter) {
    compaction_queue_.push_front(*iter);
  }
  return cfd;
}

void DBImpl::SchedulePendingFlush(const FlushRequest& flush_req,
                                  FlushReason flush_reason) {
  mutex_.AssertHeld();
  if (flush_req.empty()) {
    return;
  }
  if (!immutable_db_options_.atomic_flush) {
    // For the non-atomic flush case, we never schedule multiple column
    // families in the same flush request.
    assert(flush_req.size() == 1);
    ColumnFamilyData* cfd = flush_req[0].first;
    assert(cfd);
    // Note: SchedulePendingFlush is always preceded
    // with an imm()->FlushRequested() call. However,
    // we want to make this code snipper more resilient to
    // future changes. Therefore, we add the following if
    // statement - note that calling it twice (or more)
    // doesn't break anything.
    if (immutable_db_options_.experimental_mempurge_threshold > 0.0) {
      // If imm() contains silent memtables,
      // requesting a flush will mark the imm_needed as true.
      cfd->imm()->FlushRequested();
    }
    if (!cfd->queued_for_flush() && cfd->imm()->IsFlushPending()) {
      cfd->Ref();
      cfd->set_queued_for_flush(true);
      cfd->SetFlushReason(flush_reason);
      ++unscheduled_flushes_;
      flush_queue_.push_back(flush_req);
    }
  } else {
    for (auto& iter : flush_req) {
      ColumnFamilyData* cfd = iter.first;
      cfd->Ref();
      cfd->SetFlushReason(flush_reason);
    }
    ++unscheduled_flushes_;
    flush_queue_.push_back(flush_req);
  }
}

void DBImpl::SchedulePendingCompaction(ColumnFamilyData* cfd) {
  mutex_.AssertHeld();
  if (!cfd->queued_for_compaction() && cfd->NeedsCompaction()) {
    AddToCompactionQueue(cfd);
    ++unscheduled_compactions_;
  }
}

void DBImpl::SchedulePendingPurge(std::string fname, std::string dir_to_sync,
                                  FileType type, uint64_t number, int job_id) {
  mutex_.AssertHeld();
  PurgeFileInfo file_info(fname, dir_to_sync, type, number, job_id);
  purge_files_.insert({{number, std::move(file_info)}});
}

void DBImpl::BGWorkFlush(void* arg) {
  FlushThreadArg fta = *(reinterpret_cast<FlushThreadArg*>(arg));
  delete reinterpret_cast<FlushThreadArg*>(arg);

  IOSTATS_SET_THREAD_POOL_ID(fta.thread_pri_);
  TEST_SYNC_POINT("DBImpl::BGWorkFlush");
  static_cast_with_check<DBImpl>(fta.db_)->BackgroundCallFlush(fta.thread_pri_);
  TEST_SYNC_POINT("DBImpl::BGWorkFlush:done");
}

void DBImpl::BGWorkCompaction(void* arg) {
  CompactionArg ca = *(reinterpret_cast<CompactionArg*>(arg));
  delete reinterpret_cast<CompactionArg*>(arg);
  IOSTATS_SET_THREAD_POOL_ID(Env::Priority::LOW);
  TEST_SYNC_POINT("DBImpl::BGWorkCompaction");
  auto prepicked_compaction =
      static_cast<PrepickedCompaction*>(ca.prepicked_compaction);
  static_cast_with_check<DBImpl>(ca.db)->BackgroundCallCompaction(
      prepicked_compaction, Env::Priority::LOW);
  delete prepicked_compaction;
}

void DBImpl::BGWorkBottomCompaction(void* arg) {
  CompactionArg ca = *(static_cast<CompactionArg*>(arg));
  delete static_cast<CompactionArg*>(arg);
  IOSTATS_SET_THREAD_POOL_ID(Env::Priority::BOTTOM);
  TEST_SYNC_POINT("DBImpl::BGWorkBottomCompaction");
  auto* prepicked_compaction = ca.prepicked_compaction;
  assert(prepicked_compaction && prepicked_compaction->compaction);
  ca.db->BackgroundCallCompaction(prepicked_compaction, Env::Priority::BOTTOM);
  delete prepicked_compaction;
}

void DBImpl::BGWorkPurge(void* db) {
  IOSTATS_SET_THREAD_POOL_ID(Env::Priority::HIGH);
  TEST_SYNC_POINT("DBImpl::BGWorkPurge:start");
  reinterpret_cast<DBImpl*>(db)->BackgroundCallPurge();
  TEST_SYNC_POINT("DBImpl::BGWorkPurge:end");
}

void DBImpl::UnscheduleCompactionCallback(void* arg) {
  CompactionArg* ca_ptr = reinterpret_cast<CompactionArg*>(arg);
  Env::Priority compaction_pri = ca_ptr->compaction_pri_;
  if (Env::Priority::BOTTOM == compaction_pri) {
    // Decrement bg_bottom_compaction_scheduled_ if priority is BOTTOM
    ca_ptr->db->bg_bottom_compaction_scheduled_--;
  } else if (Env::Priority::LOW == compaction_pri) {
    // Decrement bg_compaction_scheduled_ if priority is LOW
    ca_ptr->db->bg_compaction_scheduled_--;
  }
  CompactionArg ca = *(ca_ptr);
  delete reinterpret_cast<CompactionArg*>(arg);
  if (ca.prepicked_compaction != nullptr) {
    if (ca.prepicked_compaction->compaction != nullptr) {
      delete ca.prepicked_compaction->compaction;
    }
    delete ca.prepicked_compaction;
  }
  TEST_SYNC_POINT("DBImpl::UnscheduleCompactionCallback");
}

void DBImpl::UnscheduleFlushCallback(void* arg) {
  // Decrement bg_flush_scheduled_ in flush callback
  reinterpret_cast<FlushThreadArg*>(arg)->db_->bg_flush_scheduled_--;
  Env::Priority flush_pri = reinterpret_cast<FlushThreadArg*>(arg)->thread_pri_;
  if (Env::Priority::LOW == flush_pri) {
    TEST_SYNC_POINT("DBImpl::UnscheduleLowFlushCallback");
  } else if (Env::Priority::HIGH == flush_pri) {
    TEST_SYNC_POINT("DBImpl::UnscheduleHighFlushCallback");
  }
  delete reinterpret_cast<FlushThreadArg*>(arg);
  TEST_SYNC_POINT("DBImpl::UnscheduleFlushCallback");
}

Status DBImpl::BackgroundFlush(bool* made_progress, JobContext* job_context,
                               LogBuffer* log_buffer, FlushReason* reason,
                               Env::Priority thread_pri) {
  mutex_.AssertHeld();

  Status status;
  *reason = FlushReason::kOthers;
  // If BG work is stopped due to an error, but a recovery is in progress,
  // that means this flush is part of the recovery. So allow it to go through
  if (!error_handler_.IsBGWorkStopped()) {
    if (shutting_down_.load(std::memory_order_acquire)) {
      status = Status::ShutdownInProgress();
    }
  } else if (!error_handler_.IsRecoveryInProgress()) {
    status = error_handler_.GetBGError();
  }

  if (!status.ok()) {
    return status;
  }

  autovector<BGFlushArg> bg_flush_args;
  std::vector<SuperVersionContext>& superversion_contexts =
      job_context->superversion_contexts;
  autovector<ColumnFamilyData*> column_families_not_to_flush;
  while (!flush_queue_.empty()) {
    // This cfd is already referenced
    const FlushRequest& flush_req = PopFirstFromFlushQueue();
    superversion_contexts.clear();
    superversion_contexts.reserve(flush_req.size());

    for (const auto& iter : flush_req) {
      ColumnFamilyData* cfd = iter.first;
      if (immutable_db_options_.experimental_mempurge_threshold > 0.0) {
        // If imm() contains silent memtables,
        // requesting a flush will mark the imm_needed as true.
        cfd->imm()->FlushRequested();
      }
      if (cfd->IsDropped() || !cfd->imm()->IsFlushPending()) {
        // can't flush this CF, try next one
        column_families_not_to_flush.push_back(cfd);
        continue;
      }
      superversion_contexts.emplace_back(SuperVersionContext(true));
      bg_flush_args.emplace_back(cfd, iter.second,
                                 &(superversion_contexts.back()));
    }
    if (!bg_flush_args.empty()) {
      break;
    }
  }

  if (!bg_flush_args.empty()) {
    auto bg_job_limits = GetBGJobLimits();
    for (const auto& arg : bg_flush_args) {
      ColumnFamilyData* cfd = arg.cfd_;
      ROCKS_LOG_BUFFER(
          log_buffer,
          "Calling FlushMemTableToOutputFile with column "
          "family [%s], flush slots available %d, compaction slots available "
          "%d, "
          "flush slots scheduled %d, compaction slots scheduled %d",
          cfd->GetName().c_str(), bg_job_limits.max_flushes,
          bg_job_limits.max_compactions, bg_flush_scheduled_,
          bg_compaction_scheduled_);
    }
    status = FlushMemTablesToOutputFiles(bg_flush_args, made_progress,
                                         job_context, log_buffer, thread_pri);
    TEST_SYNC_POINT("DBImpl::BackgroundFlush:BeforeFlush");
    // All the CFDs in the FlushReq must have the same flush reason, so just
    // grab the first one
    *reason = bg_flush_args[0].cfd_->GetFlushReason();
    for (auto& arg : bg_flush_args) {
      ColumnFamilyData* cfd = arg.cfd_;
      if (cfd->UnrefAndTryDelete()) {
        arg.cfd_ = nullptr;
      }
    }
  }
  for (auto cfd : column_families_not_to_flush) {
    cfd->UnrefAndTryDelete();
  }
  return status;
}

void DBImpl::BackgroundCallFlush(Env::Priority thread_pri) {
  bool made_progress = false;
  JobContext job_context(next_job_id_.fetch_add(1), true);

  TEST_SYNC_POINT_CALLBACK("DBImpl::BackgroundCallFlush:start", nullptr);

  LogBuffer log_buffer(InfoLogLevel::INFO_LEVEL,
                       immutable_db_options_.info_log.get());
  TEST_SYNC_POINT("DBImpl::BackgroundCallFlush:Start:1");
  TEST_SYNC_POINT("DBImpl::BackgroundCallFlush:Start:2");
  {
    InstrumentedMutexLock l(&mutex_);
    assert(bg_flush_scheduled_);
    num_running_flushes_++;

    std::unique_ptr<std::list<uint64_t>::iterator>
        pending_outputs_inserted_elem(new std::list<uint64_t>::iterator(
            CaptureCurrentFileNumberInPendingOutputs()));
    FlushReason reason;

    Status s = BackgroundFlush(&made_progress, &job_context, &log_buffer,
                               &reason, thread_pri);
    if (!s.ok() && !s.IsShutdownInProgress() && !s.IsColumnFamilyDropped() &&
        reason != FlushReason::kErrorRecovery) {
      // Wait a little bit before retrying background flush in
      // case this is an environmental problem and we do not want to
      // chew up resources for failed flushes for the duration of
      // the problem.
      uint64_t error_cnt =
          default_cf_internal_stats_->BumpAndGetBackgroundErrorCount();
      bg_cv_.SignalAll();  // In case a waiter can proceed despite the error
      mutex_.Unlock();
      ROCKS_LOG_ERROR(immutable_db_options_.info_log,
                      "Waiting after background flush error: %s"
                      "Accumulated background error counts: %" PRIu64,
                      s.ToString().c_str(), error_cnt);
      log_buffer.FlushBufferToLog();
      LogFlush(immutable_db_options_.info_log);
      immutable_db_options_.clock->SleepForMicroseconds(1000000);
      mutex_.Lock();
    }

    TEST_SYNC_POINT("DBImpl::BackgroundCallFlush:FlushFinish:0");
    ReleaseFileNumberFromPendingOutputs(pending_outputs_inserted_elem);

    // If flush failed, we want to delete all temporary files that we might have
    // created. Thus, we force full scan in FindObsoleteFiles()
    FindObsoleteFiles(&job_context, !s.ok() && !s.IsShutdownInProgress() &&
                                        !s.IsColumnFamilyDropped());
    // delete unnecessary files if any, this is done outside the mutex
    if (job_context.HaveSomethingToClean() ||
        job_context.HaveSomethingToDelete() || !log_buffer.IsEmpty()) {
      mutex_.Unlock();
      TEST_SYNC_POINT("DBImpl::BackgroundCallFlush:FilesFound");
      // Have to flush the info logs before bg_flush_scheduled_--
      // because if bg_flush_scheduled_ becomes 0 and the lock is
      // released, the deconstructor of DB can kick in and destroy all the
      // states of DB so info_log might not be available after that point.
      // It also applies to access other states that DB owns.
      log_buffer.FlushBufferToLog();
      if (job_context.HaveSomethingToDelete()) {
        PurgeObsoleteFiles(job_context);
      }
      job_context.Clean();
      mutex_.Lock();
    }
    TEST_SYNC_POINT("DBImpl::BackgroundCallFlush:ContextCleanedUp");

    assert(num_running_flushes_ > 0);
    num_running_flushes_--;
    bg_flush_scheduled_--;
    // See if there's more work to be done
    MaybeScheduleFlushOrCompaction();
    atomic_flush_install_cv_.SignalAll();
    bg_cv_.SignalAll();
    // IMPORTANT: there should be no code after calling SignalAll. This call may
    // signal the DB destructor that it's OK to proceed with destruction. In
    // that case, all DB variables will be dealloacated and referencing them
    // will cause trouble.
  }
}

void DBImpl::BackgroundCallCompaction(PrepickedCompaction* prepicked_compaction,
                                      Env::Priority bg_thread_pri) {
  bool made_progress = false;
  JobContext job_context(next_job_id_.fetch_add(1), true);
  TEST_SYNC_POINT("BackgroundCallCompaction:0");
  LogBuffer log_buffer(InfoLogLevel::INFO_LEVEL,
                       immutable_db_options_.info_log.get());
  {
    InstrumentedMutexLock l(&mutex_);

    // This call will unlock/lock the mutex to wait for current running
    // IngestExternalFile() calls to finish.
    WaitForIngestFile();

    num_running_compactions_++;

    std::unique_ptr<std::list<uint64_t>::iterator>
        pending_outputs_inserted_elem(new std::list<uint64_t>::iterator(
            CaptureCurrentFileNumberInPendingOutputs()));

    assert((bg_thread_pri == Env::Priority::BOTTOM &&
            bg_bottom_compaction_scheduled_) ||
           (bg_thread_pri == Env::Priority::LOW && bg_compaction_scheduled_));
    Status s = BackgroundCompaction(&made_progress, &job_context, &log_buffer,
                                    prepicked_compaction, bg_thread_pri);
    TEST_SYNC_POINT("BackgroundCallCompaction:1");
    if (s.IsBusy()) {
      bg_cv_.SignalAll();  // In case a waiter can proceed despite the error
      mutex_.Unlock();
      immutable_db_options_.clock->SleepForMicroseconds(
          10000);  // prevent hot loop
      mutex_.Lock();
    } else if (!s.ok() && !s.IsShutdownInProgress() &&
               !s.IsManualCompactionPaused() && !s.IsColumnFamilyDropped()) {
      // Wait a little bit before retrying background compaction in
      // case this is an environmental problem and we do not want to
      // chew up resources for failed compactions for the duration of
      // the problem.
      uint64_t error_cnt =
          default_cf_internal_stats_->BumpAndGetBackgroundErrorCount();
      bg_cv_.SignalAll();  // In case a waiter can proceed despite the error
      mutex_.Unlock();
      log_buffer.FlushBufferToLog();
      ROCKS_LOG_ERROR(immutable_db_options_.info_log,
                      "Waiting after background compaction error: %s, "
                      "Accumulated background error counts: %" PRIu64,
                      s.ToString().c_str(), error_cnt);
      LogFlush(immutable_db_options_.info_log);
      immutable_db_options_.clock->SleepForMicroseconds(1000000);
      mutex_.Lock();
    } else if (s.IsManualCompactionPaused()) {
      ManualCompactionState* m = prepicked_compaction->manual_compaction_state;
      assert(m);
      ROCKS_LOG_BUFFER(&log_buffer, "[%s] [JOB %d] Manual compaction paused",
                       m->cfd->GetName().c_str(), job_context.job_id);
    }

    ReleaseFileNumberFromPendingOutputs(pending_outputs_inserted_elem);

    // If compaction failed, we want to delete all temporary files that we might
    // have created (they might not be all recorded in job_context in case of a
    // failure). Thus, we force full scan in FindObsoleteFiles()
    FindObsoleteFiles(&job_context, !s.ok() && !s.IsShutdownInProgress() &&
                                        !s.IsManualCompactionPaused() &&
                                        !s.IsColumnFamilyDropped() &&
                                        !s.IsBusy());
    TEST_SYNC_POINT("DBImpl::BackgroundCallCompaction:FoundObsoleteFiles");

    // delete unnecessary files if any, this is done outside the mutex
    if (job_context.HaveSomethingToClean() ||
        job_context.HaveSomethingToDelete() || !log_buffer.IsEmpty()) {
      mutex_.Unlock();
      // Have to flush the info logs before bg_compaction_scheduled_--
      // because if bg_flush_scheduled_ becomes 0 and the lock is
      // released, the deconstructor of DB can kick in and destroy all the
      // states of DB so info_log might not be available after that point.
      // It also applies to access other states that DB owns.
      log_buffer.FlushBufferToLog();
      if (job_context.HaveSomethingToDelete()) {
        PurgeObsoleteFiles(job_context);
        TEST_SYNC_POINT("DBImpl::BackgroundCallCompaction:PurgedObsoleteFiles");
      }
      job_context.Clean();
      mutex_.Lock();
    }

    assert(num_running_compactions_ > 0);
    num_running_compactions_--;
    if (bg_thread_pri == Env::Priority::LOW) {
      bg_compaction_scheduled_--;
    } else {
      assert(bg_thread_pri == Env::Priority::BOTTOM);
      bg_bottom_compaction_scheduled_--;
    }

    versions_->GetColumnFamilySet()->FreeDeadColumnFamilies();

    // See if there's more work to be done
    MaybeScheduleFlushOrCompaction();

    if (prepicked_compaction != nullptr &&
        prepicked_compaction->task_token != nullptr) {
      // Releasing task tokens affects (and asserts on) the DB state, so
      // must be done before we potentially signal the DB close process to
      // proceed below.
      prepicked_compaction->task_token.reset();
      ;
    }

    if (made_progress ||
        (bg_compaction_scheduled_ == 0 &&
         bg_bottom_compaction_scheduled_ == 0) ||
        HasPendingManualCompaction() || unscheduled_compactions_ == 0) {
      // signal if
      // * made_progress -- need to wakeup DelayWrite
      // * bg_{bottom,}_compaction_scheduled_ == 0 -- need to wakeup ~DBImpl
      // * HasPendingManualCompaction -- need to wakeup RunManualCompaction
      // If none of this is true, there is no need to signal since nobody is
      // waiting for it
      bg_cv_.SignalAll();
    }
    // IMPORTANT: there should be no code after calling SignalAll. This call may
    // signal the DB destructor that it's OK to proceed with destruction. In
    // that case, all DB variables will be dealloacated and referencing them
    // will cause trouble.
  }
}

Status DBImpl::BackgroundCompaction(bool* made_progress,
                                    JobContext* job_context,
                                    LogBuffer* log_buffer,
                                    PrepickedCompaction* prepicked_compaction,
                                    Env::Priority thread_pri) {
  ManualCompactionState* manual_compaction =
      prepicked_compaction == nullptr
          ? nullptr
          : prepicked_compaction->manual_compaction_state;
  *made_progress = false;
  mutex_.AssertHeld();
  TEST_SYNC_POINT("DBImpl::BackgroundCompaction:Start");

  bool is_manual = (manual_compaction != nullptr);
  std::unique_ptr<Compaction> c;
  if (prepicked_compaction != nullptr &&
      prepicked_compaction->compaction != nullptr) {
    c.reset(prepicked_compaction->compaction);
  }
  bool is_prepicked = is_manual || c;

  // (manual_compaction->in_progress == false);
  bool trivial_move_disallowed =
      is_manual && manual_compaction->disallow_trivial_move;

  CompactionJobStats compaction_job_stats;
  Status status;
  if (!error_handler_.IsBGWorkStopped()) {
    if (shutting_down_.load(std::memory_order_acquire)) {
      status = Status::ShutdownInProgress();
    } else if (is_manual &&
               manual_compaction_paused_.load(std::memory_order_acquire) > 0) {
      status = Status::Incomplete(Status::SubCode::kManualCompactionPaused);
    } else if (is_manual && manual_compaction->canceled &&
               manual_compaction->canceled->load(std::memory_order_acquire)) {
      status = Status::Incomplete(Status::SubCode::kManualCompactionPaused);
    }
  } else {
    status = error_handler_.GetBGError();
    // If we get here, it means a hard error happened after this compaction
    // was scheduled by MaybeScheduleFlushOrCompaction(), but before it got
    // a chance to execute. Since we didn't pop a cfd from the compaction
    // queue, increment unscheduled_compactions_
    unscheduled_compactions_++;
  }

  if (!status.ok()) {
    if (is_manual) {
      manual_compaction->status = status;
      manual_compaction->done = true;
      manual_compaction->in_progress = false;
      manual_compaction = nullptr;
    }
    if (c) {
      c->ReleaseCompactionFiles(status);
      c.reset();
    }
    return status;
  }

  if (is_manual) {
    // another thread cannot pick up the same work
    manual_compaction->in_progress = true;
  }

  std::unique_ptr<TaskLimiterToken> task_token;

  // InternalKey manual_end_storage;
  // InternalKey* manual_end = &manual_end_storage;
  bool sfm_reserved_compact_space = false;
  if (is_manual) {
    ManualCompactionState* m = manual_compaction;
    assert(m->in_progress);
    if (!c) {
      m->done = true;
      m->manual_end = nullptr;
      ROCKS_LOG_BUFFER(
          log_buffer,
          "[%s] Manual compaction from level-%d from %s .. "
          "%s; nothing to do\n",
          m->cfd->GetName().c_str(), m->input_level,
          (m->begin ? m->begin->DebugString(true).c_str() : "(begin)"),
          (m->end ? m->end->DebugString(true).c_str() : "(end)"));
    } else {
      // First check if we have enough room to do the compaction
      bool enough_room = EnoughRoomForCompaction(
          m->cfd, *(c->inputs()), &sfm_reserved_compact_space, log_buffer);

      if (!enough_room) {
        // Then don't do the compaction
        c->ReleaseCompactionFiles(status);
        c.reset();
        // m's vars will get set properly at the end of this function,
        // as long as status == CompactionTooLarge
        status = Status::CompactionTooLarge();
      } else {
        ROCKS_LOG_BUFFER(
            log_buffer,
            "[%s] Manual compaction from level-%d to level-%d from %s .. "
            "%s; will stop at %s\n",
            m->cfd->GetName().c_str(), m->input_level, c->output_level(),
            (m->begin ? m->begin->DebugString(true).c_str() : "(begin)"),
            (m->end ? m->end->DebugString(true).c_str() : "(end)"),
            ((m->done || m->manual_end == nullptr)
                 ? "(end)"
                 : m->manual_end->DebugString(true).c_str()));
      }
    }
  } else if (!is_prepicked && !compaction_queue_.empty()) {
    if (HasExclusiveManualCompaction()) {
      // Can't compact right now, but try again later
      TEST_SYNC_POINT("DBImpl::BackgroundCompaction()::Conflict");

      // Stay in the compaction queue.
      unscheduled_compactions_++;

      return Status::OK();
    }

    auto cfd = PickCompactionFromQueue(&task_token, log_buffer);
    if (cfd == nullptr) {
      // Can't find any executable task from the compaction queue.
      // All tasks have been throttled by compaction thread limiter.
      ++unscheduled_compactions_;
      return Status::Busy();
    }

    // We unreference here because the following code will take a Ref() on
    // this cfd if it is going to use it (Compaction class holds a
    // reference).
    // This will all happen under a mutex so we don't have to be afraid of
    // somebody else deleting it.
    if (cfd->UnrefAndTryDelete()) {
      // This was the last reference of the column family, so no need to
      // compact.
      return Status::OK();
    }

    // Pick up latest mutable CF Options and use it throughout the
    // compaction job
    // Compaction makes a copy of the latest MutableCFOptions. It should be used
    // throughout the compaction procedure to make sure consistency. It will
    // eventually be installed into SuperVersion
    auto* mutable_cf_options = cfd->GetLatestMutableCFOptions();
    if (!mutable_cf_options->disable_auto_compactions && !cfd->IsDropped()) {
      // NOTE: try to avoid unnecessary copy of MutableCFOptions if
      // compaction is not necessary. Need to make sure mutex is held
      // until we make a copy in the following code
      TEST_SYNC_POINT("DBImpl::BackgroundCompaction():BeforePickCompaction");
      c.reset(cfd->PickCompaction(*mutable_cf_options, mutable_db_options_,
                                  log_buffer));
      TEST_SYNC_POINT("DBImpl::BackgroundCompaction():AfterPickCompaction");

      if (c != nullptr) {
        bool enough_room = EnoughRoomForCompaction(
            cfd, *(c->inputs()), &sfm_reserved_compact_space, log_buffer);

        if (!enough_room) {
          // Then don't do the compaction
          c->ReleaseCompactionFiles(status);
          c->column_family_data()
              ->current()
              ->storage_info()
              ->ComputeCompactionScore(*(c->immutable_options()),
                                       *(c->mutable_cf_options()));
          AddToCompactionQueue(cfd);
          ++unscheduled_compactions_;

          c.reset();
          // Don't need to sleep here, because BackgroundCallCompaction
          // will sleep if !s.ok()
          status = Status::CompactionTooLarge();
        } else {
          // update statistics
          size_t num_files = 0;
          for (auto& each_level : *c->inputs()) {
            num_files += each_level.files.size();
          }
          RecordInHistogram(stats_, NUM_FILES_IN_SINGLE_COMPACTION, num_files);

          // There are three things that can change compaction score:
          // 1) When flush or compaction finish. This case is covered by
          // InstallSuperVersionAndScheduleWork
          // 2) When MutableCFOptions changes. This case is also covered by
          // InstallSuperVersionAndScheduleWork, because this is when the new
          // options take effect.
          // 3) When we Pick a new compaction, we "remove" those files being
          // compacted from the calculation, which then influences compaction
          // score. Here we check if we need the new compaction even without the
          // files that are currently being compacted. If we need another
          // compaction, we might be able to execute it in parallel, so we add
          // it to the queue and schedule a new thread.
          if (cfd->NeedsCompaction()) {
            // Yes, we need more compactions!
            AddToCompactionQueue(cfd);
            ++unscheduled_compactions_;
            MaybeScheduleFlushOrCompaction();
          }
        }
      }
    }
  }

  IOStatus io_s;
  if (!c) {
    // Nothing to do
    ROCKS_LOG_BUFFER(log_buffer, "Compaction nothing to do");
  } else if (c->deletion_compaction()) {
    // TODO(icanadi) Do we want to honor snapshots here? i.e. not delete old
    // file if there is alive snapshot pointing to it
    TEST_SYNC_POINT_CALLBACK("DBImpl::BackgroundCompaction:BeforeCompaction",
                             c->column_family_data());
    assert(c->num_input_files(1) == 0);
    assert(c->level() == 0);
    assert(c->column_family_data()->ioptions()->compaction_style ==
           kCompactionStyleFIFO);

    compaction_job_stats.num_input_files = c->num_input_files(0);

    NotifyOnCompactionBegin(c->column_family_data(), c.get(), status,
                            compaction_job_stats, job_context->job_id);

    for (const auto& f : *c->inputs(0)) {
      c->edit()->DeleteFile(c->level(), f->fd.GetNumber());
    }
    status = versions_->LogAndApply(c->column_family_data(),
                                    *c->mutable_cf_options(), c->edit(),
                                    &mutex_, directories_.GetDbDir());
    io_s = versions_->io_status();
    InstallSuperVersionAndScheduleWork(c->column_family_data(),
                                       &job_context->superversion_contexts[0],
                                       *c->mutable_cf_options());
    ROCKS_LOG_BUFFER(log_buffer, "[%s] Deleted %d files\n",
                     c->column_family_data()->GetName().c_str(),
                     c->num_input_files(0));
    *made_progress = true;
    TEST_SYNC_POINT_CALLBACK("DBImpl::BackgroundCompaction:AfterCompaction",
                             c->column_family_data());
  } else if (!trivial_move_disallowed && c->IsTrivialMove()) {
    TEST_SYNC_POINT("DBImpl::BackgroundCompaction:TrivialMove");
    TEST_SYNC_POINT_CALLBACK("DBImpl::BackgroundCompaction:BeforeCompaction",
                             c->column_family_data());
    // Instrument for event update
    // TODO(yhchiang): add op details for showing trivial-move.
    ThreadStatusUtil::SetColumnFamily(
        c->column_family_data(), c->column_family_data()->ioptions()->env,
        immutable_db_options_.enable_thread_tracking);
    ThreadStatusUtil::SetThreadOperation(ThreadStatus::OP_COMPACTION);

    compaction_job_stats.num_input_files = c->num_input_files(0);

    NotifyOnCompactionBegin(c->column_family_data(), c.get(), status,
                            compaction_job_stats, job_context->job_id);

    // Move files to next level
    int32_t moved_files = 0;
    int64_t moved_bytes = 0;
    for (unsigned int l = 0; l < c->num_input_levels(); l++) {
      if (c->level(l) == c->output_level()) {
        continue;
      }
      for (size_t i = 0; i < c->num_input_files(l); i++) {
        FileMetaData* f = c->input(l, i);
        c->edit()->DeleteFile(c->level(l), f->fd.GetNumber());
        c->edit()->AddFile(
            c->output_level(), f->fd.GetNumber(), f->fd.GetPathId(),
            f->fd.GetFileSize(), f->smallest, f->largest, f->fd.smallest_seqno,
            f->fd.largest_seqno, f->marked_for_compaction, f->temperature,
            f->oldest_blob_file_number, f->oldest_ancester_time,
            f->file_creation_time, f->file_checksum, f->file_checksum_func_name,
            f->min_timestamp, f->max_timestamp);

        ROCKS_LOG_BUFFER(
            log_buffer,
            "[%s] Moving #%" PRIu64 " to level-%d %" PRIu64 " bytes\n",
            c->column_family_data()->GetName().c_str(), f->fd.GetNumber(),
            c->output_level(), f->fd.GetFileSize());
        ++moved_files;
        moved_bytes += f->fd.GetFileSize();
      }
    }

    status = versions_->LogAndApply(c->column_family_data(),
                                    *c->mutable_cf_options(), c->edit(),
                                    &mutex_, directories_.GetDbDir());
    io_s = versions_->io_status();
    // Use latest MutableCFOptions
    InstallSuperVersionAndScheduleWork(c->column_family_data(),
                                       &job_context->superversion_contexts[0],
                                       *c->mutable_cf_options());

    VersionStorageInfo::LevelSummaryStorage tmp;
    c->column_family_data()->internal_stats()->IncBytesMoved(c->output_level(),
                                                             moved_bytes);
    {
      event_logger_.LogToBuffer(log_buffer)
          << "job" << job_context->job_id << "event"
          << "trivial_move"
          << "destination_level" << c->output_level() << "files" << moved_files
          << "total_files_size" << moved_bytes;
    }
    ROCKS_LOG_BUFFER(
        log_buffer,
        "[%s] Moved #%d files to level-%d %" PRIu64 " bytes %s: %s\n",
        c->column_family_data()->GetName().c_str(), moved_files,
        c->output_level(), moved_bytes, status.ToString().c_str(),
        c->column_family_data()->current()->storage_info()->LevelSummary(&tmp));
    *made_progress = true;

    // Clear Instrument
    ThreadStatusUtil::ResetThreadStatus();
    TEST_SYNC_POINT_CALLBACK("DBImpl::BackgroundCompaction:AfterCompaction",
                             c->column_family_data());
  } else if (!is_prepicked && c->output_level() > 0 &&
             c->output_level() ==
                 c->column_family_data()
                     ->current()
                     ->storage_info()
                     ->MaxOutputLevel(
                         immutable_db_options_.allow_ingest_behind) &&
             env_->GetBackgroundThreads(Env::Priority::BOTTOM) > 0) {
    // Forward compactions involving last level to the bottom pool if it exists,
    // such that compactions unlikely to contribute to write stalls can be
    // delayed or deprioritized.
    TEST_SYNC_POINT("DBImpl::BackgroundCompaction:ForwardToBottomPriPool");
    CompactionArg* ca = new CompactionArg;
    ca->db = this;
    ca->compaction_pri_ = Env::Priority::BOTTOM;
    ca->prepicked_compaction = new PrepickedCompaction;
    ca->prepicked_compaction->compaction = c.release();
    ca->prepicked_compaction->manual_compaction_state = nullptr;
    // Transfer requested token, so it doesn't need to do it again.
    ca->prepicked_compaction->task_token = std::move(task_token);
    ++bg_bottom_compaction_scheduled_;
    env_->Schedule(&DBImpl::BGWorkBottomCompaction, ca, Env::Priority::BOTTOM,
                   this, &DBImpl::UnscheduleCompactionCallback);
  } else {
    TEST_SYNC_POINT_CALLBACK("DBImpl::BackgroundCompaction:BeforeCompaction",
                             c->column_family_data());
    int output_level __attribute__((__unused__));
    output_level = c->output_level();
    TEST_SYNC_POINT_CALLBACK("DBImpl::BackgroundCompaction:NonTrivial",
                             &output_level);
    std::vector<SequenceNumber> snapshot_seqs;
    SequenceNumber earliest_write_conflict_snapshot;
    SnapshotChecker* snapshot_checker;
    GetSnapshotContext(job_context, &snapshot_seqs,
                       &earliest_write_conflict_snapshot, &snapshot_checker);
    assert(is_snapshot_supported_ || snapshots_.empty());
    CompactionJob compaction_job(
        job_context->job_id, c.get(), immutable_db_options_,
        mutable_db_options_, file_options_for_compaction_, versions_.get(),
        &shutting_down_, preserve_deletes_seqnum_.load(), log_buffer,
        directories_.GetDbDir(),
        GetDataDir(c->column_family_data(), c->output_path_id()),
        GetDataDir(c->column_family_data(), 0), stats_, &mutex_,
        &error_handler_, snapshot_seqs, earliest_write_conflict_snapshot,
        snapshot_checker, table_cache_, &event_logger_,
        c->mutable_cf_options()->paranoid_file_checks,
        c->mutable_cf_options()->report_bg_io_stats, dbname_,
        &compaction_job_stats, thread_pri, io_tracer_,
        is_manual ? &manual_compaction_paused_ : nullptr,
        is_manual ? manual_compaction->canceled : nullptr, db_id_,
        db_session_id_, c->column_family_data()->GetFullHistoryTsLow(),
        &blob_callback_);
    compaction_job.Prepare();

    NotifyOnCompactionBegin(c->column_family_data(), c.get(), status,
                            compaction_job_stats, job_context->job_id);
    mutex_.Unlock();
    TEST_SYNC_POINT_CALLBACK(
        "DBImpl::BackgroundCompaction:NonTrivial:BeforeRun", nullptr);
    // Should handle erorr?
    compaction_job.Run().PermitUncheckedError();
    TEST_SYNC_POINT("DBImpl::BackgroundCompaction:NonTrivial:AfterRun");
    mutex_.Lock();

    status = compaction_job.Install(*c->mutable_cf_options());
    io_s = compaction_job.io_status();
    if (status.ok()) {
      InstallSuperVersionAndScheduleWork(c->column_family_data(),
                                         &job_context->superversion_contexts[0],
                                         *c->mutable_cf_options());
    }
    *made_progress = true;
    TEST_SYNC_POINT_CALLBACK("DBImpl::BackgroundCompaction:AfterCompaction",
                             c->column_family_data());
  }

  if (status.ok() && !io_s.ok()) {
    status = io_s;
  } else {
    io_s.PermitUncheckedError();
  }

  if (c != nullptr) {
    c->ReleaseCompactionFiles(status);
    *made_progress = true;

#ifndef ROCKSDB_LITE
    // Need to make sure SstFileManager does its bookkeeping
    auto sfm = static_cast<SstFileManagerImpl*>(
        immutable_db_options_.sst_file_manager.get());
    if (sfm && sfm_reserved_compact_space) {
      sfm->OnCompactionCompletion(c.get());
    }
#endif  // ROCKSDB_LITE

    NotifyOnCompactionCompleted(c->column_family_data(), c.get(), status,
                                compaction_job_stats, job_context->job_id);
  }

  if (status.ok() || status.IsCompactionTooLarge() ||
      status.IsManualCompactionPaused()) {
    // Done
  } else if (status.IsColumnFamilyDropped() || status.IsShutdownInProgress()) {
    // Ignore compaction errors found during shutting down
  } else {
    ROCKS_LOG_WARN(immutable_db_options_.info_log, "Compaction error: %s",
                   status.ToString().c_str());
    if (!io_s.ok()) {
      // Error while writing to MANIFEST.
      // In fact, versions_->io_status() can also be the result of renaming
      // CURRENT file. With current code, it's just difficult to tell. So just
      // be pessimistic and try write to a new MANIFEST.
      // TODO: distinguish between MANIFEST write and CURRENT renaming
      auto err_reason = versions_->io_status().ok()
                            ? BackgroundErrorReason::kCompaction
                            : BackgroundErrorReason::kManifestWrite;
      error_handler_.SetBGError(io_s, err_reason);
    } else {
      error_handler_.SetBGError(status, BackgroundErrorReason::kCompaction);
    }
    if (c != nullptr && !is_manual && !error_handler_.IsBGWorkStopped()) {
      // Put this cfd back in the compaction queue so we can retry after some
      // time
      auto cfd = c->column_family_data();
      assert(cfd != nullptr);
      // Since this compaction failed, we need to recompute the score so it
      // takes the original input files into account
      c->column_family_data()
          ->current()
          ->storage_info()
          ->ComputeCompactionScore(*(c->immutable_options()),
                                   *(c->mutable_cf_options()));
      if (!cfd->queued_for_compaction()) {
        AddToCompactionQueue(cfd);
        ++unscheduled_compactions_;
      }
    }
  }
  // this will unref its input_version and column_family_data
  c.reset();

  if (is_manual) {
    ManualCompactionState* m = manual_compaction;
    if (!status.ok()) {
      m->status = status;
      m->done = true;
    }
    // For universal compaction:
    //   Because universal compaction always happens at level 0, so one
    //   compaction will pick up all overlapped files. No files will be
    //   filtered out due to size limit and left for a successive compaction.
    //   So we can safely conclude the current compaction.
    //
    //   Also note that, if we don't stop here, then the current compaction
    //   writes a new file back to level 0, which will be used in successive
    //   compaction. Hence the manual compaction will never finish.
    //
    // Stop the compaction if manual_end points to nullptr -- this means
    // that we compacted the whole range. manual_end should always point
    // to nullptr in case of universal compaction
    if (m->manual_end == nullptr) {
      m->done = true;
    }
    if (!m->done) {
      // We only compacted part of the requested range.  Update *m
      // to the range that is left to be compacted.
      // Universal and FIFO compactions should always compact the whole range
      assert(m->cfd->ioptions()->compaction_style !=
                 kCompactionStyleUniversal ||
             m->cfd->ioptions()->num_levels > 1);
      assert(m->cfd->ioptions()->compaction_style != kCompactionStyleFIFO);
      m->tmp_storage = *m->manual_end;
      m->begin = &m->tmp_storage;
      m->incomplete = true;
    }
    m->in_progress = false;  // not being processed anymore
  }
  TEST_SYNC_POINT("DBImpl::BackgroundCompaction:Finish");
  return status;
}

bool DBImpl::HasPendingManualCompaction() {
  return (!manual_compaction_dequeue_.empty());
}

void DBImpl::AddManualCompaction(DBImpl::ManualCompactionState* m) {
  assert(manual_compaction_paused_ == 0);
  manual_compaction_dequeue_.push_back(m);
}

void DBImpl::RemoveManualCompaction(DBImpl::ManualCompactionState* m) {
  // Remove from queue
  std::deque<ManualCompactionState*>::iterator it =
      manual_compaction_dequeue_.begin();
  while (it != manual_compaction_dequeue_.end()) {
    if (m == (*it)) {
      it = manual_compaction_dequeue_.erase(it);
      return;
    }
    ++it;
  }
  assert(false);
  return;
}

bool DBImpl::ShouldntRunManualCompaction(ManualCompactionState* m) {
  if (num_running_ingest_file_ > 0) {
    // We need to wait for other IngestExternalFile() calls to finish
    // before running a manual compaction.
    return true;
  }
  if (m->exclusive) {
    return (bg_bottom_compaction_scheduled_ > 0 ||
            bg_compaction_scheduled_ > 0);
  }
  std::deque<ManualCompactionState*>::iterator it =
      manual_compaction_dequeue_.begin();
  bool seen = false;
  while (it != manual_compaction_dequeue_.end()) {
    if (m == (*it)) {
      ++it;
      seen = true;
      continue;
    } else if (MCOverlap(m, (*it)) && (!seen && !(*it)->in_progress)) {
      // Consider the other manual compaction *it, conflicts if:
      // overlaps with m
      // and (*it) is ahead in the queue and is not yet in progress
      return true;
    }
    ++it;
  }
  return false;
}

bool DBImpl::HaveManualCompaction(ColumnFamilyData* cfd) {
  // Remove from priority queue
  std::deque<ManualCompactionState*>::iterator it =
      manual_compaction_dequeue_.begin();
  while (it != manual_compaction_dequeue_.end()) {
    if ((*it)->exclusive) {
      return true;
    }
    if ((cfd == (*it)->cfd) && (!((*it)->in_progress || (*it)->done))) {
      // Allow automatic compaction if manual compaction is
      // in progress
      return true;
    }
    ++it;
  }
  return false;
}

bool DBImpl::HasExclusiveManualCompaction() {
  // Remove from priority queue
  std::deque<ManualCompactionState*>::iterator it =
      manual_compaction_dequeue_.begin();
  while (it != manual_compaction_dequeue_.end()) {
    if ((*it)->exclusive) {
      return true;
    }
    ++it;
  }
  return false;
}

bool DBImpl::MCOverlap(ManualCompactionState* m, ManualCompactionState* m1) {
  if ((m->exclusive) || (m1->exclusive)) {
    return true;
  }
  if (m->cfd != m1->cfd) {
    return false;
  }
  return false;
}

#ifndef ROCKSDB_LITE
void DBImpl::BuildCompactionJobInfo(
    const ColumnFamilyData* cfd, Compaction* c, const Status& st,
    const CompactionJobStats& compaction_job_stats, const int job_id,
    const Version* current, CompactionJobInfo* compaction_job_info) const {
  assert(compaction_job_info != nullptr);
  compaction_job_info->cf_id = cfd->GetID();
  compaction_job_info->cf_name = cfd->GetName();
  compaction_job_info->status = st;
  compaction_job_info->thread_id = env_->GetThreadID();
  compaction_job_info->job_id = job_id;
  compaction_job_info->base_input_level = c->start_level();
  compaction_job_info->output_level = c->output_level();
  compaction_job_info->stats = compaction_job_stats;
  compaction_job_info->table_properties = c->GetOutputTableProperties();
  compaction_job_info->compaction_reason = c->compaction_reason();
  compaction_job_info->compression = c->output_compression();
  for (size_t i = 0; i < c->num_input_levels(); ++i) {
    for (const auto fmd : *c->inputs(i)) {
      const FileDescriptor& desc = fmd->fd;
      const uint64_t file_number = desc.GetNumber();
      auto fn = TableFileName(c->immutable_options()->cf_paths, file_number,
                              desc.GetPathId());
      compaction_job_info->input_files.push_back(fn);
      compaction_job_info->input_file_infos.push_back(CompactionFileInfo{
          static_cast<int>(i), file_number, fmd->oldest_blob_file_number});
      if (compaction_job_info->table_properties.count(fn) == 0) {
        std::shared_ptr<const TableProperties> tp;
        auto s = current->GetTableProperties(&tp, fmd, &fn);
        if (s.ok()) {
          compaction_job_info->table_properties[fn] = tp;
        }
      }
    }
  }
  for (const auto& newf : c->edit()->GetNewFiles()) {
    const FileMetaData& meta = newf.second;
    const FileDescriptor& desc = meta.fd;
    const uint64_t file_number = desc.GetNumber();
    compaction_job_info->output_files.push_back(TableFileName(
        c->immutable_options()->cf_paths, file_number, desc.GetPathId()));
    compaction_job_info->output_file_infos.push_back(CompactionFileInfo{
        newf.first, file_number, meta.oldest_blob_file_number});
  }
  compaction_job_info->blob_compression_type =
      c->mutable_cf_options()->blob_compression_type;

  // Update BlobFilesInfo.
  for (const auto& blob_file : c->edit()->GetBlobFileAdditions()) {
    BlobFileAdditionInfo blob_file_addition_info(
        BlobFileName(c->immutable_options()->cf_paths.front().path,
                     blob_file.GetBlobFileNumber()) /*blob_file_path*/,
        blob_file.GetBlobFileNumber(), blob_file.GetTotalBlobCount(),
        blob_file.GetTotalBlobBytes());
    compaction_job_info->blob_file_addition_infos.emplace_back(
        std::move(blob_file_addition_info));
  }

  // Update BlobFilesGarbageInfo.
  for (const auto& blob_file : c->edit()->GetBlobFileGarbages()) {
    BlobFileGarbageInfo blob_file_garbage_info(
        BlobFileName(c->immutable_options()->cf_paths.front().path,
                     blob_file.GetBlobFileNumber()) /*blob_file_path*/,
        blob_file.GetBlobFileNumber(), blob_file.GetGarbageBlobCount(),
        blob_file.GetGarbageBlobBytes());
    compaction_job_info->blob_file_garbage_infos.emplace_back(
        std::move(blob_file_garbage_info));
  }
}
#endif

// SuperVersionContext gets created and destructed outside of the lock --
// we use this conveniently to:
// * malloc one SuperVersion() outside of the lock -- new_superversion
// * delete SuperVersion()s outside of the lock -- superversions_to_free
//
// However, if InstallSuperVersionAndScheduleWork() gets called twice with the
// same sv_context, we can't reuse the SuperVersion() that got
// malloced because
// first call already used it. In that rare case, we take a hit and create a
// new SuperVersion() inside of the mutex. We do similar thing
// for superversion_to_free

void DBImpl::InstallSuperVersionAndScheduleWork(
    ColumnFamilyData* cfd, SuperVersionContext* sv_context,
    const MutableCFOptions& mutable_cf_options) {
  mutex_.AssertHeld();

  // Update max_total_in_memory_state_
  size_t old_memtable_size = 0;
  auto* old_sv = cfd->GetSuperVersion();
  if (old_sv) {
    old_memtable_size = old_sv->mutable_cf_options.write_buffer_size *
                        old_sv->mutable_cf_options.max_write_buffer_number;
  }

  // this branch is unlikely to step in
  if (UNLIKELY(sv_context->new_superversion == nullptr)) {
    sv_context->NewSuperVersion();
  }
  cfd->InstallSuperVersion(sv_context, mutable_cf_options);

  // There may be a small data race here. The snapshot tricking bottommost
  // compaction may already be released here. But assuming there will always be
  // newer snapshot created and released frequently, the compaction will be
  // triggered soon anyway.
  bottommost_files_mark_threshold_ = kMaxSequenceNumber;
  for (auto* my_cfd : *versions_->GetColumnFamilySet()) {
    bottommost_files_mark_threshold_ = std::min(
        bottommost_files_mark_threshold_,
        my_cfd->current()->storage_info()->bottommost_files_mark_threshold());
  }

  // Whenever we install new SuperVersion, we might need to issue new flushes or
  // compactions.
  SchedulePendingCompaction(cfd);
  MaybeScheduleFlushOrCompaction();

  // Update max_total_in_memory_state_
  max_total_in_memory_state_ = max_total_in_memory_state_ - old_memtable_size +
                               mutable_cf_options.write_buffer_size *
                                   mutable_cf_options.max_write_buffer_number;
}

// ShouldPurge is called by FindObsoleteFiles when doing a full scan,
// and db mutex (mutex_) should already be held.
// Actually, the current implementation of FindObsoleteFiles with
// full_scan=true can issue I/O requests to obtain list of files in
// directories, e.g. env_->getChildren while holding db mutex.
bool DBImpl::ShouldPurge(uint64_t file_number) const {
  return files_grabbed_for_purge_.find(file_number) ==
             files_grabbed_for_purge_.end() &&
         purge_files_.find(file_number) == purge_files_.end();
}

// MarkAsGrabbedForPurge is called by FindObsoleteFiles, and db mutex
// (mutex_) should already be held.
void DBImpl::MarkAsGrabbedForPurge(uint64_t file_number) {
  files_grabbed_for_purge_.insert(file_number);
}

void DBImpl::SetSnapshotChecker(SnapshotChecker* snapshot_checker) {
  InstrumentedMutexLock l(&mutex_);
  // snapshot_checker_ should only set once. If we need to set it multiple
  // times, we need to make sure the old one is not deleted while it is still
  // using by a compaction job.
  assert(!snapshot_checker_);
  snapshot_checker_.reset(snapshot_checker);
}

void DBImpl::GetSnapshotContext(
    JobContext* job_context, std::vector<SequenceNumber>* snapshot_seqs,
    SequenceNumber* earliest_write_conflict_snapshot,
    SnapshotChecker** snapshot_checker_ptr) {
  mutex_.AssertHeld();
  assert(job_context != nullptr);
  assert(snapshot_seqs != nullptr);
  assert(earliest_write_conflict_snapshot != nullptr);
  assert(snapshot_checker_ptr != nullptr);

  *snapshot_checker_ptr = snapshot_checker_.get();
  if (use_custom_gc_ && *snapshot_checker_ptr == nullptr) {
    *snapshot_checker_ptr = DisableGCSnapshotChecker::Instance();
  }
  if (*snapshot_checker_ptr != nullptr) {
    // If snapshot_checker is used, that means the flush/compaction may
    // contain values not visible to snapshot taken after
    // flush/compaction job starts. Take a snapshot and it will appear
    // in snapshot_seqs and force compaction iterator to consider such
    // snapshots.
    const Snapshot* job_snapshot =
        GetSnapshotImpl(false /*write_conflict_boundary*/, false /*lock*/);
    job_context->job_snapshot.reset(new ManagedSnapshot(this, job_snapshot));
  }
  *snapshot_seqs = snapshots_.GetAll(earliest_write_conflict_snapshot);
}

Status DBImpl::WaitForCompact(bool wait_unscheduled) {
  // Wait until the compaction completes

  // TODO: a bug here. This function actually does not necessarily
  // wait for compact. It actually waits for scheduled compaction
  // OR flush to finish.

  InstrumentedMutexLock l(&mutex_);
  while ((bg_bottom_compaction_scheduled_ || bg_compaction_scheduled_ ||
          bg_flush_scheduled_ ||
          (wait_unscheduled && unscheduled_compactions_)) &&
         (error_handler_.GetBGError().ok())) {
    bg_cv_.Wait();
  }
  return error_handler_.GetBGError();
}

}  // namespace ROCKSDB_NAMESPACE<|MERGE_RESOLUTION|>--- conflicted
+++ resolved
@@ -127,13 +127,9 @@
           DirFsyncOptions(DirFsyncOptions::FsyncReason::kNewFileSynced));
     }
 
-<<<<<<< HEAD
-    log_write_mutex_.Lock();
-=======
     TEST_SYNC_POINT_CALLBACK("DBImpl::SyncClosedLogs:BeforeReLock",
                              /*arg=*/nullptr);
-    mutex_.Lock();
->>>>>>> 073ac547
+    log_write_mutex_.Lock();
 
     // "number <= current_log_number - 1" is equivalent to
     // "number < current_log_number".
