//  Copyright (c) 2011-present, Facebook, Inc.  All rights reserved.
//  This source code is licensed under both the GPLv2 (found in the
//  COPYING file in the root directory) and Apache 2.0 License
//  (found in the LICENSE.Apache file in the root directory).
//
// Copyright (c) 2011 The LevelDB Authors. All rights reserved.
// Use of this source code is governed by a BSD-style license that can be
// found in the LICENSE file. See the AUTHORS file for names of contributors.
#pragma once

#include <atomic>
#include <deque>
#include <functional>
#include <limits>
#include <list>
#include <map>
#include <set>
#include <string>
#include <utility>
#include <vector>

#include "db/column_family.h"
#include "db/compaction/compaction_iterator.h"
#include "db/compaction/compaction_job.h"
#include "db/error_handler.h"
#include "db/event_helpers.h"
#include "db/external_sst_file_ingestion_job.h"
#include "db/flush_job.h"
#include "db/flush_scheduler.h"
#include "db/import_column_family_job.h"
#include "db/internal_stats.h"
#include "db/log_writer.h"
#include "db/logs_with_prep_tracker.h"
#include "db/memtable_list.h"
#include "db/pre_release_callback.h"
#include "db/range_del_aggregator.h"
#include "db/read_callback.h"
#include "db/snapshot_checker.h"
#include "db/snapshot_impl.h"
#include "db/trim_history_scheduler.h"
#include "db/version_edit.h"
#include "db/wal_manager.h"
#include "db/write_controller.h"
#include "db/write_thread.h"
#include "logging/event_logger.h"
#include "monitoring/instrumented_mutex.h"
#include "options/db_options.h"
#include "port/port.h"
#include "rocksdb/db.h"
#include "rocksdb/env.h"
#include "rocksdb/memtablerep.h"
#include "rocksdb/status.h"
#ifndef ROCKSDB_LITE
#include "rocksdb/trace_reader_writer.h"
#endif  // ROCKSDB_LITE
#include "rocksdb/transaction_log.h"
#ifndef ROCKSDB_LITE
#include "rocksdb/utilities/replayer.h"
#endif  // ROCKSDB_LITE
#include "rocksdb/write_buffer_manager.h"
#include "table/merging_iterator.h"
#include "table/scoped_arena_iterator.h"
#include "util/autovector.h"
#include "util/hash.h"
#include "util/repeatable_thread.h"
#include "util/stop_watch.h"
#include "util/thread_local.h"

namespace ROCKSDB_NAMESPACE {

class Arena;
class ArenaWrappedDBIter;
class InMemoryStatsHistoryIterator;
class MemTable;
class PersistentStatsHistoryIterator;
class PeriodicWorkScheduler;
#ifndef NDEBUG
class PeriodicWorkTestScheduler;
#endif  // !NDEBUG
class TableCache;
class TaskLimiterToken;
class Version;
class VersionEdit;
class VersionSet;
class WriteCallback;
struct JobContext;
struct ExternalSstFileInfo;
struct MemTableInfo;

// Class to maintain directories for all database paths other than main one.
class Directories {
 public:
  IOStatus SetDirectories(FileSystem* fs, const std::string& dbname,
                          const std::string& wal_dir,
                          const std::vector<DbPath>& data_paths);

  FSDirectory* GetDataDir(size_t path_id) const {
    assert(path_id < data_dirs_.size());
    FSDirectory* ret_dir = data_dirs_[path_id].get();
    if (ret_dir == nullptr) {
      // Should use db_dir_
      return db_dir_.get();
    }
    return ret_dir;
  }

  FSDirectory* GetWalDir() {
    if (wal_dir_) {
      return wal_dir_.get();
    }
    return db_dir_.get();
  }

  FSDirectory* GetDbDir() { return db_dir_.get(); }

 private:
  std::unique_ptr<FSDirectory> db_dir_;
  std::vector<std::unique_ptr<FSDirectory>> data_dirs_;
  std::unique_ptr<FSDirectory> wal_dir_;
};

// While DB is the public interface of RocksDB, and DBImpl is the actual
// class implementing it. It's the entrance of the core RocksdB engine.
// All other DB implementations, e.g. TransactionDB, BlobDB, etc, wrap a
// DBImpl internally.
// Other than functions implementing the DB interface, some public
// functions are there for other internal components to call. For
// example, TransactionDB directly calls DBImpl::WriteImpl() and
// BlobDB directly calls DBImpl::GetImpl(). Some other functions
// are for sub-components to call. For example, ColumnFamilyHandleImpl
// calls DBImpl::FindObsoleteFiles().
//
// Since it's a very large class, the definition of the functions is
// divided in several db_impl_*.cc files, besides db_impl.cc.
class DBImpl : public DB {
 public:
  DBImpl(const DBOptions& options, const std::string& dbname,
         const bool seq_per_batch = false, const bool batch_per_txn = true,
         bool read_only = false);
  // No copying allowed
  DBImpl(const DBImpl&) = delete;
  void operator=(const DBImpl&) = delete;

  virtual ~DBImpl();

  // ---- Implementations of the DB interface ----

  using DB::Resume;
  Status Resume() override;

  using DB::Put;
  Status Put(const WriteOptions& options, ColumnFamilyHandle* column_family,
             const Slice& key, const Slice& value) override;
  Status Put(const WriteOptions& options, ColumnFamilyHandle* column_family,
             const Slice& key, const Slice& ts, const Slice& value) override;

  using DB::Merge;
  Status Merge(const WriteOptions& options, ColumnFamilyHandle* column_family,
               const Slice& key, const Slice& value) override;
  using DB::Delete;
  Status Delete(const WriteOptions& options, ColumnFamilyHandle* column_family,
                const Slice& key) override;
  Status Delete(const WriteOptions& options, ColumnFamilyHandle* column_family,
                const Slice& key, const Slice& ts) override;

  using DB::SingleDelete;
  Status SingleDelete(const WriteOptions& options,
                      ColumnFamilyHandle* column_family,
                      const Slice& key) override;
  Status SingleDelete(const WriteOptions& options,
                      ColumnFamilyHandle* column_family, const Slice& key,
                      const Slice& ts) override;

  using DB::DeleteRange;
  Status DeleteRange(const WriteOptions& options,
                     ColumnFamilyHandle* column_family, const Slice& begin_key,
                     const Slice& end_key) override;

  using DB::Write;
  virtual Status Write(const WriteOptions& options,
                       WriteBatch* updates) override;

  using DB::Get;
  virtual Status Get(const ReadOptions& options,
                     ColumnFamilyHandle* column_family, const Slice& key,
                     PinnableSlice* value) override;
  virtual Status Get(const ReadOptions& options,
                     ColumnFamilyHandle* column_family, const Slice& key,
                     PinnableSlice* value, std::string* timestamp) override;

  using DB::GetMergeOperands;
  Status GetMergeOperands(const ReadOptions& options,
                          ColumnFamilyHandle* column_family, const Slice& key,
                          PinnableSlice* merge_operands,
                          GetMergeOperandsOptions* get_merge_operands_options,
                          int* number_of_operands) override {
    GetImplOptions get_impl_options;
    get_impl_options.column_family = column_family;
    get_impl_options.merge_operands = merge_operands;
    get_impl_options.get_merge_operands_options = get_merge_operands_options;
    get_impl_options.number_of_operands = number_of_operands;
    get_impl_options.get_value = false;
    return GetImpl(options, key, get_impl_options);
  }

  using DB::MultiGet;
  virtual std::vector<Status> MultiGet(
      const ReadOptions& options,
      const std::vector<ColumnFamilyHandle*>& column_family,
      const std::vector<Slice>& keys,
      std::vector<std::string>* values) override;
  virtual std::vector<Status> MultiGet(
      const ReadOptions& options,
      const std::vector<ColumnFamilyHandle*>& column_family,
      const std::vector<Slice>& keys, std::vector<std::string>* values,
      std::vector<std::string>* timestamps) override;

  // This MultiGet is a batched version, which may be faster than calling Get
  // multiple times, especially if the keys have some spatial locality that
  // enables them to be queried in the same SST files/set of files. The larger
  // the batch size, the more scope for batching and performance improvement
  // The values and statuses parameters are arrays with number of elements
  // equal to keys.size(). This allows the storage for those to be alloacted
  // by the caller on the stack for small batches
  virtual void MultiGet(const ReadOptions& options,
                        ColumnFamilyHandle* column_family,
                        const size_t num_keys, const Slice* keys,
                        PinnableSlice* values, Status* statuses,
                        const bool sorted_input = false) override;
  virtual void MultiGet(const ReadOptions& options,
                        ColumnFamilyHandle* column_family,
                        const size_t num_keys, const Slice* keys,
                        PinnableSlice* values, std::string* timestamps,
                        Status* statuses,
                        const bool sorted_input = false) override;

  virtual void MultiGet(const ReadOptions& options, const size_t num_keys,
                        ColumnFamilyHandle** column_families, const Slice* keys,
                        PinnableSlice* values, Status* statuses,
                        const bool sorted_input = false) override;
  virtual void MultiGet(const ReadOptions& options, const size_t num_keys,
                        ColumnFamilyHandle** column_families, const Slice* keys,
                        PinnableSlice* values, std::string* timestamps,
                        Status* statuses,
                        const bool sorted_input = false) override;

  virtual void MultiGetWithCallback(
      const ReadOptions& options, ColumnFamilyHandle* column_family,
      ReadCallback* callback,
      autovector<KeyContext*, MultiGetContext::MAX_BATCH_SIZE>* sorted_keys);

  virtual Status CreateColumnFamily(const ColumnFamilyOptions& cf_options,
                                    const std::string& column_family,
                                    ColumnFamilyHandle** handle) override;
  virtual Status CreateColumnFamilies(
      const ColumnFamilyOptions& cf_options,
      const std::vector<std::string>& column_family_names,
      std::vector<ColumnFamilyHandle*>* handles) override;
  virtual Status CreateColumnFamilies(
      const std::vector<ColumnFamilyDescriptor>& column_families,
      std::vector<ColumnFamilyHandle*>* handles) override;
  virtual Status DropColumnFamily(ColumnFamilyHandle* column_family) override;
  virtual Status DropColumnFamilies(
      const std::vector<ColumnFamilyHandle*>& column_families) override;

  // Returns false if key doesn't exist in the database and true if it may.
  // If value_found is not passed in as null, then return the value if found in
  // memory. On return, if value was found, then value_found will be set to true
  // , otherwise false.
  using DB::KeyMayExist;
  virtual bool KeyMayExist(const ReadOptions& options,
                           ColumnFamilyHandle* column_family, const Slice& key,
                           std::string* value, std::string* timestamp,
                           bool* value_found = nullptr) override;

  using DB::NewIterator;
  virtual Iterator* NewIterator(const ReadOptions& options,
                                ColumnFamilyHandle* column_family) override;
  virtual Status NewIterators(
      const ReadOptions& options,
      const std::vector<ColumnFamilyHandle*>& column_families,
      std::vector<Iterator*>* iterators) override;

  virtual const Snapshot* GetSnapshot() override;
  virtual void ReleaseSnapshot(const Snapshot* snapshot) override;
  using DB::GetProperty;
  virtual bool GetProperty(ColumnFamilyHandle* column_family,
                           const Slice& property, std::string* value) override;
  using DB::GetMapProperty;
  virtual bool GetMapProperty(
      ColumnFamilyHandle* column_family, const Slice& property,
      std::map<std::string, std::string>* value) override;
  using DB::GetIntProperty;
  virtual bool GetIntProperty(ColumnFamilyHandle* column_family,
                              const Slice& property, uint64_t* value) override;
  using DB::GetAggregatedIntProperty;
  virtual bool GetAggregatedIntProperty(const Slice& property,
                                        uint64_t* aggregated_value) override;
  using DB::GetApproximateSizes;
  virtual Status GetApproximateSizes(const SizeApproximationOptions& options,
                                     ColumnFamilyHandle* column_family,
                                     const Range* range, int n,
                                     uint64_t* sizes) override;
  using DB::GetApproximateMemTableStats;
  virtual void GetApproximateMemTableStats(ColumnFamilyHandle* column_family,
                                           const Range& range,
                                           uint64_t* const count,
                                           uint64_t* const size) override;
  using DB::CompactRange;
  virtual Status CompactRange(const CompactRangeOptions& options,
                              ColumnFamilyHandle* column_family,
                              const Slice* begin, const Slice* end) override;

  using DB::CompactFiles;
  virtual Status CompactFiles(
      const CompactionOptions& compact_options,
      ColumnFamilyHandle* column_family,
      const std::vector<std::string>& input_file_names, const int output_level,
      const int output_path_id = -1,
      std::vector<std::string>* const output_file_names = nullptr,
      CompactionJobInfo* compaction_job_info = nullptr) override;

  virtual Status PauseBackgroundWork() override;
  virtual Status ContinueBackgroundWork() override;

  virtual Status EnableAutoCompaction(
      const std::vector<ColumnFamilyHandle*>& column_family_handles) override;

  virtual void EnableManualCompaction() override;
  virtual void DisableManualCompaction() override;

  using DB::SetOptions;
  Status SetOptions(
      ColumnFamilyHandle* column_family,
      const std::unordered_map<std::string, std::string>& options_map) override;

  virtual Status SetDBOptions(
      const std::unordered_map<std::string, std::string>& options_map) override;

  using DB::NumberLevels;
  virtual int NumberLevels(ColumnFamilyHandle* column_family) override;
  using DB::MaxMemCompactionLevel;
  virtual int MaxMemCompactionLevel(ColumnFamilyHandle* column_family) override;
  using DB::Level0StopWriteTrigger;
  virtual int Level0StopWriteTrigger(
      ColumnFamilyHandle* column_family) override;
  virtual const std::string& GetName() const override;
  virtual Env* GetEnv() const override;
  virtual FileSystem* GetFileSystem() const override;
  using DB::GetOptions;
  virtual Options GetOptions(ColumnFamilyHandle* column_family) const override;
  using DB::GetDBOptions;
  virtual DBOptions GetDBOptions() const override;
  using DB::Flush;
  virtual Status Flush(const FlushOptions& options,
                       ColumnFamilyHandle* column_family) override;
  virtual Status Flush(
      const FlushOptions& options,
      const std::vector<ColumnFamilyHandle*>& column_families) override;
  virtual Status FlushWAL(bool sync) override;
  bool TEST_WALBufferIsEmpty(bool lock = true);
  virtual Status SyncWAL() override;
  virtual Status LockWAL() override;
  virtual Status UnlockWAL() override;

  virtual SequenceNumber GetLatestSequenceNumber() const override;

  // IncreaseFullHistoryTsLow(ColumnFamilyHandle*, std::string) will acquire
  // and release db_mutex
  Status IncreaseFullHistoryTsLow(ColumnFamilyHandle* column_family,
                                  std::string ts_low) override;

  // GetFullHistoryTsLow(ColumnFamilyHandle*, std::string*) will acquire and
  // release db_mutex
  Status GetFullHistoryTsLow(ColumnFamilyHandle* column_family,
                             std::string* ts_low) override;

  virtual Status GetDbIdentity(std::string& identity) const override;

  virtual Status GetDbIdentityFromIdentityFile(std::string* identity) const;

  virtual Status GetDbSessionId(std::string& session_id) const override;

  ColumnFamilyHandle* DefaultColumnFamily() const override;

  ColumnFamilyHandle* PersistentStatsColumnFamily() const;

  virtual Status Close() override;

  virtual Status DisableFileDeletions() override;

  virtual Status EnableFileDeletions(bool force) override;

  virtual bool IsFileDeletionsEnabled() const;

  Status GetStatsHistory(
      uint64_t start_time, uint64_t end_time,
      std::unique_ptr<StatsHistoryIterator>* stats_iterator) override;

#ifndef ROCKSDB_LITE
  using DB::ResetStats;
  virtual Status ResetStats() override;
  // All the returned filenames start with "/"
  virtual Status GetLiveFiles(std::vector<std::string>&,
                              uint64_t* manifest_file_size,
                              bool flush_memtable = true) override;
  virtual Status GetSortedWalFiles(VectorLogPtr& files) override;
  virtual Status GetCurrentWalFile(
      std::unique_ptr<LogFile>* current_log_file) override;
  virtual Status GetCreationTimeOfOldestFile(
      uint64_t* creation_time) override;

  virtual Status GetUpdatesSince(
      SequenceNumber seq_number, std::unique_ptr<TransactionLogIterator>* iter,
      const TransactionLogIterator::ReadOptions& read_options =
          TransactionLogIterator::ReadOptions()) override;
  virtual Status DeleteFile(std::string name) override;
  Status DeleteFilesInRanges(ColumnFamilyHandle* column_family,
                             const RangePtr* ranges, size_t n,
                             bool include_end = true);

  virtual void GetLiveFilesMetaData(
      std::vector<LiveFileMetaData>* metadata) override;

  virtual Status GetLiveFilesChecksumInfo(
      FileChecksumList* checksum_list) override;

  virtual Status GetLiveFilesStorageInfo(
      const LiveFilesStorageInfoOptions& opts,
      std::vector<LiveFileStorageInfo>* files) override;

  // Obtains the meta data of the specified column family of the DB.
  // TODO(yhchiang): output parameter is placed in the end in this codebase.
  virtual void GetColumnFamilyMetaData(ColumnFamilyHandle* column_family,
                                       ColumnFamilyMetaData* metadata) override;

  void GetAllColumnFamilyMetaData(
      std::vector<ColumnFamilyMetaData>* metadata) override;

  Status SuggestCompactRange(ColumnFamilyHandle* column_family,
                             const Slice* begin, const Slice* end) override;

  Status PromoteL0(ColumnFamilyHandle* column_family,
                   int target_level) override;

  using DB::IngestExternalFile;
  virtual Status IngestExternalFile(
      ColumnFamilyHandle* column_family,
      const std::vector<std::string>& external_files,
      const IngestExternalFileOptions& ingestion_options) override;

  using DB::IngestExternalFiles;
  virtual Status IngestExternalFiles(
      const std::vector<IngestExternalFileArg>& args) override;

  using DB::CreateColumnFamilyWithImport;
  virtual Status CreateColumnFamilyWithImport(
      const ColumnFamilyOptions& options, const std::string& column_family_name,
      const ImportColumnFamilyOptions& import_options,
      const ExportImportFilesMetaData& metadata,
      ColumnFamilyHandle** handle) override;

  using DB::VerifyFileChecksums;
  Status VerifyFileChecksums(const ReadOptions& read_options) override;

  using DB::VerifyChecksum;
  virtual Status VerifyChecksum(const ReadOptions& /*read_options*/) override;
  // Verify the checksums of files in db. Currently only tables are checked.
  //
  // read_options: controls file I/O behavior, e.g. read ahead size while
  //               reading all the live table files.
  //
  // use_file_checksum: if false, verify the block checksums of all live table
  //                    in db. Otherwise, obtain the file checksums and compare
  //                    with the MANIFEST. Currently, file checksums are
  //                    recomputed by reading all table files.
  //
  // Returns: OK if there is no file whose file or block checksum mismatches.
  Status VerifyChecksumInternal(const ReadOptions& read_options,
                                bool use_file_checksum);

  Status VerifyFullFileChecksum(const std::string& file_checksum_expected,
                                const std::string& func_name_expected,
                                const std::string& fpath,
                                const ReadOptions& read_options);

  using DB::StartTrace;
  virtual Status StartTrace(
      const TraceOptions& options,
      std::unique_ptr<TraceWriter>&& trace_writer) override;

  using DB::EndTrace;
  virtual Status EndTrace() override;

  using DB::NewDefaultReplayer;
  virtual Status NewDefaultReplayer(
      const std::vector<ColumnFamilyHandle*>& handles,
      std::unique_ptr<TraceReader>&& reader,
      std::unique_ptr<Replayer>* replayer) override;

  using DB::StartBlockCacheTrace;
  Status StartBlockCacheTrace(
      const TraceOptions& options,
      std::unique_ptr<TraceWriter>&& trace_writer) override;

  using DB::EndBlockCacheTrace;
  Status EndBlockCacheTrace() override;

  using DB::StartIOTrace;
  Status StartIOTrace(const TraceOptions& options,
                      std::unique_ptr<TraceWriter>&& trace_writer) override;

  using DB::EndIOTrace;
  Status EndIOTrace() override;

  using DB::GetPropertiesOfAllTables;
  virtual Status GetPropertiesOfAllTables(
      ColumnFamilyHandle* column_family,
      TablePropertiesCollection* props) override;
  virtual Status GetPropertiesOfTablesInRange(
      ColumnFamilyHandle* column_family, const Range* range, std::size_t n,
      TablePropertiesCollection* props) override;

#endif  // ROCKSDB_LITE

  // ---- End of implementations of the DB interface ----
  SystemClock* GetSystemClock() const;

  struct GetImplOptions {
    ColumnFamilyHandle* column_family = nullptr;
    PinnableSlice* value = nullptr;
    std::string* timestamp = nullptr;
    bool* value_found = nullptr;
    ReadCallback* callback = nullptr;
    bool* is_blob_index = nullptr;
    // If true return value associated with key via value pointer else return
    // all merge operands for key via merge_operands pointer
    bool get_value = true;
    // Pointer to an array of size
    // get_merge_operands_options.expected_max_number_of_operands allocated by
    // user
    PinnableSlice* merge_operands = nullptr;
    GetMergeOperandsOptions* get_merge_operands_options = nullptr;
    int* number_of_operands = nullptr;
  };

  // Function that Get and KeyMayExist call with no_io true or false
  // Note: 'value_found' from KeyMayExist propagates here
  // This function is also called by GetMergeOperands
  // If get_impl_options.get_value = true get value associated with
  // get_impl_options.key via get_impl_options.value
  // If get_impl_options.get_value = false get merge operands associated with
  // get_impl_options.key via get_impl_options.merge_operands
  Status GetImpl(const ReadOptions& options, const Slice& key,
                 GetImplOptions& get_impl_options);

  // If `snapshot` == kMaxSequenceNumber, set a recent one inside the file.
  ArenaWrappedDBIter* NewIteratorImpl(const ReadOptions& options,
                                      ColumnFamilyData* cfd,
                                      SequenceNumber snapshot,
                                      ReadCallback* read_callback,
                                      bool expose_blob_index = false,
                                      bool allow_refresh = true);

  virtual SequenceNumber GetLastPublishedSequence() const {
    if (last_seq_same_as_publish_seq_) {
      return versions_->LastSequence();
    } else {
      return versions_->LastPublishedSequence();
    }
  }

  // REQUIRES: joined the main write queue if two_write_queues is disabled, and
  // the second write queue otherwise.
  virtual void SetLastPublishedSequence(SequenceNumber seq);
  // Returns LastSequence in last_seq_same_as_publish_seq_
  // mode and LastAllocatedSequence otherwise. This is useful when visiblility
  // depends also on data written to the WAL but not to the memtable.
  SequenceNumber TEST_GetLastVisibleSequence() const;

#ifndef ROCKSDB_LITE
  // Similar to Write() but will call the callback once on the single write
  // thread to determine whether it is safe to perform the write.
  virtual Status WriteWithCallback(const WriteOptions& write_options,
                                   WriteBatch* my_batch,
                                   WriteCallback* callback);

  // Returns the sequence number that is guaranteed to be smaller than or equal
  // to the sequence number of any key that could be inserted into the current
  // memtables. It can then be assumed that any write with a larger(or equal)
  // sequence number will be present in this memtable or a later memtable.
  //
  // If the earliest sequence number could not be determined,
  // kMaxSequenceNumber will be returned.
  //
  // If include_history=true, will also search Memtables in MemTableList
  // History.
  SequenceNumber GetEarliestMemTableSequenceNumber(SuperVersion* sv,
                                                   bool include_history);

  // For a given key, check to see if there are any records for this key
  // in the memtables, including memtable history.  If cache_only is false,
  // SST files will also be checked.
  //
  // `key` should NOT have user-defined timestamp appended to user key even if
  // timestamp is enabled.
  //
  // If a key is found, *found_record_for_key will be set to true and
  // *seq will be set to the stored sequence number for the latest
  // operation on this key or kMaxSequenceNumber if unknown. If user-defined
  // timestamp is enabled for this column family and timestamp is not nullptr,
  // then *timestamp will be set to the stored timestamp for the latest
  // operation on this key.
  // If no key is found, *found_record_for_key will be set to false.
  //
  // Note: If cache_only=false, it is possible for *seq to be set to 0 if
  // the sequence number has been cleared from the record.  If the caller is
  // holding an active db snapshot, we know the missing sequence must be less
  // than the snapshot's sequence number (sequence numbers are only cleared
  // when there are no earlier active snapshots).
  //
  // If NotFound is returned and found_record_for_key is set to false, then no
  // record for this key was found.  If the caller is holding an active db
  // snapshot, we know that no key could have existing after this snapshot
  // (since we do not compact keys that have an earlier snapshot).
  //
  // Only records newer than or at `lower_bound_seq` are guaranteed to be
  // returned. Memtables and files may not be checked if it only contains data
  // older than `lower_bound_seq`.
  //
  // Returns OK or NotFound on success,
  // other status on unexpected error.
  // TODO(andrewkr): this API need to be aware of range deletion operations
  Status GetLatestSequenceForKey(SuperVersion* sv, const Slice& key,
                                 bool cache_only,
                                 SequenceNumber lower_bound_seq,
                                 SequenceNumber* seq, std::string* timestamp,
                                 bool* found_record_for_key,
                                 bool* is_blob_index);

  Status TraceIteratorSeek(const uint32_t& cf_id, const Slice& key,
                           const Slice& lower_bound, const Slice upper_bound);
  Status TraceIteratorSeekForPrev(const uint32_t& cf_id, const Slice& key,
                                  const Slice& lower_bound,
                                  const Slice upper_bound);
#endif  // ROCKSDB_LITE

  // Similar to GetSnapshot(), but also lets the db know that this snapshot
  // will be used for transaction write-conflict checking.  The DB can then
  // make sure not to compact any keys that would prevent a write-conflict from
  // being detected.
  const Snapshot* GetSnapshotForWriteConflictBoundary();

  // checks if all live files exist on file system and that their file sizes
  // match to our in-memory records
  virtual Status CheckConsistency();

  // max_file_num_to_ignore allows bottom level compaction to filter out newly
  // compacted SST files. Setting max_file_num_to_ignore to kMaxUint64 will
  // disable the filtering
  Status RunManualCompaction(ColumnFamilyData* cfd, int input_level,
                             int output_level,
                             const CompactRangeOptions& compact_range_options,
                             const Slice* begin, const Slice* end,
                             bool exclusive, bool disallow_trivial_move,
                             uint64_t max_file_num_to_ignore,
                             const std::string& trim_ts);

  // Return an internal iterator over the current state of the database.
  // The keys of this iterator are internal keys (see format.h).
  // The returned iterator should be deleted when no longer needed.
  // If allow_unprepared_value is true, the returned iterator may defer reading
  // the value and so will require PrepareValue() to be called before value();
  // allow_unprepared_value = false is convenient when this optimization is not
  // useful, e.g. when reading the whole column family.
  // @param read_options Must outlive the returned iterator.
  InternalIterator* NewInternalIterator(
      const ReadOptions& read_options, Arena* arena,
      RangeDelAggregator* range_del_agg, SequenceNumber sequence,
      ColumnFamilyHandle* column_family = nullptr,
      bool allow_unprepared_value = false);

  LogsWithPrepTracker* logs_with_prep_tracker() {
    return &logs_with_prep_tracker_;
  }

  struct BGJobLimits {
    int max_flushes;
    int max_compactions;
  };
  // Returns maximum background flushes and compactions allowed to be scheduled
  BGJobLimits GetBGJobLimits() const;
  // Need a static version that can be called during SanitizeOptions().
  static BGJobLimits GetBGJobLimits(int max_background_flushes,
                                    int max_background_compactions,
                                    int max_background_jobs,
                                    bool parallelize_compactions);

  // move logs pending closing from job_context to the DB queue and
  // schedule a purge
  void ScheduleBgLogWriterClose(JobContext* job_context);

  uint64_t MinLogNumberToKeep();

  // Returns the lower bound file number for SSTs that won't be deleted, even if
  // they're obsolete. This lower bound is used internally to prevent newly
  // created flush/compaction output files from being deleted before they're
  // installed. This technique avoids the need for tracking the exact numbers of
  // files pending creation, although it prevents more files than necessary from
  // being deleted.
  uint64_t MinObsoleteSstNumberToKeep();

  // Returns the list of live files in 'live' and the list
  // of all files in the filesystem in 'candidate_files'.
  // If force == false and the last call was less than
  // db_options_.delete_obsolete_files_period_micros microseconds ago,
  // it will not fill up the job_context
  void FindObsoleteFiles(JobContext* job_context, bool force,
                         bool no_full_scan = false);

  // Diffs the files listed in filenames and those that do not
  // belong to live files are possibly removed. Also, removes all the
  // files in sst_delete_files and log_delete_files.
  // It is not necessary to hold the mutex when invoking this method.
  // If FindObsoleteFiles() was run, we need to also run
  // PurgeObsoleteFiles(), even if disable_delete_obsolete_files_ is true
  void PurgeObsoleteFiles(JobContext& background_contet,
                          bool schedule_only = false);

  // Schedule a background job to actually delete obsolete files.
  void SchedulePurge();

  const SnapshotList& snapshots() const { return snapshots_; }

  // load list of snapshots to `snap_vector` that is no newer than `max_seq`
  // in ascending order.
  // `oldest_write_conflict_snapshot` is filled with the oldest snapshot
  // which satisfies SnapshotImpl.is_write_conflict_boundary_ = true.
  void LoadSnapshots(std::vector<SequenceNumber>* snap_vector,
                     SequenceNumber* oldest_write_conflict_snapshot,
                     const SequenceNumber& max_seq) const {
    InstrumentedMutexLock l(mutex());
    snapshots().GetAll(snap_vector, oldest_write_conflict_snapshot, max_seq);
  }

  const ImmutableDBOptions& immutable_db_options() const {
    return immutable_db_options_;
  }

  // Cancel all background jobs, including flush, compaction, background
  // purging, stats dumping threads, etc. If `wait` = true, wait for the
  // running jobs to abort or finish before returning. Otherwise, only
  // sends the signals.
  void CancelAllBackgroundWork(bool wait);

  // Find Super version and reference it. Based on options, it might return
  // the thread local cached one.
  // Call ReturnAndCleanupSuperVersion() when it is no longer needed.
  SuperVersion* GetAndRefSuperVersion(ColumnFamilyData* cfd);

  // Similar to the previous function but looks up based on a column family id.
  // nullptr will be returned if this column family no longer exists.
  // REQUIRED: this function should only be called on the write thread or if the
  // mutex is held.
  SuperVersion* GetAndRefSuperVersion(uint32_t column_family_id);

  // Un-reference the super version and clean it up if it is the last reference.
  void CleanupSuperVersion(SuperVersion* sv);

  // Un-reference the super version and return it to thread local cache if
  // needed. If it is the last reference of the super version. Clean it up
  // after un-referencing it.
  void ReturnAndCleanupSuperVersion(ColumnFamilyData* cfd, SuperVersion* sv);

  // Similar to the previous function but looks up based on a column family id.
  // nullptr will be returned if this column family no longer exists.
  // REQUIRED: this function should only be called on the write thread.
  void ReturnAndCleanupSuperVersion(uint32_t colun_family_id, SuperVersion* sv);

  // REQUIRED: this function should only be called on the write thread or if the
  // mutex is held.  Return value only valid until next call to this function or
  // mutex is released.
  ColumnFamilyHandle* GetColumnFamilyHandle(uint32_t column_family_id);

  // Same as above, should called without mutex held and not on write thread.
  std::unique_ptr<ColumnFamilyHandle> GetColumnFamilyHandleUnlocked(
      uint32_t column_family_id);

  // Returns the number of currently running flushes.
  // REQUIREMENT: mutex_ must be held when calling this function.
  int num_running_flushes() {
    mutex_.AssertHeld();
    return num_running_flushes_;
  }

  // Returns the number of currently running compactions.
  // REQUIREMENT: mutex_ must be held when calling this function.
  int num_running_compactions() {
    mutex_.AssertHeld();
    return num_running_compactions_;
  }

  const WriteController& write_controller() { return write_controller_; }

  // @param read_options Must outlive the returned iterator.
  InternalIterator* NewInternalIterator(const ReadOptions& read_options,
                                        ColumnFamilyData* cfd,
                                        SuperVersion* super_version,
                                        Arena* arena,
                                        RangeDelAggregator* range_del_agg,
                                        SequenceNumber sequence,
                                        bool allow_unprepared_value);

  // hollow transactions shell used for recovery.
  // these will then be passed to TransactionDB so that
  // locks can be reacquired before writing can resume.
  struct RecoveredTransaction {
    std::string name_;
    bool unprepared_;

    struct BatchInfo {
      uint64_t log_number_;
      // TODO(lth): For unprepared, the memory usage here can be big for
      // unprepared transactions. This is only useful for rollbacks, and we
      // can in theory just keep keyset for that.
      WriteBatch* batch_;
      // Number of sub-batches. A new sub-batch is created if txn attempts to
      // insert a duplicate key,seq to memtable. This is currently used in
      // WritePreparedTxn/WriteUnpreparedTxn.
      size_t batch_cnt_;
    };

    // This maps the seq of the first key in the batch to BatchInfo, which
    // contains WriteBatch and other information relevant to the batch.
    //
    // For WriteUnprepared, batches_ can have size greater than 1, but for
    // other write policies, it must be of size 1.
    std::map<SequenceNumber, BatchInfo> batches_;

    explicit RecoveredTransaction(const uint64_t log, const std::string& name,
                                  WriteBatch* batch, SequenceNumber seq,
                                  size_t batch_cnt, bool unprepared)
        : name_(name), unprepared_(unprepared) {
      batches_[seq] = {log, batch, batch_cnt};
    }

    ~RecoveredTransaction() {
      for (auto& it : batches_) {
        delete it.second.batch_;
      }
    }

    void AddBatch(SequenceNumber seq, uint64_t log_number, WriteBatch* batch,
                  size_t batch_cnt, bool unprepared) {
      assert(batches_.count(seq) == 0);
      batches_[seq] = {log_number, batch, batch_cnt};
      // Prior state must be unprepared, since the prepare batch must be the
      // last batch.
      assert(unprepared_);
      unprepared_ = unprepared;
    }
  };

  bool allow_2pc() const { return immutable_db_options_.allow_2pc; }

  std::unordered_map<std::string, RecoveredTransaction*>
  recovered_transactions() {
    return recovered_transactions_;
  }

  RecoveredTransaction* GetRecoveredTransaction(const std::string& name) {
    auto it = recovered_transactions_.find(name);
    if (it == recovered_transactions_.end()) {
      return nullptr;
    } else {
      return it->second;
    }
  }

  void InsertRecoveredTransaction(const uint64_t log, const std::string& name,
                                  WriteBatch* batch, SequenceNumber seq,
                                  size_t batch_cnt, bool unprepared_batch) {
    // For WriteUnpreparedTxn, InsertRecoveredTransaction is called multiple
    // times for every unprepared batch encountered during recovery.
    //
    // If the transaction is prepared, then the last call to
    // InsertRecoveredTransaction will have unprepared_batch = false.
    auto rtxn = recovered_transactions_.find(name);
    if (rtxn == recovered_transactions_.end()) {
      recovered_transactions_[name] = new RecoveredTransaction(
          log, name, batch, seq, batch_cnt, unprepared_batch);
    } else {
      rtxn->second->AddBatch(seq, log, batch, batch_cnt, unprepared_batch);
    }
    logs_with_prep_tracker_.MarkLogAsContainingPrepSection(log);
  }

  void DeleteRecoveredTransaction(const std::string& name) {
    auto it = recovered_transactions_.find(name);
    assert(it != recovered_transactions_.end());
    auto* trx = it->second;
    recovered_transactions_.erase(it);
    for (const auto& info : trx->batches_) {
      logs_with_prep_tracker_.MarkLogAsHavingPrepSectionFlushed(
          info.second.log_number_);
    }
    delete trx;
  }

  void DeleteAllRecoveredTransactions() {
    for (auto it = recovered_transactions_.begin();
         it != recovered_transactions_.end(); ++it) {
      delete it->second;
    }
    recovered_transactions_.clear();
  }

  void AddToLogsToFreeQueue(log::Writer* log_writer) {
    logs_to_free_queue_.push_back(log_writer);
  }

  void AddSuperVersionsToFreeQueue(SuperVersion* sv) {
    superversions_to_free_queue_.push_back(sv);
  }

  void SetSnapshotChecker(SnapshotChecker* snapshot_checker);

  // Fill JobContext with snapshot information needed by flush and compaction.
  void GetSnapshotContext(JobContext* job_context,
                          std::vector<SequenceNumber>* snapshot_seqs,
                          SequenceNumber* earliest_write_conflict_snapshot,
                          SnapshotChecker** snapshot_checker);

  // Not thread-safe.
  void SetRecoverableStatePreReleaseCallback(PreReleaseCallback* callback);

  InstrumentedMutex* mutex() const { return &mutex_; }

  // Initialize a brand new DB. The DB directory is expected to be empty before
  // calling it. Push new manifest file name into `new_filenames`.
  Status NewDB(std::vector<std::string>* new_filenames);

  // This is to be used only by internal rocksdb classes.
  static Status Open(const DBOptions& db_options, const std::string& name,
                     const std::vector<ColumnFamilyDescriptor>& column_families,
                     std::vector<ColumnFamilyHandle*>* handles, DB** dbptr,
                     const bool seq_per_batch, const bool batch_per_txn);

  static IOStatus CreateAndNewDirectory(
      FileSystem* fs, const std::string& dirname,
      std::unique_ptr<FSDirectory>* directory);

  // find stats map from stats_history_ with smallest timestamp in
  // the range of [start_time, end_time)
  bool FindStatsByTime(uint64_t start_time, uint64_t end_time,
                       uint64_t* new_time,
                       std::map<std::string, uint64_t>* stats_map);

  // Print information of all tombstones of all iterators to the std::string
  // This is only used by ldb. The output might be capped. Tombstones
  // printed out are not guaranteed to be in any order.
  Status TablesRangeTombstoneSummary(ColumnFamilyHandle* column_family,
                                     int max_entries_to_print,
                                     std::string* out_str);

  VersionSet* GetVersionSet() const { return versions_.get(); }

  // Wait for any compaction
  // We add a bool parameter to wait for unscheduledCompactions_ == 0, but this
  // is only for the special test of CancelledCompactions
  Status WaitForCompact(bool waitUnscheduled = false);

#ifndef NDEBUG
  // Compact any files in the named level that overlap [*begin, *end]
  Status TEST_CompactRange(int level, const Slice* begin, const Slice* end,
                           ColumnFamilyHandle* column_family = nullptr,
                           bool disallow_trivial_move = false);

  Status TEST_SwitchWAL();

  bool TEST_UnableToReleaseOldestLog() { return unable_to_release_oldest_log_; }

  bool TEST_IsLogGettingFlushed() {
    return alive_log_files_.begin()->getting_flushed;
  }

  Status TEST_SwitchMemtable(ColumnFamilyData* cfd = nullptr);

  // Force current memtable contents to be flushed.
  Status TEST_FlushMemTable(bool wait = true, bool allow_write_stall = false,
                            ColumnFamilyHandle* cfh = nullptr);

  Status TEST_FlushMemTable(ColumnFamilyData* cfd,
                            const FlushOptions& flush_opts);

  // Flush (multiple) ColumnFamilyData without using ColumnFamilyHandle. This
  // is because in certain cases, we can flush column families, wait for the
  // flush to complete, but delete the column family handle before the wait
  // finishes. For example in CompactRange.
  Status TEST_AtomicFlushMemTables(const autovector<ColumnFamilyData*>& cfds,
                                   const FlushOptions& flush_opts);

  // Wait for background threads to complete scheduled work.
  Status TEST_WaitForBackgroundWork();

  // Wait for memtable compaction
  Status TEST_WaitForFlushMemTable(ColumnFamilyHandle* column_family = nullptr);

  // Wait for any compaction
  // We add a bool parameter to wait for unscheduledCompactions_ == 0, but this
  // is only for the special test of CancelledCompactions
  Status TEST_WaitForCompact(bool waitUnscheduled = false);

  // Wait for any background purge
  Status TEST_WaitForPurge();

  // Get the background error status
  Status TEST_GetBGError();

  // Return the maximum overlapping data (in bytes) at next level for any
  // file at a level >= 1.
  uint64_t TEST_MaxNextLevelOverlappingBytes(
      ColumnFamilyHandle* column_family = nullptr);

  // Return the current manifest file no.
  uint64_t TEST_Current_Manifest_FileNo();

  // Returns the number that'll be assigned to the next file that's created.
  uint64_t TEST_Current_Next_FileNo();

  // get total level0 file size. Only for testing.
  uint64_t TEST_GetLevel0TotalSize();

  void TEST_GetFilesMetaData(
      ColumnFamilyHandle* column_family,
      std::vector<std::vector<FileMetaData>>* metadata,
      std::vector<std::shared_ptr<BlobFileMetaData>>* blob_metadata = nullptr);

  void TEST_LockMutex();

  void TEST_UnlockMutex();

  // REQUIRES: mutex locked
  void* TEST_BeginWrite();

  // REQUIRES: mutex locked
  // pass the pointer that you got from TEST_BeginWrite()
  void TEST_EndWrite(void* w);

  uint64_t TEST_MaxTotalInMemoryState() const {
    return max_total_in_memory_state_;
  }

  size_t TEST_LogsToFreeSize();

  uint64_t TEST_LogfileNumber();

  uint64_t TEST_total_log_size() const { return total_log_size_; }

  // Returns column family name to ImmutableCFOptions map.
  Status TEST_GetAllImmutableCFOptions(
      std::unordered_map<std::string, const ImmutableCFOptions*>* iopts_map);

  // Return the lastest MutableCFOptions of a column family
  Status TEST_GetLatestMutableCFOptions(ColumnFamilyHandle* column_family,
                                        MutableCFOptions* mutable_cf_options);

  Cache* TEST_table_cache() { return table_cache_.get(); }

  WriteController& TEST_write_controler() { return write_controller_; }

  uint64_t TEST_FindMinLogContainingOutstandingPrep();
  uint64_t TEST_FindMinPrepLogReferencedByMemTable();
  size_t TEST_PreparedSectionCompletedSize();
  size_t TEST_LogsWithPrepSize();

  int TEST_BGCompactionsAllowed() const;
  int TEST_BGFlushesAllowed() const;
  size_t TEST_GetWalPreallocateBlockSize(uint64_t write_buffer_size) const;
  void TEST_WaitForStatsDumpRun(std::function<void()> callback) const;
  size_t TEST_EstimateInMemoryStatsHistorySize() const;

  uint64_t TEST_GetCurrentLogNumber() const {
    InstrumentedMutexLock l(mutex());
    assert(!logs_.empty());
    return logs_.back().number;
  }

  const std::unordered_set<uint64_t>& TEST_GetFilesGrabbedForPurge() const {
    return files_grabbed_for_purge_;
  }

#ifndef ROCKSDB_LITE
  PeriodicWorkTestScheduler* TEST_GetPeriodicWorkScheduler() const;
#endif  // !ROCKSDB_LITE

#endif  // NDEBUG

  // persist stats to column family "_persistent_stats"
  void PersistStats();

  // dump rocksdb.stats to LOG
  void DumpStats();

  // flush LOG out of application buffer
  void FlushInfoLog();

  // Interface to block and signal the DB in case of stalling writes by
  // WriteBufferManager. Each DBImpl object contains ptr to WBMStallInterface.
  // When DB needs to be blocked or signalled by WriteBufferManager,
  // state_ is changed accordingly.
  class WBMStallInterface : public StallInterface {
   public:
    enum State {
      BLOCKED = 0,
      RUNNING,
    };

    WBMStallInterface() : state_cv_(&state_mutex_) {
      MutexLock lock(&state_mutex_);
      state_ = State::RUNNING;
    }

    void SetState(State state) {
      MutexLock lock(&state_mutex_);
      state_ = state;
    }

    // Change the state_ to State::BLOCKED and wait until its state is
    // changed by WriteBufferManager. When stall is cleared, Signal() is
    // called to change the state and unblock the DB.
    void Block() override {
      MutexLock lock(&state_mutex_);
      while (state_ == State::BLOCKED) {
        TEST_SYNC_POINT("WBMStallInterface::BlockDB");
        state_cv_.Wait();
      }
    }

    // Called from WriteBufferManager. This function changes the state_
    // to State::RUNNING indicating the stall is cleared and DB can proceed.
    void Signal() override {
      {
        MutexLock lock(&state_mutex_);
        state_ = State::RUNNING;
      }
      state_cv_.Signal();
    }

   private:
    // Conditional variable and mutex to block and
    // signal the DB during stalling process.
    port::Mutex state_mutex_;
    port::CondVar state_cv_;
    // state represting whether DB is running or blocked because of stall by
    // WriteBufferManager.
    State state_;
  };

  static void TEST_ResetDbSessionIdGen();
  static std::string GenerateDbSessionId(Env* env);

 protected:
  const std::string dbname_;
  // TODO(peterd): unify with VersionSet::db_id_
  std::string db_id_;
  // db_session_id_ is an identifier that gets reset
  // every time the DB is opened
  std::string db_session_id_;
  std::unique_ptr<VersionSet> versions_;
  // Flag to check whether we allocated and own the info log file
  bool own_info_log_;
  const DBOptions initial_db_options_;
  Env* const env_;
  std::shared_ptr<IOTracer> io_tracer_;
  const ImmutableDBOptions immutable_db_options_;
  FileSystemPtr fs_;
  MutableDBOptions mutable_db_options_;
  Statistics* stats_;
  std::unordered_map<std::string, RecoveredTransaction*>
      recovered_transactions_;
  std::unique_ptr<Tracer> tracer_;
  InstrumentedMutex trace_mutex_;
  BlockCacheTracer block_cache_tracer_;

  // State below is protected by mutex_
  // With two_write_queues enabled, some of the variables that accessed during
  // WriteToWAL need different synchronization: log_empty_, alive_log_files_,
  // logs_, logfile_number_. Refer to the definition of each variable below for
  // more description.
  //
  // `mutex_` can be a hot lock in some workloads, so it deserves dedicated
  // cachelines.
  mutable CacheAlignedInstrumentedMutex mutex_;

  ColumnFamilyHandleImpl* default_cf_handle_;
  InternalStats* default_cf_internal_stats_;

  // table_cache_ provides its own synchronization
  std::shared_ptr<Cache> table_cache_;

  ErrorHandler error_handler_;

  // Unified interface for logging events
  EventLogger event_logger_;

  // only used for dynamically adjusting max_total_wal_size. it is a sum of
  // [write_buffer_size * max_write_buffer_number] over all column families
  uint64_t max_total_in_memory_state_;
  // If true, we have only one (default) column family. We use this to optimize
  // some code-paths
  bool single_column_family_mode_;

  // The options to access storage files
  const FileOptions file_options_;

  // Additonal options for compaction and flush
  FileOptions file_options_for_compaction_;

  std::unique_ptr<ColumnFamilyMemTablesImpl> column_family_memtables_;

  // Increase the sequence number after writing each batch, whether memtable is
  // disabled for that or not. Otherwise the sequence number is increased after
  // writing each key into memtable. This implies that when disable_memtable is
  // set, the seq is not increased at all.
  //
  // Default: false
  const bool seq_per_batch_;
  // This determines during recovery whether we expect one writebatch per
  // recovered transaction, or potentially multiple writebatches per
  // transaction. For WriteUnprepared, this is set to false, since multiple
  // batches can exist per transaction.
  //
  // Default: true
  const bool batch_per_txn_;

  // Each flush or compaction gets its own job id. this counter makes sure
  // they're unique
  std::atomic<int> next_job_id_;

  std::atomic<bool> shutting_down_;

  // Except in DB::Open(), WriteOptionsFile can only be called when:
  // Persist options to options file.
  // If need_mutex_lock = false, the method will lock DB mutex.
  // If need_enter_write_thread = false, the method will enter write thread.
  Status WriteOptionsFile(bool need_mutex_lock, bool need_enter_write_thread);

  Status CompactRangeInternal(const CompactRangeOptions& options,
                              ColumnFamilyHandle* column_family,
                              const Slice* begin, const Slice* end,
                              const std::string& trim_ts);

  // The following two functions can only be called when:
  // 1. WriteThread::Writer::EnterUnbatched() is used.
  // 2. db_mutex is NOT held
  Status RenameTempFileToOptionsFile(const std::string& file_name);
  Status DeleteObsoleteOptionsFiles();

  void NotifyOnFlushBegin(ColumnFamilyData* cfd, FileMetaData* file_meta,
                          const MutableCFOptions& mutable_cf_options,
                          int job_id);

  void NotifyOnFlushCompleted(
      ColumnFamilyData* cfd, const MutableCFOptions& mutable_cf_options,
      std::list<std::unique_ptr<FlushJobInfo>>* flush_jobs_info);

  void NotifyOnCompactionBegin(ColumnFamilyData* cfd, Compaction* c,
                               const Status& st,
                               const CompactionJobStats& job_stats, int job_id);

  void NotifyOnCompactionCompleted(ColumnFamilyData* cfd, Compaction* c,
                                   const Status& st,
                                   const CompactionJobStats& job_stats,
                                   int job_id);
  void NotifyOnMemTableSealed(ColumnFamilyData* cfd,
                              const MemTableInfo& mem_table_info);

#ifndef ROCKSDB_LITE
  void NotifyOnExternalFileIngested(
      ColumnFamilyData* cfd, const ExternalSstFileIngestionJob& ingestion_job);

  Status FlushForGetLiveFiles();

  // This helper function is shared by both primary and secondary instances.
  Status GetLiveFilesStorageInfoHelper(const LiveFilesStorageInfoOptions& opts,
                                       std::vector<LiveFileStorageInfo>* files,
                                       bool is_primary_db = true);
#endif  // !ROCKSDB_LITE

  void NewThreadStatusCfInfo(ColumnFamilyData* cfd) const;

  void EraseThreadStatusCfInfo(ColumnFamilyData* cfd) const;

  void EraseThreadStatusDbInfo() const;

  // If disable_memtable is set the application logic must guarantee that the
  // batch will still be skipped from memtable during the recovery. An excption
  // to this is seq_per_batch_ mode, in which since each batch already takes one
  // seq, it is ok for the batch to write to memtable during recovery as long as
  // it only takes one sequence number: i.e., no duplicate keys.
  // In WriteCommitted it is guarnateed since disable_memtable is used for
  // prepare batch which will be written to memtable later during the commit,
  // and in WritePrepared it is guaranteed since it will be used only for WAL
  // markers which will never be written to memtable. If the commit marker is
  // accompanied with CommitTimeWriteBatch that is not written to memtable as
  // long as it has no duplicate keys, it does not violate the one-seq-per-batch
  // policy.
  // batch_cnt is expected to be non-zero in seq_per_batch mode and
  // indicates the number of sub-patches. A sub-patch is a subset of the write
  // batch that does not have duplicate keys.
  Status WriteImpl(const WriteOptions& options, WriteBatch* updates,
                   WriteCallback* callback = nullptr,
                   uint64_t* log_used = nullptr, uint64_t log_ref = 0,
                   bool disable_memtable = false, uint64_t* seq_used = nullptr,
                   size_t batch_cnt = 0,
                   PreReleaseCallback* pre_release_callback = nullptr);

  Status PipelinedWriteImpl(const WriteOptions& options, WriteBatch* updates,
                            WriteCallback* callback = nullptr,
                            uint64_t* log_used = nullptr, uint64_t log_ref = 0,
                            bool disable_memtable = false,
                            uint64_t* seq_used = nullptr);

  // Write only to memtables without joining any write queue
  Status UnorderedWriteMemtable(const WriteOptions& write_options,
                                WriteBatch* my_batch, WriteCallback* callback,
                                uint64_t log_ref, SequenceNumber seq,
                                const size_t sub_batch_cnt);

  // Whether the batch requires to be assigned with an order
  enum AssignOrder : bool { kDontAssignOrder, kDoAssignOrder };
  // Whether it requires publishing last sequence or not
  enum PublishLastSeq : bool { kDontPublishLastSeq, kDoPublishLastSeq };

  // Join the write_thread to write the batch only to the WAL. It is the
  // responsibility of the caller to also write the write batch to the memtable
  // if it required.
  //
  // sub_batch_cnt is expected to be non-zero when assign_order = kDoAssignOrder
  // indicating the number of sub-batches in my_batch. A sub-patch is a subset
  // of the write batch that does not have duplicate keys. When seq_per_batch is
  // not set, each key is a separate sub_batch. Otherwise each duplicate key
  // marks start of a new sub-batch.
  Status WriteImplWALOnly(
      WriteThread* write_thread, const WriteOptions& options,
      WriteBatch* updates, WriteCallback* callback, uint64_t* log_used,
      const uint64_t log_ref, uint64_t* seq_used, const size_t sub_batch_cnt,
      PreReleaseCallback* pre_release_callback, const AssignOrder assign_order,
      const PublishLastSeq publish_last_seq, const bool disable_memtable);

  // write cached_recoverable_state_ to memtable if it is not empty
  // The writer must be the leader in write_thread_ and holding mutex_
  Status WriteRecoverableState();

  // Actual implementation of Close()
  Status CloseImpl();

  // Recover the descriptor from persistent storage.  May do a significant
  // amount of work to recover recently logged updates.  Any changes to
  // be made to the descriptor are added to *edit.
  // recovered_seq is set to less than kMaxSequenceNumber if the log's tail is
  // skipped.
  virtual Status Recover(
      const std::vector<ColumnFamilyDescriptor>& column_families,
      bool read_only = false, bool error_if_wal_file_exists = false,
      bool error_if_data_exists_in_wals = false,
      uint64_t* recovered_seq = nullptr);

  virtual bool OwnTablesAndLogs() const { return true; }

  // Set DB identity file, and write DB ID to manifest if necessary.
  Status SetDBId(bool read_only);

  // REQUIRES: db mutex held when calling this function, but the db mutex can
  // be released and re-acquired. Db mutex will be held when the function
  // returns.
  // After recovery, there may be SST files in db/cf paths that are
  // not referenced in the MANIFEST (e.g.
  // 1. It's best effort recovery;
  // 2. The VersionEdits referencing the SST files are appended to
  // MANIFEST, DB crashes when syncing the MANIFEST, the VersionEdits are
  // still not synced to MANIFEST during recovery.)
  // We delete these SST files. In the
  // meantime, we find out the largest file number present in the paths, and
  // bump up the version set's next_file_number_ to be 1 + largest_file_number.
  Status DeleteUnreferencedSstFiles();

  // SetDbSessionId() should be called in the constuctor DBImpl()
  // to ensure that db_session_id_ gets updated every time the DB is opened
  void SetDbSessionId();

  Status FailIfCfHasTs(const ColumnFamilyHandle* column_family) const;
  Status FailIfTsSizesMismatch(const ColumnFamilyHandle* column_family,
                               const Slice& ts) const;

<<<<<<< HEAD
=======
  // This helper function is shared by both primary and secondary instances.
  Status GetLiveFilesStorageInfoHelper(const LiveFilesStorageInfoOptions& opts,
                                       std::vector<LiveFileStorageInfo>* files,
                                       bool is_primary_db = true);

>>>>>>> 9b40f4c749ee6f8fe21574b9cfeaa6927c7015eb
<<<<<<< HEAD

=======
>>>>>>> bf26ff4835cf819d4ca377361049725ef1749723

 private:
  friend class DB;
  friend class ErrorHandler;
  friend class InternalStats;
  friend class PessimisticTransaction;
  friend class TransactionBaseImpl;
  friend class WriteCommittedTxn;
  friend class WritePreparedTxn;
  friend class WritePreparedTxnDB;
  friend class WriteBatchWithIndex;
  friend class WriteUnpreparedTxnDB;
  friend class WriteUnpreparedTxn;

#ifndef ROCKSDB_LITE
  friend class ForwardIterator;
#endif
  friend struct SuperVersion;
  friend class CompactedDBImpl;
  friend class DBTest_ConcurrentFlushWAL_Test;
  friend class DBTest_MixedSlowdownOptionsStop_Test;
  friend class DBCompactionTest_CompactBottomLevelFilesWithDeletions_Test;
  friend class DBCompactionTest_CompactionDuringShutdown_Test;
  friend class StatsHistoryTest_PersistentStatsCreateColumnFamilies_Test;
#ifndef NDEBUG
  friend class DBTest2_ReadCallbackTest_Test;
  friend class WriteCallbackPTest_WriteWithCallbackTest_Test;
  friend class XFTransactionWriteHandler;
  friend class DBBlobIndexTest;
  friend class WriteUnpreparedTransactionTest_RecoveryTest_Test;
#endif

  struct CompactionState;
  struct PrepickedCompaction;
  struct PurgeFileInfo;

  struct WriteContext {
    SuperVersionContext superversion_context;
    autovector<MemTable*> memtables_to_free_;

    explicit WriteContext(bool create_superversion = false)
        : superversion_context(create_superversion) {}

    ~WriteContext() {
      superversion_context.Clean();
      for (auto& m : memtables_to_free_) {
        delete m;
      }
    }
  };

  struct LogFileNumberSize {
    explicit LogFileNumberSize(uint64_t _number) : number(_number) {}
    LogFileNumberSize() {}
    void AddSize(uint64_t new_size) { size += new_size; }
    uint64_t number;
    uint64_t size = 0;
    bool getting_flushed = false;
  };

  struct LogWriterNumber {
    // pass ownership of _writer
    LogWriterNumber(uint64_t _number, log::Writer* _writer)
        : number(_number), writer(_writer) {}

    log::Writer* ReleaseWriter() {
      auto* w = writer;
      writer = nullptr;
      return w;
    }
    Status ClearWriter() {
      Status s = writer->WriteBuffer();
      delete writer;
      writer = nullptr;
      return s;
    }

    uint64_t number;
    // Visual Studio doesn't support deque's member to be noncopyable because
    // of a std::unique_ptr as a member.
    log::Writer* writer;  // own
    // true for some prefix of logs_
    bool getting_synced = false;
  };

  // PurgeFileInfo is a structure to hold information of files to be deleted in
  // purge_files_
  struct PurgeFileInfo {
    std::string fname;
    std::string dir_to_sync;
    FileType type;
    uint64_t number;
    int job_id;
    PurgeFileInfo(std::string fn, std::string d, FileType t, uint64_t num,
                  int jid)
        : fname(fn), dir_to_sync(d), type(t), number(num), job_id(jid) {}
  };

  // Argument required by background flush thread.
  struct BGFlushArg {
    BGFlushArg()
        : cfd_(nullptr), max_memtable_id_(0), superversion_context_(nullptr) {}
    BGFlushArg(ColumnFamilyData* cfd, uint64_t max_memtable_id,
               SuperVersionContext* superversion_context)
        : cfd_(cfd),
          max_memtable_id_(max_memtable_id),
          superversion_context_(superversion_context) {}

    // Column family to flush.
    ColumnFamilyData* cfd_;
    // Maximum ID of memtable to flush. In this column family, memtables with
    // IDs smaller than this value must be flushed before this flush completes.
    uint64_t max_memtable_id_;
    // Pointer to a SuperVersionContext object. After flush completes, RocksDB
    // installs a new superversion for the column family. This operation
    // requires a SuperVersionContext object (currently embedded in JobContext).
    SuperVersionContext* superversion_context_;
  };

  // Argument passed to flush thread.
  struct FlushThreadArg {
    DBImpl* db_;

    Env::Priority thread_pri_;
  };

  // Information for a manual compaction
  struct ManualCompactionState {
    ManualCompactionState(ColumnFamilyData* _cfd, int _input_level,
                          int _output_level, uint32_t _output_path_id,
                          bool _exclusive, bool _disallow_trivial_move,
                          std::atomic<bool>* _canceled)
        : cfd(_cfd),
          input_level(_input_level),
          output_level(_output_level),
          output_path_id(_output_path_id),
          exclusive(_exclusive),
          disallow_trivial_move(_disallow_trivial_move),
          canceled(_canceled) {}

    ColumnFamilyData* cfd;
    int input_level;
    int output_level;
    uint32_t output_path_id;
    Status status;
    bool done = false;
    bool in_progress = false;    // compaction request being processed?
    bool incomplete = false;     // only part of requested range compacted
    bool exclusive;              // current behavior of only one manual
    bool disallow_trivial_move;  // Force actual compaction to run
    const InternalKey* begin = nullptr;  // nullptr means beginning of key range
    const InternalKey* end = nullptr;    // nullptr means end of key range
    InternalKey* manual_end = nullptr;   // how far we are compacting
    InternalKey tmp_storage;      // Used to keep track of compaction progress
    InternalKey tmp_storage1;     // Used to keep track of compaction progress
    std::atomic<bool>* canceled;  // Compaction canceled by the user?
  };
  struct PrepickedCompaction {
    // background compaction takes ownership of `compaction`.
    Compaction* compaction;
    // caller retains ownership of `manual_compaction_state` as it is reused
    // across background compactions.
    ManualCompactionState* manual_compaction_state;  // nullptr if non-manual
    // task limiter token is requested during compaction picking.
    std::unique_ptr<TaskLimiterToken> task_token;
  };

  struct CompactionArg {
    // caller retains ownership of `db`.
    DBImpl* db;
    // background compaction takes ownership of `prepicked_compaction`.
    PrepickedCompaction* prepicked_compaction;
    Env::Priority compaction_pri_;
  };

  // Initialize the built-in column family for persistent stats. Depending on
  // whether on-disk persistent stats have been enabled before, it may either
  // create a new column family and column family handle or just a column family
  // handle.
  // Required: DB mutex held
  Status InitPersistStatsColumnFamily();

  // Persistent Stats column family has two format version key which are used
  // for compatibility check. Write format version if it's created for the
  // first time, read format version and check compatibility if recovering
  // from disk. This function requires DB mutex held at entrance but may
  // release and re-acquire DB mutex in the process.
  // Required: DB mutex held
  Status PersistentStatsProcessFormatVersion();

  Status ResumeImpl(DBRecoverContext context);

  void MaybeIgnoreError(Status* s) const;

  const Status CreateArchivalDirectory();

  Status CreateColumnFamilyImpl(const ColumnFamilyOptions& cf_options,
                                const std::string& cf_name,
                                ColumnFamilyHandle** handle);

  Status DropColumnFamilyImpl(ColumnFamilyHandle* column_family);

  // Delete any unneeded files and stale in-memory entries.
  void DeleteObsoleteFiles();
  // Delete obsolete files and log status and information of file deletion
  void DeleteObsoleteFileImpl(int job_id, const std::string& fname,
                              const std::string& path_to_sync, FileType type,
                              uint64_t number);

  // Background process needs to call
  //     auto x = CaptureCurrentFileNumberInPendingOutputs()
  //     auto file_num = versions_->NewFileNumber();
  //     <do something>
  //     ReleaseFileNumberFromPendingOutputs(x)
  // This will protect any file with number `file_num` or greater from being
  // deleted while <do something> is running.
  // -----------
  // This function will capture current file number and append it to
  // pending_outputs_. This will prevent any background process to delete any
  // file created after this point.
  std::list<uint64_t>::iterator CaptureCurrentFileNumberInPendingOutputs();
  // This function should be called with the result of
  // CaptureCurrentFileNumberInPendingOutputs(). It then marks that any file
  // created between the calls CaptureCurrentFileNumberInPendingOutputs() and
  // ReleaseFileNumberFromPendingOutputs() can now be deleted (if it's not live
  // and blocked by any other pending_outputs_ calls)
  void ReleaseFileNumberFromPendingOutputs(
      std::unique_ptr<std::list<uint64_t>::iterator>& v);

  IOStatus SyncClosedLogs(JobContext* job_context);

  // Flush the in-memory write buffer to storage.  Switches to a new
  // log-file/memtable and writes a new descriptor iff successful. Then
  // installs a new super version for the column family.
  Status FlushMemTableToOutputFile(
      ColumnFamilyData* cfd, const MutableCFOptions& mutable_cf_options,
      bool* madeProgress, JobContext* job_context,
      SuperVersionContext* superversion_context,
      std::vector<SequenceNumber>& snapshot_seqs,
      SequenceNumber earliest_write_conflict_snapshot,
      SnapshotChecker* snapshot_checker, LogBuffer* log_buffer,
      Env::Priority thread_pri);

  // Flush the memtables of (multiple) column families to multiple files on
  // persistent storage.
  Status FlushMemTablesToOutputFiles(
      const autovector<BGFlushArg>& bg_flush_args, bool* made_progress,
      JobContext* job_context, LogBuffer* log_buffer, Env::Priority thread_pri);

  Status AtomicFlushMemTablesToOutputFiles(
      const autovector<BGFlushArg>& bg_flush_args, bool* made_progress,
      JobContext* job_context, LogBuffer* log_buffer, Env::Priority thread_pri);

  // REQUIRES: log_numbers are sorted in ascending order
  // corrupted_log_found is set to true if we recover from a corrupted log file.
  Status RecoverLogFiles(const std::vector<uint64_t>& log_numbers,
                         SequenceNumber* next_sequence, bool read_only,
                         bool* corrupted_log_found);

  // The following two methods are used to flush a memtable to
  // storage. The first one is used at database RecoveryTime (when the
  // database is opened) and is heavyweight because it holds the mutex
  // for the entire period. The second method WriteLevel0Table supports
  // concurrent flush memtables to storage.
  Status WriteLevel0TableForRecovery(int job_id, ColumnFamilyData* cfd,
                                     MemTable* mem, VersionEdit* edit);

  // Get the size of a log file and, if truncate is true, truncate the
  // log file to its actual size, thereby freeing preallocated space.
  // Return success even if truncate fails
  Status GetLogSizeAndMaybeTruncate(uint64_t wal_number, bool truncate,
                                    LogFileNumberSize* log);

  // Restore alive_log_files_ and total_log_size_ after recovery.
  // It needs to run only when there's no flush during recovery
  // (e.g. avoid_flush_during_recovery=true). May also trigger flush
  // in case total_log_size > max_total_wal_size.
  Status RestoreAliveLogFiles(const std::vector<uint64_t>& log_numbers);

  // num_bytes: for slowdown case, delay time is calculated based on
  //            `num_bytes` going through.
  Status DelayWrite(uint64_t num_bytes, const WriteOptions& write_options);

  // Begin stalling of writes when memory usage increases beyond a certain
  // threshold.
  void WriteBufferManagerStallWrites();

  Status ThrottleLowPriWritesIfNeeded(const WriteOptions& write_options,
                                      WriteBatch* my_batch);

  // REQUIRES: mutex locked and in write thread.
  Status ScheduleFlushes(WriteContext* context);

  void MaybeFlushStatsCF(autovector<ColumnFamilyData*>* cfds);

  Status TrimMemtableHistory(WriteContext* context);

  Status SwitchMemtable(ColumnFamilyData* cfd, WriteContext* context);

  void SelectColumnFamiliesForAtomicFlush(autovector<ColumnFamilyData*>* cfds);

  // Force current memtable contents to be flushed.
  Status FlushMemTable(ColumnFamilyData* cfd, const FlushOptions& options,
                       FlushReason flush_reason, bool writes_stopped = false);

  Status AtomicFlushMemTables(
      const autovector<ColumnFamilyData*>& column_family_datas,
      const FlushOptions& options, FlushReason flush_reason,
      bool writes_stopped = false);

  // Wait until flushing this column family won't stall writes
  Status WaitUntilFlushWouldNotStallWrites(ColumnFamilyData* cfd,
                                           bool* flush_needed);

  // Wait for memtable flushed.
  // If flush_memtable_id is non-null, wait until the memtable with the ID
  // gets flush. Otherwise, wait until the column family don't have any
  // memtable pending flush.
  // resuming_from_bg_err indicates whether the caller is attempting to resume
  // from background error.
  Status WaitForFlushMemTable(ColumnFamilyData* cfd,
                              const uint64_t* flush_memtable_id = nullptr,
                              bool resuming_from_bg_err = false) {
    return WaitForFlushMemTables({cfd}, {flush_memtable_id},
                                 resuming_from_bg_err);
  }
  // Wait for memtables to be flushed for multiple column families.
  Status WaitForFlushMemTables(
      const autovector<ColumnFamilyData*>& cfds,
      const autovector<const uint64_t*>& flush_memtable_ids,
      bool resuming_from_bg_err);

  inline void WaitForPendingWrites() {
    mutex_.AssertHeld();
    TEST_SYNC_POINT("DBImpl::WaitForPendingWrites:BeforeBlock");
    // In case of pipelined write is enabled, wait for all pending memtable
    // writers.
    if (immutable_db_options_.enable_pipelined_write) {
      // Memtable writers may call DB::Get in case max_successive_merges > 0,
      // which may lock mutex. Unlocking mutex here to avoid deadlock.
      mutex_.Unlock();
      write_thread_.WaitForMemTableWriters();
      mutex_.Lock();
    }

    if (!immutable_db_options_.unordered_write) {
      // Then the writes are finished before the next write group starts
      return;
    }

    // Wait for the ones who already wrote to the WAL to finish their
    // memtable write.
    if (pending_memtable_writes_.load() != 0) {
      std::unique_lock<std::mutex> guard(switch_mutex_);
      switch_cv_.wait(guard,
                      [&] { return pending_memtable_writes_.load() == 0; });
    }
  }

  // TaskType is used to identify tasks in thread-pool, currently only
  // differentiate manual compaction, which could be unscheduled from the
  // thread-pool.
  enum class TaskType : uint8_t {
    kDefault = 0,
    kManualCompaction = 1,
    kCount = 2,
  };

  // Task tag is used to identity tasks in thread-pool, which is
  // dbImpl obj address + type
  inline void* GetTaskTag(TaskType type) {
    return GetTaskTag(static_cast<uint8_t>(type));
  }

  inline void* GetTaskTag(uint8_t type) {
    return static_cast<uint8_t*>(static_cast<void*>(this)) + type;
  }

  // REQUIRES: mutex locked and in write thread.
  void AssignAtomicFlushSeq(const autovector<ColumnFamilyData*>& cfds);

  // REQUIRES: mutex locked and in write thread.
  Status SwitchWAL(WriteContext* write_context);

  // REQUIRES: mutex locked and in write thread.
  Status HandleWriteBufferManagerFlush(WriteContext* write_context);

  // REQUIRES: mutex locked
  Status PreprocessWrite(const WriteOptions& write_options, bool* need_log_sync,
                         WriteContext* write_context);

  WriteBatch* MergeBatch(const WriteThread::WriteGroup& write_group,
                         WriteBatch* tmp_batch, size_t* write_with_wal,
                         WriteBatch** to_be_cached_state);

  // rate_limiter_priority is used to charge `DBOptions::rate_limiter`
  // for automatic WAL flush (`Options::manual_wal_flush` == false)
  // associated with this WriteToWAL
  IOStatus WriteToWAL(const WriteBatch& merged_batch, log::Writer* log_writer,
                      uint64_t* log_used, uint64_t* log_size,
                      Env::IOPriority rate_limiter_priority,
                      bool with_db_mutex = false, bool with_log_mutex = false);

  IOStatus WriteToWAL(const WriteThread::WriteGroup& write_group,
                      log::Writer* log_writer, uint64_t* log_used,
                      bool need_log_sync, bool need_log_dir_sync,
                      SequenceNumber sequence);

  IOStatus ConcurrentWriteToWAL(const WriteThread::WriteGroup& write_group,
                                uint64_t* log_used,
                                SequenceNumber* last_sequence, size_t seq_inc);

  // Used by WriteImpl to update bg_error_ if paranoid check is enabled.
  // Caller must hold mutex_.
  void WriteStatusCheckOnLocked(const Status& status);

  // Used by WriteImpl to update bg_error_ if paranoid check is enabled.
  void WriteStatusCheck(const Status& status);

  // Used by WriteImpl to update bg_error_ when IO error happens, e.g., write
  // WAL, sync WAL fails, if paranoid check is enabled.
  void IOStatusCheck(const IOStatus& status);

  // Used by WriteImpl to update bg_error_ in case of memtable insert error.
  void MemTableInsertStatusCheck(const Status& memtable_insert_status);

#ifndef ROCKSDB_LITE

  Status CompactFilesImpl(const CompactionOptions& compact_options,
                          ColumnFamilyData* cfd, Version* version,
                          const std::vector<std::string>& input_file_names,
                          std::vector<std::string>* const output_file_names,
                          const int output_level, int output_path_id,
                          JobContext* job_context, LogBuffer* log_buffer,
                          CompactionJobInfo* compaction_job_info);

  // Wait for current IngestExternalFile() calls to finish.
  // REQUIRES: mutex_ held
  void WaitForIngestFile();

#else
  // IngestExternalFile is not supported in ROCKSDB_LITE so this function
  // will be no-op
  void WaitForIngestFile() {}
#endif  // ROCKSDB_LITE

  ColumnFamilyData* GetColumnFamilyDataByName(const std::string& cf_name);

  void MaybeScheduleFlushOrCompaction();

  // A flush request specifies the column families to flush as well as the
  // largest memtable id to persist for each column family. Once all the
  // memtables whose IDs are smaller than or equal to this per-column-family
  // specified value, this flush request is considered to have completed its
  // work of flushing this column family. After completing the work for all
  // column families in this request, this flush is considered complete.
  using FlushRequest = std::vector<std::pair<ColumnFamilyData*, uint64_t>>;

  void GenerateFlushRequest(const autovector<ColumnFamilyData*>& cfds,
                            FlushRequest* req);

  void SchedulePendingFlush(const FlushRequest& req, FlushReason flush_reason);

  void SchedulePendingCompaction(ColumnFamilyData* cfd);
  void SchedulePendingPurge(std::string fname, std::string dir_to_sync,
                            FileType type, uint64_t number, int job_id);
  static void BGWorkCompaction(void* arg);
  // Runs a pre-chosen universal compaction involving bottom level in a
  // separate, bottom-pri thread pool.
  static void BGWorkBottomCompaction(void* arg);
  static void BGWorkFlush(void* arg);
  static void BGWorkPurge(void* arg);
  static void UnscheduleCompactionCallback(void* arg);
  static void UnscheduleFlushCallback(void* arg);
  void BackgroundCallCompaction(PrepickedCompaction* prepicked_compaction,
                                Env::Priority thread_pri);
  void BackgroundCallFlush(Env::Priority thread_pri);
  void BackgroundCallPurge();
  Status BackgroundCompaction(bool* madeProgress, JobContext* job_context,
                              LogBuffer* log_buffer,
                              PrepickedCompaction* prepicked_compaction,
                              Env::Priority thread_pri);
  Status BackgroundFlush(bool* madeProgress, JobContext* job_context,
                         LogBuffer* log_buffer, FlushReason* reason,
                         Env::Priority thread_pri);

  bool EnoughRoomForCompaction(ColumnFamilyData* cfd,
                               const std::vector<CompactionInputFiles>& inputs,
                               bool* sfm_bookkeeping, LogBuffer* log_buffer);

  // Request compaction tasks token from compaction thread limiter.
  // It always succeeds if force = true or limiter is disable.
  bool RequestCompactionToken(ColumnFamilyData* cfd, bool force,
                              std::unique_ptr<TaskLimiterToken>* token,
                              LogBuffer* log_buffer);

  // Schedule background tasks
  Status StartPeriodicWorkScheduler();

  void PrintStatistics();

  size_t EstimateInMemoryStatsHistorySize() const;

  // Return the minimum empty level that could hold the total data in the
  // input level. Return the input level, if such level could not be found.
  int FindMinimumEmptyLevelFitting(ColumnFamilyData* cfd,
                                   const MutableCFOptions& mutable_cf_options,
                                   int level);

  // Move the files in the input level to the target level.
  // If target_level < 0, automatically calculate the minimum level that could
  // hold the data set.
  Status ReFitLevel(ColumnFamilyData* cfd, int level, int target_level = -1);

  // helper functions for adding and removing from flush & compaction queues
  void AddToCompactionQueue(ColumnFamilyData* cfd);
  ColumnFamilyData* PopFirstFromCompactionQueue();
  FlushRequest PopFirstFromFlushQueue();

  // Pick the first unthrottled compaction with task token from queue.
  ColumnFamilyData* PickCompactionFromQueue(
      std::unique_ptr<TaskLimiterToken>* token, LogBuffer* log_buffer);

  // helper function to call after some of the logs_ were synced
  Status MarkLogsSynced(uint64_t up_to, bool synced_dir);
  // WALs with log number up to up_to are not synced successfully.
  void MarkLogsNotSynced(uint64_t up_to);

  SnapshotImpl* GetSnapshotImpl(bool is_write_conflict_boundary,
                                bool lock = true);

  uint64_t GetMaxTotalWalSize() const;

  FSDirectory* GetDataDir(ColumnFamilyData* cfd, size_t path_id) const;

  Status CloseHelper();

  void WaitForBackgroundWork();

  // Background threads call this function, which is just a wrapper around
  // the InstallSuperVersion() function. Background threads carry
  // sv_context which can have new_superversion already
  // allocated.
  // All ColumnFamily state changes go through this function. Here we analyze
  // the new state and we schedule background work if we detect that the new
  // state needs flush or compaction.
  void InstallSuperVersionAndScheduleWork(
      ColumnFamilyData* cfd, SuperVersionContext* sv_context,
      const MutableCFOptions& mutable_cf_options);

  bool GetIntPropertyInternal(ColumnFamilyData* cfd,
                              const DBPropertyInfo& property_info,
                              bool is_locked, uint64_t* value);
  bool GetPropertyHandleOptionsStatistics(std::string* value);

  bool HasPendingManualCompaction();
  bool HasExclusiveManualCompaction();
  void AddManualCompaction(ManualCompactionState* m);
  void RemoveManualCompaction(ManualCompactionState* m);
  bool ShouldntRunManualCompaction(ManualCompactionState* m);
  bool HaveManualCompaction(ColumnFamilyData* cfd);
  bool MCOverlap(ManualCompactionState* m, ManualCompactionState* m1);
#ifndef ROCKSDB_LITE
  void BuildCompactionJobInfo(const ColumnFamilyData* cfd, Compaction* c,
                              const Status& st,
                              const CompactionJobStats& compaction_job_stats,
                              const int job_id, const Version* current,
                              CompactionJobInfo* compaction_job_info) const;
  // Reserve the next 'num' file numbers for to-be-ingested external SST files,
  // and return the current file_number in 'next_file_number'.
  // Write a version edit to the MANIFEST.
  Status ReserveFileNumbersBeforeIngestion(
      ColumnFamilyData* cfd, uint64_t num,
      std::unique_ptr<std::list<uint64_t>::iterator>& pending_output_elem,
      uint64_t* next_file_number);
#endif  //! ROCKSDB_LITE

  bool ShouldPurge(uint64_t file_number) const;
  void MarkAsGrabbedForPurge(uint64_t file_number);

  size_t GetWalPreallocateBlockSize(uint64_t write_buffer_size) const;
  Env::WriteLifeTimeHint CalculateWALWriteHint() { return Env::WLTH_SHORT; }

  IOStatus CreateWAL(uint64_t log_file_num, uint64_t recycle_log_number,
                     size_t preallocate_block_size, log::Writer** new_log);

  // Validate self-consistency of DB options
  static Status ValidateOptions(const DBOptions& db_options);
  // Validate self-consistency of DB options and its consistency with cf options
  static Status ValidateOptions(
      const DBOptions& db_options,
      const std::vector<ColumnFamilyDescriptor>& column_families);

  // Utility function to do some debug validation and sort the given vector
  // of MultiGet keys
  void PrepareMultiGetKeys(
      const size_t num_keys, bool sorted,
      autovector<KeyContext*, MultiGetContext::MAX_BATCH_SIZE>* key_ptrs);

  // A structure to hold the information required to process MultiGet of keys
  // belonging to one column family. For a multi column family MultiGet, there
  // will be a container of these objects.
  struct MultiGetColumnFamilyData {
    ColumnFamilyHandle* cf;
    ColumnFamilyData* cfd;

    // For the batched MultiGet which relies on sorted keys, start specifies
    // the index of first key belonging to this column family in the sorted
    // list.
    size_t start;

    // For the batched MultiGet case, num_keys specifies the number of keys
    // belonging to this column family in the sorted list
    size_t num_keys;

    // SuperVersion for the column family obtained in a manner that ensures a
    // consistent view across all column families in the DB
    SuperVersion* super_version;
    MultiGetColumnFamilyData(ColumnFamilyHandle* column_family,
                             SuperVersion* sv)
        : cf(column_family),
          cfd(static_cast<ColumnFamilyHandleImpl*>(cf)->cfd()),
          start(0),
          num_keys(0),
          super_version(sv) {}

    MultiGetColumnFamilyData(ColumnFamilyHandle* column_family, size_t first,
                             size_t count, SuperVersion* sv)
        : cf(column_family),
          cfd(static_cast<ColumnFamilyHandleImpl*>(cf)->cfd()),
          start(first),
          num_keys(count),
          super_version(sv) {}

    MultiGetColumnFamilyData() = default;
  };

  // A common function to obtain a consistent snapshot, which can be implicit
  // if the user doesn't specify a snapshot in read_options, across
  // multiple column families for MultiGet. It will attempt to get an implicit
  // snapshot without acquiring the db_mutes, but will give up after a few
  // tries and acquire the mutex if a memtable flush happens. The template
  // allows both the batched and non-batched MultiGet to call this with
  // either an std::unordered_map or autovector of column families.
  //
  // If callback is non-null, the callback is refreshed with the snapshot
  // sequence number
  //
  // A return value of true indicates that the SuperVersions were obtained
  // from the ColumnFamilyData, whereas false indicates they are thread
  // local
  template <class T>
  bool MultiCFSnapshot(
      const ReadOptions& read_options, ReadCallback* callback,
      std::function<MultiGetColumnFamilyData*(typename T::iterator&)>&
          iter_deref_func,
      T* cf_list, SequenceNumber* snapshot);

  // The actual implementation of the batching MultiGet. The caller is expected
  // to have acquired the SuperVersion and pass in a snapshot sequence number
  // in order to construct the LookupKeys. The start_key and num_keys specify
  // the range of keys in the sorted_keys vector for a single column family.
  Status MultiGetImpl(
      const ReadOptions& read_options, size_t start_key, size_t num_keys,
      autovector<KeyContext*, MultiGetContext::MAX_BATCH_SIZE>* sorted_keys,
      SuperVersion* sv, SequenceNumber snap_seqnum, ReadCallback* callback);

  Status DisableFileDeletionsWithLock();

  Status IncreaseFullHistoryTsLowImpl(ColumnFamilyData* cfd,
                                      std::string ts_low);

  // Lock over the persistent DB state.  Non-nullptr iff successfully acquired.
  FileLock* db_lock_;

  // In addition to mutex_, log_write_mutex_ protected writes to stats_history_
  InstrumentedMutex stats_history_mutex_;
  // In addition to mutex_, log_write_mutex_ protected writes to logs_ and
  // logfile_number_. With two_write_queues it also protects alive_log_files_,
  // and log_empty_. Refer to the definition of each variable below for more
  // details.
  // Note: to avoid dealock, if needed to acquire both log_write_mutex_ and
  // mutex_, the order should be first mutex_ and then log_write_mutex_.
  InstrumentedMutex log_write_mutex_;

  // If zero, manual compactions are allowed to proceed. If non-zero, manual
  // compactions may still be running, but will quickly fail with
  // `Status::Incomplete`. The value indicates how many threads have paused
  // manual compactions. It is accessed in read mode outside the DB mutex in
  // compaction code paths.
  std::atomic<int> manual_compaction_paused_;

  // This condition variable is signaled on these conditions:
  // * whenever bg_compaction_scheduled_ goes down to 0
  // * if AnyManualCompaction, whenever a compaction finishes, even if it hasn't
  // made any progress
  // * whenever a compaction made any progress
  // * whenever bg_flush_scheduled_ or bg_purge_scheduled_ value decreases
  // (i.e. whenever a flush is done, even if it didn't make any progress)
  // * whenever there is an error in background purge, flush or compaction
  // * whenever num_running_ingest_file_ goes to 0.
  // * whenever pending_purge_obsolete_files_ goes to 0.
  // * whenever disable_delete_obsolete_files_ goes to 0.
  // * whenever SetOptions successfully updates options.
  // * whenever a column family is dropped.
  InstrumentedCondVar bg_cv_;
  // Writes are protected by locking both mutex_ and log_write_mutex_, and reads
  // must be under either mutex_ or log_write_mutex_. Since after ::Open,
  // logfile_number_ is currently updated only in write_thread_, it can be read
  // from the same write_thread_ without any locks.
  uint64_t logfile_number_;
  std::deque<uint64_t>
      log_recycle_files_;  // a list of log files that we can recycle
  bool log_dir_synced_;
  // Without two_write_queues, read and writes to log_empty_ are protected by
  // mutex_. Since it is currently updated/read only in write_thread_, it can be
  // accessed from the same write_thread_ without any locks. With
  // two_write_queues writes, where it can be updated in different threads,
  // read and writes are protected by log_write_mutex_ instead. This is to avoid
  // expensive mutex_ lock during WAL write, which update log_empty_.
  bool log_empty_;

  ColumnFamilyHandleImpl* persist_stats_cf_handle_;

  bool persistent_stats_cfd_exists_ = true;

  // Without two_write_queues, read and writes to alive_log_files_ are
  // protected by mutex_. With two_write_queues_, writes
  // are protected by locking both mutex_ and log_write_mutex_, and reads must
  // be under either mutex_ or log_write_mutex_.
  std::deque<LogFileNumberSize> alive_log_files_;
  // Caching the result of `alive_log_files_.back()` so that we do not have to
  // call `alive_log_files_.back()` in the write thread (WriteToWAL()) which
  // requires locking db mutex if log_mutex_ is not already held in
  // two-write-queues mode.
  std::deque<LogFileNumberSize>::reverse_iterator alive_log_files_tail_;
  // Log files that aren't fully synced, and the current log file.
  // Synchronization:
  //  - push_back() is done from write_thread_ with locked mutex_ and
  //  log_write_mutex_
  //  - pop_front() is done from any thread with locked mutex_ and
  //  log_write_mutex_
  //  - reads are done with either locked mutex_ or log_write_mutex_
  //  - back() and items with getting_synced=true are not popped,
  //  - The same thread that sets getting_synced=true will reset it.
  //  - it follows that the object referred by back() can be safely read from
  //  the write_thread_ without using mutex
  //  - it follows that the items with getting_synced=true can be safely read
  //  from the same thread that has set getting_synced=true
  std::deque<LogWriterNumber> logs_;
  // Signaled when getting_synced becomes false for some of the logs_.
  InstrumentedCondVar log_sync_cv_;
  // This is the app-level state that is written to the WAL but will be used
  // only during recovery. Using this feature enables not writing the state to
  // memtable on normal writes and hence improving the throughput. Each new
  // write of the state will replace the previous state entirely even if the
  // keys in the two consecuitive states do not overlap.
  // It is protected by log_write_mutex_ when two_write_queues_ is enabled.
  // Otherwise only the heaad of write_thread_ can access it.
  WriteBatch cached_recoverable_state_;
  std::atomic<bool> cached_recoverable_state_empty_ = {true};
  std::atomic<uint64_t> total_log_size_;

  // If this is non-empty, we need to delete these log files in background
  // threads. Protected by db mutex.
  autovector<log::Writer*> logs_to_free_;

  bool is_snapshot_supported_;

  std::map<uint64_t, std::map<std::string, uint64_t>> stats_history_;

  std::map<std::string, uint64_t> stats_slice_;

  bool stats_slice_initialized_ = false;

  Directories directories_;

  WriteBufferManager* write_buffer_manager_;

  WriteThread write_thread_;
  WriteBatch tmp_batch_;
  // The write thread when the writers have no memtable write. This will be used
  // in 2PC to batch the prepares separately from the serial commit.
  WriteThread nonmem_write_thread_;

  WriteController write_controller_;

  // Size of the last batch group. In slowdown mode, next write needs to
  // sleep if it uses up the quota.
  // Note: This is to protect memtable and compaction. If the batch only writes
  // to the WAL its size need not to be included in this.
  uint64_t last_batch_group_size_;

  FlushScheduler flush_scheduler_;

  TrimHistoryScheduler trim_history_scheduler_;

  SnapshotList snapshots_;

  // For each background job, pending_outputs_ keeps the current file number at
  // the time that background job started.
  // FindObsoleteFiles()/PurgeObsoleteFiles() never deletes any file that has
  // number bigger than any of the file number in pending_outputs_. Since file
  // numbers grow monotonically, this also means that pending_outputs_ is always
  // sorted. After a background job is done executing, its file number is
  // deleted from pending_outputs_, which allows PurgeObsoleteFiles() to clean
  // it up.
  // State is protected with db mutex.
  std::list<uint64_t> pending_outputs_;

  // flush_queue_ and compaction_queue_ hold column families that we need to
  // flush and compact, respectively.
  // A column family is inserted into flush_queue_ when it satisfies condition
  // cfd->imm()->IsFlushPending()
  // A column family is inserted into compaction_queue_ when it satisfied
  // condition cfd->NeedsCompaction()
  // Column families in this list are all Ref()-erenced
  // TODO(icanadi) Provide some kind of ReferencedColumnFamily class that will
  // do RAII on ColumnFamilyData
  // Column families are in this queue when they need to be flushed or
  // compacted. Consumers of these queues are flush and compaction threads. When
  // column family is put on this queue, we increase unscheduled_flushes_ and
  // unscheduled_compactions_. When these variables are bigger than zero, that
  // means we need to schedule background threads for flush and compaction.
  // Once the background threads are scheduled, we decrease unscheduled_flushes_
  // and unscheduled_compactions_. That way we keep track of number of
  // compaction and flush threads we need to schedule. This scheduling is done
  // in MaybeScheduleFlushOrCompaction()
  // invariant(column family present in flush_queue_ <==>
  // ColumnFamilyData::pending_flush_ == true)
  std::deque<FlushRequest> flush_queue_;
  // invariant(column family present in compaction_queue_ <==>
  // ColumnFamilyData::pending_compaction_ == true)
  std::deque<ColumnFamilyData*> compaction_queue_;

  // A map to store file numbers and filenames of the files to be purged
  std::unordered_map<uint64_t, PurgeFileInfo> purge_files_;

  // A vector to store the file numbers that have been assigned to certain
  // JobContext. Current implementation tracks table and blob files only.
  std::unordered_set<uint64_t> files_grabbed_for_purge_;

  // A queue to store log writers to close
  std::deque<log::Writer*> logs_to_free_queue_;
  std::deque<SuperVersion*> superversions_to_free_queue_;
  int unscheduled_flushes_;
  int unscheduled_compactions_;

  // count how many background compactions are running or have been scheduled in
  // the BOTTOM pool
  int bg_bottom_compaction_scheduled_;

  // count how many background compactions are running or have been scheduled
  int bg_compaction_scheduled_;

  // stores the number of compactions are currently running
  int num_running_compactions_;

  // number of background memtable flush jobs, submitted to the HIGH pool
  int bg_flush_scheduled_;

  // stores the number of flushes are currently running
  int num_running_flushes_;

  // number of background obsolete file purge jobs, submitted to the HIGH pool
  int bg_purge_scheduled_;

  std::deque<ManualCompactionState*> manual_compaction_dequeue_;

  // shall we disable deletion of obsolete files
  // if 0 the deletion is enabled.
  // if non-zero, files will not be getting deleted
  // This enables two different threads to call
  // EnableFileDeletions() and DisableFileDeletions()
  // without any synchronization
  int disable_delete_obsolete_files_;

  // Number of times FindObsoleteFiles has found deletable files and the
  // corresponding call to PurgeObsoleteFiles has not yet finished.
  int pending_purge_obsolete_files_;

  // last time when DeleteObsoleteFiles with full scan was executed. Originally
  // initialized with startup time.
  uint64_t delete_obsolete_files_last_run_;

  // last time stats were dumped to LOG
  std::atomic<uint64_t> last_stats_dump_time_microsec_;

  // The thread that wants to switch memtable, can wait on this cv until the
  // pending writes to memtable finishes.
  std::condition_variable switch_cv_;
  // The mutex used by switch_cv_. mutex_ should be acquired beforehand.
  std::mutex switch_mutex_;
  // Number of threads intending to write to memtable
  std::atomic<size_t> pending_memtable_writes_ = {};

  // A flag indicating whether the current rocksdb database has any
  // data that is not yet persisted into either WAL or SST file.
  // Used when disableWAL is true.
  std::atomic<bool> has_unpersisted_data_;

  // if an attempt was made to flush all column families that
  // the oldest log depends on but uncommitted data in the oldest
  // log prevents the log from being released.
  // We must attempt to free the dependent memtables again
  // at a later time after the transaction in the oldest
  // log is fully commited.
  bool unable_to_release_oldest_log_;

  static const int KEEP_LOG_FILE_NUM = 1000;
  // MSVC version 1800 still does not have constexpr for ::max()
  static const uint64_t kNoTimeOut = port::kMaxUint64;

  std::string db_absolute_path_;

  // Number of running IngestExternalFile() or CreateColumnFamilyWithImport()
  // calls.
  // REQUIRES: mutex held
  int num_running_ingest_file_;

#ifndef ROCKSDB_LITE
  WalManager wal_manager_;
#endif  // ROCKSDB_LITE

  // A value of > 0 temporarily disables scheduling of background work
  int bg_work_paused_;

  // A value of > 0 temporarily disables scheduling of background compaction
  int bg_compaction_paused_;

  // Guard against multiple concurrent refitting
  bool refitting_level_;

  // Indicate DB was opened successfully
  bool opened_successfully_;

  // The min threshold to triggere bottommost compaction for removing
  // garbages, among all column families.
  SequenceNumber bottommost_files_mark_threshold_ = kMaxSequenceNumber;

  LogsWithPrepTracker logs_with_prep_tracker_;

  // Callback for compaction to check if a key is visible to a snapshot.
  // REQUIRES: mutex held
  std::unique_ptr<SnapshotChecker> snapshot_checker_;

  // Callback for when the cached_recoverable_state_ is written to memtable
  // Only to be set during initialization
  std::unique_ptr<PreReleaseCallback> recoverable_state_pre_release_callback_;

#ifndef ROCKSDB_LITE
  // Scheduler to run DumpStats(), PersistStats(), and FlushInfoLog().
  // Currently, it always use a global instance from
  // PeriodicWorkScheduler::Default(). Only in unittest, it can be overrided by
  // PeriodicWorkTestScheduler.
  PeriodicWorkScheduler* periodic_work_scheduler_;
#endif

  // When set, we use a separate queue for writes that don't write to memtable.
  // In 2PC these are the writes at Prepare phase.
  const bool two_write_queues_;
  const bool manual_wal_flush_;

  // LastSequence also indicates last published sequence visibile to the
  // readers. Otherwise LastPublishedSequence should be used.
  const bool last_seq_same_as_publish_seq_;
  // It indicates that a customized gc algorithm must be used for
  // flush/compaction and if it is not provided vis SnapshotChecker, we should
  // disable gc to be safe.
  const bool use_custom_gc_;
  // Flag to indicate that the DB instance shutdown has been initiated. This
  // different from shutting_down_ atomic in that it is set at the beginning
  // of shutdown sequence, specifically in order to prevent any background
  // error recovery from going on in parallel. The latter, shutting_down_,
  // is set a little later during the shutdown after scheduling memtable
  // flushes
  std::atomic<bool> shutdown_initiated_;
  // Flag to indicate whether sst_file_manager object was allocated in
  // DB::Open() or passed to us
  bool own_sfm_;

  // Default value is 0 which means ALL deletes are
  // preserved. Note that this has no effect if preserve_deletes is false.
  const std::atomic<SequenceNumber> preserve_deletes_seqnum_{0};
  const bool preserve_deletes_ = false;

  // Flag to check whether Close() has been called on this DB
  bool closed_;
  // save the closing status, for re-calling the close()
  Status closing_status_;
  // mutex for DB::Close()
  InstrumentedMutex closing_mutex_;

  // Conditional variable to coordinate installation of atomic flush results.
  // With atomic flush, each bg thread installs the result of flushing multiple
  // column families, and different threads can flush different column
  // families. It's difficult to rely on one thread to perform batch
  // installation for all threads. This is different from the non-atomic flush
  // case.
  // atomic_flush_install_cv_ makes sure that threads install atomic flush
  // results sequentially. Flush results of memtables with lower IDs get
  // installed to MANIFEST first.
  InstrumentedCondVar atomic_flush_install_cv_;

  bool wal_in_db_path_;

  BlobFileCompletionCallback blob_callback_;

  // Pointer to WriteBufferManager stalling interface.
  std::unique_ptr<StallInterface> wbm_stall_;
};

extern Options SanitizeOptions(const std::string& db, const Options& src,
                               bool read_only = false);

extern DBOptions SanitizeOptions(const std::string& db, const DBOptions& src,
                                 bool read_only = false);

extern CompressionType GetCompressionFlush(
    const ImmutableCFOptions& ioptions,
    const MutableCFOptions& mutable_cf_options);

// Return the earliest log file to keep after the memtable flush is
// finalized.
// `cfd_to_flush` is the column family whose memtable (specified in
// `memtables_to_flush`) will be flushed and thus will not depend on any WAL
// file.
// The function is only applicable to 2pc mode.
extern uint64_t PrecomputeMinLogNumberToKeep2PC(
    VersionSet* vset, const ColumnFamilyData& cfd_to_flush,
    const autovector<VersionEdit*>& edit_list,
    const autovector<MemTable*>& memtables_to_flush,
    LogsWithPrepTracker* prep_tracker);
// For atomic flush.
extern uint64_t PrecomputeMinLogNumberToKeep2PC(
    VersionSet* vset, const autovector<ColumnFamilyData*>& cfds_to_flush,
    const autovector<autovector<VersionEdit*>>& edit_lists,
    const autovector<const autovector<MemTable*>*>& memtables_to_flush,
    LogsWithPrepTracker* prep_tracker);

// In non-2PC mode, WALs with log number < the returned number can be
// deleted after the cfd_to_flush column family is flushed successfully.
extern uint64_t PrecomputeMinLogNumberToKeepNon2PC(
    VersionSet* vset, const ColumnFamilyData& cfd_to_flush,
    const autovector<VersionEdit*>& edit_list);
// For atomic flush.
extern uint64_t PrecomputeMinLogNumberToKeepNon2PC(
    VersionSet* vset, const autovector<ColumnFamilyData*>& cfds_to_flush,
    const autovector<autovector<VersionEdit*>>& edit_lists);

// `cfd_to_flush` is the column family whose memtable will be flushed and thus
// will not depend on any WAL file. nullptr means no memtable is being flushed.
// The function is only applicable to 2pc mode.
extern uint64_t FindMinPrepLogReferencedByMemTable(
    VersionSet* vset, const autovector<MemTable*>& memtables_to_flush);
// For atomic flush.
extern uint64_t FindMinPrepLogReferencedByMemTable(
    VersionSet* vset,
    const autovector<const autovector<MemTable*>*>& memtables_to_flush);

// Fix user-supplied options to be reasonable
template <class T, class V>
static void ClipToRange(T* ptr, V minvalue, V maxvalue) {
  if (static_cast<V>(*ptr) > maxvalue) *ptr = maxvalue;
  if (static_cast<V>(*ptr) < minvalue) *ptr = minvalue;
}

inline Status DBImpl::FailIfCfHasTs(
    const ColumnFamilyHandle* column_family) const {
  column_family = column_family ? column_family : DefaultColumnFamily();
  assert(column_family);
  const Comparator* const ucmp = column_family->GetComparator();
  assert(ucmp);
  if (ucmp->timestamp_size() > 0) {
    std::ostringstream oss;
    oss << "cannot call this method on column family "
        << column_family->GetName() << " that enables timestamp";
    return Status::InvalidArgument(oss.str());
  }
  return Status::OK();
}

inline Status DBImpl::FailIfTsSizesMismatch(
    const ColumnFamilyHandle* column_family, const Slice& ts) const {
  if (!column_family) {
    return Status::InvalidArgument("column family handle cannot be null");
  }
  assert(column_family);
  const Comparator* const ucmp = column_family->GetComparator();
  assert(ucmp);
  if (0 == ucmp->timestamp_size()) {
    std::stringstream oss;
    oss << "cannot call this method on column family "
        << column_family->GetName() << " that does not enable timestamp";
    return Status::InvalidArgument(oss.str());
  }
  const size_t ts_sz = ts.size();
  if (ts_sz != ucmp->timestamp_size()) {
    std::stringstream oss;
    oss << "Timestamp sizes mismatch: expect " << ucmp->timestamp_size() << ", "
        << ts_sz << " given";
    return Status::InvalidArgument(oss.str());
  }
  return Status::OK();
}

}  // namespace ROCKSDB_NAMESPACE<|MERGE_RESOLUTION|>--- conflicted
+++ resolved
@@ -1394,19 +1394,6 @@
   Status FailIfTsSizesMismatch(const ColumnFamilyHandle* column_family,
                                const Slice& ts) const;
 
-<<<<<<< HEAD
-=======
-  // This helper function is shared by both primary and secondary instances.
-  Status GetLiveFilesStorageInfoHelper(const LiveFilesStorageInfoOptions& opts,
-                                       std::vector<LiveFileStorageInfo>* files,
-                                       bool is_primary_db = true);
-
->>>>>>> 9b40f4c749ee6f8fe21574b9cfeaa6927c7015eb
-<<<<<<< HEAD
-
-=======
->>>>>>> bf26ff4835cf819d4ca377361049725ef1749723
-
  private:
   friend class DB;
   friend class ErrorHandler;
