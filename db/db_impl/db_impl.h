--- conflicted
+++ resolved
@@ -1281,6 +1281,11 @@
       ColumnFamilyData* cfd, const ExternalSstFileIngestionJob& ingestion_job);
 
   Status FlushForGetLiveFiles();
+
+  // This helper function is shared by both primary and secondary instances.
+  Status GetLiveFilesStorageInfoHelper(const LiveFilesStorageInfoOptions& opts,
+                                       std::vector<LiveFileStorageInfo>* files,
+                                       bool is_primary_db = true);
 #endif  // !ROCKSDB_LITE
 
   void NewThreadStatusCfInfo(ColumnFamilyData* cfd) const;
@@ -1388,17 +1393,6 @@
   Status FailIfCfHasTs(const ColumnFamilyHandle* column_family) const;
   Status FailIfTsSizesMismatch(const ColumnFamilyHandle* column_family,
                                const Slice& ts) const;
-
-  // This helper function is shared by both primary and secondary instances.
-<<<<<<< HEAD
-  Status GetLiveFilesStorageInfoHelper(const LiveFilesStorageInfoOptions& opts,
-                                       std::vector<LiveFileStorageInfo>* files,
-                                       bool is_primary_db = true);
-=======
-  Status GetLiveFilesStorageInfoHelper(
-      const LiveFilesStorageInfoOptions& opts,
-      std::vector<LiveFileStorageInfo>* files, bool is_primary_db = true);
->>>>>>> f3a37dac
 
  private:
   friend class DB;
