//  Copyright (c) 2011-present, Facebook, Inc.  All rights reserved.
//  This source code is licensed under both the GPLv2 (found in the
//  COPYING file in the root directory) and Apache 2.0 License
//  (found in the LICENSE.Apache file in the root directory).
//
// Copyright (c) 2011 The LevelDB Authors. All rights reserved.
// Use of this source code is governed by a BSD-style license that can be
// found in the LICENSE file. See the AUTHORS file for names of contributors.
#pragma once

#include <atomic>
#include <cstdint>
#include <deque>
#include <functional>
#include <limits>
#include <list>
#include <map>
#include <set>
#include <string>
#include <unordered_map>
#include <utility>
#include <vector>

#include "db/column_family.h"
#include "db/compaction/compaction_iterator.h"
#include "db/compaction/compaction_job.h"
#include "db/error_handler.h"
#include "db/event_helpers.h"
#include "db/external_sst_file_ingestion_job.h"
#include "db/flush_job.h"
#include "db/flush_scheduler.h"
#include "db/import_column_family_job.h"
#include "db/internal_stats.h"
#include "db/log_writer.h"
#include "db/logs_with_prep_tracker.h"
#include "db/memtable_list.h"
#include "db/periodic_task_scheduler.h"
#include "db/post_memtable_callback.h"
#include "db/pre_release_callback.h"
#include "db/range_del_aggregator.h"
#include "db/read_callback.h"
#include "db/seqno_to_time_mapping.h"
#include "db/snapshot_checker.h"
#include "db/snapshot_impl.h"
#include "db/trim_history_scheduler.h"
#include "db/version_edit.h"
#include "db/wal_manager.h"
#include "db/write_controller.h"
#include "db/write_thread.h"
#include "logging/event_logger.h"
#include "memtable/wbwi_memtable.h"
#include "monitoring/instrumented_mutex.h"
#include "options/db_options.h"
#include "port/port.h"
#include "rocksdb/attribute_groups.h"
#include "rocksdb/db.h"
#include "rocksdb/env.h"
#include "rocksdb/memtablerep.h"
#include "rocksdb/status.h"
#include "rocksdb/trace_reader_writer.h"
#include "rocksdb/transaction_log.h"
#include "rocksdb/user_write_callback.h"
#include "rocksdb/utilities/replayer.h"
#include "rocksdb/utilities/write_batch_with_index.h"
#include "rocksdb/write_buffer_manager.h"
#include "table/merging_iterator.h"
#include "util/autovector.h"
#include "util/hash.h"
#include "util/repeatable_thread.h"
#include "util/stop_watch.h"
#include "util/thread_local.h"

namespace ROCKSDB_NAMESPACE {

class Arena;
class ArenaWrappedDBIter;
class InMemoryStatsHistoryIterator;
class MemTable;
class PersistentStatsHistoryIterator;
class TableCache;
class TaskLimiterToken;
class Version;
class VersionEdit;
class VersionSet;
class WriteCallback;
struct JobContext;
struct ExternalSstFileInfo;
struct MemTableInfo;

// Class to maintain directories for all database paths other than main one.
class Directories {
 public:
  IOStatus SetDirectories(FileSystem* fs, const std::string& dbname,
                          const std::string& wal_dir,
                          const std::vector<DbPath>& data_paths);

  FSDirectory* GetDataDir(size_t path_id) const {
    assert(path_id < data_dirs_.size());
    FSDirectory* ret_dir = data_dirs_[path_id].get();
    if (ret_dir == nullptr) {
      // Should use db_dir_
      return db_dir_.get();
    }
    return ret_dir;
  }

  FSDirectory* GetWalDir() {
    if (wal_dir_) {
      return wal_dir_.get();
    }
    return db_dir_.get();
  }

  FSDirectory* GetDbDir() { return db_dir_.get(); }

  IOStatus Close(const IOOptions& options, IODebugContext* dbg) {
    // close all directories for all database paths
    IOStatus s = IOStatus::OK();

    // The default implementation for Close() in Directory/FSDirectory class
    // "NotSupported" status, the upper level interface should be able to
    // handle this error so that Close() does not fail after upgrading when
    // run on FileSystems that have not implemented `Directory::Close()` or
    // `FSDirectory::Close()` yet

    if (db_dir_) {
      IOStatus temp_s = db_dir_->Close(options, dbg);
      if (!temp_s.ok() && !temp_s.IsNotSupported() && s.ok()) {
        s = std::move(temp_s);
      }
    }

    // Attempt to close everything even if one fails
    s.PermitUncheckedError();

    if (wal_dir_) {
      IOStatus temp_s = wal_dir_->Close(options, dbg);
      if (!temp_s.ok() && !temp_s.IsNotSupported() && s.ok()) {
        s = std::move(temp_s);
      }
    }

    s.PermitUncheckedError();

    for (auto& data_dir_ptr : data_dirs_) {
      if (data_dir_ptr) {
        IOStatus temp_s = data_dir_ptr->Close(options, dbg);
        if (!temp_s.ok() && !temp_s.IsNotSupported() && s.ok()) {
          s = std::move(temp_s);
        }
      }
    }

    // Ready for caller
    s.MustCheck();
    return s;
  }

 private:
  std::unique_ptr<FSDirectory> db_dir_;
  std::vector<std::unique_ptr<FSDirectory>> data_dirs_;
  std::unique_ptr<FSDirectory> wal_dir_;
};

struct DBOpenLogRecordReadReporter : public log::Reader::Reporter {
  Env* env;
  Logger* info_log;
  const char* fname;
  Status* status;  // nullptr if immutable_db_options_.paranoid_checks==false
  bool* old_log_record;
  void Corruption(size_t bytes, const Status& s,
                  uint64_t log_number = kMaxSequenceNumber) override;

  void OldLogRecord(size_t bytes) override;

  uint64_t GetCorruptedLogNumber() const { return corrupted_wal_number_; }

 private:
  uint64_t corrupted_wal_number_ = kMaxSequenceNumber;
};

// While DB is the public interface of RocksDB, and DBImpl is the actual
// class implementing it. It's the entrance of the core RocksdB engine.
// All other DB implementations, e.g. TransactionDB, BlobDB, etc, wrap a
// DBImpl internally.
// Other than functions implementing the DB interface, some public
// functions are there for other internal components to call. For
// example, TransactionDB directly calls DBImpl::WriteImpl() and
// BlobDB directly calls DBImpl::GetImpl(). Some other functions
// are for sub-components to call. For example, ColumnFamilyHandleImpl
// calls DBImpl::FindObsoleteFiles().
//
// Since it's a very large class, the definition of the functions is
// divided in several db_impl_*.cc files, besides db_impl.cc.
class DBImpl : public DB {
 public:
  DBImpl(const DBOptions& options, const std::string& dbname,
         const bool seq_per_batch = false, const bool batch_per_txn = true,
         bool read_only = false);
  // No copying allowed
  DBImpl(const DBImpl&) = delete;
  void operator=(const DBImpl&) = delete;

  virtual ~DBImpl();

  // ---- Implementations of the DB interface ----

  using DB::Resume;
  Status Resume() override;

  using DB::Put;
  Status Put(const WriteOptions& options, ColumnFamilyHandle* column_family,
             const Slice& key, const Slice& value) override;
  Status Put(const WriteOptions& options, ColumnFamilyHandle* column_family,
             const Slice& key, const Slice& ts, const Slice& value) override;

  using DB::PutEntity;
  Status PutEntity(const WriteOptions& options,
                   ColumnFamilyHandle* column_family, const Slice& key,
                   const WideColumns& columns) override;
  Status PutEntity(const WriteOptions& options, const Slice& key,
                   const AttributeGroups& attribute_groups) override;

  using DB::Merge;
  Status Merge(const WriteOptions& options, ColumnFamilyHandle* column_family,
               const Slice& key, const Slice& value) override;
  Status Merge(const WriteOptions& options, ColumnFamilyHandle* column_family,
               const Slice& key, const Slice& ts, const Slice& value) override;

  using DB::Delete;
  Status Delete(const WriteOptions& options, ColumnFamilyHandle* column_family,
                const Slice& key) override;
  Status Delete(const WriteOptions& options, ColumnFamilyHandle* column_family,
                const Slice& key, const Slice& ts) override;

  using DB::SingleDelete;
  Status SingleDelete(const WriteOptions& options,
                      ColumnFamilyHandle* column_family,
                      const Slice& key) override;
  Status SingleDelete(const WriteOptions& options,
                      ColumnFamilyHandle* column_family, const Slice& key,
                      const Slice& ts) override;

  using DB::DeleteRange;
  Status DeleteRange(const WriteOptions& options,
                     ColumnFamilyHandle* column_family, const Slice& begin_key,
                     const Slice& end_key) override;
  Status DeleteRange(const WriteOptions& options,
                     ColumnFamilyHandle* column_family, const Slice& begin_key,
                     const Slice& end_key, const Slice& ts) override;

  using DB::Write;
  Status Write(const WriteOptions& options, WriteBatch* updates) override;

  using DB::WriteWithCallback;
  Status WriteWithCallback(const WriteOptions& options, WriteBatch* updates,
                           UserWriteCallback* user_write_cb) override;

  using DB::Get;
  Status Get(const ReadOptions& _read_options,
             ColumnFamilyHandle* column_family, const Slice& key,
             PinnableSlice* value, std::string* timestamp) override;

  using DB::GetEntity;
  Status GetEntity(const ReadOptions& options,
                   ColumnFamilyHandle* column_family, const Slice& key,
                   PinnableWideColumns* columns) override;
  Status GetEntity(const ReadOptions& options, const Slice& key,
                   PinnableAttributeGroups* result) override;

  using DB::GetMergeOperands;
  Status GetMergeOperands(const ReadOptions& options,
                          ColumnFamilyHandle* column_family, const Slice& key,
                          PinnableSlice* merge_operands,
                          GetMergeOperandsOptions* get_merge_operands_options,
                          int* number_of_operands) override {
    GetImplOptions get_impl_options;
    get_impl_options.column_family = column_family;
    get_impl_options.merge_operands = merge_operands;
    get_impl_options.get_merge_operands_options = get_merge_operands_options;
    get_impl_options.number_of_operands = number_of_operands;
    get_impl_options.get_value = false;
    return GetImpl(options, key, get_impl_options);
  }

  using DB::MultiGet;
  // This MultiGet is a batched version, which may be faster than calling Get
  // multiple times, especially if the keys have some spatial locality that
  // enables them to be queried in the same SST files/set of files. The larger
  // the batch size, the more scope for batching and performance improvement
  // The values and statuses parameters are arrays with number of elements
  // equal to keys.size(). This allows the storage for those to be alloacted
  // by the caller on the stack for small batches
  void MultiGet(const ReadOptions& _read_options, const size_t num_keys,
                ColumnFamilyHandle** column_families, const Slice* keys,
                PinnableSlice* values, std::string* timestamps,
                Status* statuses, const bool sorted_input = false) override;

  void MultiGetWithCallback(
      const ReadOptions& _read_options, ColumnFamilyHandle* column_family,
      ReadCallback* callback,
      autovector<KeyContext*, MultiGetContext::MAX_BATCH_SIZE>* sorted_keys);

  using DB::MultiGetEntity;

  void MultiGetEntity(const ReadOptions& options,
                      ColumnFamilyHandle* column_family, size_t num_keys,
                      const Slice* keys, PinnableWideColumns* results,
                      Status* statuses, bool sorted_input) override;

  void MultiGetEntity(const ReadOptions& options, size_t num_keys,
                      ColumnFamilyHandle** column_families, const Slice* keys,
                      PinnableWideColumns* results, Status* statuses,
                      bool sorted_input) override;
  void MultiGetEntity(const ReadOptions& options, size_t num_keys,
                      const Slice* keys,
                      PinnableAttributeGroups* results) override;

  void MultiGetEntityWithCallback(
      const ReadOptions& read_options, ColumnFamilyHandle* column_family,
      ReadCallback* callback,
      autovector<KeyContext*, MultiGetContext::MAX_BATCH_SIZE>* sorted_keys);

  Status CreateColumnFamily(const ColumnFamilyOptions& cf_options,
                            const std::string& column_family,
                            ColumnFamilyHandle** handle) override {
    // TODO: plumb Env::IOActivity, Env::IOPriority
    return CreateColumnFamily(ReadOptions(), WriteOptions(), cf_options,
                              column_family, handle);
  }
  virtual Status CreateColumnFamily(const ReadOptions& read_options,
                                    const WriteOptions& write_options,
                                    const ColumnFamilyOptions& cf_options,
                                    const std::string& column_family,
                                    ColumnFamilyHandle** handle);
  Status CreateColumnFamilies(
      const ColumnFamilyOptions& cf_options,
      const std::vector<std::string>& column_family_names,
      std::vector<ColumnFamilyHandle*>* handles) override {
    // TODO: plumb Env::IOActivity, Env::IOPriority
    return CreateColumnFamilies(ReadOptions(), WriteOptions(), cf_options,
                                column_family_names, handles);
  }
  virtual Status CreateColumnFamilies(
      const ReadOptions& read_options, const WriteOptions& write_options,
      const ColumnFamilyOptions& cf_options,
      const std::vector<std::string>& column_family_names,
      std::vector<ColumnFamilyHandle*>* handles);

  Status CreateColumnFamilies(
      const std::vector<ColumnFamilyDescriptor>& column_families,
      std::vector<ColumnFamilyHandle*>* handles) override {
    // TODO: plumb Env::IOActivity, Env::IOPriority
    return CreateColumnFamilies(ReadOptions(), WriteOptions(), column_families,
                                handles);
  }
  virtual Status CreateColumnFamilies(
      const ReadOptions& read_options, const WriteOptions& write_options,
      const std::vector<ColumnFamilyDescriptor>& column_families,
      std::vector<ColumnFamilyHandle*>* handles);
  Status DropColumnFamily(ColumnFamilyHandle* column_family) override;
  Status DropColumnFamilies(
      const std::vector<ColumnFamilyHandle*>& column_families) override;

  // Returns false if key doesn't exist in the database and true if it may.
  // If value_found is not passed in as null, then return the value if found in
  // memory. On return, if value was found, then value_found will be set to true
  // , otherwise false.
  using DB::KeyMayExist;
  bool KeyMayExist(const ReadOptions& options,
                   ColumnFamilyHandle* column_family, const Slice& key,
                   std::string* value, std::string* timestamp,
                   bool* value_found = nullptr) override;

  using DB::NewIterator;
  Iterator* NewIterator(const ReadOptions& _read_options,
                        ColumnFamilyHandle* column_family) override;
  Status NewIterators(const ReadOptions& _read_options,
                      const std::vector<ColumnFamilyHandle*>& column_families,
                      std::vector<Iterator*>* iterators) override;

  using DB::NewMultiScan;
  std::unique_ptr<MultiScan> NewMultiScan(
      const ReadOptions& _read_options, ColumnFamilyHandle* column_family,
      const std::vector<ScanOptions>& scan_opts) override;

  const Snapshot* GetSnapshot() override;
  void ReleaseSnapshot(const Snapshot* snapshot) override;

  std::unique_ptr<Iterator> NewCoalescingIterator(
      const ReadOptions& options,
      const std::vector<ColumnFamilyHandle*>& column_families) override;

  std::unique_ptr<AttributeGroupIterator> NewAttributeGroupIterator(
      const ReadOptions& options,
      const std::vector<ColumnFamilyHandle*>& column_families) override;

  // Create a timestamped snapshot. This snapshot can be shared by multiple
  // readers. If any of them uses it for write conflict checking, then
  // is_write_conflict_boundary is true. For simplicity, set it to true by
  // default.
  std::pair<Status, std::shared_ptr<const Snapshot>> CreateTimestampedSnapshot(
      SequenceNumber snapshot_seq, uint64_t ts);
  std::shared_ptr<const SnapshotImpl> GetTimestampedSnapshot(uint64_t ts) const;
  void ReleaseTimestampedSnapshotsOlderThan(
      uint64_t ts, size_t* remaining_total_ss = nullptr);
  Status GetTimestampedSnapshots(uint64_t ts_lb, uint64_t ts_ub,
                                 std::vector<std::shared_ptr<const Snapshot>>&
                                     timestamped_snapshots) const;

  using DB::GetProperty;
  bool GetProperty(ColumnFamilyHandle* column_family, const Slice& property,
                   std::string* value) override;
  using DB::GetMapProperty;
  bool GetMapProperty(ColumnFamilyHandle* column_family, const Slice& property,
                      std::map<std::string, std::string>* value) override;
  using DB::GetIntProperty;
  bool GetIntProperty(ColumnFamilyHandle* column_family, const Slice& property,
                      uint64_t* value) override;
  using DB::GetAggregatedIntProperty;
  bool GetAggregatedIntProperty(const Slice& property,
                                uint64_t* aggregated_value) override;
  using DB::GetApproximateSizes;
  Status GetApproximateSizes(const SizeApproximationOptions& options,
                             ColumnFamilyHandle* column_family,
                             const Range* range, int n,
                             uint64_t* sizes) override;
  using DB::GetApproximateMemTableStats;
  void GetApproximateMemTableStats(ColumnFamilyHandle* column_family,
                                   const Range& range, uint64_t* const count,
                                   uint64_t* const size) override;
  using DB::CompactRange;
  Status CompactRange(const CompactRangeOptions& options,
                      ColumnFamilyHandle* column_family, const Slice* begin,
                      const Slice* end) override;

  using DB::CompactFiles;
  Status CompactFiles(
      const CompactionOptions& compact_options,
      ColumnFamilyHandle* column_family,
      const std::vector<std::string>& input_file_names, const int output_level,
      const int output_path_id = -1,
      std::vector<std::string>* const output_file_names = nullptr,
      CompactionJobInfo* compaction_job_info = nullptr) override;

  Status PauseBackgroundWork() override;
  Status ContinueBackgroundWork() override;

  Status EnableAutoCompaction(
      const std::vector<ColumnFamilyHandle*>& column_family_handles) override;

  void EnableManualCompaction() override;
  void DisableManualCompaction() override;

  using DB::SetOptions;
  Status SetOptions(
      ColumnFamilyHandle* column_family,
      const std::unordered_map<std::string, std::string>& options_map) override;

  Status SetDBOptions(
      const std::unordered_map<std::string, std::string>& options_map) override;

  using DB::NumberLevels;
  int NumberLevels(ColumnFamilyHandle* column_family) override;
  using DB::MaxMemCompactionLevel;
  int MaxMemCompactionLevel(ColumnFamilyHandle* column_family) override;
  using DB::Level0StopWriteTrigger;
  int Level0StopWriteTrigger(ColumnFamilyHandle* column_family) override;
  const std::string& GetName() const override;
  Env* GetEnv() const override;
  FileSystem* GetFileSystem() const override;
  using DB::GetOptions;
  Options GetOptions(ColumnFamilyHandle* column_family) const override;
  using DB::GetDBOptions;
  DBOptions GetDBOptions() const override;
  using DB::Flush;
  Status Flush(const FlushOptions& options,
               ColumnFamilyHandle* column_family) override;
  Status Flush(
      const FlushOptions& options,
      const std::vector<ColumnFamilyHandle*>& column_families) override;
  Status FlushWAL(bool sync) override {
    // TODO: plumb Env::IOActivity, Env::IOPriority
    return FlushWAL(WriteOptions(), sync);
  }

  virtual Status FlushWAL(const WriteOptions& write_options, bool sync);
  bool WALBufferIsEmpty();
  Status SyncWAL() override;
  Status LockWAL() override;
  Status UnlockWAL() override;

  SequenceNumber GetLatestSequenceNumber() const override;

  // IncreaseFullHistoryTsLow(ColumnFamilyHandle*, std::string) will acquire
  // and release db_mutex
  Status IncreaseFullHistoryTsLow(ColumnFamilyHandle* column_family,
                                  std::string ts_low) override;

  // GetFullHistoryTsLow(ColumnFamilyHandle*, std::string*) will acquire and
  // release db_mutex
  Status GetFullHistoryTsLow(ColumnFamilyHandle* column_family,
                             std::string* ts_low) override;

  Status GetDbIdentity(std::string& identity) const override;

  virtual Status GetDbIdentityFromIdentityFile(const IOOptions& opts,
                                               std::string* identity) const;

  Status GetDbSessionId(std::string& session_id) const override;

  ColumnFamilyHandle* DefaultColumnFamily() const override;

  ColumnFamilyHandle* PersistentStatsColumnFamily() const;

  Status Close() override;

  Status DisableFileDeletions() override;

  Status EnableFileDeletions() override;

  virtual bool IsFileDeletionsEnabled() const;

  Status GetStatsHistory(
      uint64_t start_time, uint64_t end_time,
      std::unique_ptr<StatsHistoryIterator>* stats_iterator) override;

  using DB::ResetStats;
  Status ResetStats() override;
  // All the returned filenames start with "/"
  Status GetLiveFiles(std::vector<std::string>&, uint64_t* manifest_file_size,
                      bool flush_memtable = true) override;
  Status GetSortedWalFiles(VectorWalPtr& files) override;
  Status GetSortedWalFilesImpl(VectorWalPtr& files, bool need_seqnos);

  // Get the known flushed sizes of WALs that might still be written to
  // or have pending sync.
  // NOTE: unlike alive_wal_files_, this function includes WALs that might
  // be obsolete (but not obsolete to a pending Checkpoint) and not yet fully
  // synced.
  Status GetOpenWalSizes(std::map<uint64_t, uint64_t>& number_to_size);
  Status GetCurrentWalFile(std::unique_ptr<WalFile>* current_wal_file) override;
  Status GetCreationTimeOfOldestFile(uint64_t* creation_time) override;

  Status GetUpdatesSince(
      SequenceNumber seq_number, std::unique_ptr<TransactionLogIterator>* iter,
      const TransactionLogIterator::ReadOptions& read_options =
          TransactionLogIterator::ReadOptions()) override;
  Status DeleteFilesInRanges(ColumnFamilyHandle* column_family,
                             const RangeOpt* ranges, size_t n,
                             bool include_end = true);

  void GetLiveFilesMetaData(std::vector<LiveFileMetaData>* metadata) override;

  Status GetLiveFilesChecksumInfo(FileChecksumList* checksum_list) override;

  Status GetLiveFilesStorageInfo(
      const LiveFilesStorageInfoOptions& opts,
      std::vector<LiveFileStorageInfo>* files) override;

  // Obtains the meta data of the specified column family of the DB.
  // TODO(yhchiang): output parameter is placed in the end in this codebase.
  void GetColumnFamilyMetaData(ColumnFamilyHandle* column_family,
                               ColumnFamilyMetaData* metadata) override;

  void GetAllColumnFamilyMetaData(
      std::vector<ColumnFamilyMetaData>* metadata) override;

  Status SuggestCompactRange(ColumnFamilyHandle* column_family,
                             const Slice* begin, const Slice* end) override;

  Status PromoteL0(ColumnFamilyHandle* column_family,
                   int target_level) override;

  using DB::IngestExternalFile;
  Status IngestExternalFile(
      ColumnFamilyHandle* column_family,
      const std::vector<std::string>& external_files,
      const IngestExternalFileOptions& ingestion_options) override;

  using DB::IngestExternalFiles;
  Status IngestExternalFiles(
      const std::vector<IngestExternalFileArg>& args) override;

  using DB::CreateColumnFamilyWithImport;
  Status CreateColumnFamilyWithImport(
      const ColumnFamilyOptions& options, const std::string& column_family_name,
      const ImportColumnFamilyOptions& import_options,
      const std::vector<const ExportImportFilesMetaData*>& metadatas,
      ColumnFamilyHandle** handle) override;

  using DB::ClipColumnFamily;
  Status ClipColumnFamily(ColumnFamilyHandle* column_family,
                          const Slice& begin_key,
                          const Slice& end_key) override;

  using DB::VerifyFileChecksums;
  Status VerifyFileChecksums(const ReadOptions& read_options) override;

  using DB::VerifyChecksum;
  Status VerifyChecksum(const ReadOptions& /*read_options*/) override;
  // Verify the checksums of files in db. Currently only tables are checked.
  //
  // read_options: controls file I/O behavior, e.g. read ahead size while
  //               reading all the live table files.
  //
  // use_file_checksum: if false, verify the block checksums of all live table
  //                    in db. Otherwise, obtain the file checksums and compare
  //                    with the MANIFEST. Currently, file checksums are
  //                    recomputed by reading all table files.
  //
  // Returns: OK if there is no file whose file or block checksum mismatches.
  Status VerifyChecksumInternal(const ReadOptions& read_options,
                                bool use_file_checksum);

  Status VerifyFullFileChecksum(const std::string& file_checksum_expected,
                                const std::string& func_name_expected,
                                const std::string& fpath,
                                const ReadOptions& read_options);

  using DB::StartTrace;
  Status StartTrace(const TraceOptions& options,
                    std::unique_ptr<TraceWriter>&& trace_writer) override;

  using DB::EndTrace;
  Status EndTrace() override;

  using DB::NewDefaultReplayer;
  Status NewDefaultReplayer(const std::vector<ColumnFamilyHandle*>& handles,
                            std::unique_ptr<TraceReader>&& reader,
                            std::unique_ptr<Replayer>* replayer) override;

  using DB::StartBlockCacheTrace;
  Status StartBlockCacheTrace(
      const TraceOptions& trace_options,
      std::unique_ptr<TraceWriter>&& trace_writer) override;

  Status StartBlockCacheTrace(
      const BlockCacheTraceOptions& options,
      std::unique_ptr<BlockCacheTraceWriter>&& trace_writer) override;

  using DB::EndBlockCacheTrace;
  Status EndBlockCacheTrace() override;

  using DB::StartIOTrace;
  Status StartIOTrace(const TraceOptions& options,
                      std::unique_ptr<TraceWriter>&& trace_writer) override;

  using DB::EndIOTrace;
  Status EndIOTrace() override;

  using DB::GetPropertiesOfAllTables;
  Status GetPropertiesOfAllTables(ColumnFamilyHandle* column_family,
                                  TablePropertiesCollection* props) override;
  Status GetPropertiesOfTablesInRange(
      ColumnFamilyHandle* column_family, const Range* range, std::size_t n,
      TablePropertiesCollection* props) override;

  Status GetPropertiesOfTablesByLevel(
      ColumnFamilyHandle* column_family,
      std::vector<std::unique_ptr<TablePropertiesCollection>>* props_by_level)
      override;

  // ---- End of implementations of the DB interface ----
  SystemClock* GetSystemClock() const;

  struct GetImplOptions {
    ColumnFamilyHandle* column_family = nullptr;
    PinnableSlice* value = nullptr;
    PinnableWideColumns* columns = nullptr;
    std::string* timestamp = nullptr;
    bool* value_found = nullptr;
    ReadCallback* callback = nullptr;
    bool* is_blob_index = nullptr;
    // If true return value associated with key via value pointer else return
    // all merge operands for key via merge_operands pointer
    bool get_value = true;
    // Pointer to an array of size
    // get_merge_operands_options.expected_max_number_of_operands allocated by
    // user
    PinnableSlice* merge_operands = nullptr;
    GetMergeOperandsOptions* get_merge_operands_options = nullptr;
    int* number_of_operands = nullptr;
  };

  Status GetImpl(const ReadOptions& read_options,
                 ColumnFamilyHandle* column_family, const Slice& key,
                 PinnableSlice* value);

  Status GetImpl(const ReadOptions& read_options,
                 ColumnFamilyHandle* column_family, const Slice& key,
                 PinnableSlice* value, std::string* timestamp);

  // Function that Get and KeyMayExist call with no_io true or false
  // Note: 'value_found' from KeyMayExist propagates here
  // This function is also called by GetMergeOperands
  // If get_impl_options.get_value = true get value associated with
  // get_impl_options.key via get_impl_options.value
  // If get_impl_options.get_value = false get merge operands associated with
  // get_impl_options.key via get_impl_options.merge_operands
  virtual Status GetImpl(const ReadOptions& options, const Slice& key,
                         GetImplOptions& get_impl_options);

  // If `snapshot` == kMaxSequenceNumber, set a recent one inside the file.
  ArenaWrappedDBIter* NewIteratorImpl(const ReadOptions& options,
                                      ColumnFamilyHandleImpl* cfh,
                                      SuperVersion* sv, SequenceNumber snapshot,
                                      ReadCallback* read_callback,
                                      bool expose_blob_index = false,
                                      bool allow_refresh = true);

  virtual SequenceNumber GetLastPublishedSequence() const {
    if (last_seq_same_as_publish_seq_) {
      return versions_->LastSequence();
    } else {
      return versions_->LastPublishedSequence();
    }
  }

  // REQUIRES: joined the main write queue if two_write_queues is disabled, and
  // the second write queue otherwise.
  virtual void SetLastPublishedSequence(SequenceNumber seq);
  // Returns LastSequence in last_seq_same_as_publish_seq_
  // mode and LastAllocatedSequence otherwise. This is useful when visiblility
  // depends also on data written to the WAL but not to the memtable.
  SequenceNumber TEST_GetLastVisibleSequence() const;

  // Similar to Write() but will call the callback once on the single write
  // thread to determine whether it is safe to perform the write.
  virtual Status WriteWithCallback(const WriteOptions& write_options,
                                   WriteBatch* my_batch,
                                   WriteCallback* callback,
                                   UserWriteCallback* user_write_cb = nullptr);

  // Returns the sequence number that is guaranteed to be smaller than or equal
  // to the sequence number of any key that could be inserted into the current
  // memtables. It can then be assumed that any write with a larger(or equal)
  // sequence number will be present in this memtable or a later memtable.
  //
  // If the earliest sequence number could not be determined,
  // kMaxSequenceNumber will be returned.
  //
  // If include_history=true, will also search Memtables in MemTableList
  // History.
  SequenceNumber GetEarliestMemTableSequenceNumber(SuperVersion* sv,
                                                   bool include_history);

  // For a given key, check to see if there are any records for this key
  // in the memtables, including memtable history.  If cache_only is false,
  // SST files will also be checked.
  //
  // `key` should NOT have user-defined timestamp appended to user key even if
  // timestamp is enabled.
  //
  // If a key is found, *found_record_for_key will be set to true and
  // *seq will be set to the stored sequence number for the latest
  // operation on this key or kMaxSequenceNumber if unknown. If user-defined
  // timestamp is enabled for this column family and timestamp is not nullptr,
  // then *timestamp will be set to the stored timestamp for the latest
  // operation on this key.
  // If no key is found, *found_record_for_key will be set to false.
  //
  // Note: If cache_only=false, it is possible for *seq to be set to 0 if
  // the sequence number has been cleared from the record.  If the caller is
  // holding an active db snapshot, we know the missing sequence must be less
  // than the snapshot's sequence number (sequence numbers are only cleared
  // when there are no earlier active snapshots).
  //
  // If NotFound is returned and found_record_for_key is set to false, then no
  // record for this key was found.  If the caller is holding an active db
  // snapshot, we know that no key could have existing after this snapshot
  // (since we do not compact keys that have an earlier snapshot).
  //
  // Only records newer than or at `lower_bound_seq` are guaranteed to be
  // returned. Memtables and files may not be checked if it only contains data
  // older than `lower_bound_seq`.
  //
  // Returns OK or NotFound on success,
  // other status on unexpected error.
  // TODO(andrewkr): this API need to be aware of range deletion operations
  Status GetLatestSequenceForKey(SuperVersion* sv, const Slice& key,
                                 bool cache_only,
                                 SequenceNumber lower_bound_seq,
                                 SequenceNumber* seq, std::string* timestamp,
                                 bool* found_record_for_key,
                                 bool* is_blob_index);

  Status TraceIteratorSeek(const uint32_t& cf_id, const Slice& key,
                           const Slice& lower_bound, const Slice upper_bound);
  Status TraceIteratorSeekForPrev(const uint32_t& cf_id, const Slice& key,
                                  const Slice& lower_bound,
                                  const Slice upper_bound);

  // Similar to GetSnapshot(), but also lets the db know that this snapshot
  // will be used for transaction write-conflict checking.  The DB can then
  // make sure not to compact any keys that would prevent a write-conflict from
  // being detected.
  const Snapshot* GetSnapshotForWriteConflictBoundary();

  // checks if all live files exist on file system and that their file sizes
  // match to our in-memory records
  virtual Status CheckConsistency();

  // max_file_num_to_ignore allows bottom level compaction to filter out newly
  // compacted SST files. Setting max_file_num_to_ignore to kMaxUint64 will
  // disable the filtering
  // If `final_output_level` is not nullptr, it is set to manual compaction's
  // output level if returned status is OK, and it may or may not be set to
  // manual compaction's output level if returned status is not OK.
  Status RunManualCompaction(ColumnFamilyData* cfd, int input_level,
                             int output_level,
                             const CompactRangeOptions& compact_range_options,
                             const Slice* begin, const Slice* end,
                             bool exclusive, bool disallow_trivial_move,
                             uint64_t max_file_num_to_ignore,
                             const std::string& trim_ts,
                             int* final_output_level = nullptr);

  // Return an internal iterator over the current state of the database.
  // The keys of this iterator are internal keys (see format.h).
  // The returned iterator should be deleted when no longer needed.
  // If allow_unprepared_value is true, the returned iterator may defer reading
  // the value and so will require PrepareValue() to be called before value();
  // allow_unprepared_value = false is convenient when this optimization is not
  // useful, e.g. when reading the whole column family.
  //
  // read_options.ignore_range_deletions determines whether range tombstones are
  // processed in the returned interator internally, i.e., whether range
  // tombstone covered keys are in this iterator's output.
  // @param read_options Must outlive the returned iterator.
  InternalIterator* NewInternalIterator(
      const ReadOptions& read_options, Arena* arena, SequenceNumber sequence,
      ColumnFamilyHandle* column_family = nullptr,
      bool allow_unprepared_value = false);

  // Note: to support DB iterator refresh, memtable range tombstones in the
  // underlying merging iterator needs to be refreshed. If db_iter is not
  // nullptr, db_iter->SetMemtableRangetombstoneIter() is called with the
  // memtable range tombstone iterator used by the underlying merging iterator.
  // This range tombstone iterator can be refreshed later by db_iter.
  // @param read_options Must outlive the returned iterator.
  InternalIterator* NewInternalIterator(const ReadOptions& read_options,
                                        ColumnFamilyData* cfd,
                                        SuperVersion* super_version,
                                        Arena* arena, SequenceNumber sequence,
                                        bool allow_unprepared_value,
                                        ArenaWrappedDBIter* db_iter = nullptr);

  LogsWithPrepTracker* logs_with_prep_tracker() {
    return &logs_with_prep_tracker_;
  }

  struct BGJobLimits {
    int max_flushes;
    int max_compactions;
  };
  // Returns maximum background flushes and compactions allowed to be scheduled
  BGJobLimits GetBGJobLimits() const;
  // Need a static version that can be called during SanitizeOptions().
  static BGJobLimits GetBGJobLimits(int max_background_flushes,
                                    int max_background_compactions,
                                    int max_background_jobs,
                                    bool parallelize_compactions);

  // move logs pending closing from job_context to the DB queue and
  // schedule a purge
  void ScheduleBgLogWriterClose(JobContext* job_context);

  uint64_t MinLogNumberToKeep();

  uint64_t MinLogNumberToRecycle();

  // Returns the lower bound file number for SSTs that won't be deleted, even if
  // they're obsolete. This lower bound is used internally to prevent newly
  // created flush/compaction output files from being deleted before they're
  // installed. This technique avoids the need for tracking the exact numbers of
  // files pending creation, although it prevents more files than necessary from
  // being deleted.
  uint64_t MinObsoleteSstNumberToKeep();

  uint64_t GetObsoleteSstFilesSize();

  uint64_t MinOptionsFileNumberToKeep();

  // Returns the list of live files in 'live' and the list
  // of all files in the filesystem in 'candidate_files'.
  // If force == false and the last call was less than
  // db_options_.delete_obsolete_files_period_micros microseconds ago,
  // it will not fill up the job_context
  void FindObsoleteFiles(JobContext* job_context, bool force,
                         bool no_full_scan = false);

  // Diffs the files listed in filenames and those that do not
  // belong to live files are possibly removed. Also, removes all the
  // files in sst_delete_files and log_delete_files.
  // It is not necessary to hold the mutex when invoking this method.
  // If FindObsoleteFiles() was run, we need to also run
  // PurgeObsoleteFiles(), even if disable_delete_obsolete_files_ is true
  void PurgeObsoleteFiles(JobContext& background_contet,
                          bool schedule_only = false);

  // Schedule a background job to actually delete obsolete files.
  void SchedulePurge();

  const SnapshotList& snapshots() const { return snapshots_; }

  // load list of snapshots to `snap_vector` that is no newer than `max_seq`
  // in ascending order.
  // `oldest_write_conflict_snapshot` is filled with the oldest snapshot
  // which satisfies SnapshotImpl.is_write_conflict_boundary_ = true.
  void LoadSnapshots(std::vector<SequenceNumber>* snap_vector,
                     SequenceNumber* oldest_write_conflict_snapshot,
                     const SequenceNumber& max_seq) const {
    InstrumentedMutexLock l(mutex());
    snapshots().GetAll(snap_vector, oldest_write_conflict_snapshot, max_seq);
  }

  const ImmutableDBOptions& immutable_db_options() const {
    return immutable_db_options_;
  }

  // Cancel all background jobs, including flush, compaction, background
  // purging, stats dumping threads, etc. If `wait` = true, wait for the
  // running jobs to abort or finish before returning. Otherwise, only
  // sends the signals.
  void CancelAllBackgroundWork(bool wait);

  // Find Super version and reference it. Based on options, it might return
  // the thread local cached one.
  // Call ReturnAndCleanupSuperVersion() when it is no longer needed.
  SuperVersion* GetAndRefSuperVersion(ColumnFamilyData* cfd);

  // Similar to the previous function but looks up based on a column family id.
  // nullptr will be returned if this column family no longer exists.
  // REQUIRED: this function should only be called on the write thread or if the
  // mutex is held.
  SuperVersion* GetAndRefSuperVersion(uint32_t column_family_id);

  // Un-reference the super version and clean it up if it is the last reference.
  void CleanupSuperVersion(SuperVersion* sv);

  // Un-reference the super version and return it to thread local cache if
  // needed. If it is the last reference of the super version. Clean it up
  // after un-referencing it.
  void ReturnAndCleanupSuperVersion(ColumnFamilyData* cfd, SuperVersion* sv);

  // Similar to the previous function but looks up based on a column family id.
  // nullptr will be returned if this column family no longer exists.
  // REQUIRED: this function should only be called on the write thread.
  void ReturnAndCleanupSuperVersion(uint32_t colun_family_id, SuperVersion* sv);

  // REQUIRED: this function should only be called on the write thread or if the
  // mutex is held.  Return value only valid until next call to this function or
  // mutex is released.
  ColumnFamilyHandle* GetColumnFamilyHandle(uint32_t column_family_id);

  // Same as above, should called without mutex held and not on write thread.
  std::unique_ptr<ColumnFamilyHandle> GetColumnFamilyHandleUnlocked(
      uint32_t column_family_id);

  // Returns the number of currently running flushes.
  // REQUIREMENT: mutex_ must be held when calling this function.
  int num_running_flushes() {
    mutex_.AssertHeld();
    return num_running_flushes_;
  }

  const WriteController& write_controller() { return write_controller_; }

  // hollow transactions shell used for recovery.
  // these will then be passed to TransactionDB so that
  // locks can be reacquired before writing can resume.
  struct RecoveredTransaction {
    std::string name_;
    bool unprepared_;

    struct BatchInfo {
      uint64_t log_number_;
      // TODO(lth): For unprepared, the memory usage here can be big for
      // unprepared transactions. This is only useful for rollbacks, and we
      // can in theory just keep keyset for that.
      WriteBatch* batch_;
      // Number of sub-batches. A new sub-batch is created if txn attempts to
      // insert a duplicate key,seq to memtable. This is currently used in
      // WritePreparedTxn/WriteUnpreparedTxn.
      size_t batch_cnt_;
    };

    // This maps the seq of the first key in the batch to BatchInfo, which
    // contains WriteBatch and other information relevant to the batch.
    //
    // For WriteUnprepared, batches_ can have size greater than 1, but for
    // other write policies, it must be of size 1.
    std::map<SequenceNumber, BatchInfo> batches_;

    explicit RecoveredTransaction(const uint64_t log, const std::string& name,
                                  WriteBatch* batch, SequenceNumber seq,
                                  size_t batch_cnt, bool unprepared)
        : name_(name), unprepared_(unprepared) {
      batches_[seq] = {log, batch, batch_cnt};
    }

    ~RecoveredTransaction() {
      for (auto& it : batches_) {
        delete it.second.batch_;
      }
    }

    void AddBatch(SequenceNumber seq, uint64_t log_number, WriteBatch* batch,
                  size_t batch_cnt, bool unprepared) {
      assert(batches_.count(seq) == 0);
      batches_[seq] = {log_number, batch, batch_cnt};
      // Prior state must be unprepared, since the prepare batch must be the
      // last batch.
      assert(unprepared_);
      unprepared_ = unprepared;
    }
  };

  bool allow_2pc() const { return immutable_db_options_.allow_2pc; }

  std::unordered_map<std::string, RecoveredTransaction*>
  recovered_transactions() {
    return recovered_transactions_;
  }

  RecoveredTransaction* GetRecoveredTransaction(const std::string& name) {
    auto it = recovered_transactions_.find(name);
    if (it == recovered_transactions_.end()) {
      return nullptr;
    } else {
      return it->second;
    }
  }

  void InsertRecoveredTransaction(const uint64_t log, const std::string& name,
                                  WriteBatch* batch, SequenceNumber seq,
                                  size_t batch_cnt, bool unprepared_batch) {
    // For WriteUnpreparedTxn, InsertRecoveredTransaction is called multiple
    // times for every unprepared batch encountered during recovery.
    //
    // If the transaction is prepared, then the last call to
    // InsertRecoveredTransaction will have unprepared_batch = false.
    auto rtxn = recovered_transactions_.find(name);
    if (rtxn == recovered_transactions_.end()) {
      recovered_transactions_[name] = new RecoveredTransaction(
          log, name, batch, seq, batch_cnt, unprepared_batch);
    } else {
      rtxn->second->AddBatch(seq, log, batch, batch_cnt, unprepared_batch);
    }
    logs_with_prep_tracker_.MarkLogAsContainingPrepSection(log);
  }

  void DeleteRecoveredTransaction(const std::string& name) {
    auto it = recovered_transactions_.find(name);
    assert(it != recovered_transactions_.end());
    auto* trx = it->second;
    recovered_transactions_.erase(it);
    for (const auto& info : trx->batches_) {
      logs_with_prep_tracker_.MarkLogAsHavingPrepSectionFlushed(
          info.second.log_number_);
    }
    delete trx;
  }

  void DeleteAllRecoveredTransactions() {
    for (auto it = recovered_transactions_.begin();
         it != recovered_transactions_.end(); ++it) {
      delete it->second;
    }
    recovered_transactions_.clear();
  }

  void AddToLogsToFreeQueue(log::Writer* log_writer) {
    mutex_.AssertHeld();
    wals_to_free_queue_.push_back(log_writer);
  }

  void AddSuperVersionsToFreeQueue(SuperVersion* sv) {
    superversions_to_free_queue_.push_back(sv);
  }

  void SetSnapshotChecker(SnapshotChecker* snapshot_checker);

  // Fill JobContext with snapshot information needed by flush and compaction.
  void GetSnapshotContext(JobContext* job_context,
                          std::vector<SequenceNumber>* snapshot_seqs,
                          SequenceNumber* earliest_write_conflict_snapshot,
                          SnapshotChecker** snapshot_checker);

  // Not thread-safe.
  void SetRecoverableStatePreReleaseCallback(PreReleaseCallback* callback);

  InstrumentedMutex* mutex() const { return &mutex_; }

  // Initialize a brand new DB. The DB directory is expected to be empty before
  // calling it. Push new manifest file name into `new_filenames`.
  Status NewDB(std::vector<std::string>* new_filenames);

  // This is to be used only by internal rocksdb classes.
  static Status Open(const DBOptions& db_options, const std::string& name,
                     const std::vector<ColumnFamilyDescriptor>& column_families,
                     std::vector<ColumnFamilyHandle*>* handles,
                     std::unique_ptr<DB>* dbptr, const bool seq_per_batch,
                     const bool batch_per_txn, const bool is_retry,
                     bool* can_retry);

  static IOStatus CreateAndNewDirectory(
      FileSystem* fs, const std::string& dirname,
      std::unique_ptr<FSDirectory>* directory);

  // find stats map from stats_history_ with smallest timestamp in
  // the range of [start_time, end_time)
  bool FindStatsByTime(uint64_t start_time, uint64_t end_time,
                       uint64_t* new_time,
                       std::map<std::string, uint64_t>* stats_map);

  // Print information of all tombstones of all iterators to the std::string
  // This is only used by ldb. The output might be capped. Tombstones
  // printed out are not guaranteed to be in any order.
  Status TablesRangeTombstoneSummary(ColumnFamilyHandle* column_family,
                                     int max_entries_to_print,
                                     std::string* out_str);

  VersionSet* GetVersionSet() const { return versions_.get(); }

  Status WaitForCompact(
      const WaitForCompactOptions& wait_for_compact_options) override;

#ifndef NDEBUG
  // Compact any files in the named level that overlap [*begin, *end]
  Status TEST_CompactRange(int level, const Slice* begin, const Slice* end,
                           ColumnFamilyHandle* column_family = nullptr,
                           bool disallow_trivial_move = false);

  Status TEST_SwitchWAL();

  bool TEST_UnableToReleaseOldestLog() { return unable_to_release_oldest_log_; }

  bool TEST_IsLogGettingFlushed() {
    return alive_wal_files_.begin()->getting_flushed;
  }

  Status TEST_SwitchMemtable(ColumnFamilyData* cfd = nullptr);

  // Force current memtable contents to be flushed.
  Status TEST_FlushMemTable(bool wait = true, bool allow_write_stall = false,
                            ColumnFamilyHandle* cfh = nullptr);

  Status TEST_FlushMemTable(ColumnFamilyData* cfd,
                            const FlushOptions& flush_opts);

  // Flush (multiple) ColumnFamilyData without using ColumnFamilyHandle. This
  // is because in certain cases, we can flush column families, wait for the
  // flush to complete, but delete the column family handle before the wait
  // finishes. For example in CompactRange.
  Status TEST_AtomicFlushMemTables(
      const autovector<ColumnFamilyData*>& provided_candidate_cfds,
      const FlushOptions& flush_opts);

  // Wait for background threads to complete scheduled work.
  Status TEST_WaitForBackgroundWork();

  // Wait for memtable compaction
  Status TEST_WaitForFlushMemTable(ColumnFamilyHandle* column_family = nullptr);

  Status TEST_WaitForCompact();
  Status TEST_WaitForCompact(
      const WaitForCompactOptions& wait_for_compact_options);

  // Wait for any background purge
  Status TEST_WaitForPurge();

  // Get the background error status
  Status TEST_GetBGError();

  bool TEST_IsRecoveryInProgress();

  // Return the maximum overlapping data (in bytes) at next level for any
  // file at a level >= 1.
  uint64_t TEST_MaxNextLevelOverlappingBytes(
      ColumnFamilyHandle* column_family = nullptr);

  // Return the current manifest file no.
  uint64_t TEST_Current_Manifest_FileNo();

  // Returns the number that'll be assigned to the next file that's created.
  uint64_t TEST_Current_Next_FileNo();

  // get total level0 file size. Only for testing.
  uint64_t TEST_GetLevel0TotalSize();

  void TEST_GetFilesMetaData(
      ColumnFamilyHandle* column_family,
      std::vector<std::vector<FileMetaData>>* metadata,
      std::vector<std::shared_ptr<BlobFileMetaData>>* blob_metadata = nullptr);

  void TEST_LockMutex();

  void TEST_UnlockMutex();

  InstrumentedMutex* TEST_Mutex() { return &mutex_; }

  void TEST_SignalAllBgCv();

  // REQUIRES: mutex locked
  void* TEST_BeginWrite();

  // REQUIRES: mutex locked
  // pass the pointer that you got from TEST_BeginWrite()
  void TEST_EndWrite(void* w);

  uint64_t TEST_MaxTotalInMemoryState() const {
    return max_total_in_memory_state_;
  }

  size_t TEST_LogsToFreeSize();

  uint64_t TEST_LogfileNumber();

  uint64_t TEST_wals_total_size() const {
    return wals_total_size_.LoadRelaxed();
  }

  void TEST_GetAllBlockCaches(std::unordered_set<const Cache*>* cache_set);

  // Return the lastest MutableCFOptions of a column family
  Status TEST_GetLatestMutableCFOptions(ColumnFamilyHandle* column_family,
                                        MutableCFOptions* mutable_cf_options);

  Cache* TEST_table_cache() { return table_cache_.get(); }

  WriteController& TEST_write_controler() { return write_controller_; }

  uint64_t TEST_FindMinLogContainingOutstandingPrep();
  uint64_t TEST_FindMinPrepLogReferencedByMemTable();
  size_t TEST_PreparedSectionCompletedSize();
  size_t TEST_LogsWithPrepSize();

  int TEST_BGCompactionsAllowed() const;
  int TEST_BGFlushesAllowed() const;
  size_t TEST_GetWalPreallocateBlockSize(uint64_t write_buffer_size) const;
  void TEST_WaitForPeriodicTaskRun(std::function<void()> callback) const;
  SeqnoToTimeMapping TEST_GetSeqnoToTimeMapping() const;
  const autovector<uint64_t>& TEST_GetFilesToQuarantine() const;
  size_t TEST_EstimateInMemoryStatsHistorySize() const;

  uint64_t TEST_GetCurrentLogNumber() const {
    InstrumentedMutexLock l(mutex());
    assert(!logs_.empty());
    return logs_.back().number;
  }

  void TEST_DeleteObsoleteFiles();

  const std::unordered_set<uint64_t>& TEST_GetFilesGrabbedForPurge() const {
    return files_grabbed_for_purge_;
  }

  const PeriodicTaskScheduler& TEST_GetPeriodicTaskScheduler() const;

  static Status TEST_ValidateOptions(const DBOptions& db_options) {
    return ValidateOptions(db_options);
  }
#endif  // NDEBUG

  // In certain configurations, verify that the table/blob file cache only
  // contains entries for live files, to check for effective leaks of open
  // files. This can only be called when purging of obsolete files has
  // "settled," such as during parts of DB Close().
  void TEST_VerifyNoObsoleteFilesCached(bool db_mutex_already_held) const;

  // persist stats to column family "_persistent_stats"
  void PersistStats();

  // dump rocksdb.stats to LOG
  void DumpStats();

  // flush LOG out of application buffer
  void FlushInfoLog();

  // For the background timer job
  void RecordSeqnoToTimeMapping();

  // REQUIRES: DB mutex held
  std::pair<SequenceNumber, uint64_t> GetSeqnoToTimeSample() const;

  // REQUIRES: DB mutex held or during open
  void EnsureSeqnoToTimeMapping(const MinAndMaxPreserveSeconds& preserve_secs);

  // Only called during open
  void PrepopulateSeqnoToTimeMapping(
      const MinAndMaxPreserveSeconds& preserve_secs);

  // Interface to block and signal the DB in case of stalling writes by
  // WriteBufferManager. Each DBImpl object contains ptr to WBMStallInterface.
  // When DB needs to be blocked or signalled by WriteBufferManager,
  // state_ is changed accordingly.
  class WBMStallInterface : public StallInterface {
   public:
    enum State {
      BLOCKED = 0,
      RUNNING,
    };

    WBMStallInterface() : state_cv_(&state_mutex_) {
      MutexLock lock(&state_mutex_);
      state_ = State::RUNNING;
    }

    void SetState(State state) {
      MutexLock lock(&state_mutex_);
      state_ = state;
    }

    // Change the state_ to State::BLOCKED and wait until its state is
    // changed by WriteBufferManager. When stall is cleared, Signal() is
    // called to change the state and unblock the DB.
    void Block() override {
      MutexLock lock(&state_mutex_);
      while (state_ == State::BLOCKED) {
        TEST_SYNC_POINT("WBMStallInterface::BlockDB");
        state_cv_.Wait();
      }
    }

    // Called from WriteBufferManager. This function changes the state_
    // to State::RUNNING indicating the stall is cleared and DB can proceed.
    void Signal() override {
      {
        MutexLock lock(&state_mutex_);
        state_ = State::RUNNING;
      }
      state_cv_.Signal();
    }

   private:
    // Conditional variable and mutex to block and
    // signal the DB during stalling process.
    port::Mutex state_mutex_;
    port::CondVar state_cv_;
    // state represting whether DB is running or blocked because of stall by
    // WriteBufferManager.
    State state_;
  };

  static void TEST_ResetDbSessionIdGen();
  static std::string GenerateDbSessionId(Env* env);

  bool seq_per_batch() const { return seq_per_batch_; }

 protected:
  const std::string dbname_;
  // TODO(peterd): unify with VersionSet::db_id_
  std::string db_id_;
  // db_session_id_ is an identifier that gets reset
  // every time the DB is opened
  std::string db_session_id_;
  std::unique_ptr<VersionSet> versions_;
  // Flag to check whether we allocated and own the info log file
  bool own_info_log_;
  Status init_logger_creation_s_;
  const DBOptions initial_db_options_;
  Env* const env_;
  std::shared_ptr<IOTracer> io_tracer_;
  const ImmutableDBOptions immutable_db_options_;
  FileSystemPtr fs_;
  MutableDBOptions mutable_db_options_;
  Statistics* stats_;
  std::unordered_map<std::string, RecoveredTransaction*>
      recovered_transactions_;
  std::unique_ptr<Tracer> tracer_;
  InstrumentedMutex trace_mutex_;
  BlockCacheTracer block_cache_tracer_;

  // constant false canceled flag, used when the compaction is not manual
  const std::atomic<bool> kManualCompactionCanceledFalse_{false};

  // State below is protected by mutex_
  // With two_write_queues enabled, some of the variables that accessed during
  // WriteToWAL need different synchronization: wal_empty_, alive_wal_files_,
  // logs_, cur_wal_number_. Refer to the definition of each variable below for
  // more description.
  //
  // `mutex_` can be a hot lock in some workloads, so it deserves dedicated
  // cachelines.
  mutable CacheAlignedInstrumentedMutex mutex_;

  ColumnFamilyHandleImpl* default_cf_handle_ = nullptr;
  InternalStats* default_cf_internal_stats_ = nullptr;

  // table_cache_ provides its own synchronization
  std::shared_ptr<Cache> table_cache_;

  ErrorHandler error_handler_;

  // Unified interface for logging events
  EventLogger event_logger_;

  // only used for dynamically adjusting max_total_wal_size. it is a sum of
  // [write_buffer_size * max_write_buffer_number] over all column families
  std::atomic<uint64_t> max_total_in_memory_state_ = 0;

  // The options to access storage files
  const FileOptions file_options_;

  // Additonal options for compaction and flush
  FileOptions file_options_for_compaction_;

  std::unique_ptr<ColumnFamilyMemTablesImpl> column_family_memtables_;

  // Increase the sequence number after writing each batch, whether memtable is
  // disabled for that or not. Otherwise the sequence number is increased after
  // writing each key into memtable. This implies that when disable_memtable is
  // set, the seq is not increased at all.
  //
  // Default: false
  const bool seq_per_batch_;
  // This determines during recovery whether we expect one writebatch per
  // recovered transaction, or potentially multiple writebatches per
  // transaction. For WriteUnprepared, this is set to false, since multiple
  // batches can exist per transaction.
  //
  // Default: true
  const bool batch_per_txn_;

  // Each flush or compaction gets its own job id. this counter makes sure
  // they're unique
  std::atomic<int> next_job_id_ = 1;

  std::atomic<bool> shutting_down_ = false;

  // No new background jobs can be queued if true. This is used to prevent new
  // background jobs from being queued after WaitForCompact() completes waiting
  // all background jobs then attempts to close when close_db_ option is true.
  bool reject_new_background_jobs_ = false;

  // RecoveryContext struct stores the context about version edits along
  // with corresponding column_family_data and column_family_options.
  class RecoveryContext {
   public:
    ~RecoveryContext() {
      for (auto& edit_list : edit_lists_) {
        for (auto* edit : edit_list) {
          delete edit;
        }
      }
    }

    void UpdateVersionEdits(ColumnFamilyData* cfd, const VersionEdit& edit) {
      assert(cfd != nullptr);
      if (map_.find(cfd->GetID()) == map_.end()) {
        uint32_t size = static_cast<uint32_t>(map_.size());
        map_.emplace(cfd->GetID(), size);
        cfds_.emplace_back(cfd);
        edit_lists_.emplace_back(autovector<VersionEdit*>());
      }
      uint32_t i = map_[cfd->GetID()];
      edit_lists_[i].emplace_back(new VersionEdit(edit));
    }

    std::unordered_map<uint32_t, uint32_t> map_;  // cf_id to index;
    autovector<ColumnFamilyData*> cfds_;
    autovector<autovector<VersionEdit*>> edit_lists_;
    // All existing data files (SST files and Blob files) found during DB::Open.
    std::vector<std::string> existing_data_files_;
    bool is_new_db_ = false;
  };

  // Persist options to options file. Must be holding options_mutex_.
  // Will lock DB mutex if !db_mutex_already_held.
  Status WriteOptionsFile(const WriteOptions& write_options,
                          bool db_mutex_already_held);

  Status CompactRangeInternal(const CompactRangeOptions& options,
                              ColumnFamilyHandle* column_family,
                              const Slice* begin, const Slice* end,
                              const std::string& trim_ts);

  // The following two functions can only be called when:
  // 1. WriteThread::Writer::EnterUnbatched() is used.
  // 2. db_mutex is NOT held
  Status RenameTempFileToOptionsFile(const std::string& file_name,
                                     bool is_remote_compaction_enabled);
  Status DeleteObsoleteOptionsFiles();

  void NotifyOnManualFlushScheduled(autovector<ColumnFamilyData*> cfds,
                                    FlushReason flush_reason);

  void NotifyOnFlushBegin(ColumnFamilyData* cfd, FileMetaData* file_meta,
                          const MutableCFOptions& mutable_cf_options,
                          int job_id, FlushReason flush_reason);

  void NotifyOnFlushCompleted(
      ColumnFamilyData* cfd, const MutableCFOptions& mutable_cf_options,
      std::list<std::unique_ptr<FlushJobInfo>>* flush_jobs_info);

  void NotifyOnCompactionBegin(ColumnFamilyData* cfd, Compaction* c,
                               const Status& st,
                               const CompactionJobStats& job_stats, int job_id);

  void NotifyOnCompactionCompleted(ColumnFamilyData* cfd, Compaction* c,
                                   const Status& st,
                                   const CompactionJobStats& job_stats,
                                   int job_id);
  void NotifyOnMemTableSealed(ColumnFamilyData* cfd,
                              const MemTableInfo& mem_table_info);

  void NotifyOnExternalFileIngested(
      ColumnFamilyData* cfd, const ExternalSstFileIngestionJob& ingestion_job);

  Status FlushAllColumnFamilies(const FlushOptions& flush_options,
                                FlushReason flush_reason);

  virtual Status FlushForGetLiveFiles();

  void NewThreadStatusCfInfo(ColumnFamilyData* cfd) const;

  void EraseThreadStatusCfInfo(ColumnFamilyData* cfd) const;

  void EraseThreadStatusDbInfo() const;

  // For CFs that has updates in `wbwi`, their memtable will be switched,
  // and `wbwi` will be added as the latest immutable memtable.
  //
  // REQUIRES: this thread is currently at the front of the main writer queue.
  // @param prep_log refers to the WAL that contains prepare record
  // for the transaction based on wbwi.
  // @param assigned_seqno Sequence numbers for the ingested memtable.
  // @param last_seqno the value of versions_->LastSequence() after the write
  // ingests `wbwi` is done.
  // @param memtable_updated Whether the same write that ingests wbwi has
  // updated memtable. This is useful for determining whether to set bg
  // error when IngestWBWI fails.
  Status IngestWBWI(std::shared_ptr<WriteBatchWithIndex> wbwi,
                    const WBWIMemTable::SeqnoRange& assigned_seqno,
                    uint64_t min_prep_log, SequenceNumber last_seqno,
                    bool memtable_updated, bool ignore_missing_cf);

  // If disable_memtable is set the application logic must guarantee that the
  // batch will still be skipped from memtable during the recovery. An excption
  // to this is seq_per_batch_ mode, in which since each batch already takes one
  // seq, it is ok for the batch to write to memtable during recovery as long as
  // it only takes one sequence number: i.e., no duplicate keys.
  // In WriteCommitted it is guarnateed since disable_memtable is used for
  // prepare batch which will be written to memtable later during the commit,
  // and in WritePrepared it is guaranteed since it will be used only for WAL
  // markers which will never be written to memtable. If the commit marker is
  // accompanied with CommitTimeWriteBatch that is not written to memtable as
  // long as it has no duplicate keys, it does not violate the one-seq-per-batch
  // policy.
  // batch_cnt is expected to be non-zero in seq_per_batch mode and
  // indicates the number of sub-patches. A sub-patch is a subset of the write
  // batch that does not have duplicate keys.
  // `callback` is called before WAL write.
  // See more in comment above WriteCallback::Callback().
  // pre_release_callback is called after WAL write and before memtable write.
  // See more in comment above PreReleaseCallback::Callback().
  // post_memtable_callback is called after memtable write but before publishing
  // the sequence number to readers.
  //
  // The main write queue. This is the only write queue that updates
  // LastSequence. When using one write queue, the same sequence also indicates
  // the last published sequence.
  Status WriteImpl(const WriteOptions& options, WriteBatch* updates,
                   WriteCallback* callback = nullptr,
                   UserWriteCallback* user_write_cb = nullptr,
                   uint64_t* wal_used = nullptr, uint64_t log_ref = 0,
                   bool disable_memtable = false, uint64_t* seq_used = nullptr,
                   size_t batch_cnt = 0,
                   PreReleaseCallback* pre_release_callback = nullptr,
                   PostMemTableCallback* post_memtable_callback = nullptr,
                   std::shared_ptr<WriteBatchWithIndex> wbwi = nullptr,
                   uint64_t min_prep_log = 0);

  Status PipelinedWriteImpl(const WriteOptions& options, WriteBatch* updates,
                            WriteCallback* callback = nullptr,
                            UserWriteCallback* user_write_cb = nullptr,
                            uint64_t* wal_used = nullptr, uint64_t log_ref = 0,
                            bool disable_memtable = false,
                            uint64_t* seq_used = nullptr);

  // Write only to memtables without joining any write queue
  Status UnorderedWriteMemtable(const WriteOptions& write_options,
                                WriteBatch* my_batch, WriteCallback* callback,
                                uint64_t log_ref, SequenceNumber seq,
                                const size_t sub_batch_cnt);

  // Whether the batch requires to be assigned with an order
  enum AssignOrder : bool { kDontAssignOrder, kDoAssignOrder };
  // Whether it requires publishing last sequence or not
  enum PublishLastSeq : bool { kDontPublishLastSeq, kDoPublishLastSeq };

  // Join the write_thread to write the batch only to the WAL. It is the
  // responsibility of the caller to also write the write batch to the memtable
  // if it required.
  //
  // sub_batch_cnt is expected to be non-zero when assign_order = kDoAssignOrder
  // indicating the number of sub-batches in my_batch. A sub-patch is a subset
  // of the write batch that does not have duplicate keys. When seq_per_batch is
  // not set, each key is a separate sub_batch. Otherwise each duplicate key
  // marks start of a new sub-batch.
  Status WriteImplWALOnly(
      WriteThread* write_thread, const WriteOptions& options,
      WriteBatch* updates, WriteCallback* callback,
      UserWriteCallback* user_write_cb, uint64_t* wal_used,
      const uint64_t log_ref, uint64_t* seq_used, const size_t sub_batch_cnt,
      PreReleaseCallback* pre_release_callback, const AssignOrder assign_order,
      const PublishLastSeq publish_last_seq, const bool disable_memtable);

  // write cached_recoverable_state_ to memtable if it is not empty
  // The writer must be the leader in write_thread_ and holding mutex_
  Status WriteRecoverableState();

  // Actual implementation of Close()
  virtual Status CloseImpl();

  // Recover the descriptor from persistent storage.  May do a significant
  // amount of work to recover recently logged updates.  Any changes to
  // be made to the descriptor are added to *edit.
  // recovered_seq is set to less than kMaxSequenceNumber if the log's tail is
  // skipped.
  // recovery_ctx stores the context about version edits and all those
  // edits are persisted to new Manifest after successfully syncing the new WAL.
  virtual Status Recover(
      const std::vector<ColumnFamilyDescriptor>& column_families,
      bool read_only = false, bool error_if_wal_file_exists = false,
      bool error_if_data_exists_in_wals = false, bool is_retry = false,
      uint64_t* recovered_seq = nullptr,
      RecoveryContext* recovery_ctx = nullptr, bool* can_retry = nullptr);

  virtual bool OwnTablesAndLogs() const { return true; }

  // Read/create DB identity file (as appropriate), and write DB ID to
  // version_edit if provided.
  Status SetupDBId(const WriteOptions& write_options, bool read_only,
                   bool is_new_db, bool is_retry, VersionEdit* version_edit);
  // Assign db_id_ and write DB ID to version_edit if provided.
  void SetDBId(std::string&& id, bool read_only, VersionEdit* version_edit);

  // Collect a deduplicated collection of paths used by this DB, including
  // dbname_, DBOptions.db_paths, ColumnFamilyOptions.cf_paths.
  std::set<std::string> CollectAllDBPaths();

  // REQUIRES: db mutex held when calling this function, but the db mutex can
  // be released and re-acquired. Db mutex will be held when the function
  // returns.
  // It stores all existing data files (SST and Blob) in RecoveryContext. In
  // the meantime, we find out the largest file number present in the paths, and
  // bump up the version set's next_file_number_ to be 1 + largest_file_number.
  // recovery_ctx stores the context about version edits. All those edits are
  // persisted to new Manifest after successfully syncing the new WAL.
  Status MaybeUpdateNextFileNumber(RecoveryContext* recovery_ctx);

  // Track existing data files, including both referenced and unreferenced SST
  // and Blob files in SstFileManager. This is only called during DB::Open and
  // it's called before any file deletion start so that their deletion can be
  // properly rate limited.
  // Files may not be referenced in the MANIFEST because (e.g.
  // 1. It's best effort recovery;
  // 2. The VersionEdits referencing the SST files are appended to
  // RecoveryContext, DB crashes when syncing the MANIFEST, the VersionEdits are
  // still not synced to MANIFEST during recovery.)
  //
  // If the file is referenced in Manifest (typically that's the
  // vast majority of all files), since it already has the file size
  // on record, we don't need to query the file system. Otherwise, we query the
  // file system for the size of an unreferenced file.
  // REQUIRES: mutex unlocked
  void TrackExistingDataFiles(
      const std::vector<std::string>& existing_data_files);

  // Untrack data files in sst manager. This is only called during DB::Close on
  // an unowned SstFileManager, to return it to a consistent state.
  // REQUIRES: mutex unlocked
  void UntrackDataFiles();

  // SetDbSessionId() should be called in the constuctor DBImpl()
  // to ensure that db_session_id_ gets updated every time the DB is opened
  void SetDbSessionId();

  Status FailIfCfHasTs(const ColumnFamilyHandle* column_family) const;
  Status FailIfTsMismatchCf(ColumnFamilyHandle* column_family,
                            const Slice& ts) const;

  // Check that the read timestamp `ts` is at or above the `full_history_ts_low`
  // timestamp in a `SuperVersion`. It's necessary to do this check after
  // grabbing the SuperVersion. If the check passed, the referenced SuperVersion
  // this read holds on to can ensure the read won't be affected if
  // `full_history_ts_low` is increased concurrently, and this achieves that
  // without explicitly locking by piggybacking the SuperVersion.
  Status FailIfReadCollapsedHistory(const ColumnFamilyData* cfd,
                                    const SuperVersion* sv,
                                    const Slice& ts) const;

  // recovery_ctx stores the context about version edits and
  // LogAndApplyForRecovery persist all those edits to new Manifest after
  // successfully syncing new WAL.
  // LogAndApplyForRecovery should be called only once during recovery and it
  // should be called when RocksDB writes to a first new MANIFEST since this
  // recovery.
  Status LogAndApplyForRecovery(const RecoveryContext& recovery_ctx);

  void InvokeWalFilterIfNeededOnColumnFamilyToWalNumberMap();

  // Return true to proceed with current WAL record whose content is stored in
  // `batch`. Return false to skip current WAL record.
  bool InvokeWalFilterIfNeededOnWalRecord(uint64_t wal_number,
                                          const std::string& wal_fname,
                                          log::Reader::Reporter& reporter,
                                          Status& status, bool& stop_replay,
                                          WriteBatch& batch);

 private:
  friend class DB;
  friend class ErrorHandler;
  friend class InternalStats;
  friend class PessimisticTransaction;
  friend class TransactionBaseImpl;
  friend class WriteCommittedTxn;
  friend class WritePreparedTxn;
  friend class WritePreparedTxnDB;
  friend class WriteBatchWithIndex;
  friend class WriteUnpreparedTxnDB;
  friend class WriteUnpreparedTxn;

  friend class ForwardIterator;
  friend struct SuperVersion;
  friend class CompactedDBImpl;
  friend class DBImplFollower;
#ifndef NDEBUG
  friend class DBTest_ConcurrentFlushWAL_Test;
  friend class DBTest_MixedSlowdownOptionsStop_Test;
  friend class DBCompactionTest_CompactBottomLevelFilesWithDeletions_Test;
  friend class DBCompactionTest_CompactionDuringShutdown_Test;
  friend class DBCompactionTest_DelayCompactBottomLevelFilesWithDeletions_Test;
  friend class DBCompactionTest_DisableCompactBottomLevelFiles_Test;
  friend class StatsHistoryTest_PersistentStatsCreateColumnFamilies_Test;
  friend class DBTest2_ReadCallbackTest_Test;
  friend class WriteCallbackPTest_WriteWithCallbackTest_Test;
  friend class XFTransactionWriteHandler;
  friend class DBBlobIndexTest;
  friend class WriteUnpreparedTransactionTest_RecoveryTest_Test;
  friend class CompactionServiceTest_PreservedOptionsLocalCompaction_Test;
  friend class CompactionServiceTest_PreservedOptionsRemoteCompaction_Test;
#endif

  struct CompactionState;
  struct PrepickedCompaction;
  struct PurgeFileInfo;

  struct WriteContext {
    SuperVersionContext superversion_context;
    autovector<ReadOnlyMemTable*> memtables_to_free_;

    explicit WriteContext(bool create_superversion = false)
        : superversion_context(create_superversion) {}

    ~WriteContext() {
      superversion_context.Clean();
      for (auto& m : memtables_to_free_) {
        delete m;
      }
    }
  };

  struct WalFileNumberSize {
    explicit WalFileNumberSize(uint64_t _number) : number(_number) {}
    WalFileNumberSize() {}
    void AddSize(uint64_t new_size) { size += new_size; }
    uint64_t number;
    uint64_t size = 0;
    bool getting_flushed = false;
  };

  struct LogWriterNumber {
    // pass ownership of _writer
    LogWriterNumber(uint64_t _number, log::Writer* _writer)
        : number(_number), writer(_writer) {}

    log::Writer* ReleaseWriter() {
      auto* w = writer;
      writer = nullptr;
      return w;
    }
    Status ClearWriter() {
      Status s;
      if (writer->file()) {
        // TODO: plumb Env::IOActivity, Env::IOPriority
        s = writer->WriteBuffer(WriteOptions());
        if (attempt_truncate_size < SIZE_MAX &&
            attempt_truncate_size < writer->file()->GetFileSize()) {
          Status s2 = writer->file()->writable_file()->Truncate(
              attempt_truncate_size, IOOptions{}, nullptr);
          // This is just a best effort attempt
          s2.PermitUncheckedError();
        }
      }
      delete writer;
      writer = nullptr;
      return s;
    }

    bool IsSyncing() { return getting_synced; }

    uint64_t GetPreSyncSize() {
      assert(getting_synced);
      return pre_sync_size;
    }

    void PrepareForSync() {
      assert(!getting_synced);
      // Ensure the head of logs_ is marked as getting_synced if any is.
      getting_synced = true;
      // If last sync failed on a later WAL, this could be a fully synced
      // and closed WAL that just needs to be recorded as synced in the
      // manifest.
      if (writer->file()) {
        // Size is expected to be monotonically increasing.
        assert(writer->file()->GetFlushedSize() >= pre_sync_size);
        pre_sync_size = writer->file()->GetFlushedSize();
      }
    }

    void FinishSync() {
      assert(getting_synced);
      getting_synced = false;
    }

    void SetAttemptTruncateSize(uint64_t size) {
      assert(attempt_truncate_size == SIZE_MAX);
      attempt_truncate_size = size;
    }

    uint64_t number;
    // Visual Studio doesn't support deque's member to be noncopyable because
    // of a std::unique_ptr as a member.
    log::Writer* writer;  // own

   private:
    // true for some prefix of logs_
    bool getting_synced = false;
    // The size of the file before the sync happens. This amount is guaranteed
    // to be persisted even if appends happen during sync so it can be used for
    // tracking the synced size in MANIFEST.
    uint64_t pre_sync_size = 0;
    // When < SIZE_MAX, attempt to truncate the WAL to this size on close,
    // because a bad entry was written to it beyond that point and it likely
    // won't be recoverable with the bad entry.
    uint64_t attempt_truncate_size = SIZE_MAX;
  };

  struct WalContext {
    explicit WalContext(bool need_sync = false)
        : need_wal_sync(need_sync), need_wal_dir_sync(need_sync) {}
    bool need_wal_sync = false;
    bool need_wal_dir_sync = false;
    log::Writer* writer = nullptr;
<<<<<<< HEAD
    WalFileNumberSize* wal_file_number_size = nullptr;
=======
    LogFileNumberSize* log_file_number_size = nullptr;
    uint64_t prev_size = SIZE_MAX;
>>>>>>> 56359da6
  };

  // PurgeFileInfo is a structure to hold information of files to be deleted in
  // purge_files_
  struct PurgeFileInfo {
    std::string fname;
    std::string dir_to_sync;
    FileType type;
    uint64_t number;
    int job_id;
    PurgeFileInfo(std::string fn, std::string d, FileType t, uint64_t num,
                  int jid)
        : fname(fn), dir_to_sync(d), type(t), number(num), job_id(jid) {}
  };

  // Argument required by background flush thread.
  struct BGFlushArg {
    BGFlushArg()
        : cfd_(nullptr),
          max_memtable_id_(0),
          superversion_context_(nullptr),
          flush_reason_(FlushReason::kOthers) {}
    BGFlushArg(ColumnFamilyData* cfd, uint64_t max_memtable_id,
               SuperVersionContext* superversion_context,
               FlushReason flush_reason)
        : cfd_(cfd),
          max_memtable_id_(max_memtable_id),
          superversion_context_(superversion_context),
          flush_reason_(flush_reason) {}

    // Column family to flush.
    ColumnFamilyData* cfd_;
    // Maximum ID of memtable to flush. In this column family, memtables with
    // IDs smaller than this value must be flushed before this flush completes.
    uint64_t max_memtable_id_;
    // Pointer to a SuperVersionContext object. After flush completes, RocksDB
    // installs a new superversion for the column family. This operation
    // requires a SuperVersionContext object (currently embedded in JobContext).
    SuperVersionContext* superversion_context_;
    FlushReason flush_reason_;
  };

  // Argument passed to flush thread.
  struct FlushThreadArg {
    DBImpl* db_;

    Env::Priority thread_pri_;
  };

  // Information for a manual compaction
  struct ManualCompactionState {
    ManualCompactionState(ColumnFamilyData* _cfd, int _input_level,
                          int _output_level, uint32_t _output_path_id,
                          bool _exclusive, bool _disallow_trivial_move,
                          std::atomic<bool>* _canceled)
        : cfd(_cfd),
          input_level(_input_level),
          output_level(_output_level),
          output_path_id(_output_path_id),
          exclusive(_exclusive),
          disallow_trivial_move(_disallow_trivial_move),
          canceled(_canceled ? *_canceled : canceled_internal_storage) {}
    // When _canceled is not provided by ther user, we assign the reference of
    // canceled_internal_storage to it to consolidate canceled and
    // manual_compaction_paused since DisableManualCompaction() might be
    // called

    ColumnFamilyData* cfd;
    int input_level;
    int output_level;
    uint32_t output_path_id;
    Status status;
    bool done = false;
    bool in_progress = false;    // compaction request being processed?
    bool incomplete = false;     // only part of requested range compacted
    bool exclusive;              // current behavior of only one manual
    bool disallow_trivial_move;  // Force actual compaction to run
    const InternalKey* begin = nullptr;  // nullptr means beginning of key range
    const InternalKey* end = nullptr;    // nullptr means end of key range
    InternalKey* manual_end = nullptr;   // how far we are compacting
    InternalKey tmp_storage;   // Used to keep track of compaction progress
    InternalKey tmp_storage1;  // Used to keep track of compaction progress

    // When the user provides a canceled pointer in CompactRangeOptions, the
    // above varaibe is the reference of the user-provided
    // `canceled`, otherwise, it is the reference of canceled_internal_storage
    std::atomic<bool> canceled_internal_storage = false;
    std::atomic<bool>& canceled;  // Compaction canceled pointer reference
  };
  struct PrepickedCompaction {
    // background compaction takes ownership of `compaction`.
    Compaction* compaction;
    // caller retains ownership of `manual_compaction_state` as it is reused
    // across background compactions.
    ManualCompactionState* manual_compaction_state;  // nullptr if non-manual
    // task limiter token is requested during compaction picking.
    std::unique_ptr<TaskLimiterToken> task_token;
  };

  struct CompactionArg {
    // caller retains ownership of `db`.
    DBImpl* db;
    // background compaction takes ownership of `prepicked_compaction`.
    PrepickedCompaction* prepicked_compaction;
    Env::Priority compaction_pri_;
  };

  static bool IsRecoveryFlush(FlushReason flush_reason) {
    return flush_reason == FlushReason::kErrorRecoveryRetryFlush ||
           flush_reason == FlushReason::kErrorRecovery;
  }
  // Initialize the built-in column family for persistent stats. Depending on
  // whether on-disk persistent stats have been enabled before, it may either
  // create a new column family and column family handle or just a column family
  // handle.
  // Required: DB mutex held
  Status InitPersistStatsColumnFamily();

  // Persistent Stats column family has two format version key which are used
  // for compatibility check. Write format version if it's created for the
  // first time, read format version and check compatibility if recovering
  // from disk. This function requires DB mutex held at entrance but may
  // release and re-acquire DB mutex in the process.
  // Required: DB mutex held
  Status PersistentStatsProcessFormatVersion();

  Status ResumeImpl(DBRecoverContext context);

  void MaybeIgnoreError(Status* s) const;

  const Status CreateArchivalDirectory();

  // Create a column family, without some of the follow-up work yet
  Status CreateColumnFamilyImpl(const ReadOptions& read_options,
                                const WriteOptions& write_options,
                                const ColumnFamilyOptions& cf_options,
                                const std::string& cf_name,
                                ColumnFamilyHandle** handle);

  // Follow-up work to user creating a column family or (families)
  Status WrapUpCreateColumnFamilies(
      const WriteOptions& write_options,
      const std::vector<const ColumnFamilyOptions*>& cf_options);

  Status DropColumnFamilyImpl(ColumnFamilyHandle* column_family);

  // Delete any unneeded files and stale in-memory entries.
  void DeleteObsoleteFiles();
  // Delete obsolete files and log status and information of file deletion
  void DeleteObsoleteFileImpl(int job_id, const std::string& fname,
                              const std::string& path_to_sync, FileType type,
                              uint64_t number);

  // Background process needs to call
  //     auto x = CaptureCurrentFileNumberInPendingOutputs()
  //     auto file_num = versions_->NewFileNumber();
  //     <do something>
  //     ReleaseFileNumberFromPendingOutputs(x)
  // This will protect any file with number `file_num` or greater from being
  // deleted while <do something> is running.
  // -----------
  // This function will capture current file number and append it to
  // pending_outputs_. This will prevent any background process to delete any
  // file created after this point.
  std::list<uint64_t>::iterator CaptureCurrentFileNumberInPendingOutputs();
  // This function should be called with the result of
  // CaptureCurrentFileNumberInPendingOutputs(). It then marks that any file
  // created between the calls CaptureCurrentFileNumberInPendingOutputs() and
  // ReleaseFileNumberFromPendingOutputs() can now be deleted (if it's not live
  // and blocked by any other pending_outputs_ calls)
  void ReleaseFileNumberFromPendingOutputs(
      std::unique_ptr<std::list<uint64_t>::iterator>& v);

  // Similar to pending_outputs, preserve OPTIONS file. Used for remote
  // compaction.
  std::list<uint64_t>::iterator CaptureOptionsFileNumber();
  void ReleaseOptionsFileNumber(
      std::unique_ptr<std::list<uint64_t>::iterator>& v);

  // Sets bg error if there is an error writing to WAL.
  IOStatus SyncClosedWals(const WriteOptions& write_options,
                          JobContext* job_context, VersionEdit* synced_wals,
                          bool error_recovery_in_prog);

  // Flush the in-memory write buffer to storage.  Switches to a new
  // log-file/memtable and writes a new descriptor iff successful. Then
  // installs a new super version for the column family.
  Status FlushMemTableToOutputFile(
      ColumnFamilyData* cfd, const MutableCFOptions& mutable_cf_options,
      bool* madeProgress, JobContext* job_context, FlushReason flush_reason,
      SuperVersionContext* superversion_context,
      std::vector<SequenceNumber>& snapshot_seqs,
      SequenceNumber earliest_write_conflict_snapshot,
      SnapshotChecker* snapshot_checker, LogBuffer* log_buffer,
      Env::Priority thread_pri);

  // Flush the memtables of (multiple) column families to multiple files on
  // persistent storage.
  Status FlushMemTablesToOutputFiles(
      const autovector<BGFlushArg>& bg_flush_args, bool* made_progress,
      JobContext* job_context, LogBuffer* log_buffer, Env::Priority thread_pri);

  Status AtomicFlushMemTablesToOutputFiles(
      const autovector<BGFlushArg>& bg_flush_args, bool* made_progress,
      JobContext* job_context, LogBuffer* log_buffer, Env::Priority thread_pri);

  // REQUIRES: log_numbers are sorted in ascending order
  // corrupted_wal_found is set to true if we recover from a corrupted log file.
  Status RecoverLogFiles(const std::vector<uint64_t>& log_numbers,
                         SequenceNumber* next_sequence, bool read_only,
                         bool is_retry, bool* corrupted_wal_found,
                         RecoveryContext* recovery_ctx);

  void SetupLogFilesRecovery(
      const std::vector<uint64_t>& wal_numbers,
      std::unordered_map<int, VersionEdit>* version_edits, int* job_id,
      uint64_t* min_wal_number);

  Status ProcessLogFiles(const std::vector<uint64_t>& wal_numbers,
                         bool read_only, bool is_retry, uint64_t min_wal_number,
                         int job_id, SequenceNumber* next_sequence,
                         std::unordered_map<int, VersionEdit>* version_edits,
                         bool* corrupted_wal_found,
                         RecoveryContext* recovery_ctx);

  Status ProcessLogFile(
      uint64_t wal_number, uint64_t min_wal_number, bool is_retry,
      bool read_only, int job_id, SequenceNumber* next_sequence,
      bool* stop_replay_for_corruption, bool* stop_replay_by_wal_filter,
      uint64_t* corrupted_wal_number, bool* corrupted_wal_found,
      std::unordered_map<int, VersionEdit>* version_edits, bool* flushed,
      PredecessorWALInfo& predecessor_wal_info);

  void SetupLogFileProcessing(uint64_t wal_number);

  Status InitializeLogReader(uint64_t wal_number, bool is_retry,
                             std::string& fname,

                             bool stop_replay_for_corruption,
                             uint64_t min_wal_number,
                             const PredecessorWALInfo& predecessor_wal_info,
                             bool* const old_log_record,
                             Status* const reporter_status,
                             DBOpenLogRecordReadReporter* reporter,
                             std::unique_ptr<log::Reader>& reader);
  Status ProcessLogRecord(
      Slice record, const std::unique_ptr<log::Reader>& reader,
      const UnorderedMap<uint32_t, size_t>& running_ts_sz, uint64_t wal_number,
      const std::string& fname, bool read_only, int job_id,
      const std::function<void()>& logFileDropped,
      DBOpenLogRecordReadReporter* reporter, uint64_t* record_checksum,
      SequenceNumber* last_seqno_observed, SequenceNumber* next_sequence,
      bool* stop_replay_for_corruption, Status* status,
      bool* stop_replay_by_wal_filter,
      std::unordered_map<int, VersionEdit>* version_edits, bool* flushed);

  Status InitializeWriteBatchForLogRecord(
      Slice record, const std::unique_ptr<log::Reader>& reader,
      const UnorderedMap<uint32_t, size_t>& running_ts_sz, WriteBatch* batch,
      std::unique_ptr<WriteBatch>& new_batch, WriteBatch*& batch_to_use,
      uint64_t* record_checksum);

  void MaybeReviseStopReplayForCorruption(
      SequenceNumber sequence, SequenceNumber const* const next_sequence,
      bool* stop_replay_for_corruption);

  Status InsertLogRecordToMemtable(WriteBatch* batch_to_use,
                                   uint64_t wal_number,
                                   SequenceNumber* next_sequence,
                                   bool* has_valid_writes);

  Status MaybeWriteLevel0TableForRecovery(
      bool has_valid_writes, bool read_only, uint64_t wal_number, int job_id,
      SequenceNumber const* const next_sequence,
      std::unordered_map<int, VersionEdit>* version_edits, bool* flushed);

  Status HandleNonOkStatusOrOldLogRecord(
      uint64_t wal_number, SequenceNumber const* const next_sequence,
      Status status, const DBOpenLogRecordReadReporter& reporter,
      bool* old_log_record, bool* stop_replay_for_corruption,
      uint64_t* corrupted_wal_number, bool* corrupted_wal_found);

  Status UpdatePredecessorWALInfo(uint64_t wal_number,
                                  const SequenceNumber last_seqno_observed,
                                  const std::string& fname,
                                  PredecessorWALInfo& predecessor_wal_info);

  void FinishLogFileProcessing(const Status& status,
                               const SequenceNumber* next_sequence);

  // Return `Status::Corruption()` when `stop_replay_for_corruption == true` and
  // exits inconsistency between SST and WAL data
  Status MaybeHandleStopReplayForCorruptionForInconsistency(
      bool stop_replay_for_corruption, uint64_t corrupted_wal_number);

  Status MaybeFlushFinalMemtableOrRestoreActiveLogFiles(
      const std::vector<uint64_t>& wal_numbers, bool read_only, int job_id,
      bool flushed, std::unordered_map<int, VersionEdit>* version_edits,
      RecoveryContext* recovery_ctx);

  // Check that DB sequence number is not set back during recovery between
  // replaying of WAL files and between replaying of WriteBatches.
  Status CheckSeqnoNotSetBackDuringRecovery(SequenceNumber prev_next_seqno,
                                            SequenceNumber current_next_seqno);

  void FinishLogFilesRecovery(int job_id, const Status& status);
  // The following two methods are used to flush a memtable to
  // storage. The first one is used at database RecoveryTime (when the
  // database is opened) and is heavyweight because it holds the mutex
  // for the entire period. The second method WriteLevel0Table supports
  // concurrent flush memtables to storage.
  Status WriteLevel0TableForRecovery(int job_id, ColumnFamilyData* cfd,
                                     MemTable* mem, VersionEdit* edit);

  // Get the size of a log file and, if truncate is true, truncate the
  // log file to its actual size, thereby freeing preallocated space.
  // Return success even if truncate fails
  Status GetLogSizeAndMaybeTruncate(uint64_t wal_number, bool truncate,
                                    WalFileNumberSize* log);

  // Restore alive_wal_files_ and wals_total_size_ after recovery.
  // It needs to run only when there's no flush during recovery
  // (e.g. avoid_flush_during_recovery=true). May also trigger flush
  // in case wals_total_size > max_total_wal_size.
  Status RestoreAliveLogFiles(const std::vector<uint64_t>& log_numbers);

  // num_bytes: for slowdown case, delay time is calculated based on
  //            `num_bytes` going through.
  Status DelayWrite(uint64_t num_bytes, WriteThread& write_thread,
                    const WriteOptions& write_options);

  // Begin stalling of writes when memory usage increases beyond a certain
  // threshold.
  void WriteBufferManagerStallWrites();

  Status ThrottleLowPriWritesIfNeeded(const WriteOptions& write_options,
                                      WriteBatch* my_batch);

  // REQUIRES: mutex locked and in write thread.
  Status ScheduleFlushes(WriteContext* context);

  void MaybeFlushStatsCF(autovector<ColumnFamilyData*>* cfds);

  Status TrimMemtableHistory(WriteContext* context);

  // Switches the current live memtable to immutable/read-only memtable.
  // A new WAL is created if the current WAL is not empty.
  // If `new_imm` is not nullptr, it will be added as the newest immutable
  // memtable, if and only if OK status is returned.
  // `last_seqno` needs to be provided if `new_imm` is not nullptr. It is
  // the value of versions_->LastSequence() after the write that ingests new_imm
  // is done.
  //
  // REQUIRES: mutex_ is held
  // REQUIRES: this thread is currently at the front of the writer queue
  // REQUIRES: this thread is currently at the front of the 2nd writer queue if
  // two_write_queues_ is true (This is to simplify the reasoning.)
  Status SwitchMemtable(ColumnFamilyData* cfd, WriteContext* context,
                        ReadOnlyMemTable* new_imm = nullptr,
                        SequenceNumber last_seqno = 0);

  // Select and output column families qualified for atomic flush in
  // `selected_cfds`. If `provided_candidate_cfds` is non-empty, it will be used
  // as candidate CFs to select qualified ones from. Otherwise, all column
  // families are used as candidate to select from.
  //
  // REQUIRES: mutex held
  void SelectColumnFamiliesForAtomicFlush(
      autovector<ColumnFamilyData*>* selected_cfds,
      const autovector<ColumnFamilyData*>& provided_candidate_cfds = {},
      FlushReason flush_reason = FlushReason::kOthers);

  // Force current memtable contents to be flushed.
  Status FlushMemTable(ColumnFamilyData* cfd, const FlushOptions& options,
                       FlushReason flush_reason,
                       bool entered_write_thread = false);

  // Atomic-flush memtables from quanlified CFs among `provided_candidate_cfds`
  // (if non-empty) or amomg all column families and atomically record the
  // result to the MANIFEST.
  Status AtomicFlushMemTables(
      const FlushOptions& options, FlushReason flush_reason,
      const autovector<ColumnFamilyData*>& provided_candidate_cfds = {},
      bool entered_write_thread = false);

  Status RetryFlushesForErrorRecovery(FlushReason flush_reason, bool wait);

  // Wait until flushing this column family won't stall writes
  Status WaitUntilFlushWouldNotStallWrites(ColumnFamilyData* cfd,
                                           bool* flush_needed);

  // Wait for memtable flushed.
  // If flush_memtable_id is non-null, wait until the memtable with the ID
  // gets flush. Otherwise, wait until the column family don't have any
  // memtable pending flush.
  // resuming_from_bg_err indicates whether the caller is attempting to resume
  // from background error.
  Status WaitForFlushMemTable(
      ColumnFamilyData* cfd, const uint64_t* flush_memtable_id = nullptr,
      bool resuming_from_bg_err = false,
      std::optional<FlushReason> flush_reason = std::nullopt) {
    return WaitForFlushMemTables({cfd}, {flush_memtable_id},
                                 resuming_from_bg_err, flush_reason);
  }
  // Wait for memtables to be flushed for multiple column families.
  Status WaitForFlushMemTables(
      const autovector<ColumnFamilyData*>& cfds,
      const autovector<const uint64_t*>& flush_memtable_ids,
      bool resuming_from_bg_err, std::optional<FlushReason> flush_reason);

  inline void WaitForPendingWrites() {
    mutex_.AssertHeld();
    TEST_SYNC_POINT("DBImpl::WaitForPendingWrites:BeforeBlock");
    // In case of pipelined write is enabled, wait for all pending memtable
    // writers.
    if (immutable_db_options_.enable_pipelined_write) {
      // Memtable writers may call DB::Get in case max_successive_merges > 0,
      // which may lock mutex. Unlocking mutex here to avoid deadlock.
      mutex_.Unlock();
      write_thread_.WaitForMemTableWriters();
      mutex_.Lock();
    }

    if (immutable_db_options_.unordered_write) {
      // Wait for the ones who already wrote to the WAL to finish their
      // memtable write.
      if (pending_memtable_writes_.load() != 0) {
        // XXX: suspicious wait while holding DB mutex?
        std::unique_lock<std::mutex> guard(switch_mutex_);
        switch_cv_.wait(guard,
                        [&] { return pending_memtable_writes_.load() == 0; });
      }
    } else {
      // (Writes are finished before the next write group starts.)
    }

    // Wait for any LockWAL to clear
    while (lock_wal_count_ > 0) {
      bg_cv_.Wait();
    }
  }

  // TaskType is used to identify tasks in thread-pool, currently only
  // differentiate manual compaction, which could be unscheduled from the
  // thread-pool.
  enum class TaskType : uint8_t {
    kDefault = 0,
    kManualCompaction = 1,
    kCount = 2,
  };

  // Task tag is used to identity tasks in thread-pool, which is
  // dbImpl obj address + type
  inline void* GetTaskTag(TaskType type) {
    return GetTaskTag(static_cast<uint8_t>(type));
  }

  inline void* GetTaskTag(uint8_t type) {
    return static_cast<uint8_t*>(static_cast<void*>(this)) + type;
  }

  // REQUIRES: mutex locked and in write thread.
  void AssignAtomicFlushSeq(const autovector<ColumnFamilyData*>& cfds);

  // REQUIRES: mutex locked and in write thread.
  Status SwitchWAL(WriteContext* write_context);

  // REQUIRES: mutex locked and in write thread.
  Status HandleWriteBufferManagerFlush(WriteContext* write_context);

  // REQUIRES: mutex locked
  Status PreprocessWrite(const WriteOptions& write_options,
                         WalContext* log_context, WriteContext* write_context);

  // Merge write batches in the write group into merged_batch.
  // Returns OK if merge is successful.
  // Returns Corruption if corruption in write batch is detected.
  Status MergeBatch(const WriteThread::WriteGroup& write_group,
                    WriteBatch* tmp_batch, WriteBatch** merged_batch,
                    size_t* write_with_wal, WriteBatch** to_be_cached_state);

  IOStatus WriteToWAL(const WriteBatch& merged_batch,
                      const WriteOptions& write_options,
                      log::Writer* log_writer, uint64_t* wal_used,
                      uint64_t* log_size,
                      WalFileNumberSize& wal_file_number_size,
                      SequenceNumber sequence);

  IOStatus WriteGroupToWAL(const WriteThread::WriteGroup& write_group,
                           log::Writer* log_writer, uint64_t* wal_used,
                           bool need_wal_sync, bool need_wal_dir_sync,
                           SequenceNumber sequence,
                           WalFileNumberSize& wal_file_number_size);

  IOStatus ConcurrentWriteGroupToWAL(const WriteThread::WriteGroup& write_group,
                                     uint64_t* wal_used,
                                     SequenceNumber* last_sequence,
                                     size_t seq_inc);

  // Used by WriteImpl to update bg_error_ if paranoid check is enabled.
  // Caller must hold mutex_.
  void WriteStatusCheckOnLocked(const Status& status);

  // Used by WriteImpl to update bg_error_ if paranoid check is enabled.
  void WriteStatusCheck(const Status& status);

  // Used by WriteImpl to update bg_error_ when IO error happens, e.g., write
  // WAL, sync WAL fails, if paranoid check is enabled.
  void WALIOStatusCheck(const IOStatus& status);

  // Used by WriteImpl to update bg_error_ in case of memtable insert error.
  void HandleMemTableInsertFailure(const Status& nonok_memtable_insert_status);

  Status CompactFilesImpl(const CompactionOptions& compact_options,
                          ColumnFamilyData* cfd, Version* version,
                          const std::vector<std::string>& input_file_names,
                          std::vector<std::string>* const output_file_names,
                          const int output_level, int output_path_id,
                          JobContext* job_context, LogBuffer* log_buffer,
                          CompactionJobInfo* compaction_job_info);

  // REQUIRES: mutex unlocked
  void TrackOrUntrackFiles(const std::vector<std::string>& existing_data_files,
                           bool track);

  void MaybeScheduleFlushOrCompaction();

  struct FlushRequest {
    FlushReason flush_reason;
    // A map from column family to flush to largest memtable id to persist for
    // each column family. Once all the memtables whose IDs are smaller than or
    // equal to this per-column-family specified value, this flush request is
    // considered to have completed its work of flushing this column family.
    // After completing the work for all column families in this request, this
    // flush is considered complete.
    std::unordered_map<ColumnFamilyData*, uint64_t>
        cfd_to_max_mem_id_to_persist;

#ifndef NDEBUG
    int reschedule_count = 1;
#endif /* !NDEBUG */
  };

  // In case of atomic flush, generates a `FlushRequest` for the latest atomic
  // cuts for these `cfds`. Atomic cuts are recorded in
  // `AssignAtomicFlushSeq()`. For each entry in `cfds`, all CFDs sharing the
  // same latest atomic cut must also be present.
  //
  // REQUIRES: mutex held
  void GenerateFlushRequest(const autovector<ColumnFamilyData*>& cfds,
                            FlushReason flush_reason, FlushRequest* req);

  // Below functions are for executing flush, compaction in the background. A
  // dequeue is the communication channel between threads that asks for the work
  // to be done and the available threads in the thread pool that pick it up to
  // execute it. We use these terminologies to describe the state of the work
  // and its transitions:
  // 1) It becomes pending once it's successfully enqueued into the
  //    corresponding dequeue, a work in this state is also called unscheduled.
  //    Counter `unscheduled_*_` counts work in this state.
  // 2) When `MaybeScheduleFlushOrCompaction` schedule a thread to run `BGWork*`
  //    for the work, it becomes scheduled
  //    Counter `bg_*_scheduled_` counts work in this state.
  // 3) Once the thread start to execute `BGWork*`, the work is popped from the
  //    dequeue, it is now in running state
  //    Counter `num_running_*_` counts work in this state.
  // 4) Eventually, the work is finished. We don't need to specifically track
  //    finished work.

  // Returns true if `req` is successfully enqueued.
  bool EnqueuePendingFlush(const FlushRequest& req);

  void EnqueuePendingCompaction(ColumnFamilyData* cfd);
  void SchedulePendingPurge(std::string fname, std::string dir_to_sync,
                            FileType type, uint64_t number, int job_id);
  static void BGWorkCompaction(void* arg);
  // Runs a pre-chosen universal compaction involving bottom level in a
  // separate, bottom-pri thread pool.
  static void BGWorkBottomCompaction(void* arg);
  static void BGWorkFlush(void* arg);
  static void BGWorkPurge(void* arg);
  static void UnscheduleCompactionCallback(void* arg);
  static void UnscheduleFlushCallback(void* arg);
  void BackgroundCallCompaction(PrepickedCompaction* prepicked_compaction,
                                Env::Priority thread_pri);
  void BackgroundCallFlush(Env::Priority thread_pri);
  void BackgroundCallPurge();
  Status BackgroundCompaction(bool* madeProgress, JobContext* job_context,
                              LogBuffer* log_buffer,
                              PrepickedCompaction* prepicked_compaction,
                              Env::Priority thread_pri);
  Status BackgroundFlush(bool* madeProgress, JobContext* job_context,
                         LogBuffer* log_buffer, FlushReason* reason,
                         bool* flush_rescheduled_to_retain_udt,
                         Env::Priority thread_pri);

  bool EnoughRoomForCompaction(ColumnFamilyData* cfd,
                               const std::vector<CompactionInputFiles>& inputs,
                               bool* sfm_bookkeeping, LogBuffer* log_buffer);

  // Request compaction tasks token from compaction thread limiter.
  // It always succeeds if force = true or limiter is disable.
  bool RequestCompactionToken(ColumnFamilyData* cfd, bool force,
                              std::unique_ptr<TaskLimiterToken>* token,
                              LogBuffer* log_buffer);

  // Return true if the `FlushRequest` can be rescheduled to retain the UDT.
  // Only true if there are user-defined timestamps in the involved MemTables
  // with newer than cutoff timestamp `full_history_ts_low` and not flushing
  // immediately will not cause entering write stall mode.
  bool ShouldRescheduleFlushRequestToRetainUDT(const FlushRequest& flush_req);

  // Schedule background tasks
  Status StartPeriodicTaskScheduler();

  // Cancel scheduled periodic tasks
  Status CancelPeriodicTaskScheduler();

  Status RegisterRecordSeqnoTimeWorker();

  void PrintStatistics();

  size_t EstimateInMemoryStatsHistorySize() const;

  // Return the minimum empty level that could hold the total data in the
  // input level. Return the input level, if such level could not be found.
  int FindMinimumEmptyLevelFitting(ColumnFamilyData* cfd,
                                   const MutableCFOptions& mutable_cf_options,
                                   int level);

  // Move the files in the input level to the target level.
  // If target_level < 0, automatically calculate the minimum level that could
  // hold the data set.
  Status ReFitLevel(ColumnFamilyData* cfd, int level, int target_level = -1);

  // helper functions for adding and removing from flush & compaction queues
  void AddToCompactionQueue(ColumnFamilyData* cfd);
  ColumnFamilyData* PopFirstFromCompactionQueue();
  FlushRequest PopFirstFromFlushQueue();

  // Pick the first unthrottled compaction with task token from queue.
  ColumnFamilyData* PickCompactionFromQueue(
      std::unique_ptr<TaskLimiterToken>* token, LogBuffer* log_buffer);

  IOStatus SyncWalImpl(bool include_current_wal,
                       const WriteOptions& write_options,
                       JobContext* job_context, VersionEdit* synced_wals,
                       bool error_recovery_in_prog);

  // helper function to call after some of the logs_ were synced
  void MarkLogsSynced(uint64_t up_to, bool synced_dir, VersionEdit* edit);
  Status ApplyWALToManifest(const ReadOptions& read_options,
                            const WriteOptions& write_options,
                            VersionEdit* edit);
  // WALs with log number up to up_to are not synced successfully.
  void MarkLogsNotSynced(uint64_t up_to);

  SnapshotImpl* GetSnapshotImpl(bool is_write_conflict_boundary,
                                bool lock = true);

  // If snapshot_seq != kMaxSequenceNumber, then this function can only be
  // called from the write thread that publishes sequence numbers to readers.
  // For 1) write-committed, or 2) write-prepared + one-write-queue, this will
  // be the write thread performing memtable writes. For write-prepared with
  // two write queues, this will be the write thread writing commit marker to
  // the WAL.
  // If snapshot_seq == kMaxSequenceNumber, this function is called by a caller
  // ensuring no writes to the database.
  std::pair<Status, std::shared_ptr<const SnapshotImpl>>
  CreateTimestampedSnapshotImpl(SequenceNumber snapshot_seq, uint64_t ts,
                                bool lock = true);

  uint64_t GetMaxTotalWalSize() const;

  FSDirectory* GetDataDir(ColumnFamilyData* cfd, size_t path_id) const;

  Status MaybeReleaseTimestampedSnapshotsAndCheck();

  Status CloseHelper();

  void WaitForBackgroundWork();

  // Background threads call this function, which is just a wrapper around
  // the InstallSuperVersion() function. Background threads carry
  // sv_context to allow allocation of SuperVersion object outside of holding
  // the DB mutex.
  // All ColumnFamily state changes go through this function. Here we analyze
  // the new state and we schedule background work if we detect that the new
  // state needs flush or compaction.
  // See also InstallSuperVersionForConfigChange().
  void InstallSuperVersionAndScheduleWork(
      ColumnFamilyData* cfd, SuperVersionContext* sv_context,
      std::optional<std::shared_ptr<SeqnoToTimeMapping>>
          new_seqno_to_time_mapping = {});

  // A variant of InstallSuperVersionAndScheduleWork() that must be used for
  // new CFs or for changes to mutable_cf_options. This is so that it can
  // update seqno_to_time_mapping cached for the new SuperVersion as relevant.
  void InstallSuperVersionForConfigChange(ColumnFamilyData* cfd,
                                          SuperVersionContext* sv_context);

  bool GetIntPropertyInternal(ColumnFamilyData* cfd,
                              const DBPropertyInfo& property_info,
                              bool is_locked, uint64_t* value);
  bool GetPropertyHandleOptionsStatistics(std::string* value);

  bool HasPendingManualCompaction();
  bool HasExclusiveManualCompaction();
  void AddManualCompaction(ManualCompactionState* m);
  void RemoveManualCompaction(ManualCompactionState* m);
  bool ShouldntRunManualCompaction(ManualCompactionState* m);
  bool HaveManualCompaction(ColumnFamilyData* cfd);
  bool MCOverlap(ManualCompactionState* m, ManualCompactionState* m1);
  void UpdateDeletionCompactionStats(const std::unique_ptr<Compaction>& c);

  // May open and read table files for table property.
  // Should not be called while holding mutex_.
  void BuildCompactionJobInfo(const ColumnFamilyData* cfd, Compaction* c,
                              const Status& st,
                              const CompactionJobStats& compaction_job_stats,
                              const int job_id,
                              CompactionJobInfo* compaction_job_info) const;
  // Reserve the next 'num' file numbers for to-be-ingested external SST files,
  // and return the current file_number in 'next_file_number'.
  // Write a version edit to the MANIFEST.
  Status ReserveFileNumbersBeforeIngestion(
      ColumnFamilyData* cfd, uint64_t num,
      std::unique_ptr<std::list<uint64_t>::iterator>& pending_output_elem,
      uint64_t* next_file_number);

  bool ShouldPurge(uint64_t file_number) const;
  void MarkAsGrabbedForPurge(uint64_t file_number);

  size_t GetWalPreallocateBlockSize(uint64_t write_buffer_size) const;
  Env::WriteLifeTimeHint CalculateWALWriteHint() { return Env::WLTH_SHORT; }

  IOStatus CreateWAL(const WriteOptions& write_options, uint64_t log_file_num,
                     uint64_t recycle_log_number, size_t preallocate_block_size,
                     const PredecessorWALInfo& predecessor_wal_info,
                     log::Writer** new_log);

  // Validate self-consistency of DB options
  static Status ValidateOptions(const DBOptions& db_options);
  // Validate self-consistency of DB options and its consistency with cf options
  static Status ValidateOptions(
      const DBOptions& db_options,
      const std::vector<ColumnFamilyDescriptor>& column_families);

  // Utility function to do some debug validation and sort the given vector
  // of MultiGet keys
  void PrepareMultiGetKeys(
      const size_t num_keys, bool sorted,
      autovector<KeyContext*, MultiGetContext::MAX_BATCH_SIZE>* key_ptrs);

  void MultiGetCommon(const ReadOptions& options,
                      ColumnFamilyHandle* column_family, const size_t num_keys,
                      const Slice* keys, PinnableSlice* values,
                      PinnableWideColumns* columns, std::string* timestamps,
                      Status* statuses, bool sorted_input);

  void MultiGetCommon(const ReadOptions& options, const size_t num_keys,
                      ColumnFamilyHandle** column_families, const Slice* keys,
                      PinnableSlice* values, PinnableWideColumns* columns,
                      std::string* timestamps, Status* statuses,
                      bool sorted_input);

  // A structure to hold the information required to process MultiGet of keys
  // belonging to one column family. For a multi column family MultiGet, there
  // will be a container of these objects.
  struct MultiGetKeyRangePerCf {
    // For the batched MultiGet which relies on sorted keys, start specifies
    // the index of first key belonging to this column family in the sorted
    // list.
    size_t start;

    // For the batched MultiGet case, num_keys specifies the number of keys
    // belonging to this column family in the sorted list
    size_t num_keys;

    MultiGetKeyRangePerCf() : start(0), num_keys(0) {}

    MultiGetKeyRangePerCf(size_t first, size_t count)
        : start(first), num_keys(count) {}
  };

  // A structure to contain ColumnFamilyData and the SuperVersion obtained for
  // the consistent view of DB
  struct ColumnFamilySuperVersionPair {
    ColumnFamilyHandleImpl* cfh;
    ColumnFamilyData* cfd;

    // SuperVersion for the column family obtained in a manner that ensures a
    // consistent view across all column families in the DB
    SuperVersion* super_version;
    ColumnFamilySuperVersionPair(ColumnFamilyHandle* column_family,
                                 SuperVersion* sv)
        : cfh(static_cast<ColumnFamilyHandleImpl*>(column_family)),
          cfd(cfh->cfd()),
          super_version(sv) {}

    ColumnFamilySuperVersionPair() = default;
  };

  // A common function to obtain a consistent snapshot, which can be implicit
  // if the user doesn't specify a snapshot in read_options, across
  // multiple column families. It will attempt to get an implicit
  // snapshot without acquiring the db_mutes, but will give up after a few
  // tries and acquire the mutex if a memtable flush happens. The template
  // allows both the batched and non-batched MultiGet to call this with
  // either an std::unordered_map or autovector of column families.
  //
  // If callback is non-null, the callback is refreshed with the snapshot
  // sequence number
  //
  // `extra_sv_ref` is used to indicate whether thread-local SuperVersion
  // should be obtained with an extra ref (by GetReferencedSuperVersion()) or
  // not (by GetAndRefSuperVersion()). For instance, point lookup like MultiGet
  // does not require SuperVersion to be re-acquired throughout the entire
  // invocation (no need extra ref), while MultiCfIterators may need the
  // SuperVersion to be updated during Refresh() (requires extra ref).
  //
  // `sv_from_thread_local` being set to false indicates that the SuperVersion
  // obtained from the ColumnFamilyData, whereas true indicates they are thread
  // local.
  //
  // A non-OK status will be returned if for a column family that enables
  // user-defined timestamp feature, the specified `ReadOptions.timestamp`
  // attemps to read collapsed history.
  template <class T, typename IterDerefFuncType>
  Status MultiCFSnapshot(const ReadOptions& read_options,
                         ReadCallback* callback,
                         IterDerefFuncType iter_deref_func, T* cf_list,
                         bool extra_sv_ref, SequenceNumber* snapshot,
                         bool* sv_from_thread_local);

  // The actual implementation of the batching MultiGet. The caller is expected
  // to have acquired the SuperVersion and pass in a snapshot sequence number
  // in order to construct the LookupKeys. The start_key and num_keys specify
  // the range of keys in the sorted_keys vector for a single column family.
  Status MultiGetImpl(
      const ReadOptions& read_options, size_t start_key, size_t num_keys,
      autovector<KeyContext*, MultiGetContext::MAX_BATCH_SIZE>* sorted_keys,
      SuperVersion* sv, SequenceNumber snap_seqnum, ReadCallback* callback);

  void MultiGetWithCallbackImpl(
      const ReadOptions& read_options, ColumnFamilyHandle* column_family,
      ReadCallback* callback,
      autovector<KeyContext*, MultiGetContext::MAX_BATCH_SIZE>* sorted_keys);

  Status DisableFileDeletionsWithLock();

  Status IncreaseFullHistoryTsLowImpl(ColumnFamilyData* cfd,
                                      std::string ts_low);

  bool ShouldReferenceSuperVersion(const MergeContext& merge_context);

  template <typename IterType, typename ImplType,
            typename ErrorIteratorFuncType>
  std::unique_ptr<IterType> NewMultiCfIterator(
      const ReadOptions& _read_options,
      const std::vector<ColumnFamilyHandle*>& column_families,
      ErrorIteratorFuncType error_iterator_func);

  // Lock over the persistent DB state.  Non-nullptr iff successfully acquired.
  FileLock* db_lock_ = nullptr;

  // Guards changes to DB and CF options to ensure consistency between
  // * In-memory options objects
  // * Settings in effect
  // * Options file contents
  // while allowing the DB mutex to be released during slow operations like
  // persisting options file or modifying global periodic task timer.
  // Always acquired *before* DB mutex when this one is applicable.
  InstrumentedMutex options_mutex_;

  // Guards reads and writes to in-memory stats_history_.
  InstrumentedMutex stats_history_mutex_;

  // In addition to mutex_, wal_write_mutex_ protects writes to logs_ and
  // cur_wal_number_. With two_write_queues it also protects alive_wal_files_,
  // and wal_empty_. Refer to the definition of each variable below for more
  // details.
  // Note: to avoid deadlock, if needed to acquire both wal_write_mutex_ and
  // mutex_, the order should be first mutex_ and then wal_write_mutex_.
  InstrumentedMutex wal_write_mutex_;

  // If zero, manual compactions are allowed to proceed. If non-zero, manual
  // compactions may still be running, but will quickly fail with
  // `Status::Incomplete`. The value indicates how many threads have paused
  // manual compactions. It is accessed in read mode outside the DB mutex in
  // compaction code paths.
  std::atomic<int> manual_compaction_paused_ = false;

  // This condition variable is signaled on these conditions:
  // * whenever bg_compaction_scheduled_ goes down to 0
  // * if AnyManualCompaction, whenever a compaction finishes, even if it hasn't
  // made any progress
  // * whenever a compaction made any progress
  // * whenever bg_flush_scheduled_ or bg_purge_scheduled_ value decreases
  // (i.e. whenever a flush is done, even if it didn't make any progress)
  // * whenever there is an error in background purge, flush or compaction
  // * whenever num_running_ingest_file_ goes to 0.
  // * whenever pending_purge_obsolete_files_ goes to 0.
  // * whenever disable_delete_obsolete_files_ goes to 0.
  // * whenever SetOptions successfully updates options.
  // * whenever a column family is dropped.
  InstrumentedCondVar bg_cv_;

  ColumnFamilyHandleImpl* persist_stats_cf_handle_ = nullptr;

  bool persistent_stats_cfd_exists_ = true;

  // Writes are protected by locking both mutex_ and wal_write_mutex_, and reads
  // must be under either mutex_ or wal_write_mutex_. Since after ::Open,
  // cur_wal_number_ is currently updated only in write_thread_, it can be read
  // from the same write_thread_ without any locks.
  uint64_t cur_wal_number_ = 0;

  // Log files that we can recycle. Must be protected by db mutex_.
  std::deque<uint64_t> wal_recycle_files_;

  // The minimum log file number taht can be recycled, if log recycling is
  // enabled. This is used to ensure that log files created by previous
  // instances of the database are not recycled, as we cannot be sure they
  // were created in the recyclable format.
  uint64_t min_wal_number_to_recycle_ = 0;

  // Protected by wal_write_mutex_.
  bool wal_dir_synced_ = false;

  // Without two_write_queues, read and writes to wal_empty_ are protected by
  // mutex_. Since it is currently updated/read only in write_thread_, it can be
  // accessed from the same write_thread_ without any locks. With
  // two_write_queues writes, where it can be updated in different threads,
  // read and writes are protected by wal_write_mutex_ instead. This is to avoid
  // expensive mutex_ lock during WAL write, which update wal_empty_.
  bool wal_empty_ = true;

  // The current WAL file and those that have not been found obsolete from
  // memtable flushes. A WAL not on this list might still be pending writer
  // flush and/or sync and close and might still be in logs_. alive_wal_files_
  // is protected by mutex_ and wal_write_mutex_ with details as follows:
  // 1. read by FindObsoleteFiles() which can be called in either application
  //    thread or RocksDB bg threads, both mutex_ and wal_write_mutex_ are
  //    held.
  // 2. pop_front() by FindObsoleteFiles(), both mutex_ and wal_write_mutex_
  //    are held.
  // 3. push_back() by DBImpl::Open() and DBImpl::RestoreAliveLogFiles()
  //    (actually called by Open()), only mutex_ is held because at this point,
  //    the DB::Open() call has not returned success to application, and the
  //    only other thread(s) that can conflict are bg threads calling
  //    FindObsoleteFiles() which ensure that both mutex_ and wal_write_mutex_
  //    are held when accessing alive_wal_files_.
  // 4. read by DBImpl::Open() is protected by mutex_.
  // 5. push_back() by SwitchMemtable(). Both mutex_ and wal_write_mutex_ are
  //    held. This is done by the write group leader. Note that in the case of
  //    two-write-queues, another WAL-only write thread can be writing to the
  //    WAL concurrently. See 9.
  // 6. read by SwitchWAL() with both mutex_ and wal_write_mutex_ held. This is
  //    done by write group leader.
  // 7. read by ConcurrentWriteToWAL() by the write group leader in the case of
  //    two-write-queues. Only wal_write_mutex_ is held to protect concurrent
  //    pop_front() by FindObsoleteFiles().
  // 8. read by PreprocessWrite() by the write group leader. wal_write_mutex_
  //    is held to protect the data structure from concurrent pop_front() by
  //    FindObsoleteFiles().
  // 9. read by ConcurrentWriteToWAL() by a WAL-only write thread in the case
  //    of two-write-queues. Only wal_write_mutex_ is held. This suffices to
  //    protect the data structure from concurrent push_back() by current
  //    write group leader as well as pop_front() by FindObsoleteFiles().
  std::deque<WalFileNumberSize> alive_wal_files_;

  // Total size of all "alive" WALs (for easy access without synchronization)
  RelaxedAtomic<uint64_t> wals_total_size_{0};

  // Log files that aren't fully synced, and the current log file.
  // Synchronization:
  // 1. read by FindObsoleteFiles() which can be called either in application
  //    thread or RocksDB bg threads. wal_write_mutex_ is always held, while
  //    some reads are performed without mutex_.
  // 2. pop_front() by FindObsoleteFiles() with only wal_write_mutex_ held.
  // 3. read by DBImpl::Open() with both mutex_ and wal_write_mutex_.
  // 4. emplace_back() by DBImpl::Open() with both mutex_ and wal_write_mutex.
  //    Note that at this point, DB::Open() has not returned success to
  //    application, thus the only other thread(s) that can conflict are bg
  //    threads calling FindObsoleteFiles(). See 1.
  // 5. iteration and clear() from CloseHelper() always hold wal_write_mutex
  //    and mutex_.
  // 6. back() called by APIs FlushWAL() and LockWAL() are protected by only
  //    wal_write_mutex_. These two can be called by application threads after
  //    DB::Open() returns success to applications.
  // 7. read by SyncWAL(), another API, protected by only wal_write_mutex_.
  // 8. read by MarkLogsNotSynced() and MarkLogsSynced() are protected by
  //    wal_write_mutex_.
  // 9. erase() by MarkLogsSynced() protected by wal_write_mutex_.
  // 10. read by SyncClosedWals() protected by only wal_write_mutex_. This can
  //     happen in bg flush threads after DB::Open() returns success to
  //     applications.
  // 11. reads, e.g. front(), iteration, and back() called by PreprocessWrite()
  //     holds only the wal_write_mutex_. This is done by the write group
  //     leader. A bg thread calling FindObsoleteFiles() or MarkLogsSynced()
  //     can happen concurrently. This is fine because wal_write_mutex_ is used
  //     by all parties. See 2, 5, 9.
  // 12. reads, empty(), back() called by SwitchMemtable() hold both mutex_ and
  //     wal_write_mutex_. This happens in the write group leader.
  // 13. emplace_back() by SwitchMemtable() hold both mutex_ and
  //     wal_write_mutex_. This happens in the write group leader. Can conflict
  //     with bg threads calling FindObsoleteFiles(), MarkLogsSynced(),
  //     SyncClosedWals(), etc. as well as application threads calling
  //     FlushWAL(), SyncWAL(), LockWAL(). This is fine because all parties
  //     require at least wal_write_mutex_.
  // 14. iteration called in WriteToWAL(write_group) protected by
  //     wal_write_mutex_. This is done by write group leader when
  //     two-write-queues is disabled and write needs to sync logs.
  // 15. back() called in ConcurrentWriteToWAL() protected by wal_write_mutex_.
  //     This can be done by the write group leader if two-write-queues is
  //     enabled. It can also be done by another WAL-only write thread.
  //
  // Other observations:
  //  - back() and items with getting_synced=true are not popped,
  //  - The same thread that sets getting_synced=true will reset it.
  //  - it follows that the object referred by back() can be safely read from
  //  the write_thread_ without using mutex. Note that calling back() without
  //  mutex may be unsafe because different implementations of deque::back() may
  //  access other member variables of deque, causing undefined behaviors.
  //  Generally, do not access stl containers without proper synchronization.
  //  - it follows that the items with getting_synced=true can be safely read
  //  from the same thread that has set getting_synced=true
  std::deque<LogWriterNumber> logs_;

  // Signaled when getting_synced becomes false for some of the logs_.
  InstrumentedCondVar wal_sync_cv_;
  // This is the app-level state that is written to the WAL but will be used
  // only during recovery. Using this feature enables not writing the state to
  // memtable on normal writes and hence improving the throughput. Each new
  // write of the state will replace the previous state entirely even if the
  // keys in the two consecutive states do not overlap.
  // It is protected by wal_write_mutex_ when two_write_queues_ is enabled.
  // Otherwise only the heaad of write_thread_ can access it.
  WriteBatch cached_recoverable_state_;
  std::atomic<bool> cached_recoverable_state_empty_ = {true};

  // If this is non-empty, we need to delete these log files in background
  // threads. Protected by wal_write_mutex_.
  autovector<log::Writer*> wals_to_free_;

  bool is_snapshot_supported_ = true;

  std::map<uint64_t, std::map<std::string, uint64_t>> stats_history_;

  std::map<std::string, uint64_t> stats_slice_;

  bool stats_slice_initialized_ = false;

  Directories directories_;

  WriteBufferManager* write_buffer_manager_;

  WriteThread write_thread_;
  WriteBatch tmp_batch_;
  // The write thread when the writers have no memtable write. This will be used
  // in 2PC to batch the prepares separately from the serial commit.
  WriteThread nonmem_write_thread_;

  WriteController write_controller_;

  // Size of the last batch group. In slowdown mode, next write needs to
  // sleep if it uses up the quota.
  // Note: This is to protect memtable and compaction. If the batch only writes
  // to the WAL its size need not to be included in this.
  uint64_t last_batch_group_size_ = 0;

  FlushScheduler flush_scheduler_;

  TrimHistoryScheduler trim_history_scheduler_;

  SnapshotList snapshots_;

  TimestampedSnapshotList timestamped_snapshots_;

  // For each background job, pending_outputs_ keeps the current file number at
  // the time that background job started.
  // FindObsoleteFiles()/PurgeObsoleteFiles() never deletes any file that has
  // number bigger than any of the file number in pending_outputs_. Since file
  // numbers grow monotonically, this also means that pending_outputs_ is always
  // sorted. After a background job is done executing, its file number is
  // deleted from pending_outputs_, which allows PurgeObsoleteFiles() to clean
  // it up.
  // State is protected with db mutex.
  std::list<uint64_t> pending_outputs_;

  // Similar to pending_outputs_, FindObsoleteFiles()/PurgeObsoleteFiles() never
  // deletes any OPTIONS file that has number bigger than any of the file number
  // in min_options_file_numbers_.
  std::list<uint64_t> min_options_file_numbers_;

  // flush_queue_ and compaction_queue_ hold column families that we need to
  // flush and compact, respectively.
  // A column family is inserted into flush_queue_ when it satisfies condition
  // cfd->imm()->IsFlushPending()
  // A column family is inserted into compaction_queue_ when it satisfied
  // condition cfd->NeedsCompaction()
  // Column families in this list are all Ref()-erenced
  // TODO(icanadi) Provide some kind of ReferencedColumnFamily class that will
  // do RAII on ColumnFamilyData
  // Column families are in this queue when they need to be flushed or
  // compacted. Consumers of these queues are flush and compaction threads. When
  // column family is put on this queue, we increase unscheduled_flushes_ and
  // unscheduled_compactions_. When these variables are bigger than zero, that
  // means we need to schedule background threads for flush and compaction.
  // Once the background threads are scheduled, we decrease unscheduled_flushes_
  // and unscheduled_compactions_. That way we keep track of number of
  // compaction and flush threads we need to schedule. This scheduling is done
  // in MaybeScheduleFlushOrCompaction()
  // invariant(column family present in flush_queue_ <==>
  // ColumnFamilyData::pending_flush_ == true)
  std::deque<FlushRequest> flush_queue_;
  // invariant(column family present in compaction_queue_ <==>
  // ColumnFamilyData::pending_compaction_ == true)
  std::deque<ColumnFamilyData*> compaction_queue_;

  // A map to store file numbers and filenames of the files to be purged
  std::unordered_map<uint64_t, PurgeFileInfo> purge_files_;

  // A vector to store the file numbers that have been assigned to certain
  // JobContext. Current implementation tracks table and blob files only.
  std::unordered_set<uint64_t> files_grabbed_for_purge_;

  // A queue to store log writers to close. Protected by db mutex_.
  std::deque<log::Writer*> wals_to_free_queue_;

  std::deque<SuperVersion*> superversions_to_free_queue_;

  int unscheduled_flushes_ = 0;

  int unscheduled_compactions_ = 0;

  // count how many background compactions are running or have been scheduled in
  // the BOTTOM pool
  int bg_bottom_compaction_scheduled_ = 0;

  // count how many background compactions are running or have been scheduled
  int bg_compaction_scheduled_ = 0;

  // stores the number of compactions are currently running
  int num_running_compactions_ = 0;

  // number of background memtable flush jobs, submitted to the HIGH pool
  int bg_flush_scheduled_ = 0;

  // stores the number of flushes are currently running
  int num_running_flushes_ = 0;

  // number of background obsolete file purge jobs, submitted to the HIGH pool
  int bg_purge_scheduled_ = 0;

  std::deque<ManualCompactionState*> manual_compaction_dequeue_;

  // shall we disable deletion of obsolete files
  // if 0 the deletion is enabled.
  // if non-zero, files will not be getting deleted
  // This enables two different threads to call
  // EnableFileDeletions() and DisableFileDeletions()
  // without any synchronization
  int disable_delete_obsolete_files_ = 0;

  // Number of times FindObsoleteFiles has found deletable files and the
  // corresponding call to PurgeObsoleteFiles has not yet finished.
  int pending_purge_obsolete_files_ = 0;

  // last time when DeleteObsoleteFiles with full scan was executed. Originally
  // initialized with startup time.
  uint64_t delete_obsolete_files_last_run_;

  // The thread that wants to switch memtable, can wait on this cv until the
  // pending writes to memtable finishes.
  std::condition_variable switch_cv_;
  // The mutex used by switch_cv_. mutex_ should be acquired beforehand.
  std::mutex switch_mutex_;
  // Number of threads intending to write to memtable
  std::atomic<size_t> pending_memtable_writes_{0};

  // A flag indicating whether the current rocksdb database has any
  // data that is not yet persisted into either WAL or SST file.
  // Used when disableWAL is true.
  std::atomic<bool> has_unpersisted_data_{false};

  // if an attempt was made to flush all column families that
  // the oldest log depends on but uncommitted data in the oldest
  // log prevents the log from being released.
  // We must attempt to free the dependent memtables again
  // at a later time after the transaction in the oldest
  // log is fully commited.
  bool unable_to_release_oldest_log_{false};

  // Number of running IngestExternalFile() or CreateColumnFamilyWithImport()
  // calls.
  // REQUIRES: mutex held
  int num_running_ingest_file_ = 0;

  WalManager wal_manager_;

  // A value of > 0 temporarily disables scheduling of background work
  int bg_work_paused_ = 0;

  // A value of > 0 temporarily disables scheduling of background compaction
  int bg_compaction_paused_ = 0;

  // Guard against multiple concurrent refitting
  bool refitting_level_ = false;

  // Indicate DB was opened successfully
  bool opened_successfully_ = false;

  // The min threshold to triggere bottommost compaction for removing
  // garbages, among all column families.
  SequenceNumber bottommost_files_mark_threshold_ = kMaxSequenceNumber;

  // The min threshold to trigger compactions for standalone range deletion
  // files that are marked for compaction.
  SequenceNumber standalone_range_deletion_files_mark_threshold_ =
      kMaxSequenceNumber;

  LogsWithPrepTracker logs_with_prep_tracker_;

  // Callback for compaction to check if a key is visible to a snapshot.
  // REQUIRES: mutex held
  std::unique_ptr<SnapshotChecker> snapshot_checker_;

  // Callback for when the cached_recoverable_state_ is written to memtable
  // Only to be set during initialization
  std::unique_ptr<PreReleaseCallback> recoverable_state_pre_release_callback_;

  // Scheduler to run DumpStats(), PersistStats(), and FlushInfoLog().
  // Currently, internally it has a global timer instance for running the tasks.
  PeriodicTaskScheduler periodic_task_scheduler_;

  // It contains the implementations for each periodic task.
  std::map<PeriodicTaskType, const PeriodicTaskFunc> periodic_task_functions_;

  // When set, we use a separate queue for writes that don't write to memtable.
  // In 2PC these are the writes at Prepare phase.
  const bool two_write_queues_;
  const bool manual_wal_flush_;

  // LastSequence also indicates last published sequence visibile to the
  // readers. Otherwise LastPublishedSequence should be used.
  const bool last_seq_same_as_publish_seq_;
  // It indicates that a customized gc algorithm must be used for
  // flush/compaction and if it is not provided vis SnapshotChecker, we should
  // disable gc to be safe.
  const bool use_custom_gc_;
  // Flag to indicate that the DB instance shutdown has been initiated. This
  // different from shutting_down_ atomic in that it is set at the beginning
  // of shutdown sequence, specifically in order to prevent any background
  // error recovery from going on in parallel. The latter, shutting_down_,
  // is set a little later during the shutdown after scheduling memtable
  // flushes
  std::atomic<bool> shutdown_initiated_{false};
  // Flag to indicate whether sst_file_manager object was allocated in
  // DB::Open() or passed to us
  bool own_sfm_;

  // Flag to check whether Close() has been called on this DB
  bool closed_ = false;
  // save the closing status, for re-calling the close()
  Status closing_status_;
  // mutex for DB::Close()
  InstrumentedMutex closing_mutex_;

  // Conditional variable to coordinate installation of atomic flush results.
  // With atomic flush, each bg thread installs the result of flushing multiple
  // column families, and different threads can flush different column
  // families. It's difficult to rely on one thread to perform batch
  // installation for all threads. This is different from the non-atomic flush
  // case.
  // atomic_flush_install_cv_ makes sure that threads install atomic flush
  // results sequentially. Flush results of memtables with lower IDs get
  // installed to MANIFEST first.
  InstrumentedCondVar atomic_flush_install_cv_;

  bool wal_in_db_path_;
  std::atomic<uint64_t> max_total_wal_size_;

  BlobFileCompletionCallback blob_callback_;

  // Pointer to WriteBufferManager stalling interface.
  std::unique_ptr<StallInterface> wbm_stall_;

  // seqno_to_time_mapping_ stores the sequence number to time mapping, it's not
  // thread safe, both read and write need db mutex hold.
  SeqnoToTimeMapping seqno_to_time_mapping_;

  // Stop write token that is acquired when first LockWAL() is called.
  // Destroyed when last UnlockWAL() is called. Controlled by DB mutex.
  // See lock_wal_count_
  std::unique_ptr<WriteControllerToken> lock_wal_write_token_;

  // The number of LockWAL called without matching UnlockWAL call.
  // See also lock_wal_write_token_
  uint32_t lock_wal_count_ = 0;
};

class GetWithTimestampReadCallback : public ReadCallback {
 public:
  explicit GetWithTimestampReadCallback(SequenceNumber seq)
      : ReadCallback(seq) {}
  bool IsVisibleFullCheck(SequenceNumber seq) override {
    return seq <= max_visible_seq_;
  }
};

Options SanitizeOptions(const std::string& db, const Options& src,
                        bool read_only = false,
                        Status* logger_creation_s = nullptr);

DBOptions SanitizeOptions(const std::string& db, const DBOptions& src,
                          bool read_only = false,
                          Status* logger_creation_s = nullptr);

CompressionType GetCompressionFlush(const ImmutableCFOptions& ioptions,
                                    const MutableCFOptions& mutable_cf_options);

// Return a VersionEdit for the DB's recovery when the `memtables` of the
// specified column family are obsolete. Specifically, the min log number to
// keep, and the WAL files that can be deleted.
VersionEdit GetDBRecoveryEditForObsoletingMemTables(
    VersionSet* vset, const ColumnFamilyData& cfd,
    const autovector<VersionEdit*>& edit_list,
    const autovector<ReadOnlyMemTable*>& memtables,
    LogsWithPrepTracker* prep_tracker);

// Return the earliest log file to keep after the memtable flush is
// finalized.
// `cfd_to_flush` is the column family whose memtable (specified in
// `memtables_to_flush`) will be flushed and thus will not depend on any WAL
// file.
// The function is only applicable to 2pc mode.
uint64_t PrecomputeMinLogNumberToKeep2PC(
    VersionSet* vset, const ColumnFamilyData& cfd_to_flush,
    const autovector<VersionEdit*>& edit_list,
    const autovector<ReadOnlyMemTable*>& memtables_to_flush,
    LogsWithPrepTracker* prep_tracker);
// For atomic flush.
uint64_t PrecomputeMinLogNumberToKeep2PC(
    VersionSet* vset, const autovector<ColumnFamilyData*>& cfds_to_flush,
    const autovector<autovector<VersionEdit*>>& edit_lists,
    const autovector<const autovector<ReadOnlyMemTable*>*>& memtables_to_flush,
    LogsWithPrepTracker* prep_tracker);

// In non-2PC mode, WALs with log number < the returned number can be
// deleted after the cfd_to_flush column family is flushed successfully.
uint64_t PrecomputeMinLogNumberToKeepNon2PC(
    VersionSet* vset, const ColumnFamilyData& cfd_to_flush,
    const autovector<VersionEdit*>& edit_list);
// For atomic flush.
uint64_t PrecomputeMinLogNumberToKeepNon2PC(
    VersionSet* vset, const autovector<ColumnFamilyData*>& cfds_to_flush,
    const autovector<autovector<VersionEdit*>>& edit_lists);

// `cfd_to_flush` is the column family whose memtable will be flushed and thus
// will not depend on any WAL file. nullptr means no memtable is being flushed.
// The function is only applicable to 2pc mode.
uint64_t FindMinPrepLogReferencedByMemTable(
    VersionSet* vset, const autovector<ReadOnlyMemTable*>& memtables_to_flush);
// For atomic flush.
uint64_t FindMinPrepLogReferencedByMemTable(
    VersionSet* vset,
    const autovector<const autovector<ReadOnlyMemTable*>*>& memtables_to_flush);

// Fix user-supplied options to be reasonable
template <class T, class V>
static void ClipToRange(T* ptr, V minvalue, V maxvalue) {
  if (static_cast<V>(*ptr) > maxvalue) *ptr = maxvalue;
  if (static_cast<V>(*ptr) < minvalue) *ptr = minvalue;
}

inline Status DBImpl::FailIfCfHasTs(
    const ColumnFamilyHandle* column_family) const {
  if (!column_family) {
    return Status::InvalidArgument("column family handle cannot be null");
  }
  assert(column_family);
  const Comparator* const ucmp = column_family->GetComparator();
  assert(ucmp);
  if (ucmp->timestamp_size() > 0) {
    std::ostringstream oss;
    oss << "cannot call this method on column family "
        << column_family->GetName() << " that enables timestamp";
    return Status::InvalidArgument(oss.str());
  }
  return Status::OK();
}

inline Status DBImpl::FailIfTsMismatchCf(ColumnFamilyHandle* column_family,
                                         const Slice& ts) const {
  if (!column_family) {
    return Status::InvalidArgument("column family handle cannot be null");
  }
  assert(column_family);
  const Comparator* const ucmp = column_family->GetComparator();
  assert(ucmp);
  if (0 == ucmp->timestamp_size()) {
    std::stringstream oss;
    oss << "cannot call this method on column family "
        << column_family->GetName() << " that does not enable timestamp";
    return Status::InvalidArgument(oss.str());
  }
  const size_t ts_sz = ts.size();
  if (ts_sz != ucmp->timestamp_size()) {
    std::stringstream oss;
    oss << "Timestamp sizes mismatch: expect " << ucmp->timestamp_size() << ", "
        << ts_sz << " given";
    return Status::InvalidArgument(oss.str());
  }
  return Status::OK();
}

inline Status DBImpl::FailIfReadCollapsedHistory(const ColumnFamilyData* cfd,
                                                 const SuperVersion* sv,
                                                 const Slice& ts) const {
  // Reaching to this point means the timestamp size matching sanity check in
  // `DBImpl::FailIfTsMismatchCf` already passed. So we skip that and assume
  // column family has the same user-defined timestamp format as `ts`.
  const Comparator* const ucmp = cfd->user_comparator();
  assert(ucmp);
  const std::string& full_history_ts_low = sv->full_history_ts_low;
  assert(full_history_ts_low.empty() ||
         full_history_ts_low.size() == ts.size());
  if (!full_history_ts_low.empty() &&
      ucmp->CompareTimestamp(ts, full_history_ts_low) < 0) {
    std::stringstream oss;
    oss << "Read timestamp: " << ucmp->TimestampToString(ts)
        << " is smaller than full_history_ts_low: "
        << ucmp->TimestampToString(full_history_ts_low) << std::endl;
    return Status::InvalidArgument(oss.str());
  }
  return Status::OK();
}
}  // namespace ROCKSDB_NAMESPACE<|MERGE_RESOLUTION|>--- conflicted
+++ resolved
@@ -1856,12 +1856,8 @@
     bool need_wal_sync = false;
     bool need_wal_dir_sync = false;
     log::Writer* writer = nullptr;
-<<<<<<< HEAD
     WalFileNumberSize* wal_file_number_size = nullptr;
-=======
-    LogFileNumberSize* log_file_number_size = nullptr;
     uint64_t prev_size = SIZE_MAX;
->>>>>>> 56359da6
   };
 
   // PurgeFileInfo is a structure to hold information of files to be deleted in
