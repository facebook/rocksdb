--- conflicted
+++ resolved
@@ -316,16 +316,6 @@
 
     PERF_TIMER_START(write_pre_and_post_process_time);
   }
-<<<<<<< HEAD
-=======
-
-  log::Writer* log_writer = logs_.back().writer;
-  LogFileNumberSize& log_file_number_size = alive_log_files_.back();
-
-  assert(log_writer->get_log_number() == log_file_number_size.number);
-
-  mutex_.Unlock();
->>>>>>> 5506954b
 
   // Add to log and apply to memtable.  We can release the lock
   // during this phase since &w is currently responsible for logging
@@ -422,15 +412,9 @@
     if (!two_write_queues_) {
       if (status.ok() && !write_options.disableWAL) {
         PERF_TIMER_GUARD(write_wal_time);
-<<<<<<< HEAD
         io_s = WriteToWAL(write_group, log_context.writer, log_used,
                           log_context.need_log_sync,
-                          log_context.need_log_dir_sync, last_sequence + 1);
-=======
-        io_s = WriteToWAL(write_group, log_writer, log_used, need_log_sync,
-                          need_log_dir_sync, last_sequence + 1,
-                          log_file_number_size);
->>>>>>> 5506954b
+                          log_context.need_log_dir_sync, last_sequence + 1, log_file_number_size);
       }
     } else {
       if (status.ok() && !write_options.disableWAL) {
@@ -601,15 +585,6 @@
     PERF_TIMER_STOP(write_pre_and_post_process_time);
     w.status = PreprocessWrite(write_options, &log_context, &write_context);
     PERF_TIMER_START(write_pre_and_post_process_time);
-<<<<<<< HEAD
-=======
-    log::Writer* log_writer = logs_.back().writer;
-    LogFileNumberSize& log_file_number_size = alive_log_files_.back();
-
-    assert(log_writer->get_log_number() == log_file_number_size.number);
-
-    mutex_.Unlock();
->>>>>>> 5506954b
 
     // This can set non-OK status if callback fail.
     last_batch_group_size_ =
@@ -672,15 +647,9 @@
                           wal_write_group.size - 1);
         RecordTick(stats_, WRITE_DONE_BY_OTHER, wal_write_group.size - 1);
       }
-<<<<<<< HEAD
       io_s = WriteToWAL(wal_write_group, log_context.writer, log_used,
                         log_context.need_log_sync,
-                        log_context.need_log_dir_sync, current_sequence);
-=======
-      io_s =
-          WriteToWAL(wal_write_group, log_writer, log_used, need_log_sync,
-                     need_log_dir_sync, current_sequence, log_file_number_size);
->>>>>>> 5506954b
+                        log_context.need_log_dir_sync, current_sequence, log_file_number_size);
       w.status = io_s;
     }
 
@@ -1073,27 +1042,18 @@
 
   PERF_TIMER_GUARD(write_scheduling_flushes_compactions_time);
 
-<<<<<<< HEAD
-  if (UNLIKELY(status.ok() &&
-               !single_column_family_mode_.load(std::memory_order_acquire) &&
-               total_log_size_ > GetMaxTotalWalSize())) {
-    InstrumentedMutexLock l(&mutex_);
-    WaitForPendingWrites();
-    status = SwitchWAL(write_context);
-=======
   if (UNLIKELY(status.ok() && total_log_size_ > GetMaxTotalWalSize())) {
     assert(versions_);
+    InstrumentedMutexLock l(&mutex_);
     const ColumnFamilySet* const column_families =
         versions_->GetColumnFamilySet();
     assert(column_families);
     size_t num_cfs = column_families->NumberOfColumnFamilies();
-
     assert(num_cfs >= 1);
     if (num_cfs > 1) {
       WaitForPendingWrites();
       status = SwitchWAL(write_context);
     }
->>>>>>> 5506954b
   }
 
   if (UNLIKELY(status.ok() && write_buffer_manager_->ShouldFlush())) {
