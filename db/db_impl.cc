//  Copyright (c) 2013, Facebook, Inc.  All rights reserved.
//  This source code is licensed under the BSD-style license found in the
//  LICENSE file in the root directory of this source tree. An additional grant
//  of patent rights can be found in the PATENTS file in the same directory.
//
// Copyright (c) 2011 The LevelDB Authors. All rights reserved.
// Use of this source code is governed by a BSD-style license that can be
// found in the LICENSE file. See the AUTHORS file for names of contributors.

#include "db/db_impl.h"

#define __STDC_FORMAT_MACROS
#include <inttypes.h>
#include <algorithm>
#include <climits>
#include <cstdio>
#include <set>
#include <stdexcept>
#include <stdint.h>
#include <string>
#include <unordered_set>
#include <unordered_map>
#include <utility>
#include <vector>

#include "db/builder.h"
#include "db/db_iter.h"
#include "db/dbformat.h"
#include "db/filename.h"
#include "db/log_reader.h"
#include "db/log_writer.h"
#include "db/memtable.h"
#include "db/memtable_list.h"
#include "db/merge_context.h"
#include "db/merge_helper.h"
#include "db/table_cache.h"
#include "db/table_properties_collector.h"
#include "db/tailing_iter.h"
#include "db/forward_iterator.h"
#include "db/transaction_log_impl.h"
#include "db/version_set.h"
#include "db/write_batch_internal.h"
#include "port/port.h"
#include "rocksdb/cache.h"
#include "port/likely.h"
#include "rocksdb/compaction_filter.h"
#include "rocksdb/db.h"
#include "rocksdb/env.h"
#include "rocksdb/merge_operator.h"
#include "rocksdb/statistics.h"
#include "rocksdb/status.h"
#include "rocksdb/table.h"
#include "table/block.h"
#include "table/block_based_table_factory.h"
#include "table/merger.h"
#include "table/table_builder.h"
#include "table/two_level_iterator.h"
#include "util/auto_roll_logger.h"
#include "util/autovector.h"
#include "util/build_version.h"
#include "util/coding.h"
#include "util/hash_skiplist_rep.h"
#include "util/hash_linklist_rep.h"
#include "util/logging.h"
#include "util/log_buffer.h"
#include "util/mutexlock.h"
#include "util/perf_context_imp.h"
#include "util/stop_watch.h"
#include "util/sync_point.h"

namespace rocksdb {

const std::string kDefaultColumnFamilyName("default");

void DumpLeveldbBuildVersion(Logger * log);

// Information kept for every waiting writer
struct DBImpl::Writer {
  Status status;
  WriteBatch* batch;
  bool sync;
  bool disableWAL;
  bool done;
  port::CondVar cv;

  explicit Writer(port::Mutex* mu) : cv(mu) { }
};

struct DBImpl::CompactionState {
  Compaction* const compaction;

  // If there were two snapshots with seq numbers s1 and
  // s2 and s1 < s2, and if we find two instances of a key k1 then lies
  // entirely within s1 and s2, then the earlier version of k1 can be safely
  // deleted because that version is not visible in any snapshot.
  std::vector<SequenceNumber> existing_snapshots;

  // Files produced by compaction
  struct Output {
    uint64_t number;
    uint64_t file_size;
    InternalKey smallest, largest;
    SequenceNumber smallest_seqno, largest_seqno;
  };
  std::vector<Output> outputs;
  std::list<uint64_t> allocated_file_numbers;

  // State kept for output being generated
  unique_ptr<WritableFile> outfile;
  unique_ptr<TableBuilder> builder;

  uint64_t total_bytes;

  Output* current_output() { return &outputs[outputs.size()-1]; }

  explicit CompactionState(Compaction* c)
      : compaction(c),
        total_bytes(0) {
  }

  // Create a client visible context of this compaction
  CompactionFilter::Context GetFilterContextV1() {
    CompactionFilter::Context context;
    context.is_full_compaction = compaction->IsFullCompaction();
    context.is_manual_compaction = compaction->IsManualCompaction();
    return context;
  }

  // Create a client visible context of this compaction
  CompactionFilterContext GetFilterContext() {
    CompactionFilterContext context;
    context.is_full_compaction = compaction->IsFullCompaction();
    context.is_manual_compaction = compaction->IsManualCompaction();
    return context;
  }

  std::vector<Slice> key_buf_;
  std::vector<Slice> existing_value_buf_;
  std::vector<std::string> key_str_buf_;
  std::vector<std::string> existing_value_str_buf_;
  // new_value_buf_ will only be appended if a value changes
  std::vector<std::string> new_value_buf_;
  // if values_changed_buf_[i] is true
  // new_value_buf_ will add a new entry with the changed value
  std::vector<bool> value_changed_buf_;
  // to_delete_buf_[i] is true iff key_buf_[i] is deleted
  std::vector<bool> to_delete_buf_;
  // buffer for the parsed internal keys, the string buffer is backed
  // by key_str_buf_
  std::vector<ParsedInternalKey> ikey_buf_;

  std::vector<Slice> other_key_buf_;
  std::vector<Slice> other_value_buf_;
  std::vector<std::string> other_key_str_buf_;
  std::vector<std::string> other_value_str_buf_;

  std::vector<Slice> combined_key_buf_;
  std::vector<Slice> combined_value_buf_;

  std::string cur_prefix_;

  // Buffers the kv-pair that will be run through compaction filter V2
  // in the future.
  void BufferKeyValueSlices(const Slice& key, const Slice& value) {
    key_str_buf_.emplace_back(key.ToString());
    existing_value_str_buf_.emplace_back(value.ToString());
    key_buf_.emplace_back(Slice(key_str_buf_.back()));
    existing_value_buf_.emplace_back(Slice(existing_value_str_buf_.back()));

    ParsedInternalKey ikey;
    ParseInternalKey(key_buf_.back(), &ikey);
    ikey_buf_.emplace_back(ikey);
  }

  // Buffers the kv-pair that will not be run through compaction filter V2
  // in the future.
  void BufferOtherKeyValueSlices(const Slice& key, const Slice& value) {
    other_key_str_buf_.emplace_back(key.ToString());
    other_value_str_buf_.emplace_back(value.ToString());
    other_key_buf_.emplace_back(Slice(other_key_str_buf_.back()));
    other_value_buf_.emplace_back(Slice(other_value_str_buf_.back()));
  }

  // Add a kv-pair to the combined buffer
  void AddToCombinedKeyValueSlices(const Slice& key, const Slice& value) {
    // The real strings are stored in the batch buffers
    combined_key_buf_.emplace_back(key);
    combined_value_buf_.emplace_back(value);
  }

  // Merging the two buffers
  void MergeKeyValueSliceBuffer(const InternalKeyComparator* comparator) {
    size_t i = 0;
    size_t j = 0;
    size_t total_size = key_buf_.size() + other_key_buf_.size();
    combined_key_buf_.reserve(total_size);
    combined_value_buf_.reserve(total_size);

    while (i + j < total_size) {
      int comp_res = 0;
      if (i < key_buf_.size() && j < other_key_buf_.size()) {
        comp_res = comparator->Compare(key_buf_[i], other_key_buf_[j]);
      } else if (i >= key_buf_.size() && j < other_key_buf_.size()) {
        comp_res = 1;
      } else if (j >= other_key_buf_.size() && i < key_buf_.size()) {
        comp_res = -1;
      }
      if (comp_res > 0) {
        AddToCombinedKeyValueSlices(other_key_buf_[j], other_value_buf_[j]);
        j++;
      } else if (comp_res < 0) {
        AddToCombinedKeyValueSlices(key_buf_[i], existing_value_buf_[i]);
        i++;
      }
    }
  }

  void CleanupBatchBuffer() {
    to_delete_buf_.clear();
    key_buf_.clear();
    existing_value_buf_.clear();
    key_str_buf_.clear();
    existing_value_str_buf_.clear();
    new_value_buf_.clear();
    value_changed_buf_.clear();
    ikey_buf_.clear();

    to_delete_buf_.shrink_to_fit();
    key_buf_.shrink_to_fit();
    existing_value_buf_.shrink_to_fit();
    key_str_buf_.shrink_to_fit();
    existing_value_str_buf_.shrink_to_fit();
    new_value_buf_.shrink_to_fit();
    value_changed_buf_.shrink_to_fit();
    ikey_buf_.shrink_to_fit();

    other_key_buf_.clear();
    other_value_buf_.clear();
    other_key_str_buf_.clear();
    other_value_str_buf_.clear();
    other_key_buf_.shrink_to_fit();
    other_value_buf_.shrink_to_fit();
    other_key_str_buf_.shrink_to_fit();
    other_value_str_buf_.shrink_to_fit();
  }

  void CleanupMergedBuffer() {
    combined_key_buf_.clear();
    combined_value_buf_.clear();
    combined_key_buf_.shrink_to_fit();
    combined_value_buf_.shrink_to_fit();
  }
};

namespace {
// Fix user-supplied options to be reasonable
template <class T, class V>
static void ClipToRange(T* ptr, V minvalue, V maxvalue) {
  if (static_cast<V>(*ptr) > maxvalue) *ptr = maxvalue;
  if (static_cast<V>(*ptr) < minvalue) *ptr = minvalue;
}
}  // anonymous namespace

Options SanitizeOptions(const std::string& dbname,
                        const InternalKeyComparator* icmp,
                        const InternalFilterPolicy* ipolicy,
                        const Options& src) {
  auto db_options = SanitizeOptions(dbname, DBOptions(src));
  auto cf_options = SanitizeOptions(icmp, ipolicy, ColumnFamilyOptions(src));
  return Options(db_options, cf_options);
}

DBOptions SanitizeOptions(const std::string& dbname, const DBOptions& src) {
  DBOptions result = src;
  // result.max_open_files means an "infinite" open files.
  if (result.max_open_files != -1) {
    ClipToRange(&result.max_open_files, 20, 1000000);
  }

  if (result.info_log == nullptr) {
    Status s = CreateLoggerFromOptions(dbname, result.db_log_dir, src.env,
                                       result, &result.info_log);
    if (!s.ok()) {
      // No place suitable for logging
      result.info_log = nullptr;
    }
  }

  if (result.wal_dir.empty()) {
    // Use dbname as default
    result.wal_dir = dbname;
  }
  if (result.wal_dir.back() == '/') {
    result.wal_dir = result.wal_dir.substr(0, result.wal_dir.size() - 1);
  }

  return result;
}

CompressionType GetCompressionType(const Options& options, int level,
                                   const bool enable_compression) {
  if (!enable_compression) {
    // disable compression
    return kNoCompression;
  }
  // If the use has specified a different compression level for each level,
  // then pick the compresison for that level.
  if (!options.compression_per_level.empty()) {
    const int n = options.compression_per_level.size() - 1;
    // It is possible for level_ to be -1; in that case, we use level
    // 0's compression.  This occurs mostly in backwards compatibility
    // situations when the builder doesn't know what level the file
    // belongs to.  Likewise, if level_ is beyond the end of the
    // specified compression levels, use the last value.
    return options.compression_per_level[std::max(0, std::min(level, n))];
  } else {
    return options.compression;
  }
}

CompressionType GetCompressionFlush(const Options& options) {
  // Compressing memtable flushes might not help unless the sequential load
  // optimization is used for leveled compaction. Otherwise the CPU and
  // latency overhead is not offset by saving much space.

  bool can_compress;

  if  (options.compaction_style == kCompactionStyleUniversal) {
    can_compress =
        (options.compaction_options_universal.compression_size_percent < 0);
  } else {
    // For leveled compress when min_level_to_compress == 0.
    can_compress = (GetCompressionType(options, 0, true) != kNoCompression);
  }

  if (can_compress) {
    return options.compression;
  } else {
    return kNoCompression;
  }
}

DBImpl::DBImpl(const DBOptions& options, const std::string& dbname)
    : env_(options.env),
      dbname_(dbname),
      options_(SanitizeOptions(dbname, options)),
      db_lock_(nullptr),
      mutex_(options.use_adaptive_mutex),
      shutting_down_(nullptr),
      bg_cv_(&mutex_),
      logfile_number_(0),
      log_empty_(true),
      default_cf_handle_(nullptr),
      total_log_size_(0),
      max_total_in_memory_state_(0),
      tmp_batch_(),
      bg_schedule_needed_(false),
      bg_compaction_scheduled_(0),
      bg_manual_only_(0),
      bg_flush_scheduled_(0),
      bg_logstats_scheduled_(false),
      manual_compaction_(nullptr),
      logger_(nullptr),
      disable_delete_obsolete_files_(0),
      delete_obsolete_files_last_run_(options.env->NowMicros()),
      purge_wal_files_last_run_(0),
      last_stats_dump_time_microsec_(0),
      default_interval_to_delete_obsolete_WAL_(600),
      flush_on_destroy_(false),
      delayed_writes_(0),
      storage_options_(options),
      bg_work_gate_closed_(false),
      refitting_level_(false),
      opened_successfully_(false) {
  env_->GetAbsolutePath(dbname, &db_absolute_path_);

  // Reserve ten files or so for other uses and give the rest to TableCache.
  // Give a large number for setting of "infinite" open files.
  const int table_cache_size =
      (options_.max_open_files == -1) ? 4194304 : options_.max_open_files - 10;
  // Reserve ten files or so for other uses and give the rest to TableCache.
  table_cache_ =
      NewLRUCache(table_cache_size, options_.table_cache_numshardbits,
                  options_.table_cache_remove_scan_count_limit);

  versions_.reset(
      new VersionSet(dbname_, &options_, storage_options_, table_cache_.get()));
  column_family_memtables_.reset(
      new ColumnFamilyMemTablesImpl(versions_->GetColumnFamilySet()));

  DumpLeveldbBuildVersion(options_.info_log.get());
  options_.Dump(options_.info_log.get());

  char name[100];
  Status s = env_->GetHostName(name, 100L);
  if (s.ok()) {
    host_name_ = name;
  } else {
    Log(options_.info_log, "Can't get hostname, use localhost as host name.");
    host_name_ = "localhost";
  }
  last_log_ts = 0;

  LogFlush(options_.info_log);
}

DBImpl::~DBImpl() {
  mutex_.Lock();
  if (flush_on_destroy_) {
    for (auto cfd : *versions_->GetColumnFamilySet()) {
      if (cfd->mem()->GetFirstSequenceNumber() != 0) {
        cfd->Ref();
        mutex_.Unlock();
        FlushMemTable(cfd, FlushOptions());
        mutex_.Lock();
        cfd->Unref();
      }
    }
    versions_->GetColumnFamilySet()->FreeDeadColumnFamilies();
  }

  // Wait for background work to finish
  shutting_down_.Release_Store(this);  // Any non-nullptr value is ok
  while (bg_compaction_scheduled_ ||
         bg_flush_scheduled_ ||
         bg_logstats_scheduled_) {
    bg_cv_.Wait();
  }

  if (default_cf_handle_ != nullptr) {
    // we need to delete handle outside of lock because it does its own locking
    mutex_.Unlock();
    delete default_cf_handle_;
    mutex_.Lock();
  }

  if (options_.allow_thread_local) {
    // Clean up obsolete files due to SuperVersion release.
    // (1) Need to delete to obsolete files before closing because RepairDB()
    // scans all existing files in the file system and builds manifest file.
    // Keeping obsolete files confuses the repair process.
    // (2) Need to check if we Open()/Recover() the DB successfully before
    // deleting because if VersionSet recover fails (may be due to corrupted
    // manifest file), it is not able to identify live files correctly. As a
    // result, all "live" files can get deleted by accident. However, corrupted
    // manifest is recoverable by RepairDB().
    if (opened_successfully_) {
      DeletionState deletion_state;
      FindObsoleteFiles(deletion_state, true);
      // manifest number starting from 2
      deletion_state.manifest_file_number = 1;
      if (deletion_state.HaveSomethingToDelete()) {
        PurgeObsoleteFiles(deletion_state);
      }
    }
  }

  // versions need to be destroyed before table_cache since it can hold
  // references to table_cache.
  versions_.reset();
  mutex_.Unlock();
  if (db_lock_ != nullptr) {
    env_->UnlockFile(db_lock_);
  }

  LogFlush(options_.info_log);
}

Status DBImpl::NewDB() {
  VersionEdit new_db;
  new_db.SetLogNumber(0);
  new_db.SetNextFile(2);
  new_db.SetLastSequence(0);

  const std::string manifest = DescriptorFileName(dbname_, 1);
  unique_ptr<WritableFile> file;
  Status s = env_->NewWritableFile(
      manifest, &file, env_->OptimizeForManifestWrite(storage_options_));
  if (!s.ok()) {
    return s;
  }
  file->SetPreallocationBlockSize(options_.manifest_preallocation_size);
  {
    log::Writer log(std::move(file));
    std::string record;
    new_db.EncodeTo(&record);
    s = log.AddRecord(record);
  }
  if (s.ok()) {
    // Make "CURRENT" file that points to the new manifest file.
    s = SetCurrentFile(env_, dbname_, 1, db_directory_.get());
  } else {
    env_->DeleteFile(manifest);
  }
  return s;
}

void DBImpl::MaybeIgnoreError(Status* s) const {
  if (s->ok() || options_.paranoid_checks) {
    // No change needed
  } else {
    Log(options_.info_log, "Ignoring error %s", s->ToString().c_str());
    *s = Status::OK();
  }
}

const Status DBImpl::CreateArchivalDirectory() {
  if (options_.WAL_ttl_seconds > 0 || options_.WAL_size_limit_MB > 0) {
    std::string archivalPath = ArchivalDirectory(options_.wal_dir);
    return env_->CreateDirIfMissing(archivalPath);
  }
  return Status::OK();
}

void DBImpl::PrintStatistics() {
  auto dbstats = options_.statistics.get();
  if (dbstats) {
    Log(options_.info_log,
        "STATISTCS:\n %s",
        dbstats->ToString().c_str());
  }
}

void DBImpl::MaybeDumpStats() {
  if (options_.stats_dump_period_sec == 0) return;

  const uint64_t now_micros = env_->NowMicros();

  if (last_stats_dump_time_microsec_ +
      options_.stats_dump_period_sec * 1000000
      <= now_micros) {
    // Multiple threads could race in here simultaneously.
    // However, the last one will update last_stats_dump_time_microsec_
    // atomically. We could see more than one dump during one dump
    // period in rare cases.
    last_stats_dump_time_microsec_ = now_micros;
    std::string stats;
    GetProperty("rocksdb.stats", &stats);
    Log(options_.info_log, "%s", stats.c_str());
    PrintStatistics();
  }
}

// Returns the list of live files in 'sst_live' and the list
// of all files in the filesystem in 'candidate_files'.
// no_full_scan = true -- never do the full scan using GetChildren()
// force = false -- don't force the full scan, except every
//  options_.delete_obsolete_files_period_micros
// force = true -- force the full scan
void DBImpl::FindObsoleteFiles(DeletionState& deletion_state,
                               bool force,
                               bool no_full_scan) {
  mutex_.AssertHeld();

  // if deletion is disabled, do nothing
  if (disable_delete_obsolete_files_ > 0) {
    return;
  }

  bool doing_the_full_scan = false;

  // logic for figurint out if we're doing the full scan
  if (no_full_scan) {
    doing_the_full_scan = false;
  } else if (force || options_.delete_obsolete_files_period_micros == 0) {
    doing_the_full_scan = true;
  } else {
    const uint64_t now_micros = env_->NowMicros();
    if (delete_obsolete_files_last_run_ +
        options_.delete_obsolete_files_period_micros < now_micros) {
      doing_the_full_scan = true;
      delete_obsolete_files_last_run_ = now_micros;
    }
  }

  // get obsolete files
  versions_->GetObsoleteFiles(&deletion_state.sst_delete_files);

  // store the current filenum, lognum, etc
  deletion_state.manifest_file_number = versions_->ManifestFileNumber();
  deletion_state.pending_manifest_file_number =
      versions_->PendingManifestFileNumber();
  deletion_state.log_number = versions_->MinLogNumber();
  deletion_state.prev_log_number = versions_->PrevLogNumber();

  if (!doing_the_full_scan && !deletion_state.HaveSomethingToDelete()) {
    // avoid filling up sst_live if we're sure that we
    // are not going to do the full scan and that we don't have
    // anything to delete at the moment
    return;
  }

  // don't delete live files
  deletion_state.sst_live.assign(pending_outputs_.begin(),
                                 pending_outputs_.end());
  versions_->AddLiveFiles(&deletion_state.sst_live);

  if (doing_the_full_scan) {
    // set of all files in the directory. We'll exclude files that are still
    // alive in the subsequent processings.
    env_->GetChildren(
        dbname_, &deletion_state.candidate_files
    ); // Ignore errors

    //Add log files in wal_dir
    if (options_.wal_dir != dbname_) {
      std::vector<std::string> log_files;
      env_->GetChildren(options_.wal_dir, &log_files); // Ignore errors
      deletion_state.candidate_files.insert(
        deletion_state.candidate_files.end(),
        log_files.begin(),
        log_files.end()
      );
    }
  }
}

// Diffs the files listed in filenames and those that do not
// belong to live files are posibly removed. Also, removes all the
// files in sst_delete_files and log_delete_files.
// It is not necessary to hold the mutex when invoking this method.
void DBImpl::PurgeObsoleteFiles(DeletionState& state) {
  // we'd better have sth to delete
  assert(state.HaveSomethingToDelete());

  // this checks if FindObsoleteFiles() was run before. If not, don't do
  // PurgeObsoleteFiles(). If FindObsoleteFiles() was run, we need to also
  // run PurgeObsoleteFiles(), even if disable_delete_obsolete_files_ is true
  if (state.manifest_file_number == 0) {
    return;
  }

  // Now, convert live list to an unordered set, WITHOUT mutex held;
  // set is slow.
  std::unordered_set<uint64_t> sst_live(state.sst_live.begin(),
                                        state.sst_live.end());

  auto& candidate_files = state.candidate_files;
  candidate_files.reserve(
      candidate_files.size() +
      state.sst_delete_files.size() +
      state.log_delete_files.size());
  // We may ignore the dbname when generating the file names.
  const char* kDumbDbName = "";
  for (auto file : state.sst_delete_files) {
    candidate_files.push_back(
        TableFileName(kDumbDbName, file->fd.GetNumber()).substr(1));
    delete file;
  }

  for (auto file_num : state.log_delete_files) {
    if (file_num > 0) {
      candidate_files.push_back(LogFileName(kDumbDbName, file_num).substr(1));
    }
  }

  // dedup state.candidate_files so we don't try to delete the same
  // file twice
  sort(candidate_files.begin(), candidate_files.end());
  candidate_files.erase(unique(candidate_files.begin(), candidate_files.end()),
                        candidate_files.end());

  std::vector<std::string> old_info_log_files;

  for (const auto& to_delete : candidate_files) {
    uint64_t number;
    FileType type;
    // Ignore file if we cannot recognize it.
    if (!ParseFileName(to_delete, &number, &type)) {
      continue;
    }

    bool keep = true;
    switch (type) {
      case kLogFile:
        keep = ((number >= state.log_number) ||
                (number == state.prev_log_number));
        break;
      case kDescriptorFile:
        // Keep my manifest file, and any newer incarnations'
        // (can happen during manifest roll)
        keep = (number >= state.manifest_file_number);
        break;
      case kTableFile:
        keep = (sst_live.find(number) != sst_live.end());
        break;
      case kTempFile:
        // Any temp files that are currently being written to must
        // be recorded in pending_outputs_, which is inserted into "live".
        // Also, SetCurrentFile creates a temp file when writing out new
        // manifest, which is equal to state.pending_manifest_file_number. We
        // should not delete that file
        keep = (sst_live.find(number) != sst_live.end()) ||
               (number == state.pending_manifest_file_number);
        break;
      case kInfoLogFile:
        keep = true;
        if (number != 0) {
          old_info_log_files.push_back(to_delete);
        }
        break;
      case kCurrentFile:
      case kDBLockFile:
      case kIdentityFile:
      case kMetaDatabase:
        keep = true;
        break;
    }

    if (keep) {
      continue;
    }

    if (type == kTableFile) {
      // evict from cache
      TableCache::Evict(table_cache_.get(), number);
    }

    std::string fname = ((type == kLogFile) ? options_.wal_dir : dbname_) +
        "/" + to_delete;
    if (type == kLogFile &&
        (options_.WAL_ttl_seconds > 0 || options_.WAL_size_limit_MB > 0)) {
      auto archived_log_name = ArchivedLogFileName(options_.wal_dir, number);
      // The sync point below is used in (DBTest,TransactionLogIteratorRace)
      TEST_SYNC_POINT("DBImpl::PurgeObsoleteFiles:1");
      Status s = env_->RenameFile(fname, archived_log_name);
      // The sync point below is used in (DBTest,TransactionLogIteratorRace)
      TEST_SYNC_POINT("DBImpl::PurgeObsoleteFiles:2");
      Log(options_.info_log,
          "Move log file %s to %s -- %s\n",
          fname.c_str(), archived_log_name.c_str(), s.ToString().c_str());
    } else {
      Status s = env_->DeleteFile(fname);
      Log(options_.info_log, "Delete %s type=%d #%lu -- %s\n",
          fname.c_str(), type, (unsigned long)number,
          s.ToString().c_str());
    }
  }

  // Delete old info log files.
  size_t old_info_log_file_count = old_info_log_files.size();
  // NOTE: Currently we only support log purge when options_.db_log_dir is
  // located in `dbname` directory.
  if (old_info_log_file_count >= options_.keep_log_file_num &&
      options_.db_log_dir.empty()) {
    std::sort(old_info_log_files.begin(), old_info_log_files.end());
    size_t end = old_info_log_file_count - options_.keep_log_file_num;
    for (unsigned int i = 0; i <= end; i++) {
      std::string& to_delete = old_info_log_files.at(i);
      Log(options_.info_log, "Delete info log file %s\n", to_delete.c_str());
      Status s = env_->DeleteFile(dbname_ + "/" + to_delete);
      if (!s.ok()) {
        Log(options_.info_log, "Delete info log file %s FAILED -- %s\n",
            to_delete.c_str(), s.ToString().c_str());
      }
    }
  }
  PurgeObsoleteWALFiles();
  LogFlush(options_.info_log);
}

void DBImpl::DeleteObsoleteFiles() {
  mutex_.AssertHeld();
  DeletionState deletion_state;
  FindObsoleteFiles(deletion_state, true);
  if (deletion_state.HaveSomethingToDelete()) {
    PurgeObsoleteFiles(deletion_state);
  }
}

#ifndef ROCKSDB_LITE
// 1. Go through all archived files and
//    a. if ttl is enabled, delete outdated files
//    b. if archive size limit is enabled, delete empty files,
//        compute file number and size.
// 2. If size limit is enabled:
//    a. compute how many files should be deleted
//    b. get sorted non-empty archived logs
//    c. delete what should be deleted
void DBImpl::PurgeObsoleteWALFiles() {
  bool const ttl_enabled = options_.WAL_ttl_seconds > 0;
  bool const size_limit_enabled =  options_.WAL_size_limit_MB > 0;
  if (!ttl_enabled && !size_limit_enabled) {
    return;
  }

  int64_t current_time;
  Status s = env_->GetCurrentTime(&current_time);
  if (!s.ok()) {
    Log(options_.info_log, "Can't get current time: %s", s.ToString().c_str());
    assert(false);
    return;
  }
  uint64_t const now_seconds = static_cast<uint64_t>(current_time);
  uint64_t const time_to_check = (ttl_enabled && !size_limit_enabled) ?
    options_.WAL_ttl_seconds / 2 : default_interval_to_delete_obsolete_WAL_;

  if (purge_wal_files_last_run_ + time_to_check > now_seconds) {
    return;
  }

  purge_wal_files_last_run_ = now_seconds;

  std::string archival_dir = ArchivalDirectory(options_.wal_dir);
  std::vector<std::string> files;
  s = env_->GetChildren(archival_dir, &files);
  if (!s.ok()) {
    Log(options_.info_log, "Can't get archive files: %s", s.ToString().c_str());
    assert(false);
    return;
  }

  size_t log_files_num = 0;
  uint64_t log_file_size = 0;

  for (auto& f : files) {
    uint64_t number;
    FileType type;
    if (ParseFileName(f, &number, &type) && type == kLogFile) {
      std::string const file_path = archival_dir + "/" + f;
      if (ttl_enabled) {
        uint64_t file_m_time;
        Status const s = env_->GetFileModificationTime(file_path,
          &file_m_time);
        if (!s.ok()) {
          Log(options_.info_log, "Can't get file mod time: %s: %s",
              file_path.c_str(), s.ToString().c_str());
          continue;
        }
        if (now_seconds - file_m_time > options_.WAL_ttl_seconds) {
          Status const s = env_->DeleteFile(file_path);
          if (!s.ok()) {
            Log(options_.info_log, "Can't delete file: %s: %s",
                file_path.c_str(), s.ToString().c_str());
            continue;
          } else {
            MutexLock l(&read_first_record_cache_mutex_);
            read_first_record_cache_.erase(number);
          }
          continue;
        }
      }

      if (size_limit_enabled) {
        uint64_t file_size;
        Status const s = env_->GetFileSize(file_path, &file_size);
        if (!s.ok()) {
          Log(options_.info_log, "Can't get file size: %s: %s",
              file_path.c_str(), s.ToString().c_str());
          return;
        } else {
          if (file_size > 0) {
            log_file_size = std::max(log_file_size, file_size);
            ++log_files_num;
          } else {
            Status s = env_->DeleteFile(file_path);
            if (!s.ok()) {
              Log(options_.info_log, "Can't delete file: %s: %s",
                  file_path.c_str(), s.ToString().c_str());
              continue;
            } else {
              MutexLock l(&read_first_record_cache_mutex_);
              read_first_record_cache_.erase(number);
            }
          }
        }
      }
    }
  }

  if (0 == log_files_num || !size_limit_enabled) {
    return;
  }

  size_t const files_keep_num = options_.WAL_size_limit_MB *
    1024 * 1024 / log_file_size;
  if (log_files_num <= files_keep_num) {
    return;
  }

  size_t files_del_num = log_files_num - files_keep_num;
  VectorLogPtr archived_logs;
  GetSortedWalsOfType(archival_dir, archived_logs, kArchivedLogFile);

  if (files_del_num > archived_logs.size()) {
    Log(options_.info_log, "Trying to delete more archived log files than "
        "exist. Deleting all");
    files_del_num = archived_logs.size();
  }

  for (size_t i = 0; i < files_del_num; ++i) {
    std::string const file_path = archived_logs[i]->PathName();
    Status const s = DeleteFile(file_path);
    if (!s.ok()) {
      Log(options_.info_log, "Can't delete file: %s: %s",
          file_path.c_str(), s.ToString().c_str());
      continue;
    } else {
      MutexLock l(&read_first_record_cache_mutex_);
      read_first_record_cache_.erase(archived_logs[i]->LogNumber());
    }
  }
}

namespace {
struct CompareLogByPointer {
  bool operator()(const unique_ptr<LogFile>& a, const unique_ptr<LogFile>& b) {
    LogFileImpl* a_impl = dynamic_cast<LogFileImpl*>(a.get());
    LogFileImpl* b_impl = dynamic_cast<LogFileImpl*>(b.get());
    return *a_impl < *b_impl;
  }
};
}

Status DBImpl::GetSortedWalsOfType(const std::string& path,
                                   VectorLogPtr& log_files,
                                   WalFileType log_type) {
  std::vector<std::string> all_files;
  const Status status = env_->GetChildren(path, &all_files);
  if (!status.ok()) {
    return status;
  }
  log_files.reserve(all_files.size());
  for (const auto& f : all_files) {
    uint64_t number;
    FileType type;
    if (ParseFileName(f, &number, &type) && type == kLogFile) {
      SequenceNumber sequence;
      Status s = ReadFirstRecord(log_type, number, &sequence);
      if (!s.ok()) {
        return s;
      }
      if (sequence == 0) {
        // empty file
        continue;
      }

      // Reproduce the race condition where a log file is moved
      // to archived dir, between these two sync points, used in
      // (DBTest,TransactionLogIteratorRace)
      TEST_SYNC_POINT("DBImpl::GetSortedWalsOfType:1");
      TEST_SYNC_POINT("DBImpl::GetSortedWalsOfType:2");

      uint64_t size_bytes;
      s = env_->GetFileSize(LogFileName(path, number), &size_bytes);
      // re-try in case the alive log file has been moved to archive.
      if (!s.ok() && log_type == kAliveLogFile &&
          env_->FileExists(ArchivedLogFileName(path, number))) {
        s = env_->GetFileSize(ArchivedLogFileName(path, number), &size_bytes);
      }
      if (!s.ok()) {
        return s;
      }

      log_files.push_back(std::move(unique_ptr<LogFile>(
          new LogFileImpl(number, log_type, sequence, size_bytes))));
    }
  }
  CompareLogByPointer compare_log_files;
  std::sort(log_files.begin(), log_files.end(), compare_log_files);
  return status;
}

Status DBImpl::RetainProbableWalFiles(VectorLogPtr& all_logs,
                                      const SequenceNumber target) {
  int64_t start = 0;  // signed to avoid overflow when target is < first file.
  int64_t end = static_cast<int64_t>(all_logs.size()) - 1;
  // Binary Search. avoid opening all files.
  while (end >= start) {
    int64_t mid = start + (end - start) / 2;  // Avoid overflow.
    SequenceNumber current_seq_num = all_logs.at(mid)->StartSequence();
    if (current_seq_num == target) {
      end = mid;
      break;
    } else if (current_seq_num < target) {
      start = mid + 1;
    } else {
      end = mid - 1;
    }
  }
  // end could be -ve.
  size_t start_index = std::max(static_cast<int64_t>(0), end);
  // The last wal file is always included
  all_logs.erase(all_logs.begin(), all_logs.begin() + start_index);
  return Status::OK();
}

Status DBImpl::ReadFirstRecord(const WalFileType type, const uint64_t number,
                               SequenceNumber* sequence) {
  if (type != kAliveLogFile && type != kArchivedLogFile) {
    return Status::NotSupported("File Type Not Known " + std::to_string(type));
  }
  {
    MutexLock l(&read_first_record_cache_mutex_);
    auto itr = read_first_record_cache_.find(number);
    if (itr != read_first_record_cache_.end()) {
      *sequence = itr->second;
      return Status::OK();
    }
  }
  Status s;
  if (type == kAliveLogFile) {
    std::string fname = LogFileName(options_.wal_dir, number);
    s = ReadFirstLine(fname, sequence);
    if (env_->FileExists(fname) && !s.ok()) {
      // return any error that is not caused by non-existing file
      return s;
    }
  }

  if (type == kArchivedLogFile || !s.ok()) {
    //  check if the file got moved to archive.
    std::string archived_file = ArchivedLogFileName(options_.wal_dir, number);
    s = ReadFirstLine(archived_file, sequence);
  }

  if (s.ok() && *sequence != 0) {
    MutexLock l(&read_first_record_cache_mutex_);
    read_first_record_cache_.insert({number, *sequence});
  }
  return s;
}

// the function returns status.ok() and sequence == 0 if the file exists, but is
// empty
Status DBImpl::ReadFirstLine(const std::string& fname,
                             SequenceNumber* sequence) {
  struct LogReporter : public log::Reader::Reporter {
    Env* env;
    Logger* info_log;
    const char* fname;

    Status* status;
    bool ignore_error;  // true if options_.paranoid_checks==false
    virtual void Corruption(size_t bytes, const Status& s) {
      Log(info_log, "%s%s: dropping %d bytes; %s",
          (this->ignore_error ? "(ignoring error) " : ""), fname,
          static_cast<int>(bytes), s.ToString().c_str());
      if (this->status->ok()) {
        // only keep the first error
        *this->status = s;
      }
    }
  };

  unique_ptr<SequentialFile> file;
  Status status = env_->NewSequentialFile(fname, &file, storage_options_);

  if (!status.ok()) {
    return status;
  }

  LogReporter reporter;
  reporter.env = env_;
  reporter.info_log = options_.info_log.get();
  reporter.fname = fname.c_str();
  reporter.status = &status;
  reporter.ignore_error = !options_.paranoid_checks;
  log::Reader reader(std::move(file), &reporter, true /*checksum*/,
                     0 /*initial_offset*/);
  std::string scratch;
  Slice record;

  if (reader.ReadRecord(&record, &scratch) &&
      (status.ok() || !options_.paranoid_checks)) {
    if (record.size() < 12) {
      reporter.Corruption(record.size(),
                          Status::Corruption("log record too small"));
      // TODO read record's till the first no corrupt entry?
    } else {
      WriteBatch batch;
      WriteBatchInternal::SetContents(&batch, record);
      *sequence = WriteBatchInternal::Sequence(&batch);
      return Status::OK();
    }
  }

  // ReadRecord returns false on EOF, which means that the log file is empty. we
  // return status.ok() in that case and set sequence number to 0
  *sequence = 0;
  return status;
}

#endif  // ROCKSDB_LITE

Status DBImpl::Recover(
    const std::vector<ColumnFamilyDescriptor>& column_families, bool read_only,
    bool error_if_log_file_exist) {
  mutex_.AssertHeld();

  bool is_new_db = false;
  assert(db_lock_ == nullptr);
  if (!read_only) {
    // We call CreateDirIfMissing() as the directory may already exist (if we
    // are reopening a DB), when this happens we don't want creating the
    // directory to cause an error. However, we need to check if creating the
    // directory fails or else we may get an obscure message about the lock
    // file not existing. One real-world example of this occurring is if
    // env->CreateDirIfMissing() doesn't create intermediate directories, e.g.
    // when dbname_ is "dir/db" but when "dir" doesn't exist.
    Status s = env_->CreateDirIfMissing(dbname_);
    if (!s.ok()) {
      return s;
    }

    s = env_->NewDirectory(dbname_, &db_directory_);
    if (!s.ok()) {
      return s;
    }

    s = env_->LockFile(LockFileName(dbname_), &db_lock_);
    if (!s.ok()) {
      return s;
    }

    if (!env_->FileExists(CurrentFileName(dbname_))) {
      if (options_.create_if_missing) {
        // TODO: add merge_operator name check
        s = NewDB();
        is_new_db = true;
        if (!s.ok()) {
          return s;
        }
      } else {
        return Status::InvalidArgument(
            dbname_, "does not exist (create_if_missing is false)");
      }
    } else {
      if (options_.error_if_exists) {
        return Status::InvalidArgument(
            dbname_, "exists (error_if_exists is true)");
      }
    }
    // Check for the IDENTITY file and create it if not there
    if (!env_->FileExists(IdentityFileName(dbname_))) {
      s = SetIdentityFile(env_, dbname_);
      if (!s.ok()) {
        return s;
      }
    }
  }

  Status s = versions_->Recover(column_families, read_only);
  if (options_.paranoid_checks && s.ok()) {
    s = CheckConsistency();
  }
  if (s.ok()) {
    SequenceNumber max_sequence(0);
    default_cf_handle_ = new ColumnFamilyHandleImpl(
        versions_->GetColumnFamilySet()->GetDefault(), this, &mutex_);
    single_column_family_mode_ =
        versions_->GetColumnFamilySet()->NumberOfColumnFamilies() == 1;

    // Recover from all newer log files than the ones named in the
    // descriptor (new log files may have been added by the previous
    // incarnation without registering them in the descriptor).
    //
    // Note that PrevLogNumber() is no longer used, but we pay
    // attention to it in case we are recovering a database
    // produced by an older version of rocksdb.
    const uint64_t min_log = versions_->MinLogNumber();
    const uint64_t prev_log = versions_->PrevLogNumber();
    std::vector<std::string> filenames;
    s = env_->GetChildren(options_.wal_dir, &filenames);
    if (!s.ok()) {
      return s;
    }

    std::vector<uint64_t> logs;
    for (size_t i = 0; i < filenames.size(); i++) {
      uint64_t number;
      FileType type;
      if (ParseFileName(filenames[i], &number, &type) && type == kLogFile) {
        if (is_new_db) {
          return Status::Corruption(
              "While creating a new Db, wal_dir contains "
              "existing log file: ",
              filenames[i]);
        } else if ((number >= min_log) || (number == prev_log)) {
          logs.push_back(number);
        }
      }
    }

    if (logs.size() > 0 && error_if_log_file_exist) {
      return Status::Corruption(""
          "The db was opened in readonly mode with error_if_log_file_exist"
          "flag but a log file already exists");
    }

    // Recover in the order in which the logs were generated
    std::sort(logs.begin(), logs.end());
    for (const auto& log : logs) {
      // The previous incarnation may not have written any MANIFEST
      // records after allocating this log number.  So we manually
      // update the file number allocation counter in VersionSet.
      versions_->MarkFileNumberUsed(log);
      s = RecoverLogFile(log, &max_sequence, read_only);
    }
    SetTickerCount(options_.statistics.get(), SEQUENCE_NUMBER,
                   versions_->LastSequence());
  }

  for (auto cfd : *versions_->GetColumnFamilySet()) {
    max_total_in_memory_state_ += cfd->options()->write_buffer_size *
                                  cfd->options()->max_write_buffer_number;
  }

  return s;
}

Status DBImpl::RecoverLogFile(uint64_t log_number, SequenceNumber* max_sequence,
                              bool read_only) {
  struct LogReporter : public log::Reader::Reporter {
    Env* env;
    Logger* info_log;
    const char* fname;
    Status* status;  // nullptr if options_.paranoid_checks==false or
                     //            options_.skip_log_error_on_recovery==true
    virtual void Corruption(size_t bytes, const Status& s) {
      Log(info_log, "%s%s: dropping %d bytes; %s",
          (this->status == nullptr ? "(ignoring error) " : ""),
          fname, static_cast<int>(bytes), s.ToString().c_str());
      if (this->status != nullptr && this->status->ok()) *this->status = s;
    }
  };

  mutex_.AssertHeld();

  std::unordered_map<int, VersionEdit> version_edits;
  // no need to refcount because iteration is under mutex
  for (auto cfd : *versions_->GetColumnFamilySet()) {
    VersionEdit edit;
    edit.SetColumnFamily(cfd->GetID());
    version_edits.insert({cfd->GetID(), edit});
  }

  // Open the log file
  std::string fname = LogFileName(options_.wal_dir, log_number);
  unique_ptr<SequentialFile> file;
  Status status = env_->NewSequentialFile(fname, &file, storage_options_);
  if (!status.ok()) {
    MaybeIgnoreError(&status);
    return status;
  }

  // Create the log reader.
  LogReporter reporter;
  reporter.env = env_;
  reporter.info_log = options_.info_log.get();
  reporter.fname = fname.c_str();
  reporter.status = (options_.paranoid_checks &&
                     !options_.skip_log_error_on_recovery ? &status : nullptr);
  // We intentially make log::Reader do checksumming even if
  // paranoid_checks==false so that corruptions cause entire commits
  // to be skipped instead of propagating bad information (like overly
  // large sequence numbers).
  log::Reader reader(std::move(file), &reporter, true/*checksum*/,
                     0/*initial_offset*/);
  Log(options_.info_log, "Recovering log #%lu",
      (unsigned long) log_number);

  // Read all the records and add to a memtable
  std::string scratch;
  Slice record;
  WriteBatch batch;
  while (reader.ReadRecord(&record, &scratch)) {
    if (record.size() < 12) {
      reporter.Corruption(
          record.size(), Status::Corruption("log record too small"));
      continue;
    }
    WriteBatchInternal::SetContents(&batch, record);

    status = WriteBatchInternal::InsertInto(
        &batch, column_family_memtables_.get(), true, log_number);

    MaybeIgnoreError(&status);
    if (!status.ok()) {
      return status;
    }
    const SequenceNumber last_seq =
        WriteBatchInternal::Sequence(&batch) +
        WriteBatchInternal::Count(&batch) - 1;
    if (last_seq > *max_sequence) {
      *max_sequence = last_seq;
    }

    if (!read_only) {
      // no need to refcount since client still doesn't have access
      // to the DB and can not drop column families while we iterate
      for (auto cfd : *versions_->GetColumnFamilySet()) {
        if (cfd->mem()->ShouldFlush()) {
          // If this asserts, it means that InsertInto failed in
          // filtering updates to already-flushed column families
          assert(cfd->GetLogNumber() <= log_number);
          auto iter = version_edits.find(cfd->GetID());
          assert(iter != version_edits.end());
          VersionEdit* edit = &iter->second;
          status = WriteLevel0TableForRecovery(cfd, cfd->mem(), edit);
          // we still want to clear the memtable, even if the recovery failed
          cfd->CreateNewMemtable();
          if (!status.ok()) {
            // Reflect errors immediately so that conditions like full
            // file-systems cause the DB::Open() to fail.
            return status;
          }
        }
      }
    }
  }

  if (versions_->LastSequence() < *max_sequence) {
    versions_->SetLastSequence(*max_sequence);
  }

  if (!read_only) {
    // no need to refcount since client still doesn't have access
    // to the DB and can not drop column families while we iterate
    for (auto cfd : *versions_->GetColumnFamilySet()) {
      auto iter = version_edits.find(cfd->GetID());
      assert(iter != version_edits.end());
      VersionEdit* edit = &iter->second;

      if (cfd->GetLogNumber() > log_number) {
        // Column family cfd has already flushed the data
        // from log_number. Memtable has to be empty because
        // we filter the updates based on log_number
        // (in WriteBatch::InsertInto)
        assert(cfd->mem()->GetFirstSequenceNumber() == 0);
        assert(edit->NumEntries() == 0);
        continue;
      }

      // flush the final memtable (if non-empty)
      if (cfd->mem()->GetFirstSequenceNumber() != 0) {
        status = WriteLevel0TableForRecovery(cfd, cfd->mem(), edit);
      }
      // we still want to clear the memtable, even if the recovery failed
      cfd->CreateNewMemtable();
      if (!status.ok()) {
        return status;
      }

      // write MANIFEST with update
      // writing log number in the manifest means that any log file
      // with number strongly less than (log_number + 1) is already
      // recovered and should be ignored on next reincarnation.
      // Since we already recovered log_number, we want all logs
      // with numbers `<= log_number` (includes this one) to be ignored
      edit->SetLogNumber(log_number + 1);
      // we must mark the next log number as used, even though it's
      // not actually used. that is because VersionSet assumes
      // VersionSet::next_file_number_ always to be strictly greater than any
      // log number
      versions_->MarkFileNumberUsed(log_number + 1);
      status = versions_->LogAndApply(cfd, edit, &mutex_);
      if (!status.ok()) {
        return status;
      }
    }
  }

  return status;
}

Status DBImpl::WriteLevel0TableForRecovery(ColumnFamilyData* cfd, MemTable* mem,
                                           VersionEdit* edit) {
  mutex_.AssertHeld();
  const uint64_t start_micros = env_->NowMicros();
  FileMetaData meta;
  meta.fd.number = versions_->NewFileNumber();
  pending_outputs_.insert(meta.fd.GetNumber());
  Iterator* iter = mem->NewIterator(ReadOptions(), true);
  const SequenceNumber newest_snapshot = snapshots_.GetNewest();
  const SequenceNumber earliest_seqno_in_memtable =
    mem->GetFirstSequenceNumber();
  Log(options_.info_log, "[%s] Level-0 table #%lu: started",
      cfd->GetName().c_str(), (unsigned long)meta.fd.GetNumber());

  Status s;
  {
    mutex_.Unlock();
    s = BuildTable(dbname_, env_, *cfd->options(), storage_options_,
                   cfd->table_cache(), iter, &meta, cfd->internal_comparator(),
                   newest_snapshot, earliest_seqno_in_memtable,
                   GetCompressionFlush(*cfd->options()));
    LogFlush(options_.info_log);
    mutex_.Lock();
  }

  Log(options_.info_log, "[%s] Level-0 table #%lu: %lu bytes %s",
      cfd->GetName().c_str(), (unsigned long)meta.fd.GetNumber(),
      (unsigned long)meta.fd.GetFileSize(), s.ToString().c_str());
  delete iter;

  pending_outputs_.erase(meta.fd.GetNumber());

  // Note that if file_size is zero, the file has been deleted and
  // should not be added to the manifest.
  int level = 0;
  if (s.ok() && meta.fd.GetFileSize() > 0) {
    edit->AddFile(level, meta.fd.GetNumber(), meta.fd.GetFileSize(),
                  meta.smallest, meta.largest, meta.smallest_seqno,
                  meta.largest_seqno);
  }

  InternalStats::CompactionStats stats;
  stats.micros = env_->NowMicros() - start_micros;
  stats.bytes_written = meta.fd.GetFileSize();
  stats.files_out_levelnp1 = 1;
  cfd->internal_stats()->AddCompactionStats(level, stats);
  RecordTick(options_.statistics.get(), COMPACT_WRITE_BYTES,
             meta.fd.GetFileSize());
  return s;
}

Status DBImpl::WriteLevel0Table(ColumnFamilyData* cfd,
                                autovector<MemTable*>& mems, VersionEdit* edit,
                                uint64_t* filenumber, LogBuffer* log_buffer) {
  mutex_.AssertHeld();
  const uint64_t start_micros = env_->NowMicros();
  FileMetaData meta;
  meta.fd.number = versions_->NewFileNumber();
  *filenumber = meta.fd.GetNumber();
  pending_outputs_.insert(meta.fd.GetNumber());

  const SequenceNumber newest_snapshot = snapshots_.GetNewest();
  const SequenceNumber earliest_seqno_in_memtable =
    mems[0]->GetFirstSequenceNumber();
  Version* base = cfd->current();
  base->Ref();          // it is likely that we do not need this reference
  Status s;
  {
    mutex_.Unlock();
    log_buffer->FlushBufferToLog();
    std::vector<Iterator*> memtables;
    for (MemTable* m : mems) {
      Log(options_.info_log, "[%s] Flushing memtable with next log file: %lu\n",
          cfd->GetName().c_str(), (unsigned long)m->GetNextLogNumber());
      memtables.push_back(m->NewIterator(ReadOptions(), true));
    }
    Iterator* iter = NewMergingIterator(&cfd->internal_comparator(),
                                        &memtables[0], memtables.size());
    Log(options_.info_log, "[%s] Level-0 flush table #%lu: started",
        cfd->GetName().c_str(), (unsigned long)meta.fd.GetNumber());

    s = BuildTable(dbname_, env_, *cfd->options(), storage_options_,
                   cfd->table_cache(), iter, &meta, cfd->internal_comparator(),
                   newest_snapshot, earliest_seqno_in_memtable,
                   GetCompressionFlush(*cfd->options()));
    LogFlush(options_.info_log);
    delete iter;
    Log(options_.info_log, "[%s] Level-0 flush table #%lu: %lu bytes %s",
        cfd->GetName().c_str(), (unsigned long)meta.fd.GetFileSize(),
        (unsigned long)meta.fd.GetFileSize(), s.ToString().c_str());

    if (!options_.disableDataSync) {
      db_directory_->Fsync();
    }
    mutex_.Lock();
  }
  base->Unref();

  // re-acquire the most current version
  base = cfd->current();

  // There could be multiple threads writing to its own level-0 file.
  // The pending_outputs cannot be cleared here, otherwise this newly
  // created file might not be considered as a live-file by another
  // compaction thread that is concurrently deleting obselete files.
  // The pending_outputs can be cleared only after the new version is
  // committed so that other threads can recognize this file as a
  // valid one.
  // pending_outputs_.erase(meta.number);

  // Note that if file_size is zero, the file has been deleted and
  // should not be added to the manifest.
  int level = 0;
  if (s.ok() && meta.fd.GetFileSize() > 0) {
    const Slice min_user_key = meta.smallest.user_key();
    const Slice max_user_key = meta.largest.user_key();
    // if we have more than 1 background thread, then we cannot
    // insert files directly into higher levels because some other
    // threads could be concurrently producing compacted files for
    // that key range.
    if (base != nullptr && options_.max_background_compactions <= 1 &&
        cfd->options()->compaction_style == kCompactionStyleLevel) {
      level = base->PickLevelForMemTableOutput(min_user_key, max_user_key);
    }
    edit->AddFile(level, meta.fd.GetNumber(), meta.fd.GetFileSize(),
                  meta.smallest, meta.largest, meta.smallest_seqno,
                  meta.largest_seqno);
  }

  InternalStats::CompactionStats stats;
  stats.micros = env_->NowMicros() - start_micros;
  stats.bytes_written = meta.fd.GetFileSize();
  cfd->internal_stats()->AddCompactionStats(level, stats);
  RecordTick(options_.statistics.get(), COMPACT_WRITE_BYTES,
             meta.fd.GetFileSize());
  return s;
}

Status DBImpl::FlushMemTableToOutputFile(ColumnFamilyData* cfd,
                                         bool* madeProgress,
                                         DeletionState& deletion_state,
                                         LogBuffer* log_buffer) {
  mutex_.AssertHeld();
  assert(cfd->imm()->size() != 0);
  assert(cfd->imm()->IsFlushPending());

  // Save the contents of the earliest memtable as a new Table
  uint64_t file_number;
  autovector<MemTable*> mems;
  cfd->imm()->PickMemtablesToFlush(&mems);
  if (mems.empty()) {
    LogToBuffer(log_buffer, "[%s] Nothing in memtable to flush",
                cfd->GetName().c_str());
    return Status::OK();
  }

  // record the logfile_number_ before we release the mutex
  // entries mems are (implicitly) sorted in ascending order by their created
  // time. We will use the first memtable's `edit` to keep the meta info for
  // this flush.
  MemTable* m = mems[0];
  VersionEdit* edit = m->GetEdits();
  edit->SetPrevLogNumber(0);
  // SetLogNumber(log_num) indicates logs with number smaller than log_num
  // will no longer be picked up for recovery.
  edit->SetLogNumber(mems.back()->GetNextLogNumber());
  edit->SetColumnFamily(cfd->GetID());

  // This will release and re-acquire the mutex.
  Status s = WriteLevel0Table(cfd, mems, edit, &file_number, log_buffer);

  if (s.ok() && shutting_down_.Acquire_Load() && cfd->IsDropped()) {
    s = Status::ShutdownInProgress(
        "Database shutdown or Column family drop during flush");
  }

  if (!s.ok()) {
    cfd->imm()->RollbackMemtableFlush(mems, file_number, &pending_outputs_);
  } else {
    // Replace immutable memtable with the generated Table
    s = cfd->imm()->InstallMemtableFlushResults(
        cfd, mems, versions_.get(), &mutex_, options_.info_log.get(),
        file_number, pending_outputs_, &deletion_state.memtables_to_free,
        db_directory_.get(), log_buffer);
  }

  if (s.ok()) {
    InstallSuperVersion(cfd, deletion_state);
    if (madeProgress) {
      *madeProgress = 1;
    }
    Version::LevelSummaryStorage tmp;
    LogToBuffer(log_buffer, "[%s] Level summary: %s\n", cfd->GetName().c_str(),
                cfd->current()->LevelSummary(&tmp));

    MaybeScheduleLogDBDeployStats();

    if (disable_delete_obsolete_files_ == 0) {
      // add to deletion state
      while (alive_log_files_.size() &&
             alive_log_files_.begin()->number < versions_->MinLogNumber()) {
        const auto& earliest = *alive_log_files_.begin();
        deletion_state.log_delete_files.push_back(earliest.number);
        total_log_size_ -= earliest.size;
        alive_log_files_.pop_front();
      }
    }
  }

  if (!s.ok() && !s.IsShutdownInProgress() && options_.paranoid_checks &&
      bg_error_.ok()) {
    // if a bad error happened (not ShutdownInProgress) and paranoid_checks is
    // true, mark DB read-only
    bg_error_ = s;
  }
  return s;
}

Status DBImpl::CompactRange(ColumnFamilyHandle* column_family,
                            const Slice* begin, const Slice* end,
                            bool reduce_level, int target_level) {
  auto cfh = reinterpret_cast<ColumnFamilyHandleImpl*>(column_family);
  auto cfd = cfh->cfd();

  Status s = FlushMemTable(cfd, FlushOptions());
  if (!s.ok()) {
    LogFlush(options_.info_log);
    return s;
  }

  int max_level_with_files = 0;
  {
    MutexLock l(&mutex_);
    Version* base = cfd->current();
    for (int level = 1; level < cfd->NumberLevels(); level++) {
      if (base->OverlapInLevel(level, begin, end)) {
        max_level_with_files = level;
      }
    }
  }
  for (int level = 0; level <= max_level_with_files; level++) {
    // in case the compaction is unversal or if we're compacting the
    // bottom-most level, the output level will be the same as input one
    if (cfd->options()->compaction_style == kCompactionStyleUniversal ||
        cfd->options()->compaction_style == kCompactionStyleFIFO ||
        level == max_level_with_files) {
      s = RunManualCompaction(cfd, level, level, begin, end);
    } else {
      s = RunManualCompaction(cfd, level, level + 1, begin, end);
    }
    if (!s.ok()) {
      LogFlush(options_.info_log);
      return s;
    }
  }

  if (reduce_level) {
    s = ReFitLevel(cfd, max_level_with_files, target_level);
  }
  LogFlush(options_.info_log);

  return s;
}

// return the same level if it cannot be moved
int DBImpl::FindMinimumEmptyLevelFitting(ColumnFamilyData* cfd, int level) {
  mutex_.AssertHeld();
  Version* current = cfd->current();
  int minimum_level = level;
  for (int i = level - 1; i > 0; --i) {
    // stop if level i is not empty
    if (current->NumLevelFiles(i) > 0) break;
    // stop if level i is too small (cannot fit the level files)
    if (cfd->compaction_picker()->MaxBytesForLevel(i) <
        current->NumLevelBytes(level)) {
      break;
    }

    minimum_level = i;
  }
  return minimum_level;
}

Status DBImpl::ReFitLevel(ColumnFamilyData* cfd, int level, int target_level) {
  assert(level < cfd->NumberLevels());

  SuperVersion* superversion_to_free = nullptr;
  SuperVersion* new_superversion = new SuperVersion();

  mutex_.Lock();

  // only allow one thread refitting
  if (refitting_level_) {
    mutex_.Unlock();
    Log(options_.info_log, "ReFitLevel: another thread is refitting");
    delete new_superversion;
    return Status::NotSupported("another thread is refitting");
  }
  refitting_level_ = true;

  // wait for all background threads to stop
  bg_work_gate_closed_ = true;
  while (bg_compaction_scheduled_ > 0 || bg_flush_scheduled_) {
    Log(options_.info_log,
        "RefitLevel: waiting for background threads to stop: %d %d",
        bg_compaction_scheduled_, bg_flush_scheduled_);
    bg_cv_.Wait();
  }

  // move to a smaller level
  int to_level = target_level;
  if (target_level < 0) {
    to_level = FindMinimumEmptyLevelFitting(cfd, level);
  }

  assert(to_level <= level);

  Status status;
  if (to_level < level) {
    Log(options_.info_log, "[%s] Before refitting:\n%s", cfd->GetName().c_str(),
        cfd->current()->DebugString().data());

    VersionEdit edit;
    edit.SetColumnFamily(cfd->GetID());
    for (const auto& f : cfd->current()->files_[level]) {
      edit.DeleteFile(level, f->fd.GetNumber());
      edit.AddFile(to_level, f->fd.GetNumber(), f->fd.GetFileSize(),
                   f->smallest, f->largest, f->smallest_seqno,
                   f->largest_seqno);
    }
    Log(options_.info_log, "[%s] Apply version edit:\n%s",
        cfd->GetName().c_str(), edit.DebugString().data());

    status = versions_->LogAndApply(cfd, &edit, &mutex_, db_directory_.get());
    superversion_to_free = cfd->InstallSuperVersion(new_superversion, &mutex_);
    new_superversion = nullptr;

    Log(options_.info_log, "[%s] LogAndApply: %s\n", cfd->GetName().c_str(),
        status.ToString().data());

    if (status.ok()) {
      Log(options_.info_log, "[%s] After refitting:\n%s",
          cfd->GetName().c_str(), cfd->current()->DebugString().data());
    }
  }

  refitting_level_ = false;
  bg_work_gate_closed_ = false;

  mutex_.Unlock();
  delete superversion_to_free;
  delete new_superversion;
  return status;
}

int DBImpl::NumberLevels(ColumnFamilyHandle* column_family) {
  auto cfh = reinterpret_cast<ColumnFamilyHandleImpl*>(column_family);
  return cfh->cfd()->NumberLevels();
}

int DBImpl::MaxMemCompactionLevel(ColumnFamilyHandle* column_family) {
  auto cfh = reinterpret_cast<ColumnFamilyHandleImpl*>(column_family);
  return cfh->cfd()->options()->max_mem_compaction_level;
}

int DBImpl::Level0StopWriteTrigger(ColumnFamilyHandle* column_family) {
  auto cfh = reinterpret_cast<ColumnFamilyHandleImpl*>(column_family);
  return cfh->cfd()->options()->level0_stop_writes_trigger;
}

Status DBImpl::Flush(const FlushOptions& options,
                     ColumnFamilyHandle* column_family) {
  auto cfh = reinterpret_cast<ColumnFamilyHandleImpl*>(column_family);
  return FlushMemTable(cfh->cfd(), options);
}

SequenceNumber DBImpl::GetLatestSequenceNumber() const {
  return versions_->LastSequence();
}

Status DBImpl::RunManualCompaction(ColumnFamilyData* cfd, int input_level,
                                   int output_level, const Slice* begin,
                                   const Slice* end) {
  assert(input_level >= 0);

  InternalKey begin_storage, end_storage;

  ManualCompaction manual;
  manual.cfd = cfd;
  manual.input_level = input_level;
  manual.output_level = output_level;
  manual.done = false;
  manual.in_progress = false;
  // For universal compaction, we enforce every manual compaction to compact
  // all files.
  if (begin == nullptr ||
      cfd->options()->compaction_style == kCompactionStyleUniversal ||
      cfd->options()->compaction_style == kCompactionStyleFIFO) {
    manual.begin = nullptr;
  } else {
    begin_storage = InternalKey(*begin, kMaxSequenceNumber, kValueTypeForSeek);
    manual.begin = &begin_storage;
  }
  if (end == nullptr ||
      cfd->options()->compaction_style == kCompactionStyleUniversal ||
      cfd->options()->compaction_style == kCompactionStyleFIFO) {
    manual.end = nullptr;
  } else {
    end_storage = InternalKey(*end, 0, static_cast<ValueType>(0));
    manual.end = &end_storage;
  }

  MutexLock l(&mutex_);

  // When a manual compaction arrives, temporarily disable scheduling of
  // non-manual compactions and wait until the number of scheduled compaction
  // jobs drops to zero. This is needed to ensure that this manual compaction
  // can compact any range of keys/files.
  //
  // bg_manual_only_ is non-zero when at least one thread is inside
  // RunManualCompaction(), i.e. during that time no other compaction will
  // get scheduled (see MaybeScheduleFlushOrCompaction).
  //
  // Note that the following loop doesn't stop more that one thread calling
  // RunManualCompaction() from getting to the second while loop below.
  // However, only one of them will actually schedule compaction, while
  // others will wait on a condition variable until it completes.

  ++bg_manual_only_;
  while (bg_compaction_scheduled_ > 0) {
    Log(options_.info_log,
        "[%s] Manual compaction waiting for all other scheduled background "
        "compactions to finish",
        cfd->GetName().c_str());
    bg_cv_.Wait();
  }

  Log(options_.info_log, "[%s] Manual compaction starting",
      cfd->GetName().c_str());

  while (!manual.done && !shutting_down_.Acquire_Load() && bg_error_.ok()) {
    assert(bg_manual_only_ > 0);
    if (manual_compaction_ != nullptr) {
      // Running either this or some other manual compaction
      bg_cv_.Wait();
    } else {
      manual_compaction_ = &manual;
      MaybeScheduleFlushOrCompaction();
    }
  }

  assert(!manual.in_progress);
  assert(bg_manual_only_ > 0);
  --bg_manual_only_;
  return manual.status;
}

Status DBImpl::FlushMemTable(ColumnFamilyData* cfd,
                             const FlushOptions& options) {
  // nullptr batch means just wait for earlier writes to be done
  Status s = Write(WriteOptions(), nullptr);
  if (s.ok() && options.wait) {
    // Wait until the compaction completes
    s = WaitForFlushMemTable(cfd);
  }
  return s;
}

Status DBImpl::WaitForFlushMemTable(ColumnFamilyData* cfd) {
  Status s;
  // Wait until the compaction completes
  MutexLock l(&mutex_);
  while (cfd->imm()->size() > 0 && bg_error_.ok()) {
    bg_cv_.Wait();
  }
  if (!bg_error_.ok()) {
    s = bg_error_;
  }
  return s;
}

void DBImpl::MaybeScheduleFlushOrCompaction() {
  mutex_.AssertHeld();
  bg_schedule_needed_ = false;
  if (bg_work_gate_closed_) {
    // gate closed for backgrond work
  } else if (shutting_down_.Acquire_Load()) {
    // DB is being deleted; no more background compactions
  } else {
    bool is_flush_pending = false;
    // no need to refcount since we're under a mutex
    for (auto cfd : *versions_->GetColumnFamilySet()) {
      if (cfd->imm()->IsFlushPending()) {
        is_flush_pending = true;
      }
    }
    if (is_flush_pending) {
      // memtable flush needed
      if (bg_flush_scheduled_ < options_.max_background_flushes) {
        bg_flush_scheduled_++;
        env_->Schedule(&DBImpl::BGWorkFlush, this, Env::Priority::HIGH);
      } else if (options_.max_background_flushes > 0) {
        bg_schedule_needed_ = true;
      }
    }
    bool is_compaction_needed = false;
    // no need to refcount since we're under a mutex
    for (auto cfd : *versions_->GetColumnFamilySet()) {
      if (cfd->current()->NeedsCompaction()) {
        is_compaction_needed = true;
        break;
      }
    }

    // Schedule BGWorkCompaction if there's a compaction pending (or a memtable
    // flush, but the HIGH pool is not enabled)
    // Do it only if max_background_compactions hasn't been reached and, in case
    // bg_manual_only_ > 0, if it's a manual compaction.
    if ((manual_compaction_ || is_compaction_needed ||
         (is_flush_pending && options_.max_background_flushes == 0)) &&
        (!bg_manual_only_ || manual_compaction_)) {
      if (bg_compaction_scheduled_ < options_.max_background_compactions) {
        bg_compaction_scheduled_++;
        env_->Schedule(&DBImpl::BGWorkCompaction, this, Env::Priority::LOW);
      } else {
        bg_schedule_needed_ = true;
      }
    }
  }
}

void DBImpl::BGWorkFlush(void* db) {
  reinterpret_cast<DBImpl*>(db)->BackgroundCallFlush();
}

void DBImpl::BGWorkCompaction(void* db) {
  reinterpret_cast<DBImpl*>(db)->BackgroundCallCompaction();
}

Status DBImpl::BackgroundFlush(bool* madeProgress,
                               DeletionState& deletion_state,
                               LogBuffer* log_buffer) {
  mutex_.AssertHeld();
  // call_status is failure if at least one flush was a failure. even if
  // flushing one column family reports a failure, we will continue flushing
  // other column families. however, call_status will be a failure in that case.
  Status call_status;
  // refcounting in iteration
  for (auto cfd : *versions_->GetColumnFamilySet()) {
    cfd->Ref();
    Status flush_status;
    while (flush_status.ok() && cfd->imm()->IsFlushPending()) {
      LogToBuffer(
          log_buffer,
          "BackgroundCallFlush doing FlushMemTableToOutputFile with column "
          "family [%s], flush slots available %d",
          cfd->GetName().c_str(),
          options_.max_background_flushes - bg_flush_scheduled_);
      flush_status = FlushMemTableToOutputFile(cfd, madeProgress,
                                               deletion_state, log_buffer);
    }
    if (call_status.ok() && !flush_status.ok()) {
      call_status = flush_status;
    }
    cfd->Unref();
  }
  versions_->GetColumnFamilySet()->FreeDeadColumnFamilies();
  return call_status;
}

void DBImpl::BackgroundCallFlush() {
  bool madeProgress = false;
  DeletionState deletion_state(true);
  assert(bg_flush_scheduled_);

  LogBuffer log_buffer(InfoLogLevel::INFO_LEVEL, options_.info_log.get());
  {
    MutexLock l(&mutex_);

    Status s;
    if (!shutting_down_.Acquire_Load()) {
      s = BackgroundFlush(&madeProgress, deletion_state, &log_buffer);
      if (!s.ok()) {
        // Wait a little bit before retrying background compaction in
        // case this is an environmental problem and we do not want to
        // chew up resources for failed compactions for the duration of
        // the problem.
        uint64_t error_cnt = default_cf_handle_->cfd()
                                 ->internal_stats()
                                 ->BumpAndGetBackgroundErrorCount();
        bg_cv_.SignalAll();  // In case a waiter can proceed despite the error
        mutex_.Unlock();
        Log(options_.info_log,
            "Waiting after background flush error: %s"
            "Accumulated background error counts: %" PRIu64,
            s.ToString().c_str(), error_cnt);
        log_buffer.FlushBufferToLog();
        LogFlush(options_.info_log);
        env_->SleepForMicroseconds(1000000);
        mutex_.Lock();
      }
    }

    // If !s.ok(), this means that Flush failed. In that case, we want
    // to delete all obsolete files and we force FindObsoleteFiles()
    FindObsoleteFiles(deletion_state, !s.ok());
    // delete unnecessary files if any, this is done outside the mutex
    if (deletion_state.HaveSomethingToDelete() || !log_buffer.IsEmpty()) {
      mutex_.Unlock();
      // Have to flush the info logs before bg_flush_scheduled_--
      // because if bg_flush_scheduled_ becomes 0 and the lock is
      // released, the deconstructor of DB can kick in and destroy all the
      // states of DB so info_log might not be available after that point.
      // It also applies to access other states that DB owns.
      log_buffer.FlushBufferToLog();
      if (deletion_state.HaveSomethingToDelete()) {
        PurgeObsoleteFiles(deletion_state);
      }
      mutex_.Lock();
    }

    bg_flush_scheduled_--;
    // Any time the mutex is released After finding the work to do, another
    // thread might execute MaybeScheduleFlushOrCompaction(). It is possible
    // that there is a pending job but it is not scheduled because of the
    // max thread limit.
    if (madeProgress || bg_schedule_needed_) {
      MaybeScheduleFlushOrCompaction();
    }
    bg_cv_.SignalAll();
    // IMPORTANT: there should be no code after calling SignalAll. This call may
    // signal the DB destructor that it's OK to proceed with destruction. In
    // that case, all DB variables will be dealloacated and referencing them
    // will cause trouble.
  }
}

void DBImpl::BackgroundCallCompaction() {
  bool madeProgress = false;
  DeletionState deletion_state(true);

  MaybeDumpStats();
  LogBuffer log_buffer(InfoLogLevel::INFO_LEVEL, options_.info_log.get());
  {
    MutexLock l(&mutex_);
    assert(bg_compaction_scheduled_);
    Status s;
    if (!shutting_down_.Acquire_Load()) {
      s = BackgroundCompaction(&madeProgress, deletion_state, &log_buffer);
      if (!s.ok()) {
        // Wait a little bit before retrying background compaction in
        // case this is an environmental problem and we do not want to
        // chew up resources for failed compactions for the duration of
        // the problem.
        uint64_t error_cnt = default_cf_handle_->cfd()
                                 ->internal_stats()
                                 ->BumpAndGetBackgroundErrorCount();
        bg_cv_.SignalAll();  // In case a waiter can proceed despite the error
        mutex_.Unlock();
        log_buffer.FlushBufferToLog();
        Log(options_.info_log,
            "Waiting after background compaction error: %s, "
            "Accumulated background error counts: %" PRIu64,
            s.ToString().c_str(), error_cnt);
        LogFlush(options_.info_log);
        env_->SleepForMicroseconds(1000000);
        mutex_.Lock();
      }
    }

    // If !s.ok(), this means that Compaction failed. In that case, we want
    // to delete all obsolete files we might have created and we force
    // FindObsoleteFiles(). This is because deletion_state does not catch
    // all created files if compaction failed.
    FindObsoleteFiles(deletion_state, !s.ok());

    // delete unnecessary files if any, this is done outside the mutex
    if (deletion_state.HaveSomethingToDelete() || !log_buffer.IsEmpty()) {
      mutex_.Unlock();
      // Have to flush the info logs before bg_compaction_scheduled_--
      // because if bg_flush_scheduled_ becomes 0 and the lock is
      // released, the deconstructor of DB can kick in and destroy all the
      // states of DB so info_log might not be available after that point.
      // It also applies to access other states that DB owns.
      log_buffer.FlushBufferToLog();
      if (deletion_state.HaveSomethingToDelete()) {
        PurgeObsoleteFiles(deletion_state);
      }
      mutex_.Lock();
    }

    bg_compaction_scheduled_--;

    MaybeScheduleLogDBDeployStats();

    versions_->GetColumnFamilySet()->FreeDeadColumnFamilies();

    // Previous compaction may have produced too many files in a level,
    // So reschedule another compaction if we made progress in the
    // last compaction.
    //
    // Also, any time the mutex is released After finding the work to do,
    // another thread might execute MaybeScheduleFlushOrCompaction(). It is
    // possible  that there is a pending job but it is not scheduled because of
    // the max thread limit.
    if (madeProgress || bg_schedule_needed_) {
      MaybeScheduleFlushOrCompaction();
    }
    if (madeProgress || bg_compaction_scheduled_ == 0 || bg_manual_only_ > 0) {
      // signal if
      // * madeProgress -- need to wakeup MakeRoomForWrite
      // * bg_compaction_scheduled_ == 0 -- need to wakeup ~DBImpl
      // * bg_manual_only_ > 0 -- need to wakeup RunManualCompaction
      // If none of this is true, there is no need to signal since nobody is
      // waiting for it
      bg_cv_.SignalAll();
    }
    // IMPORTANT: there should be no code after calling SignalAll. This call may
    // signal the DB destructor that it's OK to proceed with destruction. In
    // that case, all DB variables will be dealloacated and referencing them
    // will cause trouble.
  }
}

Status DBImpl::BackgroundCompaction(bool* madeProgress,
                                    DeletionState& deletion_state,
                                    LogBuffer* log_buffer) {
  *madeProgress = false;
  mutex_.AssertHeld();

  bool is_manual = (manual_compaction_ != nullptr) &&
                   (manual_compaction_->in_progress == false);

  if (is_manual) {
    // another thread cannot pick up the same work
    manual_compaction_->in_progress = true;
  }

  // FLUSH preempts compaction
  Status flush_stat;
  for (auto cfd : *versions_->GetColumnFamilySet()) {
    while (cfd->imm()->IsFlushPending()) {
      LogToBuffer(
          log_buffer,
          "BackgroundCompaction doing FlushMemTableToOutputFile, "
          "compaction slots available %d",
          options_.max_background_compactions - bg_compaction_scheduled_);
      cfd->Ref();
      flush_stat = FlushMemTableToOutputFile(cfd, madeProgress, deletion_state,
                                             log_buffer);
      cfd->Unref();
      if (!flush_stat.ok()) {
        if (is_manual) {
          manual_compaction_->status = flush_stat;
          manual_compaction_->done = true;
          manual_compaction_->in_progress = false;
          manual_compaction_ = nullptr;
        }
        return flush_stat;
      }
    }
  }

  unique_ptr<Compaction> c;
  InternalKey manual_end_storage;
  InternalKey* manual_end = &manual_end_storage;
  if (is_manual) {
    ManualCompaction* m = manual_compaction_;
    assert(m->in_progress);
    c.reset(m->cfd->CompactRange(m->input_level, m->output_level, m->begin,
                                 m->end, &manual_end));
    if (!c) {
      m->done = true;
    }
    LogToBuffer(log_buffer,
                "[%s] Manual compaction from level-%d to level-%d from %s .. "
                "%s; will stop at %s\n",
                m->cfd->GetName().c_str(), m->input_level, m->output_level,
                (m->begin ? m->begin->DebugString().c_str() : "(begin)"),
                (m->end ? m->end->DebugString().c_str() : "(end)"),
                ((m->done || manual_end == nullptr)
                     ? "(end)"
                     : manual_end->DebugString().c_str()));
  } else {
    // no need to refcount in iteration since it's always under a mutex
    for (auto cfd : *versions_->GetColumnFamilySet()) {
      if (!cfd->options()->disable_auto_compactions) {
        c.reset(cfd->PickCompaction(log_buffer));
        if (c != nullptr) {
          // update statistics
          MeasureTime(options_.statistics.get(), NUM_FILES_IN_SINGLE_COMPACTION,
                      c->inputs(0)->size());
          break;
        }
      }
    }
  }

  Status status;
  if (!c) {
    // Nothing to do
    LogToBuffer(log_buffer, "Compaction nothing to do");
  } else if (c->IsDeletionCompaction()) {
    // TODO(icanadi) Do we want to honor snapshots here? i.e. not delete old
    // file if there is alive snapshot pointing to it
    assert(c->num_input_files(1) == 0);
    assert(c->level() == 0);
    assert(c->column_family_data()->options()->compaction_style ==
           kCompactionStyleFIFO);
    for (const auto& f : *c->inputs(0)) {
      c->edit()->DeleteFile(c->level(), f->fd.GetNumber());
    }
    status = versions_->LogAndApply(c->column_family_data(), c->edit(), &mutex_,
                                    db_directory_.get());
    InstallSuperVersion(c->column_family_data(), deletion_state);
    LogToBuffer(log_buffer, "[%s] Deleted %d files\n",
                c->column_family_data()->GetName().c_str(),
                c->num_input_files(0));
    c->ReleaseCompactionFiles(status);
    *madeProgress = true;
  } else if (!is_manual && c->IsTrivialMove()) {
    // Move file to next level
    assert(c->num_input_files(0) == 1);
    FileMetaData* f = c->input(0, 0);
    c->edit()->DeleteFile(c->level(), f->fd.GetNumber());
    c->edit()->AddFile(c->level() + 1, f->fd.GetNumber(), f->fd.GetFileSize(),
                       f->smallest, f->largest, f->smallest_seqno,
                       f->largest_seqno);
    status = versions_->LogAndApply(c->column_family_data(), c->edit(), &mutex_,
                                    db_directory_.get());
    InstallSuperVersion(c->column_family_data(), deletion_state);

    Version::LevelSummaryStorage tmp;
    LogToBuffer(
        log_buffer, "[%s] Moved #%lld to level-%d %lld bytes %s: %s\n",
        c->column_family_data()->GetName().c_str(),
        static_cast<unsigned long long>(f->fd.GetNumber()), c->level() + 1,
        static_cast<unsigned long long>(f->fd.GetFileSize()),
        status.ToString().c_str(), c->input_version()->LevelSummary(&tmp));
    c->ReleaseCompactionFiles(status);
    *madeProgress = true;
  } else {
    MaybeScheduleFlushOrCompaction(); // do more compaction work in parallel.
    CompactionState* compact = new CompactionState(c.get());
    status = DoCompactionWork(compact, deletion_state, log_buffer);
    CleanupCompaction(compact, status);
    c->ReleaseCompactionFiles(status);
    c->ReleaseInputs();
    *madeProgress = true;
  }
  c.reset();

  if (status.ok()) {
    // Done
  } else if (shutting_down_.Acquire_Load()) {
    // Ignore compaction errors found during shutting down
  } else {
    Log(InfoLogLevel::WARN_LEVEL, options_.info_log, "Compaction error: %s",
        status.ToString().c_str());
    if (options_.paranoid_checks && bg_error_.ok()) {
      bg_error_ = status;
    }
  }

  if (is_manual) {
    ManualCompaction* m = manual_compaction_;
    if (!status.ok()) {
      m->status = status;
      m->done = true;
    }
    // For universal compaction:
    //   Because universal compaction always happens at level 0, so one
    //   compaction will pick up all overlapped files. No files will be
    //   filtered out due to size limit and left for a successive compaction.
    //   So we can safely conclude the current compaction.
    //
    //   Also note that, if we don't stop here, then the current compaction
    //   writes a new file back to level 0, which will be used in successive
    //   compaction. Hence the manual compaction will never finish.
    //
    // Stop the compaction if manual_end points to nullptr -- this means
    // that we compacted the whole range. manual_end should always point
    // to nullptr in case of universal compaction
    if (manual_end == nullptr) {
      m->done = true;
    }
    if (!m->done) {
      // We only compacted part of the requested range.  Update *m
      // to the range that is left to be compacted.
      // Universal and FIFO compactions should always compact the whole range
      assert(m->cfd->options()->compaction_style != kCompactionStyleUniversal);
      assert(m->cfd->options()->compaction_style != kCompactionStyleFIFO);
      m->tmp_storage = *manual_end;
      m->begin = &m->tmp_storage;
    }
    m->in_progress = false; // not being processed anymore
    manual_compaction_ = nullptr;
  }
  return status;
}

void DBImpl::CleanupCompaction(CompactionState* compact, Status status) {
  mutex_.AssertHeld();
  if (compact->builder != nullptr) {
    // May happen if we get a shutdown call in the middle of compaction
    compact->builder->Abandon();
    compact->builder.reset();
  } else {
    assert(compact->outfile == nullptr);
  }
  for (size_t i = 0; i < compact->outputs.size(); i++) {
    const CompactionState::Output& out = compact->outputs[i];
    pending_outputs_.erase(out.number);

    // If this file was inserted into the table cache then remove
    // them here because this compaction was not committed.
    if (!status.ok()) {
      TableCache::Evict(table_cache_.get(), out.number);
    }
  }
  delete compact;
}

// Allocate the file numbers for the output file. We allocate as
// many output file numbers as there are files in level+1 (at least one)
// Insert them into pending_outputs so that they do not get deleted.
void DBImpl::AllocateCompactionOutputFileNumbers(CompactionState* compact) {
  mutex_.AssertHeld();
  assert(compact != nullptr);
  assert(compact->builder == nullptr);
  int filesNeeded = compact->compaction->num_input_files(1);
  for (int i = 0; i < std::max(filesNeeded, 1); i++) {
    uint64_t file_number = versions_->NewFileNumber();
    pending_outputs_.insert(file_number);
    compact->allocated_file_numbers.push_back(file_number);
  }
}

// Frees up unused file number.
void DBImpl::ReleaseCompactionUnusedFileNumbers(CompactionState* compact) {
  mutex_.AssertHeld();
  for (const auto file_number : compact->allocated_file_numbers) {
    pending_outputs_.erase(file_number);
  }
}

Status DBImpl::OpenCompactionOutputFile(CompactionState* compact) {
  assert(compact != nullptr);
  assert(compact->builder == nullptr);
  uint64_t file_number;
  // If we have not yet exhausted the pre-allocated file numbers,
  // then use the one from the front. Otherwise, we have to acquire
  // the heavyweight lock and allocate a new file number.
  if (!compact->allocated_file_numbers.empty()) {
    file_number = compact->allocated_file_numbers.front();
    compact->allocated_file_numbers.pop_front();
  } else {
    mutex_.Lock();
    file_number = versions_->NewFileNumber();
    pending_outputs_.insert(file_number);
    mutex_.Unlock();
  }
  CompactionState::Output out;
  out.number = file_number;
  out.smallest.Clear();
  out.largest.Clear();
  out.smallest_seqno = out.largest_seqno = 0;
  compact->outputs.push_back(out);

  // Make the output file
  std::string fname = TableFileName(dbname_, file_number);
  Status s = env_->NewWritableFile(fname, &compact->outfile, storage_options_);

  if (s.ok()) {
    compact->outfile->SetPreallocationBlockSize(
        compact->compaction->OutputFilePreallocationSize());

    ColumnFamilyData* cfd = compact->compaction->column_family_data();
    CompressionType compression_type =
        GetCompressionType(*cfd->options(), compact->compaction->output_level(),
                           compact->compaction->enable_compression());

    compact->builder.reset(
        NewTableBuilder(*cfd->options(), cfd->internal_comparator(),
                        compact->outfile.get(), compression_type));
  }
  LogFlush(options_.info_log);
  return s;
}

Status DBImpl::FinishCompactionOutputFile(CompactionState* compact,
                                          Iterator* input) {
  assert(compact != nullptr);
  assert(compact->outfile);
  assert(compact->builder != nullptr);

  const uint64_t output_number = compact->current_output()->number;
  assert(output_number != 0);

  // Check for iterator errors
  Status s = input->status();
  const uint64_t current_entries = compact->builder->NumEntries();
  if (s.ok()) {
    s = compact->builder->Finish();
  } else {
    compact->builder->Abandon();
  }
  const uint64_t current_bytes = compact->builder->FileSize();
  compact->current_output()->file_size = current_bytes;
  compact->total_bytes += current_bytes;
  compact->builder.reset();

  // Finish and check for file errors
  if (s.ok() && !options_.disableDataSync) {
    if (options_.use_fsync) {
      StopWatch sw(env_, options_.statistics.get(),
                   COMPACTION_OUTFILE_SYNC_MICROS, false);
      s = compact->outfile->Fsync();
    } else {
      StopWatch sw(env_, options_.statistics.get(),
                   COMPACTION_OUTFILE_SYNC_MICROS, false);
      s = compact->outfile->Sync();
    }
  }
  if (s.ok()) {
    s = compact->outfile->Close();
  }
  compact->outfile.reset();

  if (s.ok() && current_entries > 0) {
    // Verify that the table is usable
    ColumnFamilyData* cfd = compact->compaction->column_family_data();
    FileDescriptor meta(output_number, current_bytes);
    Iterator* iter = cfd->table_cache()->NewIterator(
        ReadOptions(), storage_options_, cfd->internal_comparator(), meta);
    s = iter->status();
    delete iter;
    if (s.ok()) {
      Log(options_.info_log, "[%s] Generated table #%lu: %lu keys, %lu bytes",
          cfd->GetName().c_str(), (unsigned long)output_number,
          (unsigned long)current_entries, (unsigned long)current_bytes);
    }
  }
  return s;
}


Status DBImpl::InstallCompactionResults(CompactionState* compact,
                                        LogBuffer* log_buffer) {
  mutex_.AssertHeld();

  // paranoia: verify that the files that we started with
  // still exist in the current version and in the same original level.
  // This ensures that a concurrent compaction did not erroneously
  // pick the same files to compact.
  if (!versions_->VerifyCompactionFileConsistency(compact->compaction)) {
    Log(options_.info_log, "[%s] Compaction %d@%d + %d@%d files aborted",
        compact->compaction->column_family_data()->GetName().c_str(),
        compact->compaction->num_input_files(0), compact->compaction->level(),
        compact->compaction->num_input_files(1),
        compact->compaction->output_level());
    return Status::Corruption("Compaction input files inconsistent");
  }

  LogToBuffer(log_buffer, "[%s] Compacted %d@%d + %d@%d files => %lld bytes",
              compact->compaction->column_family_data()->GetName().c_str(),
              compact->compaction->num_input_files(0),
              compact->compaction->level(),
              compact->compaction->num_input_files(1),
              compact->compaction->output_level(),
              static_cast<long long>(compact->total_bytes));

  // Add compaction outputs
  compact->compaction->AddInputDeletions(compact->compaction->edit());
  for (size_t i = 0; i < compact->outputs.size(); i++) {
    const CompactionState::Output& out = compact->outputs[i];
    compact->compaction->edit()->AddFile(
        compact->compaction->output_level(), out.number, out.file_size,
        out.smallest, out.largest, out.smallest_seqno, out.largest_seqno);
  }
  return versions_->LogAndApply(compact->compaction->column_family_data(),
                                compact->compaction->edit(), &mutex_,
                                db_directory_.get());
}

// Given a sequence number, return the sequence number of the
// earliest snapshot that this sequence number is visible in.
// The snapshots themselves are arranged in ascending order of
// sequence numbers.
// Employ a sequential search because the total number of
// snapshots are typically small.
inline SequenceNumber DBImpl::findEarliestVisibleSnapshot(
  SequenceNumber in, std::vector<SequenceNumber>& snapshots,
  SequenceNumber* prev_snapshot) {
  SequenceNumber prev __attribute__((unused)) = 0;
  for (const auto cur : snapshots) {
    assert(prev <= cur);
    if (cur >= in) {
      *prev_snapshot = prev;
      return cur;
    }
    prev = cur; // assignment
    assert(prev);
  }
  Log(options_.info_log,
      "Looking for seqid %lu but maxseqid is %lu",
      (unsigned long)in,
      (unsigned long)snapshots[snapshots.size()-1]);
  assert(0);
  return 0;
}

uint64_t DBImpl::CallFlushDuringCompaction(ColumnFamilyData* cfd,
                                           DeletionState& deletion_state,
                                           LogBuffer* log_buffer) {
  if (cfd->imm()->imm_flush_needed.NoBarrier_Load() != nullptr) {
    const uint64_t imm_start = env_->NowMicros();
    mutex_.Lock();
    if (cfd->imm()->IsFlushPending()) {
      cfd->Ref();
      FlushMemTableToOutputFile(cfd, nullptr, deletion_state, log_buffer);
      cfd->Unref();
      bg_cv_.SignalAll();  // Wakeup MakeRoomForWrite() if necessary
    }
    mutex_.Unlock();
    log_buffer->FlushBufferToLog();
    return env_->NowMicros() - imm_start;
  }
  return 0;
}

Status DBImpl::ProcessKeyValueCompaction(
    bool is_snapshot_supported,
    SequenceNumber visible_at_tip,
    SequenceNumber earliest_snapshot,
    SequenceNumber latest_snapshot,
    DeletionState& deletion_state,
    bool bottommost_level,
    int64_t& imm_micros,
    Iterator* input,
    CompactionState* compact,
    bool is_compaction_v2,
    LogBuffer* log_buffer) {
  size_t combined_idx = 0;
  Status status;
  std::string compaction_filter_value;
  ParsedInternalKey ikey;
  IterKey current_user_key;
  bool has_current_user_key = false;
  IterKey delete_key;
  SequenceNumber last_sequence_for_key __attribute__((unused)) =
    kMaxSequenceNumber;
  SequenceNumber visible_in_snapshot = kMaxSequenceNumber;
  ColumnFamilyData* cfd = compact->compaction->column_family_data();
  MergeHelper merge(
      cfd->user_comparator(), cfd->options()->merge_operator.get(),
      options_.info_log.get(), cfd->options()->min_partial_merge_operands,
      false /* internal key corruption is expected */);
  auto compaction_filter = cfd->options()->compaction_filter;
  std::unique_ptr<CompactionFilter> compaction_filter_from_factory = nullptr;
  if (!compaction_filter) {
    auto context = compact->GetFilterContextV1();
    compaction_filter_from_factory =
        cfd->options()->compaction_filter_factory->CreateCompactionFilter(
            context);
    compaction_filter = compaction_filter_from_factory.get();
  }

  while (input->Valid() && !shutting_down_.Acquire_Load() &&
         !cfd->IsDropped()) {
    // FLUSH preempts compaction
    // TODO(icanadi) this currently only checks if flush is necessary on
    // compacting column family. we should also check if flush is necessary on
    // other column families, too
    imm_micros += CallFlushDuringCompaction(cfd, deletion_state, log_buffer);

    Slice key;
    Slice value;
    // If is_compaction_v2 is on, kv-pairs are reset to the prefix batch.
    // This prefix batch should contain results after calling
    // compaction_filter_v2.
    //
    // If is_compaction_v2 is off, this function will go through all the
    // kv-pairs in input.
    if (!is_compaction_v2) {
      key = input->key();
      value = input->value();
    } else {
      if (combined_idx >= compact->combined_key_buf_.size()) {
        break;
      }
      assert(combined_idx < compact->combined_key_buf_.size());
      key = compact->combined_key_buf_[combined_idx];
      value = compact->combined_value_buf_[combined_idx];

      ++combined_idx;
    }

    if (compact->compaction->ShouldStopBefore(key) &&
        compact->builder != nullptr) {
      status = FinishCompactionOutputFile(compact, input);
      if (!status.ok()) {
        break;
      }
    }

    // Handle key/value, add to state, etc.
    bool drop = false;
    bool current_entry_is_merging = false;
    if (!ParseInternalKey(key, &ikey)) {
      // Do not hide error keys
      // TODO: error key stays in db forever? Figure out the intention/rationale
      // v10 error v8 : we cannot hide v8 even though it's pretty obvious.
      current_user_key.Clear();
      has_current_user_key = false;
      last_sequence_for_key = kMaxSequenceNumber;
      visible_in_snapshot = kMaxSequenceNumber;
    } else {
      if (!has_current_user_key ||
          cfd->user_comparator()->Compare(ikey.user_key,
                                          current_user_key.GetKey()) != 0) {
        // First occurrence of this user key
        current_user_key.SetKey(ikey.user_key);
        has_current_user_key = true;
        last_sequence_for_key = kMaxSequenceNumber;
        visible_in_snapshot = kMaxSequenceNumber;
        // apply the compaction filter to the first occurrence of the user key
        if (compaction_filter && !is_compaction_v2 &&
            ikey.type == kTypeValue &&
            (visible_at_tip || ikey.sequence > latest_snapshot)) {
          // If the user has specified a compaction filter and the sequence
          // number is greater than any external snapshot, then invoke the
          // filter.
          // If the return value of the compaction filter is true, replace
          // the entry with a delete marker.
          bool value_changed = false;
          compaction_filter_value.clear();
          bool to_delete = compaction_filter->Filter(
              compact->compaction->level(), ikey.user_key, value,
              &compaction_filter_value, &value_changed);
          if (to_delete) {
            // make a copy of the original key and convert it to a delete
            delete_key.SetInternalKey(ExtractUserKey(key), ikey.sequence,
                                      kTypeDeletion);
            // anchor the key again
            key = delete_key.GetKey();
            // needed because ikey is backed by key
            ParseInternalKey(key, &ikey);
            // no value associated with delete
            value.clear();
            RecordTick(options_.statistics.get(), COMPACTION_KEY_DROP_USER);
          } else if (value_changed) {
            value = compaction_filter_value;
          }
        }
      }

      // If there are no snapshots, then this kv affect visibility at tip.
      // Otherwise, search though all existing snapshots to find
      // the earlist snapshot that is affected by this kv.
      SequenceNumber prev_snapshot = 0; // 0 means no previous snapshot
      SequenceNumber visible = visible_at_tip ? visible_at_tip :
        is_snapshot_supported ?  findEarliestVisibleSnapshot(ikey.sequence,
                                  compact->existing_snapshots, &prev_snapshot)
                              : 0;

      if (visible_in_snapshot == visible) {
        // If the earliest snapshot is which this key is visible in
        // is the same as the visibily of a previous instance of the
        // same key, then this kv is not visible in any snapshot.
        // Hidden by an newer entry for same user key
        // TODO: why not > ?
        assert(last_sequence_for_key >= ikey.sequence);
        drop = true;    // (A)
        RecordTick(options_.statistics.get(), COMPACTION_KEY_DROP_NEWER_ENTRY);
      } else if (ikey.type == kTypeDeletion &&
          ikey.sequence <= earliest_snapshot &&
          compact->compaction->IsBaseLevelForKey(ikey.user_key)) {
        // For this user key:
        // (1) there is no data in higher levels
        // (2) data in lower levels will have larger sequence numbers
        // (3) data in layers that are being compacted here and have
        //     smaller sequence numbers will be dropped in the next
        //     few iterations of this loop (by rule (A) above).
        // Therefore this deletion marker is obsolete and can be dropped.
        drop = true;
        RecordTick(options_.statistics.get(), COMPACTION_KEY_DROP_OBSOLETE);
      } else if (ikey.type == kTypeMerge) {
        // We know the merge type entry is not hidden, otherwise we would
        // have hit (A)
        // We encapsulate the merge related state machine in a different
        // object to minimize change to the existing flow. Turn out this
        // logic could also be nicely re-used for memtable flush purge
        // optimization in BuildTable.
        int steps = 0;
        merge.MergeUntil(input, prev_snapshot, bottommost_level,
            options_.statistics.get(), &steps);
        // Skip the Merge ops
        combined_idx = combined_idx - 1 + steps;

        current_entry_is_merging = true;
        if (merge.IsSuccess()) {
          // Successfully found Put/Delete/(end-of-key-range) while merging
          // Get the merge result
          key = merge.key();
          ParseInternalKey(key, &ikey);
          value = merge.value();
        } else {
          // Did not find a Put/Delete/(end-of-key-range) while merging
          // We now have some stack of merge operands to write out.
          // NOTE: key,value, and ikey are now referring to old entries.
          //       These will be correctly set below.
          assert(!merge.keys().empty());
          assert(merge.keys().size() == merge.values().size());

          // Hack to make sure last_sequence_for_key is correct
          ParseInternalKey(merge.keys().front(), &ikey);
        }
      }

      last_sequence_for_key = ikey.sequence;
      visible_in_snapshot = visible;
    }

    if (!drop) {
      // We may write a single key (e.g.: for Put/Delete or successful merge).
      // Or we may instead have to write a sequence/list of keys.
      // We have to write a sequence iff we have an unsuccessful merge
      bool has_merge_list = current_entry_is_merging && !merge.IsSuccess();
      const std::deque<std::string>* keys = nullptr;
      const std::deque<std::string>* values = nullptr;
      std::deque<std::string>::const_reverse_iterator key_iter;
      std::deque<std::string>::const_reverse_iterator value_iter;
      if (has_merge_list) {
        keys = &merge.keys();
        values = &merge.values();
        key_iter = keys->rbegin();    // The back (*rbegin()) is the first key
        value_iter = values->rbegin();

        key = Slice(*key_iter);
        value = Slice(*value_iter);
      }

      // If we have a list of keys to write, traverse the list.
      // If we have a single key to write, simply write that key.
      while (true) {
        // Invariant: key,value,ikey will always be the next entry to write
        char* kptr = (char*)key.data();
        std::string kstr;

        // Zeroing out the sequence number leads to better compression.
        // If this is the bottommost level (no files in lower levels)
        // and the earliest snapshot is larger than this seqno
        // then we can squash the seqno to zero.
        if (bottommost_level && ikey.sequence < earliest_snapshot &&
            ikey.type != kTypeMerge) {
          assert(ikey.type != kTypeDeletion);
          // make a copy because updating in place would cause problems
          // with the priority queue that is managing the input key iterator
          kstr.assign(key.data(), key.size());
          kptr = (char *)kstr.c_str();
          UpdateInternalKey(kptr, key.size(), (uint64_t)0, ikey.type);
        }

        Slice newkey(kptr, key.size());
        assert((key.clear(), 1)); // we do not need 'key' anymore

        // Open output file if necessary
        if (compact->builder == nullptr) {
          status = OpenCompactionOutputFile(compact);
          if (!status.ok()) {
            break;
          }
        }

        SequenceNumber seqno = GetInternalKeySeqno(newkey);
        if (compact->builder->NumEntries() == 0) {
          compact->current_output()->smallest.DecodeFrom(newkey);
          compact->current_output()->smallest_seqno = seqno;
        } else {
          compact->current_output()->smallest_seqno =
            std::min(compact->current_output()->smallest_seqno, seqno);
        }
        compact->current_output()->largest.DecodeFrom(newkey);
        compact->builder->Add(newkey, value);
        compact->current_output()->largest_seqno =
          std::max(compact->current_output()->largest_seqno, seqno);

        // Close output file if it is big enough
        if (compact->builder->FileSize() >=
            compact->compaction->MaxOutputFileSize()) {
          status = FinishCompactionOutputFile(compact, input);
          if (!status.ok()) {
            break;
          }
        }

        // If we have a list of entries, move to next element
        // If we only had one entry, then break the loop.
        if (has_merge_list) {
          ++key_iter;
          ++value_iter;

          // If at end of list
          if (key_iter == keys->rend() || value_iter == values->rend()) {
            // Sanity Check: if one ends, then both end
            assert(key_iter == keys->rend() && value_iter == values->rend());
            break;
          }

          // Otherwise not at end of list. Update key, value, and ikey.
          key = Slice(*key_iter);
          value = Slice(*value_iter);
          ParseInternalKey(key, &ikey);

        } else{
          // Only had one item to begin with (Put/Delete)
          break;
        }
      }
    }

    // MergeUntil has moved input to the next entry
    if (!current_entry_is_merging) {
      input->Next();
    }
  }

  return status;
}

void DBImpl::CallCompactionFilterV2(CompactionState* compact,
  CompactionFilterV2* compaction_filter_v2) {
  if (compact == nullptr || compaction_filter_v2 == nullptr) {
    return;
  }

  std::vector<Slice> user_key_buf;
  for (const auto& key : compact->ikey_buf_) {
    user_key_buf.emplace_back(key.user_key);
  }

  // If the user has specified a compaction filter and the sequence
  // number is greater than any external snapshot, then invoke the
  // filter.
  // If the return value of the compaction filter is true, replace
  // the entry with a delete marker.
  compact->to_delete_buf_ = compaction_filter_v2->Filter(
      compact->compaction->level(),
      user_key_buf, compact->existing_value_buf_,
      &compact->new_value_buf_,
      &compact->value_changed_buf_);

  // new_value_buf_.size() <= to_delete__buf_.size(). "=" iff all
  // kv-pairs in this compaction run needs to be deleted.
  assert(compact->to_delete_buf_.size() ==
      compact->key_buf_.size());
  assert(compact->to_delete_buf_.size() ==
      compact->existing_value_buf_.size());
  assert(compact->to_delete_buf_.size() ==
      compact->value_changed_buf_.size());

  int new_value_idx = 0;
  for (unsigned int i = 0; i < compact->to_delete_buf_.size(); ++i) {
    if (compact->to_delete_buf_[i]) {
      // update the string buffer directly
      // the Slice buffer points to the updated buffer
      UpdateInternalKey(&compact->key_str_buf_[i][0],
          compact->key_str_buf_[i].size(),
          compact->ikey_buf_[i].sequence,
          kTypeDeletion);

      // no value associated with delete
      compact->existing_value_buf_[i].clear();
      RecordTick(options_.statistics.get(), COMPACTION_KEY_DROP_USER);
    } else if (compact->value_changed_buf_[i]) {
      compact->existing_value_buf_[i] =
        Slice(compact->new_value_buf_[new_value_idx++]);
    }
  }  // for
}

Status DBImpl::DoCompactionWork(CompactionState* compact,
                                DeletionState& deletion_state,
                                LogBuffer* log_buffer) {
  assert(compact);
  compact->CleanupBatchBuffer();
  compact->CleanupMergedBuffer();
  bool prefix_initialized = false;

  int64_t imm_micros = 0;  // Micros spent doing imm_ compactions
  ColumnFamilyData* cfd = compact->compaction->column_family_data();
  LogToBuffer(
      log_buffer,
      "[%s] Compacting %d@%d + %d@%d files, score %.2f slots available %d",
      cfd->GetName().c_str(), compact->compaction->num_input_files(0),
      compact->compaction->level(), compact->compaction->num_input_files(1),
      compact->compaction->output_level(), compact->compaction->score(),
      options_.max_background_compactions - bg_compaction_scheduled_);
  char scratch[2345];
  compact->compaction->Summary(scratch, sizeof(scratch));
  LogToBuffer(log_buffer, "[%s] Compaction start summary: %s\n",
              cfd->GetName().c_str(), scratch);

  assert(cfd->current()->NumLevelFiles(compact->compaction->level()) > 0);
  assert(compact->builder == nullptr);
  assert(!compact->outfile);

  SequenceNumber visible_at_tip = 0;
  SequenceNumber earliest_snapshot;
  SequenceNumber latest_snapshot = 0;
  snapshots_.getAll(compact->existing_snapshots);
  if (compact->existing_snapshots.size() == 0) {
    // optimize for fast path if there are no snapshots
    visible_at_tip = versions_->LastSequence();
    earliest_snapshot = visible_at_tip;
  } else {
    latest_snapshot = compact->existing_snapshots.back();
    // Add the current seqno as the 'latest' virtual
    // snapshot to the end of this list.
    compact->existing_snapshots.push_back(versions_->LastSequence());
    earliest_snapshot = compact->existing_snapshots[0];
  }

  // Is this compaction producing files at the bottommost level?
  bool bottommost_level = compact->compaction->BottomMostLevel();

  // Allocate the output file numbers before we release the lock
  AllocateCompactionOutputFileNumbers(compact);

  bool is_snapshot_supported = IsSnapshotSupported();
  // Release mutex while we're actually doing the compaction work
  mutex_.Unlock();
  log_buffer->FlushBufferToLog();

  const uint64_t start_micros = env_->NowMicros();
  unique_ptr<Iterator> input(versions_->MakeInputIterator(compact->compaction));
  input->SeekToFirst();
  shared_ptr<Iterator> backup_input(
      versions_->MakeInputIterator(compact->compaction));
  backup_input->SeekToFirst();

  Status status;
  ParsedInternalKey ikey;
  std::unique_ptr<CompactionFilterV2> compaction_filter_from_factory_v2
    = nullptr;
  auto context = compact->GetFilterContext();
  compaction_filter_from_factory_v2 =
      cfd->options()->compaction_filter_factory_v2->CreateCompactionFilterV2(
          context);
  auto compaction_filter_v2 =
    compaction_filter_from_factory_v2.get();

  // temp_backup_input always point to the start of the current buffer
  // temp_backup_input = backup_input;
  // iterate through input,
  // 1) buffer ineligible keys and value keys into 2 separate buffers;
  // 2) send value_buffer to compaction filter and alternate the values;
  // 3) merge value_buffer with ineligible_value_buffer;
  // 4) run the modified "compaction" using the old for loop.
  if (compaction_filter_v2) {
    while (backup_input->Valid() && !shutting_down_.Acquire_Load() &&
           !cfd->IsDropped()) {
      // FLUSH preempts compaction
      // TODO(icanadi) this currently only checks if flush is necessary on
      // compacting column family. we should also check if flush is necessary on
      // other column families, too
      imm_micros += CallFlushDuringCompaction(cfd, deletion_state, log_buffer);

      Slice key = backup_input->key();
      Slice value = backup_input->value();

      const SliceTransform* transformer =
          cfd->options()->compaction_filter_factory_v2->GetPrefixExtractor();
      const auto key_prefix = transformer->Transform(key);
      if (!prefix_initialized) {
        compact->cur_prefix_ = key_prefix.ToString();
        prefix_initialized = true;
      }
      if (!ParseInternalKey(key, &ikey)) {
        // log error
        Log(options_.info_log, "[%s] Failed to parse key: %s",
            cfd->GetName().c_str(), key.ToString().c_str());
        continue;
      } else {
        // If the prefix remains the same, keep buffering
        if (key_prefix.compare(Slice(compact->cur_prefix_)) == 0) {
          // Apply the compaction filter V2 to all the kv pairs sharing
          // the same prefix
          if (ikey.type == kTypeValue &&
              (visible_at_tip || ikey.sequence > latest_snapshot)) {
            // Buffer all keys sharing the same prefix for CompactionFilterV2
            // Iterate through keys to check prefix
            compact->BufferKeyValueSlices(key, value);
          } else {
            // buffer ineligible keys
            compact->BufferOtherKeyValueSlices(key, value);
          }
          backup_input->Next();
          continue;
          // finish changing values for eligible keys
        } else {
          // Now prefix changes, this batch is done.
          // Call compaction filter on the buffered values to change the value
          if (compact->key_buf_.size() > 0) {
            CallCompactionFilterV2(compact, compaction_filter_v2);
          }
          compact->cur_prefix_ = key_prefix.ToString();
        }
      }

      // Merge this batch of data (values + ineligible keys)
      compact->MergeKeyValueSliceBuffer(&cfd->internal_comparator());

      // Done buffering for the current prefix. Spit it out to disk
      // Now just iterate through all the kv-pairs
      status = ProcessKeyValueCompaction(
          is_snapshot_supported,
          visible_at_tip,
          earliest_snapshot,
          latest_snapshot,
          deletion_state,
          bottommost_level,
          imm_micros,
          input.get(),
          compact,
          true,
          log_buffer);

      if (!status.ok()) {
        break;
      }

      // After writing the kv-pairs, we can safely remove the reference
      // to the string buffer and clean them up
      compact->CleanupBatchBuffer();
      compact->CleanupMergedBuffer();
      // Buffer the key that triggers the mismatch in prefix
      if (ikey.type == kTypeValue &&
        (visible_at_tip || ikey.sequence > latest_snapshot)) {
        compact->BufferKeyValueSlices(key, value);
      } else {
        compact->BufferOtherKeyValueSlices(key, value);
      }
      backup_input->Next();
      if (!backup_input->Valid()) {
        // If this is the single last value, we need to merge it.
        if (compact->key_buf_.size() > 0) {
          CallCompactionFilterV2(compact, compaction_filter_v2);
        }
        compact->MergeKeyValueSliceBuffer(&cfd->internal_comparator());

        status = ProcessKeyValueCompaction(
            is_snapshot_supported,
            visible_at_tip,
            earliest_snapshot,
            latest_snapshot,
            deletion_state,
            bottommost_level,
            imm_micros,
            input.get(),
            compact,
            true,
            log_buffer);

        compact->CleanupBatchBuffer();
        compact->CleanupMergedBuffer();
      }
    }  // done processing all prefix batches
    // finish the last batch
    if (compact->key_buf_.size() > 0) {
      CallCompactionFilterV2(compact, compaction_filter_v2);
    }
    compact->MergeKeyValueSliceBuffer(&cfd->internal_comparator());
    status = ProcessKeyValueCompaction(
        is_snapshot_supported,
        visible_at_tip,
        earliest_snapshot,
        latest_snapshot,
        deletion_state,
        bottommost_level,
        imm_micros,
        input.get(),
        compact,
        true,
        log_buffer);
  }  // checking for compaction filter v2

  if (!compaction_filter_v2) {
    status = ProcessKeyValueCompaction(
      is_snapshot_supported,
      visible_at_tip,
      earliest_snapshot,
      latest_snapshot,
      deletion_state,
      bottommost_level,
      imm_micros,
      input.get(),
      compact,
      false,
      log_buffer);
  }

  if (status.ok() && (shutting_down_.Acquire_Load() || cfd->IsDropped())) {
    status = Status::ShutdownInProgress(
        "Database shutdown or Column family drop during compaction");
  }
  if (status.ok() && compact->builder != nullptr) {
    status = FinishCompactionOutputFile(compact, input.get());
  }
  if (status.ok()) {
    status = input->status();
  }
  input.reset();

  if (!options_.disableDataSync) {
    db_directory_->Fsync();
  }

  InternalStats::CompactionStats stats;
  stats.micros = env_->NowMicros() - start_micros - imm_micros;
  MeasureTime(options_.statistics.get(), COMPACTION_TIME, stats.micros);
  stats.files_in_leveln = compact->compaction->num_input_files(0);
  stats.files_in_levelnp1 = compact->compaction->num_input_files(1);

  int num_output_files = compact->outputs.size();
  if (compact->builder != nullptr) {
    // An error occurred so ignore the last output.
    assert(num_output_files > 0);
    --num_output_files;
  }
  stats.files_out_levelnp1 = num_output_files;

  for (int i = 0; i < compact->compaction->num_input_files(0); i++) {
    stats.bytes_readn += compact->compaction->input(0, i)->fd.GetFileSize();
    RecordTick(options_.statistics.get(), COMPACT_READ_BYTES,
               compact->compaction->input(0, i)->fd.GetFileSize());
  }

  for (int i = 0; i < compact->compaction->num_input_files(1); i++) {
    stats.bytes_readnp1 += compact->compaction->input(1, i)->fd.GetFileSize();
    RecordTick(options_.statistics.get(), COMPACT_READ_BYTES,
               compact->compaction->input(1, i)->fd.GetFileSize());
  }

  for (int i = 0; i < num_output_files; i++) {
    stats.bytes_written += compact->outputs[i].file_size;
    RecordTick(options_.statistics.get(), COMPACT_WRITE_BYTES,
               compact->outputs[i].file_size);
  }

  LogFlush(options_.info_log);
  mutex_.Lock();
  cfd->internal_stats()->AddCompactionStats(compact->compaction->output_level(),
                                            stats);

  // if there were any unused file number (mostly in case of
  // compaction error), free up the entry from pending_putputs
  ReleaseCompactionUnusedFileNumbers(compact);

  if (status.ok()) {
    status = InstallCompactionResults(compact, log_buffer);
    InstallSuperVersion(cfd, deletion_state);
  }
  Version::LevelSummaryStorage tmp;
  LogToBuffer(
      log_buffer,
      "[%s] compacted to: %s, %.1f MB/sec, level %d, files in(%d, %d) out(%d) "
      "MB in(%.1f, %.1f) out(%.1f), read-write-amplify(%.1f) "
      "write-amplify(%.1f) %s\n",
      cfd->GetName().c_str(), cfd->current()->LevelSummary(&tmp),
      (stats.bytes_readn + stats.bytes_readnp1 + stats.bytes_written) /
          (double)stats.micros,
      compact->compaction->output_level(), stats.files_in_leveln,
      stats.files_in_levelnp1, stats.files_out_levelnp1,
      stats.bytes_readn / 1048576.0, stats.bytes_readnp1 / 1048576.0,
      stats.bytes_written / 1048576.0,
      (stats.bytes_written + stats.bytes_readnp1 + stats.bytes_readn) /
          (double)stats.bytes_readn,
      stats.bytes_written / (double)stats.bytes_readn,
      status.ToString().c_str());

  return status;
}

namespace {
struct IterState {
  IterState(DBImpl* db, port::Mutex* mu, SuperVersion* super_version)
      : db(db), mu(mu), super_version(super_version) {}

  DBImpl* db;
  port::Mutex* mu;
  SuperVersion* super_version;
};

static void CleanupIteratorState(void* arg1, void* arg2) {
  IterState* state = reinterpret_cast<IterState*>(arg1);

  if (state->super_version->Unref()) {
    DBImpl::DeletionState deletion_state;

    state->mu->Lock();
    state->super_version->Cleanup();
    state->db->FindObsoleteFiles(deletion_state, false, true);
    state->mu->Unlock();

    delete state->super_version;
    if (deletion_state.HaveSomethingToDelete()) {
      state->db->PurgeObsoleteFiles(deletion_state);
    }
  }

  delete state;
}
}  // namespace

Iterator* DBImpl::NewInternalIterator(const ReadOptions& options,
                                      ColumnFamilyData* cfd,
                                      SuperVersion* super_version,
                                      Arena* arena) {
  Iterator* internal_iter;
  if (arena != nullptr) {
    // Need to create internal iterator from the arena.
    MergeIteratorBuilder merge_iter_builder(&cfd->internal_comparator(), arena);
    // Collect iterator for mutable mem
    merge_iter_builder.AddIterator(
        super_version->mem->NewIterator(options, false, arena));
    // Collect all needed child iterators for immutable memtables
    super_version->imm->AddIterators(options, &merge_iter_builder);
    // Collect iterators for files in L0 - Ln
    super_version->current->AddIterators(options, storage_options_,
                                         &merge_iter_builder);
    internal_iter = merge_iter_builder.Finish();
  } else {
    // Need to create internal iterator using malloc.
    std::vector<Iterator*> iterator_list;
    // Collect iterator for mutable mem
    iterator_list.push_back(super_version->mem->NewIterator(options));
    // Collect all needed child iterators for immutable memtables
    super_version->imm->AddIterators(options, &iterator_list);
    // Collect iterators for files in L0 - Ln
    super_version->current->AddIterators(options, storage_options_,
                                         &iterator_list);
    internal_iter = NewMergingIterator(&cfd->internal_comparator(),
                                       &iterator_list[0], iterator_list.size());
  }
  IterState* cleanup = new IterState(this, &mutex_, super_version);
  internal_iter->RegisterCleanup(CleanupIteratorState, cleanup, nullptr);

  return internal_iter;
}

ColumnFamilyHandle* DBImpl::DefaultColumnFamily() const {
  return default_cf_handle_;
}

Status DBImpl::Get(const ReadOptions& options,
                   ColumnFamilyHandle* column_family, const Slice& key,
                   std::string* value) {
  return GetImpl(options, column_family, key, value);
}

// DeletionState gets created and destructed outside of the lock -- we
// use this convinently to:
// * malloc one SuperVersion() outside of the lock -- new_superversion
// * delete SuperVersion()s outside of the lock -- superversions_to_free
//
// However, if InstallSuperVersion() gets called twice with the same,
// deletion_state, we can't reuse the SuperVersion() that got malloced because
// first call already used it. In that rare case, we take a hit and create a
// new SuperVersion() inside of the mutex. We do similar thing
// for superversion_to_free
void DBImpl::InstallSuperVersion(ColumnFamilyData* cfd,
                                 DeletionState& deletion_state) {
  mutex_.AssertHeld();
  // if new_superversion == nullptr, it means somebody already used it
  SuperVersion* new_superversion =
    (deletion_state.new_superversion != nullptr) ?
    deletion_state.new_superversion : new SuperVersion();
  SuperVersion* old_superversion =
      cfd->InstallSuperVersion(new_superversion, &mutex_);
  deletion_state.new_superversion = nullptr;
  deletion_state.superversions_to_free.push_back(old_superversion);
}

Status DBImpl::GetImpl(const ReadOptions& options,
                       ColumnFamilyHandle* column_family, const Slice& key,
                       std::string* value, bool* value_found) {
  StopWatch sw(env_, options_.statistics.get(), DB_GET, false);
  PERF_TIMER_AUTO(get_snapshot_time);

  auto cfh = reinterpret_cast<ColumnFamilyHandleImpl*>(column_family);
  auto cfd = cfh->cfd();

  SequenceNumber snapshot;
  if (options.snapshot != nullptr) {
    snapshot = reinterpret_cast<const SnapshotImpl*>(options.snapshot)->number_;
  } else {
    snapshot = versions_->LastSequence();
  }

  // Acquire SuperVersion
  SuperVersion* sv = nullptr;
  // TODO(ljin): consider using GetReferencedSuperVersion() directly
  if (LIKELY(options_.allow_thread_local)) {
    sv = cfd->GetThreadLocalSuperVersion(&mutex_);
  } else {
    mutex_.Lock();
    sv = cfd->GetSuperVersion()->Ref();
    mutex_.Unlock();
  }

  // Prepare to store a list of merge operations if merge occurs.
  MergeContext merge_context;

  Status s;
  // First look in the memtable, then in the immutable memtable (if any).
  // s is both in/out. When in, s could either be OK or MergeInProgress.
  // merge_operands will contain the sequence of merges in the latter case.
  LookupKey lkey(key, snapshot);
  PERF_TIMER_STOP(get_snapshot_time);
  if (sv->mem->Get(lkey, value, &s, merge_context, *cfd->options())) {
    // Done
    RecordTick(options_.statistics.get(), MEMTABLE_HIT);
  } else if (sv->imm->Get(lkey, value, &s, merge_context, *cfd->options())) {
    // Done
    RecordTick(options_.statistics.get(), MEMTABLE_HIT);
  } else {
    PERF_TIMER_START(get_from_output_files_time);

    sv->current->Get(options, lkey, value, &s, &merge_context, value_found);
    PERF_TIMER_STOP(get_from_output_files_time);
    RecordTick(options_.statistics.get(), MEMTABLE_MISS);
  }

  PERF_TIMER_START(get_post_process_time);

  bool unref_sv = true;
  if (LIKELY(options_.allow_thread_local)) {
    unref_sv = !cfd->ReturnThreadLocalSuperVersion(sv);
  }

  if (unref_sv) {
    // Release SuperVersion
    if (sv->Unref()) {
      mutex_.Lock();
      sv->Cleanup();
      mutex_.Unlock();
      delete sv;
      RecordTick(options_.statistics.get(), NUMBER_SUPERVERSION_CLEANUPS);
    }
    RecordTick(options_.statistics.get(), NUMBER_SUPERVERSION_RELEASES);
  }

  RecordTick(options_.statistics.get(), NUMBER_KEYS_READ);
  RecordTick(options_.statistics.get(), BYTES_READ, value->size());
  PERF_TIMER_STOP(get_post_process_time);
  return s;
}

namespace {
struct MultiGetColumnFamilyData {
  ColumnFamilyData* cfd;
  SuperVersion* super_version;
  Version::GetStats stats;
  bool have_stat_update = false;
}; 
}

std::vector<Status> DBImpl::MultiGet(
    const ReadOptions& options,
    const std::vector<ColumnFamilyHandle*>& column_family,
    const std::vector<Slice>& keys, std::vector<std::string>* values) {

  StopWatch sw(env_, options_.statistics.get(), DB_MULTIGET, false);
  PERF_TIMER_AUTO(get_snapshot_time);

  SequenceNumber snapshot;

<<<<<<< HEAD
=======
  struct MultiGetColumnFamilyData {
    ColumnFamilyData* cfd;
    SuperVersion* super_version;
  };
>>>>>>> 583feae8
  std::unordered_map<uint32_t, MultiGetColumnFamilyData*> multiget_cf_data;
  // fill up and allocate outside of mutex
  for (auto cf : column_family) {
    auto cfh = reinterpret_cast<ColumnFamilyHandleImpl*>(cf);
    auto cfd = cfh->cfd();
    if (multiget_cf_data.find(cfd->GetID()) == multiget_cf_data.end()) {
      auto mgcfd = new MultiGetColumnFamilyData();
      mgcfd->cfd = cfd;
      multiget_cf_data.insert({cfd->GetID(), mgcfd});
    }
  }

  mutex_.Lock();
  if (options.snapshot != nullptr) {
    snapshot = reinterpret_cast<const SnapshotImpl*>(options.snapshot)->number_;
  } else {
    snapshot = versions_->LastSequence();
  }
  for (auto mgd_iter : multiget_cf_data) {
    mgd_iter.second->super_version =
        mgd_iter.second->cfd->GetSuperVersion()->Ref();
  }
  mutex_.Unlock();

  // Contain a list of merge operations if merge occurs.
  MergeContext merge_context;

  // Note: this always resizes the values array
  size_t num_keys = keys.size();
  std::vector<Status> stat_list(num_keys);
  values->resize(num_keys);

  // Keep track of bytes that we read for statistics-recording later
  uint64_t bytes_read = 0;
  PERF_TIMER_STOP(get_snapshot_time);

  // For each of the given keys, apply the entire "get" process as follows:
  // First look in the memtable, then in the immutable memtable (if any).
  // s is both in/out. When in, s could either be OK or MergeInProgress.
  // merge_operands will contain the sequence of merges in the latter case.
  for (size_t i = 0; i < num_keys; ++i) {
    merge_context.Clear();
    Status& s = stat_list[i];
    std::string* value = &(*values)[i];

    LookupKey lkey(keys[i], snapshot);
    auto cfh = reinterpret_cast<ColumnFamilyHandleImpl*>(column_family[i]);
    auto mgd_iter = multiget_cf_data.find(cfh->cfd()->GetID());
    assert(mgd_iter != multiget_cf_data.end());
    auto mgd = mgd_iter->second;
    auto super_version = mgd->super_version;
    auto cfd = mgd->cfd;
    if (super_version->mem->Get(lkey, value, &s, merge_context,
                                *cfd->options())) {
      // Done
    } else if (super_version->imm->Get(lkey, value, &s, merge_context,
                                       *cfd->options())) {
      // Done
    } else {
      super_version->current->Get(options, lkey, value, &s, &merge_context);
    }

    if (s.ok()) {
      bytes_read += value->size();
    }
  }

  // Post processing (decrement reference counts and record statistics)
  PERF_TIMER_START(get_post_process_time);
  autovector<SuperVersion*> superversions_to_delete;

  // TODO(icanadi) do we need lock here or just around Cleanup()?
  mutex_.Lock();
  for (auto mgd_iter : multiget_cf_data) {
    auto mgd = mgd_iter.second;
    if (mgd->super_version->Unref()) {
      mgd->super_version->Cleanup();
      superversions_to_delete.push_back(mgd->super_version);
    }
  }
  mutex_.Unlock();

  for (auto td : superversions_to_delete) {
    delete td;
  }
  for (auto mgd : multiget_cf_data) {
    delete mgd.second;
  }

  RecordTick(options_.statistics.get(), NUMBER_MULTIGET_CALLS);
  RecordTick(options_.statistics.get(), NUMBER_MULTIGET_KEYS_READ, num_keys);
  RecordTick(options_.statistics.get(), NUMBER_MULTIGET_BYTES_READ, bytes_read);
  PERF_TIMER_STOP(get_post_process_time);

  return stat_list;
}

Status DBImpl::CreateColumnFamily(const ColumnFamilyOptions& options,
                                  const std::string& column_family_name,
                                  ColumnFamilyHandle** handle) {
  *handle = nullptr;
  MutexLock l(&mutex_);

  if (versions_->GetColumnFamilySet()->GetColumnFamily(column_family_name) !=
      nullptr) {
    return Status::InvalidArgument("Column family already exists");
  }
  VersionEdit edit;
  edit.AddColumnFamily(column_family_name);
  uint32_t new_id = versions_->GetColumnFamilySet()->GetNextColumnFamilyID();
  edit.SetColumnFamily(new_id);
  edit.SetLogNumber(logfile_number_);
  edit.SetComparatorName(options.comparator->Name());

  // LogAndApply will both write the creation in MANIFEST and create
  // ColumnFamilyData object
  Status s = versions_->LogAndApply(nullptr, &edit, &mutex_,
                                    db_directory_.get(), false, &options);
  if (s.ok()) {
    single_column_family_mode_ = false;
    auto cfd =
        versions_->GetColumnFamilySet()->GetColumnFamily(column_family_name);
    assert(cfd != nullptr);
    delete cfd->InstallSuperVersion(new SuperVersion(), &mutex_);
    *handle = new ColumnFamilyHandleImpl(cfd, this, &mutex_);
    Log(options_.info_log, "Created column family [%s] (ID %u)",
        column_family_name.c_str(), (unsigned)cfd->GetID());
    max_total_in_memory_state_ += cfd->options()->write_buffer_size *
                                  cfd->options()->max_write_buffer_number;
  } else {
    Log(options_.info_log, "Creating column family [%s] FAILED -- %s",
        column_family_name.c_str(), s.ToString().c_str());
  }
  return s;
}

Status DBImpl::DropColumnFamily(ColumnFamilyHandle* column_family) {
  auto cfh = reinterpret_cast<ColumnFamilyHandleImpl*>(column_family);
  auto cfd = cfh->cfd();
  if (cfd->GetID() == 0) {
    return Status::InvalidArgument("Can't drop default column family");
  }

  VersionEdit edit;
  edit.DropColumnFamily();
  edit.SetColumnFamily(cfd->GetID());

  Status s;
  {
    MutexLock l(&mutex_);
    if (cfd->IsDropped()) {
      s = Status::InvalidArgument("Column family already dropped!\n");
    }
    if (s.ok()) {
      s = versions_->LogAndApply(cfd, &edit, &mutex_);
    }
  }

  if (s.ok()) {
    assert(cfd->IsDropped());
    max_total_in_memory_state_ -= cfd->options()->write_buffer_size *
                                  cfd->options()->max_write_buffer_number;
    Log(options_.info_log, "Dropped column family with id %u\n", cfd->GetID());
    // Flush the memtables. This will make all WAL files referencing dropped
    // column family to be obsolete. They will be deleted once user deletes
    // column family handle
    Write(WriteOptions(), nullptr);  // ignore error
  } else {
    Log(options_.info_log, "Dropping column family with id %u FAILED -- %s\n",
        cfd->GetID(), s.ToString().c_str());
  }

  return s;
}

bool DBImpl::KeyMayExist(const ReadOptions& options,
                         ColumnFamilyHandle* column_family, const Slice& key,
                         std::string* value, bool* value_found) {
  if (value_found != nullptr) {
    // falsify later if key-may-exist but can't fetch value
    *value_found = true;
  }
  ReadOptions roptions = options;
  roptions.read_tier = kBlockCacheTier; // read from block cache only
  auto s = GetImpl(roptions, column_family, key, value, value_found);

  // If options.block_cache != nullptr and the index block of the table didn't
  // not present in block_cache, the return value will be Status::Incomplete.
  // In this case, key may still exist in the table.
  return s.ok() || s.IsIncomplete();
}

Iterator* DBImpl::NewIterator(const ReadOptions& options,
                              ColumnFamilyHandle* column_family) {
  auto cfh = reinterpret_cast<ColumnFamilyHandleImpl*>(column_family);
  auto cfd = cfh->cfd();

  if (options.tailing) {
#ifdef ROCKSDB_LITE
    // not supported in lite version
    return nullptr;
#else
    // TODO(ljin): remove tailing iterator
    auto iter = new ForwardIterator(this, options, cfd);
    return NewDBIterator(env_, *cfd->options(), cfd->user_comparator(), iter,
                         kMaxSequenceNumber);
// return new TailingIterator(env_, this, options, cfd);
#endif
  } else {
    SequenceNumber latest_snapshot = versions_->LastSequence();
    SuperVersion* sv = nullptr;
    sv = cfd->GetReferencedSuperVersion(&mutex_);

    auto snapshot =
        options.snapshot != nullptr
            ? reinterpret_cast<const SnapshotImpl*>(options.snapshot)->number_
            : latest_snapshot;

    // Try to generate a DB iterator tree in continuous memory area to be
    // cache friendly. Here is an example of result:
    // +-------------------------------+
    // |                               |
    // | ArenaWrappedDBIter            |
    // |  +                            |
    // |  +---> Inner Iterator   ------------+
    // |  |                            |     |
    // |  |    +-- -- -- -- -- -- -- --+     |
    // |  +--- | Arena                 |     |
    // |       |                       |     |
    // |          Allocated Memory:    |     |
    // |       |   +-------------------+     |
    // |       |   | DBIter            | <---+
    // |           |  +                |
    // |       |   |  +-> iter_  ------------+
    // |       |   |                   |     |
    // |       |   +-------------------+     |
    // |       |   | MergingIterator   | <---+
    // |           |  +                |
    // |       |   |  +->child iter1  ------------+
    // |       |   |  |                |          |
    // |           |  +->child iter2  ----------+ |
    // |       |   |  |                |        | |
    // |       |   |  +->child iter3  --------+ | |
    // |           |                   |      | | |
    // |       |   +-------------------+      | | |
    // |       |   | Iterator1         | <--------+
    // |       |   +-------------------+      | |
    // |       |   | Iterator2         | <------+
    // |       |   +-------------------+      |
    // |       |   | Iterator3         | <----+
    // |       |   +-------------------+
    // |       |                       |
    // +-------+-----------------------+
    //
    // ArenaWrappedDBIter inlines an arena area where all the iterartor in the
    // the iterator tree is allocated in the order of being accessed when
    // querying.
    // Laying out the iterators in the order of being accessed makes it more
    // likely that any iterator pointer is close to the iterator it points to so
    // that they are likely to be in the same cache line and/or page.
    ArenaWrappedDBIter* db_iter = NewArenaWrappedDbIterator(
        env_, *cfd->options(), cfd->user_comparator(), snapshot);
    Iterator* internal_iter =
        NewInternalIterator(options, cfd, sv, db_iter->GetArena());
    db_iter->SetIterUnderDBIter(internal_iter);

    return db_iter;
  }
}

Status DBImpl::NewIterators(
    const ReadOptions& options,
    const std::vector<ColumnFamilyHandle*>& column_families,
    std::vector<Iterator*>* iterators) {
  iterators->clear();
  iterators->reserve(column_families.size());
  SequenceNumber latest_snapshot = 0;
  std::vector<SuperVersion*> super_versions;
  super_versions.reserve(column_families.size());

  if (!options.tailing) {
    mutex_.Lock();
    latest_snapshot = versions_->LastSequence();
    for (auto cfh : column_families) {
      auto cfd = reinterpret_cast<ColumnFamilyHandleImpl*>(cfh)->cfd();
      super_versions.push_back(cfd->GetSuperVersion()->Ref());
    }
    mutex_.Unlock();
  }

  if (options.tailing) {
#ifdef ROCKSDB_LITE
    return Status::InvalidArgument(
        "Tailing interator not supported in RocksDB lite");
#else
    for (auto cfh : column_families) {
      auto cfd = reinterpret_cast<ColumnFamilyHandleImpl*>(cfh)->cfd();
      iterators->push_back(new TailingIterator(env_, this, options, cfd));
    }
#endif
  } else {
    for (size_t i = 0; i < column_families.size(); ++i) {
      auto cfh = reinterpret_cast<ColumnFamilyHandleImpl*>(column_families[i]);
      auto cfd = cfh->cfd();

      auto snapshot =
          options.snapshot != nullptr
              ? reinterpret_cast<const SnapshotImpl*>(options.snapshot)->number_
              : latest_snapshot;

      auto iter = NewInternalIterator(options, cfd, super_versions[i]);
      iter = NewDBIterator(env_, *cfd->options(),
                           cfd->user_comparator(), iter, snapshot);
      iterators->push_back(iter);
    }
  }

  return Status::OK();
}

bool DBImpl::IsSnapshotSupported() const {
  for (auto cfd : *versions_->GetColumnFamilySet()) {
    if (!cfd->mem()->IsSnapshotSupported()) {
      return false;
    }
  }
  return true;
}

const Snapshot* DBImpl::GetSnapshot() {
  MutexLock l(&mutex_);
  // returns null if the underlying memtable does not support snapshot.
  if (!IsSnapshotSupported()) return nullptr;
  return snapshots_.New(versions_->LastSequence());
}

void DBImpl::ReleaseSnapshot(const Snapshot* s) {
  MutexLock l(&mutex_);
  snapshots_.Delete(reinterpret_cast<const SnapshotImpl*>(s));
}

// Convenience methods
Status DBImpl::Put(const WriteOptions& o, ColumnFamilyHandle* column_family,
                   const Slice& key, const Slice& val) {
  return DB::Put(o, column_family, key, val);
}

Status DBImpl::Merge(const WriteOptions& o, ColumnFamilyHandle* column_family,
                     const Slice& key, const Slice& val) {
  auto cfh = reinterpret_cast<ColumnFamilyHandleImpl*>(column_family);
  if (!cfh->cfd()->options()->merge_operator) {
    return Status::NotSupported("Provide a merge_operator when opening DB");
  } else {
    return DB::Merge(o, column_family, key, val);
  }
}

Status DBImpl::Delete(const WriteOptions& options,
                      ColumnFamilyHandle* column_family, const Slice& key) {
  return DB::Delete(options, column_family, key);
}

Status DBImpl::Write(const WriteOptions& options, WriteBatch* my_batch) {
  PERF_TIMER_AUTO(write_pre_and_post_process_time);
  Writer w(&mutex_);
  w.batch = my_batch;
  w.sync = options.sync;
  w.disableWAL = options.disableWAL;
  w.done = false;

  StopWatch sw(env_, options_.statistics.get(), DB_WRITE, false);
  mutex_.Lock();
  writers_.push_back(&w);
  while (!w.done && &w != writers_.front()) {
    w.cv.Wait();
  }

  if (!options.disableWAL) {
    RecordTick(options_.statistics.get(), WRITE_WITH_WAL, 1);
  }

  if (w.done) {
    mutex_.Unlock();
    RecordTick(options_.statistics.get(), WRITE_DONE_BY_OTHER, 1);
    return w.status;
  } else {
    RecordTick(options_.statistics.get(), WRITE_DONE_BY_SELF, 1);
  }

  assert(!single_column_family_mode_ ||
         versions_->GetColumnFamilySet()->NumberOfColumnFamilies() == 1);

  uint64_t flush_column_family_if_log_file = 0;
  uint64_t max_total_wal_size = (options_.max_total_wal_size == 0)
                                    ? 4 * max_total_in_memory_state_
                                    : options_.max_total_wal_size;
  if (UNLIKELY(!single_column_family_mode_) &&
      alive_log_files_.begin()->getting_flushed == false &&
      total_log_size_ > max_total_wal_size) {
    flush_column_family_if_log_file = alive_log_files_.begin()->number;
    alive_log_files_.begin()->getting_flushed = true;
    Log(options_.info_log,
        "Flushing all column families with data in WAL number %" PRIu64
        ". Total log size is %" PRIu64 " while max_total_wal_size is %" PRIu64,
        flush_column_family_if_log_file, total_log_size_, max_total_wal_size);
  }

  Status status;
  autovector<SuperVersion*> superversions_to_free;
  autovector<log::Writer*> logs_to_free;

  if (LIKELY(single_column_family_mode_)) {
    // fast path
    status = MakeRoomForWrite(default_cf_handle_->cfd(), my_batch == nullptr,
                              &superversions_to_free, &logs_to_free);
  } else {
    // refcounting cfd in iteration
    bool dead_cfd = false;
    for (auto cfd : *versions_->GetColumnFamilySet()) {
      cfd->Ref();
      bool force_flush =
          my_batch == nullptr ||
          (flush_column_family_if_log_file != 0 &&
           cfd->GetLogNumber() <= flush_column_family_if_log_file);
      // May temporarily unlock and wait.
      status = MakeRoomForWrite(cfd, force_flush, &superversions_to_free,
                                &logs_to_free);
      if (cfd->Unref()) {
        dead_cfd = true;
      }
      if (!status.ok()) {
        break;
      }
    }
    if (dead_cfd) {
      versions_->GetColumnFamilySet()->FreeDeadColumnFamilies();
    }
  }

  uint64_t last_sequence = versions_->LastSequence();
  Writer* last_writer = &w;
  if (status.ok() && my_batch != nullptr) {  // nullptr batch is for compactions
    autovector<WriteBatch*> write_batch_group;
    BuildBatchGroup(&last_writer, &write_batch_group);

    // Add to log and apply to memtable.  We can release the lock
    // during this phase since &w is currently responsible for logging
    // and protects against concurrent loggers and concurrent writes
    // into memtables
    {
      mutex_.Unlock();
      WriteBatch* updates = nullptr;
      if (write_batch_group.size() == 1) {
        updates = write_batch_group[0];
      } else {
        updates = &tmp_batch_;
        for (size_t i = 0; i < write_batch_group.size(); ++i) {
          WriteBatchInternal::Append(updates, write_batch_group[i]);
        }
      }

      const SequenceNumber current_sequence = last_sequence + 1;
      WriteBatchInternal::SetSequence(updates, current_sequence);
      int my_batch_count = WriteBatchInternal::Count(updates);
      last_sequence += my_batch_count;
      // Record statistics
      RecordTick(options_.statistics.get(),
                 NUMBER_KEYS_WRITTEN, my_batch_count);
      RecordTick(options_.statistics.get(),
                 BYTES_WRITTEN,
                 WriteBatchInternal::ByteSize(updates));
      if (options.disableWAL) {
        flush_on_destroy_ = true;
      }
      PERF_TIMER_STOP(write_pre_and_post_process_time);

      if (!options.disableWAL) {
        PERF_TIMER_START(write_wal_time);
        Slice log_entry = WriteBatchInternal::Contents(updates);
        status = log_->AddRecord(log_entry);
        total_log_size_ += log_entry.size();
        alive_log_files_.back().AddSize(log_entry.size());
        log_empty_ = false;
        RecordTick(options_.statistics.get(), WAL_FILE_SYNCED, 1);
        RecordTick(options_.statistics.get(), WAL_FILE_BYTES, log_entry.size());
        if (status.ok() && options.sync) {
          if (options_.use_fsync) {
            StopWatch(env_, options_.statistics.get(), WAL_FILE_SYNC_MICROS);
            status = log_->file()->Fsync();
          } else {
            StopWatch(env_, options_.statistics.get(), WAL_FILE_SYNC_MICROS);
            status = log_->file()->Sync();
          }
        }
        PERF_TIMER_STOP(write_wal_time);
      }
      if (status.ok()) {
        PERF_TIMER_START(write_memtable_time);

        status = WriteBatchInternal::InsertInto(
            updates, column_family_memtables_.get(), false, 0, this, false);
        // A non-OK status here indicates iteration failure (either in-memory
        // writebatch corruption (very bad), or the client specified invalid
        // column family).  This will later on trigger bg_error_.
        //
        // Note that existing logic was not sound. Any partial failure writing
        // into the memtable would result in a state that some write ops might
        // have succeeded in memtable but Status reports error for all writes.

        PERF_TIMER_STOP(write_memtable_time);

        SetTickerCount(options_.statistics.get(), SEQUENCE_NUMBER,
                       last_sequence);
      }
      PERF_TIMER_START(write_pre_and_post_process_time);
      if (updates == &tmp_batch_) tmp_batch_.Clear();
      mutex_.Lock();
      if (status.ok()) {
        versions_->SetLastSequence(last_sequence);
      }
    }
  }
  if (options_.paranoid_checks && !status.ok() && bg_error_.ok()) {
    bg_error_ = status; // stop compaction & fail any further writes
  }

  while (true) {
    Writer* ready = writers_.front();
    writers_.pop_front();
    if (ready != &w) {
      ready->status = status;
      ready->done = true;
      ready->cv.Signal();
    }
    if (ready == last_writer) break;
  }

  // Notify new head of write queue
  if (!writers_.empty()) {
    writers_.front()->cv.Signal();
  }
  mutex_.Unlock();

  for (auto& sv : superversions_to_free) {
    delete sv;
  }
  for (auto& log : logs_to_free) {
    delete log;
  }

  PERF_TIMER_STOP(write_pre_and_post_process_time);
  return status;
}

// REQUIRES: Writer list must be non-empty
// REQUIRES: First writer must have a non-nullptr batch
void DBImpl::BuildBatchGroup(Writer** last_writer,
                             autovector<WriteBatch*>* write_batch_group) {
  assert(!writers_.empty());
  Writer* first = writers_.front();
  assert(first->batch != nullptr);

  size_t size = WriteBatchInternal::ByteSize(first->batch);
  write_batch_group->push_back(first->batch);

  // Allow the group to grow up to a maximum size, but if the
  // original write is small, limit the growth so we do not slow
  // down the small write too much.
  size_t max_size = 1 << 20;
  if (size <= (128<<10)) {
    max_size = size + (128<<10);
  }

  *last_writer = first;
  std::deque<Writer*>::iterator iter = writers_.begin();
  ++iter;  // Advance past "first"
  for (; iter != writers_.end(); ++iter) {
    Writer* w = *iter;
    if (w->sync && !first->sync) {
      // Do not include a sync write into a batch handled by a non-sync write.
      break;
    }

    if (!w->disableWAL && first->disableWAL) {
      // Do not include a write that needs WAL into a batch that has
      // WAL disabled.
      break;
    }

    if (w->batch != nullptr) {
      size += WriteBatchInternal::ByteSize(w->batch);
      if (size > max_size) {
        // Do not make batch too big
        break;
      }

      write_batch_group->push_back(w->batch);
    }
    *last_writer = w;
  }
}

// This function computes the amount of time in microseconds by which a write
// should be delayed based on the number of level-0 files according to the
// following formula:
// if n < bottom, return 0;
// if n >= top, return 1000;
// otherwise, let r = (n - bottom) /
//                    (top - bottom)
//  and return r^2 * 1000.
// The goal of this formula is to gradually increase the rate at which writes
// are slowed. We also tried linear delay (r * 1000), but it seemed to do
// slightly worse. There is no other particular reason for choosing quadratic.
uint64_t DBImpl::SlowdownAmount(int n, double bottom, double top) {
  uint64_t delay;
  if (n >= top) {
    delay = 1000;
  }
  else if (n < bottom) {
    delay = 0;
  }
  else {
    // If we are here, we know that:
    //   level0_start_slowdown <= n < level0_slowdown
    // since the previous two conditions are false.
    double how_much =
      (double) (n - bottom) /
              (top - bottom);
    delay = std::max(how_much * how_much * 1000, 100.0);
  }
  assert(delay <= 1000);
  return delay;
}

// REQUIRES: mutex_ is held
// REQUIRES: this thread is currently at the front of the writer queue
Status DBImpl::MakeRoomForWrite(
    ColumnFamilyData* cfd, bool force,
    autovector<SuperVersion*>* superversions_to_free,
    autovector<log::Writer*>* logs_to_free) {
  mutex_.AssertHeld();
  assert(!writers_.empty());
  bool allow_delay = !force;
  bool allow_hard_rate_limit_delay = !force;
  bool allow_soft_rate_limit_delay = !force;
  uint64_t rate_limit_delay_millis = 0;
  Status s;
  double score;
  // Once we schedule background work, we shouldn't schedule it again, since it
  // might generate a tight feedback loop, constantly scheduling more background
  // work, even if additional background work is not needed
  bool schedule_background_work = true;

  while (true) {
    if (!bg_error_.ok()) {
      // Yield previous error
      s = bg_error_;
      break;
    } else if (allow_delay && cfd->NeedSlowdownForNumLevel0Files()) {
      // We are getting close to hitting a hard limit on the number of
      // L0 files.  Rather than delaying a single write by several
      // seconds when we hit the hard limit, start delaying each
      // individual write by 0-1ms to reduce latency variance.  Also,
      // this delay hands over some CPU to the compaction thread in
      // case it is sharing the same core as the writer.
      uint64_t slowdown =
          SlowdownAmount(cfd->current()->NumLevelFiles(0),
                         cfd->options()->level0_slowdown_writes_trigger,
                         cfd->options()->level0_stop_writes_trigger);
      mutex_.Unlock();
      uint64_t delayed;
      {
        StopWatch sw(env_, options_.statistics.get(), STALL_L0_SLOWDOWN_COUNT);
        env_->SleepForMicroseconds(slowdown);
        delayed = sw.ElapsedMicros();
      }
      RecordTick(options_.statistics.get(), STALL_L0_SLOWDOWN_MICROS, delayed);
      cfd->internal_stats()->RecordWriteStall(InternalStats::LEVEL0_SLOWDOWN,
                                              delayed);
      allow_delay = false;  // Do not delay a single write more than once
      mutex_.Lock();
      delayed_writes_++;
    } else if (!force && !cfd->mem()->ShouldFlush()) {
      // There is room in current memtable
      if (allow_delay) {
        DelayLoggingAndReset();
      }
      break;
    } else if (cfd->imm()->size() ==
               cfd->options()->max_write_buffer_number - 1) {
      // We have filled up the current memtable, but the previous
      // ones are still being flushed, so we wait.
      DelayLoggingAndReset();
      Log(options_.info_log, "[%s] wait for memtable flush...\n",
          cfd->GetName().c_str());
      if (schedule_background_work) {
        MaybeScheduleFlushOrCompaction();
        schedule_background_work = false;
      }
      uint64_t stall;
      {
        StopWatch sw(env_, options_.statistics.get(),
                     STALL_MEMTABLE_COMPACTION_COUNT);
        bg_cv_.Wait();
        stall = sw.ElapsedMicros();
      }
      RecordTick(options_.statistics.get(),
                 STALL_MEMTABLE_COMPACTION_MICROS, stall);
      cfd->internal_stats()->RecordWriteStall(
          InternalStats::MEMTABLE_COMPACTION, stall);
    } else if (cfd->current()->NumLevelFiles(0) >=
               cfd->options()->level0_stop_writes_trigger) {
      // There are too many level-0 files.
      DelayLoggingAndReset();
      Log(options_.info_log, "[%s] wait for fewer level0 files...\n",
          cfd->GetName().c_str());
      uint64_t stall;
      {
        StopWatch sw(env_, options_.statistics.get(),
                     STALL_L0_NUM_FILES_COUNT);
        bg_cv_.Wait();
        stall = sw.ElapsedMicros();
      }
      RecordTick(options_.statistics.get(), STALL_L0_NUM_FILES_MICROS, stall);
      cfd->internal_stats()->RecordWriteStall(InternalStats::LEVEL0_NUM_FILES,
                                              stall);
    } else if (allow_hard_rate_limit_delay &&
               cfd->options()->hard_rate_limit > 1.0 &&
               (score = cfd->current()->MaxCompactionScore()) >
                   cfd->options()->hard_rate_limit) {
      // Delay a write when the compaction score for any level is too large.
      int max_level = cfd->current()->MaxCompactionScoreLevel();
      mutex_.Unlock();
      uint64_t delayed;
      {
        StopWatch sw(env_, options_.statistics.get(),
                     HARD_RATE_LIMIT_DELAY_COUNT);
        env_->SleepForMicroseconds(1000);
        delayed = sw.ElapsedMicros();
      }
      cfd->internal_stats()->RecordLevelNSlowdown(max_level, delayed);
      // Make sure the following value doesn't round to zero.
      uint64_t rate_limit = std::max((delayed / 1000), (uint64_t) 1);
      rate_limit_delay_millis += rate_limit;
      RecordTick(options_.statistics.get(),
                 RATE_LIMIT_DELAY_MILLIS, rate_limit);
      if (cfd->options()->rate_limit_delay_max_milliseconds > 0 &&
          rate_limit_delay_millis >=
              (unsigned)cfd->options()->rate_limit_delay_max_milliseconds) {
        allow_hard_rate_limit_delay = false;
      }
      mutex_.Lock();
    } else if (allow_soft_rate_limit_delay &&
               cfd->options()->soft_rate_limit > 0.0 &&
               (score = cfd->current()->MaxCompactionScore()) >
                   cfd->options()->soft_rate_limit) {
      // Delay a write when the compaction score for any level is too large.
      // TODO: add statistics
      mutex_.Unlock();
      {
        StopWatch sw(env_, options_.statistics.get(),
                     SOFT_RATE_LIMIT_DELAY_COUNT);
        env_->SleepForMicroseconds(
            SlowdownAmount(score, cfd->options()->soft_rate_limit,
                           cfd->options()->hard_rate_limit));
        rate_limit_delay_millis += sw.ElapsedMicros();
      }
      allow_soft_rate_limit_delay = false;
      mutex_.Lock();

    } else {
      unique_ptr<WritableFile> lfile;
      log::Writer* new_log = nullptr;
      MemTable* new_mem = nullptr;

      // Attempt to switch to a new memtable and trigger flush of old.
      // Do this without holding the dbmutex lock.
      assert(versions_->PrevLogNumber() == 0);
      bool creating_new_log = !log_empty_;
      uint64_t new_log_number =
          creating_new_log ? versions_->NewFileNumber() : logfile_number_;
      SuperVersion* new_superversion = nullptr;
      mutex_.Unlock();
      {
        DelayLoggingAndReset();
        if (creating_new_log) {
          s = env_->NewWritableFile(
              LogFileName(options_.wal_dir, new_log_number), &lfile,
              env_->OptimizeForLogWrite(storage_options_));
          if (s.ok()) {
            // Our final size should be less than write_buffer_size
            // (compression, etc) but err on the side of caution.
            lfile->SetPreallocationBlockSize(1.1 *
                                             cfd->options()->write_buffer_size);
            new_log = new log::Writer(std::move(lfile));
          }
        }

        if (s.ok()) {
          new_mem = new MemTable(cfd->internal_comparator(), *cfd->options());
          new_superversion = new SuperVersion();
        }
      }
      mutex_.Lock();
      if (!s.ok()) {
        // how do we fail if we're not creating new log?
        assert(creating_new_log);
        // Avoid chewing through file number space in a tight loop.
        versions_->ReuseFileNumber(new_log_number);
        assert(!new_mem);
        assert(!new_log);
        break;
      }
      if (creating_new_log) {
        logfile_number_ = new_log_number;
        assert(new_log != nullptr);
        logs_to_free->push_back(log_.release());
        log_.reset(new_log);
        log_empty_ = true;
        alive_log_files_.push_back(LogFileNumberSize(logfile_number_));
        for (auto cfd : *versions_->GetColumnFamilySet()) {
          // all this is just optimization to delete logs that
          // are no longer needed -- if CF is empty, that means it
          // doesn't need that particular log to stay alive, so we just
          // advance the log number. no need to persist this in the manifest
          if (cfd->mem()->GetFirstSequenceNumber() == 0 &&
              cfd->imm()->size() == 0) {
            cfd->SetLogNumber(logfile_number_);
          }
        }
      }
      cfd->mem()->SetNextLogNumber(logfile_number_);
      cfd->imm()->Add(cfd->mem());
      if (force) {
        cfd->imm()->FlushRequested();
      }
      new_mem->Ref();
      cfd->SetMemtable(new_mem);
      Log(options_.info_log, "[%s] New memtable created with log file: #%lu\n",
          cfd->GetName().c_str(), (unsigned long)logfile_number_);
      force = false;  // Do not force another compaction if have room
      MaybeScheduleFlushOrCompaction();
      superversions_to_free->push_back(
          cfd->InstallSuperVersion(new_superversion, &mutex_));
    }
  }
  return s;
}

#ifndef ROCKSDB_LITE
Status DBImpl::GetPropertiesOfAllTables(ColumnFamilyHandle* column_family,
                                        TablePropertiesCollection* props) {
  auto cfh = reinterpret_cast<ColumnFamilyHandleImpl*>(column_family);
  auto cfd = cfh->cfd();

  // Increment the ref count
  mutex_.Lock();
  auto version = cfd->current();
  version->Ref();
  mutex_.Unlock();

  auto s = version->GetPropertiesOfAllTables(props);

  // Decrement the ref count
  mutex_.Lock();
  version->Unref();
  mutex_.Unlock();

  return s;
}
#endif  // ROCKSDB_LITE

const std::string& DBImpl::GetName() const {
  return dbname_;
}

Env* DBImpl::GetEnv() const {
  return env_;
}

const Options& DBImpl::GetOptions(ColumnFamilyHandle* column_family) const {
  auto cfh = reinterpret_cast<ColumnFamilyHandleImpl*>(column_family);
  return *cfh->cfd()->options();
}

bool DBImpl::GetProperty(ColumnFamilyHandle* column_family,
                         const Slice& property, std::string* value) {
  value->clear();
  auto cfh = reinterpret_cast<ColumnFamilyHandleImpl*>(column_family);
  auto cfd = cfh->cfd();
  DBPropertyType property_type = GetPropertyType(property);
  MutexLock l(&mutex_);
  return cfd->internal_stats()->GetProperty(property_type, property, value,
                                            cfd);
}

void DBImpl::GetApproximateSizes(ColumnFamilyHandle* column_family,
                                 const Range* range, int n, uint64_t* sizes) {
  // TODO(opt): better implementation
  Version* v;
  auto cfh = reinterpret_cast<ColumnFamilyHandleImpl*>(column_family);
  auto cfd = cfh->cfd();
  {
    MutexLock l(&mutex_);
    v = cfd->current();
    v->Ref();
  }

  for (int i = 0; i < n; i++) {
    // Convert user_key into a corresponding internal key.
    InternalKey k1(range[i].start, kMaxSequenceNumber, kValueTypeForSeek);
    InternalKey k2(range[i].limit, kMaxSequenceNumber, kValueTypeForSeek);
    uint64_t start = versions_->ApproximateOffsetOf(v, k1);
    uint64_t limit = versions_->ApproximateOffsetOf(v, k2);
    sizes[i] = (limit >= start ? limit - start : 0);
  }

  {
    MutexLock l(&mutex_);
    v->Unref();
  }
}

inline void DBImpl::DelayLoggingAndReset() {
  if (delayed_writes_ > 0) {
    Log(options_.info_log, "delayed %d write...\n", delayed_writes_ );
    delayed_writes_ = 0;
  }
}

#ifndef ROCKSDB_LITE
Status DBImpl::GetUpdatesSince(
    SequenceNumber seq, unique_ptr<TransactionLogIterator>* iter,
    const TransactionLogIterator::ReadOptions& read_options) {

  RecordTick(options_.statistics.get(), GET_UPDATES_SINCE_CALLS);
  if (seq > versions_->LastSequence()) {
    return Status::NotFound("Requested sequence not yet written in the db");
  }
  //  Get all sorted Wal Files.
  //  Do binary search and open files and find the seq number.

  std::unique_ptr<VectorLogPtr> wal_files(new VectorLogPtr);
  Status s = GetSortedWalFiles(*wal_files);
  if (!s.ok()) {
    return s;
  }

  s = RetainProbableWalFiles(*wal_files, seq);
  if (!s.ok()) {
    return s;
  }
  iter->reset(new TransactionLogIteratorImpl(options_.wal_dir, &options_,
                                             read_options, storage_options_,
                                             seq, std::move(wal_files), this));
  return (*iter)->status();
}

Status DBImpl::DeleteFile(std::string name) {
  uint64_t number;
  FileType type;
  WalFileType log_type;
  if (!ParseFileName(name, &number, &type, &log_type) ||
      (type != kTableFile && type != kLogFile)) {
    Log(options_.info_log, "DeleteFile %s failed.\n", name.c_str());
    return Status::InvalidArgument("Invalid file name");
  }

  Status status;
  if (type == kLogFile) {
    // Only allow deleting archived log files
    if (log_type != kArchivedLogFile) {
      Log(options_.info_log, "DeleteFile %s failed - not archived log.\n",
          name.c_str());
      return Status::NotSupported("Delete only supported for archived logs");
    }
    status = env_->DeleteFile(options_.wal_dir + "/" + name.c_str());
    if (!status.ok()) {
      Log(options_.info_log, "DeleteFile %s failed -- %s.\n",
          name.c_str(), status.ToString().c_str());
    }
    return status;
  }

  int level;
  FileMetaData* metadata;
  ColumnFamilyData* cfd;
  VersionEdit edit;
  DeletionState deletion_state(true);
  {
    MutexLock l(&mutex_);
    status = versions_->GetMetadataForFile(number, &level, &metadata, &cfd);
    if (!status.ok()) {
      Log(options_.info_log, "DeleteFile %s failed. File not found\n",
                             name.c_str());
      return Status::InvalidArgument("File not found");
    }
    assert((level > 0) && (level < cfd->NumberLevels()));

    // If the file is being compacted no need to delete.
    if (metadata->being_compacted) {
      Log(options_.info_log,
          "DeleteFile %s Skipped. File about to be compacted\n", name.c_str());
      return Status::OK();
    }

    // Only the files in the last level can be deleted externally.
    // This is to make sure that any deletion tombstones are not
    // lost. Check that the level passed is the last level.
    for (int i = level + 1; i < cfd->NumberLevels(); i++) {
      if (cfd->current()->NumLevelFiles(i) != 0) {
        Log(options_.info_log,
            "DeleteFile %s FAILED. File not in last level\n", name.c_str());
        return Status::InvalidArgument("File not in last level");
      }
    }
    edit.DeleteFile(level, number);
    status = versions_->LogAndApply(cfd, &edit, &mutex_, db_directory_.get());
    if (status.ok()) {
      InstallSuperVersion(cfd, deletion_state);
    }
    FindObsoleteFiles(deletion_state, false);
  } // lock released here
  LogFlush(options_.info_log);
  // remove files outside the db-lock
  if (deletion_state.HaveSomethingToDelete()) {
    PurgeObsoleteFiles(deletion_state);
  }
  {
    MutexLock l(&mutex_);
    // schedule flush if file deletion means we freed the space for flushes to
    // continue
    MaybeScheduleFlushOrCompaction();
  }
  return status;
}

void DBImpl::GetLiveFilesMetaData(std::vector<LiveFileMetaData>* metadata) {
  MutexLock l(&mutex_);
  versions_->GetLiveFilesMetaData(metadata);
}
#endif  // ROCKSDB_LITE

Status DBImpl::CheckConsistency() {
  mutex_.AssertHeld();
  std::vector<LiveFileMetaData> metadata;
  versions_->GetLiveFilesMetaData(&metadata);

  std::string corruption_messages;
  for (const auto& md : metadata) {
    std::string file_path = dbname_ + md.name;
    uint64_t fsize = 0;
    Status s = env_->GetFileSize(file_path, &fsize);
    if (!s.ok()) {
      corruption_messages +=
          "Can't access " + md.name + ": " + s.ToString() + "\n";
    } else if (fsize != md.size) {
      corruption_messages += "Sst file size mismatch: " + md.name +
                             ". Size recorded in manifest " +
                             std::to_string(md.size) + ", actual size " +
                             std::to_string(fsize) + "\n";
    }
  }
  if (corruption_messages.size() == 0) {
    return Status::OK();
  } else {
    return Status::Corruption(corruption_messages);
  }
}

Status DBImpl::GetDbIdentity(std::string& identity) {
  std::string idfilename = IdentityFileName(dbname_);
  unique_ptr<SequentialFile> idfile;
  const EnvOptions soptions;
  Status s = env_->NewSequentialFile(idfilename, &idfile, soptions);
  if (!s.ok()) {
    return s;
  }
  uint64_t file_size;
  s = env_->GetFileSize(idfilename, &file_size);
  if (!s.ok()) {
    return s;
  }
#if !defined(_MSC_VER)
  char buffer[file_size];
#else
  char * buffer = static_cast<char*>(alloca(file_size));
#endif
  Slice id;
  s = idfile->Read(file_size, &id, buffer);
  if (!s.ok()) {
    return s;
  }
  identity.assign(id.ToString());
  // If last character is '\n' remove it from identity
  if (identity.size() > 0 && identity.back() == '\n') {
    identity.pop_back();
  }
  return s;
}

// Default implementations of convenience methods that subclasses of DB
// can call if they wish
Status DB::Put(const WriteOptions& opt, ColumnFamilyHandle* column_family,
               const Slice& key, const Slice& value) {
  // Pre-allocate size of write batch conservatively.
  // 8 bytes are taken by header, 4 bytes for count, 1 byte for type,
  // and we allocate 11 extra bytes for key length, as well as value length.
  WriteBatch batch(key.size() + value.size() + 24);
  batch.Put(column_family, key, value);
  return Write(opt, &batch);
}

Status DB::Delete(const WriteOptions& opt, ColumnFamilyHandle* column_family,
                  const Slice& key) {
  WriteBatch batch;
  batch.Delete(column_family, key);
  return Write(opt, &batch);
}

Status DB::Merge(const WriteOptions& opt, ColumnFamilyHandle* column_family,
                 const Slice& key, const Slice& value) {
  WriteBatch batch;
  batch.Merge(column_family, key, value);
  return Write(opt, &batch);
}

// Default implementation -- returns not supported status
Status DB::CreateColumnFamily(const ColumnFamilyOptions& options,
                              const std::string& column_family_name,
                              ColumnFamilyHandle** handle) {
  return Status::NotSupported("");
}
Status DB::DropColumnFamily(ColumnFamilyHandle* column_family) {
  return Status::NotSupported("");
}

DB::~DB() { }

Status DB::Open(const Options& options, const std::string& dbname, DB** dbptr) {
  DBOptions db_options(options);
  ColumnFamilyOptions cf_options(options);
  std::vector<ColumnFamilyDescriptor> column_families;
  column_families.push_back(
      ColumnFamilyDescriptor(kDefaultColumnFamilyName, cf_options));
  std::vector<ColumnFamilyHandle*> handles;
  Status s = DB::Open(db_options, dbname, column_families, &handles, dbptr);
  if (s.ok()) {
    assert(handles.size() == 1);
    // i can delete the handle since DBImpl is always holding a reference to
    // default column family
    delete handles[0];
  }
  return s;
}

Status DB::Open(const DBOptions& db_options, const std::string& dbname,
                const std::vector<ColumnFamilyDescriptor>& column_families,
                std::vector<ColumnFamilyHandle*>* handles, DB** dbptr) {
  *dbptr = nullptr;
  handles->clear();

  size_t max_write_buffer_size = 0;
  for (auto cf : column_families) {
    max_write_buffer_size =
        std::max(max_write_buffer_size, cf.options.write_buffer_size);
    if (cf.options.block_cache != nullptr && cf.options.no_block_cache) {
      return Status::InvalidArgument(
          "no_block_cache is true while block_cache is not nullptr");
    }
  }

  DBImpl* impl = new DBImpl(db_options, dbname);
  Status s = impl->env_->CreateDirIfMissing(impl->options_.wal_dir);
  if (!s.ok()) {
    delete impl;
    return s;
  }

  s = impl->CreateArchivalDirectory();
  if (!s.ok()) {
    delete impl;
    return s;
  }
  impl->mutex_.Lock();
  // Handles create_if_missing, error_if_exists
  s = impl->Recover(column_families);
  if (s.ok()) {
    uint64_t new_log_number = impl->versions_->NewFileNumber();
    unique_ptr<WritableFile> lfile;
    EnvOptions soptions(db_options);
    s = impl->options_.env->NewWritableFile(
        LogFileName(impl->options_.wal_dir, new_log_number), &lfile,
        impl->options_.env->OptimizeForLogWrite(soptions));
    if (s.ok()) {
      lfile->SetPreallocationBlockSize(1.1 * max_write_buffer_size);
      impl->logfile_number_ = new_log_number;
      impl->log_.reset(new log::Writer(std::move(lfile)));

      // set column family handles
      for (auto cf : column_families) {
        auto cfd =
            impl->versions_->GetColumnFamilySet()->GetColumnFamily(cf.name);
        if (cfd != nullptr) {
          handles->push_back(
              new ColumnFamilyHandleImpl(cfd, impl, &impl->mutex_));
        } else {
          if (db_options.create_missing_column_families) {
            // missing column family, create it
            ColumnFamilyHandle* handle;
            impl->mutex_.Unlock();
            s = impl->CreateColumnFamily(cf.options, cf.name, &handle);
            impl->mutex_.Lock();
            if (s.ok()) {
              handles->push_back(handle);
            } else {
              break;
            }
          } else {
            s = Status::InvalidArgument("Column family not found: ", cf.name);
            break;
          }
        }
      }
    }
    if (s.ok()) {
      for (auto cfd : *impl->versions_->GetColumnFamilySet()) {
        delete cfd->InstallSuperVersion(new SuperVersion(), &impl->mutex_);
      }
      impl->alive_log_files_.push_back(
          DBImpl::LogFileNumberSize(impl->logfile_number_));
      impl->DeleteObsoleteFiles();
      impl->MaybeScheduleFlushOrCompaction();
      impl->MaybeScheduleLogDBDeployStats();
      s = impl->db_directory_->Fsync();
    }
  }

  if (s.ok()) {
    for (auto cfd : *impl->versions_->GetColumnFamilySet()) {
      if (cfd->options()->compaction_style == kCompactionStyleUniversal ||
          cfd->options()->compaction_style == kCompactionStyleFIFO) {
        Version* current = cfd->current();
        for (int i = 1; i < current->NumberLevels(); ++i) {
          int num_files = current->NumLevelFiles(i);
          if (num_files > 0) {
            s = Status::InvalidArgument(
                "Not all files are at level 0. Cannot "
                "open with universal or FIFO compaction style.");
            break;
          }
        }
      }
      if (cfd->options()->merge_operator != nullptr &&
          !cfd->mem()->IsMergeOperatorSupported()) {
        s = Status::InvalidArgument(
            "The memtable of column family %s does not support merge operator "
            "its options.merge_operator is non-null", cfd->GetName().c_str());
      }
      if (!s.ok()) {
        break;
      }
    }
  }

  impl->mutex_.Unlock();

  if (s.ok()) {
    impl->opened_successfully_ = true;
    *dbptr = impl;
  } else {
    for (auto h : *handles) {
      delete h;
    }
    handles->clear();
    delete impl;
  }
  return s;
}

Status DB::ListColumnFamilies(const DBOptions& db_options,
                              const std::string& name,
                              std::vector<std::string>* column_families) {
  return VersionSet::ListColumnFamilies(column_families, name, db_options.env);
}

Snapshot::~Snapshot() {
}

Status DestroyDB(const std::string& dbname, const Options& options) {
  const InternalKeyComparator comparator(options.comparator);
  const InternalFilterPolicy filter_policy(options.filter_policy);
  const Options& soptions(SanitizeOptions(
    dbname, &comparator, &filter_policy, options));
  Env* env = soptions.env;
  std::vector<std::string> filenames;
  std::vector<std::string> archiveFiles;

  std::string archivedir = ArchivalDirectory(dbname);
  // Ignore error in case directory does not exist
  env->GetChildren(dbname, &filenames);

  if (dbname != soptions.wal_dir) {
    std::vector<std::string> logfilenames;
    env->GetChildren(soptions.wal_dir, &logfilenames);
    filenames.insert(filenames.end(), logfilenames.begin(), logfilenames.end());
    archivedir = ArchivalDirectory(soptions.wal_dir);
  }

  if (filenames.empty()) {
    return Status::OK();
  }

  FileLock* lock;
  const std::string lockname = LockFileName(dbname);
  Status result = env->LockFile(lockname, &lock);
  if (result.ok()) {
    uint64_t number;
    FileType type;
    for (size_t i = 0; i < filenames.size(); i++) {
      if (ParseFileName(filenames[i], &number, &type) &&
          type != kDBLockFile) {  // Lock file will be deleted at end
        Status del;
        if (type == kMetaDatabase) {
          del = DestroyDB(dbname + "/" + filenames[i], options);
        } else if (type == kLogFile) {
          del = env->DeleteFile(soptions.wal_dir + "/" + filenames[i]);
        } else {
          del = env->DeleteFile(dbname + "/" + filenames[i]);
        }
        if (result.ok() && !del.ok()) {
          result = del;
        }
      }
    }

    env->GetChildren(archivedir, &archiveFiles);
    // Delete archival files.
    for (size_t i = 0; i < archiveFiles.size(); ++i) {
      if (ParseFileName(archiveFiles[i], &number, &type) &&
          type == kLogFile) {
        Status del = env->DeleteFile(archivedir + "/" + archiveFiles[i]);
        if (result.ok() && !del.ok()) {
          result = del;
        }
      }
    }
    // ignore case where no archival directory is present.
    env->DeleteDir(archivedir);

    env->UnlockFile(lock);  // Ignore error since state is already gone
    env->DeleteFile(lockname);
    env->DeleteDir(dbname);  // Ignore error in case dir contains other files
    env->DeleteDir(soptions.wal_dir);
  }
  return result;
}

//
// A global method that can dump out the build version
void DumpLeveldbBuildVersion(Logger * log) {
#if !defined(IOS_CROSS_COMPILE) && !defined(ROCKSDB_PLATFORM_WIN)
  // if we compile with Xcode or Visual Studio, we don't run build_detect_version, so we don't generate util/build_version.cc
  Log(log, "Git sha %s", rocksdb_build_git_sha);
  Log(log, "Compile time %s %s",
      rocksdb_build_compile_time, rocksdb_build_compile_date);
#endif
}

}  // namespace rocksdb<|MERGE_RESOLUTION|>--- conflicted
+++ resolved
@@ -3328,8 +3328,6 @@
 struct MultiGetColumnFamilyData {
   ColumnFamilyData* cfd;
   SuperVersion* super_version;
-  Version::GetStats stats;
-  bool have_stat_update = false;
 }; 
 }
 
@@ -3343,13 +3341,6 @@
 
   SequenceNumber snapshot;
 
-<<<<<<< HEAD
-=======
-  struct MultiGetColumnFamilyData {
-    ColumnFamilyData* cfd;
-    SuperVersion* super_version;
-  };
->>>>>>> 583feae8
   std::unordered_map<uint32_t, MultiGetColumnFamilyData*> multiget_cf_data;
   // fill up and allocate outside of mutex
   for (auto cf : column_family) {
