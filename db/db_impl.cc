--- conflicted
+++ resolved
@@ -5596,14 +5596,9 @@
     // Convert user_key into a corresponding internal key.
     InternalKey k1(range[i].start, kMaxSequenceNumber, kValueTypeForSeek);
     InternalKey k2(range[i].limit, kMaxSequenceNumber, kValueTypeForSeek);
-<<<<<<< HEAD
     sizes[i] = 0;
     if (include_flags & DB::SizeApproximationFlags::INCLUDE_FILES) {
       sizes[i] += versions_->ApproximateSize(v, k1.Encode(), k2.Encode());
-=======
-    if (include_flags & DB::SizeApproximationFlags::INCLUDE_FILES) {
-      sizes[i] = versions_->ApproximateSize(v, k1.Encode(), k2.Encode());
->>>>>>> d7ea44f2
     }
     if (include_flags & DB::SizeApproximationFlags::INCLUDE_MEMTABLES) {
       sizes[i] += sv->mem->ApproximateSize(k1.Encode(), k2.Encode());
