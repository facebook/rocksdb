--- conflicted
+++ resolved
@@ -77,12 +77,7 @@
     (void)new_cond;
     (void)name;
     (void)ioptions;
-<<<<<<< HEAD
-#endif  // !defined(ROCKSDB_LITE) &&
-        // !defined(ROCKSDB_DISABLE_STALL_NOTIFICATION)
-=======
 #endif  // !defined(ROCKSDB_DISABLE_STALL_NOTIFICATION)
->>>>>>> 49ce8a10
   }
 
   void Clean() {
