//  Copyright (c) 2013, Facebook, Inc.  All rights reserved.
//  This source code is licensed under the BSD-style license found in the
//  LICENSE file in the root directory of this source tree. An additional grant
//  of patent rights can be found in the PATENTS file in the same directory.
//
// Copyright (c) 2011 The LevelDB Authors. All rights reserved.
// Use of this source code is governed by a BSD-style license that can be
// found in the LICENSE file. See the AUTHORS file for names of contributors.
#pragma once

#include <atomic>
#include <deque>
#include <limits>
#include <set>
#include <list>
#include <utility>
#include <list>
#include <vector>
#include <string>

#include "db/dbformat.h"
#include "db/log_writer.h"
#include "db/snapshot.h"
#include "db/column_family.h"
#include "db/version_edit.h"
#include "db/wal_manager.h"
#include "db/writebuffer.h"
#include "memtable_list.h"
#include "port/port.h"
#include "rocksdb/db.h"
#include "rocksdb/env.h"
#include "rocksdb/memtablerep.h"
#include "rocksdb/transaction_log.h"
#include "util/autovector.h"
#include "util/event_logger.h"
#include "util/hash.h"
#include "util/stop_watch.h"
#include "util/thread_local.h"
#include "util/scoped_arena_iterator.h"
#include "util/hash.h"
#include "util/instrumented_mutex.h"
#include "db/internal_stats.h"
#include "db/write_controller.h"
#include "db/flush_scheduler.h"
#include "db/write_thread.h"

namespace rocksdb {

class MemTable;
class TableCache;
class Version;
class VersionEdit;
class VersionSet;
class CompactionFilterV2;
class Arena;
struct JobContext;

class DBImpl : public DB {
 public:
  DBImpl(const DBOptions& options, const std::string& dbname);
  virtual ~DBImpl();

  // Implementations of the DB interface
  using DB::Put;
  virtual Status Put(const WriteOptions& options,
                     ColumnFamilyHandle* column_family, const Slice& key,
                     const Slice& value) override;
  using DB::Merge;
  virtual Status Merge(const WriteOptions& options,
                       ColumnFamilyHandle* column_family, const Slice& key,
                       const Slice& value) override;
  using DB::Delete;
  virtual Status Delete(const WriteOptions& options,
                        ColumnFamilyHandle* column_family,
                        const Slice& key) override;
  using DB::Write;
  virtual Status Write(const WriteOptions& options,
                       WriteBatch* updates) override;
  using DB::Get;
  virtual Status Get(const ReadOptions& options,
                     ColumnFamilyHandle* column_family, const Slice& key,
                     std::string* value) override;
  using DB::MultiGet;
  virtual std::vector<Status> MultiGet(
      const ReadOptions& options,
      const std::vector<ColumnFamilyHandle*>& column_family,
      const std::vector<Slice>& keys,
      std::vector<std::string>* values) override;

  virtual Status CreateColumnFamily(const ColumnFamilyOptions& options,
                                    const std::string& column_family,
                                    ColumnFamilyHandle** handle) override;
  virtual Status DropColumnFamily(ColumnFamilyHandle* column_family) override;

  // Returns false if key doesn't exist in the database and true if it may.
  // If value_found is not passed in as null, then return the value if found in
  // memory. On return, if value was found, then value_found will be set to true
  // , otherwise false.
  using DB::KeyMayExist;
  virtual bool KeyMayExist(const ReadOptions& options,
                           ColumnFamilyHandle* column_family, const Slice& key,
                           std::string* value,
                           bool* value_found = nullptr) override;
  using DB::NewIterator;
  virtual Iterator* NewIterator(const ReadOptions& options,
                                ColumnFamilyHandle* column_family) override;
  virtual Status NewIterators(
      const ReadOptions& options,
      const std::vector<ColumnFamilyHandle*>& column_families,
      std::vector<Iterator*>* iterators) override;
  virtual const Snapshot* GetSnapshot() override;
  virtual void ReleaseSnapshot(const Snapshot* snapshot) override;
  using DB::GetProperty;
  virtual bool GetProperty(ColumnFamilyHandle* column_family,
                           const Slice& property, std::string* value) override;
  using DB::GetIntProperty;
  virtual bool GetIntProperty(ColumnFamilyHandle* column_family,
                              const Slice& property, uint64_t* value) override;
  using DB::GetApproximateSizes;
  virtual void GetApproximateSizes(ColumnFamilyHandle* column_family,
                                   const Range* range, int n, uint64_t* sizes,
                                   bool include_memtable = false) override;
  using DB::CompactRange;
<<<<<<< HEAD
  virtual Status CompactRange(ColumnFamilyHandle* column_family,
                              const Slice* begin, const Slice* end,
                              bool reduce_level = false, int target_level = -1,
                              uint32_t target_path_id = 0) override;
=======
  virtual Status CompactRange(const CompactRangeOptions& options,
                              ColumnFamilyHandle* column_family,
                              const Slice* begin, const Slice* end) override;
>>>>>>> 72cab889

  using DB::CompactFiles;
  virtual Status CompactFiles(const CompactionOptions& compact_options,
                              ColumnFamilyHandle* column_family,
                              const std::vector<std::string>& input_file_names,
                              const int output_level,
                              const int output_path_id = -1) override;

  using DB::SetOptions;
  Status SetOptions(
      ColumnFamilyHandle* column_family,
      const std::unordered_map<std::string, std::string>& options_map) override;

  using DB::NumberLevels;
  virtual int NumberLevels(ColumnFamilyHandle* column_family) override;
  using DB::MaxMemCompactionLevel;
  virtual int MaxMemCompactionLevel(ColumnFamilyHandle* column_family) override;
  using DB::Level0StopWriteTrigger;
  virtual int Level0StopWriteTrigger(
      ColumnFamilyHandle* column_family) override;
  virtual const std::string& GetName() const override;
  virtual Env* GetEnv() const override;
  using DB::GetOptions;
  virtual const Options& GetOptions(
      ColumnFamilyHandle* column_family) const override;
  using DB::GetDBOptions;
  virtual const DBOptions& GetDBOptions() const override;
  using DB::Flush;
  virtual Status Flush(const FlushOptions& options,
                       ColumnFamilyHandle* column_family) override;

  virtual SequenceNumber GetLatestSequenceNumber() const override;

#ifndef ROCKSDB_LITE
  virtual Status DisableFileDeletions() override;
  virtual Status EnableFileDeletions(bool force) override;
  virtual int IsFileDeletionsEnabled() const;
  // All the returned filenames start with "/"
  virtual Status GetLiveFiles(std::vector<std::string>&,
                              uint64_t* manifest_file_size,
                              bool flush_memtable = true) override;
  virtual Status GetSortedWalFiles(VectorLogPtr& files) override;

  virtual Status GetUpdatesSince(
      SequenceNumber seq_number, unique_ptr<TransactionLogIterator>* iter,
      const TransactionLogIterator::ReadOptions&
          read_options = TransactionLogIterator::ReadOptions()) override;
  virtual Status DeleteFile(std::string name) override;

  virtual void GetLiveFilesMetaData(
      std::vector<LiveFileMetaData>* metadata) override;

  // Obtains the meta data of the specified column family of the DB.
  // Status::NotFound() will be returned if the current DB does not have
  // any column family match the specified name.
  // TODO(yhchiang): output parameter is placed in the end in this codebase.
  virtual void GetColumnFamilyMetaData(
      ColumnFamilyHandle* column_family,
      ColumnFamilyMetaData* metadata) override;

  // experimental API
  Status SuggestCompactRange(ColumnFamilyHandle* column_family,
                             const Slice* begin, const Slice* end);

  Status PromoteL0(ColumnFamilyHandle* column_family, int target_level);

#endif  // ROCKSDB_LITE

  // checks if all live files exist on file system and that their file sizes
  // match to our in-memory records
  virtual Status CheckConsistency();

  virtual Status GetDbIdentity(std::string& identity) const override;

  Status RunManualCompaction(ColumnFamilyData* cfd, int input_level,
                             int output_level, uint32_t output_path_id,
                             const Slice* begin, const Slice* end,
                             bool disallow_trivial_move = false);

#ifndef ROCKSDB_LITE
  // Extra methods (for testing) that are not in the public DB interface
  // Implemented in db_impl_debug.cc

  // Compact any files in the named level that overlap [*begin, *end]
  Status TEST_CompactRange(int level, const Slice* begin, const Slice* end,
                           ColumnFamilyHandle* column_family = nullptr,
                           bool disallow_trivial_move = false);

  // Force current memtable contents to be flushed.
  Status TEST_FlushMemTable(bool wait = true);

  // Wait for memtable compaction
  Status TEST_WaitForFlushMemTable(ColumnFamilyHandle* column_family = nullptr);

  // Wait for any compaction
  Status TEST_WaitForCompact();

  // Return an internal iterator over the current state of the database.
  // The keys of this iterator are internal keys (see format.h).
  // The returned iterator should be deleted when no longer needed.
  Iterator* TEST_NewInternalIterator(
      Arena* arena, ColumnFamilyHandle* column_family = nullptr);

  // Return the maximum overlapping data (in bytes) at next level for any
  // file at a level >= 1.
  int64_t TEST_MaxNextLevelOverlappingBytes(ColumnFamilyHandle* column_family =
                                                nullptr);

  // Return the current manifest file no.
  uint64_t TEST_Current_Manifest_FileNo();

  // get total level0 file size. Only for testing.
  uint64_t TEST_GetLevel0TotalSize();

  void TEST_GetFilesMetaData(ColumnFamilyHandle* column_family,
                             std::vector<std::vector<FileMetaData>>* metadata);

  void TEST_LockMutex();

  void TEST_UnlockMutex();

  // REQUIRES: mutex locked
  void* TEST_BeginWrite();

  // REQUIRES: mutex locked
  // pass the pointer that you got from TEST_BeginWrite()
  void TEST_EndWrite(void* w);

  uint64_t TEST_MaxTotalInMemoryState() const {
    return max_total_in_memory_state_;
  }

  size_t TEST_LogsToFreeSize();

#endif  // ROCKSDB_LITE

  // Returns the list of live files in 'live' and the list
  // of all files in the filesystem in 'candidate_files'.
  // If force == false and the last call was less than
  // db_options_.delete_obsolete_files_period_micros microseconds ago,
  // it will not fill up the job_context
  void FindObsoleteFiles(JobContext* job_context, bool force,
                         bool no_full_scan = false);

  // Diffs the files listed in filenames and those that do not
  // belong to live files are posibly removed. Also, removes all the
  // files in sst_delete_files and log_delete_files.
  // It is not necessary to hold the mutex when invoking this method.
  void PurgeObsoleteFiles(const JobContext& background_contet);

  ColumnFamilyHandle* DefaultColumnFamily() const override;

  const SnapshotList& snapshots() const { return snapshots_; }

  void CancelAllBackgroundWork(bool wait);

 protected:
  Env* const env_;
  const std::string dbname_;
  unique_ptr<VersionSet> versions_;
  const DBOptions db_options_;
  Statistics* stats_;

  Iterator* NewInternalIterator(const ReadOptions&, ColumnFamilyData* cfd,
                                SuperVersion* super_version, Arena* arena);

  void NotifyOnFlushCompleted(ColumnFamilyData* cfd, FileMetaData* file_meta,
                              const MutableCFOptions& mutable_cf_options,
                              int job_id);

  void NotifyOnCompactionCompleted(ColumnFamilyData* cfd,
                                   Compaction *c, const Status &st,
                                   const CompactionJobStats& job_stats,
                                   int job_id);

  void NewThreadStatusCfInfo(ColumnFamilyData* cfd) const;

  void EraseThreadStatusCfInfo(ColumnFamilyData* cfd) const;

  void EraseThreadStatusDbInfo() const;

 private:
  friend class DB;
  friend class InternalStats;
#ifndef ROCKSDB_LITE
  friend class ForwardIterator;
#endif
  friend struct SuperVersion;
  friend class CompactedDBImpl;
  struct CompactionState;

  struct WriteContext;

  Status NewDB();

  // Recover the descriptor from persistent storage.  May do a significant
  // amount of work to recover recently logged updates.  Any changes to
  // be made to the descriptor are added to *edit.
  Status Recover(const std::vector<ColumnFamilyDescriptor>& column_families,
                 bool read_only = false, bool error_if_log_file_exist = false);

  void MaybeIgnoreError(Status* s) const;

  const Status CreateArchivalDirectory();

  // Delete any unneeded files and stale in-memory entries.
  void DeleteObsoleteFiles();

  // Background process needs to call
  //     auto x = CaptureCurrentFileNumberInPendingOutputs()
  //     <do something>
  //     ReleaseFileNumberFromPendingOutputs(x)
  // This will protect any temporary files created while <do something> is
  // executing from being deleted.
  // -----------
  // This function will capture current file number and append it to
  // pending_outputs_. This will prevent any background process to delete any
  // file created after this point.
  std::list<uint64_t>::iterator CaptureCurrentFileNumberInPendingOutputs();
  // This function should be called with the result of
  // CaptureCurrentFileNumberInPendingOutputs(). It then marks that any file
  // created between the calls CaptureCurrentFileNumberInPendingOutputs() and
  // ReleaseFileNumberFromPendingOutputs() can now be deleted (if it's not live
  // and blocked by any other pending_outputs_ calls)
  void ReleaseFileNumberFromPendingOutputs(std::list<uint64_t>::iterator v);

  // Flush the in-memory write buffer to storage.  Switches to a new
  // log-file/memtable and writes a new descriptor iff successful.
  Status FlushMemTableToOutputFile(ColumnFamilyData* cfd,
                                   const MutableCFOptions& mutable_cf_options,
                                   bool* madeProgress, JobContext* job_context,
                                   LogBuffer* log_buffer);

  // REQUIRES: log_numbers are sorted in ascending order
  Status RecoverLogFiles(const std::vector<uint64_t>& log_numbers,
                         SequenceNumber* max_sequence, bool read_only);

  // The following two methods are used to flush a memtable to
  // storage. The first one is used atdatabase RecoveryTime (when the
  // database is opened) and is heavyweight because it holds the mutex
  // for the entire period. The second method WriteLevel0Table supports
  // concurrent flush memtables to storage.
  Status WriteLevel0TableForRecovery(int job_id, ColumnFamilyData* cfd,
                                     MemTable* mem, VersionEdit* edit);

  // num_bytes: for slowdown case, delay time is calculated based on
  //            `num_bytes` going through.
  Status DelayWrite(uint64_t num_bytes, uint64_t expiration_time);

  Status ScheduleFlushes(WriteContext* context);

  Status SwitchMemtable(ColumnFamilyData* cfd, WriteContext* context);

  // Force current memtable contents to be flushed.
  Status FlushMemTable(ColumnFamilyData* cfd, const FlushOptions& options);

  // Wait for memtable flushed
  Status WaitForFlushMemTable(ColumnFamilyData* cfd);

  void RecordFlushIOStats();
  void RecordCompactionIOStats();

#ifndef ROCKSDB_LITE
  Status CompactFilesImpl(
      const CompactionOptions& compact_options, ColumnFamilyData* cfd,
      Version* version, const std::vector<std::string>& input_file_names,
      const int output_level, int output_path_id, JobContext* job_context,
      LogBuffer* log_buffer);
#endif  // ROCKSDB_LITE

  ColumnFamilyData* GetColumnFamilyDataByName(const std::string& cf_name);

  void MaybeScheduleFlushOrCompaction();
  void SchedulePendingFlush(ColumnFamilyData* cfd);
  void SchedulePendingCompaction(ColumnFamilyData* cfd);
  static void BGWorkCompaction(void* db);
  static void BGWorkFlush(void* db);
  void BackgroundCallCompaction();
  void BackgroundCallFlush();
  Status BackgroundCompaction(bool* madeProgress, JobContext* job_context,
                              LogBuffer* log_buffer);
  Status BackgroundFlush(bool* madeProgress, JobContext* job_context,
                         LogBuffer* log_buffer);

  // This function is called as part of compaction. It enables Flush process to
  // preempt compaction, since it's higher prioirty
  uint64_t CallFlushDuringCompaction(ColumnFamilyData* cfd,
                                     const MutableCFOptions& mutable_cf_options,
                                     JobContext* job_context,
                                     LogBuffer* log_buffer);

  void PrintStatistics();

  // dump rocksdb.stats to LOG
  void MaybeDumpStats();

  // Return the minimum empty level that could hold the total data in the
  // input level. Return the input level, if such level could not be found.
  int FindMinimumEmptyLevelFitting(ColumnFamilyData* cfd,
      const MutableCFOptions& mutable_cf_options, int level);

  // Move the files in the input level to the target level.
  // If target_level < 0, automatically calculate the minimum level that could
  // hold the data set.
  Status ReFitLevel(ColumnFamilyData* cfd, int level, int target_level = -1);

  // helper functions for adding and removing from flush & compaction queues
  void AddToCompactionQueue(ColumnFamilyData* cfd);
  ColumnFamilyData* PopFirstFromCompactionQueue();
  void AddToFlushQueue(ColumnFamilyData* cfd);
  ColumnFamilyData* PopFirstFromFlushQueue();

  // table_cache_ provides its own synchronization
  std::shared_ptr<Cache> table_cache_;

  // Lock over the persistent DB state.  Non-nullptr iff successfully acquired.
  FileLock* db_lock_;

  // State below is protected by mutex_
  InstrumentedMutex mutex_;
  std::atomic<bool> shutting_down_;
  // This condition variable is signaled on these conditions:
  // * whenever bg_compaction_scheduled_ goes down to 0
  // * if bg_manual_only_ > 0, whenever a compaction finishes, even if it hasn't
  // made any progress
  // * whenever a compaction made any progress
  // * whenever bg_flush_scheduled_ value decreases (i.e. whenever a flush is
  // done, even if it didn't make any progress)
  // * whenever there is an error in background flush or compaction
  InstrumentedCondVar bg_cv_;
  uint64_t logfile_number_;
  unique_ptr<log::Writer> log_;
  bool log_dir_synced_;
  bool log_empty_;
  ColumnFamilyHandleImpl* default_cf_handle_;
  InternalStats* default_cf_internal_stats_;
  unique_ptr<ColumnFamilyMemTablesImpl> column_family_memtables_;
  struct LogFileNumberSize {
    explicit LogFileNumberSize(uint64_t _number)
        : number(_number), size(0), getting_flushed(false) {}
    void AddSize(uint64_t new_size) { size += new_size; }
    uint64_t number;
    uint64_t size;
    bool getting_flushed;
  };
  std::deque<LogFileNumberSize> alive_log_files_;
  uint64_t total_log_size_;
  // only used for dynamically adjusting max_total_wal_size. it is a sum of
  // [write_buffer_size * max_write_buffer_number] over all column families
  uint64_t max_total_in_memory_state_;
  // If true, we have only one (default) column family. We use this to optimize
  // some code-paths
  bool single_column_family_mode_;
  // If this is non-empty, we need to delete these log files in background
  // threads. Protected by db mutex.
  autovector<log::Writer*> logs_to_free_;

  bool is_snapshot_supported_;

  // Class to maintain directories for all database paths other than main one.
  class Directories {
   public:
    Status SetDirectories(Env* env, const std::string& dbname,
                          const std::string& wal_dir,
                          const std::vector<DbPath>& data_paths);

    Directory* GetDataDir(size_t path_id);

    Directory* GetWalDir() {
      if (wal_dir_) {
        return wal_dir_.get();
      }
      return db_dir_.get();
    }

    Directory* GetDbDir() { return db_dir_.get(); }

   private:
    std::unique_ptr<Directory> db_dir_;
    std::vector<std::unique_ptr<Directory>> data_dirs_;
    std::unique_ptr<Directory> wal_dir_;

    Status CreateAndNewDirectory(Env* env, const std::string& dirname,
                                 std::unique_ptr<Directory>* directory) const;
  };

  Directories directories_;

  WriteBuffer write_buffer_;

  WriteThread write_thread_;

  WriteBatch tmp_batch_;

  WriteController write_controller_;

  // Size of the last batch group. In slowdown mode, next write needs to
  // sleep if it uses up the quota.
  uint64_t last_batch_group_size_;

  FlushScheduler flush_scheduler_;

  SnapshotList snapshots_;

  // For each background job, pending_outputs_ keeps the current file number at
  // the time that background job started.
  // FindObsoleteFiles()/PurgeObsoleteFiles() never deletes any file that has
  // number bigger than any of the file number in pending_outputs_. Since file
  // numbers grow monotonically, this also means that pending_outputs_ is always
  // sorted. After a background job is done executing, its file number is
  // deleted from pending_outputs_, which allows PurgeObsoleteFiles() to clean
  // it up.
  // State is protected with db mutex.
  std::list<uint64_t> pending_outputs_;

  // flush_queue_ and compaction_queue_ hold column families that we need to
  // flush and compact, respectively.
  // A column family is inserted into flush_queue_ when it satisfies condition
  // cfd->imm()->IsFlushPending()
  // A column family is inserted into compaction_queue_ when it satisfied
  // condition cfd->NeedsCompaction()
  // Column families in this list are all Ref()-erenced
  // TODO(icanadi) Provide some kind of ReferencedColumnFamily class that will
  // do RAII on ColumnFamilyData
  // Column families are in this queue when they need to be flushed or
  // compacted. Consumers of these queues are flush and compaction threads. When
  // column family is put on this queue, we increase unscheduled_flushes_ and
  // unscheduled_compactions_. When these variables are bigger than zero, that
  // means we need to schedule background threads for compaction and thread.
  // Once the background threads are scheduled, we decrease unscheduled_flushes_
  // and unscheduled_compactions_. That way we keep track of number of
  // compaction and flush threads we need to schedule. This scheduling is done
  // in MaybeScheduleFlushOrCompaction()
  // invariant(column family present in flush_queue_ <==>
  // ColumnFamilyData::pending_flush_ == true)
  std::deque<ColumnFamilyData*> flush_queue_;
  // invariant(column family present in compaction_queue_ <==>
  // ColumnFamilyData::pending_compaction_ == true)
  std::deque<ColumnFamilyData*> compaction_queue_;
  int unscheduled_flushes_;
  int unscheduled_compactions_;

  // count how many background compactions are running or have been scheduled
  int bg_compaction_scheduled_;

  // If non-zero, MaybeScheduleFlushOrCompaction() will only schedule manual
  // compactions (if manual_compaction_ is not null). This mechanism enables
  // manual compactions to wait until all other compactions are finished.
  int bg_manual_only_;

  // number of background memtable flush jobs, submitted to the HIGH pool
  int bg_flush_scheduled_;

  // Information for a manual compaction
  struct ManualCompaction {
    ColumnFamilyData* cfd;
    int input_level;
    int output_level;
    uint32_t output_path_id;
    bool done;
    Status status;
    bool in_progress;             // compaction request being processed?
    const InternalKey* begin;     // nullptr means beginning of key range
    const InternalKey* end;       // nullptr means end of key range
    InternalKey tmp_storage;      // Used to keep track of compaction progress
    bool disallow_trivial_move;   // Force actual compaction to run
  };
  ManualCompaction* manual_compaction_;

  // Have we encountered a background error in paranoid mode?
  Status bg_error_;

  // shall we disable deletion of obsolete files
  // if 0 the deletion is enabled.
  // if non-zero, files will not be getting deleted
  // This enables two different threads to call
  // EnableFileDeletions() and DisableFileDeletions()
  // without any synchronization
  int disable_delete_obsolete_files_;

  // next time when we should run DeleteObsoleteFiles with full scan
  uint64_t delete_obsolete_files_next_run_;

  // last time stats were dumped to LOG
  std::atomic<uint64_t> last_stats_dump_time_microsec_;

  // Each flush or compaction gets its own job id. this counter makes sure
  // they're unique
  std::atomic<int> next_job_id_;

  bool flush_on_destroy_; // Used when disableWAL is true.

  static const int KEEP_LOG_FILE_NUM = 1000;
  // MSVC version 1800 still does not have constexpr for ::max()
  static const uint64_t kNoTimeOut = UINT64_MAX;

  std::string db_absolute_path_;

  // The options to access storage files
  const EnvOptions env_options_;

#ifndef ROCKSDB_LITE
  WalManager wal_manager_;
#endif  // ROCKSDB_LITE

  // Unified interface for logging events
  EventLogger event_logger_;

  // A value of true temporarily disables scheduling of background work
  bool bg_work_gate_closed_;

  // Guard against multiple concurrent refitting
  bool refitting_level_;

  // Indicate DB was opened successfully
  bool opened_successfully_;

  // count how many events are currently being notified.
  int notifying_events_;

  // No copying allowed
  DBImpl(const DBImpl&);
  void operator=(const DBImpl&);

  // Return the earliest snapshot where seqno is visible.
  // Store the snapshot right before that, if any, in prev_snapshot
  inline SequenceNumber findEarliestVisibleSnapshot(
    SequenceNumber in,
    std::vector<SequenceNumber>& snapshots,
    SequenceNumber* prev_snapshot);

  // Background threads call this function, which is just a wrapper around
  // the InstallSuperVersion() function. Background threads carry
  // job_context which can have new_superversion already
  // allocated.
  void InstallSuperVersionAndScheduleWorkWrapper(
      ColumnFamilyData* cfd, JobContext* job_context,
      const MutableCFOptions& mutable_cf_options);

  // All ColumnFamily state changes go through this function. Here we analyze
  // the new state and we schedule background work if we detect that the new
  // state needs flush or compaction.
  SuperVersion* InstallSuperVersionAndScheduleWork(
      ColumnFamilyData* cfd, SuperVersion* new_sv,
      const MutableCFOptions& mutable_cf_options);

  // Find Super version and reference it. Based on options, it might return
  // the thread local cached one.
  inline SuperVersion* GetAndRefSuperVersion(ColumnFamilyData* cfd);

  // Un-reference the super version and return it to thread local cache if
  // needed. If it is the last reference of the super version. Clean it up
  // after un-referencing it.
  inline void ReturnAndCleanupSuperVersion(ColumnFamilyData* cfd,
                                           SuperVersion* sv);

#ifndef ROCKSDB_LITE
  using DB::GetPropertiesOfAllTables;
  virtual Status GetPropertiesOfAllTables(ColumnFamilyHandle* column_family,
                                          TablePropertiesCollection* props)
      override;
#endif  // ROCKSDB_LITE

  // Function that Get and KeyMayExist call with no_io true or false
  // Note: 'value_found' from KeyMayExist propagates here
  Status GetImpl(const ReadOptions& options, ColumnFamilyHandle* column_family,
                 const Slice& key, std::string* value,
                 bool* value_found = nullptr);

  bool GetIntPropertyInternal(ColumnFamilyHandle* column_family,
                              DBPropertyType property_type,
                              bool need_out_of_mutex, uint64_t* value);
};

// Sanitize db options.  The caller should delete result.info_log if
// it is not equal to src.info_log.
extern Options SanitizeOptions(const std::string& db,
                               const InternalKeyComparator* icmp,
                               const Options& src);
extern DBOptions SanitizeOptions(const std::string& db, const DBOptions& src);

// Fix user-supplied options to be reasonable
template <class T, class V>
static void ClipToRange(T* ptr, V minvalue, V maxvalue) {
  if (static_cast<V>(*ptr) > maxvalue) *ptr = maxvalue;
  if (static_cast<V>(*ptr) < minvalue) *ptr = minvalue;
}

}  // namespace rocksdb<|MERGE_RESOLUTION|>--- conflicted
+++ resolved
@@ -22,6 +22,8 @@
 #include "db/log_writer.h"
 #include "db/snapshot.h"
 #include "db/column_family.h"
+#include "db/compaction_job.h"
+#include "db/flush_job.h"
 #include "db/version_edit.h"
 #include "db/wal_manager.h"
 #include "db/writebuffer.h"
@@ -53,6 +55,7 @@
 class VersionSet;
 class CompactionFilterV2;
 class Arena;
+class WriteCallback;
 struct JobContext;
 
 class DBImpl : public DB {
@@ -76,6 +79,7 @@
   using DB::Write;
   virtual Status Write(const WriteOptions& options,
                        WriteBatch* updates) override;
+
   using DB::Get;
   virtual Status Get(const ReadOptions& options,
                      ColumnFamilyHandle* column_family, const Slice& key,
@@ -121,16 +125,9 @@
                                    const Range* range, int n, uint64_t* sizes,
                                    bool include_memtable = false) override;
   using DB::CompactRange;
-<<<<<<< HEAD
-  virtual Status CompactRange(ColumnFamilyHandle* column_family,
-                              const Slice* begin, const Slice* end,
-                              bool reduce_level = false, int target_level = -1,
-                              uint32_t target_path_id = 0) override;
-=======
   virtual Status CompactRange(const CompactRangeOptions& options,
                               ColumnFamilyHandle* column_family,
                               const Slice* begin, const Slice* end) override;
->>>>>>> 72cab889
 
   using DB::CompactFiles;
   virtual Status CompactFiles(const CompactionOptions& compact_options,
@@ -197,6 +194,34 @@
 
   Status PromoteL0(ColumnFamilyHandle* column_family, int target_level);
 
+  // Similar to Write() but will call the callback once on the single write
+  // thread to determine whether it is safe to perform the write.
+  virtual Status WriteWithCallback(const WriteOptions& write_options,
+                                   WriteBatch* my_batch,
+                                   WriteCallback* callback);
+
+  // Returns the sequence number that is guaranteed to be smaller than or equal
+  // to the sequence number of any key that could be inserted into the current
+  // memtables. It can then be assumed that any write with a larger(or equal)
+  // sequence number will be present in this memtable or a later memtable.
+  //
+  // If the earliest sequence number could not be determined,
+  // kMaxSequenceNumber will be returned.
+  //
+  // If include_history=true, will also search Memtables in MemTableList
+  // History.
+  SequenceNumber GetEarliestMemTableSequenceNumber(SuperVersion* sv,
+                                                   bool include_history);
+
+  // For a given key, check to see if there are any records for this key
+  // in the memtables, including memtable history.
+
+  // On success, *seq will contain the sequence number for the
+  // latest such change or kMaxSequenceNumber if no records were present.
+  // Returns OK on success, other status on error reading memtables.
+  Status GetLatestSequenceForKeyFromMemtable(SuperVersion* sv, const Slice& key,
+                                             SequenceNumber* seq);
+
 #endif  // ROCKSDB_LITE
 
   // checks if all live files exist on file system and that their file sizes
@@ -287,6 +312,32 @@
 
   void CancelAllBackgroundWork(bool wait);
 
+  // Find Super version and reference it. Based on options, it might return
+  // the thread local cached one.
+  // Call ReturnAndCleanupSuperVersion() when it is no longer needed.
+  SuperVersion* GetAndRefSuperVersion(ColumnFamilyData* cfd);
+
+  // Similar to the previous function but looks up based on a column family id.
+  // nullptr will be returned if this column family no longer exists.
+  // REQUIRED: this function should only be called on the write thread or if the
+  // mutex is held.
+  SuperVersion* GetAndRefSuperVersion(uint32_t column_family_id);
+
+  // Un-reference the super version and return it to thread local cache if
+  // needed. If it is the last reference of the super version. Clean it up
+  // after un-referencing it.
+  void ReturnAndCleanupSuperVersion(ColumnFamilyData* cfd, SuperVersion* sv);
+
+  // Similar to the previous function but looks up based on a column family id.
+  // nullptr will be returned if this column family no longer exists.
+  // REQUIRED: this function should only be called on the write thread.
+  void ReturnAndCleanupSuperVersion(uint32_t colun_family_id, SuperVersion* sv);
+
+  // REQUIRED: this function should only be called on the write thread or if the
+  // mutex is held.  Return value only valid until next call to this function or
+  // mutex is released.
+  ColumnFamilyHandle* GetColumnFamilyHandle(uint32_t column_family_id);
+
  protected:
   Env* const env_;
   const std::string dbname_;
@@ -311,6 +362,9 @@
   void EraseThreadStatusCfInfo(ColumnFamilyData* cfd) const;
 
   void EraseThreadStatusDbInfo() const;
+
+  Status WriteImpl(const WriteOptions& options, WriteBatch* updates,
+                   WriteCallback* callback);
 
  private:
   friend class DB;
@@ -320,6 +374,9 @@
 #endif
   friend struct SuperVersion;
   friend class CompactedDBImpl;
+#ifndef NDEBUG
+  friend class XFTransactionWriteHandler;
+#endif
   struct CompactionState;
 
   struct WriteContext;
@@ -648,9 +705,6 @@
   // Indicate DB was opened successfully
   bool opened_successfully_;
 
-  // count how many events are currently being notified.
-  int notifying_events_;
-
   // No copying allowed
   DBImpl(const DBImpl&);
   void operator=(const DBImpl&);
@@ -677,16 +731,6 @@
       ColumnFamilyData* cfd, SuperVersion* new_sv,
       const MutableCFOptions& mutable_cf_options);
 
-  // Find Super version and reference it. Based on options, it might return
-  // the thread local cached one.
-  inline SuperVersion* GetAndRefSuperVersion(ColumnFamilyData* cfd);
-
-  // Un-reference the super version and return it to thread local cache if
-  // needed. If it is the last reference of the super version. Clean it up
-  // after un-referencing it.
-  inline void ReturnAndCleanupSuperVersion(ColumnFamilyData* cfd,
-                                           SuperVersion* sv);
-
 #ifndef ROCKSDB_LITE
   using DB::GetPropertiesOfAllTables;
   virtual Status GetPropertiesOfAllTables(ColumnFamilyHandle* column_family,
