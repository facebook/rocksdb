--- conflicted
+++ resolved
@@ -143,7 +143,7 @@
       // Create dummy mutex.
       InstrumentedMutex mutex;
       InstrumentedMutexLock l(&mutex);
-      return list->InstallMemtableFlushResults(
+      return list->TryInstallMemtableFlushResults(
           cfd, mutable_cf_options, *mems, &dummy_prep_tracker, &versions,
           &mutex, file_num, to_delete, nullptr, &log_buffer);
     }
@@ -162,17 +162,10 @@
     bool atomic_flush_commit_in_progress = false;
     InstrumentedMutex mutex;
     InstrumentedMutexLock l(&mutex);
-<<<<<<< HEAD
     return MemTableList::InstallMemtableFlushResults(
         lists, cfds, mutable_cf_options_list, mems_list,
         &atomic_flush_commit_in_progress, &dummy_prep_tracker, &versions,
         &mutex, file_meta, to_delete, nullptr, &log_buffer);
-=======
-    LogsWithPrepTracker dummy_prep_tracker;
-    return list->TryInstallMemtableFlushResults(
-        cfd, mutable_cf_options, m, &dummy_prep_tracker, &versions, &mutex, 1,
-        to_delete, nullptr, &log_buffer);
->>>>>>> 7ca1a1f0
   }
 };
 
