--- conflicted
+++ resolved
@@ -2355,7 +2355,6 @@
     rocksdb_cache_destroy(co);
   }
 
-<<<<<<< HEAD
   StartPhase("env");
   {
     rocksdb_env_t* e;
@@ -2423,7 +2422,8 @@
         rocksdb_fifo_compaction_options_get_max_table_files_size(fco));
 
     rocksdb_fifo_compaction_options_destroy(fco);
-=======
+  }
+
   StartPhase("backupable_db_option");
   {
     rocksdb_backupable_db_options_t* bdo;
@@ -2471,7 +2471,6 @@
                  bdo));
 
     rocksdb_backupable_db_options_destroy(bdo);
->>>>>>> fa2a8cda
   }
 
   StartPhase("iterate_upper_bound");
