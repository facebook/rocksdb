//  Copyright (c) 2011-present, Facebook, Inc.  All rights reserved.
//  This source code is licensed under both the GPLv2 (found in the
//  COPYING file in the root directory) and Apache 2.0 License
//  (found in the LICENSE.Apache file in the root directory).
//
// Copyright (c) 2011 The LevelDB Authors. All rights reserved.
// Use of this source code is governed by a BSD-style license that can be
// found in the LICENSE file. See the AUTHORS file for names of contributors.

#include "db/db_iter.h"
#include <string>
#include <limits>

#include "db/dbformat.h"
#include "db/merge_context.h"
#include "db/merge_helper.h"
#include "db/pinned_iterators_manager.h"
#include "monitoring/perf_context_imp.h"
#include "rocksdb/env.h"
#include "rocksdb/iterator.h"
#include "rocksdb/merge_operator.h"
#include "rocksdb/options.h"
#include "table/internal_iterator.h"
#include "util/arena.h"
#include "util/filename.h"
#include "util/logging.h"
#include "util/mutexlock.h"
#include "util/string_util.h"

namespace rocksdb {

#if 0
static void DumpInternalIter(Iterator* iter) {
  for (iter->SeekToFirst(); iter->Valid(); iter->Next()) {
    ParsedInternalKey k;
    if (!ParseInternalKey(iter->key(), &k)) {
      fprintf(stderr, "Corrupt '%s'\n", EscapeString(iter->key()).c_str());
    } else {
      fprintf(stderr, "@ '%s'\n", k.DebugString().c_str());
    }
  }
}
#endif

// Memtables and sstables that make the DB representation contain
// (userkey,seq,type) => uservalue entries.  DBIter
// combines multiple entries for the same userkey found in the DB
// representation into a single entry while accounting for sequence
// numbers, deletion markers, overwrites, etc.
class DBIter final: public Iterator {
 public:
  // The following is grossly complicated. TODO: clean it up
  // Which direction is the iterator currently moving?
  // (1) When moving forward, the internal iterator is positioned at
  //     the exact entry that yields this->key(), this->value()
  // (2) When moving backwards, the internal iterator is positioned
  //     just before all entries whose user key == this->key().
  enum Direction {
    kForward,
    kReverse
  };

  // LocalStatistics contain Statistics counters that will be aggregated per
  // each iterator instance and then will be sent to the global statistics when
  // the iterator is destroyed.
  //
  // The purpose of this approach is to avoid perf regression happening
  // when multiple threads bump the atomic counters from a DBIter::Next().
  struct LocalStatistics {
    explicit LocalStatistics() { ResetCounters(); }

    void ResetCounters() {
      next_count_ = 0;
      next_found_count_ = 0;
      prev_count_ = 0;
      prev_found_count_ = 0;
      bytes_read_ = 0;
    }

    void BumpGlobalStatistics(Statistics* global_statistics) {
      RecordTick(global_statistics, NUMBER_DB_NEXT, next_count_);
      RecordTick(global_statistics, NUMBER_DB_NEXT_FOUND, next_found_count_);
      RecordTick(global_statistics, NUMBER_DB_PREV, prev_count_);
      RecordTick(global_statistics, NUMBER_DB_PREV_FOUND, prev_found_count_);
      RecordTick(global_statistics, ITER_BYTES_READ, bytes_read_);
      PERF_COUNTER_ADD(iter_read_bytes, bytes_read_);
      ResetCounters();
    }

    // Map to Tickers::NUMBER_DB_NEXT
    uint64_t next_count_;
    // Map to Tickers::NUMBER_DB_NEXT_FOUND
    uint64_t next_found_count_;
    // Map to Tickers::NUMBER_DB_PREV
    uint64_t prev_count_;
    // Map to Tickers::NUMBER_DB_PREV_FOUND
    uint64_t prev_found_count_;
    // Map to Tickers::ITER_BYTES_READ
    uint64_t bytes_read_;
  };

  DBIter(Env* _env, const ReadOptions& read_options,
         const ImmutableCFOptions& cf_options, const Comparator* cmp,
         InternalIterator* iter, SequenceNumber s, bool arena_mode,
         uint64_t max_sequential_skip_in_iterations,
         ReadCallback* read_callback, bool allow_blob)
      : arena_mode_(arena_mode),
        env_(_env),
        logger_(cf_options.info_log),
        user_comparator_(cmp),
        merge_operator_(cf_options.merge_operator),
        iter_(iter),
        sequence_(s),
        direction_(kForward),
        valid_(false),
        current_entry_is_merged_(false),
        statistics_(cf_options.statistics),
<<<<<<< HEAD
        num_internal_keys_skipped_(0),
=======
        iterate_lower_bound_(read_options.iterate_lower_bound),
>>>>>>> 95667383
        iterate_upper_bound_(read_options.iterate_upper_bound),
        prefix_same_as_start_(read_options.prefix_same_as_start),
        pin_thru_lifetime_(read_options.pin_data),
        total_order_seek_(read_options.total_order_seek),
        range_del_agg_(cf_options.internal_comparator, s,
                       true /* collapse_deletions */),
        read_callback_(read_callback),
        allow_blob_(allow_blob),
        is_blob_(false) {
    RecordTick(statistics_, NO_ITERATORS);
    prefix_extractor_ = cf_options.prefix_extractor;
    max_skip_ = max_sequential_skip_in_iterations;
    max_skippable_internal_keys_ = read_options.max_skippable_internal_keys;
    if (pin_thru_lifetime_) {
      pinned_iters_mgr_.StartPinning();
    }
    if (iter_) {
      iter_->SetPinnedItersMgr(&pinned_iters_mgr_);
    }
  }
  virtual ~DBIter() {
    // Release pinned data if any
    if (pinned_iters_mgr_.PinningEnabled()) {
      pinned_iters_mgr_.ReleasePinnedData();
    }
    // Compiler warning issue filed:
    // https://github.com/facebook/rocksdb/issues/3013
    RecordTick(statistics_, NO_ITERATORS, uint64_t(-1));
    local_stats_.BumpGlobalStatistics(statistics_);
    if (!arena_mode_) {
      delete iter_;
    } else {
      iter_->~InternalIterator();
    }
  }
  virtual void SetIter(InternalIterator* iter) {
    assert(iter_ == nullptr);
    iter_ = iter;
    iter_->SetPinnedItersMgr(&pinned_iters_mgr_);
  }
  virtual RangeDelAggregator* GetRangeDelAggregator() {
    return &range_del_agg_;
  }

  virtual bool Valid() const override { return valid_; }
  virtual Slice key() const override {
    assert(valid_);
    return saved_key_.GetUserKey();
  }
  virtual Slice value() const override {
    assert(valid_);
    if (current_entry_is_merged_) {
      // If pinned_value_ is set then the result of merge operator is one of
      // the merge operands and we should return it.
      return pinned_value_.data() ? pinned_value_ : saved_value_;
    } else if (direction_ == kReverse) {
      return pinned_value_;
    } else {
      return iter_->value();
    }
  }
  virtual Status status() const override {
    if (status_.ok()) {
      return iter_->status();
    } else {
      return status_;
    }
  }
  bool IsBlob() const {
    assert(valid_ && (allow_blob_ || !is_blob_));
    return is_blob_;
  }

  virtual Status GetProperty(std::string prop_name,
                             std::string* prop) override {
    if (prop == nullptr) {
      return Status::InvalidArgument("prop is nullptr");
    }
    if (prop_name == "rocksdb.iterator.super-version-number") {
      // First try to pass the value returned from inner iterator.
      return iter_->GetProperty(prop_name, prop);
    } else if (prop_name == "rocksdb.iterator.is-key-pinned") {
      if (valid_) {
        *prop = (pin_thru_lifetime_ && saved_key_.IsKeyPinned()) ? "1" : "0";
      } else {
        *prop = "Iterator is not valid.";
      }
      return Status::OK();
    }
    return Status::InvalidArgument("Undentified property.");
  }

  virtual void Next() override;
  virtual void Prev() override;
  virtual void Seek(const Slice& target) override;
  virtual void SeekForPrev(const Slice& target) override;
  virtual void SeekToFirst() override;
  virtual void SeekToLast() override;
  Env* env() { return env_; }
  void set_sequence(uint64_t s) { sequence_ = s; }
  void set_valid(bool v) { valid_ = v; }

 private:
  void ReverseToForward();
  void ReverseToBackward();
  void PrevInternal();
  void FindParseableKey(ParsedInternalKey* ikey, Direction direction);
  bool FindValueForCurrentKey();
  bool FindValueForCurrentKeyUsingSeek();
  void FindPrevUserKey();
  void FindNextUserKey();
  inline void FindNextUserEntry(bool skipping, bool prefix_check);
  void FindNextUserEntryInternal(bool skipping, bool prefix_check);
  bool ParseKey(ParsedInternalKey* key);
  void MergeValuesNewToOld();
  bool TooManyInternalKeysSkipped(bool increment = true);
  bool IsVisible(SequenceNumber sequence);

  // Temporarily pin the blocks that we encounter until ReleaseTempPinnedData()
  // is called
  void TempPinData() {
    if (!pin_thru_lifetime_) {
      pinned_iters_mgr_.StartPinning();
    }
  }

  // Release blocks pinned by TempPinData()
  void ReleaseTempPinnedData() {
    if (!pin_thru_lifetime_ && pinned_iters_mgr_.PinningEnabled()) {
      pinned_iters_mgr_.ReleasePinnedData();
    }
  }

  inline void ClearSavedValue() {
    if (saved_value_.capacity() > 1048576) {
      std::string empty;
      swap(empty, saved_value_);
    } else {
      saved_value_.clear();
    }
  }

  inline void ResetInternalKeysSkippedCounter() {
    num_internal_keys_skipped_ = 0;
  }

  const SliceTransform* prefix_extractor_;
  bool arena_mode_;
  Env* const env_;
  Logger* logger_;
  const Comparator* const user_comparator_;
  const MergeOperator* const merge_operator_;
  InternalIterator* iter_;
  SequenceNumber sequence_;

  Status status_;
  IterKey saved_key_;
  // Reusable internal key data structure. This is only used inside one function
  // and should not be used across functions. Reusing this object can reduce
  // overhead of calling construction of the function if creating it each time.
  ParsedInternalKey ikey_;
  std::string saved_value_;
  Slice pinned_value_;
  Direction direction_;
  bool valid_;
  bool current_entry_is_merged_;
  // for prefix seek mode to support prev()
  Statistics* statistics_;
  uint64_t max_skip_;
  uint64_t max_skippable_internal_keys_;
  uint64_t num_internal_keys_skipped_;
  const Slice* iterate_lower_bound_;
  const Slice* iterate_upper_bound_;
  IterKey prefix_start_buf_;
  Slice prefix_start_key_;
  const bool prefix_same_as_start_;
  // Means that we will pin all data blocks we read as long the Iterator
  // is not deleted, will be true if ReadOptions::pin_data is true
  const bool pin_thru_lifetime_;
  const bool total_order_seek_;
  // List of operands for merge operator.
  MergeContext merge_context_;
  RangeDelAggregator range_del_agg_;
  LocalStatistics local_stats_;
  PinnedIteratorsManager pinned_iters_mgr_;
  ReadCallback* read_callback_;
  bool allow_blob_;
  bool is_blob_;

  // No copying allowed
  DBIter(const DBIter&);
  void operator=(const DBIter&);
};

inline bool DBIter::ParseKey(ParsedInternalKey* ikey) {
  if (!ParseInternalKey(iter_->key(), ikey)) {
    status_ = Status::Corruption("corrupted internal key in DBIter");
    ROCKS_LOG_ERROR(logger_, "corrupted internal key in DBIter: %s",
                    iter_->key().ToString(true).c_str());
    return false;
  } else {
    return true;
  }
}

void DBIter::Next() {
  assert(valid_);

  // Release temporarily pinned blocks from last operation
  ReleaseTempPinnedData();
  ResetInternalKeysSkippedCounter();
  if (direction_ == kReverse) {
    ReverseToForward();
  } else if (iter_->Valid() && !current_entry_is_merged_) {
    // If the current value is not a merge, the iter position is the
    // current key, which is already returned. We can safely issue a
    // Next() without checking the current key.
    // If the current key is a merge, very likely iter already points
    // to the next internal position.
    iter_->Next();
    PERF_COUNTER_ADD(internal_key_skipped_count, 1);
  }

  if (statistics_ != nullptr) {
    local_stats_.next_count_++;
  }
  // Now we point to the next internal position, for both of merge and
  // not merge cases.
  if (!iter_->Valid()) {
    valid_ = false;
    return;
  }
  FindNextUserEntry(true /* skipping the current user key */, prefix_same_as_start_);
  if (statistics_ != nullptr && valid_) {
    local_stats_.next_found_count_++;
    local_stats_.bytes_read_ += (key().size() + value().size());
  }
}

// PRE: saved_key_ has the current user key if skipping
// POST: saved_key_ should have the next user key if valid_,
//       if the current entry is a result of merge
//           current_entry_is_merged_ => true
//           saved_value_             => the merged value
//
// NOTE: In between, saved_key_ can point to a user key that has
//       a delete marker or a sequence number higher than sequence_
//       saved_key_ MUST have a proper user_key before calling this function
//
// The prefix_check parameter controls whether we check the iterated
// keys against the prefix of the seeked key. Set to false when
// performing a seek without a key (e.g. SeekToFirst). Set to
// prefix_same_as_start_ for other iterations.
inline void DBIter::FindNextUserEntry(bool skipping, bool prefix_check) {
  PERF_TIMER_GUARD(find_next_user_entry_time);
  FindNextUserEntryInternal(skipping, prefix_check);
}

// Actual implementation of DBIter::FindNextUserEntry()
void DBIter::FindNextUserEntryInternal(bool skipping, bool prefix_check) {
  // Loop until we hit an acceptable entry to yield
  assert(iter_->Valid());
  assert(direction_ == kForward);
  current_entry_is_merged_ = false;

  // How many times in a row we have skipped an entry with user key less than
  // or equal to saved_key_. We could skip these entries either because
  // sequence numbers were too high or because skipping = true.
  // What saved_key_ contains throughout this method:
  //  - if skipping        : saved_key_ contains the key that we need to skip,
  //                         and we haven't seen any keys greater than that,
  //  - if num_skipped > 0 : saved_key_ contains the key that we have skipped
  //                         num_skipped times, and we haven't seen any keys
  //                         greater than that,
  //  - none of the above  : saved_key_ can contain anything, it doesn't matter.
  uint64_t num_skipped = 0;

  is_blob_ = false;

  do {
    if (!ParseKey(&ikey_)) {
      // Skip corrupted keys.
      iter_->Next();
      continue;
    }

    if (iterate_upper_bound_ != nullptr &&
        user_comparator_->Compare(ikey_.user_key, *iterate_upper_bound_) >= 0) {
      break;
    }

    if (prefix_extractor_ && prefix_check &&
        prefix_extractor_->Transform(ikey_.user_key)
                .compare(prefix_start_key_) != 0) {
      break;
    }

    if (TooManyInternalKeysSkipped()) {
      return;
    }

    if (IsVisible(ikey_.sequence)) {
      if (skipping && user_comparator_->Compare(ikey_.user_key,
                                                saved_key_.GetUserKey()) <= 0) {
        num_skipped++;  // skip this entry
        PERF_COUNTER_ADD(internal_key_skipped_count, 1);
      } else {
        num_skipped = 0;
        switch (ikey_.type) {
          case kTypeDeletion:
          case kTypeSingleDeletion:
            // Arrange to skip all upcoming entries for this key since
            // they are hidden by this deletion.
            saved_key_.SetUserKey(
                ikey_.user_key,
                !pin_thru_lifetime_ || !iter_->IsKeyPinned() /* copy */);
            skipping = true;
            PERF_COUNTER_ADD(internal_delete_skipped_count, 1);
            break;
          case kTypeValue:
          case kTypeBlobIndex:
            saved_key_.SetUserKey(
                ikey_.user_key,
                !pin_thru_lifetime_ || !iter_->IsKeyPinned() /* copy */);
            if (range_del_agg_.ShouldDelete(
                    ikey_, RangeDelAggregator::RangePositioningMode::
                               kForwardTraversal)) {
              // Arrange to skip all upcoming entries for this key since
              // they are hidden by this deletion.
              skipping = true;
              num_skipped = 0;
              PERF_COUNTER_ADD(internal_delete_skipped_count, 1);
            } else if (ikey_.type == kTypeBlobIndex) {
              if (!allow_blob_) {
                ROCKS_LOG_ERROR(logger_, "Encounter unexpected blob index.");
                status_ = Status::NotSupported(
                    "Encounter unexpected blob index. Please open DB with "
                    "rocksdb::blob_db::BlobDB instead.");
                valid_ = false;
              } else {
                is_blob_ = true;
                valid_ = true;
              }
              return;
            } else {
              valid_ = true;
              return;
            }
            break;
          case kTypeMerge:
            saved_key_.SetUserKey(
                ikey_.user_key,
                !pin_thru_lifetime_ || !iter_->IsKeyPinned() /* copy */);
            if (range_del_agg_.ShouldDelete(
                    ikey_, RangeDelAggregator::RangePositioningMode::
                               kForwardTraversal)) {
              // Arrange to skip all upcoming entries for this key since
              // they are hidden by this deletion.
              skipping = true;
              num_skipped = 0;
              PERF_COUNTER_ADD(internal_delete_skipped_count, 1);
            } else {
              // By now, we are sure the current ikey is going to yield a
              // value
              current_entry_is_merged_ = true;
              valid_ = true;
              MergeValuesNewToOld();  // Go to a different state machine
              return;
            }
            break;
          default:
            assert(false);
            break;
        }
      }
    } else {
      // This key was inserted after our snapshot was taken.
      PERF_COUNTER_ADD(internal_recent_skipped_count, 1);

      // Here saved_key_ may contain some old key, or the default empty key, or
      // key assigned by some random other method. We don't care.
      if (user_comparator_->Compare(ikey_.user_key, saved_key_.GetUserKey()) <=
          0) {
        num_skipped++;
      } else {
        saved_key_.SetUserKey(
            ikey_.user_key,
            !iter_->IsKeyPinned() || !pin_thru_lifetime_ /* copy */);
        skipping = false;
        num_skipped = 0;
      }
    }

    // If we have sequentially iterated via numerous equal keys, then it's
    // better to seek so that we can avoid too many key comparisons.
    if (num_skipped > max_skip_) {
      num_skipped = 0;
      std::string last_key;
      if (skipping) {
        // We're looking for the next user-key but all we see are the same
        // user-key with decreasing sequence numbers. Fast forward to
        // sequence number 0 and type deletion (the smallest type).
        AppendInternalKey(&last_key, ParsedInternalKey(saved_key_.GetUserKey(),
                                                       0, kTypeDeletion));
        // Don't set skipping = false because we may still see more user-keys
        // equal to saved_key_.
      } else {
        // We saw multiple entries with this user key and sequence numbers
        // higher than sequence_. Fast forward to sequence_.
        // Note that this only covers a case when a higher key was overwritten
        // many times since our snapshot was taken, not the case when a lot of
        // different keys were inserted after our snapshot was taken.
        AppendInternalKey(&last_key,
                          ParsedInternalKey(saved_key_.GetUserKey(), sequence_,
                                            kValueTypeForSeek));
      }
      iter_->Seek(last_key);
      RecordTick(statistics_, NUMBER_OF_RESEEKS_IN_ITERATION);
    } else {
      iter_->Next();
    }
  } while (iter_->Valid());
  valid_ = false;
}

// Merge values of the same user key starting from the current iter_ position
// Scan from the newer entries to older entries.
// PRE: iter_->key() points to the first merge type entry
//      saved_key_ stores the user key
// POST: saved_value_ has the merged value for the user key
//       iter_ points to the next entry (or invalid)
void DBIter::MergeValuesNewToOld() {
  if (!merge_operator_) {
    ROCKS_LOG_ERROR(logger_, "Options::merge_operator is null.");
    status_ = Status::InvalidArgument("merge_operator_ must be set.");
    valid_ = false;
    return;
  }

  // Temporarily pin the blocks that hold merge operands
  TempPinData();
  merge_context_.Clear();
  // Start the merge process by pushing the first operand
  merge_context_.PushOperand(iter_->value(),
                             iter_->IsValuePinned() /* operand_pinned */);

  ParsedInternalKey ikey;
  Status s;
  for (iter_->Next(); iter_->Valid(); iter_->Next()) {
    if (!ParseKey(&ikey)) {
      // skip corrupted key
      continue;
    }

    if (!user_comparator_->Equal(ikey.user_key, saved_key_.GetUserKey())) {
      // hit the next user key, stop right here
      break;
    } else if (kTypeDeletion == ikey.type || kTypeSingleDeletion == ikey.type ||
               range_del_agg_.ShouldDelete(
                   ikey, RangeDelAggregator::RangePositioningMode::
                             kForwardTraversal)) {
      // hit a delete with the same user key, stop right here
      // iter_ is positioned after delete
      iter_->Next();
      break;
    } else if (kTypeValue == ikey.type) {
      // hit a put, merge the put value with operands and store the
      // final result in saved_value_. We are done!
      // ignore corruption if there is any.
      const Slice val = iter_->value();
      s = MergeHelper::TimedFullMerge(
          merge_operator_, ikey.user_key, &val, merge_context_.GetOperands(),
          &saved_value_, logger_, statistics_, env_, &pinned_value_, true);
      if (!s.ok()) {
        status_ = s;
      }
      // iter_ is positioned after put
      iter_->Next();
      return;
    } else if (kTypeMerge == ikey.type) {
      // hit a merge, add the value as an operand and run associative merge.
      // when complete, add result to operands and continue.
      merge_context_.PushOperand(iter_->value(),
                                 iter_->IsValuePinned() /* operand_pinned */);
      PERF_COUNTER_ADD(internal_merge_count, 1);
    } else if (kTypeBlobIndex == ikey.type) {
      if (!allow_blob_) {
        ROCKS_LOG_ERROR(logger_, "Encounter unexpected blob index.");
        status_ = Status::NotSupported(
            "Encounter unexpected blob index. Please open DB with "
            "rocksdb::blob_db::BlobDB instead.");
      } else {
        status_ =
            Status::NotSupported("Blob DB does not support merge operator.");
      }
      valid_ = false;
      return;
    } else {
      assert(false);
    }
  }

  // we either exhausted all internal keys under this user key, or hit
  // a deletion marker.
  // feed null as the existing value to the merge operator, such that
  // client can differentiate this scenario and do things accordingly.
  s = MergeHelper::TimedFullMerge(merge_operator_, saved_key_.GetUserKey(),
                                  nullptr, merge_context_.GetOperands(),
                                  &saved_value_, logger_, statistics_, env_,
                                  &pinned_value_, true);
  if (!s.ok()) {
    status_ = s;
  }
}

void DBIter::Prev() {
  assert(valid_);
  ReleaseTempPinnedData();
  ResetInternalKeysSkippedCounter();
  if (direction_ == kForward) {
    ReverseToBackward();
  }
  PrevInternal();
  if (statistics_ != nullptr) {
    local_stats_.prev_count_++;
    if (valid_) {
      local_stats_.prev_found_count_++;
      local_stats_.bytes_read_ += (key().size() + value().size());
    }
  }
}

void DBIter::ReverseToForward() {
  if (prefix_extractor_ != nullptr && !total_order_seek_) {
    IterKey last_key;
    last_key.SetInternalKey(ParsedInternalKey(
        saved_key_.GetUserKey(), kMaxSequenceNumber, kValueTypeForSeek));
    iter_->Seek(last_key.GetInternalKey());
  }
  FindNextUserKey();
  direction_ = kForward;
  if (!iter_->Valid()) {
    iter_->SeekToFirst();
    range_del_agg_.InvalidateTombstoneMapPositions();
  }
}

void DBIter::ReverseToBackward() {
  if (prefix_extractor_ != nullptr && !total_order_seek_) {
    IterKey last_key;
    last_key.SetInternalKey(ParsedInternalKey(saved_key_.GetUserKey(), 0,
                                              kValueTypeForSeekForPrev));
    iter_->SeekForPrev(last_key.GetInternalKey());
  }
  if (current_entry_is_merged_) {
    // Not placed in the same key. Need to call Prev() until finding the
    // previous key.
    if (!iter_->Valid()) {
      iter_->SeekToLast();
      range_del_agg_.InvalidateTombstoneMapPositions();
    }
    ParsedInternalKey ikey;
    FindParseableKey(&ikey, kReverse);
    while (iter_->Valid() &&
           user_comparator_->Compare(ikey.user_key, saved_key_.GetUserKey()) >
               0) {
      assert(ikey.sequence != kMaxSequenceNumber);
      if (!IsVisible(ikey.sequence)) {
        PERF_COUNTER_ADD(internal_recent_skipped_count, 1);
      } else {
        PERF_COUNTER_ADD(internal_key_skipped_count, 1);
      }
      iter_->Prev();
      FindParseableKey(&ikey, kReverse);
    }
  }
#ifndef NDEBUG
  if (iter_->Valid()) {
    ParsedInternalKey ikey;
    assert(ParseKey(&ikey));
    assert(user_comparator_->Compare(ikey.user_key, saved_key_.GetUserKey()) <=
           0);
  }
#endif

  FindPrevUserKey();
  direction_ = kReverse;
}

void DBIter::PrevInternal() {
  if (!iter_->Valid()) {
    valid_ = false;
    return;
  }

  ParsedInternalKey ikey;

  while (iter_->Valid()) {
    saved_key_.SetUserKey(
        ExtractUserKey(iter_->key()),
        !iter_->IsKeyPinned() || !pin_thru_lifetime_ /* copy */);

    if (prefix_extractor_ && prefix_same_as_start_ &&
        prefix_extractor_->Transform(saved_key_.GetUserKey())
                .compare(prefix_start_key_) != 0) {
      // Current key does not have the same prefix as start
      valid_ = false;
      return;
    }

    if (iterate_lower_bound_ != nullptr &&
        user_comparator_->Compare(saved_key_.GetUserKey(),
                                  *iterate_lower_bound_) < 0) {
      // We've iterated earlier than the user-specified lower bound.
      valid_ = false;
      return;
    }

    if (FindValueForCurrentKey()) {
      if (!iter_->Valid()) {
        return;
      }
      FindParseableKey(&ikey, kReverse);
      if (user_comparator_->Equal(ikey.user_key, saved_key_.GetUserKey())) {
        FindPrevUserKey();
      }
      return;
    }

    if (TooManyInternalKeysSkipped(false)) {
      return;
    }

    if (!iter_->Valid()) {
      break;
    }
    FindParseableKey(&ikey, kReverse);
    if (user_comparator_->Equal(ikey.user_key, saved_key_.GetUserKey())) {
      FindPrevUserKey();
    }
  }
  // We haven't found any key - iterator is not valid
  // Or the prefix is different than start prefix
  assert(!iter_->Valid());
  valid_ = false;
}

// This function checks, if the entry with biggest sequence_number <= sequence_
// is non kTypeDeletion or kTypeSingleDeletion. If it's not, we save value in
// saved_value_
bool DBIter::FindValueForCurrentKey() {
  assert(iter_->Valid());
  merge_context_.Clear();
  current_entry_is_merged_ = false;
  // last entry before merge (could be kTypeDeletion, kTypeSingleDeletion or
  // kTypeValue)
  ValueType last_not_merge_type = kTypeDeletion;
  ValueType last_key_entry_type = kTypeDeletion;

  ParsedInternalKey ikey;
  FindParseableKey(&ikey, kReverse);

  // Temporarily pin blocks that hold (merge operands / the value)
  ReleaseTempPinnedData();
  TempPinData();
  size_t num_skipped = 0;
  while (iter_->Valid() && IsVisible(ikey.sequence) &&
         user_comparator_->Equal(ikey.user_key, saved_key_.GetUserKey())) {
    if (TooManyInternalKeysSkipped()) {
      return false;
    }

    // We iterate too much: let's use Seek() to avoid too much key comparisons
    if (num_skipped >= max_skip_) {
      return FindValueForCurrentKeyUsingSeek();
    }

    last_key_entry_type = ikey.type;
    switch (last_key_entry_type) {
      case kTypeValue:
      case kTypeBlobIndex:
        if (range_del_agg_.ShouldDelete(
                ikey,
                RangeDelAggregator::RangePositioningMode::kBackwardTraversal)) {
          last_key_entry_type = kTypeRangeDeletion;
          PERF_COUNTER_ADD(internal_delete_skipped_count, 1);
        } else {
          assert(iter_->IsValuePinned());
          pinned_value_ = iter_->value();
        }
        merge_context_.Clear();
        last_not_merge_type = last_key_entry_type;
        break;
      case kTypeDeletion:
      case kTypeSingleDeletion:
        merge_context_.Clear();
        last_not_merge_type = last_key_entry_type;
        PERF_COUNTER_ADD(internal_delete_skipped_count, 1);
        break;
      case kTypeMerge:
        if (range_del_agg_.ShouldDelete(
                ikey,
                RangeDelAggregator::RangePositioningMode::kBackwardTraversal)) {
          merge_context_.Clear();
          last_key_entry_type = kTypeRangeDeletion;
          last_not_merge_type = last_key_entry_type;
          PERF_COUNTER_ADD(internal_delete_skipped_count, 1);
        } else {
          assert(merge_operator_ != nullptr);
          merge_context_.PushOperandBack(
              iter_->value(), iter_->IsValuePinned() /* operand_pinned */);
          PERF_COUNTER_ADD(internal_merge_count, 1);
        }
        break;
      default:
        assert(false);
    }

    PERF_COUNTER_ADD(internal_key_skipped_count, 1);
    assert(user_comparator_->Equal(ikey.user_key, saved_key_.GetUserKey()));
    iter_->Prev();
    ++num_skipped;
    FindParseableKey(&ikey, kReverse);
  }

  Status s;
  is_blob_ = false;
  switch (last_key_entry_type) {
    case kTypeDeletion:
    case kTypeSingleDeletion:
    case kTypeRangeDeletion:
      valid_ = false;
      return false;
    case kTypeMerge:
      current_entry_is_merged_ = true;
      if (last_not_merge_type == kTypeDeletion ||
          last_not_merge_type == kTypeSingleDeletion ||
          last_not_merge_type == kTypeRangeDeletion) {
        s = MergeHelper::TimedFullMerge(
            merge_operator_, saved_key_.GetUserKey(), nullptr,
            merge_context_.GetOperands(), &saved_value_, logger_, statistics_,
            env_, &pinned_value_, true);
      } else if (last_not_merge_type == kTypeBlobIndex) {
        if (!allow_blob_) {
          ROCKS_LOG_ERROR(logger_, "Encounter unexpected blob index.");
          status_ = Status::NotSupported(
              "Encounter unexpected blob index. Please open DB with "
              "rocksdb::blob_db::BlobDB instead.");
        } else {
          status_ =
              Status::NotSupported("Blob DB does not support merge operator.");
        }
        valid_ = false;
        return true;
      } else {
        assert(last_not_merge_type == kTypeValue);
        s = MergeHelper::TimedFullMerge(
            merge_operator_, saved_key_.GetUserKey(), &pinned_value_,
            merge_context_.GetOperands(), &saved_value_, logger_, statistics_,
            env_, &pinned_value_, true);
      }
      break;
    case kTypeValue:
      // do nothing - we've already has value in saved_value_
      break;
    case kTypeBlobIndex:
      if (!allow_blob_) {
        ROCKS_LOG_ERROR(logger_, "Encounter unexpected blob index.");
        status_ = Status::NotSupported(
            "Encounter unexpected blob index. Please open DB with "
            "rocksdb::blob_db::BlobDB instead.");
        valid_ = false;
        return true;
      }
      is_blob_ = true;
      break;
    default:
      assert(false);
      break;
  }
  valid_ = true;
  if (!s.ok()) {
    status_ = s;
  }
  return true;
}

// This function is used in FindValueForCurrentKey.
// We use Seek() function instead of Prev() to find necessary value
bool DBIter::FindValueForCurrentKeyUsingSeek() {
  // FindValueForCurrentKey will enable pinning before calling
  // FindValueForCurrentKeyUsingSeek()
  assert(pinned_iters_mgr_.PinningEnabled());
  std::string last_key;
  AppendInternalKey(&last_key, ParsedInternalKey(saved_key_.GetUserKey(),
                                                 sequence_, kValueTypeForSeek));
  iter_->Seek(last_key);
  RecordTick(statistics_, NUMBER_OF_RESEEKS_IN_ITERATION);

  // assume there is at least one parseable key for this user key
  ParsedInternalKey ikey;
  FindParseableKey(&ikey, kForward);

  if (ikey.type == kTypeDeletion || ikey.type == kTypeSingleDeletion ||
      range_del_agg_.ShouldDelete(
          ikey, RangeDelAggregator::RangePositioningMode::kBackwardTraversal)) {
    valid_ = false;
    return false;
  }
  if (ikey.type == kTypeBlobIndex && !allow_blob_) {
    ROCKS_LOG_ERROR(logger_, "Encounter unexpected blob index.");
    status_ = Status::NotSupported(
        "Encounter unexpected blob index. Please open DB with "
        "rocksdb::blob_db::BlobDB instead.");
    valid_ = false;
    return true;
  }
  if (ikey.type == kTypeValue || ikey.type == kTypeBlobIndex) {
    assert(iter_->IsValuePinned());
    pinned_value_ = iter_->value();
    valid_ = true;
    return true;
  }

  // kTypeMerge. We need to collect all kTypeMerge values and save them
  // in operands
  current_entry_is_merged_ = true;
  merge_context_.Clear();
  while (
      iter_->Valid() &&
      user_comparator_->Equal(ikey.user_key, saved_key_.GetUserKey()) &&
      ikey.type == kTypeMerge &&
      !range_del_agg_.ShouldDelete(
          ikey, RangeDelAggregator::RangePositioningMode::kBackwardTraversal)) {
    merge_context_.PushOperand(iter_->value(),
                               iter_->IsValuePinned() /* operand_pinned */);
    PERF_COUNTER_ADD(internal_merge_count, 1);
    iter_->Next();
    FindParseableKey(&ikey, kForward);
  }

  Status s;
  if (!iter_->Valid() ||
      !user_comparator_->Equal(ikey.user_key, saved_key_.GetUserKey()) ||
      ikey.type == kTypeDeletion || ikey.type == kTypeSingleDeletion ||
      range_del_agg_.ShouldDelete(
          ikey, RangeDelAggregator::RangePositioningMode::kBackwardTraversal)) {
    s = MergeHelper::TimedFullMerge(merge_operator_, saved_key_.GetUserKey(),
                                    nullptr, merge_context_.GetOperands(),
                                    &saved_value_, logger_, statistics_, env_,
                                    &pinned_value_, true);
    // Make iter_ valid and point to saved_key_
    if (!iter_->Valid() ||
        !user_comparator_->Equal(ikey.user_key, saved_key_.GetUserKey())) {
      iter_->Seek(last_key);
      RecordTick(statistics_, NUMBER_OF_RESEEKS_IN_ITERATION);
    }
    valid_ = true;
    if (!s.ok()) {
      status_ = s;
    }
    return true;
  }

  const Slice& val = iter_->value();
  s = MergeHelper::TimedFullMerge(merge_operator_, saved_key_.GetUserKey(),
                                  &val, merge_context_.GetOperands(),
                                  &saved_value_, logger_, statistics_, env_,
                                  &pinned_value_, true);
  valid_ = true;
  if (!s.ok()) {
    status_ = s;
  }
  return true;
}

// Used in Next to change directions
// Go to next user key
// Don't use Seek(),
// because next user key will be very close
void DBIter::FindNextUserKey() {
  if (!iter_->Valid()) {
    return;
  }
  ParsedInternalKey ikey;
  FindParseableKey(&ikey, kForward);
  while (iter_->Valid() &&
         !user_comparator_->Equal(ikey.user_key, saved_key_.GetUserKey())) {
    iter_->Next();
    FindParseableKey(&ikey, kForward);
  }
}

// Go to previous user_key
void DBIter::FindPrevUserKey() {
  if (!iter_->Valid()) {
    return;
  }
  size_t num_skipped = 0;
  ParsedInternalKey ikey;
  FindParseableKey(&ikey, kReverse);
  int cmp;
  while (iter_->Valid() &&
         ((cmp = user_comparator_->Compare(ikey.user_key,
                                           saved_key_.GetUserKey())) == 0 ||
          (cmp > 0 && !IsVisible(ikey.sequence)))) {
    if (TooManyInternalKeysSkipped()) {
      return;
    }

    if (cmp == 0) {
      if (num_skipped >= max_skip_) {
        num_skipped = 0;
        IterKey last_key;
        last_key.SetInternalKey(ParsedInternalKey(
            saved_key_.GetUserKey(), kMaxSequenceNumber, kValueTypeForSeek));
        iter_->Seek(last_key.GetInternalKey());
        RecordTick(statistics_, NUMBER_OF_RESEEKS_IN_ITERATION);
      } else {
        ++num_skipped;
      }
    }
    assert(ikey.sequence != kMaxSequenceNumber);
    if (!IsVisible(ikey.sequence)) {
      PERF_COUNTER_ADD(internal_recent_skipped_count, 1);
    } else {
      PERF_COUNTER_ADD(internal_key_skipped_count, 1);
    }
    iter_->Prev();
    FindParseableKey(&ikey, kReverse);
  }
}

bool DBIter::TooManyInternalKeysSkipped(bool increment) {
  if ((max_skippable_internal_keys_ > 0) &&
      (num_internal_keys_skipped_ > max_skippable_internal_keys_)) {
    valid_ = false;
    status_ = Status::Incomplete("Too many internal keys skipped.");
    return true;
  } else if (increment) {
    num_internal_keys_skipped_++;
  }
  return false;
}

bool DBIter::IsVisible(SequenceNumber sequence) {
  return sequence <= sequence_ &&
         (read_callback_ == nullptr || read_callback_->IsCommitted(sequence));
}

// Skip all unparseable keys
void DBIter::FindParseableKey(ParsedInternalKey* ikey, Direction direction) {
  while (iter_->Valid() && !ParseKey(ikey)) {
    if (direction == kReverse) {
      iter_->Prev();
    } else {
      iter_->Next();
    }
  }
}

void DBIter::Seek(const Slice& target) {
  StopWatch sw(env_, statistics_, DB_SEEK);
  ReleaseTempPinnedData();
  ResetInternalKeysSkippedCounter();
  saved_key_.Clear();
  saved_key_.SetInternalKey(target, sequence_);

  {
    PERF_TIMER_GUARD(seek_internal_seek_time);
    iter_->Seek(saved_key_.GetInternalKey());
    range_del_agg_.InvalidateTombstoneMapPositions();
  }
  RecordTick(statistics_, NUMBER_DB_SEEK);
  if (iter_->Valid()) {
    if (prefix_extractor_ && prefix_same_as_start_) {
      prefix_start_key_ = prefix_extractor_->Transform(target);
    }
    direction_ = kForward;
    ClearSavedValue();
    FindNextUserEntry(false /* not skipping */, prefix_same_as_start_);
    if (!valid_) {
      prefix_start_key_.clear();
    }
    if (statistics_ != nullptr) {
      if (valid_) {
        RecordTick(statistics_, NUMBER_DB_SEEK_FOUND);
        RecordTick(statistics_, ITER_BYTES_READ, key().size() + value().size());
        PERF_COUNTER_ADD(iter_read_bytes, key().size() + value().size());
      }
    }
  } else {
    valid_ = false;
  }

  if (valid_ && prefix_extractor_ && prefix_same_as_start_) {
    prefix_start_buf_.SetUserKey(prefix_start_key_);
    prefix_start_key_ = prefix_start_buf_.GetUserKey();
  }
}

void DBIter::SeekForPrev(const Slice& target) {
  StopWatch sw(env_, statistics_, DB_SEEK);
  ReleaseTempPinnedData();
  ResetInternalKeysSkippedCounter();
  saved_key_.Clear();
  // now saved_key is used to store internal key.
  saved_key_.SetInternalKey(target, 0 /* sequence_number */,
                            kValueTypeForSeekForPrev);

  {
    PERF_TIMER_GUARD(seek_internal_seek_time);
    iter_->SeekForPrev(saved_key_.GetInternalKey());
    range_del_agg_.InvalidateTombstoneMapPositions();
  }

  RecordTick(statistics_, NUMBER_DB_SEEK);
  if (iter_->Valid()) {
    if (prefix_extractor_ && prefix_same_as_start_) {
      prefix_start_key_ = prefix_extractor_->Transform(target);
    }
    direction_ = kReverse;
    ClearSavedValue();
    PrevInternal();
    if (!valid_) {
      prefix_start_key_.clear();
    }
    if (statistics_ != nullptr) {
      if (valid_) {
        RecordTick(statistics_, NUMBER_DB_SEEK_FOUND);
        RecordTick(statistics_, ITER_BYTES_READ, key().size() + value().size());
        PERF_COUNTER_ADD(iter_read_bytes, key().size() + value().size());
      }
    }
  } else {
    valid_ = false;
  }
  if (valid_ && prefix_extractor_ && prefix_same_as_start_) {
    prefix_start_buf_.SetUserKey(prefix_start_key_);
    prefix_start_key_ = prefix_start_buf_.GetUserKey();
  }
}

void DBIter::SeekToFirst() {
  // Don't use iter_::Seek() if we set a prefix extractor
  // because prefix seek will be used.
  if (prefix_extractor_ != nullptr) {
    max_skip_ = std::numeric_limits<uint64_t>::max();
  }
  if (iterate_lower_bound_ != nullptr) {
    Seek(*iterate_lower_bound_);
    return;
  }
  direction_ = kForward;
  ReleaseTempPinnedData();
  ResetInternalKeysSkippedCounter();
  ClearSavedValue();

  {
    PERF_TIMER_GUARD(seek_internal_seek_time);
    iter_->SeekToFirst();
    range_del_agg_.InvalidateTombstoneMapPositions();
  }

  RecordTick(statistics_, NUMBER_DB_SEEK);
  if (iter_->Valid()) {
    saved_key_.SetUserKey(
        ExtractUserKey(iter_->key()),
        !iter_->IsKeyPinned() || !pin_thru_lifetime_ /* copy */);
    FindNextUserEntry(false /* not skipping */, false /* no prefix check */);
    if (statistics_ != nullptr) {
      if (valid_) {
        RecordTick(statistics_, NUMBER_DB_SEEK_FOUND);
        RecordTick(statistics_, ITER_BYTES_READ, key().size() + value().size());
        PERF_COUNTER_ADD(iter_read_bytes, key().size() + value().size());
      }
    }
  } else {
    valid_ = false;
  }
  if (valid_ && prefix_extractor_ && prefix_same_as_start_) {
    prefix_start_buf_.SetUserKey(
        prefix_extractor_->Transform(saved_key_.GetUserKey()));
    prefix_start_key_ = prefix_start_buf_.GetUserKey();
  }
}

void DBIter::SeekToLast() {
  // Don't use iter_::Seek() if we set a prefix extractor
  // because prefix seek will be used.
  if (prefix_extractor_ != nullptr) {
    max_skip_ = std::numeric_limits<uint64_t>::max();
  }
  direction_ = kReverse;
  ReleaseTempPinnedData();
  ResetInternalKeysSkippedCounter();
  ClearSavedValue();

  {
    PERF_TIMER_GUARD(seek_internal_seek_time);
    iter_->SeekToLast();
    range_del_agg_.InvalidateTombstoneMapPositions();
  }
  // When the iterate_upper_bound is set to a value,
  // it will seek to the last key before the
  // ReadOptions.iterate_upper_bound
  if (iter_->Valid() && iterate_upper_bound_ != nullptr) {
    SeekForPrev(*iterate_upper_bound_);
    range_del_agg_.InvalidateTombstoneMapPositions();
    if (!Valid()) {
      return;
    } else if (user_comparator_->Equal(*iterate_upper_bound_, key())) {
      Prev();
    }
  } else {
    PrevInternal();
  }
  if (statistics_ != nullptr) {
    RecordTick(statistics_, NUMBER_DB_SEEK);
    if (valid_) {
      RecordTick(statistics_, NUMBER_DB_SEEK_FOUND);
      RecordTick(statistics_, ITER_BYTES_READ, key().size() + value().size());
      PERF_COUNTER_ADD(iter_read_bytes, key().size() + value().size());
    }
  }
  if (valid_ && prefix_extractor_ && prefix_same_as_start_) {
    prefix_start_buf_.SetUserKey(
        prefix_extractor_->Transform(saved_key_.GetUserKey()));
    prefix_start_key_ = prefix_start_buf_.GetUserKey();
  }
}

Iterator* NewDBIterator(Env* env, const ReadOptions& read_options,
                        const ImmutableCFOptions& cf_options,
                        const Comparator* user_key_comparator,
                        InternalIterator* internal_iter,
                        const SequenceNumber& sequence,
                        uint64_t max_sequential_skip_in_iterations,
                        ReadCallback* read_callback, bool allow_blob) {
  DBIter* db_iter =
      new DBIter(env, read_options, cf_options, user_key_comparator,
                 internal_iter, sequence, false,
                 max_sequential_skip_in_iterations, read_callback, allow_blob);
  return db_iter;
}

ArenaWrappedDBIter::~ArenaWrappedDBIter() { db_iter_->~DBIter(); }

RangeDelAggregator* ArenaWrappedDBIter::GetRangeDelAggregator() {
  return db_iter_->GetRangeDelAggregator();
}

void ArenaWrappedDBIter::SetIterUnderDBIter(InternalIterator* iter) {
  static_cast<DBIter*>(db_iter_)->SetIter(iter);
}

inline bool ArenaWrappedDBIter::Valid() const { return db_iter_->Valid(); }
inline void ArenaWrappedDBIter::SeekToFirst() { db_iter_->SeekToFirst(); }
inline void ArenaWrappedDBIter::SeekToLast() { db_iter_->SeekToLast(); }
inline void ArenaWrappedDBIter::Seek(const Slice& target) {
  db_iter_->Seek(target);
}
inline void ArenaWrappedDBIter::SeekForPrev(const Slice& target) {
  db_iter_->SeekForPrev(target);
}
inline void ArenaWrappedDBIter::Next() { db_iter_->Next(); }
inline void ArenaWrappedDBIter::Prev() { db_iter_->Prev(); }
inline Slice ArenaWrappedDBIter::key() const { return db_iter_->key(); }
inline Slice ArenaWrappedDBIter::value() const { return db_iter_->value(); }
inline Status ArenaWrappedDBIter::status() const { return db_iter_->status(); }
bool ArenaWrappedDBIter::IsBlob() const { return db_iter_->IsBlob(); }
inline Status ArenaWrappedDBIter::GetProperty(std::string prop_name,
                                              std::string* prop) {
  if (prop_name == "rocksdb.iterator.super-version-number") {
    // First try to pass the value returned from inner iterator.
    if (!db_iter_->GetProperty(prop_name, prop).ok()) {
      *prop = ToString(sv_number_);
    }
    return Status::OK();
  }
  return db_iter_->GetProperty(prop_name, prop);
}

void ArenaWrappedDBIter::Init(Env* env, const ReadOptions& read_options,
                              const ImmutableCFOptions& cf_options,
                              const SequenceNumber& sequence,
                              uint64_t max_sequential_skip_in_iteration,
                              uint64_t version_number,
                              ReadCallback* read_callback, bool allow_blob) {
  auto mem = arena_.AllocateAligned(sizeof(DBIter));
  db_iter_ = new (mem)
      DBIter(env, read_options, cf_options, cf_options.user_comparator, nullptr,
             sequence, true, max_sequential_skip_in_iteration, read_callback,
             allow_blob);
  sv_number_ = version_number;
}

Status ArenaWrappedDBIter::Refresh() {
  if (cfd_ == nullptr || db_impl_ == nullptr) {
    return Status::NotSupported("Creating renew iterator is not allowed.");
  }
  assert(db_iter_ != nullptr);
  SequenceNumber latest_seq = db_impl_->GetLatestSequenceNumber();
  uint64_t cur_sv_number = cfd_->GetSuperVersionNumber();
  if (sv_number_ != cur_sv_number) {
    Env* env = db_iter_->env();
    db_iter_->~DBIter();
    arena_.~Arena();
    new (&arena_) Arena();

    SuperVersion* sv = cfd_->GetReferencedSuperVersion(db_impl_->mutex());
    Init(env, read_options_, *(cfd_->ioptions()), latest_seq,
         sv->mutable_cf_options.max_sequential_skip_in_iterations,
         cur_sv_number, read_callback_, allow_blob_);

    InternalIterator* internal_iter = db_impl_->NewInternalIterator(
        read_options_, cfd_, sv, &arena_, db_iter_->GetRangeDelAggregator());
    SetIterUnderDBIter(internal_iter);
  } else {
    db_iter_->set_sequence(latest_seq);
    db_iter_->set_valid(false);
  }
  return Status::OK();
}

ArenaWrappedDBIter* NewArenaWrappedDbIterator(
    Env* env, const ReadOptions& read_options,
    const ImmutableCFOptions& cf_options, const SequenceNumber& sequence,
    uint64_t max_sequential_skip_in_iterations, uint64_t version_number,
    ReadCallback* read_callback, DBImpl* db_impl, ColumnFamilyData* cfd,
    bool allow_blob) {
  ArenaWrappedDBIter* iter = new ArenaWrappedDBIter();
  iter->Init(env, read_options, cf_options, sequence,
             max_sequential_skip_in_iterations, version_number, read_callback,
             allow_blob);
  if (db_impl != nullptr && cfd != nullptr) {
    iter->StoreRefreshInfo(read_options, db_impl, cfd, read_callback,
                           allow_blob);
  }

  return iter;
}

}  // namespace rocksdb<|MERGE_RESOLUTION|>--- conflicted
+++ resolved
@@ -115,11 +115,8 @@
         valid_(false),
         current_entry_is_merged_(false),
         statistics_(cf_options.statistics),
-<<<<<<< HEAD
         num_internal_keys_skipped_(0),
-=======
         iterate_lower_bound_(read_options.iterate_lower_bound),
->>>>>>> 95667383
         iterate_upper_bound_(read_options.iterate_upper_bound),
         prefix_same_as_start_(read_options.prefix_same_as_start),
         pin_thru_lifetime_(read_options.pin_data),
