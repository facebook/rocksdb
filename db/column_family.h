//  Copyright (c) 2011-present, Facebook, Inc.  All rights reserved.
//  This source code is licensed under both the GPLv2 (found in the
//  COPYING file in the root directory) and Apache 2.0 License
//  (found in the LICENSE.Apache file in the root directory).
//
// Copyright (c) 2011 The LevelDB Authors. All rights reserved.
// Use of this source code is governed by a BSD-style license that can be
// found in the LICENSE file. See the AUTHORS file for names of contributors.

#pragma once

#include <atomic>
#include <string>
#include <unordered_map>
#include <vector>

#include "cache/cache_reservation_manager.h"
#include "db/memtable_list.h"
#include "db/snapshot_checker.h"
#include "db/table_cache.h"
#include "db/table_properties_collector.h"
#include "db/write_batch_internal.h"
#include "db/write_controller.h"
#include "options/cf_options.h"
#include "rocksdb/compaction_job_stats.h"
#include "rocksdb/db.h"
#include "rocksdb/env.h"
#include "rocksdb/options.h"
#include "trace_replay/block_cache_tracer.h"
#include "util/cast_util.h"
#include "util/hash_containers.h"
#include "util/thread_local.h"

namespace ROCKSDB_NAMESPACE {

class Version;
class VersionSet;
class VersionStorageInfo;
class MemTable;
class MemTableListVersion;
class CompactionPicker;
class Compaction;
class InternalKey;
class InternalStats;
class ColumnFamilyData;
class DBImpl;
class LogBuffer;
class InstrumentedMutex;
class InstrumentedMutexLock;
struct SuperVersionContext;
class BlobFileCache;
class BlobSource;

extern const double kIncSlowdownRatio;
// This file contains a list of data structures for managing column family
// level metadata.
//
// The basic relationships among classes declared here are illustrated as
// following:
//
//       +----------------------+    +----------------------+   +--------+
//   +---+ ColumnFamilyHandle 1 | +--+ ColumnFamilyHandle 2 |   | DBImpl |
//   |   +----------------------+ |  +----------------------+   +----+---+
//   | +--------------------------+                                  |
//   | |                               +-----------------------------+
//   | |                               |
//   | | +-----------------------------v-------------------------------+
//   | | |                                                             |
//   | | |                      ColumnFamilySet                        |
//   | | |                                                             |
//   | | +-------------+--------------------------+----------------+---+
//   | |               |                          |                |
//   | +-------------------------------------+    |                |
//   |                 |                     |    |                v
//   |   +-------------v-------------+ +-----v----v---------+
//   |   |                           | |                    |
//   |   |     ColumnFamilyData 1    | | ColumnFamilyData 2 |    ......
//   |   |                           | |                    |
//   +--->                           | |                    |
//       |                 +---------+ |                    |
//       |                 | MemTable| |                    |
//       |                 |  List   | |                    |
//       +--------+---+--+-+----+----+ +--------------------++
//                |   |  |      |
//                |   |  |      |
//                |   |  |      +-----------------------+
//                |   |  +-----------+                  |
//                v   +--------+     |                  |
//       +--------+--------+   |     |                  |
//       |                 |   |     |       +----------v----------+
// +---> |SuperVersion 1.a +----------------->                     |
//       |                 +------+  |       | MemTableListVersion |
//       +---+-------------+   |  |  |       |                     |
//           |                 |  |  |       +----+------------+---+
//           |      current    |  |  |            |            |
//           |   +-------------+  |  |mem         |            |
//           |   |                |  |            |            |
//         +-v---v-------+    +---v--v---+  +-----v----+  +----v-----+
//         |             |    |          |  |          |  |          |
//         | Version 1.a |    | memtable |  | memtable |  | memtable |
//         |             |    |   1.a    |  |   1.b    |  |   1.c    |
//         +-------------+    |          |  |          |  |          |
//                            +----------+  +----------+  +----------+
//
// DBImpl keeps a ColumnFamilySet, which references to all column families by
// pointing to respective ColumnFamilyData object of each column family.
// This is how DBImpl can list and operate on all the column families.
// ColumnFamilyHandle also points to ColumnFamilyData directly, so that
// when a user executes a query, it can directly find memtables and Version
// as well as SuperVersion to the column family, without going through
// ColumnFamilySet.
//
// ColumnFamilySet points to the latest view of the LSM-tree (list of memtables
// and SST files) indirectly, while ongoing operations may hold references
// to a current or an out-of-date SuperVersion, which in turn points to a
// point-in-time view of the LSM-tree. This guarantees the memtables and SST
// files being operated on will not go away, until the SuperVersion is
// unreferenced to 0 and destoryed.
//
// The following graph illustrates a possible referencing relationships:
//
// Column       +--------------+      current       +-----------+
// Family +---->+              +------------------->+           |
//  Data        | SuperVersion +----------+         | Version A |
//              |      3       |   imm    |         |           |
// Iter2 +----->+              |  +-------v------+  +-----------+
//              +-----+--------+  | MemtableList +----------------> Empty
//                    |           |   Version r  |  +-----------+
//                    |           +--------------+  |           |
//                    +------------------+   current| Version B |
//              +--------------+         |   +----->+           |
//              |              |         |   |      +-----+-----+
// Compaction +>+ SuperVersion +-------------+            ^
//    Job       |      2       +------+  |                |current
//              |              +----+ |  |     mem        |    +------------+
//              +--------------+    | |  +--------------------->            |
//                                  | +------------------------> MemTable a |
//                                  |          mem        |    |            |
//              +--------------+    |                     |    +------------+
//              |              +--------------------------+
//  Iter1 +-----> SuperVersion |    |                          +------------+
//              |      1       +------------------------------>+            |
//              |              +-+  |        mem               | MemTable b |
//              +--------------+ |  |                          |            |
//                               |  |    +--------------+      +-----^------+
//                               |  |imm | MemtableList |            |
//                               |  +--->+   Version s  +------------+
//                               |       +--------------+
//                               |       +--------------+
//                               |       | MemtableList |
//                               +------>+   Version t  +-------->  Empty
//                                 imm   +--------------+
//
// In this example, even if the current LSM-tree consists of Version A and
// memtable a, which is also referenced by SuperVersion, two older SuperVersion
// SuperVersion2 and Superversion1 still exist, and are referenced by a
// compaction job and an old iterator Iter1, respectively. SuperVersion2
// contains Version B, memtable a and memtable b; SuperVersion1 contains
// Version B and memtable b (mutable). As a result, Version B and memtable b
// are prevented from being destroyed or deleted.

// ColumnFamilyHandleImpl is the class that clients use to access different
// column families. It has non-trivial destructor, which gets called when client
// is done using the column family
class ColumnFamilyHandleImpl : public ColumnFamilyHandle {
 public:
  // create while holding the mutex
  ColumnFamilyHandleImpl(ColumnFamilyData* cfd, DBImpl* db,
                         InstrumentedMutex* mutex);
  // destroy without mutex
  virtual ~ColumnFamilyHandleImpl();
  virtual ColumnFamilyData* cfd() const { return cfd_; }
  virtual DBImpl* db() const { return db_; }

  uint32_t GetID() const override;
  const std::string& GetName() const override;
  Status GetDescriptor(ColumnFamilyDescriptor* desc) override;
  const Comparator* GetComparator() const override;

 private:
  ColumnFamilyData* cfd_;
  DBImpl* db_;
  InstrumentedMutex* mutex_;
};

// Does not ref-count ColumnFamilyData
// We use this dummy ColumnFamilyHandleImpl because sometimes MemTableInserter
// calls DBImpl methods. When this happens, MemTableInserter need access to
// ColumnFamilyHandle (same as the client would need). In that case, we feed
// MemTableInserter dummy ColumnFamilyHandle and enable it to call DBImpl
// methods
class ColumnFamilyHandleInternal : public ColumnFamilyHandleImpl {
 public:
  ColumnFamilyHandleInternal()
      : ColumnFamilyHandleImpl(nullptr, nullptr, nullptr),
        internal_cfd_(nullptr) {}

  void SetCFD(ColumnFamilyData* _cfd) { internal_cfd_ = _cfd; }
  ColumnFamilyData* cfd() const override { return internal_cfd_; }

 private:
  ColumnFamilyData* internal_cfd_;
};

// holds references to memtable, all immutable memtables and version
struct SuperVersion {
  // Accessing members of this class is not thread-safe and requires external
  // synchronization (ie db mutex held or on write thread).
  ColumnFamilyData* cfd;
  ReadOnlyMemTable* mem;
  MemTableListVersion* imm;
  Version* current;
  // TODO: do we really need this in addition to what's in current Version?
  MutableCFOptions mutable_cf_options;
  // Version number of the current SuperVersion
  uint64_t version_number;
  WriteStallCondition write_stall_condition;
  // Each time `full_history_ts_low` collapses history, a new SuperVersion is
  // installed. This field tracks the effective `full_history_ts_low` for that
  // SuperVersion, to be used by read APIs for sanity checks. This field is
  // immutable once SuperVersion is installed. For column family that doesn't
  // enable UDT feature, this is an empty string.
  std::string full_history_ts_low;

  // An immutable snapshot of the DB's seqno to time mapping, usually shared
  // between SuperVersions.
  std::shared_ptr<const SeqnoToTimeMapping> seqno_to_time_mapping{nullptr};

  // should be called outside the mutex
  SuperVersion() = default;
  ~SuperVersion();
  SuperVersion* Ref();
  // If Unref() returns true, Cleanup() should be called with mutex held
  // before deleting this SuperVersion.
  bool Unref();

  // call these two methods with db mutex held
  // Cleanup unrefs mem, imm and current. Also, it stores all memtables
  // that needs to be deleted in to_delete vector. Unrefing those
  // objects needs to be done in the mutex
  void Cleanup();
  void Init(
      ColumnFamilyData* new_cfd, MemTable* new_mem,
      MemTableListVersion* new_imm, Version* new_current,
      std::shared_ptr<const SeqnoToTimeMapping> new_seqno_to_time_mapping);

  // Share the ownership of the seqno to time mapping object referred to in this
  // SuperVersion. To be used by the new SuperVersion to be installed after this
  // one if seqno to time mapping does not change in between these two
  // SuperVersions. Or to share the ownership of the mapping with a FlushJob.
  std::shared_ptr<const SeqnoToTimeMapping> ShareSeqnoToTimeMapping() {
    return seqno_to_time_mapping;
  }

  // Access the seqno to time mapping object in this SuperVersion.
  UnownedPtr<const SeqnoToTimeMapping> GetSeqnoToTimeMapping() const {
    return seqno_to_time_mapping.get();
  }

  // The value of dummy is not actually used. kSVInUse takes its address as a
  // mark in the thread local storage to indicate the SuperVersion is in use
  // by thread. This way, the value of kSVInUse is guaranteed to have no
  // conflict with SuperVersion object address and portable on different
  // platform.
  static int dummy;
  static void* const kSVInUse;
  static void* const kSVObsolete;

 private:
  std::atomic<uint32_t> refs;
  // We need to_delete because during Cleanup(), imm->Unref() returns
  // all memtables that we need to free through this vector. We then
  // delete all those memtables outside of mutex, during destruction
  autovector<ReadOnlyMemTable*> to_delete;
};

Status CheckCompressionSupported(const ColumnFamilyOptions& cf_options);

Status CheckConcurrentWritesSupported(const ColumnFamilyOptions& cf_options);

Status CheckCFPathsSupported(const DBOptions& db_options,
                             const ColumnFamilyOptions& cf_options);

ColumnFamilyOptions SanitizeOptions(const ImmutableDBOptions& db_options,
                                    bool read_only,
                                    const ColumnFamilyOptions& src);
// Wrap user defined table properties collector factories `from cf_options`
// into internal ones in internal_tbl_prop_coll_factories. Add a system internal
// one too.
void GetInternalTblPropCollFactory(
    const ImmutableCFOptions& ioptions,
    InternalTblPropCollFactories* internal_tbl_prop_coll_factories);

class ColumnFamilySet;

// This class keeps all the data that a column family needs.
// Most methods require DB mutex held, unless otherwise noted
class ColumnFamilyData {
 public:
  ~ColumnFamilyData();

  // thread-safe
  uint32_t GetID() const { return id_; }
  // thread-safe
  const std::string& GetName() const { return name_; }

  // Ref() can only be called from a context where the caller can guarantee
  // that ColumnFamilyData is alive (while holding a non-zero ref already,
  // holding a DB mutex, or as the leader in a write batch group).
  void Ref() { refs_.fetch_add(1); }

  // UnrefAndTryDelete() decreases the reference count and do free if needed,
  // return true if this is freed else false, UnrefAndTryDelete() can only
  // be called while holding a DB mutex, or during single-threaded recovery.
  bool UnrefAndTryDelete();

  // SetDropped() can only be called under following conditions:
  // 1) Holding a DB mutex,
  // 2) from single-threaded write thread, AND
  // 3) from single-threaded VersionSet::LogAndApply()
  // After dropping column family no other operation on that column family
  // will be executed. All the files and memory will be, however, kept around
  // until client drops the column family handle. That way, client can still
  // access data from dropped column family.
  // Column family can be dropped and still alive. In that state:
  // *) Compaction and flush is not executed on the dropped column family.
  // *) Client can continue reading from column family. Writes will fail unless
  // WriteOptions::ignore_missing_column_families is true
  // When the dropped column family is unreferenced, then we:
  // *) Remove column family from the linked list maintained by ColumnFamilySet
  // *) delete all memory associated with that column family
  // *) delete all the files associated with that column family
  void SetDropped();
  bool IsDropped() const { return dropped_.load(std::memory_order_relaxed); }

  void SetFlushSkipReschedule();

  bool GetAndClearFlushSkipReschedule();

  // thread-safe
  int NumberLevels() const { return ioptions_.num_levels; }

  void SetLogNumber(uint64_t log_number) { log_number_ = log_number; }
  uint64_t GetLogNumber() const { return log_number_; }

  // thread-safe
  const FileOptions* soptions() const;
  const ImmutableOptions& ioptions() const { return ioptions_; }
  // REQUIRES: DB mutex held
  // This returns the MutableCFOptions used by current SuperVersion
  // You should use this API to reference MutableCFOptions most of the time.
  const MutableCFOptions& GetCurrentMutableCFOptions() const {
    return super_version_->mutable_cf_options;
  }
  // REQUIRES: DB mutex held
  // This returns the latest MutableCFOptions, which may be not in effect yet.
  const MutableCFOptions& GetLatestMutableCFOptions() const {
    return mutable_cf_options_;
  }

  // REQUIRES: DB mutex held
  // Build ColumnFamiliesOptions with immutable options and latest mutable
  // options.
  ColumnFamilyOptions GetLatestCFOptions() const;

  bool is_delete_range_supported() { return is_delete_range_supported_; }

  // Validate CF options against DB options
  static Status ValidateOptions(const DBOptions& db_options,
                                const ColumnFamilyOptions& cf_options);
  // REQUIRES: DB mutex held
  Status SetOptions(
      const DBOptions& db_options,
      const std::unordered_map<std::string, std::string>& options_map);

  InternalStats* internal_stats() { return internal_stats_.get(); }

  MemTableList* imm() { return &imm_; }
  MemTable* mem() { return mem_; }

  bool IsEmpty() {
    return mem()->GetFirstSequenceNumber() == 0 && imm()->NumNotFlushed() == 0;
  }

  Version* dummy_versions() { return dummy_versions_; }
  Version* current() { return current_; }  // REQUIRE: DB mutex held
  void SetCurrent(Version* _current);      // REQUIRE: DB mutex held
  uint64_t GetNumLiveVersions() const;    // REQUIRE: DB mutex held
  uint64_t GetTotalSstFilesSize() const;  // REQUIRE: DB mutex held
  uint64_t GetLiveSstFilesSize() const;   // REQUIRE: DB mutex held
  uint64_t GetTotalBlobFileSize() const;  // REQUIRE: DB mutex held
  // REQUIRE: DB mutex held
  void SetMemtable(MemTable* new_mem) {
    AssignMemtableID(new_mem);
    mem_ = new_mem;
  }

  void AssignMemtableID(ReadOnlyMemTable* new_imm) {
    new_imm->SetID(++last_memtable_id_);
  }

  // calculate the oldest log needed for the durability of this column family
  uint64_t OldestLogToKeep();

  // See Memtable constructor for explanation of earliest_seq param.
  // `mutable_cf_options` might need to be a saved copy if calling this without
  // holding the DB mutex.
  MemTable* ConstructNewMemtable(const MutableCFOptions& mutable_cf_options,
                                 SequenceNumber earliest_seq);
  void CreateNewMemtable(SequenceNumber earliest_seq);

  TableCache* table_cache() const { return table_cache_.get(); }
  BlobFileCache* blob_file_cache() const { return blob_file_cache_.get(); }
  BlobSource* blob_source() const { return blob_source_.get(); }

  // See documentation in compaction_picker.h
  // REQUIRES: DB mutex held
  bool NeedsCompaction() const;
  // REQUIRES: DB mutex held
  Compaction* PickCompaction(
      const MutableCFOptions& mutable_options,
      const MutableDBOptions& mutable_db_options,
      const std::vector<SequenceNumber>& existing_snapshots,
      const SnapshotChecker* snapshot_checker, LogBuffer* log_buffer);

  // Check if the passed range overlap with any running compactions.
  // REQUIRES: DB mutex held
  bool RangeOverlapWithCompaction(const Slice& smallest_user_key,
                                  const Slice& largest_user_key,
                                  int level) const;

  // Check if the passed ranges overlap with any unflushed memtables
  // (immutable or mutable).
  //
  // @param super_version A referenced SuperVersion that will be held for the
  //    duration of this function.
  //
  // Thread-safe
  Status RangesOverlapWithMemtables(const autovector<UserKeyRange>& ranges,
                                    SuperVersion* super_version,
                                    bool allow_data_in_errors, bool* overlap);

  // A flag to tell a manual compaction is to compact all levels together
  // instead of a specific level.
  static const int kCompactAllLevels;
  // A flag to tell a manual compaction's output is base level.
  static const int kCompactToBaseLevel;
  // REQUIRES: DB mutex held
  Compaction* CompactRange(const MutableCFOptions& mutable_cf_options,
                           const MutableDBOptions& mutable_db_options,
                           int input_level, int output_level,
                           const CompactRangeOptions& compact_range_options,
                           const InternalKey* begin, const InternalKey* end,
                           InternalKey** compaction_end, bool* manual_conflict,
                           uint64_t max_file_num_to_ignore,
                           const std::string& trim_ts);

  CompactionPicker* compaction_picker() { return compaction_picker_.get(); }
  // thread-safe
  const Comparator* user_comparator() const {
    return internal_comparator_.user_comparator();
  }
  // thread-safe
  const InternalKeyComparator& internal_comparator() const {
    return internal_comparator_;
  }

  const InternalTblPropCollFactories* internal_tbl_prop_coll_factories() const {
    return &internal_tbl_prop_coll_factories_;
  }

  SuperVersion* GetSuperVersion() { return super_version_; }
  // thread-safe
  // Return a already referenced SuperVersion to be used safely.
  SuperVersion* GetReferencedSuperVersion(DBImpl* db);
  // thread-safe
  // Get SuperVersion stored in thread local storage. If it does not exist,
  // get a reference from a current SuperVersion.
  SuperVersion* GetThreadLocalSuperVersion(DBImpl* db);
  // Try to return SuperVersion back to thread local storage. Return true on
  // success and false on failure. It fails when the thread local storage
  // contains anything other than SuperVersion::kSVInUse flag.
  bool ReturnThreadLocalSuperVersion(SuperVersion* sv);
  // thread-safe
  uint64_t GetSuperVersionNumber() const {
    return super_version_number_.load();
  }
<<<<<<< HEAD
  // Only intended for use by DBImpl::InstallSuperVersion() and variants
=======
  uint64_t GetSuperVersionNumberRelaxed() const {
    return super_version_number_.load(std::memory_order_relaxed);
  }
  // will return a pointer to SuperVersion* if previous SuperVersion
  // if its reference count is zero and needs deletion or nullptr if not
  // As argument takes a pointer to allocated SuperVersion to enable
  // the clients to allocate SuperVersion outside of mutex.
  // IMPORTANT: Only call this from DBImpl::InstallSuperVersion()
>>>>>>> 7e272d20
  void InstallSuperVersion(SuperVersionContext* sv_context,
                           InstrumentedMutex* db_mutex,
                           std::optional<std::shared_ptr<SeqnoToTimeMapping>>
                               new_seqno_to_time_mapping = {});

  void ResetThreadLocalSuperVersions();

  // Protected by DB mutex
  void set_queued_for_flush(bool value) { queued_for_flush_ = value; }
  void set_queued_for_compaction(bool value) { queued_for_compaction_ = value; }
  bool queued_for_flush() { return queued_for_flush_; }
  bool queued_for_compaction() { return queued_for_compaction_; }

  static std::pair<WriteStallCondition, WriteStallCause>
  GetWriteStallConditionAndCause(
      int num_unflushed_memtables, int num_l0_files,
      uint64_t num_compaction_needed_bytes,
      const MutableCFOptions& mutable_cf_options,
      const ImmutableCFOptions& immutable_cf_options);

  // Recalculate some stall conditions, which are changed only during
  // compaction, adding new memtable and/or recalculation of compaction score.
  WriteStallCondition RecalculateWriteStallConditions(
      const MutableCFOptions& mutable_cf_options);

  void set_initialized() { initialized_.store(true); }

  bool initialized() const { return initialized_.load(); }

  const ColumnFamilyOptions& initial_cf_options() {
    return initial_cf_options_;
  }

  // created_dirs remembers directory created, so that we don't need to call
  // the same data creation operation again.
  Status AddDirectories(
      std::map<std::string, std::shared_ptr<FSDirectory>>* created_dirs);

  FSDirectory* GetDataDir(size_t path_id) const;

  // full_history_ts_low_ can only increase.
  void SetFullHistoryTsLow(std::string ts_low) {
    assert(!ts_low.empty());
    const Comparator* ucmp = user_comparator();
    assert(ucmp);
    if (full_history_ts_low_.empty() ||
        ucmp->CompareTimestamp(ts_low, full_history_ts_low_) > 0) {
      full_history_ts_low_ = std::move(ts_low);
    }
  }

  const std::string& GetFullHistoryTsLow() const {
    return full_history_ts_low_;
  }

  // REQUIRES: DB mutex held.
  // Return true if flushing up to MemTables with ID `max_memtable_id`
  // should be postponed to retain user-defined timestamps according to the
  // user's setting. Called by background flush job.
  bool ShouldPostponeFlushToRetainUDT(uint64_t max_memtable_id);

  ThreadLocalPtr* TEST_GetLocalSV() { return local_sv_.get(); }
  WriteBufferManager* write_buffer_mgr() { return write_buffer_manager_; }
  std::shared_ptr<CacheReservationManager>
  GetFileMetadataCacheReservationManager() {
    return file_metadata_cache_res_mgr_;
  }

  static const uint32_t kDummyColumnFamilyDataId;

  // Keep track of whether the mempurge feature was ever used.
  void SetMempurgeUsed() { mempurge_used_ = true; }
  bool GetMempurgeUsed() { return mempurge_used_; }

  // Allocate and return a new epoch number
  uint64_t NewEpochNumber() { return next_epoch_number_.fetch_add(1); }

  // Get the next epoch number to be assigned
  uint64_t GetNextEpochNumber() const { return next_epoch_number_.load(); }

  // Set the next epoch number to be assigned
  void SetNextEpochNumber(uint64_t next_epoch_number) {
    next_epoch_number_.store(next_epoch_number);
  }

  // Reset the next epoch number to be assigned
  void ResetNextEpochNumber() { next_epoch_number_.store(1); }

  // Recover the next epoch number of this CF and epoch number
  // of its files (if missing)
  void RecoverEpochNumbers();

  int GetUnflushedMemTableCountForWriteStallCheck() const {
    return (mem_->IsEmpty() ? 0 : 1) + imm_.NumNotFlushed();
  }

 private:
  friend class ColumnFamilySet;
  ColumnFamilyData(
      uint32_t id, const std::string& name, Version* dummy_versions,
      Cache* table_cache, WriteBufferManager* write_buffer_manager,
      const ColumnFamilyOptions& options, const ImmutableDBOptions& db_options,
      const FileOptions* file_options, ColumnFamilySet* column_family_set,
      BlockCacheTracer* const block_cache_tracer,
      const std::shared_ptr<IOTracer>& io_tracer, const std::string& db_id,
      const std::string& db_session_id, bool read_only);

  std::vector<std::string> GetDbPaths() const;

  uint32_t id_;
  const std::string name_;
  Version* dummy_versions_;  // Head of circular doubly-linked list of versions.
  Version* current_;         // == dummy_versions->prev_

  std::atomic<int> refs_;  // outstanding references to ColumnFamilyData
  std::atomic<bool> initialized_;
  std::atomic<bool> dropped_;  // true if client dropped it

  // When user-defined timestamps in memtable only feature is enabled, this
  // flag indicates a successfully requested flush that should
  // skip being rescheduled and haven't undergone the rescheduling check yet.
  // This flag is cleared when a check skips rescheduling a FlushRequest.
  // With this flag, automatic flushes in regular cases can continue to
  // retain UDTs by getting rescheduled as usual while manual flushes and
  // error recovery flushes will proceed without getting rescheduled.
  std::atomic<bool> flush_skip_reschedule_;

  const InternalKeyComparator internal_comparator_;
  InternalTblPropCollFactories internal_tbl_prop_coll_factories_;

  const ColumnFamilyOptions initial_cf_options_;
  const ImmutableOptions ioptions_;
  MutableCFOptions mutable_cf_options_;

  const bool is_delete_range_supported_;

  std::unique_ptr<TableCache> table_cache_;
  std::unique_ptr<BlobFileCache> blob_file_cache_;
  std::unique_ptr<BlobSource> blob_source_;

  std::unique_ptr<InternalStats> internal_stats_;

  WriteBufferManager* write_buffer_manager_;

  MemTable* mem_;
  MemTableList imm_;
  SuperVersion* super_version_;

  // An ordinal representing the current SuperVersion. Updated by
  // InstallSuperVersion(), i.e. incremented every time super_version_
  // changes.
  std::atomic<uint64_t> super_version_number_;

  // Thread's local copy of SuperVersion pointer
  // This needs to be destructed before mutex_
  std::unique_ptr<ThreadLocalPtr> local_sv_;

  // pointers for a circular linked list. we use it to support iterations over
  // all column families that are alive (note: dropped column families can also
  // be alive as long as client holds a reference)
  ColumnFamilyData* next_;
  ColumnFamilyData* prev_;

  // This is the earliest log file number that contains data from this
  // Column Family. All earlier log files must be ignored and not
  // recovered from
  uint64_t log_number_;

  // An object that keeps all the compaction stats
  // and picks the next compaction
  std::unique_ptr<CompactionPicker> compaction_picker_;

  ColumnFamilySet* column_family_set_;

  std::unique_ptr<WriteControllerToken> write_controller_token_;

  // If true --> this ColumnFamily is currently present in DBImpl::flush_queue_
  bool queued_for_flush_;

  // If true --> this ColumnFamily is currently present in
  // DBImpl::compaction_queue_
  bool queued_for_compaction_;

  uint64_t prev_compaction_needed_bytes_;

  // if the database was opened with 2pc enabled
  bool allow_2pc_;

  // Memtable id to track flush.
  uint64_t last_memtable_id_;

  // Directories corresponding to cf_paths.
  std::vector<std::shared_ptr<FSDirectory>> data_dirs_;

  bool db_paths_registered_;

  std::string full_history_ts_low_;

  // For charging memory usage of file metadata created for newly added files to
  // a Version associated with this CFD
  std::shared_ptr<CacheReservationManager> file_metadata_cache_res_mgr_;
  bool mempurge_used_;

  std::atomic<uint64_t> next_epoch_number_;
};

// ColumnFamilySet has interesting thread-safety requirements
// * CreateColumnFamily() or RemoveColumnFamily() -- need to be protected by DB
// mutex AND executed in the write thread.
// CreateColumnFamily() should ONLY be called from VersionSet::LogAndApply() AND
// single-threaded write thread. It is also called during Recovery and in
// DumpManifest().
// RemoveColumnFamily() is only called from SetDropped(). DB mutex needs to be
// held and it needs to be executed from the write thread. SetDropped() also
// guarantees that it will be called only from single-threaded LogAndApply(),
// but this condition is not that important.
// * Iteration -- hold DB mutex. If you want to release the DB mutex in the
// body of the iteration, wrap in a RefedColumnFamilySet.
// * GetDefault() -- thread safe
// * GetColumnFamily() -- either inside of DB mutex or from a write thread
// * GetNextColumnFamilyID(), GetMaxColumnFamily(), UpdateMaxColumnFamily(),
// NumberOfColumnFamilies -- inside of DB mutex
class ColumnFamilySet {
 public:
  // ColumnFamilySet supports iteration
  class iterator {
   public:
    explicit iterator(ColumnFamilyData* cfd) : current_(cfd) {}
    // NOTE: minimum operators for for-loop iteration
    iterator& operator++() {
      current_ = current_->next_;
      return *this;
    }
    bool operator!=(const iterator& other) const {
      return this->current_ != other.current_;
    }
    ColumnFamilyData* operator*() { return current_; }

   private:
    ColumnFamilyData* current_;
  };

  ColumnFamilySet(const std::string& dbname,
                  const ImmutableDBOptions* db_options,
                  const FileOptions& file_options, Cache* table_cache,
                  WriteBufferManager* _write_buffer_manager,
                  WriteController* _write_controller,
                  BlockCacheTracer* const block_cache_tracer,
                  const std::shared_ptr<IOTracer>& io_tracer,
                  const std::string& db_id, const std::string& db_session_id);
  ~ColumnFamilySet();

  ColumnFamilyData* GetDefault() const;
  // GetColumnFamily() calls return nullptr if column family is not found
  ColumnFamilyData* GetColumnFamily(uint32_t id) const;
  ColumnFamilyData* GetColumnFamily(const std::string& name) const;
  // this call will return the next available column family ID. it guarantees
  // that there is no column family with id greater than or equal to the
  // returned value in the current running instance or anytime in RocksDB
  // instance history.
  uint32_t GetNextColumnFamilyID();
  uint32_t GetMaxColumnFamily();
  void UpdateMaxColumnFamily(uint32_t new_max_column_family);
  size_t NumberOfColumnFamilies() const;

  ColumnFamilyData* CreateColumnFamily(const std::string& name, uint32_t id,
                                       Version* dummy_version,
                                       const ColumnFamilyOptions& options,
                                       bool read_only);

  const UnorderedMap<uint32_t, size_t>& GetRunningColumnFamiliesTimestampSize()
      const {
    return running_ts_sz_;
  }

  const UnorderedMap<uint32_t, size_t>&
  GetColumnFamiliesTimestampSizeForRecord() const {
    return ts_sz_for_record_;
  }

  iterator begin() { return iterator(dummy_cfd_->next_); }
  iterator end() { return iterator(dummy_cfd_); }

  Cache* get_table_cache() { return table_cache_; }

  WriteBufferManager* write_buffer_manager() { return write_buffer_manager_; }

  WriteController* write_controller() { return write_controller_; }

 private:
  friend class ColumnFamilyData;
  // helper function that gets called from cfd destructor
  // REQUIRES: DB mutex held
  void RemoveColumnFamily(ColumnFamilyData* cfd);

  // column_families_ and column_family_data_ need to be protected:
  // * when mutating both conditions have to be satisfied:
  // 1. DB mutex locked
  // 2. thread currently in single-threaded write thread
  // * when reading, at least one condition needs to be satisfied:
  // 1. DB mutex locked
  // 2. accessed from a single-threaded write thread
  UnorderedMap<std::string, uint32_t> column_families_;
  UnorderedMap<uint32_t, ColumnFamilyData*> column_family_data_;

  // Mutating / reading `running_ts_sz_` and `ts_sz_for_record_` follow
  // the same requirements as `column_families_` and `column_family_data_`.
  // Mapping from column family id to user-defined timestamp size for all
  // running column families.
  UnorderedMap<uint32_t, size_t> running_ts_sz_;
  // Mapping from column family id to user-defined timestamp size for
  // column families with non-zero user-defined timestamp size.
  UnorderedMap<uint32_t, size_t> ts_sz_for_record_;

  uint32_t max_column_family_;
  const FileOptions file_options_;

  ColumnFamilyData* dummy_cfd_;
  // We don't hold the refcount here, since default column family always exists
  // We are also not responsible for cleaning up default_cfd_cache_. This is
  // just a cache that makes common case (accessing default column family)
  // faster
  ColumnFamilyData* default_cfd_cache_;

  const std::string db_name_;
  const ImmutableDBOptions* const db_options_;
  Cache* table_cache_;
  WriteBufferManager* write_buffer_manager_;
  WriteController* write_controller_;
  BlockCacheTracer* const block_cache_tracer_;
  std::shared_ptr<IOTracer> io_tracer_;
  const std::string& db_id_;
  std::string db_session_id_;
};

// A wrapper for ColumnFamilySet that supports releasing DB mutex during each
// iteration over the iterator, because the cfd is Refed and Unrefed during
// each iteration to prevent concurrent CF drop from destroying it (until
// Unref).
class RefedColumnFamilySet {
 public:
  explicit RefedColumnFamilySet(ColumnFamilySet* cfs) : wrapped_(cfs) {}

  class iterator {
   public:
    explicit iterator(ColumnFamilySet::iterator wrapped) : wrapped_(wrapped) {
      MaybeRef(*wrapped_);
    }
    ~iterator() { MaybeUnref(*wrapped_); }
    inline void MaybeRef(ColumnFamilyData* cfd) {
      if (cfd->GetID() != ColumnFamilyData::kDummyColumnFamilyDataId) {
        cfd->Ref();
      }
    }
    inline void MaybeUnref(ColumnFamilyData* cfd) {
      if (cfd->GetID() != ColumnFamilyData::kDummyColumnFamilyDataId) {
        cfd->UnrefAndTryDelete();
      }
    }
    // NOTE: minimum operators for for-loop iteration
    inline iterator& operator++() {
      ColumnFamilyData* old = *wrapped_;
      ++wrapped_;
      // Can only unref & potentially free cfd after accessing its next_
      MaybeUnref(old);
      MaybeRef(*wrapped_);
      return *this;
    }
    inline bool operator!=(const iterator& other) const {
      return this->wrapped_ != other.wrapped_;
    }
    inline ColumnFamilyData* operator*() { return *wrapped_; }

   private:
    ColumnFamilySet::iterator wrapped_;
  };

  iterator begin() { return iterator(wrapped_->begin()); }
  iterator end() { return iterator(wrapped_->end()); }

 private:
  ColumnFamilySet* wrapped_;
};

// We use ColumnFamilyMemTablesImpl to provide WriteBatch a way to access
// memtables of different column families (specified by ID in the write batch)
class ColumnFamilyMemTablesImpl : public ColumnFamilyMemTables {
 public:
  explicit ColumnFamilyMemTablesImpl(ColumnFamilySet* column_family_set)
      : column_family_set_(column_family_set), current_(nullptr) {}

  // Constructs a ColumnFamilyMemTablesImpl equivalent to one constructed
  // with the arguments used to construct *orig.
  explicit ColumnFamilyMemTablesImpl(ColumnFamilyMemTablesImpl* orig)
      : column_family_set_(orig->column_family_set_), current_(nullptr) {}

  // sets current_ to ColumnFamilyData with column_family_id
  // returns false if column family doesn't exist
  // REQUIRES: use this function of DBImpl::column_family_memtables_ should be
  //           under a DB mutex OR from a write thread
  bool Seek(uint32_t column_family_id) override;

  // Returns log number of the selected column family
  // REQUIRES: under a DB mutex OR from a write thread
  uint64_t GetLogNumber() const override;

  // REQUIRES: Seek() called first
  // REQUIRES: use this function of DBImpl::column_family_memtables_ should be
  //           under a DB mutex OR from a write thread
  MemTable* GetMemTable() const override;

  // Returns column family handle for the selected column family
  // REQUIRES: use this function of DBImpl::column_family_memtables_ should be
  //           under a DB mutex OR from a write thread
  ColumnFamilyHandle* GetColumnFamilyHandle() override;

  // Cannot be called while another thread is calling Seek().
  // REQUIRES: use this function of DBImpl::column_family_memtables_ should be
  //           under a DB mutex OR from a write thread
  ColumnFamilyData* current() override { return current_; }

 private:
  ColumnFamilySet* column_family_set_;
  ColumnFamilyData* current_;
  ColumnFamilyHandleInternal handle_;
};

uint32_t GetColumnFamilyID(ColumnFamilyHandle* column_family);

const Comparator* GetColumnFamilyUserComparator(
    ColumnFamilyHandle* column_family);

const ImmutableOptions& GetImmutableOptions(ColumnFamilyHandle* column_family);

}  // namespace ROCKSDB_NAMESPACE<|MERGE_RESOLUTION|>--- conflicted
+++ resolved
@@ -385,10 +385,10 @@
   Version* dummy_versions() { return dummy_versions_; }
   Version* current() { return current_; }  // REQUIRE: DB mutex held
   void SetCurrent(Version* _current);      // REQUIRE: DB mutex held
-  uint64_t GetNumLiveVersions() const;    // REQUIRE: DB mutex held
-  uint64_t GetTotalSstFilesSize() const;  // REQUIRE: DB mutex held
-  uint64_t GetLiveSstFilesSize() const;   // REQUIRE: DB mutex held
-  uint64_t GetTotalBlobFileSize() const;  // REQUIRE: DB mutex held
+  uint64_t GetNumLiveVersions() const;     // REQUIRE: DB mutex held
+  uint64_t GetTotalSstFilesSize() const;   // REQUIRE: DB mutex held
+  uint64_t GetLiveSstFilesSize() const;    // REQUIRE: DB mutex held
+  uint64_t GetTotalBlobFileSize() const;   // REQUIRE: DB mutex held
   // REQUIRE: DB mutex held
   void SetMemtable(MemTable* new_mem) {
     AssignMemtableID(new_mem);
@@ -485,18 +485,10 @@
   uint64_t GetSuperVersionNumber() const {
     return super_version_number_.load();
   }
-<<<<<<< HEAD
-  // Only intended for use by DBImpl::InstallSuperVersion() and variants
-=======
   uint64_t GetSuperVersionNumberRelaxed() const {
     return super_version_number_.load(std::memory_order_relaxed);
   }
-  // will return a pointer to SuperVersion* if previous SuperVersion
-  // if its reference count is zero and needs deletion or nullptr if not
-  // As argument takes a pointer to allocated SuperVersion to enable
-  // the clients to allocate SuperVersion outside of mutex.
-  // IMPORTANT: Only call this from DBImpl::InstallSuperVersion()
->>>>>>> 7e272d20
+  // Only intended for use by DBImpl::InstallSuperVersion() and variants
   void InstallSuperVersion(SuperVersionContext* sv_context,
                            InstrumentedMutex* db_mutex,
                            std::optional<std::shared_ptr<SeqnoToTimeMapping>>
