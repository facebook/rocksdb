//  Copyright (c) 2011-present, Facebook, Inc.  All rights reserved.
//  This source code is licensed under both the GPLv2 (found in the
//  COPYING file in the root directory) and Apache 2.0 License
//  (found in the LICENSE.Apache file in the root directory).
//
// Copyright (c) 2011 The LevelDB Authors. All rights reserved.
// Use of this source code is governed by a BSD-style license that can be
// found in the LICENSE file. See the AUTHORS file for names of contributors.
//
// WriteBatch::rep_ :=
//    sequence: fixed64
//    count: fixed32
//    data: record[count]
// record :=
//    kTypeValue varstring varstring
//    kTypeDeletion varstring
//    kTypeSingleDeletion varstring
//    kTypeRangeDeletion varstring varstring
//    kTypeMerge varstring varstring
//    kTypeColumnFamilyValue varint32 varstring varstring
//    kTypeColumnFamilyDeletion varint32 varstring
//    kTypeColumnFamilySingleDeletion varint32 varstring
//    kTypeColumnFamilyRangeDeletion varint32 varstring varstring
//    kTypeColumnFamilyMerge varint32 varstring varstring
//    kTypeBeginPrepareXID
//    kTypeEndPrepareXID varstring
//    kTypeCommitXID varstring
//    kTypeCommitXIDAndTimestamp varstring varstring
//    kTypeRollbackXID varstring
//    kTypeBeginPersistedPrepareXID
//    kTypeBeginUnprepareXID
//    kTypeNoop
// varstring :=
//    len: varint32
//    data: uint8[len]

#include "rocksdb/write_batch.h"

#include <map>
#include <stack>
#include <stdexcept>
#include <type_traits>
#include <unordered_map>
#include <vector>

#include "db/column_family.h"
#include "db/db_impl/db_impl.h"
#include "db/dbformat.h"
#include "db/flush_scheduler.h"
#include "db/kv_checksum.h"
#include "db/memtable.h"
#include "db/merge_context.h"
#include "db/snapshot_impl.h"
#include "db/trim_history_scheduler.h"
#include "db/write_batch_internal.h"
#include "monitoring/perf_context_imp.h"
#include "monitoring/statistics.h"
#include "port/lang.h"
#include "rocksdb/merge_operator.h"
#include "rocksdb/system_clock.h"
#include "util/autovector.h"
#include "util/cast_util.h"
#include "util/coding.h"
#include "util/duplicate_detector.h"
#include "util/string_util.h"

namespace ROCKSDB_NAMESPACE {

// anon namespace for file-local types
namespace {

enum ContentFlags : uint32_t {
  DEFERRED = 1 << 0,
  HAS_PUT = 1 << 1,
  HAS_DELETE = 1 << 2,
  HAS_SINGLE_DELETE = 1 << 3,
  HAS_MERGE = 1 << 4,
  HAS_BEGIN_PREPARE = 1 << 5,
  HAS_END_PREPARE = 1 << 6,
  HAS_COMMIT = 1 << 7,
  HAS_ROLLBACK = 1 << 8,
  HAS_DELETE_RANGE = 1 << 9,
  HAS_BLOB_INDEX = 1 << 10,
  HAS_BEGIN_UNPREPARE = 1 << 11,
};

struct BatchContentClassifier : public WriteBatch::Handler {
  uint32_t content_flags = 0;

  Status PutCF(uint32_t, const Slice&, const Slice&) override {
    content_flags |= ContentFlags::HAS_PUT;
    return Status::OK();
  }

  Status DeleteCF(uint32_t, const Slice&) override {
    content_flags |= ContentFlags::HAS_DELETE;
    return Status::OK();
  }

  Status SingleDeleteCF(uint32_t, const Slice&) override {
    content_flags |= ContentFlags::HAS_SINGLE_DELETE;
    return Status::OK();
  }

  Status DeleteRangeCF(uint32_t, const Slice&, const Slice&) override {
    content_flags |= ContentFlags::HAS_DELETE_RANGE;
    return Status::OK();
  }

  Status MergeCF(uint32_t, const Slice&, const Slice&) override {
    content_flags |= ContentFlags::HAS_MERGE;
    return Status::OK();
  }

  Status PutBlobIndexCF(uint32_t, const Slice&, const Slice&) override {
    content_flags |= ContentFlags::HAS_BLOB_INDEX;
    return Status::OK();
  }

  Status MarkBeginPrepare(bool unprepare) override {
    content_flags |= ContentFlags::HAS_BEGIN_PREPARE;
    if (unprepare) {
      content_flags |= ContentFlags::HAS_BEGIN_UNPREPARE;
    }
    return Status::OK();
  }

  Status MarkEndPrepare(const Slice&) override {
    content_flags |= ContentFlags::HAS_END_PREPARE;
    return Status::OK();
  }

  Status MarkCommit(const Slice&) override {
    content_flags |= ContentFlags::HAS_COMMIT;
    return Status::OK();
  }

  Status MarkCommitWithTimestamp(const Slice&, const Slice&) override {
    content_flags |= ContentFlags::HAS_COMMIT;
    return Status::OK();
  }

  Status MarkRollback(const Slice&) override {
    content_flags |= ContentFlags::HAS_ROLLBACK;
    return Status::OK();
  }
};

}  // anon namespace

struct SavePoints {
  std::stack<SavePoint, autovector<SavePoint>> stack;
};

WriteBatch::WriteBatch(size_t reserved_bytes, size_t max_bytes,
                       size_t protection_bytes_per_key, size_t default_cf_ts_sz)
    : content_flags_(0),
      max_bytes_(max_bytes),
      default_cf_ts_sz_(default_cf_ts_sz),
      rep_() {
  // Currently `protection_bytes_per_key` can only be enabled at 8 bytes per
  // entry.
  assert(protection_bytes_per_key == 0 || protection_bytes_per_key == 8);
  if (protection_bytes_per_key != 0) {
    prot_info_.reset(new WriteBatch::ProtectionInfo());
  }
  rep_.reserve((reserved_bytes > WriteBatchInternal::kHeader)
                   ? reserved_bytes
                   : WriteBatchInternal::kHeader);
  rep_.resize(WriteBatchInternal::kHeader);
}

WriteBatch::WriteBatch(const std::string& rep)
    : content_flags_(ContentFlags::DEFERRED), max_bytes_(0), rep_(rep) {}

WriteBatch::WriteBatch(std::string&& rep)
    : content_flags_(ContentFlags::DEFERRED),
      max_bytes_(0),
      rep_(std::move(rep)) {}

WriteBatch::WriteBatch(const WriteBatch& src)
    : wal_term_point_(src.wal_term_point_),
      content_flags_(src.content_flags_.load(std::memory_order_relaxed)),
      max_bytes_(src.max_bytes_),
      default_cf_ts_sz_(src.default_cf_ts_sz_),
      rep_(src.rep_) {
  if (src.save_points_ != nullptr) {
    save_points_.reset(new SavePoints());
    save_points_->stack = src.save_points_->stack;
  }
  if (src.prot_info_ != nullptr) {
    prot_info_.reset(new WriteBatch::ProtectionInfo());
    prot_info_->entries_ = src.prot_info_->entries_;
  }
}

WriteBatch::WriteBatch(WriteBatch&& src) noexcept
    : save_points_(std::move(src.save_points_)),
      wal_term_point_(std::move(src.wal_term_point_)),
      content_flags_(src.content_flags_.load(std::memory_order_relaxed)),
      max_bytes_(src.max_bytes_),
      prot_info_(std::move(src.prot_info_)),
      default_cf_ts_sz_(src.default_cf_ts_sz_),
      rep_(std::move(src.rep_)) {}

WriteBatch& WriteBatch::operator=(const WriteBatch& src) {
  if (&src != this) {
    this->~WriteBatch();
    new (this) WriteBatch(src);
  }
  return *this;
}

WriteBatch& WriteBatch::operator=(WriteBatch&& src) {
  if (&src != this) {
    this->~WriteBatch();
    new (this) WriteBatch(std::move(src));
  }
  return *this;
}

WriteBatch::~WriteBatch() { }

WriteBatch::Handler::~Handler() { }

void WriteBatch::Handler::LogData(const Slice& /*blob*/) {
  // If the user has not specified something to do with blobs, then we ignore
  // them.
}

bool WriteBatch::Handler::Continue() {
  return true;
}

void WriteBatch::Clear() {
  rep_.clear();
  rep_.resize(WriteBatchInternal::kHeader);

  content_flags_.store(0, std::memory_order_relaxed);

  if (save_points_ != nullptr) {
    while (!save_points_->stack.empty()) {
      save_points_->stack.pop();
    }
  }

  if (prot_info_ != nullptr) {
    prot_info_->entries_.clear();
  }
  wal_term_point_.clear();
  default_cf_ts_sz_ = 0;
}

uint32_t WriteBatch::Count() const { return WriteBatchInternal::Count(this); }

uint32_t WriteBatch::ComputeContentFlags() const {
  auto rv = content_flags_.load(std::memory_order_relaxed);
  if ((rv & ContentFlags::DEFERRED) != 0) {
    BatchContentClassifier classifier;
    // Should we handle status here?
    Iterate(&classifier).PermitUncheckedError();
    rv = classifier.content_flags;

    // this method is conceptually const, because it is performing a lazy
    // computation that doesn't affect the abstract state of the batch.
    // content_flags_ is marked mutable so that we can perform the
    // following assignment
    content_flags_.store(rv, std::memory_order_relaxed);
  }
  return rv;
}

void WriteBatch::MarkWalTerminationPoint() {
  wal_term_point_.size = GetDataSize();
  wal_term_point_.count = Count();
  wal_term_point_.content_flags = content_flags_;
}

size_t WriteBatch::GetProtectionBytesPerKey() const {
  if (prot_info_ != nullptr) {
    return prot_info_->GetBytesPerKey();
  }
  return 0;
}

bool WriteBatch::HasPut() const {
  return (ComputeContentFlags() & ContentFlags::HAS_PUT) != 0;
}

bool WriteBatch::HasDelete() const {
  return (ComputeContentFlags() & ContentFlags::HAS_DELETE) != 0;
}

bool WriteBatch::HasSingleDelete() const {
  return (ComputeContentFlags() & ContentFlags::HAS_SINGLE_DELETE) != 0;
}

bool WriteBatch::HasDeleteRange() const {
  return (ComputeContentFlags() & ContentFlags::HAS_DELETE_RANGE) != 0;
}

bool WriteBatch::HasMerge() const {
  return (ComputeContentFlags() & ContentFlags::HAS_MERGE) != 0;
}

bool ReadKeyFromWriteBatchEntry(Slice* input, Slice* key, bool cf_record) {
  assert(input != nullptr && key != nullptr);
  // Skip tag byte
  input->remove_prefix(1);

  if (cf_record) {
    // Skip column_family bytes
    uint32_t cf;
    if (!GetVarint32(input, &cf)) {
      return false;
    }
  }

  // Extract key
  return GetLengthPrefixedSlice(input, key);
}

bool WriteBatch::HasBeginPrepare() const {
  return (ComputeContentFlags() & ContentFlags::HAS_BEGIN_PREPARE) != 0;
}

bool WriteBatch::HasEndPrepare() const {
  return (ComputeContentFlags() & ContentFlags::HAS_END_PREPARE) != 0;
}

bool WriteBatch::HasCommit() const {
  return (ComputeContentFlags() & ContentFlags::HAS_COMMIT) != 0;
}

bool WriteBatch::HasRollback() const {
  return (ComputeContentFlags() & ContentFlags::HAS_ROLLBACK) != 0;
}

Status ReadRecordFromWriteBatch(Slice* input, char* tag,
                                uint32_t* column_family, Slice* key,
                                Slice* value, Slice* blob, Slice* xid) {
  assert(key != nullptr && value != nullptr);
  *tag = (*input)[0];
  input->remove_prefix(1);
  *column_family = 0;  // default
  switch (*tag) {
    case kTypeColumnFamilyValue:
      if (!GetVarint32(input, column_family)) {
        return Status::Corruption("bad WriteBatch Put");
      }
      FALLTHROUGH_INTENDED;
    case kTypeValue:
      if (!GetLengthPrefixedSlice(input, key) ||
          !GetLengthPrefixedSlice(input, value)) {
        return Status::Corruption("bad WriteBatch Put");
      }
      break;
    case kTypeColumnFamilyDeletion:
    case kTypeColumnFamilySingleDeletion:
      if (!GetVarint32(input, column_family)) {
        return Status::Corruption("bad WriteBatch Delete");
      }
      FALLTHROUGH_INTENDED;
    case kTypeDeletion:
    case kTypeSingleDeletion:
      if (!GetLengthPrefixedSlice(input, key)) {
        return Status::Corruption("bad WriteBatch Delete");
      }
      break;
    case kTypeColumnFamilyRangeDeletion:
      if (!GetVarint32(input, column_family)) {
        return Status::Corruption("bad WriteBatch DeleteRange");
      }
      FALLTHROUGH_INTENDED;
    case kTypeRangeDeletion:
      // for range delete, "key" is begin_key, "value" is end_key
      if (!GetLengthPrefixedSlice(input, key) ||
          !GetLengthPrefixedSlice(input, value)) {
        return Status::Corruption("bad WriteBatch DeleteRange");
      }
      break;
    case kTypeColumnFamilyMerge:
      if (!GetVarint32(input, column_family)) {
        return Status::Corruption("bad WriteBatch Merge");
      }
      FALLTHROUGH_INTENDED;
    case kTypeMerge:
      if (!GetLengthPrefixedSlice(input, key) ||
          !GetLengthPrefixedSlice(input, value)) {
        return Status::Corruption("bad WriteBatch Merge");
      }
      break;
    case kTypeColumnFamilyBlobIndex:
      if (!GetVarint32(input, column_family)) {
        return Status::Corruption("bad WriteBatch BlobIndex");
      }
      FALLTHROUGH_INTENDED;
    case kTypeBlobIndex:
      if (!GetLengthPrefixedSlice(input, key) ||
          !GetLengthPrefixedSlice(input, value)) {
        return Status::Corruption("bad WriteBatch BlobIndex");
      }
      break;
    case kTypeLogData:
      assert(blob != nullptr);
      if (!GetLengthPrefixedSlice(input, blob)) {
        return Status::Corruption("bad WriteBatch Blob");
      }
      break;
    case kTypeNoop:
    case kTypeBeginPrepareXID:
      // This indicates that the prepared batch is also persisted in the db.
      // This is used in WritePreparedTxn
    case kTypeBeginPersistedPrepareXID:
      // This is used in WriteUnpreparedTxn
    case kTypeBeginUnprepareXID:
      break;
    case kTypeEndPrepareXID:
      if (!GetLengthPrefixedSlice(input, xid)) {
        return Status::Corruption("bad EndPrepare XID");
      }
      break;
    case kTypeCommitXIDAndTimestamp:
      if (!GetLengthPrefixedSlice(input, key)) {
        return Status::Corruption("bad commit timestamp");
      }
      FALLTHROUGH_INTENDED;
    case kTypeCommitXID:
      if (!GetLengthPrefixedSlice(input, xid)) {
        return Status::Corruption("bad Commit XID");
      }
      break;
    case kTypeRollbackXID:
      if (!GetLengthPrefixedSlice(input, xid)) {
        return Status::Corruption("bad Rollback XID");
      }
      break;
    default:
      return Status::Corruption("unknown WriteBatch tag");
  }
  return Status::OK();
}

Status WriteBatch::Iterate(Handler* handler) const {
  if (rep_.size() < WriteBatchInternal::kHeader) {
    return Status::Corruption("malformed WriteBatch (too small)");
  }

  return WriteBatchInternal::Iterate(this, handler, WriteBatchInternal::kHeader,
                                     rep_.size());
}

Status WriteBatchInternal::Iterate(const WriteBatch* wb,
                                   WriteBatch::Handler* handler, size_t begin,
                                   size_t end) {
  if (begin > wb->rep_.size() || end > wb->rep_.size() || end < begin) {
    return Status::Corruption("Invalid start/end bounds for Iterate");
  }
  assert(begin <= end);
  Slice input(wb->rep_.data() + begin, static_cast<size_t>(end - begin));
  bool whole_batch =
      (begin == WriteBatchInternal::kHeader) && (end == wb->rep_.size());

  Slice key, value, blob, xid;
  // Sometimes a sub-batch starts with a Noop. We want to exclude such Noops as
  // the batch boundary symbols otherwise we would mis-count the number of
  // batches. We do that by checking whether the accumulated batch is empty
  // before seeing the next Noop.
  bool empty_batch = true;
  uint32_t found = 0;
  Status s;
  char tag = 0;
  uint32_t column_family = 0;  // default
  bool last_was_try_again = false;
  bool handler_continue = true;
  while (((s.ok() && !input.empty()) || UNLIKELY(s.IsTryAgain()))) {
    handler_continue = handler->Continue();
    if (!handler_continue) {
      break;
    }

    if (LIKELY(!s.IsTryAgain())) {
      last_was_try_again = false;
      tag = 0;
      column_family = 0;  // default

      s = ReadRecordFromWriteBatch(&input, &tag, &column_family, &key, &value,
                                   &blob, &xid);
      if (!s.ok()) {
        return s;
      }
    } else {
      assert(s.IsTryAgain());
      assert(!last_was_try_again);  // to detect infinite loop bugs
      if (UNLIKELY(last_was_try_again)) {
        return Status::Corruption(
            "two consecutive TryAgain in WriteBatch handler; this is either a "
            "software bug or data corruption.");
      }
      last_was_try_again = true;
      s = Status::OK();
    }

    switch (tag) {
      case kTypeColumnFamilyValue:
      case kTypeValue:
        assert(wb->content_flags_.load(std::memory_order_relaxed) &
               (ContentFlags::DEFERRED | ContentFlags::HAS_PUT));
        s = handler->PutCF(column_family, key, value);
        if (LIKELY(s.ok())) {
          empty_batch = false;
          found++;
        }
        break;
      case kTypeColumnFamilyDeletion:
      case kTypeDeletion:
        assert(wb->content_flags_.load(std::memory_order_relaxed) &
               (ContentFlags::DEFERRED | ContentFlags::HAS_DELETE));
        s = handler->DeleteCF(column_family, key);
        if (LIKELY(s.ok())) {
          empty_batch = false;
          found++;
        }
        break;
      case kTypeColumnFamilySingleDeletion:
      case kTypeSingleDeletion:
        assert(wb->content_flags_.load(std::memory_order_relaxed) &
               (ContentFlags::DEFERRED | ContentFlags::HAS_SINGLE_DELETE));
        s = handler->SingleDeleteCF(column_family, key);
        if (LIKELY(s.ok())) {
          empty_batch = false;
          found++;
        }
        break;
      case kTypeColumnFamilyRangeDeletion:
      case kTypeRangeDeletion:
        assert(wb->content_flags_.load(std::memory_order_relaxed) &
               (ContentFlags::DEFERRED | ContentFlags::HAS_DELETE_RANGE));
        s = handler->DeleteRangeCF(column_family, key, value);
        if (LIKELY(s.ok())) {
          empty_batch = false;
          found++;
        }
        break;
      case kTypeColumnFamilyMerge:
      case kTypeMerge:
        assert(wb->content_flags_.load(std::memory_order_relaxed) &
               (ContentFlags::DEFERRED | ContentFlags::HAS_MERGE));
        s = handler->MergeCF(column_family, key, value);
        if (LIKELY(s.ok())) {
          empty_batch = false;
          found++;
        }
        break;
      case kTypeColumnFamilyBlobIndex:
      case kTypeBlobIndex:
        assert(wb->content_flags_.load(std::memory_order_relaxed) &
               (ContentFlags::DEFERRED | ContentFlags::HAS_BLOB_INDEX));
        s = handler->PutBlobIndexCF(column_family, key, value);
        if (LIKELY(s.ok())) {
          found++;
        }
        break;
      case kTypeLogData:
        handler->LogData(blob);
        // A batch might have nothing but LogData. It is still a batch.
        empty_batch = false;
        break;
      case kTypeBeginPrepareXID:
        assert(wb->content_flags_.load(std::memory_order_relaxed) &
               (ContentFlags::DEFERRED | ContentFlags::HAS_BEGIN_PREPARE));
        s = handler->MarkBeginPrepare();
        assert(s.ok());
        empty_batch = false;
        if (handler->WriteAfterCommit() ==
            WriteBatch::Handler::OptionState::kDisabled) {
          s = Status::NotSupported(
              "WriteCommitted txn tag when write_after_commit_ is disabled (in "
              "WritePrepared/WriteUnprepared mode). If it is not due to "
              "corruption, the WAL must be emptied before changing the "
              "WritePolicy.");
        }
        if (handler->WriteBeforePrepare() ==
            WriteBatch::Handler::OptionState::kEnabled) {
          s = Status::NotSupported(
              "WriteCommitted txn tag when write_before_prepare_ is enabled "
              "(in WriteUnprepared mode). If it is not due to corruption, the "
              "WAL must be emptied before changing the WritePolicy.");
        }
        break;
      case kTypeBeginPersistedPrepareXID:
        assert(wb->content_flags_.load(std::memory_order_relaxed) &
               (ContentFlags::DEFERRED | ContentFlags::HAS_BEGIN_PREPARE));
        s = handler->MarkBeginPrepare();
        assert(s.ok());
        empty_batch = false;
        if (handler->WriteAfterCommit() ==
            WriteBatch::Handler::OptionState::kEnabled) {
          s = Status::NotSupported(
              "WritePrepared/WriteUnprepared txn tag when write_after_commit_ "
              "is enabled (in default WriteCommitted mode). If it is not due "
              "to corruption, the WAL must be emptied before changing the "
              "WritePolicy.");
        }
        break;
      case kTypeBeginUnprepareXID:
        assert(wb->content_flags_.load(std::memory_order_relaxed) &
               (ContentFlags::DEFERRED | ContentFlags::HAS_BEGIN_UNPREPARE));
        s = handler->MarkBeginPrepare(true /* unprepared */);
        assert(s.ok());
        empty_batch = false;
        if (handler->WriteAfterCommit() ==
            WriteBatch::Handler::OptionState::kEnabled) {
          s = Status::NotSupported(
              "WriteUnprepared txn tag when write_after_commit_ is enabled (in "
              "default WriteCommitted mode). If it is not due to corruption, "
              "the WAL must be emptied before changing the WritePolicy.");
        }
        if (handler->WriteBeforePrepare() ==
            WriteBatch::Handler::OptionState::kDisabled) {
          s = Status::NotSupported(
              "WriteUnprepared txn tag when write_before_prepare_ is disabled "
              "(in WriteCommitted/WritePrepared mode). If it is not due to "
              "corruption, the WAL must be emptied before changing the "
              "WritePolicy.");
        }
        break;
      case kTypeEndPrepareXID:
        assert(wb->content_flags_.load(std::memory_order_relaxed) &
               (ContentFlags::DEFERRED | ContentFlags::HAS_END_PREPARE));
        s = handler->MarkEndPrepare(xid);
        assert(s.ok());
        empty_batch = true;
        break;
      case kTypeCommitXID:
        assert(wb->content_flags_.load(std::memory_order_relaxed) &
               (ContentFlags::DEFERRED | ContentFlags::HAS_COMMIT));
        s = handler->MarkCommit(xid);
        assert(s.ok());
        empty_batch = true;
        break;
      case kTypeCommitXIDAndTimestamp:
        assert(wb->content_flags_.load(std::memory_order_relaxed) &
               (ContentFlags::DEFERRED | ContentFlags::HAS_COMMIT));
        // key stores the commit timestamp.
        assert(!key.empty());
        s = handler->MarkCommitWithTimestamp(xid, key);
        if (LIKELY(s.ok())) {
          empty_batch = true;
        }
        break;
      case kTypeRollbackXID:
        assert(wb->content_flags_.load(std::memory_order_relaxed) &
               (ContentFlags::DEFERRED | ContentFlags::HAS_ROLLBACK));
        s = handler->MarkRollback(xid);
        assert(s.ok());
        empty_batch = true;
        break;
      case kTypeNoop:
        s = handler->MarkNoop(empty_batch);
        assert(s.ok());
        empty_batch = true;
        break;
      default:
        return Status::Corruption("unknown WriteBatch tag");
    }
  }
  if (!s.ok()) {
    return s;
  }
  if (handler_continue && whole_batch &&
      found != WriteBatchInternal::Count(wb)) {
    return Status::Corruption("WriteBatch has wrong count");
  } else {
    return Status::OK();
  }
}

bool WriteBatchInternal::IsLatestPersistentState(const WriteBatch* b) {
  return b->is_latest_persistent_state_;
}

void WriteBatchInternal::SetAsLatestPersistentState(WriteBatch* b) {
  b->is_latest_persistent_state_ = true;
}

uint32_t WriteBatchInternal::Count(const WriteBatch* b) {
  return DecodeFixed32(b->rep_.data() + 8);
}

void WriteBatchInternal::SetCount(WriteBatch* b, uint32_t n) {
  EncodeFixed32(&b->rep_[8], n);
}

SequenceNumber WriteBatchInternal::Sequence(const WriteBatch* b) {
  return SequenceNumber(DecodeFixed64(b->rep_.data()));
}

void WriteBatchInternal::SetSequence(WriteBatch* b, SequenceNumber seq) {
  EncodeFixed64(&b->rep_[0], seq);
}

size_t WriteBatchInternal::GetFirstOffset(WriteBatch* /*b*/) {
  return WriteBatchInternal::kHeader;
}

std::tuple<Status, uint32_t, size_t>
WriteBatchInternal::GetColumnFamilyIdAndTimestampSize(
    WriteBatch* b, ColumnFamilyHandle* column_family) {
  uint32_t cf_id = GetColumnFamilyID(column_family);
  size_t ts_sz = 0;
  Status s;
  if (column_family) {
    const Comparator* const ucmp = column_family->GetComparator();
    if (ucmp) {
      ts_sz = ucmp->timestamp_size();
      if (0 == cf_id && b->default_cf_ts_sz_ != ts_sz) {
        s = Status::InvalidArgument("Default cf timestamp size mismatch");
      }
    }
  } else if (b->default_cf_ts_sz_ > 0) {
    ts_sz = b->default_cf_ts_sz_;
  }
  return std::make_tuple(s, cf_id, ts_sz);
}

namespace {
Status CheckColumnFamilyTimestampSize(ColumnFamilyHandle* column_family,
                                      const Slice& ts) {
  if (!column_family) {
    return Status::InvalidArgument("column family handle cannot be null");
  }
  const Comparator* const ucmp = column_family->GetComparator();
  assert(ucmp);
  size_t cf_ts_sz = ucmp->timestamp_size();
  if (0 == cf_ts_sz) {
    return Status::InvalidArgument("timestamp disabled");
  }
  if (cf_ts_sz != ts.size()) {
    return Status::InvalidArgument("timestamp size mismatch");
  }
  return Status::OK();
}
}  // namespace

Status WriteBatchInternal::Put(WriteBatch* b, uint32_t column_family_id,
                               const Slice& key, const Slice& value) {
  if (key.size() > size_t{std::numeric_limits<uint32_t>::max()}) {
    return Status::InvalidArgument("key is too large");
  }
  if (value.size() > size_t{std::numeric_limits<uint32_t>::max()}) {
    return Status::InvalidArgument("value is too large");
  }

  LocalSavePoint save(b);
  WriteBatchInternal::SetCount(b, WriteBatchInternal::Count(b) + 1);
  if (column_family_id == 0) {
    b->rep_.push_back(static_cast<char>(kTypeValue));
  } else {
    b->rep_.push_back(static_cast<char>(kTypeColumnFamilyValue));
    PutVarint32(&b->rep_, column_family_id);
  }
  PutLengthPrefixedSlice(&b->rep_, key);
  PutLengthPrefixedSlice(&b->rep_, value);
  b->content_flags_.store(
      b->content_flags_.load(std::memory_order_relaxed) | ContentFlags::HAS_PUT,
      std::memory_order_relaxed);
  if (b->prot_info_ != nullptr) {
    // Technically the optype could've been `kTypeColumnFamilyValue` with the
    // CF ID encoded in the `WriteBatch`. That distinction is unimportant
    // however since we verify CF ID is correct, as well as all other fields
    // (a missing/extra encoded CF ID would corrupt another field). It is
    // convenient to consolidate on `kTypeValue` here as that is what will be
    // inserted into memtable.
    b->prot_info_->entries_.emplace_back(ProtectionInfo64()
                                             .ProtectKVO(key, value, kTypeValue)
                                             .ProtectC(column_family_id));
  }
  return save.commit();
}

Status WriteBatch::Put(ColumnFamilyHandle* column_family, const Slice& key,
                       const Slice& value) {
  size_t ts_sz = 0;
  uint32_t cf_id = 0;
  Status s;

  std::tie(s, cf_id, ts_sz) =
      WriteBatchInternal::GetColumnFamilyIdAndTimestampSize(this,
                                                            column_family);

  if (!s.ok()) {
    return s;
  }

  if (0 == ts_sz) {
    return WriteBatchInternal::Put(this, cf_id, key, value);
  }

  needs_in_place_update_ts_ = true;
  has_key_with_ts_ = true;
  std::string dummy_ts(ts_sz, '\0');
  std::array<Slice, 2> key_with_ts{{key, dummy_ts}};
  return WriteBatchInternal::Put(this, cf_id, SliceParts(key_with_ts.data(), 2),
                                 SliceParts(&value, 1));
}

Status WriteBatch::Put(ColumnFamilyHandle* column_family, const Slice& key,
                       const Slice& ts, const Slice& value) {
  const Status s = CheckColumnFamilyTimestampSize(column_family, ts);
  if (!s.ok()) {
    return s;
  }
  has_key_with_ts_ = true;
  assert(column_family);
  uint32_t cf_id = column_family->GetID();
  std::array<Slice, 2> key_with_ts{{key, ts}};
  return WriteBatchInternal::Put(this, cf_id, SliceParts(key_with_ts.data(), 2),
                                 SliceParts(&value, 1));
}

Status WriteBatchInternal::CheckSlicePartsLength(const SliceParts& key,
                                                 const SliceParts& value) {
  size_t total_key_bytes = 0;
  for (int i = 0; i < key.num_parts; ++i) {
    total_key_bytes += key.parts[i].size();
  }
  if (total_key_bytes >= size_t{std::numeric_limits<uint32_t>::max()}) {
    return Status::InvalidArgument("key is too large");
  }

  size_t total_value_bytes = 0;
  for (int i = 0; i < value.num_parts; ++i) {
    total_value_bytes += value.parts[i].size();
  }
  if (total_value_bytes >= size_t{std::numeric_limits<uint32_t>::max()}) {
    return Status::InvalidArgument("value is too large");
  }
  return Status::OK();
}

Status WriteBatchInternal::Put(WriteBatch* b, uint32_t column_family_id,
                               const SliceParts& key, const SliceParts& value) {
  Status s = CheckSlicePartsLength(key, value);
  if (!s.ok()) {
    return s;
  }

  LocalSavePoint save(b);
  WriteBatchInternal::SetCount(b, WriteBatchInternal::Count(b) + 1);
  if (column_family_id == 0) {
    b->rep_.push_back(static_cast<char>(kTypeValue));
  } else {
    b->rep_.push_back(static_cast<char>(kTypeColumnFamilyValue));
    PutVarint32(&b->rep_, column_family_id);
  }
  PutLengthPrefixedSliceParts(&b->rep_, key);
  PutLengthPrefixedSliceParts(&b->rep_, value);
  b->content_flags_.store(
      b->content_flags_.load(std::memory_order_relaxed) | ContentFlags::HAS_PUT,
      std::memory_order_relaxed);
  if (b->prot_info_ != nullptr) {
    // See comment in first `WriteBatchInternal::Put()` overload concerning the
    // `ValueType` argument passed to `ProtectKVO()`.
    b->prot_info_->entries_.emplace_back(ProtectionInfo64()
                                             .ProtectKVO(key, value, kTypeValue)
                                             .ProtectC(column_family_id));
  }
  return save.commit();
}

Status WriteBatch::Put(ColumnFamilyHandle* column_family, const SliceParts& key,
                       const SliceParts& value) {
  size_t ts_sz = 0;
  uint32_t cf_id = 0;
  Status s;

  std::tie(s, cf_id, ts_sz) =
      WriteBatchInternal::GetColumnFamilyIdAndTimestampSize(this,
                                                            column_family);

  if (!s.ok()) {
    return s;
  }

  if (ts_sz == 0) {
    return WriteBatchInternal::Put(this, cf_id, key, value);
  }

  return Status::InvalidArgument(
      "Cannot call this method on column family enabling timestamp");
}

Status WriteBatchInternal::InsertNoop(WriteBatch* b) {
  b->rep_.push_back(static_cast<char>(kTypeNoop));
  return Status::OK();
}

Status WriteBatchInternal::MarkEndPrepare(WriteBatch* b, const Slice& xid,
                                          bool write_after_commit,
                                          bool unprepared_batch) {
  // a manually constructed batch can only contain one prepare section
  assert(b->rep_[12] == static_cast<char>(kTypeNoop));

  // all savepoints up to this point are cleared
  if (b->save_points_ != nullptr) {
    while (!b->save_points_->stack.empty()) {
      b->save_points_->stack.pop();
    }
  }

  // rewrite noop as begin marker
  b->rep_[12] = static_cast<char>(
      write_after_commit ? kTypeBeginPrepareXID
                         : (unprepared_batch ? kTypeBeginUnprepareXID
                                             : kTypeBeginPersistedPrepareXID));
  b->rep_.push_back(static_cast<char>(kTypeEndPrepareXID));
  PutLengthPrefixedSlice(&b->rep_, xid);
  b->content_flags_.store(b->content_flags_.load(std::memory_order_relaxed) |
                              ContentFlags::HAS_END_PREPARE |
                              ContentFlags::HAS_BEGIN_PREPARE,
                          std::memory_order_relaxed);
  if (unprepared_batch) {
    b->content_flags_.store(b->content_flags_.load(std::memory_order_relaxed) |
                                ContentFlags::HAS_BEGIN_UNPREPARE,
                            std::memory_order_relaxed);
  }
  return Status::OK();
}

Status WriteBatchInternal::MarkCommit(WriteBatch* b, const Slice& xid) {
  b->rep_.push_back(static_cast<char>(kTypeCommitXID));
  PutLengthPrefixedSlice(&b->rep_, xid);
  b->content_flags_.store(b->content_flags_.load(std::memory_order_relaxed) |
                              ContentFlags::HAS_COMMIT,
                          std::memory_order_relaxed);
  return Status::OK();
}

Status WriteBatchInternal::MarkCommitWithTimestamp(WriteBatch* b,
                                                   const Slice& xid,
                                                   const Slice& commit_ts) {
  assert(!commit_ts.empty());
  b->rep_.push_back(static_cast<char>(kTypeCommitXIDAndTimestamp));
  PutLengthPrefixedSlice(&b->rep_, commit_ts);
  PutLengthPrefixedSlice(&b->rep_, xid);
  b->content_flags_.store(b->content_flags_.load(std::memory_order_relaxed) |
                              ContentFlags::HAS_COMMIT,
                          std::memory_order_relaxed);
  return Status::OK();
}

Status WriteBatchInternal::MarkRollback(WriteBatch* b, const Slice& xid) {
  b->rep_.push_back(static_cast<char>(kTypeRollbackXID));
  PutLengthPrefixedSlice(&b->rep_, xid);
  b->content_flags_.store(b->content_flags_.load(std::memory_order_relaxed) |
                              ContentFlags::HAS_ROLLBACK,
                          std::memory_order_relaxed);
  return Status::OK();
}

Status WriteBatchInternal::Delete(WriteBatch* b, uint32_t column_family_id,
                                  const Slice& key) {
  LocalSavePoint save(b);
  WriteBatchInternal::SetCount(b, WriteBatchInternal::Count(b) + 1);
  if (column_family_id == 0) {
    b->rep_.push_back(static_cast<char>(kTypeDeletion));
  } else {
    b->rep_.push_back(static_cast<char>(kTypeColumnFamilyDeletion));
    PutVarint32(&b->rep_, column_family_id);
  }
  PutLengthPrefixedSlice(&b->rep_, key);
  b->content_flags_.store(b->content_flags_.load(std::memory_order_relaxed) |
                              ContentFlags::HAS_DELETE,
                          std::memory_order_relaxed);
  if (b->prot_info_ != nullptr) {
    // See comment in first `WriteBatchInternal::Put()` overload concerning the
    // `ValueType` argument passed to `ProtectKVO()`.
    b->prot_info_->entries_.emplace_back(
        ProtectionInfo64()
            .ProtectKVO(key, "" /* value */, kTypeDeletion)
            .ProtectC(column_family_id));
  }
  return save.commit();
}

Status WriteBatch::Delete(ColumnFamilyHandle* column_family, const Slice& key) {
  size_t ts_sz = 0;
  uint32_t cf_id = 0;
  Status s;

  std::tie(s, cf_id, ts_sz) =
      WriteBatchInternal::GetColumnFamilyIdAndTimestampSize(this,
                                                            column_family);

  if (!s.ok()) {
    return s;
  }

  if (0 == ts_sz) {
    return WriteBatchInternal::Delete(this, cf_id, key);
  }

  needs_in_place_update_ts_ = true;
  has_key_with_ts_ = true;
  std::string dummy_ts(ts_sz, '\0');
  std::array<Slice, 2> key_with_ts{{key, dummy_ts}};
  return WriteBatchInternal::Delete(this, cf_id,
                                    SliceParts(key_with_ts.data(), 2));
}

Status WriteBatch::Delete(ColumnFamilyHandle* column_family, const Slice& key,
                          const Slice& ts) {
  const Status s = CheckColumnFamilyTimestampSize(column_family, ts);
  if (!s.ok()) {
    return s;
  }
  assert(column_family);
  has_key_with_ts_ = true;
  uint32_t cf_id = column_family->GetID();
  std::array<Slice, 2> key_with_ts{{key, ts}};
  return WriteBatchInternal::Delete(this, cf_id,
                                    SliceParts(key_with_ts.data(), 2));
}

Status WriteBatchInternal::Delete(WriteBatch* b, uint32_t column_family_id,
                                  const SliceParts& key) {
  LocalSavePoint save(b);
  WriteBatchInternal::SetCount(b, WriteBatchInternal::Count(b) + 1);
  if (column_family_id == 0) {
    b->rep_.push_back(static_cast<char>(kTypeDeletion));
  } else {
    b->rep_.push_back(static_cast<char>(kTypeColumnFamilyDeletion));
    PutVarint32(&b->rep_, column_family_id);
  }
  PutLengthPrefixedSliceParts(&b->rep_, key);
  b->content_flags_.store(b->content_flags_.load(std::memory_order_relaxed) |
                              ContentFlags::HAS_DELETE,
                          std::memory_order_relaxed);
  if (b->prot_info_ != nullptr) {
    // See comment in first `WriteBatchInternal::Put()` overload concerning the
    // `ValueType` argument passed to `ProtectKVO()`.
    b->prot_info_->entries_.emplace_back(
        ProtectionInfo64()
            .ProtectKVO(key,
                        SliceParts(nullptr /* _parts */, 0 /* _num_parts */),
                        kTypeDeletion)
            .ProtectC(column_family_id));
  }
  return save.commit();
}

Status WriteBatch::Delete(ColumnFamilyHandle* column_family,
                          const SliceParts& key) {
  size_t ts_sz = 0;
  uint32_t cf_id = 0;
  Status s;

  std::tie(s, cf_id, ts_sz) =
      WriteBatchInternal::GetColumnFamilyIdAndTimestampSize(this,
                                                            column_family);

  if (!s.ok()) {
    return s;
  }

  if (0 == ts_sz) {
    return WriteBatchInternal::Delete(this, cf_id, key);
  }

  return Status::InvalidArgument(
      "Cannot call this method on column family enabling timestamp");
}

Status WriteBatchInternal::SingleDelete(WriteBatch* b,
                                        uint32_t column_family_id,
                                        const Slice& key) {
  LocalSavePoint save(b);
  WriteBatchInternal::SetCount(b, WriteBatchInternal::Count(b) + 1);
  if (column_family_id == 0) {
    b->rep_.push_back(static_cast<char>(kTypeSingleDeletion));
  } else {
    b->rep_.push_back(static_cast<char>(kTypeColumnFamilySingleDeletion));
    PutVarint32(&b->rep_, column_family_id);
  }
  PutLengthPrefixedSlice(&b->rep_, key);
  b->content_flags_.store(b->content_flags_.load(std::memory_order_relaxed) |
                              ContentFlags::HAS_SINGLE_DELETE,
                          std::memory_order_relaxed);
  if (b->prot_info_ != nullptr) {
    // See comment in first `WriteBatchInternal::Put()` overload concerning the
    // `ValueType` argument passed to `ProtectKVO()`.
    b->prot_info_->entries_.emplace_back(
        ProtectionInfo64()
            .ProtectKVO(key, "" /* value */, kTypeSingleDeletion)
            .ProtectC(column_family_id));
  }
  return save.commit();
}

Status WriteBatch::SingleDelete(ColumnFamilyHandle* column_family,
                                const Slice& key) {
  size_t ts_sz = 0;
  uint32_t cf_id = 0;
  Status s;

  std::tie(s, cf_id, ts_sz) =
      WriteBatchInternal::GetColumnFamilyIdAndTimestampSize(this,
                                                            column_family);

  if (!s.ok()) {
    return s;
  }

  if (0 == ts_sz) {
    return WriteBatchInternal::SingleDelete(this, cf_id, key);
  }

  needs_in_place_update_ts_ = true;
  has_key_with_ts_ = true;
  std::string dummy_ts(ts_sz, '\0');
  std::array<Slice, 2> key_with_ts{{key, dummy_ts}};
  return WriteBatchInternal::SingleDelete(this, cf_id,
                                          SliceParts(key_with_ts.data(), 2));
}

Status WriteBatch::SingleDelete(ColumnFamilyHandle* column_family,
                                const Slice& key, const Slice& ts) {
  const Status s = CheckColumnFamilyTimestampSize(column_family, ts);
  if (!s.ok()) {
    return s;
  }
  has_key_with_ts_ = true;
  assert(column_family);
  uint32_t cf_id = column_family->GetID();
  std::array<Slice, 2> key_with_ts{{key, ts}};
  return WriteBatchInternal::SingleDelete(this, cf_id,
                                          SliceParts(key_with_ts.data(), 2));
}

Status WriteBatchInternal::SingleDelete(WriteBatch* b,
                                        uint32_t column_family_id,
                                        const SliceParts& key) {
  LocalSavePoint save(b);
  WriteBatchInternal::SetCount(b, WriteBatchInternal::Count(b) + 1);
  if (column_family_id == 0) {
    b->rep_.push_back(static_cast<char>(kTypeSingleDeletion));
  } else {
    b->rep_.push_back(static_cast<char>(kTypeColumnFamilySingleDeletion));
    PutVarint32(&b->rep_, column_family_id);
  }
  PutLengthPrefixedSliceParts(&b->rep_, key);
  b->content_flags_.store(b->content_flags_.load(std::memory_order_relaxed) |
                              ContentFlags::HAS_SINGLE_DELETE,
                          std::memory_order_relaxed);
  if (b->prot_info_ != nullptr) {
    // See comment in first `WriteBatchInternal::Put()` overload concerning the
    // `ValueType` argument passed to `ProtectKVO()`.
    b->prot_info_->entries_.emplace_back(
        ProtectionInfo64()
            .ProtectKVO(key,
                        SliceParts(nullptr /* _parts */,
                                   0 /* _num_parts */) /* value */,
                        kTypeSingleDeletion)
            .ProtectC(column_family_id));
  }
  return save.commit();
}

Status WriteBatch::SingleDelete(ColumnFamilyHandle* column_family,
                                const SliceParts& key) {
  size_t ts_sz = 0;
  uint32_t cf_id = 0;
  Status s;

  std::tie(s, cf_id, ts_sz) =
      WriteBatchInternal::GetColumnFamilyIdAndTimestampSize(this,
                                                            column_family);

  if (!s.ok()) {
    return s;
  }

  if (0 == ts_sz) {
    return WriteBatchInternal::SingleDelete(this, cf_id, key);
  }

  return Status::InvalidArgument(
      "Cannot call this method on column family enabling timestamp");
}

Status WriteBatchInternal::DeleteRange(WriteBatch* b, uint32_t column_family_id,
                                       const Slice& begin_key,
                                       const Slice& end_key) {
  LocalSavePoint save(b);
  WriteBatchInternal::SetCount(b, WriteBatchInternal::Count(b) + 1);
  if (column_family_id == 0) {
    b->rep_.push_back(static_cast<char>(kTypeRangeDeletion));
  } else {
    b->rep_.push_back(static_cast<char>(kTypeColumnFamilyRangeDeletion));
    PutVarint32(&b->rep_, column_family_id);
  }
  PutLengthPrefixedSlice(&b->rep_, begin_key);
  PutLengthPrefixedSlice(&b->rep_, end_key);
  b->content_flags_.store(b->content_flags_.load(std::memory_order_relaxed) |
                              ContentFlags::HAS_DELETE_RANGE,
                          std::memory_order_relaxed);
  if (b->prot_info_ != nullptr) {
    // See comment in first `WriteBatchInternal::Put()` overload concerning the
    // `ValueType` argument passed to `ProtectKVO()`.
    // In `DeleteRange()`, the end key is treated as the value.
    b->prot_info_->entries_.emplace_back(
        ProtectionInfo64()
            .ProtectKVO(begin_key, end_key, kTypeRangeDeletion)
            .ProtectC(column_family_id));
  }
  return save.commit();
}

Status WriteBatch::DeleteRange(ColumnFamilyHandle* column_family,
                               const Slice& begin_key, const Slice& end_key) {
  size_t ts_sz = 0;
  uint32_t cf_id = 0;
  Status s;

  std::tie(s, cf_id, ts_sz) =
      WriteBatchInternal::GetColumnFamilyIdAndTimestampSize(this,
                                                            column_family);

  if (!s.ok()) {
    return s;
  }

  if (0 == ts_sz) {
    return WriteBatchInternal::DeleteRange(this, cf_id, begin_key, end_key);
  }

  return Status::InvalidArgument(
      "Cannot call this method on column family enabling timestamp");
}

Status WriteBatchInternal::DeleteRange(WriteBatch* b, uint32_t column_family_id,
                                       const SliceParts& begin_key,
                                       const SliceParts& end_key) {
  LocalSavePoint save(b);
  WriteBatchInternal::SetCount(b, WriteBatchInternal::Count(b) + 1);
  if (column_family_id == 0) {
    b->rep_.push_back(static_cast<char>(kTypeRangeDeletion));
  } else {
    b->rep_.push_back(static_cast<char>(kTypeColumnFamilyRangeDeletion));
    PutVarint32(&b->rep_, column_family_id);
  }
  PutLengthPrefixedSliceParts(&b->rep_, begin_key);
  PutLengthPrefixedSliceParts(&b->rep_, end_key);
  b->content_flags_.store(b->content_flags_.load(std::memory_order_relaxed) |
                              ContentFlags::HAS_DELETE_RANGE,
                          std::memory_order_relaxed);
  if (b->prot_info_ != nullptr) {
    // See comment in first `WriteBatchInternal::Put()` overload concerning the
    // `ValueType` argument passed to `ProtectKVO()`.
    // In `DeleteRange()`, the end key is treated as the value.
    b->prot_info_->entries_.emplace_back(
        ProtectionInfo64()
            .ProtectKVO(begin_key, end_key, kTypeRangeDeletion)
            .ProtectC(column_family_id));
  }
  return save.commit();
}

Status WriteBatch::DeleteRange(ColumnFamilyHandle* column_family,
                               const SliceParts& begin_key,
                               const SliceParts& end_key) {
  size_t ts_sz = 0;
  uint32_t cf_id = 0;
  Status s;

  std::tie(s, cf_id, ts_sz) =
      WriteBatchInternal::GetColumnFamilyIdAndTimestampSize(this,
                                                            column_family);

  if (!s.ok()) {
    return s;
  }

  if (0 == ts_sz) {
    return WriteBatchInternal::DeleteRange(this, cf_id, begin_key, end_key);
  }

  return Status::InvalidArgument(
      "Cannot call this method on column family enabling timestamp");
}

Status WriteBatchInternal::Merge(WriteBatch* b, uint32_t column_family_id,
                                 const Slice& key, const Slice& value) {
  if (key.size() > size_t{std::numeric_limits<uint32_t>::max()}) {
    return Status::InvalidArgument("key is too large");
  }
  if (value.size() > size_t{std::numeric_limits<uint32_t>::max()}) {
    return Status::InvalidArgument("value is too large");
  }

  LocalSavePoint save(b);
  WriteBatchInternal::SetCount(b, WriteBatchInternal::Count(b) + 1);
  if (column_family_id == 0) {
    b->rep_.push_back(static_cast<char>(kTypeMerge));
  } else {
    b->rep_.push_back(static_cast<char>(kTypeColumnFamilyMerge));
    PutVarint32(&b->rep_, column_family_id);
  }
  PutLengthPrefixedSlice(&b->rep_, key);
  PutLengthPrefixedSlice(&b->rep_, value);
  b->content_flags_.store(b->content_flags_.load(std::memory_order_relaxed) |
                              ContentFlags::HAS_MERGE,
                          std::memory_order_relaxed);
  if (b->prot_info_ != nullptr) {
    // See comment in first `WriteBatchInternal::Put()` overload concerning the
    // `ValueType` argument passed to `ProtectKVO()`.
    b->prot_info_->entries_.emplace_back(ProtectionInfo64()
                                             .ProtectKVO(key, value, kTypeMerge)
                                             .ProtectC(column_family_id));
  }
  return save.commit();
}

Status WriteBatch::Merge(ColumnFamilyHandle* column_family, const Slice& key,
                         const Slice& value) {
  size_t ts_sz = 0;
  uint32_t cf_id = 0;
  Status s;

  std::tie(s, cf_id, ts_sz) =
      WriteBatchInternal::GetColumnFamilyIdAndTimestampSize(this,
                                                            column_family);

  if (!s.ok()) {
    return s;
  }

  if (0 == ts_sz) {
    return WriteBatchInternal::Merge(this, cf_id, key, value);
  }

  return Status::InvalidArgument(
      "Cannot call this method on column family enabling timestamp");
}

Status WriteBatchInternal::Merge(WriteBatch* b, uint32_t column_family_id,
                                 const SliceParts& key,
                                 const SliceParts& value) {
  Status s = CheckSlicePartsLength(key, value);
  if (!s.ok()) {
    return s;
  }

  LocalSavePoint save(b);
  WriteBatchInternal::SetCount(b, WriteBatchInternal::Count(b) + 1);
  if (column_family_id == 0) {
    b->rep_.push_back(static_cast<char>(kTypeMerge));
  } else {
    b->rep_.push_back(static_cast<char>(kTypeColumnFamilyMerge));
    PutVarint32(&b->rep_, column_family_id);
  }
  PutLengthPrefixedSliceParts(&b->rep_, key);
  PutLengthPrefixedSliceParts(&b->rep_, value);
  b->content_flags_.store(b->content_flags_.load(std::memory_order_relaxed) |
                              ContentFlags::HAS_MERGE,
                          std::memory_order_relaxed);
  if (b->prot_info_ != nullptr) {
    // See comment in first `WriteBatchInternal::Put()` overload concerning the
    // `ValueType` argument passed to `ProtectKVO()`.
    b->prot_info_->entries_.emplace_back(ProtectionInfo64()
                                             .ProtectKVO(key, value, kTypeMerge)
                                             .ProtectC(column_family_id));
  }
  return save.commit();
}

Status WriteBatch::Merge(ColumnFamilyHandle* column_family,
                         const SliceParts& key, const SliceParts& value) {
  size_t ts_sz = 0;
  uint32_t cf_id = 0;
  Status s;

  std::tie(s, cf_id, ts_sz) =
      WriteBatchInternal::GetColumnFamilyIdAndTimestampSize(this,
                                                            column_family);

  if (!s.ok()) {
    return s;
  }

  if (0 == ts_sz) {
    return WriteBatchInternal::Merge(this, cf_id, key, value);
  }

  return Status::InvalidArgument(
      "Cannot call this method on column family enabling timestamp");
}

Status WriteBatchInternal::PutBlobIndex(WriteBatch* b,
                                        uint32_t column_family_id,
                                        const Slice& key, const Slice& value) {
  LocalSavePoint save(b);
  WriteBatchInternal::SetCount(b, WriteBatchInternal::Count(b) + 1);
  if (column_family_id == 0) {
    b->rep_.push_back(static_cast<char>(kTypeBlobIndex));
  } else {
    b->rep_.push_back(static_cast<char>(kTypeColumnFamilyBlobIndex));
    PutVarint32(&b->rep_, column_family_id);
  }
  PutLengthPrefixedSlice(&b->rep_, key);
  PutLengthPrefixedSlice(&b->rep_, value);
  b->content_flags_.store(b->content_flags_.load(std::memory_order_relaxed) |
                              ContentFlags::HAS_BLOB_INDEX,
                          std::memory_order_relaxed);
  if (b->prot_info_ != nullptr) {
    // See comment in first `WriteBatchInternal::Put()` overload concerning the
    // `ValueType` argument passed to `ProtectKVO()`.
    b->prot_info_->entries_.emplace_back(
        ProtectionInfo64()
            .ProtectKVO(key, value, kTypeBlobIndex)
            .ProtectC(column_family_id));
  }
  return save.commit();
}

Status WriteBatch::PutLogData(const Slice& blob) {
  LocalSavePoint save(this);
  rep_.push_back(static_cast<char>(kTypeLogData));
  PutLengthPrefixedSlice(&rep_, blob);
  return save.commit();
}

void WriteBatch::SetSavePoint() {
  if (save_points_ == nullptr) {
    save_points_.reset(new SavePoints());
  }
  // Record length and count of current batch of writes.
  save_points_->stack.push(SavePoint(
      GetDataSize(), Count(), content_flags_.load(std::memory_order_relaxed)));
}

Status WriteBatch::RollbackToSavePoint() {
  if (save_points_ == nullptr || save_points_->stack.size() == 0) {
    return Status::NotFound();
  }

  // Pop the most recent savepoint off the stack
  SavePoint savepoint = save_points_->stack.top();
  save_points_->stack.pop();

  assert(savepoint.size <= rep_.size());
  assert(static_cast<uint32_t>(savepoint.count) <= Count());

  if (savepoint.size == rep_.size()) {
    // No changes to rollback
  } else if (savepoint.size == 0) {
    // Rollback everything
    Clear();
  } else {
    rep_.resize(savepoint.size);
    if (prot_info_ != nullptr) {
      prot_info_->entries_.resize(savepoint.count);
    }
    WriteBatchInternal::SetCount(this, savepoint.count);
    content_flags_.store(savepoint.content_flags, std::memory_order_relaxed);
  }

  return Status::OK();
}

Status WriteBatch::PopSavePoint() {
  if (save_points_ == nullptr || save_points_->stack.size() == 0) {
    return Status::NotFound();
  }

  // Pop the most recent savepoint off the stack
  save_points_->stack.pop();

  return Status::OK();
}

Status WriteBatch::UpdateTimestamps(
    const Slice& ts, std::function<size_t(uint32_t)> ts_sz_func) {
  TimestampUpdater<decltype(ts_sz_func)> ts_updater(prot_info_.get(),
                                                    std::move(ts_sz_func), ts);
  const Status s = Iterate(&ts_updater);
  if (s.ok()) {
    needs_in_place_update_ts_ = false;
  }
  return s;
}

namespace {

class MemTableInserter : public WriteBatch::Handler {

  SequenceNumber sequence_;
  ColumnFamilyMemTables* const cf_mems_;
  FlushScheduler* const flush_scheduler_;
  TrimHistoryScheduler* const trim_history_scheduler_;
  const bool ignore_missing_column_families_;
  const uint64_t recovering_log_number_;
  // log number that all Memtables inserted into should reference
  uint64_t log_number_ref_;
  DBImpl* db_;
  const bool concurrent_memtable_writes_;
  bool       post_info_created_;
  const WriteBatch::ProtectionInfo* prot_info_;
  size_t prot_info_idx_;

  bool* has_valid_writes_;
  // On some (!) platforms just default creating
  // a map is too expensive in the Write() path as they
  // cause memory allocations though unused.
  // Make creation optional but do not incur
  // std::unique_ptr additional allocation
  using MemPostInfoMap = std::map<MemTable*, MemTablePostProcessInfo>;
  using PostMapType = std::aligned_storage<sizeof(MemPostInfoMap)>::type;
  PostMapType mem_post_info_map_;
  // current recovered transaction we are rebuilding (recovery)
  WriteBatch* rebuilding_trx_;
  SequenceNumber rebuilding_trx_seq_;
  // Increase seq number once per each write batch. Otherwise increase it once
  // per key.
  bool seq_per_batch_;
  // Whether the memtable write will be done only after the commit
  bool write_after_commit_;
  // Whether memtable write can be done before prepare
  bool write_before_prepare_;
  // Whether this batch was unprepared or not
  bool unprepared_batch_;
  using DupDetector = std::aligned_storage<sizeof(DuplicateDetector)>::type;
  DupDetector       duplicate_detector_;
  bool              dup_dectector_on_;

  bool hint_per_batch_;
  bool hint_created_;
  // Hints for this batch
  using HintMap = std::unordered_map<MemTable*, void*>;
  using HintMapType = std::aligned_storage<sizeof(HintMap)>::type;
  HintMapType hint_;

  HintMap& GetHintMap() {
    assert(hint_per_batch_);
    if (!hint_created_) {
      new (&hint_) HintMap();
      hint_created_ = true;
    }
    return *reinterpret_cast<HintMap*>(&hint_);
  }

  MemPostInfoMap& GetPostMap() {
    assert(concurrent_memtable_writes_);
    if(!post_info_created_) {
      new (&mem_post_info_map_) MemPostInfoMap();
      post_info_created_ = true;
    }
    return *reinterpret_cast<MemPostInfoMap*>(&mem_post_info_map_);
  }

  bool IsDuplicateKeySeq(uint32_t column_family_id, const Slice& key) {
    assert(!write_after_commit_);
    assert(rebuilding_trx_ != nullptr);
    if (!dup_dectector_on_) {
      new (&duplicate_detector_) DuplicateDetector(db_);
      dup_dectector_on_ = true;
    }
    return reinterpret_cast<DuplicateDetector*>
      (&duplicate_detector_)->IsDuplicateKeySeq(column_family_id, key, sequence_);
  }

  const ProtectionInfoKVOC64* NextProtectionInfo() {
    const ProtectionInfoKVOC64* res = nullptr;
    if (prot_info_ != nullptr) {
      assert(prot_info_idx_ < prot_info_->entries_.size());
      res = &prot_info_->entries_[prot_info_idx_];
      ++prot_info_idx_;
    }
    return res;
  }

  void DecrementProtectionInfoIdxForTryAgain() {
    if (prot_info_ != nullptr) --prot_info_idx_;
  }

  void ResetProtectionInfo() {
    prot_info_idx_ = 0;
    prot_info_ = nullptr;
  }

 protected:
  Handler::OptionState WriteBeforePrepare() const override {
    return write_before_prepare_ ? Handler::OptionState::kEnabled
                                 : Handler::OptionState::kDisabled;
  }
  Handler::OptionState WriteAfterCommit() const override {
    return write_after_commit_ ? Handler::OptionState::kEnabled
                               : Handler::OptionState::kDisabled;
  }

 public:
  // cf_mems should not be shared with concurrent inserters
  MemTableInserter(SequenceNumber _sequence, ColumnFamilyMemTables* cf_mems,
                   FlushScheduler* flush_scheduler,
                   TrimHistoryScheduler* trim_history_scheduler,
                   bool ignore_missing_column_families,
                   uint64_t recovering_log_number, DB* db,
                   bool concurrent_memtable_writes,
                   const WriteBatch::ProtectionInfo* prot_info,
                   bool* has_valid_writes = nullptr, bool seq_per_batch = false,
                   bool batch_per_txn = true, bool hint_per_batch = false)
      : sequence_(_sequence),
        cf_mems_(cf_mems),
        flush_scheduler_(flush_scheduler),
        trim_history_scheduler_(trim_history_scheduler),
        ignore_missing_column_families_(ignore_missing_column_families),
        recovering_log_number_(recovering_log_number),
        log_number_ref_(0),
        db_(static_cast_with_check<DBImpl>(db)),
        concurrent_memtable_writes_(concurrent_memtable_writes),
        post_info_created_(false),
        prot_info_(prot_info),
        prot_info_idx_(0),
        has_valid_writes_(has_valid_writes),
        rebuilding_trx_(nullptr),
        rebuilding_trx_seq_(0),
        seq_per_batch_(seq_per_batch),
        // Write after commit currently uses one seq per key (instead of per
        // batch). So seq_per_batch being false indicates write_after_commit
        // approach.
        write_after_commit_(!seq_per_batch),
        // WriteUnprepared can write WriteBatches per transaction, so
        // batch_per_txn being false indicates write_before_prepare.
        write_before_prepare_(!batch_per_txn),
        unprepared_batch_(false),
        duplicate_detector_(),
        dup_dectector_on_(false),
        hint_per_batch_(hint_per_batch),
        hint_created_(false) {
    assert(cf_mems_);
  }

  ~MemTableInserter() override {
    if (dup_dectector_on_) {
      reinterpret_cast<DuplicateDetector*>
        (&duplicate_detector_)->~DuplicateDetector();
    }
    if (post_info_created_) {
      reinterpret_cast<MemPostInfoMap*>
        (&mem_post_info_map_)->~MemPostInfoMap();
    }
    if (hint_created_) {
      for (auto iter : GetHintMap()) {
        delete[] reinterpret_cast<char*>(iter.second);
      }
      reinterpret_cast<HintMap*>(&hint_)->~HintMap();
    }
    delete rebuilding_trx_;
  }

  MemTableInserter(const MemTableInserter&) = delete;
  MemTableInserter& operator=(const MemTableInserter&) = delete;

  // The batch seq is regularly restarted; In normal mode it is set when
  // MemTableInserter is constructed in the write thread and in recovery mode it
  // is set when a batch, which is tagged with seq, is read from the WAL.
  // Within a sequenced batch, which could be a merge of multiple batches, we
  // have two policies to advance the seq: i) seq_per_key (default) and ii)
  // seq_per_batch. To implement the latter we need to mark the boundary between
  // the individual batches. The approach is this: 1) Use the terminating
  // markers to indicate the boundary (kTypeEndPrepareXID, kTypeCommitXID,
  // kTypeRollbackXID) 2) Terminate a batch with kTypeNoop in the absence of a
  // natural boundary marker.
  void MaybeAdvanceSeq(bool batch_boundry = false) {
    if (batch_boundry == seq_per_batch_) {
      sequence_++;
    }
  }

  void set_log_number_ref(uint64_t log) { log_number_ref_ = log; }
  void set_prot_info(const WriteBatch::ProtectionInfo* prot_info) {
    prot_info_ = prot_info;
    prot_info_idx_ = 0;
  }

  SequenceNumber sequence() const { return sequence_; }

  void PostProcess() {
    assert(concurrent_memtable_writes_);
    // If post info was not created there is nothing
    // to process and no need to create on demand
    if(post_info_created_) {
      for (auto& pair : GetPostMap()) {
        pair.first->BatchPostProcess(pair.second);
      }
    }
  }

  bool SeekToColumnFamily(uint32_t column_family_id, Status* s) {
    // If we are in a concurrent mode, it is the caller's responsibility
    // to clone the original ColumnFamilyMemTables so that each thread
    // has its own instance.  Otherwise, it must be guaranteed that there
    // is no concurrent access
    bool found = cf_mems_->Seek(column_family_id);
    if (!found) {
      if (ignore_missing_column_families_) {
        *s = Status::OK();
      } else {
        *s = Status::InvalidArgument(
            "Invalid column family specified in write batch");
      }
      return false;
    }
    if (recovering_log_number_ != 0 &&
        recovering_log_number_ < cf_mems_->GetLogNumber()) {
      // This is true only in recovery environment (recovering_log_number_ is
      // always 0 in
      // non-recovery, regular write code-path)
      // * If recovering_log_number_ < cf_mems_->GetLogNumber(), this means that
      // column
      // family already contains updates from this log. We can't apply updates
      // twice because of update-in-place or merge workloads -- ignore the
      // update
      *s = Status::OK();
      return false;
    }

    if (has_valid_writes_ != nullptr) {
      *has_valid_writes_ = true;
    }

    if (log_number_ref_ > 0) {
      cf_mems_->GetMemTable()->RefLogContainingPrepSection(log_number_ref_);
    }

    return true;
  }

  Status PutCFImpl(uint32_t column_family_id, const Slice& key,
                   const Slice& value, ValueType value_type,
                   const ProtectionInfoKVOS64* kv_prot_info) {
    // optimize for non-recovery mode
    if (UNLIKELY(write_after_commit_ && rebuilding_trx_ != nullptr)) {
      // TODO(ajkr): propagate `ProtectionInfoKVOS64`.
      return WriteBatchInternal::Put(rebuilding_trx_, column_family_id, key,
                                     value);
      // else insert the values to the memtable right away
    }

    Status ret_status;
    if (UNLIKELY(!SeekToColumnFamily(column_family_id, &ret_status))) {
      if (ret_status.ok() && rebuilding_trx_ != nullptr) {
        assert(!write_after_commit_);
        // The CF is probably flushed and hence no need for insert but we still
        // need to keep track of the keys for upcoming rollback/commit.
        // TODO(ajkr): propagate `ProtectionInfoKVOS64`.
        ret_status = WriteBatchInternal::Put(rebuilding_trx_, column_family_id,
                                             key, value);
        if (ret_status.ok()) {
          MaybeAdvanceSeq(IsDuplicateKeySeq(column_family_id, key));
        }
      } else if (ret_status.ok()) {
        MaybeAdvanceSeq(false /* batch_boundary */);
      }
      return ret_status;
    }
    assert(ret_status.ok());

    MemTable* mem = cf_mems_->GetMemTable();
    auto* moptions = mem->GetImmutableMemTableOptions();
    // inplace_update_support is inconsistent with snapshots, and therefore with
    // any kind of transactions including the ones that use seq_per_batch
    assert(!seq_per_batch_ || !moptions->inplace_update_support);
    if (!moptions->inplace_update_support) {
      ret_status =
          mem->Add(sequence_, value_type, key, value, kv_prot_info,
                   concurrent_memtable_writes_, get_post_process_info(mem),
                   hint_per_batch_ ? &GetHintMap()[mem] : nullptr);
    } else if (moptions->inplace_callback == nullptr) {
      assert(!concurrent_memtable_writes_);
      ret_status = mem->Update(sequence_, key, value, kv_prot_info);
    } else {
      assert(!concurrent_memtable_writes_);
      ret_status = mem->UpdateCallback(sequence_, key, value, kv_prot_info);
      if (ret_status.IsNotFound()) {
        // key not found in memtable. Do sst get, update, add
        SnapshotImpl read_from_snapshot;
        read_from_snapshot.number_ = sequence_;
        ReadOptions ropts;
        // it's going to be overwritten for sure, so no point caching data block
        // containing the old version
        ropts.fill_cache = false;
        ropts.snapshot = &read_from_snapshot;

        std::string prev_value;
        std::string merged_value;

        auto cf_handle = cf_mems_->GetColumnFamilyHandle();
        Status get_status = Status::NotSupported();
        if (db_ != nullptr && recovering_log_number_ == 0) {
          if (cf_handle == nullptr) {
            cf_handle = db_->DefaultColumnFamily();
          }
          get_status = db_->Get(ropts, cf_handle, key, &prev_value);
        }
        // Intentionally overwrites the `NotFound` in `ret_status`.
        if (!get_status.ok() && !get_status.IsNotFound()) {
          ret_status = get_status;
        } else {
          ret_status = Status::OK();
        }
        if (ret_status.ok()) {
          UpdateStatus update_status;
          char* prev_buffer = const_cast<char*>(prev_value.c_str());
          uint32_t prev_size = static_cast<uint32_t>(prev_value.size());
          if (get_status.ok()) {
            update_status = moptions->inplace_callback(prev_buffer, &prev_size,
                                                       value, &merged_value);
          } else {
            update_status = moptions->inplace_callback(
                nullptr /* existing_value */, nullptr /* existing_value_size */,
                value, &merged_value);
          }
          if (update_status == UpdateStatus::UPDATED_INPLACE) {
            assert(get_status.ok());
            if (kv_prot_info != nullptr) {
              ProtectionInfoKVOS64 updated_kv_prot_info(*kv_prot_info);
              updated_kv_prot_info.UpdateV(value,
                                           Slice(prev_buffer, prev_size));
              // prev_value is updated in-place with final value.
              ret_status = mem->Add(sequence_, value_type, key,
                                    Slice(prev_buffer, prev_size),
                                    &updated_kv_prot_info);
            } else {
              ret_status = mem->Add(sequence_, value_type, key,
                                    Slice(prev_buffer, prev_size),
                                    nullptr /* kv_prot_info */);
            }
            if (ret_status.ok()) {
              RecordTick(moptions->statistics, NUMBER_KEYS_WRITTEN);
            }
          } else if (update_status == UpdateStatus::UPDATED) {
            if (kv_prot_info != nullptr) {
              ProtectionInfoKVOS64 updated_kv_prot_info(*kv_prot_info);
              updated_kv_prot_info.UpdateV(value, merged_value);
              // merged_value contains the final value.
              ret_status = mem->Add(sequence_, value_type, key,
                                    Slice(merged_value), &updated_kv_prot_info);
            } else {
              // merged_value contains the final value.
              ret_status =
                  mem->Add(sequence_, value_type, key, Slice(merged_value),
                           nullptr /* kv_prot_info */);
            }
            if (ret_status.ok()) {
              RecordTick(moptions->statistics, NUMBER_KEYS_WRITTEN);
            }
          }
        }
      }
    }
    if (UNLIKELY(ret_status.IsTryAgain())) {
      assert(seq_per_batch_);
      const bool kBatchBoundary = true;
      MaybeAdvanceSeq(kBatchBoundary);
    } else if (ret_status.ok()) {
      MaybeAdvanceSeq();
      CheckMemtableFull();
    }
    // optimize for non-recovery mode
    // If `ret_status` is `TryAgain` then the next (successful) try will add
    // the key to the rebuilding transaction object. If `ret_status` is
    // another non-OK `Status`, then the `rebuilding_trx_` will be thrown
    // away. So we only need to add to it when `ret_status.ok()`.
    if (UNLIKELY(ret_status.ok() && rebuilding_trx_ != nullptr)) {
      assert(!write_after_commit_);
      // TODO(ajkr): propagate `ProtectionInfoKVOS64`.
      ret_status = WriteBatchInternal::Put(rebuilding_trx_, column_family_id,
                                           key, value);
    }
    return ret_status;
  }

  Status PutCF(uint32_t column_family_id, const Slice& key,
               const Slice& value) override {
    const auto* kv_prot_info = NextProtectionInfo();
    Status ret_status;
    if (kv_prot_info != nullptr) {
      // Memtable needs seqno, doesn't need CF ID
      auto mem_kv_prot_info =
          kv_prot_info->StripC(column_family_id).ProtectS(sequence_);
      ret_status = PutCFImpl(column_family_id, key, value, kTypeValue,
                             &mem_kv_prot_info);
    } else {
      ret_status = PutCFImpl(column_family_id, key, value, kTypeValue,
                             nullptr /* kv_prot_info */);
    }
    // TODO: this assumes that if TryAgain status is returned to the caller,
    // the operation is actually tried again. The proper way to do this is to
    // pass a `try_again` parameter to the operation itself and decrement
    // prot_info_idx_ based on that
    if (UNLIKELY(ret_status.IsTryAgain())) {
      DecrementProtectionInfoIdxForTryAgain();
    }
    return ret_status;
  }

  Status DeleteImpl(uint32_t /*column_family_id*/, const Slice& key,
                    const Slice& value, ValueType delete_type,
                    const ProtectionInfoKVOS64* kv_prot_info) {
    Status ret_status;
    MemTable* mem = cf_mems_->GetMemTable();
    ret_status =
        mem->Add(sequence_, delete_type, key, value, kv_prot_info,
                 concurrent_memtable_writes_, get_post_process_info(mem),
                 hint_per_batch_ ? &GetHintMap()[mem] : nullptr);
    if (UNLIKELY(ret_status.IsTryAgain())) {
      assert(seq_per_batch_);
      const bool kBatchBoundary = true;
      MaybeAdvanceSeq(kBatchBoundary);
    } else if (ret_status.ok()) {
      MaybeAdvanceSeq();
      CheckMemtableFull();
    }
    return ret_status;
  }

  Status DeleteCF(uint32_t column_family_id, const Slice& key) override {
    const auto* kv_prot_info = NextProtectionInfo();
    // optimize for non-recovery mode
    if (UNLIKELY(write_after_commit_ && rebuilding_trx_ != nullptr)) {
      // TODO(ajkr): propagate `ProtectionInfoKVOS64`.
      return WriteBatchInternal::Delete(rebuilding_trx_, column_family_id, key);
      // else insert the values to the memtable right away
    }

    Status ret_status;
    if (UNLIKELY(!SeekToColumnFamily(column_family_id, &ret_status))) {
      if (ret_status.ok() && rebuilding_trx_ != nullptr) {
        assert(!write_after_commit_);
        // The CF is probably flushed and hence no need for insert but we still
        // need to keep track of the keys for upcoming rollback/commit.
        // TODO(ajkr): propagate `ProtectionInfoKVOS64`.
        ret_status =
            WriteBatchInternal::Delete(rebuilding_trx_, column_family_id, key);
        if (ret_status.ok()) {
          MaybeAdvanceSeq(IsDuplicateKeySeq(column_family_id, key));
        }
      } else if (ret_status.ok()) {
        MaybeAdvanceSeq(false /* batch_boundary */);
      }
      if (UNLIKELY(ret_status.IsTryAgain())) {
        DecrementProtectionInfoIdxForTryAgain();
      }
      return ret_status;
    }

    ColumnFamilyData* cfd = cf_mems_->current();
    assert(!cfd || cfd->user_comparator());
    const size_t ts_sz = (cfd && cfd->user_comparator())
                             ? cfd->user_comparator()->timestamp_size()
                             : 0;
    const ValueType delete_type =
        (0 == ts_sz) ? kTypeDeletion : kTypeDeletionWithTimestamp;
    if (kv_prot_info != nullptr) {
      auto mem_kv_prot_info =
          kv_prot_info->StripC(column_family_id).ProtectS(sequence_);
      mem_kv_prot_info.UpdateO(kTypeDeletion, delete_type);
      ret_status = DeleteImpl(column_family_id, key, Slice(), delete_type,
                              &mem_kv_prot_info);
    } else {
      ret_status = DeleteImpl(column_family_id, key, Slice(), delete_type,
                              nullptr /* kv_prot_info */);
    }
    // optimize for non-recovery mode
    // If `ret_status` is `TryAgain` then the next (successful) try will add
    // the key to the rebuilding transaction object. If `ret_status` is
    // another non-OK `Status`, then the `rebuilding_trx_` will be thrown
    // away. So we only need to add to it when `ret_status.ok()`.
    if (UNLIKELY(ret_status.ok() && rebuilding_trx_ != nullptr)) {
      assert(!write_after_commit_);
      // TODO(ajkr): propagate `ProtectionInfoKVOS64`.
      ret_status =
          WriteBatchInternal::Delete(rebuilding_trx_, column_family_id, key);
    }
    if (UNLIKELY(ret_status.IsTryAgain())) {
      DecrementProtectionInfoIdxForTryAgain();
    }
    return ret_status;
  }

  Status SingleDeleteCF(uint32_t column_family_id, const Slice& key) override {
    const auto* kv_prot_info = NextProtectionInfo();
    // optimize for non-recovery mode
    if (UNLIKELY(write_after_commit_ && rebuilding_trx_ != nullptr)) {
      // TODO(ajkr): propagate `ProtectionInfoKVOS64`.
      return WriteBatchInternal::SingleDelete(rebuilding_trx_, column_family_id,
                                              key);
      // else insert the values to the memtable right away
    }

    Status ret_status;
    if (UNLIKELY(!SeekToColumnFamily(column_family_id, &ret_status))) {
      if (ret_status.ok() && rebuilding_trx_ != nullptr) {
        assert(!write_after_commit_);
        // The CF is probably flushed and hence no need for insert but we still
        // need to keep track of the keys for upcoming rollback/commit.
        // TODO(ajkr): propagate `ProtectionInfoKVOS64`.
        ret_status = WriteBatchInternal::SingleDelete(rebuilding_trx_,
                                                      column_family_id, key);
        if (ret_status.ok()) {
          MaybeAdvanceSeq(IsDuplicateKeySeq(column_family_id, key));
        }
      } else if (ret_status.ok()) {
        MaybeAdvanceSeq(false /* batch_boundary */);
      }
      if (UNLIKELY(ret_status.IsTryAgain())) {
        DecrementProtectionInfoIdxForTryAgain();
      }
      return ret_status;
    }
    assert(ret_status.ok());

    if (kv_prot_info != nullptr) {
      auto mem_kv_prot_info =
          kv_prot_info->StripC(column_family_id).ProtectS(sequence_);
      ret_status = DeleteImpl(column_family_id, key, Slice(),
                              kTypeSingleDeletion, &mem_kv_prot_info);
    } else {
      ret_status = DeleteImpl(column_family_id, key, Slice(),
                              kTypeSingleDeletion, nullptr /* kv_prot_info */);
    }
    // optimize for non-recovery mode
    // If `ret_status` is `TryAgain` then the next (successful) try will add
    // the key to the rebuilding transaction object. If `ret_status` is
    // another non-OK `Status`, then the `rebuilding_trx_` will be thrown
    // away. So we only need to add to it when `ret_status.ok()`.
    if (UNLIKELY(ret_status.ok() && rebuilding_trx_ != nullptr)) {
      assert(!write_after_commit_);
      // TODO(ajkr): propagate `ProtectionInfoKVOS64`.
      ret_status = WriteBatchInternal::SingleDelete(rebuilding_trx_,
                                                    column_family_id, key);
    }
    if (UNLIKELY(ret_status.IsTryAgain())) {
      DecrementProtectionInfoIdxForTryAgain();
    }
    return ret_status;
  }

  Status DeleteRangeCF(uint32_t column_family_id, const Slice& begin_key,
                       const Slice& end_key) override {
    const auto* kv_prot_info = NextProtectionInfo();
    // optimize for non-recovery mode
    if (UNLIKELY(write_after_commit_ && rebuilding_trx_ != nullptr)) {
      // TODO(ajkr): propagate `ProtectionInfoKVOS64`.
      return WriteBatchInternal::DeleteRange(rebuilding_trx_, column_family_id,
                                             begin_key, end_key);
      // else insert the values to the memtable right away
    }

    Status ret_status;
    if (UNLIKELY(!SeekToColumnFamily(column_family_id, &ret_status))) {
      if (ret_status.ok() && rebuilding_trx_ != nullptr) {
        assert(!write_after_commit_);
        // The CF is probably flushed and hence no need for insert but we still
        // need to keep track of the keys for upcoming rollback/commit.
        // TODO(ajkr): propagate `ProtectionInfoKVOS64`.
        ret_status = WriteBatchInternal::DeleteRange(
            rebuilding_trx_, column_family_id, begin_key, end_key);
        if (ret_status.ok()) {
          MaybeAdvanceSeq(IsDuplicateKeySeq(column_family_id, begin_key));
        }
      } else if (ret_status.ok()) {
        MaybeAdvanceSeq(false /* batch_boundary */);
      }
      if (UNLIKELY(ret_status.IsTryAgain())) {
        DecrementProtectionInfoIdxForTryAgain();
      }
      return ret_status;
    }
    assert(ret_status.ok());

    if (db_ != nullptr) {
      auto cf_handle = cf_mems_->GetColumnFamilyHandle();
      if (cf_handle == nullptr) {
        cf_handle = db_->DefaultColumnFamily();
      }
      auto* cfd =
          static_cast_with_check<ColumnFamilyHandleImpl>(cf_handle)->cfd();
      if (!cfd->is_delete_range_supported()) {
        // TODO(ajkr): refactor `SeekToColumnFamily()` so it returns a `Status`.
        ret_status.PermitUncheckedError();
        return Status::NotSupported(
            std::string("DeleteRange not supported for table type ") +
            cfd->ioptions()->table_factory->Name() + " in CF " +
            cfd->GetName());
      }
      int cmp = cfd->user_comparator()->Compare(begin_key, end_key);
      if (cmp > 0) {
        // TODO(ajkr): refactor `SeekToColumnFamily()` so it returns a `Status`.
        ret_status.PermitUncheckedError();
        // It's an empty range where endpoints appear mistaken. Don't bother
        // applying it to the DB, and return an error to the user.
        return Status::InvalidArgument("end key comes before start key");
      } else if (cmp == 0) {
        // TODO(ajkr): refactor `SeekToColumnFamily()` so it returns a `Status`.
        ret_status.PermitUncheckedError();
        // It's an empty range. Don't bother applying it to the DB.
        return Status::OK();
      }
    }

    if (kv_prot_info != nullptr) {
      auto mem_kv_prot_info =
          kv_prot_info->StripC(column_family_id).ProtectS(sequence_);
      ret_status = DeleteImpl(column_family_id, begin_key, end_key,
                              kTypeRangeDeletion, &mem_kv_prot_info);
    } else {
      ret_status = DeleteImpl(column_family_id, begin_key, end_key,
                              kTypeRangeDeletion, nullptr /* kv_prot_info */);
    }
    // optimize for non-recovery mode
    // If `ret_status` is `TryAgain` then the next (successful) try will add
    // the key to the rebuilding transaction object. If `ret_status` is
    // another non-OK `Status`, then the `rebuilding_trx_` will be thrown
    // away. So we only need to add to it when `ret_status.ok()`.
    if (UNLIKELY(!ret_status.IsTryAgain() && rebuilding_trx_ != nullptr)) {
      assert(!write_after_commit_);
      // TODO(ajkr): propagate `ProtectionInfoKVOS64`.
      ret_status = WriteBatchInternal::DeleteRange(
          rebuilding_trx_, column_family_id, begin_key, end_key);
    }
    if (UNLIKELY(ret_status.IsTryAgain())) {
      DecrementProtectionInfoIdxForTryAgain();
    }
    return ret_status;
  }

  Status MergeCF(uint32_t column_family_id, const Slice& key,
                 const Slice& value) override {
    const auto* kv_prot_info = NextProtectionInfo();
    // optimize for non-recovery mode
    if (UNLIKELY(write_after_commit_ && rebuilding_trx_ != nullptr)) {
      // TODO(ajkr): propagate `ProtectionInfoKVOS64`.
      return WriteBatchInternal::Merge(rebuilding_trx_, column_family_id, key,
                                       value);
      // else insert the values to the memtable right away
    }

    Status ret_status;
    if (UNLIKELY(!SeekToColumnFamily(column_family_id, &ret_status))) {
      if (ret_status.ok() && rebuilding_trx_ != nullptr) {
        assert(!write_after_commit_);
        // The CF is probably flushed and hence no need for insert but we still
        // need to keep track of the keys for upcoming rollback/commit.
        // TODO(ajkr): propagate `ProtectionInfoKVOS64`.
        ret_status = WriteBatchInternal::Merge(rebuilding_trx_,
                                               column_family_id, key, value);
        if (ret_status.ok()) {
          MaybeAdvanceSeq(IsDuplicateKeySeq(column_family_id, key));
        }
      } else if (ret_status.ok()) {
        MaybeAdvanceSeq(false /* batch_boundary */);
      }
      if (UNLIKELY(ret_status.IsTryAgain())) {
        DecrementProtectionInfoIdxForTryAgain();
      }
      return ret_status;
    }
    assert(ret_status.ok());

    MemTable* mem = cf_mems_->GetMemTable();
    auto* moptions = mem->GetImmutableMemTableOptions();
    if (moptions->merge_operator == nullptr) {
      return Status::InvalidArgument(
          "Merge requires `ColumnFamilyOptions::merge_operator != nullptr`");
    }
    bool perform_merge = false;
    assert(!concurrent_memtable_writes_ ||
           moptions->max_successive_merges == 0);

    // If we pass DB through and options.max_successive_merges is hit
    // during recovery, Get() will be issued which will try to acquire
    // DB mutex and cause deadlock, as DB mutex is already held.
    // So we disable merge in recovery
    if (moptions->max_successive_merges > 0 && db_ != nullptr &&
        recovering_log_number_ == 0) {
      assert(!concurrent_memtable_writes_);
      LookupKey lkey(key, sequence_);

      // Count the number of successive merges at the head
      // of the key in the memtable
      size_t num_merges = mem->CountSuccessiveMergeEntries(lkey);

      if (num_merges >= moptions->max_successive_merges) {
        perform_merge = true;
      }
    }

    if (perform_merge) {
      // 1) Get the existing value
      std::string get_value;

      // Pass in the sequence number so that we also include previous merge
      // operations in the same batch.
      SnapshotImpl read_from_snapshot;
      read_from_snapshot.number_ = sequence_;
      ReadOptions read_options;
      read_options.snapshot = &read_from_snapshot;

      auto cf_handle = cf_mems_->GetColumnFamilyHandle();
      if (cf_handle == nullptr) {
        cf_handle = db_->DefaultColumnFamily();
      }
      Status get_status = db_->Get(read_options, cf_handle, key, &get_value);
      if (!get_status.ok()) {
<<<<<<< HEAD
        // Failed to get or value is range deleted.
        // Store the delta in memtable
=======
        // Failed to read a key we know exists. Store the delta in memtable.
>>>>>>> dde774db
        perform_merge = false;
      } else {
        Slice get_value_slice = Slice(get_value);

        // 2) Apply this merge
        auto merge_operator = moptions->merge_operator;
        assert(merge_operator);

        std::string new_value;
<<<<<<< HEAD

        Status merge_status = MergeHelper::TimedFullMerge(
            merge_operator, key, &get_value_slice, {value}, &new_value,
            moptions->info_log, moptions->statistics, Env::Default());
=======
        Status merge_status = MergeHelper::TimedFullMerge(
            merge_operator, key, &get_value_slice, {value}, &new_value,
            moptions->info_log, moptions->statistics,
            SystemClock::Default().get());
>>>>>>> dde774db

        if (!merge_status.ok()) {
          // Failed to merge!
          // Store the delta in memtable
          perform_merge = false;
        } else {
          // 3) Add value to memtable
          assert(!concurrent_memtable_writes_);
<<<<<<< HEAD
          bool mem_res = mem->Add(sequence_, kTypeValue, key, new_value);
          if (UNLIKELY(!mem_res)) {
            assert(seq_per_batch_);
            ret_status = Status::TryAgain("key+seq exists");
            const bool BATCH_BOUNDRY = true;
            MaybeAdvanceSeq(BATCH_BOUNDRY);
=======
          if (kv_prot_info != nullptr) {
            auto merged_kv_prot_info =
                kv_prot_info->StripC(column_family_id).ProtectS(sequence_);
            merged_kv_prot_info.UpdateV(value, new_value);
            merged_kv_prot_info.UpdateO(kTypeMerge, kTypeValue);
            ret_status = mem->Add(sequence_, kTypeValue, key, new_value,
                                  &merged_kv_prot_info);
          } else {
            ret_status = mem->Add(sequence_, kTypeValue, key, new_value,
                                  nullptr /* kv_prot_info */);
>>>>>>> dde774db
          }
        }
      }
    }

    if (!perform_merge) {
      assert(ret_status.ok());
      // Add merge operand to memtable
      if (kv_prot_info != nullptr) {
        auto mem_kv_prot_info =
            kv_prot_info->StripC(column_family_id).ProtectS(sequence_);
        ret_status =
            mem->Add(sequence_, kTypeMerge, key, value, &mem_kv_prot_info,
                     concurrent_memtable_writes_, get_post_process_info(mem));
      } else {
        ret_status = mem->Add(
            sequence_, kTypeMerge, key, value, nullptr /* kv_prot_info */,
            concurrent_memtable_writes_, get_post_process_info(mem));
      }
    }

    if (UNLIKELY(ret_status.IsTryAgain())) {
      assert(seq_per_batch_);
      const bool kBatchBoundary = true;
      MaybeAdvanceSeq(kBatchBoundary);
    } else if (ret_status.ok()) {
      MaybeAdvanceSeq();
      CheckMemtableFull();
    }
    // optimize for non-recovery mode
    // If `ret_status` is `TryAgain` then the next (successful) try will add
    // the key to the rebuilding transaction object. If `ret_status` is
    // another non-OK `Status`, then the `rebuilding_trx_` will be thrown
    // away. So we only need to add to it when `ret_status.ok()`.
    if (UNLIKELY(ret_status.ok() && rebuilding_trx_ != nullptr)) {
      assert(!write_after_commit_);
      // TODO(ajkr): propagate `ProtectionInfoKVOS64`.
      ret_status = WriteBatchInternal::Merge(rebuilding_trx_, column_family_id,
                                             key, value);
    }
    if (UNLIKELY(ret_status.IsTryAgain())) {
      DecrementProtectionInfoIdxForTryAgain();
    }
    return ret_status;
  }

  Status PutBlobIndexCF(uint32_t column_family_id, const Slice& key,
                        const Slice& value) override {
    const auto* kv_prot_info = NextProtectionInfo();
    Status ret_status;
    if (kv_prot_info != nullptr) {
      // Memtable needs seqno, doesn't need CF ID
      auto mem_kv_prot_info =
          kv_prot_info->StripC(column_family_id).ProtectS(sequence_);
      // Same as PutCF except for value type.
      ret_status = PutCFImpl(column_family_id, key, value, kTypeBlobIndex,
                             &mem_kv_prot_info);
    } else {
      ret_status = PutCFImpl(column_family_id, key, value, kTypeBlobIndex,
                             nullptr /* kv_prot_info */);
    }
    if (UNLIKELY(ret_status.IsTryAgain())) {
      DecrementProtectionInfoIdxForTryAgain();
    }
    return ret_status;
  }

  void CheckMemtableFull() {
    if (flush_scheduler_ != nullptr) {
      auto* cfd = cf_mems_->current();
      assert(cfd != nullptr);
      if (cfd->mem()->ShouldScheduleFlush() &&
          cfd->mem()->MarkFlushScheduled()) {
        // MarkFlushScheduled only returns true if we are the one that
        // should take action, so no need to dedup further
        flush_scheduler_->ScheduleWork(cfd);
      }
    }
    // check if memtable_list size exceeds max_write_buffer_size_to_maintain
    if (trim_history_scheduler_ != nullptr) {
      auto* cfd = cf_mems_->current();

      assert(cfd);
      assert(cfd->ioptions());

      const size_t size_to_maintain = static_cast<size_t>(
          cfd->ioptions()->max_write_buffer_size_to_maintain);

      if (size_to_maintain > 0) {
        MemTableList* const imm = cfd->imm();
        assert(imm);

        if (imm->HasHistory()) {
          const MemTable* const mem = cfd->mem();
          assert(mem);

          if (mem->MemoryAllocatedBytes() +
                      imm->MemoryAllocatedBytesExcludingLast() >=
                  size_to_maintain &&
              imm->MarkTrimHistoryNeeded()) {
            trim_history_scheduler_->ScheduleWork(cfd);
          }
        }
      }
    }
  }

  // The write batch handler calls MarkBeginPrepare with unprepare set to true
  // if it encounters the kTypeBeginUnprepareXID marker.
  Status MarkBeginPrepare(bool unprepare) override {
    assert(rebuilding_trx_ == nullptr);
    assert(db_);

    if (recovering_log_number_ != 0) {
      db_->mutex()->AssertHeld();
      // during recovery we rebuild a hollow transaction
      // from all encountered prepare sections of the wal
      if (db_->allow_2pc() == false) {
        return Status::NotSupported(
            "WAL contains prepared transactions. Open with "
            "TransactionDB::Open().");
      }

      // we are now iterating through a prepared section
      rebuilding_trx_ = new WriteBatch();
      rebuilding_trx_seq_ = sequence_;
      // Verify that we have matching MarkBeginPrepare/MarkEndPrepare markers.
      // unprepared_batch_ should be false because it is false by default, and
      // gets reset to false in MarkEndPrepare.
      assert(!unprepared_batch_);
      unprepared_batch_ = unprepare;

      if (has_valid_writes_ != nullptr) {
        *has_valid_writes_ = true;
      }
    }

    return Status::OK();
  }

  Status MarkEndPrepare(const Slice& name) override {
    assert(db_);
    assert((rebuilding_trx_ != nullptr) == (recovering_log_number_ != 0));

    if (recovering_log_number_ != 0) {
      db_->mutex()->AssertHeld();
      assert(db_->allow_2pc());
      size_t batch_cnt =
          write_after_commit_
              ? 0  // 0 will disable further checks
              : static_cast<size_t>(sequence_ - rebuilding_trx_seq_ + 1);
      db_->InsertRecoveredTransaction(recovering_log_number_, name.ToString(),
                                      rebuilding_trx_, rebuilding_trx_seq_,
                                      batch_cnt, unprepared_batch_);
      unprepared_batch_ = false;
      rebuilding_trx_ = nullptr;
    } else {
      assert(rebuilding_trx_ == nullptr);
    }
    const bool batch_boundry = true;
    MaybeAdvanceSeq(batch_boundry);

    return Status::OK();
  }

  Status MarkNoop(bool empty_batch) override {
    if (recovering_log_number_ != 0) {
      db_->mutex()->AssertHeld();
    }
    // A hack in pessimistic transaction could result into a noop at the start
    // of the write batch, that should be ignored.
    if (!empty_batch) {
      // In the absence of Prepare markers, a kTypeNoop tag indicates the end of
      // a batch. This happens when write batch commits skipping the prepare
      // phase.
      const bool batch_boundry = true;
      MaybeAdvanceSeq(batch_boundry);
    }
    return Status::OK();
  }

  Status MarkCommit(const Slice& name) override {
    assert(db_);

    Status s;

    if (recovering_log_number_ != 0) {
      // We must hold db mutex in recovery.
      db_->mutex()->AssertHeld();
      // in recovery when we encounter a commit marker
      // we lookup this transaction in our set of rebuilt transactions
      // and commit.
      auto trx = db_->GetRecoveredTransaction(name.ToString());

      // the log containing the prepared section may have
      // been released in the last incarnation because the
      // data was flushed to L0
      if (trx != nullptr) {
        // at this point individual CF lognumbers will prevent
        // duplicate re-insertion of values.
        assert(log_number_ref_ == 0);
        if (write_after_commit_) {
          // write_after_commit_ can only have one batch in trx.
          assert(trx->batches_.size() == 1);
          const auto& batch_info = trx->batches_.begin()->second;
          // all inserts must reference this trx log number
          log_number_ref_ = batch_info.log_number_;
          ResetProtectionInfo();
          s = batch_info.batch_->Iterate(this);
          log_number_ref_ = 0;
        }
        // else the values are already inserted before the commit

        if (s.ok()) {
          db_->DeleteRecoveredTransaction(name.ToString());
        }
        if (has_valid_writes_ != nullptr) {
          *has_valid_writes_ = true;
        }
      }
    } else {
      // When writes are not delayed until commit, there is no disconnect
      // between a memtable write and the WAL that supports it. So the commit
      // need not reference any log as the only log to which it depends.
      assert(!write_after_commit_ || log_number_ref_ > 0);
    }
    const bool batch_boundry = true;
    MaybeAdvanceSeq(batch_boundry);

    if (UNLIKELY(s.IsTryAgain())) {
      DecrementProtectionInfoIdxForTryAgain();
    }

    return s;
  }

  Status MarkCommitWithTimestamp(const Slice& name,
                                 const Slice& commit_ts) override {
    assert(db_);

    Status s;

    if (recovering_log_number_ != 0) {
      // In recovery, db mutex must be held.
      db_->mutex()->AssertHeld();
      // in recovery when we encounter a commit marker
      // we lookup this transaction in our set of rebuilt transactions
      // and commit.
      auto trx = db_->GetRecoveredTransaction(name.ToString());
      // the log containing the prepared section may have
      // been released in the last incarnation because the
      // data was flushed to L0
      if (trx) {
        // at this point individual CF lognumbers will prevent
        // duplicate re-insertion of values.
        assert(0 == log_number_ref_);
        if (write_after_commit_) {
          // write_after_commit_ can only have one batch in trx.
          assert(trx->batches_.size() == 1);
          const auto& batch_info = trx->batches_.begin()->second;
          // all inserts must reference this trx log number
          log_number_ref_ = batch_info.log_number_;

          s = batch_info.batch_->UpdateTimestamps(
              commit_ts, [this](uint32_t cf) {
                assert(db_);
                VersionSet* const vset = db_->GetVersionSet();
                assert(vset);
                ColumnFamilySet* const cf_set = vset->GetColumnFamilySet();
                assert(cf_set);
                ColumnFamilyData* cfd = cf_set->GetColumnFamily(cf);
                assert(cfd);
                const auto* const ucmp = cfd->user_comparator();
                assert(ucmp);
                return ucmp->timestamp_size();
              });
          if (s.ok()) {
            ResetProtectionInfo();
            s = batch_info.batch_->Iterate(this);
            log_number_ref_ = 0;
          }
        }
        // else the values are already inserted before the commit

        if (s.ok()) {
          db_->DeleteRecoveredTransaction(name.ToString());
        }
        if (has_valid_writes_) {
          *has_valid_writes_ = true;
        }
      }
    } else {
      // When writes are not delayed until commit, there is no connection
      // between a memtable write and the WAL that supports it. So the commit
      // need not reference any log as the only log to which it depends.
      assert(!write_after_commit_ || log_number_ref_ > 0);
    }
    constexpr bool batch_boundary = true;
    MaybeAdvanceSeq(batch_boundary);

    if (UNLIKELY(s.IsTryAgain())) {
      DecrementProtectionInfoIdxForTryAgain();
    }

    return s;
  }

  Status MarkRollback(const Slice& name) override {
    assert(db_);

    if (recovering_log_number_ != 0) {
      auto trx = db_->GetRecoveredTransaction(name.ToString());

      // the log containing the transactions prep section
      // may have been released in the previous incarnation
      // because we knew it had been rolled back
      if (trx != nullptr) {
        db_->DeleteRecoveredTransaction(name.ToString());
      }
    } else {
      // in non recovery we simply ignore this tag
    }

    const bool batch_boundry = true;
    MaybeAdvanceSeq(batch_boundry);

    return Status::OK();
  }

 private:
  MemTablePostProcessInfo* get_post_process_info(MemTable* mem) {
    if (!concurrent_memtable_writes_) {
      // No need to batch counters locally if we don't use concurrent mode.
      return nullptr;
    }
    return &GetPostMap()[mem];
  }
};

}  // namespace

// This function can only be called in these conditions:
// 1) During Recovery()
// 2) During Write(), in a single-threaded write thread
// 3) During Write(), in a concurrent context where memtables has been cloned
// The reason is that it calls memtables->Seek(), which has a stateful cache
Status WriteBatchInternal::InsertInto(
    WriteThread::WriteGroup& write_group, SequenceNumber sequence,
    ColumnFamilyMemTables* memtables, FlushScheduler* flush_scheduler,
    TrimHistoryScheduler* trim_history_scheduler,
    bool ignore_missing_column_families, uint64_t recovery_log_number, DB* db,
    bool concurrent_memtable_writes, bool seq_per_batch, bool batch_per_txn) {
  MemTableInserter inserter(
      sequence, memtables, flush_scheduler, trim_history_scheduler,
      ignore_missing_column_families, recovery_log_number, db,
      concurrent_memtable_writes, nullptr /* prot_info */,
      nullptr /*has_valid_writes*/, seq_per_batch, batch_per_txn);
  for (auto w : write_group) {
    if (w->CallbackFailed()) {
      continue;
    }
    w->sequence = inserter.sequence();
    if (!w->ShouldWriteToMemtable()) {
      // In seq_per_batch_ mode this advances the seq by one.
      inserter.MaybeAdvanceSeq(true);
      continue;
    }
    SetSequence(w->batch, inserter.sequence());
    inserter.set_log_number_ref(w->log_ref);
    inserter.set_prot_info(w->batch->prot_info_.get());
    w->status = w->batch->Iterate(&inserter);
    if (!w->status.ok()) {
      return w->status;
    }
    assert(!seq_per_batch || w->batch_cnt != 0);
    assert(!seq_per_batch || inserter.sequence() - w->sequence == w->batch_cnt);
  }
  return Status::OK();
}

Status WriteBatchInternal::InsertInto(
    WriteThread::Writer* writer, SequenceNumber sequence,
    ColumnFamilyMemTables* memtables, FlushScheduler* flush_scheduler,
    TrimHistoryScheduler* trim_history_scheduler,
    bool ignore_missing_column_families, uint64_t log_number, DB* db,
    bool concurrent_memtable_writes, bool seq_per_batch, size_t batch_cnt,
    bool batch_per_txn, bool hint_per_batch) {
#ifdef NDEBUG
  (void)batch_cnt;
#endif
  assert(writer->ShouldWriteToMemtable());
  MemTableInserter inserter(sequence, memtables, flush_scheduler,
                            trim_history_scheduler,
                            ignore_missing_column_families, log_number, db,
                            concurrent_memtable_writes, nullptr /* prot_info */,
                            nullptr /*has_valid_writes*/, seq_per_batch,
                            batch_per_txn, hint_per_batch);
  SetSequence(writer->batch, sequence);
  inserter.set_log_number_ref(writer->log_ref);
  inserter.set_prot_info(writer->batch->prot_info_.get());
  Status s = writer->batch->Iterate(&inserter);
  assert(!seq_per_batch || batch_cnt != 0);
  assert(!seq_per_batch || inserter.sequence() - sequence == batch_cnt);
  if (concurrent_memtable_writes) {
    inserter.PostProcess();
  }
  return s;
}

Status WriteBatchInternal::InsertInto(
    const WriteBatch* batch, ColumnFamilyMemTables* memtables,
    FlushScheduler* flush_scheduler,
    TrimHistoryScheduler* trim_history_scheduler,
    bool ignore_missing_column_families, uint64_t log_number, DB* db,
    bool concurrent_memtable_writes, SequenceNumber* next_seq,
    bool* has_valid_writes, bool seq_per_batch, bool batch_per_txn) {
  MemTableInserter inserter(Sequence(batch), memtables, flush_scheduler,
                            trim_history_scheduler,
                            ignore_missing_column_families, log_number, db,
                            concurrent_memtable_writes, batch->prot_info_.get(),
                            has_valid_writes, seq_per_batch, batch_per_txn);
  Status s = batch->Iterate(&inserter);
  if (next_seq != nullptr) {
    *next_seq = inserter.sequence();
  }
  if (concurrent_memtable_writes) {
    inserter.PostProcess();
  }
  return s;
}

namespace {

// This class updates protection info for a WriteBatch.
class ProtectionInfoUpdater : public WriteBatch::Handler {
 public:
  explicit ProtectionInfoUpdater(WriteBatch::ProtectionInfo* prot_info)
      : prot_info_(prot_info) {}

  ~ProtectionInfoUpdater() override {}

  Status PutCF(uint32_t cf, const Slice& key, const Slice& val) override {
    return UpdateProtInfo(cf, key, val, kTypeValue);
  }

  Status DeleteCF(uint32_t cf, const Slice& key) override {
    return UpdateProtInfo(cf, key, "", kTypeDeletion);
  }

  Status SingleDeleteCF(uint32_t cf, const Slice& key) override {
    return UpdateProtInfo(cf, key, "", kTypeSingleDeletion);
  }

  Status DeleteRangeCF(uint32_t cf, const Slice& begin_key,
                       const Slice& end_key) override {
    return UpdateProtInfo(cf, begin_key, end_key, kTypeRangeDeletion);
  }

  Status MergeCF(uint32_t cf, const Slice& key, const Slice& val) override {
    return UpdateProtInfo(cf, key, val, kTypeMerge);
  }

  Status PutBlobIndexCF(uint32_t cf, const Slice& key,
                        const Slice& val) override {
    return UpdateProtInfo(cf, key, val, kTypeBlobIndex);
  }

  Status MarkBeginPrepare(bool /* unprepare */) override {
    return Status::OK();
  }

  Status MarkEndPrepare(const Slice& /* xid */) override {
    return Status::OK();
  }

  Status MarkCommit(const Slice& /* xid */) override { return Status::OK(); }

  Status MarkCommitWithTimestamp(const Slice& /* xid */,
                                 const Slice& /* ts */) override {
    return Status::OK();
  }

  Status MarkRollback(const Slice& /* xid */) override { return Status::OK(); }

  Status MarkNoop(bool /* empty_batch */) override { return Status::OK(); }

 private:
  Status UpdateProtInfo(uint32_t cf, const Slice& key, const Slice& val,
                        const ValueType op_type) {
    if (prot_info_) {
      prot_info_->entries_.emplace_back(
          ProtectionInfo64().ProtectKVO(key, val, op_type).ProtectC(cf));
    }
    return Status::OK();
  }

  // No copy or move.
  ProtectionInfoUpdater(const ProtectionInfoUpdater&) = delete;
  ProtectionInfoUpdater(ProtectionInfoUpdater&&) = delete;
  ProtectionInfoUpdater& operator=(const ProtectionInfoUpdater&) = delete;
  ProtectionInfoUpdater& operator=(ProtectionInfoUpdater&&) = delete;

  WriteBatch::ProtectionInfo* const prot_info_ = nullptr;
};

}  // namespace

Status WriteBatchInternal::SetContents(WriteBatch* b, const Slice& contents) {
  assert(contents.size() >= WriteBatchInternal::kHeader);

  b->rep_.assign(contents.data(), contents.size());
  b->content_flags_.store(ContentFlags::DEFERRED, std::memory_order_relaxed);

  // If we have a prot_info_, update protection info entries for the batch.
  if (b->prot_info_) {
    ProtectionInfoUpdater prot_info_updater(b->prot_info_.get());
    return b->Iterate(&prot_info_updater);
  }

  return Status::OK();
}

Status WriteBatchInternal::Append(WriteBatch* dst, const WriteBatch* src,
                                  const bool wal_only) {
  assert(dst->Count() == 0 ||
         (dst->prot_info_ == nullptr) == (src->prot_info_ == nullptr));
  size_t src_len;
  int src_count;
  uint32_t src_flags;

  const SavePoint& batch_end = src->GetWalTerminationPoint();

  if (wal_only && !batch_end.is_cleared()) {
    src_len = batch_end.size - WriteBatchInternal::kHeader;
    src_count = batch_end.count;
    src_flags = batch_end.content_flags;
  } else {
    src_len = src->rep_.size() - WriteBatchInternal::kHeader;
    src_count = Count(src);
    src_flags = src->content_flags_.load(std::memory_order_relaxed);
  }

  if (dst->prot_info_ != nullptr) {
    std::copy(src->prot_info_->entries_.begin(),
              src->prot_info_->entries_.begin() + src_count,
              std::back_inserter(dst->prot_info_->entries_));
  } else if (src->prot_info_ != nullptr) {
    dst->prot_info_.reset(new WriteBatch::ProtectionInfo(*src->prot_info_));
  }
  SetCount(dst, Count(dst) + src_count);
  assert(src->rep_.size() >= WriteBatchInternal::kHeader);
  dst->rep_.append(src->rep_.data() + WriteBatchInternal::kHeader, src_len);
  dst->content_flags_.store(
      dst->content_flags_.load(std::memory_order_relaxed) | src_flags,
      std::memory_order_relaxed);
  return Status::OK();
}

size_t WriteBatchInternal::AppendedByteSize(size_t leftByteSize,
                                            size_t rightByteSize) {
  if (leftByteSize == 0 || rightByteSize == 0) {
    return leftByteSize + rightByteSize;
  } else {
    return leftByteSize + rightByteSize - WriteBatchInternal::kHeader;
  }
}

}  // namespace ROCKSDB_NAMESPACE<|MERGE_RESOLUTION|>--- conflicted
+++ resolved
@@ -2215,12 +2215,7 @@
       }
       Status get_status = db_->Get(read_options, cf_handle, key, &get_value);
       if (!get_status.ok()) {
-<<<<<<< HEAD
-        // Failed to get or value is range deleted.
-        // Store the delta in memtable
-=======
         // Failed to read a key we know exists. Store the delta in memtable.
->>>>>>> dde774db
         perform_merge = false;
       } else {
         Slice get_value_slice = Slice(get_value);
@@ -2230,17 +2225,10 @@
         assert(merge_operator);
 
         std::string new_value;
-<<<<<<< HEAD
-
-        Status merge_status = MergeHelper::TimedFullMerge(
-            merge_operator, key, &get_value_slice, {value}, &new_value,
-            moptions->info_log, moptions->statistics, Env::Default());
-=======
         Status merge_status = MergeHelper::TimedFullMerge(
             merge_operator, key, &get_value_slice, {value}, &new_value,
             moptions->info_log, moptions->statistics,
             SystemClock::Default().get());
->>>>>>> dde774db
 
         if (!merge_status.ok()) {
           // Failed to merge!
@@ -2249,14 +2237,6 @@
         } else {
           // 3) Add value to memtable
           assert(!concurrent_memtable_writes_);
-<<<<<<< HEAD
-          bool mem_res = mem->Add(sequence_, kTypeValue, key, new_value);
-          if (UNLIKELY(!mem_res)) {
-            assert(seq_per_batch_);
-            ret_status = Status::TryAgain("key+seq exists");
-            const bool BATCH_BOUNDRY = true;
-            MaybeAdvanceSeq(BATCH_BOUNDRY);
-=======
           if (kv_prot_info != nullptr) {
             auto merged_kv_prot_info =
                 kv_prot_info->StripC(column_family_id).ProtectS(sequence_);
@@ -2267,7 +2247,6 @@
           } else {
             ret_status = mem->Add(sequence_, kTypeValue, key, new_value,
                                   nullptr /* kv_prot_info */);
->>>>>>> dde774db
           }
         }
       }
