--- conflicted
+++ resolved
@@ -203,10 +203,6 @@
                           std::vector<ColumnFamilyOptions> options = {}) {
     ASSERT_OK(OpenReadOnly(cf, options));
   }
-<<<<<<< HEAD
-#endif  // !ROCKSDB_LITE
-=======
->>>>>>> 49ce8a10
 
   void Open(std::vector<std::string> cf,
             std::vector<ColumnFamilyOptions> options = {}) {
@@ -385,13 +381,6 @@
 
   void AssertFilesPerLevel(const std::string& value, int cf) {
     ASSERT_EQ(value, FilesPerLevel(cf));
-<<<<<<< HEAD
-#else
-    (void)value;
-    (void)cf;
-#endif
-=======
->>>>>>> 49ce8a10
   }
 
   int CountLiveFiles() {
@@ -402,12 +391,6 @@
 
   void AssertCountLiveFiles(int expected_value) {
     ASSERT_EQ(expected_value, CountLiveFiles());
-<<<<<<< HEAD
-#else
-    (void)expected_value;
-#endif
-=======
->>>>>>> 49ce8a10
   }
 
   // Do n memtable flushes, each of which produces an sstable
@@ -452,12 +435,6 @@
 
   void AssertCountLiveLogFiles(int value) {
     ASSERT_EQ(value, CountLiveLogFiles());
-<<<<<<< HEAD
-#else
-    (void)value;
-#endif  // !ROCKSDB_LITE
-=======
->>>>>>> 49ce8a10
   }
 
   void AssertNumberOfImmutableMemtables(std::vector<int> num_per_cf) {
