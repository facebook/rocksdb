//  Copyright (c) 2011-present, Facebook, Inc.  All rights reserved.
//  This source code is licensed under both the GPLv2 (found in the
//  COPYING file in the root directory) and Apache 2.0 License
//  (found in the LICENSE.Apache file in the root directory).
//
// Copyright (c) 2011 The LevelDB Authors. All rights reserved.
// Use of this source code is governed by a BSD-style license that can be
// found in the LICENSE file. See the AUTHORS file for names of contributors.
//
// The representation of a DBImpl consists of a set of Versions.  The
// newest version is called "current".  Older versions may be kept
// around to provide a consistent view to live iterators.
//
// Each Version keeps track of a set of Table files per level.  The
// entire set of versions is maintained in a VersionSet.
//
// Version,VersionSet are thread-compatible, but require external
// synchronization on all accesses.

#pragma once
#include <atomic>
#include <deque>
#include <limits>
#include <map>
#include <memory>
#include <set>
#include <string>
#include <utility>
#include <vector>

#include "db/column_family.h"
#include "db/compaction/compaction.h"
#include "db/compaction/compaction_picker.h"
#include "db/dbformat.h"
#include "db/file_indexer.h"
#include "db/log_reader.h"
#include "db/range_del_aggregator.h"
#include "db/read_callback.h"
#include "db/table_cache.h"
#include "db/version_builder.h"
#include "db/version_edit.h"
#include "db/write_controller.h"
#include "monitoring/instrumented_mutex.h"
#include "options/db_options.h"
#include "port/port.h"
#include "rocksdb/env.h"
#include "table/get_context.h"
#include "table/multiget_context.h"
#include "trace_replay/block_cache_tracer.h"

namespace rocksdb {

namespace log {
class Writer;
}

class Compaction;
class LogBuffer;
class LookupKey;
class MemTable;
class Version;
class VersionSet;
class WriteBufferManager;
class MergeContext;
class ColumnFamilySet;
class MergeIteratorBuilder;

// VersionEdit is always supposed to be valid and it is used to point at
// entries in Manifest. Ideally it should not be used as a container to
// carry around few of its fields as function params because it can cause
// readers to think it's a valid entry from Manifest. To avoid that confusion
// introducing VersionEditParams to simply carry around multiple VersionEdit
// params. It need not point to a valid record in Manifest.
using VersionEditParams = VersionEdit;

// Return the smallest index i such that file_level.files[i]->largest >= key.
// Return file_level.num_files if there is no such file.
// REQUIRES: "file_level.files" contains a sorted list of
// non-overlapping files.
extern int FindFile(const InternalKeyComparator& icmp,
                    const LevelFilesBrief& file_level, const Slice& key);

// Returns true iff some file in "files" overlaps the user key range
// [*smallest,*largest].
// smallest==nullptr represents a key smaller than all keys in the DB.
// largest==nullptr represents a key largest than all keys in the DB.
// REQUIRES: If disjoint_sorted_files, file_level.files[]
// contains disjoint ranges in sorted order.
extern bool SomeFileOverlapsRange(const InternalKeyComparator& icmp,
                                  bool disjoint_sorted_files,
                                  const LevelFilesBrief& file_level,
                                  const Slice* smallest_user_key,
                                  const Slice* largest_user_key);

// Generate LevelFilesBrief from vector<FdWithKeyRange*>
// Would copy smallest_key and largest_key data to sequential memory
// arena: Arena used to allocate the memory
extern void DoGenerateLevelFilesBrief(LevelFilesBrief* file_level,
                                      const std::vector<FileMetaData*>& files,
                                      Arena* arena);

// Information of the storage associated with each Version, including number of
// levels of LSM tree, files information at each level, files marked for
// compaction, etc.
class VersionStorageInfo {
 public:
  VersionStorageInfo(const InternalKeyComparator* internal_comparator,
                     const Comparator* user_comparator, int num_levels,
                     CompactionStyle compaction_style,
                     VersionStorageInfo* src_vstorage,
                     bool _force_consistency_checks);
  // No copying allowed
  VersionStorageInfo(const VersionStorageInfo&) = delete;
  void operator=(const VersionStorageInfo&) = delete;
  ~VersionStorageInfo();

  void Reserve(int level, size_t size) { files_[level].reserve(size); }

  void AddFile(int level, FileMetaData* f, Logger* info_log = nullptr);

  void SetFinalized();

  // Update num_non_empty_levels_.
  void UpdateNumNonEmptyLevels();

  void GenerateFileIndexer() {
    file_indexer_.UpdateIndex(&arena_, num_non_empty_levels_, files_);
  }

  // Update the accumulated stats from a file-meta.
  void UpdateAccumulatedStats(FileMetaData* file_meta);

  // Decrease the current stat from a to-be-deleted file-meta
  void RemoveCurrentStats(FileMetaData* file_meta);

  void ComputeCompensatedSizes();

  // Updates internal structures that keep track of compaction scores
  // We use compaction scores to figure out which compaction to do next
  // REQUIRES: db_mutex held!!
  // TODO find a better way to pass compaction_options_fifo.
  void ComputeCompactionScore(const ImmutableCFOptions& immutable_cf_options,
                              const MutableCFOptions& mutable_cf_options);

  // Estimate est_comp_needed_bytes_
  void EstimateCompactionBytesNeeded(
      const MutableCFOptions& mutable_cf_options);

  // This computes files_marked_for_compaction_ and is called by
  // ComputeCompactionScore()
  void ComputeFilesMarkedForCompaction();

  // This computes ttl_expired_files_ and is called by
  // ComputeCompactionScore()
  void ComputeExpiredTtlFiles(const ImmutableCFOptions& ioptions,
                              const uint64_t ttl);

  // This computes files_marked_for_periodic_compaction_ and is called by
  // ComputeCompactionScore()
  void ComputeFilesMarkedForPeriodicCompaction(
      const ImmutableCFOptions& ioptions,
      const uint64_t periodic_compaction_seconds);

  // This computes bottommost_files_marked_for_compaction_ and is called by
  // ComputeCompactionScore() or UpdateOldestSnapshot().
  //
  // Among bottommost files (assumes they've already been computed), marks the
  // ones that have keys that would be eliminated if recompacted, according to
  // the seqnum of the oldest existing snapshot. Must be called every time
  // oldest snapshot changes as that is when bottom-level files can become
  // eligible for compaction.
  //
  // REQUIRES: DB mutex held
  void ComputeBottommostFilesMarkedForCompaction();

  // Generate level_files_brief_ from files_
  void GenerateLevelFilesBrief();
  // Sort all files for this version based on their file size and
  // record results in files_by_compaction_pri_. The largest files are listed
  // first.
  void UpdateFilesByCompactionPri(CompactionPri compaction_pri);

  void GenerateLevel0NonOverlapping();
  bool level0_non_overlapping() const {
    return level0_non_overlapping_;
  }

  // Check whether each file in this version is bottommost (i.e., nothing in its
  // key-range could possibly exist in an older file/level).
  // REQUIRES: This version has not been saved
  void GenerateBottommostFiles();

  // Updates the oldest snapshot and related internal state, like the bottommost
  // files marked for compaction.
  // REQUIRES: DB mutex held
  void UpdateOldestSnapshot(SequenceNumber oldest_snapshot_seqnum);

  int MaxInputLevel() const;
  int MaxOutputLevel(bool allow_ingest_behind) const;

  // Return level number that has idx'th highest score
  int CompactionScoreLevel(int idx) const { return compaction_level_[idx]; }

  // Return idx'th highest score
  double CompactionScore(int idx) const { return compaction_score_[idx]; }

  void GetOverlappingInputs(
      int level, const InternalKey* begin,  // nullptr means before all keys
      const InternalKey* end,               // nullptr means after all keys
      std::vector<FileMetaData*>* inputs,
      int hint_index = -1,        // index of overlap file
      int* file_index = nullptr,  // return index of overlap file
      bool expand_range = true,   // if set, returns files which overlap the
                                  // range and overlap each other. If false,
                                  // then just files intersecting the range
      InternalKey** next_smallest = nullptr)  // if non-null, returns the
      const;  // smallest key of next file not included
  void GetCleanInputsWithinInterval(
      int level, const InternalKey* begin,  // nullptr means before all keys
      const InternalKey* end,               // nullptr means after all keys
      std::vector<FileMetaData*>* inputs,
      int hint_index = -1,        // index of overlap file
      int* file_index = nullptr)  // return index of overlap file
      const;

  void GetOverlappingInputsRangeBinarySearch(
      int level,                 // level > 0
      const InternalKey* begin,  // nullptr means before all keys
      const InternalKey* end,    // nullptr means after all keys
      std::vector<FileMetaData*>* inputs,
      int hint_index,                // index of overlap file
      int* file_index,               // return index of overlap file
      bool within_interval = false,  // if set, force the inputs within interval
      InternalKey** next_smallest = nullptr)  // if non-null, returns the
      const;  // smallest key of next file not included

  // Returns true iff some file in the specified level overlaps
  // some part of [*smallest_user_key,*largest_user_key].
  // smallest_user_key==NULL represents a key smaller than all keys in the DB.
  // largest_user_key==NULL represents a key largest than all keys in the DB.
  bool OverlapInLevel(int level, const Slice* smallest_user_key,
                      const Slice* largest_user_key);

  // Returns true iff the first or last file in inputs contains
  // an overlapping user key to the file "just outside" of it (i.e.
  // just after the last file, or just before the first file)
  // REQUIRES: "*inputs" is a sorted list of non-overlapping files
  bool HasOverlappingUserKey(const std::vector<FileMetaData*>* inputs,
                             int level);

  int num_levels() const { return num_levels_; }

  // REQUIRES: This version has been saved (see VersionSet::SaveTo)
  int num_non_empty_levels() const {
    assert(finalized_);
    return num_non_empty_levels_;
  }

  // REQUIRES: This version has been finalized.
  // (CalculateBaseBytes() is called)
  // This may or may not return number of level files. It is to keep backward
  // compatible behavior in universal compaction.
  int l0_delay_trigger_count() const { return l0_delay_trigger_count_; }

  void set_l0_delay_trigger_count(int v) { l0_delay_trigger_count_ = v; }

  // REQUIRES: This version has been saved (see VersionSet::SaveTo)
  int NumLevelFiles(int level) const {
    assert(finalized_);
    return static_cast<int>(files_[level].size());
  }

  // Return the combined file size of all files at the specified level.
  uint64_t NumLevelBytes(int level) const;

  // REQUIRES: This version has been saved (see VersionSet::SaveTo)
  const std::vector<FileMetaData*>& LevelFiles(int level) const {
    return files_[level];
  }

  const rocksdb::LevelFilesBrief& LevelFilesBrief(int level) const {
    assert(level < static_cast<int>(level_files_brief_.size()));
    return level_files_brief_[level];
  }

  // REQUIRES: This version has been saved (see VersionSet::SaveTo)
  const std::vector<int>& FilesByCompactionPri(int level) const {
    assert(finalized_);
    return files_by_compaction_pri_[level];
  }

  // REQUIRES: This version has been saved (see VersionSet::SaveTo)
  // REQUIRES: DB mutex held during access
  const autovector<std::pair<int, FileMetaData*>>& FilesMarkedForCompaction()
      const {
    assert(finalized_);
    return files_marked_for_compaction_;
  }

  // REQUIRES: This version has been saved (see VersionSet::SaveTo)
  // REQUIRES: DB mutex held during access
  const autovector<std::pair<int, FileMetaData*>>& ExpiredTtlFiles() const {
    assert(finalized_);
    return expired_ttl_files_;
  }

  // REQUIRES: This version has been saved (see VersionSet::SaveTo)
  // REQUIRES: DB mutex held during access
  const autovector<std::pair<int, FileMetaData*>>&
  FilesMarkedForPeriodicCompaction() const {
    assert(finalized_);
    return files_marked_for_periodic_compaction_;
  }

  // REQUIRES: This version has been saved (see VersionSet::SaveTo)
  // REQUIRES: DB mutex held during access
  const autovector<std::pair<int, FileMetaData*>>&
  BottommostFilesMarkedForCompaction() const {
    assert(finalized_);
    return bottommost_files_marked_for_compaction_;
  }

  int base_level() const { return base_level_; }
  double level_multiplier() const { return level_multiplier_; }

  // REQUIRES: lock is held
  // Set the index that is used to offset into files_by_compaction_pri_ to find
  // the next compaction candidate file.
  void SetNextCompactionIndex(int level, int index) {
    next_file_to_compact_by_size_[level] = index;
  }

  // REQUIRES: lock is held
  int NextCompactionIndex(int level) const {
    return next_file_to_compact_by_size_[level];
  }

  // REQUIRES: This version has been saved (see VersionSet::SaveTo)
  const FileIndexer& file_indexer() const {
    assert(finalized_);
    return file_indexer_;
  }

  // Only the first few entries of files_by_compaction_pri_ are sorted.
  // There is no need to sort all the files because it is likely
  // that on a running system, we need to look at only the first
  // few largest files because a new version is created every few
  // seconds/minutes (because of concurrent compactions).
  static const size_t kNumberFilesToSort = 50;

  // Return a human-readable short (single-line) summary of the number
  // of files per level.  Uses *scratch as backing store.
  struct LevelSummaryStorage {
    char buffer[1000];
  };
  struct FileSummaryStorage {
    char buffer[3000];
  };
  const char* LevelSummary(LevelSummaryStorage* scratch) const;
  // Return a human-readable short (single-line) summary of files
  // in a specified level.  Uses *scratch as backing store.
  const char* LevelFileSummary(FileSummaryStorage* scratch, int level) const;

  // Return the maximum overlapping data (in bytes) at next level for any
  // file at a level >= 1.
  int64_t MaxNextLevelOverlappingBytes();

  // Return a human readable string that describes this version's contents.
  std::string DebugString(bool hex = false) const;

  uint64_t GetAverageValueSize() const {
    if (accumulated_num_non_deletions_ == 0) {
      return 0;
    }
    assert(accumulated_raw_key_size_ + accumulated_raw_value_size_ > 0);
    assert(accumulated_file_size_ > 0);
    return accumulated_raw_value_size_ / accumulated_num_non_deletions_ *
           accumulated_file_size_ /
           (accumulated_raw_key_size_ + accumulated_raw_value_size_);
  }

  uint64_t GetEstimatedActiveKeys() const;

  double GetEstimatedCompressionRatioAtLevel(int level) const;

  // re-initializes the index that is used to offset into
  // files_by_compaction_pri_
  // to find the next compaction candidate file.
  void ResetNextCompactionIndex(int level) {
    next_file_to_compact_by_size_[level] = 0;
  }

  const InternalKeyComparator* InternalComparator() {
    return internal_comparator_;
  }

  // Returns maximum total bytes of data on a given level.
  uint64_t MaxBytesForLevel(int level) const;

  // Must be called after any change to MutableCFOptions.
  void CalculateBaseBytes(const ImmutableCFOptions& ioptions,
                          const MutableCFOptions& options);

  // Returns an estimate of the amount of live data in bytes.
  uint64_t EstimateLiveDataSize() const;

  uint64_t estimated_compaction_needed_bytes() const {
    return estimated_compaction_needed_bytes_;
  }

  void TEST_set_estimated_compaction_needed_bytes(uint64_t v) {
    estimated_compaction_needed_bytes_ = v;
  }

  bool force_consistency_checks() const { return force_consistency_checks_; }

  SequenceNumber bottommost_files_mark_threshold() const {
    return bottommost_files_mark_threshold_;
  }

  // Returns whether any key in [`smallest_key`, `largest_key`] could appear in
  // an older L0 file than `last_l0_idx` or in a greater level than `last_level`
  //
  // @param last_level Level after which we check for overlap
  // @param last_l0_idx If `last_level == 0`, index of L0 file after which we
  //    check for overlap; otherwise, must be -1
  bool RangeMightExistAfterSortedRun(const Slice& smallest_user_key,
                                     const Slice& largest_user_key,
                                     int last_level, int last_l0_idx);

 private:
  const InternalKeyComparator* internal_comparator_;
  const Comparator* user_comparator_;
  int num_levels_;            // Number of levels
  int num_non_empty_levels_;  // Number of levels. Any level larger than it
                              // is guaranteed to be empty.
  // Per-level max bytes
  std::vector<uint64_t> level_max_bytes_;

  // A short brief metadata of files per level
  autovector<rocksdb::LevelFilesBrief> level_files_brief_;
  FileIndexer file_indexer_;
  Arena arena_;  // Used to allocate space for file_levels_

  CompactionStyle compaction_style_;

  // List of files per level, files in each level are arranged
  // in increasing order of keys
  std::vector<FileMetaData*>* files_;

  // Level that L0 data should be compacted to. All levels < base_level_ should
  // be empty. -1 if it is not level-compaction so it's not applicable.
  int base_level_;

  double level_multiplier_;

  // A list for the same set of files that are stored in files_,
  // but files in each level are now sorted based on file
  // size. The file with the largest size is at the front.
  // This vector stores the index of the file from files_.
  std::vector<std::vector<int>> files_by_compaction_pri_;

  // If true, means that files in L0 have keys with non overlapping ranges
  bool level0_non_overlapping_;

  // An index into files_by_compaction_pri_ that specifies the first
  // file that is not yet compacted
  std::vector<int> next_file_to_compact_by_size_;

  // Only the first few entries of files_by_compaction_pri_ are sorted.
  // There is no need to sort all the files because it is likely
  // that on a running system, we need to look at only the first
  // few largest files because a new version is created every few
  // seconds/minutes (because of concurrent compactions).
  static const size_t number_of_files_to_sort_ = 50;

  // This vector contains list of files marked for compaction and also not
  // currently being compacted. It is protected by DB mutex. It is calculated in
  // ComputeCompactionScore()
  autovector<std::pair<int, FileMetaData*>> files_marked_for_compaction_;

  autovector<std::pair<int, FileMetaData*>> expired_ttl_files_;

  autovector<std::pair<int, FileMetaData*>>
      files_marked_for_periodic_compaction_;

  // These files are considered bottommost because none of their keys can exist
  // at lower levels. They are not necessarily all in the same level. The marked
  // ones are eligible for compaction because they contain duplicate key
  // versions that are no longer protected by snapshot. These variables are
  // protected by DB mutex and are calculated in `GenerateBottommostFiles()` and
  // `ComputeBottommostFilesMarkedForCompaction()`.
  autovector<std::pair<int, FileMetaData*>> bottommost_files_;
  autovector<std::pair<int, FileMetaData*>>
      bottommost_files_marked_for_compaction_;

  // Threshold for needing to mark another bottommost file. Maintain it so we
  // can quickly check when releasing a snapshot whether more bottommost files
  // became eligible for compaction. It's defined as the min of the max nonzero
  // seqnums of unmarked bottommost files.
  SequenceNumber bottommost_files_mark_threshold_ = kMaxSequenceNumber;

  // Monotonically increases as we release old snapshots. Zero indicates no
  // snapshots have been released yet. When no snapshots remain we set it to the
  // current seqnum, which needs to be protected as a snapshot can still be
  // created that references it.
  SequenceNumber oldest_snapshot_seqnum_ = 0;

  // Level that should be compacted next and its compaction score.
  // Score < 1 means compaction is not strictly needed.  These fields
  // are initialized by Finalize().
  // The most critical level to be compacted is listed first
  // These are used to pick the best compaction level
  std::vector<double> compaction_score_;
  std::vector<int> compaction_level_;
  int l0_delay_trigger_count_ = 0;  // Count used to trigger slow down and stop
                                    // for number of L0 files.

  // the following are the sampled temporary stats.
  // the current accumulated size of sampled files.
  uint64_t accumulated_file_size_;
  // the current accumulated size of all raw keys based on the sampled files.
  uint64_t accumulated_raw_key_size_;
  // the current accumulated size of all raw keys based on the sampled files.
  uint64_t accumulated_raw_value_size_;
  // total number of non-deletion entries
  uint64_t accumulated_num_non_deletions_;
  // total number of deletion entries
  uint64_t accumulated_num_deletions_;
  // current number of non_deletion entries
  uint64_t current_num_non_deletions_;
  // current number of deletion entries
  uint64_t current_num_deletions_;
  // current number of file samples
  uint64_t current_num_samples_;
  // Estimated bytes needed to be compacted until all levels' size is down to
  // target sizes.
  uint64_t estimated_compaction_needed_bytes_;

  bool finalized_;

  // If set to true, we will run consistency checks even if RocksDB
  // is compiled in release mode
  bool force_consistency_checks_;

  friend class Version;
  friend class VersionSet;
};

using MultiGetRange = MultiGetContext::Range;
// A column family's version consists of the SST files owned by the column
// family at a certain point in time.
class Version {
 public:
  // Append to *iters a sequence of iterators that will
  // yield the contents of this Version when merged together.
  // REQUIRES: This version has been saved (see VersionSet::SaveTo)
  void AddIterators(const ReadOptions&, const EnvOptions& soptions,
                    MergeIteratorBuilder* merger_iter_builder,
                    RangeDelAggregator* range_del_agg);

  void AddIteratorsForLevel(const ReadOptions&, const EnvOptions& soptions,
                            MergeIteratorBuilder* merger_iter_builder,
                            int level, RangeDelAggregator* range_del_agg);

  Status OverlapWithLevelIterator(const ReadOptions&, const EnvOptions&,
                                  const Slice& smallest_user_key,
                                  const Slice& largest_user_key,
                                  int level, bool* overlap);

  // Lookup the value for key or get all merge operands for key.
  // If do_merge = true (default) then lookup value for key.
  // Behavior if do_merge = true:
  //    If found, store it in *value and
  //    return OK.  Else return a non-OK status.
  //    Uses *operands to store merge_operator operations to apply later.
  //
  //    If the ReadOptions.read_tier is set to do a read-only fetch, then
  //    *value_found will be set to false if it cannot be determined whether
  //    this value exists without doing IO.
  //
  //    If the key is Deleted, *status will be set to NotFound and
  //                        *key_exists will be set to true.
  //    If no key was found, *status will be set to NotFound and
  //                      *key_exists will be set to false.
  //    If seq is non-null, *seq will be set to the sequence number found
  //    for the key if a key was found.
  // Behavior if do_merge = false
  //    If the key has any merge operands then store them in
  //    merge_context.operands_list and don't merge the operands
  // REQUIRES: lock is not held
  void Get(const ReadOptions&, const LookupKey& key, PinnableSlice* value,
           Status* status, MergeContext* merge_context,
           SequenceNumber* max_covering_tombstone_seq,
           bool* value_found = nullptr, bool* key_exists = nullptr,
           SequenceNumber* seq = nullptr, ReadCallback* callback = nullptr,
           bool* is_blob = nullptr, bool do_merge = true);

  void MultiGet(const ReadOptions&, MultiGetRange* range,
                ReadCallback* callback = nullptr, bool* is_blob = nullptr);

  // Loads some stats information from files. Call without mutex held. It needs
  // to be called before applying the version to the version set.
  void PrepareApply(const MutableCFOptions& mutable_cf_options,
                    bool update_stats);

  // Reference count management (so Versions do not disappear out from
  // under live iterators)
  void Ref();
  // Decrease reference count. Delete the object if no reference left
  // and return true. Otherwise, return false.
  bool Unref();

  // Add all files listed in the current version to *live.
  void AddLiveFiles(std::vector<FileDescriptor>* live);

  // Return a human readable string that describes this version's contents.
  std::string DebugString(bool hex = false, bool print_stats = false) const;

  // Returns the version number of this version
  uint64_t GetVersionNumber() const { return version_number_; }

  // REQUIRES: lock is held
  // On success, "tp" will contains the table properties of the file
  // specified in "file_meta".  If the file name of "file_meta" is
  // known ahead, passing it by a non-null "fname" can save a
  // file-name conversion.
  Status GetTableProperties(std::shared_ptr<const TableProperties>* tp,
                            const FileMetaData* file_meta,
                            const std::string* fname = nullptr) const;

  // REQUIRES: lock is held
  // On success, *props will be populated with all SSTables' table properties.
  // The keys of `props` are the sst file name, the values of `props` are the
  // tables' properties, represented as std::shared_ptr.
  Status GetPropertiesOfAllTables(TablePropertiesCollection* props);
  Status GetPropertiesOfAllTables(TablePropertiesCollection* props, int level);
  Status GetPropertiesOfTablesInRange(const Range* range, std::size_t n,
                                      TablePropertiesCollection* props) const;

  // Print summary of range delete tombstones in SST files into out_str,
  // with maximum max_entries_to_print entries printed out.
  Status TablesRangeTombstoneSummary(int max_entries_to_print,
                                     std::string* out_str);

  // REQUIRES: lock is held
  // On success, "tp" will contains the aggregated table property among
  // the table properties of all sst files in this version.
  Status GetAggregatedTableProperties(
      std::shared_ptr<const TableProperties>* tp, int level = -1);

  uint64_t GetEstimatedActiveKeys() {
    return storage_info_.GetEstimatedActiveKeys();
  }

  size_t GetMemoryUsageByTableReaders();

  ColumnFamilyData* cfd() const { return cfd_; }

  // Return the next Version in the linked list. Used for debug only
  Version* TEST_Next() const {
    return next_;
  }

  int TEST_refs() const { return refs_; }

  VersionStorageInfo* storage_info() { return &storage_info_; }

  VersionSet* version_set() { return vset_; }

  void GetColumnFamilyMetaData(ColumnFamilyMetaData* cf_meta);

  uint64_t GetSstFilesSize();

  const MutableCFOptions& GetMutableCFOptions() { return mutable_cf_options_; }

 private:
  Env* env_;
  friend class ReactiveVersionSet;
  friend class VersionSet;

  const InternalKeyComparator* internal_comparator() const {
    return storage_info_.internal_comparator_;
  }
  const Comparator* user_comparator() const {
    return storage_info_.user_comparator_;
  }

  bool PrefixMayMatch(const ReadOptions& read_options,
                      InternalIterator* level_iter,
                      const Slice& internal_prefix) const;

  // Returns true if the filter blocks in the specified level will not be
  // checked during read operations. In certain cases (trivial move or preload),
  // the filter block may already be cached, but we still do not access it such
  // that it eventually expires from the cache.
  bool IsFilterSkipped(int level, bool is_file_last_in_level = false);

  // The helper function of UpdateAccumulatedStats, which may fill the missing
  // fields of file_meta from its associated TableProperties.
  // Returns true if it does initialize FileMetaData.
  bool MaybeInitializeFileMetaData(FileMetaData* file_meta);

  // Update the accumulated stats associated with the current version.
  // This accumulated stats will be used in compaction.
  void UpdateAccumulatedStats(bool update_stats);

  // Sort all files for this version based on their file size and
  // record results in files_by_compaction_pri_. The largest files are listed
  // first.
  void UpdateFilesByCompactionPri();

  ColumnFamilyData* cfd_;  // ColumnFamilyData to which this Version belongs
  Logger* info_log_;
  Statistics* db_statistics_;
  TableCache* table_cache_;
  const MergeOperator* merge_operator_;

  VersionStorageInfo storage_info_;
  VersionSet* vset_;            // VersionSet to which this Version belongs
  Version* next_;               // Next version in linked list
  Version* prev_;               // Previous version in linked list
  int refs_;                    // Number of live refs to this version
  const EnvOptions env_options_;
  const MutableCFOptions mutable_cf_options_;

  // A version number that uniquely represents this version. This is
  // used for debugging and logging purposes only.
  uint64_t version_number_;

  Version(ColumnFamilyData* cfd, VersionSet* vset, const EnvOptions& env_opt,
          MutableCFOptions mutable_cf_options, uint64_t version_number = 0);

  ~Version();

  // No copying allowed
  Version(const Version&) = delete;
  void operator=(const Version&) = delete;
};

struct ObsoleteFileInfo {
  FileMetaData* metadata;
  std::string   path;

  ObsoleteFileInfo() noexcept : metadata(nullptr) {}
  ObsoleteFileInfo(FileMetaData* f, const std::string& file_path)
      : metadata(f), path(file_path) {}

  ObsoleteFileInfo(const ObsoleteFileInfo&) = delete;
  ObsoleteFileInfo& operator=(const ObsoleteFileInfo&) = delete;

  ObsoleteFileInfo(ObsoleteFileInfo&& rhs) noexcept :
    ObsoleteFileInfo() {
      *this = std::move(rhs);
  }

  ObsoleteFileInfo& operator=(ObsoleteFileInfo&& rhs) noexcept {
    path = std::move(rhs.path);
    metadata = rhs.metadata;
    rhs.metadata = nullptr;

    return *this;
  }

  void DeleteMetadata() {
    delete metadata;
    metadata = nullptr;
  }
};

class BaseReferencedVersionBuilder;

class AtomicGroupReadBuffer {
 public:
  Status AddEdit(VersionEdit* edit);
  void Clear();
  bool IsFull() const;
  bool IsEmpty() const;

  uint64_t TEST_read_edits_in_atomic_group() const {
    return read_edits_in_atomic_group_;
  }
  std::vector<VersionEdit>& replay_buffer() { return replay_buffer_; }

 private:
  uint64_t read_edits_in_atomic_group_ = 0;
  std::vector<VersionEdit> replay_buffer_;
};

// VersionSet is the collection of versions of all the column families of the
// database. Each database owns one VersionSet. A VersionSet has access to all
// column families via ColumnFamilySet, i.e. set of the column families.
class VersionSet {
 public:
  VersionSet(const std::string& dbname, const ImmutableDBOptions* db_options,
             const EnvOptions& env_options, Cache* table_cache,
             WriteBufferManager* write_buffer_manager,
             WriteController* write_controller,
             BlockCacheTracer* const block_cache_tracer);
  // No copying allowed
  VersionSet(const VersionSet&) = delete;
  void operator=(const VersionSet&) = delete;

  virtual ~VersionSet();

  // Apply *edit to the current version to form a new descriptor that
  // is both saved to persistent state and installed as the new
  // current version.  Will release *mu while actually writing to the file.
  // column_family_options has to be set if edit is column family add
  // REQUIRES: *mu is held on entry.
  // REQUIRES: no other thread concurrently calls LogAndApply()
  Status LogAndApply(
      ColumnFamilyData* column_family_data,
      const MutableCFOptions& mutable_cf_options, VersionEdit* edit,
      InstrumentedMutex* mu, Directory* db_directory = nullptr,
      bool new_descriptor_log = false,
      const ColumnFamilyOptions* column_family_options = nullptr) {
    autovector<ColumnFamilyData*> cfds;
    cfds.emplace_back(column_family_data);
    autovector<const MutableCFOptions*> mutable_cf_options_list;
    mutable_cf_options_list.emplace_back(&mutable_cf_options);
    autovector<autovector<VersionEdit*>> edit_lists;
    autovector<VersionEdit*> edit_list;
    edit_list.emplace_back(edit);
    edit_lists.emplace_back(edit_list);
    return LogAndApply(cfds, mutable_cf_options_list, edit_lists, mu,
                       db_directory, new_descriptor_log, column_family_options);
  }
  // The batch version. If edit_list.size() > 1, caller must ensure that
  // no edit in the list column family add or drop
  Status LogAndApply(
      ColumnFamilyData* column_family_data,
      const MutableCFOptions& mutable_cf_options,
      const autovector<VersionEdit*>& edit_list, InstrumentedMutex* mu,
      Directory* db_directory = nullptr, bool new_descriptor_log = false,
      const ColumnFamilyOptions* column_family_options = nullptr) {
    autovector<ColumnFamilyData*> cfds;
    cfds.emplace_back(column_family_data);
    autovector<const MutableCFOptions*> mutable_cf_options_list;
    mutable_cf_options_list.emplace_back(&mutable_cf_options);
    autovector<autovector<VersionEdit*>> edit_lists;
    edit_lists.emplace_back(edit_list);
    return LogAndApply(cfds, mutable_cf_options_list, edit_lists, mu,
                       db_directory, new_descriptor_log, column_family_options);
  }

  // The across-multi-cf batch version. If edit_lists contain more than
  // 1 version edits, caller must ensure that no edit in the []list is column
  // family manipulation.
  virtual Status LogAndApply(
      const autovector<ColumnFamilyData*>& cfds,
      const autovector<const MutableCFOptions*>& mutable_cf_options_list,
      const autovector<autovector<VersionEdit*>>& edit_lists,
      InstrumentedMutex* mu, Directory* db_directory = nullptr,
      bool new_descriptor_log = false,
      const ColumnFamilyOptions* new_cf_options = nullptr);

  static Status GetCurrentManifestPath(const std::string& dbname, Env* env,
                                       std::string* manifest_filename,
                                       uint64_t* manifest_file_number);

  // Recover the last saved descriptor from persistent storage.
  // If read_only == true, Recover() will not complain if some column families
  // are not opened
  Status Recover(const std::vector<ColumnFamilyDescriptor>& column_families,
                 bool read_only = false, std::string* db_id = nullptr);

  // Reads a manifest file and returns a list of column families in
  // column_families.
  static Status ListColumnFamilies(std::vector<std::string>* column_families,
                                   const std::string& dbname, Env* env);

#ifndef ROCKSDB_LITE
  // Try to reduce the number of levels. This call is valid when
  // only one level from the new max level to the old
  // max level containing files.
  // The call is static, since number of levels is immutable during
  // the lifetime of a RocksDB instance. It reduces number of levels
  // in a DB by applying changes to manifest.
  // For example, a db currently has 7 levels [0-6], and a call to
  // to reduce to 5 [0-4] can only be executed when only one level
  // among [4-6] contains files.
  static Status ReduceNumberOfLevels(const std::string& dbname,
                                     const Options* options,
                                     const EnvOptions& env_options,
                                     int new_levels);

  // printf contents (for debugging)
  Status DumpManifest(Options& options, std::string& manifestFileName,
                      bool verbose, bool hex = false, bool json = false);

#endif  // ROCKSDB_LITE

  // Return the current manifest file number
  uint64_t manifest_file_number() const { return manifest_file_number_; }

  uint64_t options_file_number() const { return options_file_number_; }

  uint64_t pending_manifest_file_number() const {
    return pending_manifest_file_number_;
  }

  uint64_t current_next_file_number() const { return next_file_number_.load(); }

  uint64_t min_log_number_to_keep_2pc() const {
    return min_log_number_to_keep_2pc_.load();
  }

  // Allocate and return a new file number
  uint64_t NewFileNumber() { return next_file_number_.fetch_add(1); }

  // Fetch And Add n new file number
  uint64_t FetchAddFileNumber(uint64_t n) {
    return next_file_number_.fetch_add(n);
  }

  // Return the last sequence number.
  uint64_t LastSequence() const {
    return last_sequence_.load(std::memory_order_acquire);
  }

  // Note: memory_order_acquire must be sufficient.
  uint64_t LastAllocatedSequence() const {
    return last_allocated_sequence_.load(std::memory_order_seq_cst);
  }

  // Note: memory_order_acquire must be sufficient.
  uint64_t LastPublishedSequence() const {
    return last_published_sequence_.load(std::memory_order_seq_cst);
  }

  // Set the last sequence number to s.
  void SetLastSequence(uint64_t s) {
    assert(s >= last_sequence_);
    // Last visible sequence must always be less than last written seq
    assert(!db_options_->two_write_queues || s <= last_allocated_sequence_);
    last_sequence_.store(s, std::memory_order_release);
  }

  // Note: memory_order_release must be sufficient
  void SetLastPublishedSequence(uint64_t s) {
    assert(s >= last_published_sequence_);
    last_published_sequence_.store(s, std::memory_order_seq_cst);
  }

  // Note: memory_order_release must be sufficient
  void SetLastAllocatedSequence(uint64_t s) {
    assert(s >= last_allocated_sequence_);
    last_allocated_sequence_.store(s, std::memory_order_seq_cst);
  }

  // Note: memory_order_release must be sufficient
  uint64_t FetchAddLastAllocatedSequence(uint64_t s) {
    return last_allocated_sequence_.fetch_add(s, std::memory_order_seq_cst);
  }

  // Mark the specified file number as used.
  // REQUIRED: this is only called during single-threaded recovery or repair.
  void MarkFileNumberUsed(uint64_t number);

  // Mark the specified log number as deleted
  // REQUIRED: this is only called during single-threaded recovery or repair, or
  // from ::LogAndApply where the global mutex is held.
  void MarkMinLogNumberToKeep2PC(uint64_t number);

  // Return the log file number for the log file that is currently
  // being compacted, or zero if there is no such log file.
  uint64_t prev_log_number() const { return prev_log_number_; }

  // Returns the minimum log number which still has data not flushed to any SST
  // file.
  // In non-2PC mode, all the log numbers smaller than this number can be safely
  // deleted.
  uint64_t MinLogNumberWithUnflushedData() const {
    return PreComputeMinLogNumberWithUnflushedData(nullptr);
  }
  // Returns the minimum log number which still has data not flushed to any SST
  // file, except data from `cfd_to_skip`.
  uint64_t PreComputeMinLogNumberWithUnflushedData(
      const ColumnFamilyData* cfd_to_skip) const {
    uint64_t min_log_num = std::numeric_limits<uint64_t>::max();
    for (auto cfd : *column_family_set_) {
      if (cfd == cfd_to_skip) {
        continue;
      }
      // It's safe to ignore dropped column families here:
      // cfd->IsDropped() becomes true after the drop is persisted in MANIFEST.
      if (min_log_num > cfd->GetLogNumber() && !cfd->IsDropped()) {
        min_log_num = cfd->GetLogNumber();
      }
    }
    return min_log_num;
  }

  // Create an iterator that reads over the compaction inputs for "*c".
  // The caller should delete the iterator when no longer needed.
  InternalIterator* MakeInputIterator(
      const Compaction* c, RangeDelAggregator* range_del_agg,
      const EnvOptions& env_options_compactions);

  // Add all files listed in any live version to *live.
  void AddLiveFiles(std::vector<FileDescriptor>* live_list);

  // Return the approximate size of data to be scanned for range [start, end)
  // in levels [start_level, end_level). If end_level == -1 it will search
  // through all non-empty levels
  uint64_t ApproximateSize(const SizeApproximationOptions& options, Version* v,
                           const Slice& start, const Slice& end,
                           int start_level, int end_level,
                           TableReaderCaller caller);

  // Return the size of the current manifest file
  uint64_t manifest_file_size() const { return manifest_file_size_; }

  // verify that the files that we started with for a compaction
  // still exist in the current version and in the same original level.
  // This ensures that a concurrent compaction did not erroneously
  // pick the same files to compact.
  bool VerifyCompactionFileConsistency(Compaction* c);

  Status GetMetadataForFile(uint64_t number, int* filelevel,
                            FileMetaData** metadata, ColumnFamilyData** cfd);

  // This function doesn't support leveldb SST filenames
  void GetLiveFilesMetaData(std::vector<LiveFileMetaData> *metadata);

  void GetObsoleteFiles(std::vector<ObsoleteFileInfo>* files,
                        std::vector<std::string>* manifest_filenames,
                        uint64_t min_pending_output);

  ColumnFamilySet* GetColumnFamilySet() { return column_family_set_.get(); }
  const EnvOptions& env_options() { return env_options_; }
  void ChangeEnvOptions(const MutableDBOptions& new_options) {
    env_options_.writable_file_max_buffer_size =
        new_options.writable_file_max_buffer_size;
  }

  const ImmutableDBOptions* db_options() const { return db_options_; }

  static uint64_t GetNumLiveVersions(Version* dummy_versions);

  static uint64_t GetTotalSstFilesSize(Version* dummy_versions);

 protected:
  struct ManifestWriter;

  friend class Version;
  friend class DBImpl;
<<<<<<< HEAD
  friend class ManifestReader;
=======
  friend class DBImplReadOnly;
>>>>>>> 4cfbd87a

  struct LogReporter : public log::Reader::Reporter {
    Status* status;
    virtual void Corruption(size_t /*bytes*/, const Status& s) override {
      if (this->status->ok()) *this->status = s;
    }
  };

  // Returns approximated offset of a key in a file for a given version.
  uint64_t ApproximateOffsetOf(Version* v, const FdWithKeyRange& f,
                               const Slice& key, TableReaderCaller caller);

  // Returns approximated data size between start and end keys in a file
  // for a given version.
  uint64_t ApproximateSize(Version* v, const FdWithKeyRange& f,
                           const Slice& start, const Slice& end,
                           TableReaderCaller caller);

  // Save current contents to *log
  Status WriteCurrentStateToManifest(log::Writer* log);

  void AppendVersion(ColumnFamilyData* column_family_data, Version* v);

  ColumnFamilyData* CreateColumnFamily(const ColumnFamilyOptions& cf_options,
                                       VersionEdit* edit);

  Status ReadAndRecover(
      log::Reader* reader, AtomicGroupReadBuffer* read_buffer,
      const std::unordered_map<std::string, ColumnFamilyOptions>&
          name_to_options,
      std::unordered_map<int, std::string>& column_families_not_found,
      std::unordered_map<
          uint32_t, std::unique_ptr<BaseReferencedVersionBuilder>>& builders,
      VersionEditParams* version_edit, std::string* db_id = nullptr);

  // REQUIRES db mutex
  Status ApplyOneVersionEditToBuilder(
      VersionEdit& edit,
      const std::unordered_map<std::string, ColumnFamilyOptions>& name_to_opts,
      std::unordered_map<int, std::string>& column_families_not_found,
      std::unordered_map<
          uint32_t, std::unique_ptr<BaseReferencedVersionBuilder>>& builders,
      VersionEditParams* version_edit);

  Status ExtractInfoFromVersionEdit(ColumnFamilyData* cfd,
                                    const VersionEdit& from_edit,
                                    VersionEditParams* version_edit_params);

  std::unique_ptr<ColumnFamilySet> column_family_set_;

  Env* const env_;
  const std::string dbname_;
  std::string db_id_;
  const ImmutableDBOptions* const db_options_;
  std::atomic<uint64_t> next_file_number_;
  // Any log number equal or lower than this should be ignored during recovery,
  // and is qualified for being deleted in 2PC mode. In non-2PC mode, this
  // number is ignored.
  std::atomic<uint64_t> min_log_number_to_keep_2pc_ = {0};
  uint64_t manifest_file_number_;
  uint64_t options_file_number_;
  uint64_t pending_manifest_file_number_;
  // The last seq visible to reads. It normally indicates the last sequence in
  // the memtable but when using two write queues it could also indicate the
  // last sequence in the WAL visible to reads.
  std::atomic<uint64_t> last_sequence_;
  // The last seq that is already allocated. It is applicable only when we have
  // two write queues. In that case seq might or might not have appreated in
  // memtable but it is expected to appear in the WAL.
  // We have last_sequence <= last_allocated_sequence_
  std::atomic<uint64_t> last_allocated_sequence_;
  // The last allocated sequence that is also published to the readers. This is
  // applicable only when last_seq_same_as_publish_seq_ is not set. Otherwise
  // last_sequence_ also indicates the last published seq.
  // We have last_sequence <= last_published_sequence_ <=
  // last_allocated_sequence_
  std::atomic<uint64_t> last_published_sequence_;
  uint64_t prev_log_number_;  // 0 or backing store for memtable being compacted

  // Opened lazily
  std::unique_ptr<log::Writer> descriptor_log_;

  // generates a increasing version number for every new version
  uint64_t current_version_number_;

  // Queue of writers to the manifest file
  std::deque<ManifestWriter*> manifest_writers_;

  // Current size of manifest file
  uint64_t manifest_file_size_;

  std::vector<ObsoleteFileInfo> obsolete_files_;
  std::vector<std::string> obsolete_manifests_;

  // env options for all reads and writes except compactions
  EnvOptions env_options_;

  BlockCacheTracer* const block_cache_tracer_;

 private:
  // REQUIRES db mutex at beginning. may release and re-acquire db mutex
  Status ProcessManifestWrites(std::deque<ManifestWriter>& writers,
                               InstrumentedMutex* mu, Directory* db_directory,
                               bool new_descriptor_log,
                               const ColumnFamilyOptions* new_cf_options);

  void LogAndApplyCFHelper(VersionEdit* edit);
  Status LogAndApplyHelper(ColumnFamilyData* cfd, VersionBuilder* b,
                           VersionEdit* edit, InstrumentedMutex* mu);
};

// ReactiveVersionSet represents a collection of versions of the column
// families of the database. Users of ReactiveVersionSet, e.g. DBImplSecondary,
// need to replay the MANIFEST (description log in older terms) in order to
// reconstruct and install versions.
class ReactiveVersionSet : public VersionSet {
 public:
  ReactiveVersionSet(const std::string& dbname,
                     const ImmutableDBOptions* _db_options,
                     const EnvOptions& _env_options, Cache* table_cache,
                     WriteBufferManager* write_buffer_manager,
                     WriteController* write_controller);

  ~ReactiveVersionSet() override;

  Status ReadAndApply(
      InstrumentedMutex* mu,
      std::unique_ptr<log::FragmentBufferedReader>* manifest_reader,
      std::unordered_set<ColumnFamilyData*>* cfds_changed);

  Status Recover(const std::vector<ColumnFamilyDescriptor>& column_families,
                 std::unique_ptr<log::FragmentBufferedReader>* manifest_reader,
                 std::unique_ptr<log::Reader::Reporter>* manifest_reporter,
                 std::unique_ptr<Status>* manifest_reader_status);

  uint64_t TEST_read_edits_in_atomic_group() const {
    return read_buffer_.TEST_read_edits_in_atomic_group();
  }
  std::vector<VersionEdit>& replay_buffer() {
    return read_buffer_.replay_buffer();
  }

 protected:
  using VersionSet::ApplyOneVersionEditToBuilder;

  // REQUIRES db mutex
  Status ApplyOneVersionEditToBuilder(
      VersionEdit& edit, std::unordered_set<ColumnFamilyData*>* cfds_changed,
      VersionEdit* version_edit);

  Status MaybeSwitchManifest(
      log::Reader::Reporter* reporter,
      std::unique_ptr<log::FragmentBufferedReader>* manifest_reader);

 private:
  std::unordered_map<uint32_t, std::unique_ptr<BaseReferencedVersionBuilder>>
      active_version_builders_;
  AtomicGroupReadBuffer read_buffer_;
  // Number of version edits to skip by ReadAndApply at the beginning of a new
  // MANIFEST created by primary.
  int number_of_edits_to_skip_;

  using VersionSet::LogAndApply;
  using VersionSet::Recover;

  Status LogAndApply(
      const autovector<ColumnFamilyData*>& /*cfds*/,
      const autovector<const MutableCFOptions*>& /*mutable_cf_options_list*/,
      const autovector<autovector<VersionEdit*>>& /*edit_lists*/,
      InstrumentedMutex* /*mu*/, Directory* /*db_directory*/,
      bool /*new_descriptor_log*/,
      const ColumnFamilyOptions* /*new_cf_option*/) override {
    return Status::NotSupported("not supported in reactive mode");
  }

  // No copy allowed
  ReactiveVersionSet(const ReactiveVersionSet&);
  ReactiveVersionSet& operator=(const ReactiveVersionSet&);
};

}  // namespace rocksdb<|MERGE_RESOLUTION|>--- conflicted
+++ resolved
@@ -1046,11 +1046,8 @@
 
   friend class Version;
   friend class DBImpl;
-<<<<<<< HEAD
+  friend class DBImplReadOnly;
   friend class ManifestReader;
-=======
-  friend class DBImplReadOnly;
->>>>>>> 4cfbd87a
 
   struct LogReporter : public log::Reader::Reporter {
     Status* status;
