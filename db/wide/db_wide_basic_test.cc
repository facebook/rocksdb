--- conflicted
+++ resolved
@@ -209,9 +209,6 @@
   ASSERT_OK(db_->Write(WriteOptions(), &batch));
 }
 
-<<<<<<< HEAD
-TEST_F(DBWideBasicTest, PutEntityMerge) {
-=======
 TEST_F(DBWideBasicTest, MergePlainKeyValue) {
   Options options = GetDefaultOptions();
   options.create_if_missing = true;
@@ -354,8 +351,7 @@
   verify();
 }
 
-TEST_F(DBWideBasicTest, PutEntityMergeNotSupported) {
->>>>>>> 36f5e19e
+TEST_F(DBWideBasicTest, MergeEntity) {
   Options options = GetDefaultOptions();
 
   const std::string delim("|");
