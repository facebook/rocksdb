--- conflicted
+++ resolved
@@ -31,14 +31,11 @@
 
   const Slice* prev_name = nullptr;
   if (value_of_default) {
-<<<<<<< HEAD
-=======
     if (value_of_default->size() >
         static_cast<size_t>(std::numeric_limits<uint32_t>::max())) {
       return Status::InvalidArgument("Wide column value too long");
     }
 
->>>>>>> 865d5576
     PutLengthPrefixedSlice(&output, kDefaultWideColumnName);
     PutVarint32(&output, static_cast<uint32_t>(value_of_default->size()));
 
