--- conflicted
+++ resolved
@@ -196,19 +196,22 @@
   return wal_manager_.GetLiveWalFile(current_logfile_number, current_log_file);
 }
 
-Status DBImpl::IsFlushMemtableNeededForGetLiveFiles(
-    const LiveFilesStorageInfoOptions& opts, bool& need_flush_memtable) {
+Status DBImpl::GetLiveFilesStorageInfo(
+    const LiveFilesStorageInfoOptions& opts,
+    std::vector<LiveFileStorageInfo>* files) {
+  // To avoid returning partial results, only move results to files on success.
+  assert(files);
+  files->clear();
+  std::vector<LiveFileStorageInfo> results;
+
+  // NOTE: This implementation was largely migrated from Checkpoint.
+
   Status s;
   VectorLogPtr live_wal_files;
-  need_flush_memtable = true;
+  bool flush_memtable = true;
   if (!immutable_db_options_.allow_2pc) {
-<<<<<<< HEAD
-    if (opts.wal_size_for_flush == port::kMaxUint64) {
-      need_flush_memtable = false;
-=======
     if (opts.wal_size_for_flush == std::numeric_limits<uint64_t>::max()) {
       flush_memtable = false;
->>>>>>> ccb4f047
     } else if (opts.wal_size_for_flush > 0) {
       // If the outstanding log files are small, we skip the flush.
       s = GetSortedWalFiles(live_wal_files);
@@ -225,20 +228,24 @@
         total_wal_size += wal->SizeFileBytes();
       }
       if (total_wal_size < opts.wal_size_for_flush) {
-        need_flush_memtable = false;
+        flush_memtable = false;
       }
       live_wal_files.clear();
     }
   }
-  return s;
-}
-
-void DBImpl::GetLiveFilesExceptWals(const LiveFilesStorageInfoOptions& opts,
-                                    std::vector<LiveFileStorageInfo>& results,
-                                    uint64_t& min_log_num) {
+
   // This is a modified version of GetLiveFiles, to get access to more
   // metadata.
   mutex_.Lock();
+  if (flush_memtable) {
+    Status status = FlushForGetLiveFiles();
+    if (!status.ok()) {
+      mutex_.Unlock();
+      ROCKS_LOG_ERROR(immutable_db_options_.info_log, "Cannot Flush data %s\n",
+                      status.ToString().c_str());
+      return status;
+    }
+  }
 
   // Make a set of all of the live table and blob files
   for (auto cfd : *versions_->GetColumnFamilySet()) {
@@ -311,7 +318,7 @@
   const uint64_t manifest_size = versions_->manifest_file_size();
   const uint64_t options_number = versions_->options_file_number();
   const uint64_t options_size = versions_->options_file_size_;
-  min_log_num = MinLogNumberToKeep();
+  const uint64_t min_log_num = MinLogNumberToKeep();
 
   mutex_.Unlock();
 
@@ -367,14 +374,7 @@
       info.file_checksum = kUnknownFileChecksum;
     }
   }
-}
-
-<<<<<<< HEAD
-Status DBImpl::GetLiveWals(const LiveFilesStorageInfoOptions& opts,
-                           std::vector<LiveFileStorageInfo>& results,
-                           const bool need_flush_memtable,
-                           const uint64_t min_log_num) {
-=======
+
   // Some legacy testing stuff  TODO: carefully clean up obsolete parts
   TEST_SYNC_POINT("CheckpointImpl::CreateCheckpoint:FlushDone");
 
@@ -394,11 +394,10 @@
   TEST_SYNC_POINT("CheckpointImpl::CreateCustomCheckpoint:AfterGetLive1");
   TEST_SYNC_POINT("CheckpointImpl::CreateCustomCheckpoint:AfterGetLive2");
 
->>>>>>> ccb4f047
   // If we have more than one column family, we also need to get WAL files.
-  Status s;
-  VectorLogPtr live_wal_files;
-  s = GetSortedWalFiles(live_wal_files);
+  if (s.ok()) {
+    s = GetSortedWalFiles(live_wal_files);
+  }
   if (!s.ok()) {
     return s;
   }
@@ -413,8 +412,7 @@
   auto wal_dir = immutable_db_options_.GetWalDir();
   for (size_t i = 0; s.ok() && i < wal_size; ++i) {
     if ((live_wal_files[i]->Type() == kAliveLogFile) &&
-        (!need_flush_memtable ||
-         live_wal_files[i]->LogNumber() >= min_log_num)) {
+        (!flush_memtable || live_wal_files[i]->LogNumber() >= min_log_num)) {
       results.emplace_back();
       LiveFileStorageInfo& info = results.back();
       auto f = live_wal_files[i]->PathName();
@@ -433,58 +431,10 @@
     }
   }
 
-  return s;
-}
-
-Status DBImpl::GetLiveFilesStorageInfo(
-    const LiveFilesStorageInfoOptions& opts,
-    std::vector<LiveFileStorageInfo>* files) {
-  // To avoid returning partial results, only move results to files on success.
-  assert(files);
-  files->clear();
-  std::vector<LiveFileStorageInfo> results;
-  Status s;
-
-  // Flush memtable if needed.
-  bool need_flush_memtable{true};
-  s = IsFlushMemtableNeededForGetLiveFiles(opts, need_flush_memtable);
-  if (!s.ok()) {
-    return s;
-  }
-  if (need_flush_memtable) {
-    mutex_.Lock();
-    Status status = FlushForGetLiveFiles();
-    if (!status.ok()) {
-      mutex_.Unlock();
-      ROCKS_LOG_ERROR(immutable_db_options_.info_log, "Cannot Flush data %s\n",
-                      status.ToString().c_str());
-      return status;
-    }
-    mutex_.Unlock();
-  }
-
-  uint64_t min_log_num{0};
-  GetLiveFilesExceptWals(opts, results, min_log_num);
-
-  // Some legacy testing stuff  TODO: carefully clean up obsolete parts
-  TEST_SYNC_POINT("CheckpointImpl::CreateCheckpoint:FlushDone");
-  TEST_SYNC_POINT("CheckpointImpl::CreateCheckpoint:SavedLiveFiles1");
-  TEST_SYNC_POINT("CheckpointImpl::CreateCheckpoint:SavedLiveFiles2");
-
-  if (s.ok()) {
-    s = FlushWAL(false /* sync */);
-  }
-
-  TEST_SYNC_POINT("CheckpointImpl::CreateCustomCheckpoint:AfterGetLive1");
-  TEST_SYNC_POINT("CheckpointImpl::CreateCustomCheckpoint:AfterGetLive2");
-
-  s = GetLiveWals(opts, results, need_flush_memtable, min_log_num);
-
   if (s.ok()) {
     // Only move results to output on success.
     *files = std::move(results);
   }
-
   return s;
 }
 
