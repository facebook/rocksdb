//  Copyright (c) 2011-present, Facebook, Inc.  All rights reserved.
//  This source code is licensed under both the GPLv2 (found in the
//  COPYING file in the root directory) and Apache 2.0 License
//  (found in the LICENSE.Apache file in the root directory).
//
// This file defines a collection of statistics collectors.
#pragma once

#include <memory>
#include <string>
#include <vector>

#include "db/dbformat.h"
#include "rocksdb/comparator.h"
#include "rocksdb/table_properties.h"

namespace ROCKSDB_NAMESPACE {

// Base class for internal table properties collector.
class InternalTblPropColl {
 public:
  virtual ~InternalTblPropColl() {}
  virtual Status Finish(UserCollectedProperties* properties) = 0;

  virtual const char* Name() const = 0;

  // @params key    the user key that is inserted into the table.
  // @params value  the value that is inserted into the table.
  virtual Status InternalAdd(const Slice& key, const Slice& value,
                             uint64_t file_size) = 0;

  virtual void BlockAdd(uint64_t block_uncomp_bytes,
                        uint64_t block_compressed_bytes_fast,
                        uint64_t block_compressed_bytes_slow) = 0;

  virtual UserCollectedProperties GetReadableProperties() const = 0;

  virtual bool NeedCompact() const { return false; }
};

// Factory for internal table properties collector.
class InternalTblPropCollFactory {
 public:
  virtual ~InternalTblPropCollFactory() {}
  // has to be thread-safe
  virtual InternalTblPropColl* CreateInternalTblPropColl(
      uint32_t column_family_id, int level_at_creation) = 0;

  // The name of the properties collector can be used for debugging purpose.
  virtual const char* Name() const = 0;
};

using InternalTblPropCollFactories =
    std::vector<std::unique_ptr<InternalTblPropCollFactory>>;

// When rocksdb creates a new table, it will encode all "user keys" into
// "internal keys", which contains meta information of a given entry.
//
// This class extracts user key from the encoded internal key when Add() is
// invoked.
class UserKeyTablePropertiesCollector : public InternalTblPropColl {
 public:
  // transfer of ownership
  explicit UserKeyTablePropertiesCollector(TablePropertiesCollector* collector)
      : collector_(collector) {}

  virtual ~UserKeyTablePropertiesCollector() {}

  Status InternalAdd(const Slice& key, const Slice& value,
                     uint64_t file_size) override;

  void BlockAdd(uint64_t block_uncomp_bytes,
                uint64_t block_compressed_bytes_fast,
                uint64_t block_compressed_bytes_slow) override;

  Status Finish(UserCollectedProperties* properties) override;

  const char* Name() const override { return collector_->Name(); }

  UserCollectedProperties GetReadableProperties() const override;

  bool NeedCompact() const override { return collector_->NeedCompact(); }

 protected:
  std::unique_ptr<TablePropertiesCollector> collector_;
};

class UserKeyTablePropertiesCollectorFactory
    : public InternalTblPropCollFactory {
 public:
  explicit UserKeyTablePropertiesCollectorFactory(
      std::shared_ptr<TablePropertiesCollectorFactory> user_collector_factory)
      : user_collector_factory_(user_collector_factory) {}
<<<<<<< HEAD
  virtual InternalTblPropColl* CreateInternalTblPropColl(
=======
  IntTblPropCollector* CreateIntTblPropCollector(
>>>>>>> c6b1f6d1
      uint32_t column_family_id, int level_at_creation) override {
    TablePropertiesCollectorFactory::Context context;
    context.column_family_id = column_family_id;
    context.level_at_creation = level_at_creation;
    TablePropertiesCollector* collector =
        user_collector_factory_->CreateTablePropertiesCollector(context);
    if (collector) {
      return new UserKeyTablePropertiesCollector(collector);
    } else {
      return nullptr;
    }
  }

  const char* Name() const override { return user_collector_factory_->Name(); }

 private:
  std::shared_ptr<TablePropertiesCollectorFactory> user_collector_factory_;
};

// When rocksdb creates a newtable, it will encode all "user keys" into
// "internal keys". This class collects min/max timestamp from the encoded
// internal key when Add() is invoked.
//
// @param cmp  the user comparator to compare the timestamps in internal key.
class TimestampTablePropertiesCollector : public InternalTblPropColl {
 public:
  explicit TimestampTablePropertiesCollector(const Comparator* cmp)
      : cmp_(cmp),
        timestamp_min_(kDisableUserTimestamp),
        timestamp_max_(kDisableUserTimestamp) {}

  Status InternalAdd(const Slice& key, const Slice& /* value */,
                     uint64_t /* file_size */) override {
    auto user_key = ExtractUserKey(key);
    assert(cmp_ && cmp_->timestamp_size() > 0);
    if (user_key.size() < cmp_->timestamp_size()) {
      return Status::Corruption(
          "User key size mismatch when comparing to timestamp size.");
    }
    auto timestamp_in_key =
        ExtractTimestampFromUserKey(user_key, cmp_->timestamp_size());
    if (timestamp_max_ == kDisableUserTimestamp ||
        cmp_->CompareTimestamp(timestamp_in_key, timestamp_max_) > 0) {
      timestamp_max_.assign(timestamp_in_key.data(), timestamp_in_key.size());
    }
    if (timestamp_min_ == kDisableUserTimestamp ||
        cmp_->CompareTimestamp(timestamp_min_, timestamp_in_key) > 0) {
      timestamp_min_.assign(timestamp_in_key.data(), timestamp_in_key.size());
    }
    return Status::OK();
  }

  void BlockAdd(uint64_t /* block_uncomp_bytes */,
                uint64_t /* block_compressed_bytes_fast */,
                uint64_t /* block_compressed_bytes_slow */) override {
    return;
  }

  Status Finish(UserCollectedProperties* properties) override {
    // timestamp is empty is table is empty
    assert(timestamp_min_.size() == timestamp_max_.size() &&
           (timestamp_min_.empty() ||
            timestamp_max_.size() == cmp_->timestamp_size()));
    properties->insert({"rocksdb.timestamp_min", timestamp_min_});
    properties->insert({"rocksdb.timestamp_max", timestamp_max_});
    return Status::OK();
  }

  const char* Name() const override {
    return "TimestampTablePropertiesCollector";
  }

  UserCollectedProperties GetReadableProperties() const override {
    return {{"rocksdb.timestamp_min", Slice(timestamp_min_).ToString(true)},
            {"rocksdb.timestamp_max", Slice(timestamp_max_).ToString(true)}};
  }

 protected:
  const Comparator* const cmp_;
  std::string timestamp_min_;
  std::string timestamp_max_;
};

}  // namespace ROCKSDB_NAMESPACE<|MERGE_RESOLUTION|>--- conflicted
+++ resolved
@@ -91,11 +91,7 @@
   explicit UserKeyTablePropertiesCollectorFactory(
       std::shared_ptr<TablePropertiesCollectorFactory> user_collector_factory)
       : user_collector_factory_(user_collector_factory) {}
-<<<<<<< HEAD
-  virtual InternalTblPropColl* CreateInternalTblPropColl(
-=======
-  IntTblPropCollector* CreateIntTblPropCollector(
->>>>>>> c6b1f6d1
+  InternalTblPropColl* CreateInternalTblPropColl(
       uint32_t column_family_id, int level_at_creation) override {
     TablePropertiesCollectorFactory::Context context;
     context.column_family_id = column_family_id;
