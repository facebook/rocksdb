--- conflicted
+++ resolved
@@ -169,20 +169,8 @@
     if (!s.ok()) {
       return s;
     }
-<<<<<<< HEAD
-
-    if (cfd.options.compaction_options_fifo.ttl > 0) {
-=======
-    if (db_options.db_paths.size() > 1) {
-      if ((cfd.options.compaction_style != kCompactionStyleUniversal) &&
-          (cfd.options.compaction_style != kCompactionStyleLevel)) {
-        return Status::NotSupported(
-            "More than one DB paths are only supported in "
-            "universal and level compaction styles. ");
-      }
-    }
+
     if (cfd.options.ttl > 0 || cfd.options.compaction_options_fifo.ttl > 0) {
->>>>>>> 12b400e8
       if (db_options.max_open_files != -1) {
         return Status::NotSupported(
             "TTL is only supported when files are always "
