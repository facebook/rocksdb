//  Copyright (c) 2011-present, Facebook, Inc.  All rights reserved.
//  This source code is licensed under both the GPLv2 (found in the
//  COPYING file in the root directory) and Apache 2.0 License
//  (found in the LICENSE.Apache file in the root directory).
//
// Copyright (c) 2011 The LevelDB Authors. All rights reserved.
// Use of this source code is governed by a BSD-style license that can be
// found in the LICENSE file. See the AUTHORS file for names of contributors.

#pragma once
#include <algorithm>
#include <set>
#include <string>
#include <utility>
#include <vector>
#include "db/dbformat.h"
#include "memory/arena.h"
#include "rocksdb/cache.h"
#include "util/autovector.h"

namespace rocksdb {

class VersionSet;

const uint64_t kFileNumberMask = 0x3FFFFFFFFFFFFFFF;

extern uint64_t PackFileNumberAndPathId(uint64_t number, uint64_t path_id);

// A copyable structure contains information needed to read data from an SST
// file. It can contain a pointer to a table reader opened for the file, or
// file number and size, which can be used to create a new table reader for it.
// The behavior is undefined when a copied of the structure is used when the
// file is not in any live version any more.
struct FileDescriptor {
  // Table reader in table_reader_handle
  TableReader* table_reader;
  uint64_t packed_number_and_path_id;
  uint64_t file_size;  // File size in bytes
  SequenceNumber smallest_seqno;  // The smallest seqno in this file
  SequenceNumber largest_seqno;   // The largest seqno in this file

  FileDescriptor() : FileDescriptor(0, 0, 0) {}

  FileDescriptor(uint64_t number, uint32_t path_id, uint64_t _file_size)
      : FileDescriptor(number, path_id, _file_size, kMaxSequenceNumber, 0) {}

  FileDescriptor(uint64_t number, uint32_t path_id, uint64_t _file_size,
                 SequenceNumber _smallest_seqno, SequenceNumber _largest_seqno)
      : table_reader(nullptr),
        packed_number_and_path_id(PackFileNumberAndPathId(number, path_id)),
        file_size(_file_size),
        smallest_seqno(_smallest_seqno),
        largest_seqno(_largest_seqno) {}

<<<<<<< HEAD
  FileDescriptor(const FileDescriptor& fd) {
    table_reader = fd.table_reader;
    packed_number_and_path_id = fd.packed_number_and_path_id;
    file_size = fd.file_size;
    smallest_seqno = fd.smallest_seqno;
    largest_seqno = fd.largest_seqno;
  }
=======
  FileDescriptor(const FileDescriptor& fd) { *this=fd; }
>>>>>>> 68d43b4d

  FileDescriptor& operator=(const FileDescriptor& fd) {
    table_reader = fd.table_reader;
    packed_number_and_path_id = fd.packed_number_and_path_id;
    file_size = fd.file_size;
    smallest_seqno = fd.smallest_seqno;
    largest_seqno = fd.largest_seqno;
    return *this;
  }

  uint64_t GetNumber() const {
    return packed_number_and_path_id & kFileNumberMask;
  }
  uint32_t GetPathId() const {
    return static_cast<uint32_t>(
        packed_number_and_path_id / (kFileNumberMask + 1));
  }
  uint64_t GetFileSize() const { return file_size; }
};

struct FileSampledStats {
  FileSampledStats() : num_reads_sampled(0) {}
  FileSampledStats(const FileSampledStats& other) { *this = other; }
  FileSampledStats& operator=(const FileSampledStats& other) {
    num_reads_sampled = other.num_reads_sampled.load();
    return *this;
  }

  // number of user reads to this file.
  mutable std::atomic<uint64_t> num_reads_sampled;
};

struct FileMetaData {
  FileDescriptor fd;
  InternalKey smallest;            // Smallest internal key served by table
  InternalKey largest;             // Largest internal key served by table

  // Needs to be disposed when refs becomes 0.
  Cache::Handle* table_reader_handle;

  FileSampledStats stats;

  // Stats for compensating deletion entries during compaction

  // File size compensated by deletion entry.
  // This is updated in Version::UpdateAccumulatedStats() first time when the
  // file is created or loaded.  After it is updated (!= 0), it is immutable.
  uint64_t compensated_file_size;
  // These values can mutate, but they can only be read or written from
  // single-threaded LogAndApply thread
  uint64_t num_entries;            // the number of entries.
  uint64_t num_deletions;          // the number of deletion entries.
  uint64_t raw_key_size;           // total uncompressed key size.
  uint64_t raw_value_size;         // total uncompressed value size.

  int refs;  // Reference count

  bool being_compacted;        // Is this file undergoing compaction?
  bool init_stats_from_file;   // true if the data-entry stats of this file
                               // has initialized from file.

  bool marked_for_compaction;  // True if client asked us nicely to compact this
                               // file.

  FileMetaData()
      : table_reader_handle(nullptr),
        compensated_file_size(0),
        num_entries(0),
        num_deletions(0),
        raw_key_size(0),
        raw_value_size(0),
        refs(0),
        being_compacted(false),
        init_stats_from_file(false),
        marked_for_compaction(false) {}

  // REQUIRED: Keys must be given to the function in sorted order (it expects
  // the last key to be the largest).
  void UpdateBoundaries(const Slice& key, SequenceNumber seqno) {
    if (smallest.size() == 0) {
      smallest.DecodeFrom(key);
    }
    largest.DecodeFrom(key);
    fd.smallest_seqno = std::min(fd.smallest_seqno, seqno);
    fd.largest_seqno = std::max(fd.largest_seqno, seqno);
  }

  // Unlike UpdateBoundaries, ranges do not need to be presented in any
  // particular order.
  void UpdateBoundariesForRange(const InternalKey& start,
                                const InternalKey& end, SequenceNumber seqno,
                                const InternalKeyComparator& icmp) {
    if (smallest.size() == 0 || icmp.Compare(start, smallest) < 0) {
      smallest = start;
    }
    if (largest.size() == 0 || icmp.Compare(largest, end) < 0) {
      largest = end;
    }
    fd.smallest_seqno = std::min(fd.smallest_seqno, seqno);
    fd.largest_seqno = std::max(fd.largest_seqno, seqno);
  }
};

// A compressed copy of file meta data that just contain minimum data needed
// to server read operations, while still keeping the pointer to full metadata
// of the file in case it is needed.
struct FdWithKeyRange {
  FileDescriptor fd;
  FileMetaData* file_metadata;  // Point to all metadata
  Slice smallest_key;    // slice that contain smallest key
  Slice largest_key;     // slice that contain largest key

  FdWithKeyRange()
      : fd(),
        file_metadata(nullptr),
        smallest_key(),
        largest_key() {
  }

  FdWithKeyRange(FileDescriptor _fd, Slice _smallest_key, Slice _largest_key,
                 FileMetaData* _file_metadata)
      : fd(_fd),
        file_metadata(_file_metadata),
        smallest_key(_smallest_key),
        largest_key(_largest_key) {}
};

// Data structure to store an array of FdWithKeyRange in one level
// Actual data is guaranteed to be stored closely
struct LevelFilesBrief {
  size_t num_files;
  FdWithKeyRange* files;
  LevelFilesBrief() {
    num_files = 0;
    files = nullptr;
  }
};

class VersionEdit {
 public:
  VersionEdit() { Clear(); }
  ~VersionEdit() { }

  void Clear();

  void SetComparatorName(const Slice& name) {
    has_comparator_ = true;
    comparator_ = name.ToString();
  }
  void SetLogNumber(uint64_t num) {
    has_log_number_ = true;
    log_number_ = num;
  }
  void SetPrevLogNumber(uint64_t num) {
    has_prev_log_number_ = true;
    prev_log_number_ = num;
  }
  void SetNextFile(uint64_t num) {
    has_next_file_number_ = true;
    next_file_number_ = num;
  }
  void SetLastSequence(SequenceNumber seq) {
    has_last_sequence_ = true;
    last_sequence_ = seq;
  }
  void SetMaxColumnFamily(uint32_t max_column_family) {
    has_max_column_family_ = true;
    max_column_family_ = max_column_family;
  }
  void SetMinLogNumberToKeep(uint64_t num) {
    has_min_log_number_to_keep_ = true;
    min_log_number_to_keep_ = num;
  }

  bool has_log_number() { return has_log_number_; }

  uint64_t log_number() { return log_number_; }

  bool has_next_file_number() const { return has_next_file_number_; }

  uint64_t next_file_number() const { return next_file_number_; }

  // Add the specified file at the specified number.
  // REQUIRES: This version has not been saved (see VersionSet::SaveTo)
  // REQUIRES: "smallest" and "largest" are smallest and largest keys in file
  void AddFile(int level, uint64_t file, uint32_t file_path_id,
               uint64_t file_size, const InternalKey& smallest,
               const InternalKey& largest, const SequenceNumber& smallest_seqno,
               const SequenceNumber& largest_seqno,
               bool marked_for_compaction) {
    assert(smallest_seqno <= largest_seqno);
    FileMetaData f;
    f.fd = FileDescriptor(file, file_path_id, file_size, smallest_seqno,
                          largest_seqno);
    f.smallest = smallest;
    f.largest = largest;
    f.fd.smallest_seqno = smallest_seqno;
    f.fd.largest_seqno = largest_seqno;
    f.marked_for_compaction = marked_for_compaction;
    new_files_.emplace_back(level, std::move(f));
  }

  void AddFile(int level, const FileMetaData& f) {
    assert(f.fd.smallest_seqno <= f.fd.largest_seqno);
    new_files_.emplace_back(level, f);
  }

  // Delete the specified "file" from the specified "level".
  void DeleteFile(int level, uint64_t file) {
    deleted_files_.insert({level, file});
  }

  // Number of edits
  size_t NumEntries() { return new_files_.size() + deleted_files_.size(); }

  bool IsColumnFamilyManipulation() {
    return is_column_family_add_ || is_column_family_drop_;
  }

  void SetColumnFamily(uint32_t column_family_id) {
    column_family_ = column_family_id;
  }

  // set column family ID by calling SetColumnFamily()
  void AddColumnFamily(const std::string& name) {
    assert(!is_column_family_drop_);
    assert(!is_column_family_add_);
    assert(NumEntries() == 0);
    is_column_family_add_ = true;
    column_family_name_ = name;
  }

  // set column family ID by calling SetColumnFamily()
  void DropColumnFamily() {
    assert(!is_column_family_drop_);
    assert(!is_column_family_add_);
    assert(NumEntries() == 0);
    is_column_family_drop_ = true;
  }

  // return true on success.
  bool EncodeTo(std::string* dst) const;
  Status DecodeFrom(const Slice& src);

  const char* DecodeNewFile4From(Slice* input);

  typedef std::set<std::pair<int, uint64_t>> DeletedFileSet;

  const DeletedFileSet& GetDeletedFiles() { return deleted_files_; }
  const std::vector<std::pair<int, FileMetaData>>& GetNewFiles() {
    return new_files_;
  }

  void MarkAtomicGroup(uint32_t remaining_entries) {
    is_in_atomic_group_ = true;
    remaining_entries_ = remaining_entries;
  }

  std::string DebugString(bool hex_key = false) const;
  std::string DebugJSON(int edit_num, bool hex_key = false) const;

 private:
  friend class ReactiveVersionSet;
  friend class VersionSet;
  friend class Version;
  friend class AtomicGroupReadBuffer;

  bool GetLevel(Slice* input, int* level, const char** msg);

  int max_level_;
  std::string comparator_;
  uint64_t log_number_;
  uint64_t prev_log_number_;
  uint64_t next_file_number_;
  uint32_t max_column_family_;
  // The most recent WAL log number that is deleted
  uint64_t min_log_number_to_keep_;
  SequenceNumber last_sequence_;
  bool has_comparator_;
  bool has_log_number_;
  bool has_prev_log_number_;
  bool has_next_file_number_;
  bool has_last_sequence_;
  bool has_max_column_family_;
  bool has_min_log_number_to_keep_;

  DeletedFileSet deleted_files_;
  std::vector<std::pair<int, FileMetaData>> new_files_;

  // Each version edit record should have column_family_ set
  // If it's not set, it is default (0)
  uint32_t column_family_;
  // a version edit can be either column_family add or
  // column_family drop. If it's column family add,
  // it also includes column family name.
  bool is_column_family_drop_;
  bool is_column_family_add_;
  std::string column_family_name_;

  bool is_in_atomic_group_;
  uint32_t remaining_entries_;
};

}  // namespace rocksdb<|MERGE_RESOLUTION|>--- conflicted
+++ resolved
@@ -52,17 +52,7 @@
         smallest_seqno(_smallest_seqno),
         largest_seqno(_largest_seqno) {}
 
-<<<<<<< HEAD
-  FileDescriptor(const FileDescriptor& fd) {
-    table_reader = fd.table_reader;
-    packed_number_and_path_id = fd.packed_number_and_path_id;
-    file_size = fd.file_size;
-    smallest_seqno = fd.smallest_seqno;
-    largest_seqno = fd.largest_seqno;
-  }
-=======
   FileDescriptor(const FileDescriptor& fd) { *this=fd; }
->>>>>>> 68d43b4d
 
   FileDescriptor& operator=(const FileDescriptor& fd) {
     table_reader = fd.table_reader;
