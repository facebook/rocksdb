--- conflicted
+++ resolved
@@ -4949,7 +4949,6 @@
       final int keyLength) throws RocksDBException;
   private static native byte[] get(final long handle, final byte[] key, final int keyOffset,
       final int keyLength, final long cfHandle) throws RocksDBException;
-<<<<<<< HEAD
   private static native byte[] get(final long handle, final long readOptHandle, final byte[] key,
       final int keyOffset, final int keyLength) throws RocksDBException;
   private static native byte[] get(final long handle, final long readOptHandle, final byte[] key,
@@ -4959,14 +4958,6 @@
   private static native byte[][] multiGet(final long dbHandle, final byte[][] keys,
       final int[] keyOffsets, final int[] keyLengths, final long[] columnFamilyHandles);
   private static native byte[][] multiGet(final long dbHandle, final long rOptHandle,
-=======
-  private native byte[][] multiGet(
-      final long dbHandle, final byte[][] keys, final int[] keyOffsets, final int[] keyLengths);
-  private native byte[][] multiGet(final long dbHandle, final byte[][] keys,
-      final int[] keyOffsets, final int[] keyLengths,
-      final long[] columnFamilyHandles);
-  private native byte[][] multiGet(final long dbHandle, final long rOptHandle,
->>>>>>> 102e86be
       final byte[][] keys, final int[] keyOffsets, final int[] keyLengths);
   private static native byte[][] multiGet(final long dbHandle, final long rOptHandle,
       final byte[][] keys, final int[] keyOffsets, final int[] keyLengths,
