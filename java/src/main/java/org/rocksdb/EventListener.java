// Copyright (c) 2011-present, Facebook, Inc.  All rights reserved.
//  This source code is licensed under both the GPLv2 (found in the
//  COPYING file in the root directory) and Apache 2.0 License
//  (found in the LICENSE.Apache file in the root directory).

package org.rocksdb;

import java.util.List;

/**
 * EventListener class contains a set of callback functions that will
 * be called when specific RocksDB event happens such as flush.  It can
 * be used as a building block for developing custom features such as
 * stats-collector or external compaction algorithm.
 *
 * Note that callback functions should not run for an extended period of
 * time before the function returns, otherwise RocksDB may be blocked.
 * For example, it is not suggested to do
 * {@link RocksDB#compactFiles(CompactionOptions, ColumnFamilyHandle, List, int, int,
 * CompactionJobInfo)} (as it may run for a long while) or issue many of
 * {@link RocksDB#put(ColumnFamilyHandle, WriteOptions, byte[], byte[])}
 * (as Put may be blocked in certain cases) in the same thread in the
 * EventListener callback.
 *
 * However, doing
 * {@link RocksDB#compactFiles(CompactionOptions, ColumnFamilyHandle, List, int, int,
 * CompactionJobInfo)} and {@link RocksDB#put(ColumnFamilyHandle, WriteOptions, byte[], byte[])} in
 * another thread is considered safe.
 *
 * [Threading] All EventListener callback will be called using the
 * actual thread that involves in that specific event. For example, it
 * is the RocksDB background flush thread that does the actual flush to
 * call {@link #onFlushCompleted(RocksDB, FlushJobInfo)}.
 *
 * [Locking] All EventListener callbacks are designed to be called without
 * the current thread holding any DB mutex. This is to prevent potential
 * deadlock and performance issue when using EventListener callback
 * in a complex way.
 */
public interface EventListener {
  /**
   * A callback function to RocksDB which will be called before a
   * RocksDB starts to flush memtables.
   *
   * Note that the this function must be implemented in a way such that
   * it should not run for an extended period of time before the function
   * returns. Otherwise, RocksDB may be blocked.
   *
   * @param db the database
   * @param flushJobInfo the flush job info, contains data copied from
   *     respective native structure.
   */
  void onFlushBegin(final RocksDB db, final FlushJobInfo flushJobInfo);

  /**
   * callback function to RocksDB which will be called whenever a
   * registered RocksDB flushes a file.
   *
   * Note that the this function must be implemented in a way such that
   * it should not run for an extended period of time before the function
   * returns. Otherwise, RocksDB may be blocked.
   *
   * @param db the database
   * @param flushJobInfo the flush job info, contains data copied from
   *     respective native structure.
   */
  void onFlushCompleted(final RocksDB db, final FlushJobInfo flushJobInfo);

  /**
   * A callback function for RocksDB which will be called whenever
   * a SST file is deleted. Different from
   * {@link #onCompactionCompleted(RocksDB, CompactionJobInfo)} and
   * {@link #onFlushCompleted(RocksDB, FlushJobInfo)},
   * this callback is designed for external logging
   * service and thus only provide string parameters instead
   * of a pointer to DB.  Applications that build logic basic based
   * on file creations and deletions is suggested to implement
   * {@link #onFlushCompleted(RocksDB, FlushJobInfo)} and
   * {@link #onCompactionCompleted(RocksDB, CompactionJobInfo)}.
   *
   * Note that if applications would like to use the passed reference
   * outside this function call, they should make copies from the
   * returned value.
   *
   * @param tableFileDeletionInfo the table file deletion info,
   *     contains data copied from respective native structure.
   */
  void onTableFileDeleted(final TableFileDeletionInfo tableFileDeletionInfo);

  /**
   * A callback function to RocksDB which will be called before a
   * RocksDB starts to compact. The default implementation is
   * no-op.
   *
   * Note that the this function must be implemented in a way such that
   * it should not run for an extended period of time before the function
   * returns. Otherwise, RocksDB may be blocked.
   *
   * @param db a pointer to the rocksdb instance which just compacted
   *     a file.
   * @param compactionJobInfo a reference to a native CompactionJobInfo struct,
   *     which is released after this function is returned, and must be copied
   *     if it is needed outside of this function.
   */
  void onCompactionBegin(final RocksDB db, final CompactionJobInfo compactionJobInfo);

  /**
   * A callback function for RocksDB which will be called whenever
   * a registered RocksDB compacts a file. The default implementation
   * is a no-op.
   *
   * Note that this function must be implemented in a way such that
   * it should not run for an extended period of time before the function
   * returns. Otherwise, RocksDB may be blocked.
   *
   * @param db a pointer to the rocksdb instance which just compacted
   *     a file.
   * @param compactionJobInfo a reference to a native CompactionJobInfo struct,
   *     which is released after this function is returned, and must be copied
   *     if it is needed outside of this function.
   */
  void onCompactionCompleted(final RocksDB db, final CompactionJobInfo compactionJobInfo);

  /**
   * A callback function for RocksDB which will be called whenever
   * a SST file is created.  Different from OnCompactionCompleted and
   * OnFlushCompleted, this callback is designed for external logging
   * service and thus only provide string parameters instead
   * of a pointer to DB.  Applications that build logic basic based
   * on file creations and deletions is suggested to implement
   * OnFlushCompleted and OnCompactionCompleted.
   *
   * Historically it will only be called if the file is successfully created.
   * Now it will also be called on failure case. User can check info.status
   * to see if it succeeded or not.
   *
   * Note that if applications would like to use the passed reference
   * outside this function call, they should make copies from these
   * returned value.
   *
   * @param tableFileCreationInfo the table file creation info,
   *     contains data copied from respective native structure.
   */
  void onTableFileCreated(final TableFileCreationInfo tableFileCreationInfo);

  /**
   * A callback function for RocksDB which will be called before
   * a SST file is being created. It will follow by OnTableFileCreated after
   * the creation finishes.
   *
   * Note that if applications would like to use the passed reference
   * outside this function call, they should make copies from these
   * returned value.
   *
   * @param tableFileCreationBriefInfo the table file creation brief info,
   *     contains data copied from respective native structure.
   */
  void onTableFileCreationStarted(final TableFileCreationBriefInfo tableFileCreationBriefInfo);

  /**
   * A callback function for RocksDB which will be called before
   * a memtable is made immutable.
   *
   * Note that the this function must be implemented in a way such that
   * it should not run for an extended period of time before the function
   * returns.  Otherwise, RocksDB may be blocked.
   *
   * Note that if applications would like to use the passed reference
   * outside this function call, they should make copies from these
   * returned value.
   *
   * @param memTableInfo the mem table info, contains data
   *     copied from respective native structure.
   */
  void onMemTableSealed(final MemTableInfo memTableInfo);

  /**
   * A callback function for RocksDB which will be called before
   * a column family handle is deleted.
   *
   * Note that the this function must be implemented in a way such that
   * it should not run for an extended period of time before the function
   * returns.  Otherwise, RocksDB may be blocked.
   *
   * @param columnFamilyHandle is a pointer to the column family handle to be
   *     deleted which will become a dangling pointer after the deletion.
   */
  void onColumnFamilyHandleDeletionStarted(final ColumnFamilyHandle columnFamilyHandle);

  /**
   * A callback function for RocksDB which will be called after an external
   * file is ingested using IngestExternalFile.
   *
   * Note that the this function will run on the same thread as
   * IngestExternalFile(), if this function is blocked, IngestExternalFile()
   * will be blocked from finishing.
   *
   * @param db the database
   * @param externalFileIngestionInfo the external file ingestion info,
   *     contains data copied from respective native structure.
   */
  void onExternalFileIngested(
      final RocksDB db, final ExternalFileIngestionInfo externalFileIngestionInfo);

  /**
   * A callback function for RocksDB which will be called before setting the
   * background error status to a non-OK value. The new background error status
   * is provided in `bg_error` and can be modified by the callback. E.g., a
   * callback can suppress errors by resetting it to Status::OK(), thus
   * preventing the database from entering read-only mode. We do not provide any
   * guarantee when failed flushes/compactions will be rescheduled if the user
   * suppresses an error.
   *
   * Note that this function can run on the same threads as flush, compaction,
   * and user writes. So, it is extremely important not to perform heavy
   * computations or blocking calls in this function.
   *
   * @param backgroundErrorReason background error reason code
   * @param backgroundError background error codes
   */
  void onBackgroundError(
      final BackgroundErrorReason backgroundErrorReason, final Status backgroundError);

  /**
   * A callback function for RocksDB which will be called whenever a change
   * of superversion triggers a change of the stall conditions.
   *
   * Note that the this function must be implemented in a way such that
   * it should not run for an extended period of time before the function
   * returns. Otherwise, RocksDB may be blocked.
   *
   * @param writeStallInfo write stall info,
   *     contains data copied from respective native structure.
   */
  void onStallConditionsChanged(final WriteStallInfo writeStallInfo);

  /**
   * A callback function for RocksDB which will be called whenever a file read
   * operation finishes.
   *
   * @param fileOperationInfo file operation info,
   *     contains data copied from respective native structure.
   */
  void onFileReadFinish(final FileOperationInfo fileOperationInfo);

  /**
   * A callback function for RocksDB which will be called whenever a file write
   * operation finishes.
   *
   * @param fileOperationInfo file operation info,
   *     contains data copied from respective native structure.
   */
  void onFileWriteFinish(final FileOperationInfo fileOperationInfo);

  /**
   * A callback function for RocksDB which will be called whenever a file flush
   * operation finishes.
   *
   * @param fileOperationInfo file operation info,
   *     contains data copied from respective native structure.
   */
  void onFileFlushFinish(final FileOperationInfo fileOperationInfo);

  /**
   * A callback function for RocksDB which will be called whenever a file sync
   * operation finishes.
   *
   * @param fileOperationInfo file operation info,
   *     contains data copied from respective native structure.
   */
  void onFileSyncFinish(final FileOperationInfo fileOperationInfo);

  /**
   * A callback function for RocksDB which will be called whenever a file
   * rangeSync operation finishes.
   *
   * @param fileOperationInfo file operation info,
   *     contains data copied from respective native structure.
   */
  void onFileRangeSyncFinish(final FileOperationInfo fileOperationInfo);

  /**
   * A callback function for RocksDB which will be called whenever a file
   * truncate operation finishes.
   *
   * @param fileOperationInfo file operation info,
   *     contains data copied from respective native structure.
   */
  void onFileTruncateFinish(final FileOperationInfo fileOperationInfo);

  /**
   * A callback function for RocksDB which will be called whenever a file close
   * operation finishes.
   *
   * @param fileOperationInfo file operation info,
   *     contains data copied from respective native structure.
   */
  void onFileCloseFinish(final FileOperationInfo fileOperationInfo);

  /**
   * If true, the {@link #onFileReadFinish(FileOperationInfo)}
   * and {@link #onFileWriteFinish(FileOperationInfo)} will be called. If
   * false, then they won't be called.
   *
   * Default: false
<<<<<<< HEAD
   * @return {@code false} by default
=======
   *
   * @return whether to callback when file read/write is finished
>>>>>>> 9828b6d5
   */
  boolean shouldBeNotifiedOnFileIO();

  /**
   * A callback function for RocksDB which will be called just before
   * starting the automatic recovery process for recoverable background
   * errors, such as NoSpace(). The callback can suppress the automatic
   * recovery by setting returning false. The database will then
   * have to be transitioned out of read-only mode by calling
   * RocksDB#resume().
   *
   * @param backgroundErrorReason background error reason code
   * @param backgroundError background error codes
<<<<<<< HEAD
   * @return return {@code false} if the automatic recovery should be suppressed
=======
   * @return whether to suppress the automatic recovery
>>>>>>> 9828b6d5
   */
  boolean onErrorRecoveryBegin(
      final BackgroundErrorReason backgroundErrorReason, final Status backgroundError);

  /**
   * A callback function for RocksDB which will be called once the database
   * is recovered from read-only mode after an error. When this is called, it
   * means normal writes to the database can be issued and the user can
   * initiate any further recovery actions needed
   *
   * @param oldBackgroundError old background error codes
   */
  void onErrorRecoveryCompleted(final Status oldBackgroundError);
}<|MERGE_RESOLUTION|>--- conflicted
+++ resolved
@@ -303,12 +303,8 @@
    * false, then they won't be called.
    *
    * Default: false
-<<<<<<< HEAD
-   * @return {@code false} by default
-=======
    *
    * @return whether to callback when file read/write is finished
->>>>>>> 9828b6d5
    */
   boolean shouldBeNotifiedOnFileIO();
 
@@ -322,11 +318,7 @@
    *
    * @param backgroundErrorReason background error reason code
    * @param backgroundError background error codes
-<<<<<<< HEAD
    * @return return {@code false} if the automatic recovery should be suppressed
-=======
-   * @return whether to suppress the automatic recovery
->>>>>>> 9828b6d5
    */
   boolean onErrorRecoveryBegin(
       final BackgroundErrorReason backgroundErrorReason, final Status backgroundError);
