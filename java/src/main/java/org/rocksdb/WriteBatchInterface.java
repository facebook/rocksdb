--- conflicted
+++ resolved
@@ -227,32 +227,8 @@
      *     native library.
      */
     @Experimental("Performance optimization for a very specific workload")
-<<<<<<< HEAD
     void singleDelete(final ColumnFamilyHandle columnFamilyHandle,
             final byte[] key) throws RocksDBException;
-
-    /**
-     * <p>If column family contains a mapping for "key", erase it.  Else do nothing.</p>
-     *
-     * @param key Key to delete within database. It is using position and limit.
-     *     Supports direct buffer only.
-     * @throws RocksDBException thrown if error happens in underlying native library.
-     */
-    void remove(ByteBuffer key) throws RocksDBException;
-
-    /**
-     * <p>If column family contains a mapping for "key", erase it.  Else do nothing.</p>
-     *
-     * @param columnFamilyHandle {@link ColumnFamilyHandle} instance
-     * @param key Key to delete within database. It is using position and limit.
-     *     Supports direct buffer only.
-     * @throws RocksDBException thrown if error happens in underlying native library.
-     */
-    void remove(ColumnFamilyHandle columnFamilyHandle, ByteBuffer key) throws RocksDBException;
-=======
-    void singleDelete(final ColumnFamilyHandle columnFamilyHandle, final byte[] key)
-        throws RocksDBException;
->>>>>>> 9918e1ee
 
     /**
      * Removes the database entries in the range ["beginKey", "endKey"), i.e.,
