// Copyright (c) 2011-present, Facebook, Inc.  All rights reserved.
//  This source code is licensed under both the GPLv2 (found in the
//  COPYING file in the root directory) and Apache 2.0 License
//  (found in the LICENSE.Apache file in the root directory).
//
// This file implements the "bridge" between Java and C++ and enables
// calling c++ ROCKSDB_NAMESPACE::Iterator methods from Java side.

#include "rocksdb/iterator.h"

#include <jni.h>
#include <stdio.h>
#include <stdlib.h>

#include <algorithm>

#include "include/org_rocksdb_RocksIterator.h"
#include "rocksjni/portal.h"

/*
 * Class:     org_rocksdb_RocksIterator
 * Method:    disposeInternal
 * Signature: (J)V
 */
void Java_org_rocksdb_RocksIterator_disposeInternal(JNIEnv* /*env*/,
                                                    jobject /*jobj*/,
                                                    jlong handle) {
  auto* it = reinterpret_cast<ROCKSDB_NAMESPACE::Iterator*>(handle);
  assert(it != nullptr);
  delete it;
}

/*
 * Class:     org_rocksdb_RocksIterator
 * Method:    isValid0
 * Signature: (J)Z
 */
jboolean Java_org_rocksdb_RocksIterator_isValid0(JNIEnv* /*env*/,
                                                 jobject /*jobj*/,
                                                 jlong handle) {
  return reinterpret_cast<ROCKSDB_NAMESPACE::Iterator*>(handle)->Valid();
}

/*
 * Class:     org_rocksdb_RocksIterator
 * Method:    seekToFirst0
 * Signature: (J)V
 */
void Java_org_rocksdb_RocksIterator_seekToFirst0(JNIEnv* /*env*/,
                                                 jobject /*jobj*/,
                                                 jlong handle) {
  reinterpret_cast<ROCKSDB_NAMESPACE::Iterator*>(handle)->SeekToFirst();
}

/*
 * Class:     org_rocksdb_RocksIterator
 * Method:    seekToLast0
 * Signature: (J)V
 */
void Java_org_rocksdb_RocksIterator_seekToLast0(JNIEnv* /*env*/,
                                                jobject /*jobj*/,
                                                jlong handle) {
  reinterpret_cast<ROCKSDB_NAMESPACE::Iterator*>(handle)->SeekToLast();
}

/*
 * Class:     org_rocksdb_RocksIterator
 * Method:    next0
 * Signature: (J)V
 */
void Java_org_rocksdb_RocksIterator_next0(JNIEnv* /*env*/, jobject /*jobj*/,
                                          jlong handle) {
  reinterpret_cast<ROCKSDB_NAMESPACE::Iterator*>(handle)->Next();
}

/*
 * Class:     org_rocksdb_RocksIterator
 * Method:    prev0
 * Signature: (J)V
 */
void Java_org_rocksdb_RocksIterator_prev0(JNIEnv* /*env*/, jobject /*jobj*/,
                                          jlong handle) {
  reinterpret_cast<ROCKSDB_NAMESPACE::Iterator*>(handle)->Prev();
}

/*
 * Class:     org_rocksdb_RocksIterator
 * Method:    refresh0
 * Signature: (J)V
 */
void Java_org_rocksdb_RocksIterator_refresh0(JNIEnv* env, jobject /*jobj*/,
                                             jlong handle) {
  auto* it = reinterpret_cast<ROCKSDB_NAMESPACE::Iterator*>(handle);
  ROCKSDB_NAMESPACE::Status s = it->Refresh();

  if (s.ok()) {
    return;
  }

  ROCKSDB_NAMESPACE::RocksDBExceptionJni::ThrowNew(env, s);
}

/*
 * Class:     org_rocksdb_RocksIterator
 * Method:    seek0
 * Signature: (J[BI)V
 */
void Java_org_rocksdb_RocksIterator_seek0(JNIEnv* env, jobject /*jobj*/,
                                          jlong handle, jbyteArray jtarget,
                                          jint jtarget_len) {
<<<<<<< HEAD
  jbyte* target = new jbyte[jtarget_len];
  env->GetByteArrayRegion(jtarget, 0, jtarget_len, target);
  if (env->ExceptionCheck()) {
    // exception thrown: ArrayIndexOutOfBoundsException
    delete[] target;
    return;
  }

  ROCKSDB_NAMESPACE::Slice target_slice(reinterpret_cast<char*>(target),
                                        jtarget_len);

=======
>>>>>>> 98130c5a
  auto* it = reinterpret_cast<ROCKSDB_NAMESPACE::Iterator*>(handle);
  auto seek = [&it](ROCKSDB_NAMESPACE::Slice& target_slice) {
    it->Seek(target_slice);
  };
  ROCKSDB_NAMESPACE::JniUtil::k_op_region(seek, env, jtarget, 0, jtarget_len);
}

<<<<<<< HEAD
  delete[] target;
=======
/*
 * This method supports fetching into indirect byte buffers;
 * the Java wrapper extracts the byte[] and passes it here.
 * In this case, the buffer offset of the key may be non-zero.
 *
 * Class:     org_rocksdb_RocksIterator
 * Method:    seek0
 * Signature: (J[BII)V
 */
void Java_org_rocksdb_RocksIterator_seekByteArray0(
    JNIEnv* env, jobject /*jobj*/, jlong handle, jbyteArray jtarget,
    jint jtarget_off, jint jtarget_len) {
  auto* it = reinterpret_cast<ROCKSDB_NAMESPACE::Iterator*>(handle);
  auto seek = [&it](ROCKSDB_NAMESPACE::Slice& target_slice) {
    it->Seek(target_slice);
  };
  ROCKSDB_NAMESPACE::JniUtil::k_op_region(seek, env, jtarget, jtarget_off,
                                          jtarget_len);
>>>>>>> 98130c5a
}

/*
 * Class:     org_rocksdb_RocksIterator
 * Method:    seekDirect0
 * Signature: (JLjava/nio/ByteBuffer;II)V
 */
void Java_org_rocksdb_RocksIterator_seekDirect0(JNIEnv* env, jobject /*jobj*/,
                                                jlong handle, jobject jtarget,
                                                jint jtarget_off,
                                                jint jtarget_len) {
  auto* it = reinterpret_cast<ROCKSDB_NAMESPACE::Iterator*>(handle);
  auto seek = [&it](ROCKSDB_NAMESPACE::Slice& target_slice) {
    it->Seek(target_slice);
  };
  ROCKSDB_NAMESPACE::JniUtil::k_op_direct(seek, env, jtarget, jtarget_off,
                                          jtarget_len);
}

/*
 * Class:     org_rocksdb_RocksIterator
 * Method:    seekForPrevDirect0
 * Signature: (JLjava/nio/ByteBuffer;II)V
 */
void Java_org_rocksdb_RocksIterator_seekForPrevDirect0(
    JNIEnv* env, jobject /*jobj*/, jlong handle, jobject jtarget,
    jint jtarget_off, jint jtarget_len) {
  auto* it = reinterpret_cast<ROCKSDB_NAMESPACE::Iterator*>(handle);
  auto seekPrev = [&it](ROCKSDB_NAMESPACE::Slice& target_slice) {
    it->SeekForPrev(target_slice);
  };
  ROCKSDB_NAMESPACE::JniUtil::k_op_direct(seekPrev, env, jtarget, jtarget_off,
                                          jtarget_len);
}

/*
 * Class:     org_rocksdb_RocksIterator
 * Method:    seekForPrev0
 * Signature: (J[BI)V
 */
void Java_org_rocksdb_RocksIterator_seekForPrev0(JNIEnv* env, jobject /*jobj*/,
                                                 jlong handle,
                                                 jbyteArray jtarget,
                                                 jint jtarget_len) {
<<<<<<< HEAD
  jbyte* target = new jbyte[jtarget_len];
  env->GetByteArrayRegion(jtarget, 0, jtarget_len, target);
  if (env->ExceptionCheck()) {
    // exception thrown: ArrayIndexOutOfBoundsException
    delete[] target;
    return;
  }

  ROCKSDB_NAMESPACE::Slice target_slice(reinterpret_cast<char*>(target),
                                        jtarget_len);

=======
>>>>>>> 98130c5a
  auto* it = reinterpret_cast<ROCKSDB_NAMESPACE::Iterator*>(handle);
  auto seek = [&it](ROCKSDB_NAMESPACE::Slice& target_slice) {
    it->SeekForPrev(target_slice);
  };
  ROCKSDB_NAMESPACE::JniUtil::k_op_region(seek, env, jtarget, 0, jtarget_len);
}

<<<<<<< HEAD
  delete[] target;
=======
/*
 * This method supports fetching into indirect byte buffers;
 * the Java wrapper extracts the byte[] and passes it here.
 * In this case, the buffer offset of the key may be non-zero.
 *
 * Class:     org_rocksdb_RocksIterator
 * Method:    seek0
 * Signature: (J[BII)V
 */
void Java_org_rocksdb_RocksIterator_seekForPrevByteArray0(
    JNIEnv* env, jobject /*jobj*/, jlong handle, jbyteArray jtarget,
    jint jtarget_off, jint jtarget_len) {
  auto* it = reinterpret_cast<ROCKSDB_NAMESPACE::Iterator*>(handle);
  auto seek = [&it](ROCKSDB_NAMESPACE::Slice& target_slice) {
    it->SeekForPrev(target_slice);
  };
  ROCKSDB_NAMESPACE::JniUtil::k_op_region(seek, env, jtarget, jtarget_off,
                                          jtarget_len);
>>>>>>> 98130c5a
}

/*
 * Class:     org_rocksdb_RocksIterator
 * Method:    status0
 * Signature: (J)V
 */
void Java_org_rocksdb_RocksIterator_status0(JNIEnv* env, jobject /*jobj*/,
                                            jlong handle) {
  auto* it = reinterpret_cast<ROCKSDB_NAMESPACE::Iterator*>(handle);
  ROCKSDB_NAMESPACE::Status s = it->status();

  if (s.ok()) {
    return;
  }

  ROCKSDB_NAMESPACE::RocksDBExceptionJni::ThrowNew(env, s);
}

/*
 * Class:     org_rocksdb_RocksIterator
 * Method:    key0
 * Signature: (J)[B
 */
jbyteArray Java_org_rocksdb_RocksIterator_key0(JNIEnv* env, jobject /*jobj*/,
                                               jlong handle) {
  auto* it = reinterpret_cast<ROCKSDB_NAMESPACE::Iterator*>(handle);
  ROCKSDB_NAMESPACE::Slice key_slice = it->key();

  jbyteArray jkey = env->NewByteArray(static_cast<jsize>(key_slice.size()));
  if (jkey == nullptr) {
    // exception thrown: OutOfMemoryError
    return nullptr;
  }
  env->SetByteArrayRegion(
      jkey, 0, static_cast<jsize>(key_slice.size()),
      const_cast<jbyte*>(reinterpret_cast<const jbyte*>(key_slice.data())));
  return jkey;
}

/*
 * Class:     org_rocksdb_RocksIterator
 * Method:    keyDirect0
 * Signature: (JLjava/nio/ByteBuffer;II)I
 */
jint Java_org_rocksdb_RocksIterator_keyDirect0(JNIEnv* env, jobject /*jobj*/,
                                               jlong handle, jobject jtarget,
                                               jint jtarget_off,
                                               jint jtarget_len) {
  auto* it = reinterpret_cast<ROCKSDB_NAMESPACE::Iterator*>(handle);
  ROCKSDB_NAMESPACE::Slice key_slice = it->key();
  return ROCKSDB_NAMESPACE::JniUtil::copyToDirect(env, key_slice, jtarget,
                                                  jtarget_off, jtarget_len);
}

/*
 * This method supports fetching into indirect byte buffers;
 * the Java wrapper extracts the byte[] and passes it here.
 *
 * Class:     org_rocksdb_RocksIterator
 * Method:    keyByteArray0
 * Signature: (J[BII)I
 */
jint Java_org_rocksdb_RocksIterator_keyByteArray0(JNIEnv* env, jobject /*jobj*/,
                                                  jlong handle, jbyteArray jkey,
                                                  jint jkey_off,
                                                  jint jkey_len) {
  auto* it = reinterpret_cast<ROCKSDB_NAMESPACE::Iterator*>(handle);
  ROCKSDB_NAMESPACE::Slice key_slice = it->key();
  jsize copy_size = std::min(static_cast<uint32_t>(key_slice.size()),
                             static_cast<uint32_t>(jkey_len));
  env->SetByteArrayRegion(
      jkey, jkey_off, copy_size,
      const_cast<jbyte*>(reinterpret_cast<const jbyte*>(key_slice.data())));

  return static_cast<jsize>(key_slice.size());
}

/*
 * Class:     org_rocksdb_RocksIterator
 * Method:    value0
 * Signature: (J)[B
 */
jbyteArray Java_org_rocksdb_RocksIterator_value0(JNIEnv* env, jobject /*jobj*/,
                                                 jlong handle) {
  auto* it = reinterpret_cast<ROCKSDB_NAMESPACE::Iterator*>(handle);
  ROCKSDB_NAMESPACE::Slice value_slice = it->value();

  jbyteArray jkeyValue =
      env->NewByteArray(static_cast<jsize>(value_slice.size()));
  if (jkeyValue == nullptr) {
    // exception thrown: OutOfMemoryError
    return nullptr;
  }
  env->SetByteArrayRegion(
      jkeyValue, 0, static_cast<jsize>(value_slice.size()),
      const_cast<jbyte*>(reinterpret_cast<const jbyte*>(value_slice.data())));
  return jkeyValue;
}

/*
 * Class:     org_rocksdb_RocksIterator
 * Method:    valueDirect0
 * Signature: (JLjava/nio/ByteBuffer;II)I
 */
jint Java_org_rocksdb_RocksIterator_valueDirect0(JNIEnv* env, jobject /*jobj*/,
                                                 jlong handle, jobject jtarget,
                                                 jint jtarget_off,
                                                 jint jtarget_len) {
  auto* it = reinterpret_cast<ROCKSDB_NAMESPACE::Iterator*>(handle);
  ROCKSDB_NAMESPACE::Slice value_slice = it->value();
  return ROCKSDB_NAMESPACE::JniUtil::copyToDirect(env, value_slice, jtarget,
                                                  jtarget_off, jtarget_len);
}

/*
 * This method supports fetching into indirect byte buffers;
 * the Java wrapper extracts the byte[] and passes it here.
 *
 * Class:     org_rocksdb_RocksIterator
 * Method:    valueByteArray0
 * Signature: (J[BII)I
 */
jint Java_org_rocksdb_RocksIterator_valueByteArray0(
    JNIEnv* env, jobject /*jobj*/, jlong handle, jbyteArray jvalue_target,
    jint jvalue_off, jint jvalue_len) {
  auto* it = reinterpret_cast<ROCKSDB_NAMESPACE::Iterator*>(handle);
  ROCKSDB_NAMESPACE::Slice value_slice = it->value();
  jsize copy_size = std::min(static_cast<uint32_t>(value_slice.size()),
                             static_cast<uint32_t>(jvalue_len));
  env->SetByteArrayRegion(
      jvalue_target, jvalue_off, copy_size,
      const_cast<jbyte*>(reinterpret_cast<const jbyte*>(value_slice.data())));

  return static_cast<jsize>(value_slice.size());
}<|MERGE_RESOLUTION|>--- conflicted
+++ resolved
@@ -108,20 +108,6 @@
 void Java_org_rocksdb_RocksIterator_seek0(JNIEnv* env, jobject /*jobj*/,
                                           jlong handle, jbyteArray jtarget,
                                           jint jtarget_len) {
-<<<<<<< HEAD
-  jbyte* target = new jbyte[jtarget_len];
-  env->GetByteArrayRegion(jtarget, 0, jtarget_len, target);
-  if (env->ExceptionCheck()) {
-    // exception thrown: ArrayIndexOutOfBoundsException
-    delete[] target;
-    return;
-  }
-
-  ROCKSDB_NAMESPACE::Slice target_slice(reinterpret_cast<char*>(target),
-                                        jtarget_len);
-
-=======
->>>>>>> 98130c5a
   auto* it = reinterpret_cast<ROCKSDB_NAMESPACE::Iterator*>(handle);
   auto seek = [&it](ROCKSDB_NAMESPACE::Slice& target_slice) {
     it->Seek(target_slice);
@@ -129,9 +115,6 @@
   ROCKSDB_NAMESPACE::JniUtil::k_op_region(seek, env, jtarget, 0, jtarget_len);
 }
 
-<<<<<<< HEAD
-  delete[] target;
-=======
 /*
  * This method supports fetching into indirect byte buffers;
  * the Java wrapper extracts the byte[] and passes it here.
@@ -150,7 +133,6 @@
   };
   ROCKSDB_NAMESPACE::JniUtil::k_op_region(seek, env, jtarget, jtarget_off,
                                           jtarget_len);
->>>>>>> 98130c5a
 }
 
 /*
@@ -195,20 +177,6 @@
                                                  jlong handle,
                                                  jbyteArray jtarget,
                                                  jint jtarget_len) {
-<<<<<<< HEAD
-  jbyte* target = new jbyte[jtarget_len];
-  env->GetByteArrayRegion(jtarget, 0, jtarget_len, target);
-  if (env->ExceptionCheck()) {
-    // exception thrown: ArrayIndexOutOfBoundsException
-    delete[] target;
-    return;
-  }
-
-  ROCKSDB_NAMESPACE::Slice target_slice(reinterpret_cast<char*>(target),
-                                        jtarget_len);
-
-=======
->>>>>>> 98130c5a
   auto* it = reinterpret_cast<ROCKSDB_NAMESPACE::Iterator*>(handle);
   auto seek = [&it](ROCKSDB_NAMESPACE::Slice& target_slice) {
     it->SeekForPrev(target_slice);
@@ -216,9 +184,6 @@
   ROCKSDB_NAMESPACE::JniUtil::k_op_region(seek, env, jtarget, 0, jtarget_len);
 }
 
-<<<<<<< HEAD
-  delete[] target;
-=======
 /*
  * This method supports fetching into indirect byte buffers;
  * the Java wrapper extracts the byte[] and passes it here.
@@ -237,7 +202,6 @@
   };
   ROCKSDB_NAMESPACE::JniUtil::k_op_region(seek, env, jtarget, jtarget_off,
                                           jtarget_len);
->>>>>>> 98130c5a
 }
 
 /*
