--- conflicted
+++ resolved
@@ -231,8 +231,7 @@
         env, txn->Get(*read_options, column_family_handle, key.slice(),
                       &value.pinnable_slice()));
     return value.Fetch();
-<<<<<<< HEAD
-  } catch (const ROCKSDB_NAMESPACE::KVException& e) {
+  } catch (ROCKSDB_NAMESPACE::KVException& e) {
     return e.Code();
   }
 }
@@ -265,12 +264,39 @@
                       &value.pinnable_slice()));
     return value.Fetch();
   } catch (const ROCKSDB_NAMESPACE::KVException& e) {
-=======
-  } catch (ROCKSDB_NAMESPACE::KVException& e) {
->>>>>>> 102e86be
     return e.Code();
   }
 }
+
+// TODO(AR) consider refactoring to share this between here and rocksjni.cc
+// used by txn_multi_get_helper below
+std::vector<ROCKSDB_NAMESPACE::ColumnFamilyHandle*> txn_column_families_helper(
+    JNIEnv* env, jlongArray jcolumn_family_handles, bool* has_exception) {
+  std::vector<ROCKSDB_NAMESPACE::ColumnFamilyHandle*> cf_handles;
+  if (jcolumn_family_handles != nullptr) {
+    const jsize len_cols = env->GetArrayLength(jcolumn_family_handles);
+    if (len_cols > 0) {
+      jlong* jcfh = env->GetLongArrayElements(jcolumn_family_handles, nullptr);
+      if (jcfh == nullptr) {
+        // exception thrown: OutOfMemoryError
+        *has_exception = JNI_TRUE;
+        return std::vector<ROCKSDB_NAMESPACE::ColumnFamilyHandle*>();
+      }
+      for (int i = 0; i < len_cols; i++) {
+        auto* cf_handle =
+            reinterpret_cast<ROCKSDB_NAMESPACE::ColumnFamilyHandle*>(jcfh[i]);
+        cf_handles.push_back(cf_handle);
+      }
+      env->ReleaseLongArrayElements(jcolumn_family_handles, jcfh, JNI_ABORT);
+    }
+  }
+  return cf_handles;
+}
+
+typedef std::function<std::vector<ROCKSDB_NAMESPACE::Status>(
+    const ROCKSDB_NAMESPACE::ReadOptions&,
+    const std::vector<ROCKSDB_NAMESPACE::Slice>&, std::vector<std::string>*)>
+    FnMultiGet;
 
 void free_parts(
     JNIEnv* env,
