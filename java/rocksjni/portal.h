--- conflicted
+++ resolved
@@ -5002,15 +5002,12 @@
         return -0x1D;
       case ROCKSDB_NAMESPACE::Tickers::SECONDARY_CACHE_HITS:
         return -0x1E;
-<<<<<<< HEAD
-      case ROCKSDB_NAMESPACE::Tickers::BACKUP_READ_BYTES:
-        return -0x1F;
-      case ROCKSDB_NAMESPACE::Tickers::BACKUP_WRITE_BYTES:
-        return -0x20;
-=======
       case ROCKSDB_NAMESPACE::Tickers::VERIFY_CHECKSUM_READ_BYTES:
         return -0x1F;
->>>>>>> 94154372
+      case ROCKSDB_NAMESPACE::Tickers::BACKUP_READ_BYTES:
+        return -0x20;
+      case ROCKSDB_NAMESPACE::Tickers::BACKUP_WRITE_BYTES:
+        return -0x21;
       case ROCKSDB_NAMESPACE::Tickers::TICKER_ENUM_MAX:
         // 0x5F was the max value in the initial copy of tickers to Java.
         // Since these values are exposed directly to Java clients, we keep
@@ -5351,13 +5348,11 @@
       case -0x1E:
         return ROCKSDB_NAMESPACE::Tickers::SECONDARY_CACHE_HITS;
       case -0x1F:
-<<<<<<< HEAD
+        return ROCKSDB_NAMESPACE::Tickers::VERIFY_CHECKSUM_READ_BYTES;
+      case -0x20:
         return ROCKSDB_NAMESPACE::Tickers::BACKUP_READ_BYTES;
-      case -0x20:
+      case -0x21:
         return ROCKSDB_NAMESPACE::Tickers::BACKUP_WRITE_BYTES;
-=======
-        return ROCKSDB_NAMESPACE::Tickers::VERIFY_CHECKSUM_READ_BYTES;
->>>>>>> 94154372
       case 0x5F:
         // 0x5F was the max value in the initial copy of tickers to Java.
         // Since these values are exposed directly to Java clients, we keep
