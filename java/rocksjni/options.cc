--- conflicted
+++ resolved
@@ -148,61 +148,22 @@
  * Method:    setComparatorHandle
  * Signature: (JB)V
  */
-<<<<<<< HEAD
 void Java_org_rocksdb_Options_setComparatorHandle__JB(
     JNIEnv*, jobject, jlong jhandle, jbyte jbuiltin_comparator) {
   auto* comparator =
-      ROCKSDB_NAMESPACE::BuiltinComparatorJni::toCppBuiltinComparator(jbuiltin_comparator);
+      ROCKSDB_NAMESPACE::BuiltinComparatorJni::toCppBuiltinComparator(
+          jbuiltin_comparator);
   reinterpret_cast<ROCKSDB_NAMESPACE::Options*>(jhandle)->comparator =
       comparator;
-=======
-void Java_org_rocksdb_Options_setComparatorHandle__JI(JNIEnv*, jobject,
-                                                      jlong jhandle,
-                                                      jint builtinComparator) {
-  switch (builtinComparator) {
-    case 1:
-      reinterpret_cast<ROCKSDB_NAMESPACE::Options*>(jhandle)->comparator =
-          ROCKSDB_NAMESPACE::ReverseBytewiseComparator();
-      break;
-    default:
-      reinterpret_cast<ROCKSDB_NAMESPACE::Options*>(jhandle)->comparator =
-          ROCKSDB_NAMESPACE::BytewiseComparator();
-      break;
-  }
->>>>>>> 40b618f2
-}
-
-/*
- * Class:     org_rocksdb_Options
- * Method:    setComparatorHandle
- * Signature: (JJB)V
- */
-<<<<<<< HEAD
-void Java_org_rocksdb_Options_setComparatorHandle__JJB(
-    JNIEnv*, jobject, jlong jopt_handle, jlong jcomparator_handle,
-    jbyte jcomparator_type) {
-  ROCKSDB_NAMESPACE::Comparator* comparator =
-      ROCKSDB_NAMESPACE::AbstractComparatorJni::castCppComparator(jcomparator_handle, jcomparator_type);
-=======
+}
+
 void Java_org_rocksdb_Options_setComparatorHandle__JJB(JNIEnv*, jobject,
                                                        jlong jopt_handle,
                                                        jlong jcomparator_handle,
                                                        jbyte jcomparator_type) {
-  ROCKSDB_NAMESPACE::Comparator* comparator = nullptr;
-  switch (jcomparator_type) {
-    // JAVA_COMPARATOR
-    case 0x0:
-      comparator = reinterpret_cast<ROCKSDB_NAMESPACE::ComparatorJniCallback*>(
-          jcomparator_handle);
-      break;
-
-    // JAVA_NATIVE_COMPARATOR_WRAPPER
-    case 0x1:
-      comparator =
-          reinterpret_cast<ROCKSDB_NAMESPACE::Comparator*>(jcomparator_handle);
-      break;
-  }
->>>>>>> 40b618f2
+  ROCKSDB_NAMESPACE::Comparator* comparator =
+      ROCKSDB_NAMESPACE::AbstractComparatorJni::castCppComparator(
+          jcomparator_handle, jcomparator_type);
   auto* opt = reinterpret_cast<ROCKSDB_NAMESPACE::Options*>(jopt_handle);
   opt->comparator = comparator;
 }
@@ -4144,9 +4105,10 @@
 void Java_org_rocksdb_ColumnFamilyOptions_setComparatorHandle__JB(
     JNIEnv*, jobject, jlong jhandle, jbyte jbuiltin_comparator) {
   auto* comparator =
-        ROCKSDB_NAMESPACE::BuiltinComparatorJni::toCppBuiltinComparator(jbuiltin_comparator);
-  reinterpret_cast<ROCKSDB_NAMESPACE::ColumnFamilyOptions*>(jhandle)->comparator =
-      comparator;
+      ROCKSDB_NAMESPACE::BuiltinComparatorJni::toCppBuiltinComparator(
+          jbuiltin_comparator);
+  reinterpret_cast<ROCKSDB_NAMESPACE::ColumnFamilyOptions*>(jhandle)
+      ->comparator = comparator;
 }
 
 /*
@@ -4158,8 +4120,10 @@
     JNIEnv*, jobject, jlong jopt_handle, jlong jcomparator_handle,
     jbyte jcomparator_type) {
   ROCKSDB_NAMESPACE::Comparator* comparator =
-      ROCKSDB_NAMESPACE::AbstractComparatorJni::castCppComparator(jcomparator_handle, jcomparator_type);
-  auto* opt = reinterpret_cast<ROCKSDB_NAMESPACE::ColumnFamilyOptions*>(jopt_handle);
+      ROCKSDB_NAMESPACE::AbstractComparatorJni::castCppComparator(
+          jcomparator_handle, jcomparator_type);
+  auto* opt =
+      reinterpret_cast<ROCKSDB_NAMESPACE::ColumnFamilyOptions*>(jopt_handle);
   opt->comparator = comparator;
 }
 
