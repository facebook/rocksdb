--- conflicted
+++ resolved
@@ -18,28 +18,15 @@
  * Method:    getName
  * Signature: (J)[B
  */
-<<<<<<< HEAD
-jbyteArray Java_org_rocksdb_ColumnFamilyHandle_getName(
-    JNIEnv* env, jobject jobj, jlong jhandle) {
-=======
 jbyteArray Java_org_rocksdb_ColumnFamilyHandle_getName(JNIEnv* env,
                                                        jobject /*jobj*/,
                                                        jlong jhandle) {
->>>>>>> f438b98e
   auto* cfh = reinterpret_cast<rocksdb::ColumnFamilyHandle*>(jhandle);
   std::string cf_name = cfh->GetName();
   return rocksdb::JniUtil::copyBytes(env, cf_name);
 }
 
 /*
-<<<<<<< HEAD
-* Class:     org_rocksdb_ColumnFamilyHandle
-* Method:    getID
-* Signature: (J)I
-*/
-jint Java_org_rocksdb_ColumnFamilyHandle_getID(
-    JNIEnv* env, jobject jobj, jlong jhandle) {
-=======
  * Class:     org_rocksdb_ColumnFamilyHandle
  * Method:    getID
  * Signature: (J)I
@@ -47,7 +34,6 @@
 jint Java_org_rocksdb_ColumnFamilyHandle_getID(JNIEnv* /*env*/,
                                                jobject /*jobj*/,
                                                jlong jhandle) {
->>>>>>> f438b98e
   auto* cfh = reinterpret_cast<rocksdb::ColumnFamilyHandle*>(jhandle);
   const int32_t id = cfh->GetID();
   return static_cast<jint>(id);
@@ -58,14 +44,9 @@
  * Method:    getDescriptor
  * Signature: (J)Lorg/rocksdb/ColumnFamilyDescriptor;
  */
-<<<<<<< HEAD
-jobject Java_org_rocksdb_ColumnFamilyHandle_getDescriptor(
-    JNIEnv* env, jobject jobj, jlong jhandle) {
-=======
 jobject Java_org_rocksdb_ColumnFamilyHandle_getDescriptor(JNIEnv* env,
                                                           jobject /*jobj*/,
                                                           jlong jhandle) {
->>>>>>> f438b98e
   auto* cfh = reinterpret_cast<rocksdb::ColumnFamilyHandle*>(jhandle);
   rocksdb::ColumnFamilyDescriptor desc;
   rocksdb::Status s = cfh->GetDescriptor(&desc);
@@ -82,14 +63,9 @@
  * Method:    disposeInternal
  * Signature: (J)V
  */
-<<<<<<< HEAD
-void Java_org_rocksdb_ColumnFamilyHandle_disposeInternal(
-    JNIEnv* env, jobject jobj, jlong jhandle) {
-=======
 void Java_org_rocksdb_ColumnFamilyHandle_disposeInternal(JNIEnv* /*env*/,
                                                          jobject /*jobj*/,
                                                          jlong jhandle) {
->>>>>>> f438b98e
   auto* cfh = reinterpret_cast<rocksdb::ColumnFamilyHandle*>(jhandle);
   assert(cfh != nullptr);
   delete cfh;
