--- conflicted
+++ resolved
@@ -151,11 +151,7 @@
     steps:
     - uses: actions/checkout@v4.1.0
     - uses: "./.github/actions/pre-steps"
-<<<<<<< HEAD
-    - run: mkdir build && cd build && cmake -DWITH_GFLAGS=1 -DWITH_BENCHMARK=1 .. && make VERBOSE=1 -j20 && ctest -j20
-=======
-    - run: mkdir build && cd build && cmake -DWITH_GFLAGS=1 -DWITH_BENCHMARK=1 -DCMAKE_CXX_FLAGS=-DNROCKSDB_THREAD_STATUS .. && make V=1 -j20 && ctest -j20
->>>>>>> befa6b80
+    - run: mkdir build && cd build && cmake -DWITH_GFLAGS=1 -DWITH_BENCHMARK=1 -DCMAKE_CXX_FLAGS=-DNROCKSDB_THREAD_STATUS .. && make VERBOSE=1 -j20 && ctest -j20
     - uses: "./.github/actions/post-steps"
   build-linux-encrypted_env-no_compression:
     if: ${{ github.repository_owner == 'facebook' }}
