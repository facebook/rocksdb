--- conflicted
+++ resolved
@@ -51,15 +51,11 @@
 #include "util/stderr_logger.h"
 #include "util/string_util.h"
 
-<<<<<<< HEAD
 #ifdef _WIN32_WINNT
 #undef GetMessage
 #endif
 
-namespace rocksdb {
-=======
 namespace ROCKSDB_NAMESPACE {
->>>>>>> 67ef949d
 #ifdef USE_AWS
 class CloudRequestCallbackGuard {
  public:
