//  Copyright (c) 2011-present, Facebook, Inc.  All rights reserved.
//  This source code is licensed under both the GPLv2 (found in the
//  COPYING file in the root directory) and Apache 2.0 License
//  (found in the LICENSE.Apache file in the root directory).
//
// Copyright (c) 2011 The LevelDB Authors. All rights reserved.
// Use of this source code is governed by a BSD-style license that can be
// found in the LICENSE file. See the AUTHORS file for names of contributors.
//
// The test uses an array to compare against values written to the database.
// Keys written to the array are in 1:1 correspondence to the actual values in
// the database according to the formula in the function GenerateValue.

// Space is reserved in the array from 0 to FLAGS_max_key and values are
// randomly written/deleted/read from those positions. During verification we
// compare all the positions in the array. To shorten/elongate the running
// time, you could change the settings: FLAGS_max_key, FLAGS_ops_per_thread,
// (sometimes also FLAGS_threads).
//
// NOTE that if FLAGS_test_batches_snapshots is set, the test will have
// different behavior. See comment of the flag for details.

#ifndef GFLAGS
#include <cstdio>
int main() {
  fprintf(stderr, "Please install gflags to run rocksdb tools\n");
  return 1;
}
#else

#ifndef __STDC_FORMAT_MACROS
#define __STDC_FORMAT_MACROS
#endif  // __STDC_FORMAT_MACROS

#include <fcntl.h>
#include <inttypes.h>
#include <stdio.h>
#include <stdlib.h>
#include <sys/types.h>
#include <algorithm>
#include <chrono>
#include <exception>
#include <queue>
#include <thread>

#include "db/db_impl.h"
#include "db/version_set.h"
#include "hdfs/env_hdfs.h"
#include "monitoring/histogram.h"
#include "options/options_helper.h"
#include "port/port.h"
#include "rocksdb/cache.h"
#include "rocksdb/env.h"
#include "rocksdb/slice.h"
#include "rocksdb/slice_transform.h"
#include "rocksdb/statistics.h"
#include "rocksdb/utilities/db_ttl.h"
#include "rocksdb/utilities/options_util.h"
#include "rocksdb/utilities/transaction.h"
#include "rocksdb/utilities/transaction_db.h"
#include "rocksdb/write_batch.h"
#include "util/coding.h"
#include "util/compression.h"
#include "util/crc32c.h"
#include "util/gflags_compat.h"
#include "util/logging.h"
#include "util/mutexlock.h"
#include "util/random.h"
#include "util/string_util.h"
// SyncPoint is not supported in Released Windows Mode.
#if !(defined NDEBUG) || !defined(OS_WIN)
#include "util/sync_point.h"
#endif  // !(defined NDEBUG) || !defined(OS_WIN)
#include "util/testutil.h"

#include "utilities/merge_operators.h"

using GFLAGS_NAMESPACE::ParseCommandLineFlags;
using GFLAGS_NAMESPACE::RegisterFlagValidator;
using GFLAGS_NAMESPACE::SetUsageMessage;

static const long KB = 1024;
static const int kRandomValueMaxFactor = 3;
static const int kValueMaxLen = 100;

static bool ValidateUint32Range(const char* flagname, uint64_t value) {
  if (value > std::numeric_limits<uint32_t>::max()) {
    fprintf(stderr,
            "Invalid value for --%s: %lu, overflow\n",
            flagname,
            (unsigned long)value);
    return false;
  }
  return true;
}

DEFINE_uint64(seed, 2341234, "Seed for PRNG");
static const bool FLAGS_seed_dummy __attribute__((__unused__)) =
    RegisterFlagValidator(&FLAGS_seed, &ValidateUint32Range);

DEFINE_int64(max_key, 1 * KB* KB,
             "Max number of key/values to place in database");

DEFINE_int32(column_families, 10, "Number of column families");

DEFINE_string(
    options_file, "",
    "The path to a RocksDB options file.  If specified, then db_stress will "
    "run with the RocksDB options in the default column family of the "
    "specified options file. Note that, when an options file is provided, "
    "db_stress will ignore the flag values for all options that may be passed "
    "via options file.");

DEFINE_int64(
    active_width, 0,
    "Number of keys in active span of the key-range at any given time. The "
    "span begins with its left endpoint at key 0, gradually moves rightwards, "
    "and ends with its right endpoint at max_key. If set to 0, active_width "
    "will be sanitized to be equal to max_key.");

// TODO(noetzli) Add support for single deletes
DEFINE_bool(test_batches_snapshots, false,
            "If set, the test uses MultiGet(), MultiPut() and MultiDelete()"
            " which read/write/delete multiple keys in a batch. In this mode,"
            " we do not verify db content by comparing the content with the "
            "pre-allocated array. Instead, we do partial verification inside"
            " MultiGet() by checking various values in a batch. Benefit of"
            " this mode:\n"
            "\t(a) No need to acquire mutexes during writes (less cache "
            "flushes in multi-core leading to speed up)\n"
            "\t(b) No long validation at the end (more speed up)\n"
            "\t(c) Test snapshot and atomicity of batch writes");

DEFINE_int32(threads, 32, "Number of concurrent threads to run.");

DEFINE_int32(ttl, -1,
             "Opens the db with this ttl value if this is not -1. "
             "Carefully specify a large value such that verifications on "
             "deleted values don't fail");

DEFINE_int32(value_size_mult, 8,
             "Size of value will be this number times rand_int(1,3) bytes");

DEFINE_int32(compaction_readahead_size, 0, "Compaction readahead size");

DEFINE_bool(verify_before_write, false, "Verify before write");

DEFINE_bool(histogram, false, "Print histogram of operation timings");

DEFINE_bool(destroy_db_initially, true,
            "Destroys the database dir before start if this is true");

DEFINE_bool(verbose, false, "Verbose");

DEFINE_bool(progress_reports, true,
            "If true, db_stress will report number of finished operations");

DEFINE_uint64(db_write_buffer_size, rocksdb::Options().db_write_buffer_size,
              "Number of bytes to buffer in all memtables before compacting");

DEFINE_int32(write_buffer_size,
             static_cast<int32_t>(rocksdb::Options().write_buffer_size),
             "Number of bytes to buffer in memtable before compacting");

DEFINE_int32(max_write_buffer_number,
             rocksdb::Options().max_write_buffer_number,
             "The number of in-memory memtables. "
             "Each memtable is of size FLAGS_write_buffer_size.");

DEFINE_int32(min_write_buffer_number_to_merge,
             rocksdb::Options().min_write_buffer_number_to_merge,
             "The minimum number of write buffers that will be merged together "
             "before writing to storage. This is cheap because it is an "
             "in-memory merge. If this feature is not enabled, then all these "
             "write buffers are flushed to L0 as separate files and this "
             "increases read amplification because a get request has to check "
             "in all of these files. Also, an in-memory merge may result in "
             "writing less data to storage if there are duplicate records in"
             " each of these individual write buffers.");

DEFINE_int32(max_write_buffer_number_to_maintain,
             rocksdb::Options().max_write_buffer_number_to_maintain,
             "The total maximum number of write buffers to maintain in memory "
             "including copies of buffers that have already been flushed. "
             "Unlike max_write_buffer_number, this parameter does not affect "
             "flushing. This controls the minimum amount of write history "
             "that will be available in memory for conflict checking when "
             "Transactions are used. If this value is too low, some "
             "transactions may fail at commit time due to not being able to "
             "determine whether there were any write conflicts. Setting this "
             "value to 0 will cause write buffers to be freed immediately "
             "after they are flushed.  If this value is set to -1, "
             "'max_write_buffer_number' will be used.");

DEFINE_double(memtable_prefix_bloom_size_ratio,
              rocksdb::Options().memtable_prefix_bloom_size_ratio,
              "creates prefix blooms for memtables, each with size "
              "`write_buffer_size * memtable_prefix_bloom_size_ratio`.");

DEFINE_int32(open_files, rocksdb::Options().max_open_files,
             "Maximum number of files to keep open at the same time "
             "(use default if == 0)");

DEFINE_int64(compressed_cache_size, -1,
             "Number of bytes to use as a cache of compressed data."
             " Negative means use default settings.");

DEFINE_int32(compaction_style, rocksdb::Options().compaction_style, "");

DEFINE_int32(level0_file_num_compaction_trigger,
             rocksdb::Options().level0_file_num_compaction_trigger,
             "Level0 compaction start trigger");

DEFINE_int32(level0_slowdown_writes_trigger,
             rocksdb::Options().level0_slowdown_writes_trigger,
             "Number of files in level-0 that will slow down writes");

DEFINE_int32(level0_stop_writes_trigger,
             rocksdb::Options().level0_stop_writes_trigger,
             "Number of files in level-0 that will trigger put stop.");

DEFINE_int32(block_size,
             static_cast<int32_t>(rocksdb::BlockBasedTableOptions().block_size),
             "Number of bytes in a block.");

DEFINE_int32(max_background_compactions,
             rocksdb::Options().max_background_compactions,
             "The maximum number of concurrent background compactions "
             "that can occur in parallel.");

DEFINE_int32(num_bottom_pri_threads, 0,
             "The number of threads in the bottom-priority thread pool (used "
             "by universal compaction only).");

DEFINE_int32(compaction_thread_pool_adjust_interval, 0,
             "The interval (in milliseconds) to adjust compaction thread pool "
             "size. Don't change it periodically if the value is 0.");

DEFINE_int32(compaction_thread_pool_variations, 2,
             "Range of background thread pool size variations when adjusted "
             "periodically.");

DEFINE_int32(max_background_flushes, rocksdb::Options().max_background_flushes,
             "The maximum number of concurrent background flushes "
             "that can occur in parallel.");

DEFINE_int32(universal_size_ratio, 0, "The ratio of file sizes that trigger"
             " compaction in universal style");

DEFINE_int32(universal_min_merge_width, 0, "The minimum number of files to "
             "compact in universal style compaction");

DEFINE_int32(universal_max_merge_width, 0, "The max number of files to compact"
             " in universal style compaction");

DEFINE_int32(universal_max_size_amplification_percent, 0,
             "The max size amplification for universal style compaction");

DEFINE_int32(clear_column_family_one_in, 1000000,
             "With a chance of 1/N, delete a column family and then recreate "
             "it again. If N == 0, never drop/create column families. "
             "When test_batches_snapshots is true, this flag has no effect");

DEFINE_int32(set_options_one_in, 0,
             "With a chance of 1/N, change some random options");

DEFINE_int32(set_in_place_one_in, 0,
             "With a chance of 1/N, toggle in place support option");

DEFINE_int64(cache_size, 2LL * KB * KB * KB,
             "Number of bytes to use as a cache of uncompressed data.");

DEFINE_bool(use_clock_cache, false,
            "Replace default LRU block cache with clock cache.");

DEFINE_uint64(subcompactions, 1,
              "Maximum number of subcompactions to divide L0-L1 compactions "
              "into.");

DEFINE_bool(allow_concurrent_memtable_write, false,
            "Allow multi-writers to update mem tables in parallel.");

DEFINE_bool(enable_write_thread_adaptive_yield, true,
            "Use a yielding spin loop for brief writer thread waits.");

static const bool FLAGS_subcompactions_dummy __attribute__((__unused__)) =
    RegisterFlagValidator(&FLAGS_subcompactions, &ValidateUint32Range);

static bool ValidateInt32Positive(const char* flagname, int32_t value) {
  if (value < 0) {
    fprintf(stderr, "Invalid value for --%s: %d, must be >=0\n",
            flagname, value);
    return false;
  }
  return true;
}
DEFINE_int32(reopen, 10, "Number of times database reopens");
static const bool FLAGS_reopen_dummy __attribute__((__unused__)) =
    RegisterFlagValidator(&FLAGS_reopen, &ValidateInt32Positive);

DEFINE_int32(bloom_bits, 10, "Bloom filter bits per key. "
             "Negative means use default settings.");

DEFINE_bool(use_block_based_filter, false, "use block based filter"
              "instead of full filter for block based table");

DEFINE_string(db, "", "Use the db with the following name.");

DEFINE_string(
    expected_values_path, "",
    "File where the array of expected uint32_t values will be stored. If "
    "provided and non-empty, the DB state will be verified against these "
    "values after recovery. --max_key and --column_family must be kept the "
    "same across invocations of this program that use the same "
    "--expected_values_path.");

DEFINE_bool(verify_checksum, false,
            "Verify checksum for every block read from storage");

DEFINE_bool(mmap_read, rocksdb::Options().allow_mmap_reads,
            "Allow reads to occur via mmap-ing files");

DEFINE_bool(mmap_write, rocksdb::Options().allow_mmap_writes,
            "Allow writes to occur via mmap-ing files");

DEFINE_bool(use_direct_reads, rocksdb::Options().use_direct_reads,
            "Use O_DIRECT for reading data");

DEFINE_bool(use_direct_io_for_flush_and_compaction,
            rocksdb::Options().use_direct_io_for_flush_and_compaction,
            "Use O_DIRECT for writing data");

// Database statistics
static std::shared_ptr<rocksdb::Statistics> dbstats;
DEFINE_bool(statistics, false, "Create database statistics");

DEFINE_bool(sync, false, "Sync all writes to disk");

DEFINE_bool(use_fsync, false, "If true, issue fsync instead of fdatasync");

DEFINE_int32(kill_random_test, 0,
             "If non-zero, kill at various points in source code with "
             "probability 1/this");
static const bool FLAGS_kill_random_test_dummy __attribute__((__unused__)) =
    RegisterFlagValidator(&FLAGS_kill_random_test, &ValidateInt32Positive);
extern int rocksdb_kill_odds;

DEFINE_string(kill_prefix_blacklist, "",
              "If non-empty, kill points with prefix in the list given will be"
              " skipped. Items are comma-separated.");
extern std::vector<std::string> rocksdb_kill_prefix_blacklist;

DEFINE_bool(disable_wal, false, "If true, do not write WAL for write.");

DEFINE_bool(atomic_flush, false, "If true, all column families in the same DB "
            "will be flushed atomically.");

DEFINE_int64(target_file_size_base, rocksdb::Options().target_file_size_base,
             "Target level-1 file size for compaction");

DEFINE_int32(target_file_size_multiplier, 1,
             "A multiplier to compute target level-N file size (N >= 2)");

DEFINE_uint64(max_bytes_for_level_base,
              rocksdb::Options().max_bytes_for_level_base,
              "Max bytes for level-1");

DEFINE_double(max_bytes_for_level_multiplier, 2,
              "A multiplier to compute max bytes for level-N (N >= 2)");

DEFINE_int32(range_deletion_width, 10,
             "The width of the range deletion intervals.");

DEFINE_uint64(rate_limiter_bytes_per_sec, 0, "Set options.rate_limiter value.");

DEFINE_bool(rate_limit_bg_reads, false,
            "Use options.rate_limiter on compaction reads");

DEFINE_bool(use_txn, false,
            "Use TransactionDB. Currently the default write policy is "
            "TxnDBWritePolicy::WRITE_PREPARED");

// Temporarily disable this to allows it to detect new bugs
DEFINE_int32(compact_files_one_in, 0,
             "If non-zero, then CompactFiles() will be called one for every N "
             "operations IN AVERAGE.  0 indicates CompactFiles() is disabled.");

DEFINE_int32(acquire_snapshot_one_in, 0,
             "If non-zero, then acquires a snapshot once every N operations on "
             "average.");

DEFINE_uint64(snapshot_hold_ops, 0,
              "If non-zero, then releases snapshots N operations after they're "
              "acquired.");

static bool ValidateInt32Percent(const char* flagname, int32_t value) {
  if (value < 0 || value>100) {
    fprintf(stderr, "Invalid value for --%s: %d, 0<= pct <=100 \n",
            flagname, value);
    return false;
  }
  return true;
}

DEFINE_int32(readpercent, 10,
             "Ratio of reads to total workload (expressed as a percentage)");
static const bool FLAGS_readpercent_dummy __attribute__((__unused__)) =
    RegisterFlagValidator(&FLAGS_readpercent, &ValidateInt32Percent);

DEFINE_int32(prefixpercent, 20,
             "Ratio of prefix iterators to total workload (expressed as a"
             " percentage)");
static const bool FLAGS_prefixpercent_dummy __attribute__((__unused__)) =
    RegisterFlagValidator(&FLAGS_prefixpercent, &ValidateInt32Percent);

DEFINE_int32(writepercent, 45,
             "Ratio of writes to total workload (expressed as a percentage)");
static const bool FLAGS_writepercent_dummy __attribute__((__unused__)) =
    RegisterFlagValidator(&FLAGS_writepercent, &ValidateInt32Percent);

DEFINE_int32(delpercent, 15,
             "Ratio of deletes to total workload (expressed as a percentage)");
static const bool FLAGS_delpercent_dummy __attribute__((__unused__)) =
    RegisterFlagValidator(&FLAGS_delpercent, &ValidateInt32Percent);

DEFINE_int32(delrangepercent, 0,
             "Ratio of range deletions to total workload (expressed as a "
             "percentage). Cannot be used with test_batches_snapshots");
static const bool FLAGS_delrangepercent_dummy __attribute__((__unused__)) =
    RegisterFlagValidator(&FLAGS_delrangepercent, &ValidateInt32Percent);

DEFINE_int32(nooverwritepercent, 60,
             "Ratio of keys without overwrite to total workload (expressed as "
             " a percentage)");
static const bool FLAGS_nooverwritepercent_dummy __attribute__((__unused__)) =
    RegisterFlagValidator(&FLAGS_nooverwritepercent, &ValidateInt32Percent);

DEFINE_int32(iterpercent, 10, "Ratio of iterations to total workload"
             " (expressed as a percentage)");
static const bool FLAGS_iterpercent_dummy __attribute__((__unused__)) =
    RegisterFlagValidator(&FLAGS_iterpercent, &ValidateInt32Percent);

DEFINE_uint64(num_iterations, 10, "Number of iterations per MultiIterate run");
static const bool FLAGS_num_iterations_dummy __attribute__((__unused__)) =
    RegisterFlagValidator(&FLAGS_num_iterations, &ValidateUint32Range);

namespace {
enum rocksdb::CompressionType StringToCompressionType(const char* ctype) {
  assert(ctype);

  if (!strcasecmp(ctype, "none"))
    return rocksdb::kNoCompression;
  else if (!strcasecmp(ctype, "snappy"))
    return rocksdb::kSnappyCompression;
  else if (!strcasecmp(ctype, "zlib"))
    return rocksdb::kZlibCompression;
  else if (!strcasecmp(ctype, "bzip2"))
    return rocksdb::kBZip2Compression;
  else if (!strcasecmp(ctype, "lz4"))
    return rocksdb::kLZ4Compression;
  else if (!strcasecmp(ctype, "lz4hc"))
    return rocksdb::kLZ4HCCompression;
  else if (!strcasecmp(ctype, "xpress"))
    return rocksdb::kXpressCompression;
  else if (!strcasecmp(ctype, "zstd"))
    return rocksdb::kZSTD;

  fprintf(stderr, "Cannot parse compression type '%s'\n", ctype);
  return rocksdb::kSnappyCompression; //default value
}

enum rocksdb::ChecksumType StringToChecksumType(const char* ctype) {
  assert(ctype);
  auto iter = rocksdb::checksum_type_string_map.find(ctype);
  if (iter != rocksdb::checksum_type_string_map.end()) {
    return iter->second;
  }
  fprintf(stderr, "Cannot parse checksum type '%s'\n", ctype);
  return rocksdb::kCRC32c;
}

std::string ChecksumTypeToString(rocksdb::ChecksumType ctype) {
  auto iter = std::find_if(
      rocksdb::checksum_type_string_map.begin(),
      rocksdb::checksum_type_string_map.end(),
      [&](const std::pair<std::string, rocksdb::ChecksumType>&
              name_and_enum_val) { return name_and_enum_val.second == ctype; });
  assert(iter != rocksdb::checksum_type_string_map.end());
  return iter->first;
}

std::vector<std::string> SplitString(std::string src) {
  std::vector<std::string> ret;
  if (src.empty()) {
    return ret;
  }
  size_t pos = 0;
  size_t pos_comma;
  while ((pos_comma = src.find(',', pos)) != std::string::npos) {
    ret.push_back(src.substr(pos, pos_comma - pos));
    pos = pos_comma + 1;
  }
  ret.push_back(src.substr(pos, src.length()));
  return ret;
}
}  // namespace

DEFINE_string(compression_type, "snappy",
              "Algorithm to use to compress the database");
static enum rocksdb::CompressionType FLAGS_compression_type_e =
    rocksdb::kSnappyCompression;

DEFINE_string(checksum_type, "kCRC32c", "Algorithm to use to checksum blocks");
static enum rocksdb::ChecksumType FLAGS_checksum_type_e = rocksdb::kCRC32c;

DEFINE_string(hdfs, "", "Name of hdfs environment");
// posix or hdfs environment
static rocksdb::Env* FLAGS_env = rocksdb::Env::Default();

DEFINE_uint64(ops_per_thread, 1200000, "Number of operations per thread.");
static const bool FLAGS_ops_per_thread_dummy __attribute__((__unused__)) =
    RegisterFlagValidator(&FLAGS_ops_per_thread, &ValidateUint32Range);

DEFINE_uint64(log2_keys_per_lock, 2, "Log2 of number of keys per lock");
static const bool FLAGS_log2_keys_per_lock_dummy __attribute__((__unused__)) =
    RegisterFlagValidator(&FLAGS_log2_keys_per_lock, &ValidateUint32Range);

DEFINE_bool(in_place_update, false, "On true, does inplace update in memtable");

enum RepFactory {
  kSkipList,
  kHashSkipList,
  kVectorRep
};

namespace {
enum RepFactory StringToRepFactory(const char* ctype) {
  assert(ctype);

  if (!strcasecmp(ctype, "skip_list"))
    return kSkipList;
  else if (!strcasecmp(ctype, "prefix_hash"))
    return kHashSkipList;
  else if (!strcasecmp(ctype, "vector"))
    return kVectorRep;

  fprintf(stdout, "Cannot parse memreptable %s\n", ctype);
  return kSkipList;
}
}  // namespace

static enum RepFactory FLAGS_rep_factory;
DEFINE_string(memtablerep, "prefix_hash", "");

static bool ValidatePrefixSize(const char* flagname, int32_t value) {
  if (value < 0 || value > 8) {
    fprintf(stderr, "Invalid value for --%s: %d. 0 <= PrefixSize <= 8\n",
            flagname, value);
    return false;
  }
  return true;
}
DEFINE_int32(prefix_size, 7, "Control the prefix size for HashSkipListRep");
static const bool FLAGS_prefix_size_dummy __attribute__((__unused__)) =
    RegisterFlagValidator(&FLAGS_prefix_size, &ValidatePrefixSize);

DEFINE_bool(use_merge, false, "On true, replaces all writes with a Merge "
            "that behaves like a Put");

DEFINE_bool(use_full_merge_v1, false,
            "On true, use a merge operator that implement the deprecated "
            "version of FullMerge");

namespace rocksdb {

// convert long to a big-endian slice key
static std::string Key(int64_t val) {
  std::string little_endian_key;
  std::string big_endian_key;
  PutFixed64(&little_endian_key, val);
  assert(little_endian_key.size() == sizeof(val));
  big_endian_key.resize(sizeof(val));
  for (size_t i = 0 ; i < sizeof(val); ++i) {
    big_endian_key[i] = little_endian_key[sizeof(val) - 1 - i];
  }
  return big_endian_key;
}

static std::string StringToHex(const std::string& str) {
  std::string result = "0x";
  result.append(Slice(str).ToString(true));
  return result;
}


class StressTest;
namespace {

class Stats {
 private:
  uint64_t start_;
  uint64_t finish_;
  double  seconds_;
  long done_;
  long gets_;
  long prefixes_;
  long writes_;
  long deletes_;
  size_t single_deletes_;
  long iterator_size_sums_;
  long founds_;
  long iterations_;
  long range_deletions_;
  long covered_by_range_deletions_;
  long errors_;
  long num_compact_files_succeed_;
  long num_compact_files_failed_;
  int next_report_;
  size_t bytes_;
  uint64_t last_op_finish_;
  HistogramImpl hist_;

 public:
  Stats() { }

  void Start() {
    next_report_ = 100;
    hist_.Clear();
    done_ = 0;
    gets_ = 0;
    prefixes_ = 0;
    writes_ = 0;
    deletes_ = 0;
    single_deletes_ = 0;
    iterator_size_sums_ = 0;
    founds_ = 0;
    iterations_ = 0;
    range_deletions_ = 0;
    covered_by_range_deletions_ = 0;
    errors_ = 0;
    bytes_ = 0;
    seconds_ = 0;
    num_compact_files_succeed_ = 0;
    num_compact_files_failed_ = 0;
    start_ = FLAGS_env->NowMicros();
    last_op_finish_ = start_;
    finish_ = start_;
  }

  void Merge(const Stats& other) {
    hist_.Merge(other.hist_);
    done_ += other.done_;
    gets_ += other.gets_;
    prefixes_ += other.prefixes_;
    writes_ += other.writes_;
    deletes_ += other.deletes_;
    single_deletes_ += other.single_deletes_;
    iterator_size_sums_ += other.iterator_size_sums_;
    founds_ += other.founds_;
    iterations_ += other.iterations_;
    range_deletions_ += other.range_deletions_;
    covered_by_range_deletions_ = other.covered_by_range_deletions_;
    errors_ += other.errors_;
    bytes_ += other.bytes_;
    seconds_ += other.seconds_;
    num_compact_files_succeed_ += other.num_compact_files_succeed_;
    num_compact_files_failed_ += other.num_compact_files_failed_;
    if (other.start_ < start_) start_ = other.start_;
    if (other.finish_ > finish_) finish_ = other.finish_;
  }

  void Stop() {
    finish_ = FLAGS_env->NowMicros();
    seconds_ = (finish_ - start_) * 1e-6;
  }

  void FinishedSingleOp() {
    if (FLAGS_histogram) {
      auto now = FLAGS_env->NowMicros();
      auto micros = now - last_op_finish_;
      hist_.Add(micros);
      if (micros > 20000) {
        fprintf(stdout, "long op: %" PRIu64 " micros%30s\r", micros, "");
      }
      last_op_finish_ = now;
    }

      done_++;
    if (FLAGS_progress_reports) {
      if (done_ >= next_report_) {
        if      (next_report_ < 1000)   next_report_ += 100;
        else if (next_report_ < 5000)   next_report_ += 500;
        else if (next_report_ < 10000)  next_report_ += 1000;
        else if (next_report_ < 50000)  next_report_ += 5000;
        else if (next_report_ < 100000) next_report_ += 10000;
        else if (next_report_ < 500000) next_report_ += 50000;
        else                            next_report_ += 100000;
        fprintf(stdout, "... finished %ld ops%30s\r", done_, "");
      }
    }
  }

  void AddBytesForWrites(int nwrites, size_t nbytes) {
    writes_ += nwrites;
    bytes_ += nbytes;
  }

  void AddGets(int ngets, int nfounds) {
    founds_ += nfounds;
    gets_ += ngets;
  }

  void AddPrefixes(int nprefixes, int count) {
    prefixes_ += nprefixes;
    iterator_size_sums_ += count;
  }

  void AddIterations(int n) {
    iterations_ += n;
  }

  void AddDeletes(int n) {
    deletes_ += n;
  }

  void AddSingleDeletes(size_t n) { single_deletes_ += n; }

  void AddRangeDeletions(int n) {
    range_deletions_ += n;
  }

  void AddCoveredByRangeDeletions(int n) {
    covered_by_range_deletions_ += n;
  }

  void AddErrors(int n) {
    errors_ += n;
  }

  void AddNumCompactFilesSucceed(int n) { num_compact_files_succeed_ += n; }

  void AddNumCompactFilesFailed(int n) { num_compact_files_failed_ += n; }

  void Report(const char* name) {
    std::string extra;
    if (bytes_ < 1 || done_ < 1) {
      fprintf(stderr, "No writes or ops?\n");
      return;
    }

    double elapsed = (finish_ - start_) * 1e-6;
    double bytes_mb = bytes_ / 1048576.0;
    double rate = bytes_mb / elapsed;
    double throughput = (double)done_/elapsed;

    fprintf(stdout, "%-12s: ", name);
    fprintf(stdout, "%.3f micros/op %ld ops/sec\n",
            seconds_ * 1e6 / done_, (long)throughput);
    fprintf(stdout, "%-12s: Wrote %.2f MB (%.2f MB/sec) (%ld%% of %ld ops)\n",
            "", bytes_mb, rate, (100*writes_)/done_, done_);
    fprintf(stdout, "%-12s: Wrote %ld times\n", "", writes_);
    fprintf(stdout, "%-12s: Deleted %ld times\n", "", deletes_);
    fprintf(stdout, "%-12s: Single deleted %" ROCKSDB_PRIszt " times\n", "",
           single_deletes_);
    fprintf(stdout, "%-12s: %ld read and %ld found the key\n", "",
            gets_, founds_);
    fprintf(stdout, "%-12s: Prefix scanned %ld times\n", "", prefixes_);
    fprintf(stdout, "%-12s: Iterator size sum is %ld\n", "",
            iterator_size_sums_);
    fprintf(stdout, "%-12s: Iterated %ld times\n", "", iterations_);
    fprintf(stdout, "%-12s: Deleted %ld key-ranges\n", "", range_deletions_);
    fprintf(stdout, "%-12s: Range deletions covered %ld keys\n", "",
            covered_by_range_deletions_);

    fprintf(stdout, "%-12s: Got errors %ld times\n", "", errors_);
    fprintf(stdout, "%-12s: %ld CompactFiles() succeed\n", "",
            num_compact_files_succeed_);
    fprintf(stdout, "%-12s: %ld CompactFiles() did not succeed\n", "",
            num_compact_files_failed_);

    if (FLAGS_histogram) {
      fprintf(stdout, "Microseconds per op:\n%s\n", hist_.ToString().c_str());
    }
    fflush(stdout);
  }
};

// State shared by all concurrent executions of the same benchmark.
class SharedState {
 public:
  // indicates a key may have any value (or not be present) as an operation on
  // it is incomplete.
  static const uint32_t UNKNOWN_SENTINEL;
  // indicates a key should definitely be deleted
  static const uint32_t DELETION_SENTINEL;

  explicit SharedState(StressTest* stress_test)
      : cv_(&mu_),
        seed_(static_cast<uint32_t>(FLAGS_seed)),
        max_key_(FLAGS_max_key),
        log2_keys_per_lock_(static_cast<uint32_t>(FLAGS_log2_keys_per_lock)),
        num_threads_(FLAGS_threads),
        num_initialized_(0),
        num_populated_(0),
        vote_reopen_(0),
        num_done_(0),
        start_(false),
        start_verify_(false),
        should_stop_bg_thread_(false),
        bg_thread_finished_(false),
        stress_test_(stress_test),
        verification_failure_(false),
        no_overwrite_ids_(FLAGS_column_families),
        values_(nullptr) {
    // Pick random keys in each column family that will not experience
    // overwrite

    printf("Choosing random keys with no overwrite\n");
    Random64 rnd(seed_);
    // Start with the identity permutation. Subsequent iterations of
    // for loop below will start with perm of previous for loop
    int64_t *permutation = new int64_t[max_key_];
    for (int64_t i = 0; i < max_key_; i++) {
      permutation[i] = i;
    }

    for (auto& cf_ids : no_overwrite_ids_) {
      // Now do the Knuth shuffle
      int64_t num_no_overwrite_keys = (max_key_ * FLAGS_nooverwritepercent) / 100;
      // Only need to figure out first num_no_overwrite_keys of permutation
      for (int64_t i = 0; i < num_no_overwrite_keys; i++) {
        int64_t rand_index = i + rnd.Next() % (max_key_ - 1 - i);
        // Swap i and rand_index;
        int64_t temp = permutation[i];
        permutation[i] = permutation[rand_index];
        permutation[rand_index] = temp;
      }

      // Now fill cf_ids with the first num_no_overwrite_keys of permutation
      cf_ids.reserve(num_no_overwrite_keys);
      for (int64_t i = 0; i < num_no_overwrite_keys; i++) {
        cf_ids.insert(permutation[i]);
      }
      assert(cf_ids.size() == static_cast<size_t>(num_no_overwrite_keys));
    }
    delete[] permutation;

    size_t expected_values_size =
        sizeof(std::atomic<uint32_t>) * FLAGS_column_families * max_key_;
    bool values_init_needed = false;
    Status status;
    if (!FLAGS_expected_values_path.empty()) {
      if (!std::atomic<uint32_t>{}.is_lock_free()) {
        status = Status::InvalidArgument(
            "Cannot use --expected_values_path on platforms without lock-free "
            "std::atomic<uint32_t>");
      }
      if (status.ok() && FLAGS_clear_column_family_one_in > 0) {
        status = Status::InvalidArgument(
            "Cannot use --expected_values_path on when "
            "--clear_column_family_one_in is greater than zero.");
      }
      size_t size;
      if (status.ok()) {
        status = FLAGS_env->GetFileSize(FLAGS_expected_values_path, &size);
      }
      unique_ptr<WritableFile> wfile;
      if (status.ok() && size == 0) {
        const EnvOptions soptions;
        status = FLAGS_env->NewWritableFile(FLAGS_expected_values_path, &wfile,
                                            soptions);
      }
      if (status.ok() && size == 0) {
        std::string buf(expected_values_size, '\0');
        status = wfile->Append(buf);
        values_init_needed = true;
      }
      if (status.ok()) {
        status = FLAGS_env->NewMemoryMappedFileBuffer(
            FLAGS_expected_values_path, &expected_mmap_buffer_);
      }
      if (status.ok()) {
        assert(expected_mmap_buffer_->length == expected_values_size);
        values_ =
            static_cast<std::atomic<uint32_t>*>(expected_mmap_buffer_->base);
        assert(values_ != nullptr);
      } else {
        fprintf(stderr, "Failed opening shared file '%s' with error: %s\n",
                FLAGS_expected_values_path.c_str(), status.ToString().c_str());
        assert(values_ == nullptr);
      }
    }
    if (values_ == nullptr) {
      values_ =
          static_cast<std::atomic<uint32_t>*>(malloc(expected_values_size));
      values_init_needed = true;
    }
    assert(values_ != nullptr);
    if (values_init_needed) {
      for (int i = 0; i < FLAGS_column_families; ++i) {
        for (int j = 0; j < max_key_; ++j) {
          Delete(i, j, false /* pending */);
        }
      }
    }

    if (FLAGS_test_batches_snapshots) {
      fprintf(stdout, "No lock creation because test_batches_snapshots set\n");
      return;
    }

    long num_locks = static_cast<long>(max_key_ >> log2_keys_per_lock_);
    if (max_key_ & ((1 << log2_keys_per_lock_) - 1)) {
      num_locks++;
    }
    fprintf(stdout, "Creating %ld locks\n", num_locks * FLAGS_column_families);
    key_locks_.resize(FLAGS_column_families);

    for (int i = 0; i < FLAGS_column_families; ++i) {
      key_locks_[i].resize(num_locks);
      for (auto& ptr : key_locks_[i]) {
        ptr.reset(new port::Mutex);
      }
    }
  }

  ~SharedState() {}

  port::Mutex* GetMutex() {
    return &mu_;
  }

  port::CondVar* GetCondVar() {
    return &cv_;
  }

  StressTest* GetStressTest() const {
    return stress_test_;
  }

  int64_t GetMaxKey() const {
    return max_key_;
  }

  uint32_t GetNumThreads() const {
    return num_threads_;
  }

  void IncInitialized() {
    num_initialized_++;
  }

  void IncOperated() {
    num_populated_++;
  }

  void IncDone() {
    num_done_++;
  }

  void IncVotedReopen() {
    vote_reopen_ = (vote_reopen_ + 1) % num_threads_;
  }

  bool AllInitialized() const {
    return num_initialized_ >= num_threads_;
  }

  bool AllOperated() const {
    return num_populated_ >= num_threads_;
  }

  bool AllDone() const {
    return num_done_ >= num_threads_;
  }

  bool AllVotedReopen() {
    return (vote_reopen_ == 0);
  }

  void SetStart() {
    start_ = true;
  }

  void SetStartVerify() {
    start_verify_ = true;
  }

  bool Started() const {
    return start_;
  }

  bool VerifyStarted() const {
    return start_verify_;
  }

  void SetVerificationFailure() { verification_failure_.store(true); }

  bool HasVerificationFailedYet() { return verification_failure_.load(); }

  port::Mutex* GetMutexForKey(int cf, int64_t key) {
    return key_locks_[cf][key >> log2_keys_per_lock_].get();
  }

  void LockColumnFamily(int cf) {
    for (auto& mutex : key_locks_[cf]) {
      mutex->Lock();
    }
  }

  void UnlockColumnFamily(int cf) {
    for (auto& mutex : key_locks_[cf]) {
      mutex->Unlock();
    }
  }

  std::atomic<uint32_t>& Value(int cf, int64_t key) const {
    return values_[cf * max_key_ + key];
  }

  void ClearColumnFamily(int cf) {
    std::fill(&Value(cf, 0 /* key */), &Value(cf + 1, 0 /* key */),
              DELETION_SENTINEL);
  }

  // @param pending True if the update may have started but is not yet
  //    guaranteed finished. This is useful for crash-recovery testing when the
  //    process may crash before updating the expected values array.
  void Put(int cf, int64_t key, uint32_t value_base, bool pending) {
    if (!pending) {
      // prevent expected-value update from reordering before Write
      std::atomic_thread_fence(std::memory_order_release);
    }
    Value(cf, key).store(pending ? UNKNOWN_SENTINEL : value_base,
                         std::memory_order_relaxed);
    if (pending) {
      // prevent Write from reordering before expected-value update
      std::atomic_thread_fence(std::memory_order_release);
    }
  }

  uint32_t Get(int cf, int64_t key) const { return Value(cf, key); }

  // @param pending See comment above Put()
  // Returns true if the key was not yet deleted.
  bool Delete(int cf, int64_t key, bool pending) {
    if (Value(cf, key) == DELETION_SENTINEL) {
      return false;
    }
    Put(cf, key, DELETION_SENTINEL, pending);
    return true;
  }

  // @param pending See comment above Put()
  // Returns true if the key was not yet deleted.
  bool SingleDelete(int cf, int64_t key, bool pending) {
    return Delete(cf, key, pending);
  }

  // @param pending See comment above Put()
  // Returns number of keys deleted by the call.
  int DeleteRange(int cf, int64_t begin_key, int64_t end_key, bool pending) {
    int covered = 0;
    for (int64_t key = begin_key; key < end_key; ++key) {
      if (Delete(cf, key, pending)) {
        ++covered;
      }
    }
    return covered;
  }

  bool AllowsOverwrite(int cf, int64_t key) {
    return no_overwrite_ids_[cf].find(key) == no_overwrite_ids_[cf].end();
  }

  bool Exists(int cf, int64_t key) {
    uint32_t expected_value = Value(cf, key).load();
    assert(expected_value != UNKNOWN_SENTINEL);
    return expected_value != DELETION_SENTINEL;
  }

  uint32_t GetSeed() const { return seed_; }

  void SetShouldStopBgThread() { should_stop_bg_thread_ = true; }

  bool ShoudStopBgThread() { return should_stop_bg_thread_; }

  void SetBgThreadFinish() { bg_thread_finished_ = true; }

  bool BgThreadFinished() const { return bg_thread_finished_; }

  bool ShouldVerifyAtBeginning() const {
    return expected_mmap_buffer_.get() != nullptr;
  }

 private:
  port::Mutex mu_;
  port::CondVar cv_;
  const uint32_t seed_;
  const int64_t max_key_;
  const uint32_t log2_keys_per_lock_;
  const int num_threads_;
  long num_initialized_;
  long num_populated_;
  long vote_reopen_;
  long num_done_;
  bool start_;
  bool start_verify_;
  bool should_stop_bg_thread_;
  bool bg_thread_finished_;
  StressTest* stress_test_;
  std::atomic<bool> verification_failure_;

  // Keys that should not be overwritten
  std::vector<std::unordered_set<size_t> > no_overwrite_ids_;

  std::atomic<uint32_t>* values_;
  // Has to make it owned by a smart ptr as port::Mutex is not copyable
  // and storing it in the container may require copying depending on the impl.
  std::vector<std::vector<std::unique_ptr<port::Mutex> > > key_locks_;
  std::unique_ptr<MemoryMappedFileBuffer> expected_mmap_buffer_;
};

const uint32_t SharedState::UNKNOWN_SENTINEL = 0xfffffffe;
const uint32_t SharedState::DELETION_SENTINEL = 0xffffffff;

// Per-thread state for concurrent executions of the same benchmark.
struct ThreadState {
  uint32_t tid;  // 0..n-1
  Random rand;   // Has different seeds for different threads
  SharedState* shared;
  Stats stats;
  struct SnapshotState {
    const Snapshot* snapshot;
    // The cf from which we did a Get at this snapshot
    int cf_at;
    // The name of the cf at the time that we did a read
    std::string cf_at_name;
    // The key with which we did a Get at this snapshot
    std::string key;
    // The status of the Get
    Status status;
    // The value of the Get
    std::string value;
  };
  std::queue<std::pair<uint64_t, SnapshotState> > snapshot_queue;

  ThreadState(uint32_t index, SharedState* _shared)
      : tid(index), rand(1000 + index + _shared->GetSeed()), shared(_shared) {}
};

class DbStressListener : public EventListener {
 public:
  DbStressListener(const std::string& db_name,
                   const std::vector<DbPath>& db_paths,
                   const std::vector<ColumnFamilyDescriptor>& column_families)
      : db_name_(db_name), db_paths_(db_paths),
        column_families_(column_families) {}
  virtual ~DbStressListener() {}
#ifndef ROCKSDB_LITE
  virtual void OnFlushCompleted(DB* /*db*/, const FlushJobInfo& info) override {
    assert(IsValidColumnFamilyName(info.cf_name));
    VerifyFilePath(info.file_path);
    // pretending doing some work here
    std::this_thread::sleep_for(
        std::chrono::microseconds(Random::GetTLSInstance()->Uniform(5000)));
  }

  virtual void OnCompactionCompleted(DB* /*db*/,
                                     const CompactionJobInfo& ci) override {
    assert(IsValidColumnFamilyName(ci.cf_name));
    assert(ci.input_files.size() + ci.output_files.size() > 0U);
    for (const auto& file_path : ci.input_files) {
      VerifyFilePath(file_path);
    }
    for (const auto& file_path : ci.output_files) {
      VerifyFilePath(file_path);
    }
    // pretending doing some work here
    std::this_thread::sleep_for(
        std::chrono::microseconds(Random::GetTLSInstance()->Uniform(5000)));
  }

  virtual void OnTableFileCreated(const TableFileCreationInfo& info) override {
    assert(info.db_name == db_name_);
    assert(IsValidColumnFamilyName(info.cf_name));
    VerifyFilePath(info.file_path);
    assert(info.job_id > 0 || FLAGS_compact_files_one_in > 0);
    if (info.status.ok()) {
      assert(info.file_size > 0);
      assert(info.table_properties.data_size > 0);
      assert(info.table_properties.raw_key_size > 0);
      assert(info.table_properties.num_entries > 0);
    }
  }

 protected:
  bool IsValidColumnFamilyName(const std::string& cf_name) const {
    if (cf_name == kDefaultColumnFamilyName) {
      return true;
    }
    // The column family names in the stress tests are numbers.
    for (size_t i = 0; i < cf_name.size(); ++i) {
      if (cf_name[i] < '0' || cf_name[i] > '9') {
        return false;
      }
    }
    return true;
  }

  void VerifyFileDir(const std::string& file_dir) {
#ifndef NDEBUG
    if (db_name_ == file_dir) {
      return;
    }
    for (const auto& db_path : db_paths_) {
      if (db_path.path == file_dir) {
        return;
      }
    }
    for (auto& cf : column_families_) {
      for (const auto& cf_path : cf.options.cf_paths) {
        if (cf_path.path == file_dir) {
            return;
        }
      }
    }
    assert(false);
#else
    (void)file_dir;
#endif  // !NDEBUG
  }

  void VerifyFileName(const std::string& file_name) {
#ifndef NDEBUG
    uint64_t file_number;
    FileType file_type;
    bool result = ParseFileName(file_name, &file_number, &file_type);
    assert(result);
    assert(file_type == kTableFile);
#else
    (void)file_name;
#endif  // !NDEBUG
  }

  void VerifyFilePath(const std::string& file_path) {
#ifndef NDEBUG
    size_t pos = file_path.find_last_of("/");
    if (pos == std::string::npos) {
      VerifyFileName(file_path);
    } else {
      if (pos > 0) {
        VerifyFileDir(file_path.substr(0, pos));
      }
      VerifyFileName(file_path.substr(pos));
    }
#else
    (void)file_path;
#endif  // !NDEBUG
  }
#endif  // !ROCKSDB_LITE

 private:
  std::string db_name_;
  std::vector<DbPath> db_paths_;
  std::vector<ColumnFamilyDescriptor> column_families_;
};

}  // namespace

class StressTest {
 public:
  StressTest()
      : cache_(NewCache(FLAGS_cache_size)),
        compressed_cache_(NewLRUCache(FLAGS_compressed_cache_size)),
        filter_policy_(FLAGS_bloom_bits >= 0
                           ? FLAGS_use_block_based_filter
                                 ? NewBloomFilterPolicy(FLAGS_bloom_bits, true)
                                 : NewBloomFilterPolicy(FLAGS_bloom_bits, false)
                           : nullptr),
        db_(nullptr),
#ifndef ROCKSDB_LITE
        txn_db_(nullptr),
#endif
        new_column_family_name_(1),
        num_times_reopened_(0) {
    if (FLAGS_destroy_db_initially) {
      std::vector<std::string> files;
      FLAGS_env->GetChildren(FLAGS_db, &files);
      for (unsigned int i = 0; i < files.size(); i++) {
        if (Slice(files[i]).starts_with("heap-")) {
          FLAGS_env->DeleteFile(FLAGS_db + "/" + files[i]);
        }
      }
      DestroyDB(FLAGS_db, Options());
    }
  }

  ~StressTest() {
    for (auto cf : column_families_) {
      delete cf;
    }
    column_families_.clear();
    delete db_;
  }

  std::shared_ptr<Cache> NewCache(size_t capacity) {
    if (capacity <= 0) {
      return nullptr;
    }
    if (FLAGS_use_clock_cache) {
      auto cache = NewClockCache((size_t)capacity);
      if (!cache) {
        fprintf(stderr, "Clock cache not supported.");
        exit(1);
      }
      return cache;
    } else {
      return NewLRUCache((size_t)capacity);
    }
  }

  bool BuildOptionsTable() {
    if (FLAGS_set_options_one_in <= 0) {
      return true;
    }

    std::unordered_map<std::string, std::vector<std::string> > options_tbl = {
        {"write_buffer_size",
         {ToString(options_.write_buffer_size),
          ToString(options_.write_buffer_size * 2),
          ToString(options_.write_buffer_size * 4)}},
        {"max_write_buffer_number",
         {ToString(options_.max_write_buffer_number),
          ToString(options_.max_write_buffer_number * 2),
          ToString(options_.max_write_buffer_number * 4)}},
        {"arena_block_size",
         {
             ToString(options_.arena_block_size),
             ToString(options_.write_buffer_size / 4),
             ToString(options_.write_buffer_size / 8),
         }},
        {"memtable_huge_page_size", {"0", ToString(2 * 1024 * 1024)}},
        {"max_successive_merges", {"0", "2", "4"}},
        {"inplace_update_num_locks", {"100", "200", "300"}},
        // TODO(ljin): enable test for this option
        // {"disable_auto_compactions", {"100", "200", "300"}},
        {"soft_rate_limit", {"0", "0.5", "0.9"}},
        {"hard_rate_limit", {"0", "1.1", "2.0"}},
        {"level0_file_num_compaction_trigger",
         {
             ToString(options_.level0_file_num_compaction_trigger),
             ToString(options_.level0_file_num_compaction_trigger + 2),
             ToString(options_.level0_file_num_compaction_trigger + 4),
         }},
        {"level0_slowdown_writes_trigger",
         {
             ToString(options_.level0_slowdown_writes_trigger),
             ToString(options_.level0_slowdown_writes_trigger + 2),
             ToString(options_.level0_slowdown_writes_trigger + 4),
         }},
        {"level0_stop_writes_trigger",
         {
             ToString(options_.level0_stop_writes_trigger),
             ToString(options_.level0_stop_writes_trigger + 2),
             ToString(options_.level0_stop_writes_trigger + 4),
         }},
        {"max_compaction_bytes",
         {
             ToString(options_.target_file_size_base * 5),
             ToString(options_.target_file_size_base * 15),
             ToString(options_.target_file_size_base * 100),
         }},
        {"target_file_size_base",
         {
             ToString(options_.target_file_size_base),
             ToString(options_.target_file_size_base * 2),
             ToString(options_.target_file_size_base * 4),
         }},
        {"target_file_size_multiplier",
         {
             ToString(options_.target_file_size_multiplier), "1", "2",
         }},
        {"max_bytes_for_level_base",
         {
             ToString(options_.max_bytes_for_level_base / 2),
             ToString(options_.max_bytes_for_level_base),
             ToString(options_.max_bytes_for_level_base * 2),
         }},
        {"max_bytes_for_level_multiplier",
         {
             ToString(options_.max_bytes_for_level_multiplier), "1", "2",
         }},
        {"max_sequential_skip_in_iterations", {"4", "8", "12"}},
        {"use_direct_reads", {"false", "true"}},
        {"use_direct_io_for_flush_and_compaction", {"false", "true"}},
    };

    options_table_ = std::move(options_tbl);

    for (const auto& iter : options_table_) {
      options_index_.push_back(iter.first);
    }
    return true;
  }

  bool Run() {
    PrintEnv();
    Open();
    BuildOptionsTable();
    SharedState shared(this);
    uint32_t n = shared.GetNumThreads();

    std::vector<ThreadState*> threads(n);
    for (uint32_t i = 0; i < n; i++) {
      threads[i] = new ThreadState(i, &shared);
      FLAGS_env->StartThread(ThreadBody, threads[i]);
    }
    ThreadState bg_thread(0, &shared);
    if (FLAGS_compaction_thread_pool_adjust_interval > 0) {
      FLAGS_env->StartThread(PoolSizeChangeThread, &bg_thread);
    }

    // Each thread goes through the following states:
    // initializing -> wait for others to init -> read/populate/depopulate
    // wait for others to operate -> verify -> done

    {
      MutexLock l(shared.GetMutex());
      while (!shared.AllInitialized()) {
        shared.GetCondVar()->Wait();
      }
      if (shared.ShouldVerifyAtBeginning()) {
        if (shared.HasVerificationFailedYet()) {
          printf("Crash-recovery verification failed :(\n");
        } else {
          printf("Crash-recovery verification passed :)\n");
        }
      }

      auto now = FLAGS_env->NowMicros();
      fprintf(stdout, "%s Starting database operations\n",
              FLAGS_env->TimeToString(now/1000000).c_str());

      shared.SetStart();
      shared.GetCondVar()->SignalAll();
      while (!shared.AllOperated()) {
        shared.GetCondVar()->Wait();
      }

      now = FLAGS_env->NowMicros();
      if (FLAGS_test_batches_snapshots) {
        fprintf(stdout, "%s Limited verification already done during gets\n",
                FLAGS_env->TimeToString((uint64_t) now/1000000).c_str());
      } else {
        fprintf(stdout, "%s Starting verification\n",
                FLAGS_env->TimeToString((uint64_t) now/1000000).c_str());
      }

      shared.SetStartVerify();
      shared.GetCondVar()->SignalAll();
      while (!shared.AllDone()) {
        shared.GetCondVar()->Wait();
      }
    }

    for (unsigned int i = 1; i < n; i++) {
      threads[0]->stats.Merge(threads[i]->stats);
    }
    threads[0]->stats.Report("Stress Test");

    for (unsigned int i = 0; i < n; i++) {
      delete threads[i];
      threads[i] = nullptr;
    }
    auto now = FLAGS_env->NowMicros();
    if (!FLAGS_test_batches_snapshots && !shared.HasVerificationFailedYet()) {
      fprintf(stdout, "%s Verification successful\n",
              FLAGS_env->TimeToString(now/1000000).c_str());
    }
    PrintStatistics();

    if (FLAGS_compaction_thread_pool_adjust_interval > 0) {
      MutexLock l(shared.GetMutex());
      shared.SetShouldStopBgThread();
      while (!shared.BgThreadFinished()) {
        shared.GetCondVar()->Wait();
      }
    }

    if (shared.HasVerificationFailedYet()) {
      printf("Verification failed :(\n");
      return false;
    }
    return true;
  }

 private:
  Status AssertSame(DB* db, ColumnFamilyHandle* cf,
                    ThreadState::SnapshotState& snap_state) {
    Status s;
    if (cf->GetName() != snap_state.cf_at_name) {
      return s;
    }
    ReadOptions ropt;
    ropt.snapshot = snap_state.snapshot;
    PinnableSlice exp_v(&snap_state.value);
    exp_v.PinSelf();
    PinnableSlice v;
    s = db->Get(ropt, cf, snap_state.key, &v);
    if (!s.ok() && !s.IsNotFound()) {
      return s;
    }
    if (snap_state.status != s) {
      return Status::Corruption(
          "The snapshot gave inconsistent results for key " +
          ToString(Hash(snap_state.key.c_str(), snap_state.key.size(), 0)) +
          " in cf " + cf->GetName() + ": (" + snap_state.status.ToString() +
          ") vs. (" + s.ToString() + ")");
    }
    if (s.ok()) {
      if (exp_v != v) {
        return Status::Corruption("The snapshot gave inconsistent values: (" +
                                  exp_v.ToString() + ") vs. (" + v.ToString() +
                                  ")");
      }
    }
    return Status::OK();
  }

  static void ThreadBody(void* v) {
    ThreadState* thread = reinterpret_cast<ThreadState*>(v);
    SharedState* shared = thread->shared;

    if (shared->ShouldVerifyAtBeginning()) {
      thread->shared->GetStressTest()->VerifyDb(thread);
    }
    {
      MutexLock l(shared->GetMutex());
      shared->IncInitialized();
      if (shared->AllInitialized()) {
        shared->GetCondVar()->SignalAll();
      }
      while (!shared->Started()) {
        shared->GetCondVar()->Wait();
      }
    }
    thread->shared->GetStressTest()->OperateDb(thread);

    {
      MutexLock l(shared->GetMutex());
      shared->IncOperated();
      if (shared->AllOperated()) {
        shared->GetCondVar()->SignalAll();
      }
      while (!shared->VerifyStarted()) {
        shared->GetCondVar()->Wait();
      }
    }

    if (!FLAGS_test_batches_snapshots) {
      thread->shared->GetStressTest()->VerifyDb(thread);
    }

    {
      MutexLock l(shared->GetMutex());
      shared->IncDone();
      if (shared->AllDone()) {
        shared->GetCondVar()->SignalAll();
      }
    }

  }

  static void PoolSizeChangeThread(void* v) {
    assert(FLAGS_compaction_thread_pool_adjust_interval > 0);
    ThreadState* thread = reinterpret_cast<ThreadState*>(v);
    SharedState* shared = thread->shared;

    while (true) {
      {
        MutexLock l(shared->GetMutex());
        if (shared->ShoudStopBgThread()) {
          shared->SetBgThreadFinish();
          shared->GetCondVar()->SignalAll();
          return;
        }
      }

      auto thread_pool_size_base = FLAGS_max_background_compactions;
      auto thread_pool_size_var = FLAGS_compaction_thread_pool_variations;
      int new_thread_pool_size =
          thread_pool_size_base - thread_pool_size_var +
          thread->rand.Next() % (thread_pool_size_var * 2 + 1);
      if (new_thread_pool_size < 1) {
        new_thread_pool_size = 1;
      }
      FLAGS_env->SetBackgroundThreads(new_thread_pool_size);
      // Sleep up to 3 seconds
      FLAGS_env->SleepForMicroseconds(
          thread->rand.Next() % FLAGS_compaction_thread_pool_adjust_interval *
              1000 +
          1);
    }
  }

  // Given a key K and value V, this puts ("0"+K, "0"+V), ("1"+K, "1"+V), ...
  // ("9"+K, "9"+V) in DB atomically i.e in a single batch.
  // Also refer MultiGet.
  Status MultiPut(ThreadState* thread, const WriteOptions& writeoptions,
                  ColumnFamilyHandle* column_family, const Slice& key,
                  const Slice& value, size_t sz) {
    std::string keys[10] = {"9", "8", "7", "6", "5",
                            "4", "3", "2", "1", "0"};
    std::string values[10] = {"9", "8", "7", "6", "5",
                              "4", "3", "2", "1", "0"};
    Slice value_slices[10];
    WriteBatch batch;
    Status s;
    for (int i = 0; i < 10; i++) {
      keys[i] += key.ToString();
      values[i] += value.ToString();
      value_slices[i] = values[i];
      if (FLAGS_use_merge) {
        batch.Merge(column_family, keys[i], value_slices[i]);
      } else {
        batch.Put(column_family, keys[i], value_slices[i]);
      }
    }

    s = db_->Write(writeoptions, &batch);
    if (!s.ok()) {
      fprintf(stderr, "multiput error: %s\n", s.ToString().c_str());
      thread->stats.AddErrors(1);
    } else {
      // we did 10 writes each of size sz + 1
      thread->stats.AddBytesForWrites(10, (sz + 1) * 10);
    }

    return s;
  }

  // Given a key K, this deletes ("0"+K), ("1"+K),... ("9"+K)
  // in DB atomically i.e in a single batch. Also refer MultiGet.
  Status MultiDelete(ThreadState* thread, const WriteOptions& writeoptions,
                     ColumnFamilyHandle* column_family, const Slice& key) {
    std::string keys[10] = {"9", "7", "5", "3", "1",
                            "8", "6", "4", "2", "0"};

    WriteBatch batch;
    Status s;
    for (int i = 0; i < 10; i++) {
      keys[i] += key.ToString();
      batch.Delete(column_family, keys[i]);
    }

    s = db_->Write(writeoptions, &batch);
    if (!s.ok()) {
      fprintf(stderr, "multidelete error: %s\n", s.ToString().c_str());
      thread->stats.AddErrors(1);
    } else {
      thread->stats.AddDeletes(10);
    }

    return s;
  }

  // Given a key K, this gets values for "0"+K, "1"+K,..."9"+K
  // in the same snapshot, and verifies that all the values are of the form
  // "0"+V, "1"+V,..."9"+V.
  // ASSUMES that MultiPut was used to put (K, V) into the DB.
  Status MultiGet(ThreadState* thread, const ReadOptions& readoptions,
                  ColumnFamilyHandle* column_family, const Slice& key,
                  std::string* value) {
    std::string keys[10] = {"0", "1", "2", "3", "4", "5", "6", "7", "8", "9"};
    Slice key_slices[10];
    std::string values[10];
    ReadOptions readoptionscopy = readoptions;
    readoptionscopy.snapshot = db_->GetSnapshot();
    Status s;
    for (int i = 0; i < 10; i++) {
      keys[i] += key.ToString();
      key_slices[i] = keys[i];
      s = db_->Get(readoptionscopy, column_family, key_slices[i], value);
      if (!s.ok() && !s.IsNotFound()) {
        fprintf(stderr, "get error: %s\n", s.ToString().c_str());
        values[i] = "";
        thread->stats.AddErrors(1);
        // we continue after error rather than exiting so that we can
        // find more errors if any
      } else if (s.IsNotFound()) {
        values[i] = "";
        thread->stats.AddGets(1, 0);
      } else {
        values[i] = *value;

        char expected_prefix = (keys[i])[0];
        char actual_prefix = (values[i])[0];
        if (actual_prefix != expected_prefix) {
          fprintf(stderr, "error expected prefix = %c actual = %c\n",
                  expected_prefix, actual_prefix);
        }
        (values[i])[0] = ' '; // blank out the differing character
        thread->stats.AddGets(1, 1);
      }
    }
    db_->ReleaseSnapshot(readoptionscopy.snapshot);

    // Now that we retrieved all values, check that they all match
    for (int i = 1; i < 10; i++) {
      if (values[i] != values[0]) {
        fprintf(stderr, "error : inconsistent values for key %s: %s, %s\n",
                key.ToString(true).c_str(), StringToHex(values[0]).c_str(),
                StringToHex(values[i]).c_str());
      // we continue after error rather than exiting so that we can
      // find more errors if any
      }
    }

    return s;
  }

  // Given a key, this does prefix scans for "0"+P, "1"+P,..."9"+P
  // in the same snapshot where P is the first FLAGS_prefix_size - 1 bytes
  // of the key. Each of these 10 scans returns a series of values;
  // each series should be the same length, and it is verified for each
  // index i that all the i'th values are of the form "0"+V, "1"+V,..."9"+V.
  // ASSUMES that MultiPut was used to put (K, V)
  Status MultiPrefixScan(ThreadState* thread, const ReadOptions& readoptions,
                         ColumnFamilyHandle* column_family,
                         const Slice& key) {
    std::string prefixes[10] = {"0", "1", "2", "3", "4",
                                "5", "6", "7", "8", "9"};
    Slice prefix_slices[10];
    ReadOptions readoptionscopy[10];
    const Snapshot* snapshot = db_->GetSnapshot();
    Iterator* iters[10];
    Status s = Status::OK();
    for (int i = 0; i < 10; i++) {
      prefixes[i] += key.ToString();
      prefixes[i].resize(FLAGS_prefix_size);
      prefix_slices[i] = Slice(prefixes[i]);
      readoptionscopy[i] = readoptions;
      readoptionscopy[i].snapshot = snapshot;
      iters[i] = db_->NewIterator(readoptionscopy[i], column_family);
      iters[i]->Seek(prefix_slices[i]);
    }

    int count = 0;
    while (iters[0]->Valid() && iters[0]->key().starts_with(prefix_slices[0])) {
      count++;
      std::string values[10];
      // get list of all values for this iteration
      for (int i = 0; i < 10; i++) {
        // no iterator should finish before the first one
        assert(iters[i]->Valid() &&
               iters[i]->key().starts_with(prefix_slices[i]));
        values[i] = iters[i]->value().ToString();

        char expected_first = (prefixes[i])[0];
        char actual_first = (values[i])[0];

        if (actual_first != expected_first) {
          fprintf(stderr, "error expected first = %c actual = %c\n",
                  expected_first, actual_first);
        }
        (values[i])[0] = ' '; // blank out the differing character
      }
      // make sure all values are equivalent
      for (int i = 0; i < 10; i++) {
        if (values[i] != values[0]) {
          fprintf(stderr, "error : %d, inconsistent values for prefix %s: %s, %s\n",
                  i, prefixes[i].c_str(), StringToHex(values[0]).c_str(),
                  StringToHex(values[i]).c_str());
          // we continue after error rather than exiting so that we can
          // find more errors if any
        }
        iters[i]->Next();
      }
    }

    // cleanup iterators and snapshot
    for (int i = 0; i < 10; i++) {
      // if the first iterator finished, they should have all finished
      assert(!iters[i]->Valid() ||
             !iters[i]->key().starts_with(prefix_slices[i]));
      assert(iters[i]->status().ok());
      delete iters[i];
    }
    db_->ReleaseSnapshot(snapshot);

    if (s.ok()) {
      thread->stats.AddPrefixes(1, count);
    } else {
      thread->stats.AddErrors(1);
    }

    return s;
  }

  // Given a key K, this creates an iterator which scans to K and then
  // does a random sequence of Next/Prev operations.
  Status MultiIterate(ThreadState* thread, const ReadOptions& readoptions,
                      ColumnFamilyHandle* column_family, const Slice& key) {
    Status s;
    const Snapshot* snapshot = db_->GetSnapshot();
    ReadOptions readoptionscopy = readoptions;
    readoptionscopy.snapshot = snapshot;
    unique_ptr<Iterator> iter(db_->NewIterator(readoptionscopy, column_family));

    iter->Seek(key);
    for (uint64_t i = 0; i < FLAGS_num_iterations && iter->Valid(); i++) {
      if (thread->rand.OneIn(2)) {
        iter->Next();
      } else {
        iter->Prev();
      }
    }

    if (s.ok()) {
      thread->stats.AddIterations(1);
    } else {
      thread->stats.AddErrors(1);
    }

    db_->ReleaseSnapshot(snapshot);

    return s;
  }

  Status SetOptions(ThreadState* thread) {
    assert(FLAGS_set_options_one_in > 0);
    std::unordered_map<std::string, std::string> opts;
    std::string name = options_index_[
      thread->rand.Next() % options_index_.size()];
    int value_idx = thread->rand.Next() % options_table_[name].size();
    if (name == "soft_rate_limit" || name == "hard_rate_limit") {
      opts["soft_rate_limit"] = options_table_["soft_rate_limit"][value_idx];
      opts["hard_rate_limit"] = options_table_["hard_rate_limit"][value_idx];
    } else if (name == "level0_file_num_compaction_trigger" ||
               name == "level0_slowdown_writes_trigger" ||
               name == "level0_stop_writes_trigger") {
      opts["level0_file_num_compaction_trigger"] =
        options_table_["level0_file_num_compaction_trigger"][value_idx];
      opts["level0_slowdown_writes_trigger"] =
        options_table_["level0_slowdown_writes_trigger"][value_idx];
      opts["level0_stop_writes_trigger"] =
        options_table_["level0_stop_writes_trigger"][value_idx];
    } else {
      opts[name] = options_table_[name][value_idx];
    }

    int rand_cf_idx = thread->rand.Next() % FLAGS_column_families;
    auto cfh = column_families_[rand_cf_idx];
    return db_->SetOptions(cfh, opts);
  }

#ifndef ROCKSDB_LITE
  Status NewTxn(WriteOptions& write_opts, Transaction** txn) {
    if (!FLAGS_use_txn) {
      return Status::InvalidArgument("NewTxn when FLAGS_use_txn is not set");
    }
    static std::atomic<uint64_t> txn_id = {0};
    TransactionOptions txn_options;
    *txn = txn_db_->BeginTransaction(write_opts, txn_options);
    auto istr = std::to_string(txn_id.fetch_add(1));
    Status s = (*txn)->SetName("xid" + istr);
    return s;
  }

  Status CommitTxn(Transaction* txn) {
    if (!FLAGS_use_txn) {
      return Status::InvalidArgument("CommitTxn when FLAGS_use_txn is not set");
    }
    Status s = txn->Prepare();
    if (s.ok()) {
      s = txn->Commit();
    }
    delete txn;
    return s;
  }
#endif

  void OperateDb(ThreadState* thread) {
    ReadOptions read_opts(FLAGS_verify_checksum, true);
    WriteOptions write_opts;
    auto shared = thread->shared;
    char value[100];
    auto max_key = thread->shared->GetMaxKey();
    std::string from_db;
    if (FLAGS_sync) {
      write_opts.sync = true;
    }
    write_opts.disableWAL = FLAGS_disable_wal;
    const int prefixBound = (int)FLAGS_readpercent + (int)FLAGS_prefixpercent;
    const int writeBound = prefixBound + (int)FLAGS_writepercent;
    const int delBound = writeBound + (int)FLAGS_delpercent;
    const int delRangeBound = delBound + (int)FLAGS_delrangepercent;

    thread->stats.Start();
    for (uint64_t i = 0; i < FLAGS_ops_per_thread; i++) {
      if (thread->shared->HasVerificationFailedYet()) {
        break;
      }
      if (i != 0 && (i % (FLAGS_ops_per_thread / (FLAGS_reopen + 1))) == 0) {
        {
          thread->stats.FinishedSingleOp();
          MutexLock l(thread->shared->GetMutex());
          while (!thread->snapshot_queue.empty()) {
            db_->ReleaseSnapshot(
                thread->snapshot_queue.front().second.snapshot);
            thread->snapshot_queue.pop();
          }
          thread->shared->IncVotedReopen();
          if (thread->shared->AllVotedReopen()) {
            thread->shared->GetStressTest()->Reopen();
            thread->shared->GetCondVar()->SignalAll();
          }
          else {
            thread->shared->GetCondVar()->Wait();
          }
          // Commenting this out as we don't want to reset stats on each open.
          // thread->stats.Start();
        }
      }

      // Change Options
      if (FLAGS_set_options_one_in > 0 &&
          thread->rand.OneIn(FLAGS_set_options_one_in)) {
        SetOptions(thread);
      }

      if (FLAGS_set_in_place_one_in > 0 &&
          thread->rand.OneIn(FLAGS_set_in_place_one_in)) {
        options_.inplace_update_support ^= options_.inplace_update_support;
      }

      if (!FLAGS_test_batches_snapshots &&
          FLAGS_clear_column_family_one_in != 0 && FLAGS_column_families > 1) {
        if (thread->rand.OneIn(FLAGS_clear_column_family_one_in)) {
          // drop column family and then create it again (can't drop default)
          int cf = thread->rand.Next() % (FLAGS_column_families - 1) + 1;
          std::string new_name =
              ToString(new_column_family_name_.fetch_add(1));
          {
            MutexLock l(thread->shared->GetMutex());
            fprintf(
                stdout,
                "[CF %d] Dropping and recreating column family. new name: %s\n",
                cf, new_name.c_str());
          }
          thread->shared->LockColumnFamily(cf);
          Status s __attribute__((__unused__));
          s = db_->DropColumnFamily(column_families_[cf]);
          delete column_families_[cf];
          if (!s.ok()) {
            fprintf(stderr, "dropping column family error: %s\n",
                s.ToString().c_str());
            std::terminate();
          }
          s = db_->CreateColumnFamily(ColumnFamilyOptions(options_), new_name,
                                      &column_families_[cf]);
          column_family_names_[cf] = new_name;
          thread->shared->ClearColumnFamily(cf);
          if (!s.ok()) {
            fprintf(stderr, "creating column family error: %s\n",
                s.ToString().c_str());
            std::terminate();
          }
          thread->shared->UnlockColumnFamily(cf);
        }
      }

#ifndef ROCKSDB_LITE  // Lite does not support GetColumnFamilyMetaData
      if (FLAGS_compact_files_one_in > 0 &&
          thread->rand.Uniform(FLAGS_compact_files_one_in) == 0) {
        auto* random_cf =
            column_families_[thread->rand.Next() % FLAGS_column_families];
        rocksdb::ColumnFamilyMetaData cf_meta_data;
        db_->GetColumnFamilyMetaData(random_cf, &cf_meta_data);

        // Randomly compact up to three consecutive files from a level
        const int kMaxRetry = 3;
        for (int attempt = 0; attempt < kMaxRetry; ++attempt) {
          size_t random_level = thread->rand.Uniform(
              static_cast<int>(cf_meta_data.levels.size()));

          const auto& files = cf_meta_data.levels[random_level].files;
          if (files.size() > 0) {
            size_t random_file_index =
                thread->rand.Uniform(static_cast<int>(files.size()));
            if (files[random_file_index].being_compacted) {
              // Retry as the selected file is currently being compacted
              continue;
            }

            std::vector<std::string> input_files;
            input_files.push_back(files[random_file_index].name);
            if (random_file_index > 0 &&
                !files[random_file_index - 1].being_compacted) {
              input_files.push_back(files[random_file_index - 1].name);
            }
            if (random_file_index + 1 < files.size() &&
                !files[random_file_index + 1].being_compacted) {
              input_files.push_back(files[random_file_index + 1].name);
            }

            size_t output_level =
                std::min(random_level + 1, cf_meta_data.levels.size() - 1);
            auto s =
                db_->CompactFiles(CompactionOptions(), random_cf, input_files,
                                  static_cast<int>(output_level));
            if (!s.ok()) {
              printf("Unable to perform CompactFiles(): %s\n",
                     s.ToString().c_str());
              thread->stats.AddNumCompactFilesFailed(1);
            } else {
              thread->stats.AddNumCompactFilesSucceed(1);
            }
            break;
          }
        }
      }
#endif                // !ROCKSDB_LITE
      const double completed_ratio =
          static_cast<double>(i) / FLAGS_ops_per_thread;
      const int64_t base_key = static_cast<int64_t>(
          completed_ratio * (FLAGS_max_key - FLAGS_active_width));
      int64_t rand_key = base_key + thread->rand.Next() % FLAGS_active_width;
      int rand_column_family = thread->rand.Next() % FLAGS_column_families;
      std::string keystr = Key(rand_key);
      Slice key = keystr;
      std::unique_ptr<MutexLock> l;
      if (!FLAGS_test_batches_snapshots) {
        l.reset(new MutexLock(
            shared->GetMutexForKey(rand_column_family, rand_key)));
      }

      auto column_family = column_families_[rand_column_family];

      if (FLAGS_acquire_snapshot_one_in > 0 &&
          thread->rand.Uniform(FLAGS_acquire_snapshot_one_in) == 0) {
        auto snapshot = db_->GetSnapshot();
        ReadOptions ropt;
        ropt.snapshot = snapshot;
        std::string value_at;
        // When taking a snapshot, we also read a key from that snapshot. We
        // will later read the same key before releasing the snapshot and verify
        // that the results are the same.
        auto status_at = db_->Get(ropt, column_family, key, &value_at);
        ThreadState::SnapshotState snap_state = {
            snapshot, rand_column_family, column_family->GetName(),
            keystr,   status_at,          value_at};
        thread->snapshot_queue.emplace(
            std::min(FLAGS_ops_per_thread - 1, i + FLAGS_snapshot_hold_ops),
            snap_state);
      }
      while (!thread->snapshot_queue.empty() &&
             i == thread->snapshot_queue.front().first) {
        auto snap_state = thread->snapshot_queue.front().second;
        assert(snap_state.snapshot);
        // Note: this is unsafe as the cf might be dropped concurrently. But it
        // is ok since unclean cf drop is cunnrently not supported by write
        // prepared transactions.
        Status s =
            AssertSame(db_, column_families_[snap_state.cf_at], snap_state);
        if (!s.ok()) {
          VerificationAbort(shared, "Snapshot gave inconsistent state", s);
        }
        db_->ReleaseSnapshot(snap_state.snapshot);
        thread->snapshot_queue.pop();
      }

      int prob_op = thread->rand.Uniform(100);
      if (prob_op >= 0 && prob_op < (int)FLAGS_readpercent) {
        // OPERATION read
        if (!FLAGS_test_batches_snapshots) {
          Status s = db_->Get(read_opts, column_family, key, &from_db);
          if (s.ok()) {
            // found case
            thread->stats.AddGets(1, 1);
          } else if (s.IsNotFound()) {
            // not found case
            thread->stats.AddGets(1, 0);
          } else {
            // errors case
            thread->stats.AddErrors(1);
          }
        } else {
          MultiGet(thread, read_opts, column_family, key, &from_db);
        }
      } else if ((int)FLAGS_readpercent <= prob_op && prob_op < prefixBound) {
        // OPERATION prefix scan
        // keys are 8 bytes long, prefix size is FLAGS_prefix_size. There are
        // (8 - FLAGS_prefix_size) bytes besides the prefix. So there will
        // be 2 ^ ((8 - FLAGS_prefix_size) * 8) possible keys with the same
        // prefix
        if (!FLAGS_test_batches_snapshots) {
          Slice prefix = Slice(key.data(), FLAGS_prefix_size);
          Iterator* iter = db_->NewIterator(read_opts, column_family);
          int64_t count = 0;
          for (iter->Seek(prefix);
               iter->Valid() && iter->key().starts_with(prefix); iter->Next()) {
            ++count;
          }
          assert(count <=
                 (static_cast<int64_t>(1) << ((8 - FLAGS_prefix_size) * 8)));
          if (iter->status().ok()) {
            thread->stats.AddPrefixes(1, static_cast<int>(count));
          } else {
            thread->stats.AddErrors(1);
          }
          delete iter;
        } else {
          MultiPrefixScan(thread, read_opts, column_family, key);
        }
      } else if (prefixBound <= prob_op && prob_op < writeBound) {
        // OPERATION write
        uint32_t value_base = thread->rand.Next() % shared->UNKNOWN_SENTINEL;
        size_t sz = GenerateValue(value_base, value, sizeof(value));
        Slice v(value, sz);
        if (!FLAGS_test_batches_snapshots) {
          // If the chosen key does not allow overwrite and it already
          // exists, choose another key.
          while (!shared->AllowsOverwrite(rand_column_family, rand_key) &&
                 shared->Exists(rand_column_family, rand_key)) {
            l.reset();
            rand_key = thread->rand.Next() % max_key;
            rand_column_family = thread->rand.Next() % FLAGS_column_families;
            l.reset(new MutexLock(
                shared->GetMutexForKey(rand_column_family, rand_key)));
          }

          keystr = Key(rand_key);
          key = keystr;
          column_family = column_families_[rand_column_family];

          if (FLAGS_verify_before_write) {
            std::string keystr2 = Key(rand_key);
            Slice k = keystr2;
            Status s = db_->Get(read_opts, column_family, k, &from_db);
            if (!VerifyValue(rand_column_family, rand_key, read_opts,
                             thread->shared, from_db, s, true)) {
              break;
            }
          }
          shared->Put(rand_column_family, rand_key, value_base,
                      true /* pending */);
          Status s;
          if (FLAGS_use_merge) {
            if (!FLAGS_use_txn) {
              s = db_->Merge(write_opts, column_family, key, v);
            } else {
#ifndef ROCKSDB_LITE
              Transaction* txn;
              s = NewTxn(write_opts, &txn);
              if (s.ok()) {
                s = txn->Merge(column_family, key, v);
                if (s.ok()) {
                  s = CommitTxn(txn);
                }
              }
#endif
            }
          } else {
            if (!FLAGS_use_txn) {
              s = db_->Put(write_opts, column_family, key, v);
            } else {
#ifndef ROCKSDB_LITE
              Transaction* txn;
              s = NewTxn(write_opts, &txn);
              if (s.ok()) {
                s = txn->Put(column_family, key, v);
                if (s.ok()) {
                  s = CommitTxn(txn);
                }
              }
#endif
            }
          }
          shared->Put(rand_column_family, rand_key, value_base,
                      false /* pending */);
          if (!s.ok()) {
            fprintf(stderr, "put or merge error: %s\n", s.ToString().c_str());
            std::terminate();
          }
          thread->stats.AddBytesForWrites(1, sz);
        } else {
          MultiPut(thread, write_opts, column_family, key, v, sz);
        }
        PrintKeyValue(rand_column_family, static_cast<uint32_t>(rand_key),
                      value, sz);
      } else if (writeBound <= prob_op && prob_op < delBound) {
        // OPERATION delete
        if (!FLAGS_test_batches_snapshots) {
          // If the chosen key does not allow overwrite and it does not exist,
          // choose another key.
          while (!shared->AllowsOverwrite(rand_column_family, rand_key) &&
                 !shared->Exists(rand_column_family, rand_key)) {
            l.reset();
            rand_key = thread->rand.Next() % max_key;
            rand_column_family = thread->rand.Next() % FLAGS_column_families;
            l.reset(new MutexLock(
                shared->GetMutexForKey(rand_column_family, rand_key)));
          }

          keystr = Key(rand_key);
          key = keystr;
          column_family = column_families_[rand_column_family];

          // Use delete if the key may be overwritten and a single deletion
          // otherwise.
          if (shared->AllowsOverwrite(rand_column_family, rand_key)) {
            shared->Delete(rand_column_family, rand_key, true /* pending */);
            Status s;
            if (!FLAGS_use_txn) {
              s = db_->Delete(write_opts, column_family, key);
            } else {
#ifndef ROCKSDB_LITE
              Transaction* txn;
              s = NewTxn(write_opts, &txn);
              if (s.ok()) {
                s = txn->Delete(column_family, key);
                if (s.ok()) {
                  s = CommitTxn(txn);
                }
              }
#endif
            }
            shared->Delete(rand_column_family, rand_key, false /* pending */);
            thread->stats.AddDeletes(1);
            if (!s.ok()) {
              fprintf(stderr, "delete error: %s\n", s.ToString().c_str());
              std::terminate();
            }
          } else {
            shared->SingleDelete(rand_column_family, rand_key,
                                 true /* pending */);
            Status s;
            if (!FLAGS_use_txn) {
              s = db_->SingleDelete(write_opts, column_family, key);
            } else {
#ifndef ROCKSDB_LITE
              Transaction* txn;
              s = NewTxn(write_opts, &txn);
              if (s.ok()) {
                s = txn->SingleDelete(column_family, key);
                if (s.ok()) {
                  s = CommitTxn(txn);
                }
              }
#endif
            }
            shared->SingleDelete(rand_column_family, rand_key,
                                 false /* pending */);
            thread->stats.AddSingleDeletes(1);
            if (!s.ok()) {
              fprintf(stderr, "single delete error: %s\n",
                      s.ToString().c_str());
              std::terminate();
            }
          }
        } else {
          MultiDelete(thread, write_opts, column_family, key);
        }
      } else if (delBound <= prob_op && prob_op < delRangeBound) {
        // OPERATION delete range
        if (!FLAGS_test_batches_snapshots) {
          std::vector<std::unique_ptr<MutexLock>> range_locks;
          // delete range does not respect disallowed overwrites. the keys for
          // which overwrites are disallowed are randomly distributed so it
          // could be expensive to find a range where each key allows
          // overwrites.
          if (rand_key > max_key - FLAGS_range_deletion_width) {
            l.reset();
            rand_key = thread->rand.Next() %
                       (max_key - FLAGS_range_deletion_width + 1);
            range_locks.emplace_back(new MutexLock(
                shared->GetMutexForKey(rand_column_family, rand_key)));
          } else {
            range_locks.emplace_back(std::move(l));
          }
          for (int j = 1; j < FLAGS_range_deletion_width; ++j) {
            if (((rand_key + j) & ((1 << FLAGS_log2_keys_per_lock) - 1)) == 0) {
              range_locks.emplace_back(new MutexLock(
                    shared->GetMutexForKey(rand_column_family, rand_key + j)));
            }
          }
          shared->DeleteRange(rand_column_family, rand_key,
                              rand_key + FLAGS_range_deletion_width,
                              true /* pending */);

          keystr = Key(rand_key);
          key = keystr;
          column_family = column_families_[rand_column_family];
          std::string end_keystr = Key(rand_key + FLAGS_range_deletion_width);
          Slice end_key = end_keystr;
          Status s = db_->DeleteRange(write_opts, column_family, key, end_key);
          if (!s.ok()) {
            fprintf(stderr, "delete range error: %s\n",
                    s.ToString().c_str());
            std::terminate();
          }
          int covered = shared->DeleteRange(
              rand_column_family, rand_key,
              rand_key + FLAGS_range_deletion_width, false /* pending */);
          thread->stats.AddRangeDeletions(1);
          thread->stats.AddCoveredByRangeDeletions(covered);
        }
      } else {
        // OPERATION iterate
        MultiIterate(thread, read_opts, column_family, key);
      }
      thread->stats.FinishedSingleOp();
    }

    thread->stats.Stop();
  }

  void VerifyDb(ThreadState* thread) const {
    ReadOptions options(FLAGS_verify_checksum, true);
    auto shared = thread->shared;
    const int64_t max_key = shared->GetMaxKey();
    const int64_t keys_per_thread = max_key / shared->GetNumThreads();
    int64_t start = keys_per_thread * thread->tid;
    int64_t end = start + keys_per_thread;
    if (thread->tid == shared->GetNumThreads() - 1) {
      end = max_key;
    }
    for (size_t cf = 0; cf < column_families_.size(); ++cf) {
      if (thread->shared->HasVerificationFailedYet()) {
        break;
      }
      if (!thread->rand.OneIn(2)) {
        // Use iterator to verify this range
        unique_ptr<Iterator> iter(
            db_->NewIterator(options, column_families_[cf]));
        iter->Seek(Key(start));
        for (auto i = start; i < end; i++) {
          if (thread->shared->HasVerificationFailedYet()) {
            break;
          }
          // TODO(ljin): update "long" to uint64_t
          // Reseek when the prefix changes
          if (i % (static_cast<int64_t>(1) << 8 * (8 - FLAGS_prefix_size)) ==
              0) {
            iter->Seek(Key(i));
          }
          std::string from_db;
          std::string keystr = Key(i);
          Slice k = keystr;
          Status s = iter->status();
          if (iter->Valid()) {
            if (iter->key().compare(k) > 0) {
              s = Status::NotFound(Slice());
            } else if (iter->key().compare(k) == 0) {
              from_db = iter->value().ToString();
              iter->Next();
            } else if (iter->key().compare(k) < 0) {
              VerificationAbort(shared, "An out of range key was found",
                                static_cast<int>(cf), i);
            }
          } else {
            // The iterator found no value for the key in question, so do not
            // move to the next item in the iterator
            s = Status::NotFound(Slice());
          }
          VerifyValue(static_cast<int>(cf), i, options, shared, from_db, s,
                      true);
          if (from_db.length()) {
            PrintKeyValue(static_cast<int>(cf), static_cast<uint32_t>(i),
                          from_db.data(), from_db.length());
          }
        }
      } else {
        // Use Get to verify this range
        for (auto i = start; i < end; i++) {
          if (thread->shared->HasVerificationFailedYet()) {
            break;
          }
          std::string from_db;
          std::string keystr = Key(i);
          Slice k = keystr;
          Status s = db_->Get(options, column_families_[cf], k, &from_db);
          VerifyValue(static_cast<int>(cf), i, options, shared, from_db, s,
                      true);
          if (from_db.length()) {
            PrintKeyValue(static_cast<int>(cf), static_cast<uint32_t>(i),
                          from_db.data(), from_db.length());
          }
        }
      }
    }
  }

  void VerificationAbort(SharedState* shared, std::string msg, Status s) const {
    printf("Verification failed: %s. Status is %s\n", msg.c_str(),
           s.ToString().c_str());
    shared->SetVerificationFailure();
  }

  void VerificationAbort(SharedState* shared, std::string msg, int cf,
                         int64_t key) const {
    printf("Verification failed for column family %d key %" PRIi64 ": %s\n", cf, key,
           msg.c_str());
    shared->SetVerificationFailure();
  }

  bool VerifyValue(int cf, int64_t key, const ReadOptions& /*opts*/,
                   SharedState* shared, const std::string& value_from_db,
                   Status s, bool strict = false) const {
    if (shared->HasVerificationFailedYet()) {
      return false;
    }
    // compare value_from_db with the value in the shared state
    char value[kValueMaxLen];
    uint32_t value_base = shared->Get(cf, key);
    if (value_base == SharedState::UNKNOWN_SENTINEL) {
      return true;
    }
    if (value_base == SharedState::DELETION_SENTINEL && !strict) {
      return true;
    }

    if (s.ok()) {
      if (value_base == SharedState::DELETION_SENTINEL) {
        VerificationAbort(shared, "Unexpected value found", cf, key);
        return false;
      }
      size_t sz = GenerateValue(value_base, value, sizeof(value));
      if (value_from_db.length() != sz) {
        VerificationAbort(shared, "Length of value read is not equal", cf, key);
        return false;
      }
      if (memcmp(value_from_db.data(), value, sz) != 0) {
        VerificationAbort(shared, "Contents of value read don't match", cf,
                          key);
        return false;
      }
    } else {
      if (value_base != SharedState::DELETION_SENTINEL) {
        VerificationAbort(shared, "Value not found: " + s.ToString(), cf, key);
        return false;
      }
    }
    return true;
  }

  static void PrintKeyValue(int cf, int64_t key, const char* value,
                            size_t sz) {
    if (!FLAGS_verbose) {
      return;
    }
    fprintf(stdout, "[CF %d] %" PRIi64 " == > (%" ROCKSDB_PRIszt ") ", cf, key, sz);
    for (size_t i = 0; i < sz; i++) {
      fprintf(stdout, "%X", value[i]);
    }
    fprintf(stdout, "\n");
  }

  static size_t GenerateValue(uint32_t rand, char *v, size_t max_sz) {
    size_t value_sz =
        ((rand % kRandomValueMaxFactor) + 1) * FLAGS_value_size_mult;
    assert(value_sz <= max_sz && value_sz >= sizeof(uint32_t));
    (void) max_sz;
    *((uint32_t*)v) = rand;
    for (size_t i=sizeof(uint32_t); i < value_sz; i++) {
      v[i] = (char)(rand ^ i);
    }
    v[value_sz] = '\0';
    return value_sz; // the size of the value set.
  }

  void PrintEnv() const {
    fprintf(stdout, "RocksDB version           : %d.%d\n", kMajorVersion,
            kMinorVersion);
    fprintf(stdout, "TransactionDB             : %s\n",
            FLAGS_use_txn ? "true" : "false");
    fprintf(stdout, "Column families           : %d\n", FLAGS_column_families);
    if (!FLAGS_test_batches_snapshots) {
      fprintf(stdout, "Clear CFs one in          : %d\n",
              FLAGS_clear_column_family_one_in);
    }
    fprintf(stdout, "Number of threads         : %d\n", FLAGS_threads);
    fprintf(stdout, "Ops per thread            : %lu\n",
            (unsigned long)FLAGS_ops_per_thread);
    std::string ttl_state("unused");
    if (FLAGS_ttl > 0) {
      ttl_state = NumberToString(FLAGS_ttl);
    }
    fprintf(stdout, "Time to live(sec)         : %s\n", ttl_state.c_str());
    fprintf(stdout, "Read percentage           : %d%%\n", FLAGS_readpercent);
    fprintf(stdout, "Prefix percentage         : %d%%\n", FLAGS_prefixpercent);
    fprintf(stdout, "Write percentage          : %d%%\n", FLAGS_writepercent);
    fprintf(stdout, "Delete percentage         : %d%%\n", FLAGS_delpercent);
    fprintf(stdout, "Delete range percentage   : %d%%\n", FLAGS_delrangepercent);
    fprintf(stdout, "No overwrite percentage   : %d%%\n",
            FLAGS_nooverwritepercent);
    fprintf(stdout, "Iterate percentage        : %d%%\n", FLAGS_iterpercent);
    fprintf(stdout, "DB-write-buffer-size      : %" PRIu64 "\n",
            FLAGS_db_write_buffer_size);
    fprintf(stdout, "Write-buffer-size         : %d\n",
            FLAGS_write_buffer_size);
    fprintf(stdout, "Iterations                : %lu\n",
            (unsigned long)FLAGS_num_iterations);
    fprintf(stdout, "Max key                   : %lu\n",
            (unsigned long)FLAGS_max_key);
    fprintf(stdout, "Ratio #ops/#keys          : %f\n",
            (1.0 * FLAGS_ops_per_thread * FLAGS_threads) / FLAGS_max_key);
    fprintf(stdout, "Num times DB reopens      : %d\n", FLAGS_reopen);
    fprintf(stdout, "Batches/snapshots         : %d\n",
            FLAGS_test_batches_snapshots);
    fprintf(stdout, "Do update in place        : %d\n", FLAGS_in_place_update);
    fprintf(stdout, "Num keys per lock         : %d\n",
            1 << FLAGS_log2_keys_per_lock);
    std::string compression = CompressionTypeToString(FLAGS_compression_type_e);
    fprintf(stdout, "Compression               : %s\n", compression.c_str());
    std::string checksum = ChecksumTypeToString(FLAGS_checksum_type_e);
    fprintf(stdout, "Checksum type             : %s\n", checksum.c_str());
    fprintf(stdout, "Max subcompactions        : %" PRIu64 "\n",
            FLAGS_subcompactions);

    const char* memtablerep = "";
    switch (FLAGS_rep_factory) {
      case kSkipList:
        memtablerep = "skip_list";
        break;
      case kHashSkipList:
        memtablerep = "prefix_hash";
        break;
      case kVectorRep:
        memtablerep = "vector";
        break;
    }

    fprintf(stdout, "Memtablerep               : %s\n", memtablerep);

    fprintf(stdout, "Test kill odd             : %d\n", rocksdb_kill_odds);
    if (!rocksdb_kill_prefix_blacklist.empty()) {
      fprintf(stdout, "Skipping kill points prefixes:\n");
      for (auto& p : rocksdb_kill_prefix_blacklist) {
        fprintf(stdout, "  %s\n", p.c_str());
      }
    }

    fprintf(stdout, "------------------------------------------------\n");
  }

  void Open() {
    assert(db_ == nullptr);
#ifndef ROCKSDB_LITE
    assert(txn_db_ == nullptr);
#endif
<<<<<<< HEAD
    BlockBasedTableOptions block_based_options;
    block_based_options.block_cache = cache_;
    block_based_options.block_cache_compressed = compressed_cache_;
    block_based_options.checksum = FLAGS_checksum_type_e;
    block_based_options.block_size = FLAGS_block_size;
    block_based_options.format_version = 2;
    block_based_options.filter_policy = filter_policy_;
    options_.table_factory.reset(
        NewBlockBasedTableFactory(block_based_options));
    options_.db_write_buffer_size = FLAGS_db_write_buffer_size;
    options_.write_buffer_size = FLAGS_write_buffer_size;
    options_.max_write_buffer_number = FLAGS_max_write_buffer_number;
    options_.min_write_buffer_number_to_merge =
        FLAGS_min_write_buffer_number_to_merge;
    options_.max_write_buffer_number_to_maintain =
        FLAGS_max_write_buffer_number_to_maintain;
    options_.memtable_prefix_bloom_size_ratio =
        FLAGS_memtable_prefix_bloom_size_ratio;
    options_.max_background_compactions = FLAGS_max_background_compactions;
    options_.max_background_flushes = FLAGS_max_background_flushes;
    options_.compaction_style =
        static_cast<rocksdb::CompactionStyle>(FLAGS_compaction_style);
    options_.prefix_extractor.reset(NewFixedPrefixTransform(FLAGS_prefix_size));
    options_.max_open_files = FLAGS_open_files;
    options_.statistics = dbstats;
    options_.env = FLAGS_env;
    options_.use_fsync = FLAGS_use_fsync;
    options_.atomic_flush = FLAGS_atomic_flush;
    options_.compaction_readahead_size = FLAGS_compaction_readahead_size;
    options_.allow_mmap_reads = FLAGS_mmap_read;
    options_.allow_mmap_writes = FLAGS_mmap_write;
    options_.use_direct_reads = FLAGS_use_direct_reads;
    options_.use_direct_io_for_flush_and_compaction =
        FLAGS_use_direct_io_for_flush_and_compaction;
    options_.target_file_size_base = FLAGS_target_file_size_base;
    options_.target_file_size_multiplier = FLAGS_target_file_size_multiplier;
    options_.max_bytes_for_level_base = FLAGS_max_bytes_for_level_base;
    options_.max_bytes_for_level_multiplier =
        FLAGS_max_bytes_for_level_multiplier;
    options_.level0_stop_writes_trigger = FLAGS_level0_stop_writes_trigger;
    options_.level0_slowdown_writes_trigger =
        FLAGS_level0_slowdown_writes_trigger;
    options_.level0_file_num_compaction_trigger =
        FLAGS_level0_file_num_compaction_trigger;
    options_.compression = FLAGS_compression_type_e;
    options_.create_if_missing = true;
    options_.max_manifest_file_size = 10 * 1024;
    options_.inplace_update_support = FLAGS_in_place_update;
    options_.max_subcompactions = static_cast<uint32_t>(FLAGS_subcompactions);
    options_.allow_concurrent_memtable_write =
        FLAGS_allow_concurrent_memtable_write;
    options_.enable_write_thread_adaptive_yield =
        FLAGS_enable_write_thread_adaptive_yield;
=======
    if (FLAGS_options_file.empty()) {
      BlockBasedTableOptions block_based_options;
      block_based_options.block_cache = cache_;
      block_based_options.block_cache_compressed = compressed_cache_;
      block_based_options.checksum = FLAGS_checksum_type_e;
      block_based_options.block_size = FLAGS_block_size;
      block_based_options.format_version = 2;
      block_based_options.filter_policy = filter_policy_;
      options_.table_factory.reset(
          NewBlockBasedTableFactory(block_based_options));
      options_.db_write_buffer_size = FLAGS_db_write_buffer_size;
      options_.write_buffer_size = FLAGS_write_buffer_size;
      options_.max_write_buffer_number = FLAGS_max_write_buffer_number;
      options_.min_write_buffer_number_to_merge =
          FLAGS_min_write_buffer_number_to_merge;
      options_.max_write_buffer_number_to_maintain =
          FLAGS_max_write_buffer_number_to_maintain;
      options_.memtable_prefix_bloom_size_ratio =
          FLAGS_memtable_prefix_bloom_size_ratio;
      options_.max_background_compactions = FLAGS_max_background_compactions;
      options_.max_background_flushes = FLAGS_max_background_flushes;
      options_.compaction_style =
          static_cast<rocksdb::CompactionStyle>(FLAGS_compaction_style);
      options_.prefix_extractor.reset(
          NewFixedPrefixTransform(FLAGS_prefix_size));
      options_.max_open_files = FLAGS_open_files;
      options_.statistics = dbstats;
      options_.env = FLAGS_env;
      options_.use_fsync = FLAGS_use_fsync;
      options_.compaction_readahead_size = FLAGS_compaction_readahead_size;
      options_.allow_mmap_reads = FLAGS_mmap_read;
      options_.allow_mmap_writes = FLAGS_mmap_write;
      options_.use_direct_reads = FLAGS_use_direct_reads;
      options_.use_direct_io_for_flush_and_compaction =
          FLAGS_use_direct_io_for_flush_and_compaction;
      options_.target_file_size_base = FLAGS_target_file_size_base;
      options_.target_file_size_multiplier = FLAGS_target_file_size_multiplier;
      options_.max_bytes_for_level_base = FLAGS_max_bytes_for_level_base;
      options_.max_bytes_for_level_multiplier =
          FLAGS_max_bytes_for_level_multiplier;
      options_.level0_stop_writes_trigger = FLAGS_level0_stop_writes_trigger;
      options_.level0_slowdown_writes_trigger =
          FLAGS_level0_slowdown_writes_trigger;
      options_.level0_file_num_compaction_trigger =
          FLAGS_level0_file_num_compaction_trigger;
      options_.compression = FLAGS_compression_type_e;
      options_.create_if_missing = true;
      options_.max_manifest_file_size = 10 * 1024;
      options_.inplace_update_support = FLAGS_in_place_update;
      options_.max_subcompactions = static_cast<uint32_t>(FLAGS_subcompactions);
      options_.allow_concurrent_memtable_write =
          FLAGS_allow_concurrent_memtable_write;
      options_.enable_write_thread_adaptive_yield =
          FLAGS_enable_write_thread_adaptive_yield;
      options_.compaction_options_universal.size_ratio =
          FLAGS_universal_size_ratio;
      options_.compaction_options_universal.min_merge_width =
          FLAGS_universal_min_merge_width;
      options_.compaction_options_universal.max_merge_width =
          FLAGS_universal_max_merge_width;
      options_.compaction_options_universal.max_size_amplification_percent =
          FLAGS_universal_max_size_amplification_percent;
    } else {
#ifdef ROCKSDB_LITE
      fprintf(stderr, "--options_file not supported in lite mode\n");
      exit(1);
#else
      DBOptions db_options;
      std::vector<ColumnFamilyDescriptor> cf_descriptors;
      Status s = LoadOptionsFromFile(FLAGS_options_file, Env::Default(),
                                     &db_options, &cf_descriptors);
      if (!s.ok()) {
        fprintf(stderr, "Unable to load options file %s --- %s\n",
                FLAGS_options_file.c_str(), s.ToString().c_str());
        exit(1);
      }
      options_ = Options(db_options, cf_descriptors[0].options);
#endif  // ROCKSDB_LITE
    }

>>>>>>> 513b5ce6
    if (FLAGS_rate_limiter_bytes_per_sec > 0) {
      options_.rate_limiter.reset(NewGenericRateLimiter(
          FLAGS_rate_limiter_bytes_per_sec, 1000 /* refill_period_us */,
          10 /* fairness */,
          FLAGS_rate_limit_bg_reads ? RateLimiter::Mode::kReadsOnly
                                    : RateLimiter::Mode::kWritesOnly));
      if (FLAGS_rate_limit_bg_reads) {
        options_.new_table_reader_for_compaction_inputs = true;
      }
    }

    if (FLAGS_prefix_size == 0 && FLAGS_rep_factory == kHashSkipList) {
      fprintf(stderr,
              "prefeix_size cannot be zero if memtablerep == prefix_hash\n");
      exit(1);
    }
    if (FLAGS_prefix_size != 0 && FLAGS_rep_factory != kHashSkipList) {
      fprintf(stderr,
              "WARNING: prefix_size is non-zero but "
              "memtablerep != prefix_hash\n");
    }
    switch (FLAGS_rep_factory) {
      case kSkipList:
        // no need to do anything
        break;
#ifndef ROCKSDB_LITE
      case kHashSkipList:
        options_.memtable_factory.reset(NewHashSkipListRepFactory(10000));
        break;
      case kVectorRep:
        options_.memtable_factory.reset(new VectorRepFactory());
        break;
#else
      default:
        fprintf(stderr,
                "RocksdbLite only supports skip list mem table. Skip "
                "--rep_factory\n");
#endif  // ROCKSDB_LITE
    }

    if (FLAGS_use_full_merge_v1) {
      options_.merge_operator = MergeOperators::CreateDeprecatedPutOperator();
    } else {
      options_.merge_operator = MergeOperators::CreatePutOperator();
    }

    fprintf(stdout, "DB path: [%s]\n", FLAGS_db.c_str());

    Status s;
    if (FLAGS_ttl == -1) {
      std::vector<std::string> existing_column_families;
      s = DB::ListColumnFamilies(DBOptions(options_), FLAGS_db,
                                 &existing_column_families);  // ignore errors
      if (!s.ok()) {
        // DB doesn't exist
        assert(existing_column_families.empty());
        assert(column_family_names_.empty());
        column_family_names_.push_back(kDefaultColumnFamilyName);
      } else if (column_family_names_.empty()) {
        // this is the first call to the function Open()
        column_family_names_ = existing_column_families;
      } else {
        // this is a reopen. just assert that existing column_family_names are
        // equivalent to what we remember
        auto sorted_cfn = column_family_names_;
        std::sort(sorted_cfn.begin(), sorted_cfn.end());
        std::sort(existing_column_families.begin(),
                  existing_column_families.end());
        if (sorted_cfn != existing_column_families) {
          fprintf(stderr,
                  "Expected column families differ from the existing:\n");
          printf("Expected: {");
          for (auto cf : sorted_cfn) {
            printf("%s ", cf.c_str());
          }
          printf("}\n");
          printf("Existing: {");
          for (auto cf : existing_column_families) {
            printf("%s ", cf.c_str());
          }
          printf("}\n");
        }
        assert(sorted_cfn == existing_column_families);
      }
      std::vector<ColumnFamilyDescriptor> cf_descriptors;
      for (auto name : column_family_names_) {
        if (name != kDefaultColumnFamilyName) {
          new_column_family_name_ =
              std::max(new_column_family_name_.load(), std::stoi(name) + 1);
        }
        cf_descriptors.emplace_back(name, ColumnFamilyOptions(options_));
      }
      while (cf_descriptors.size() < (size_t)FLAGS_column_families) {
        std::string name = ToString(new_column_family_name_.load());
        new_column_family_name_++;
        cf_descriptors.emplace_back(name, ColumnFamilyOptions(options_));
        column_family_names_.push_back(name);
      }
      options_.listeners.clear();
      options_.listeners.emplace_back(
          new DbStressListener(FLAGS_db, options_.db_paths, cf_descriptors));
      options_.create_missing_column_families = true;
      if (!FLAGS_use_txn) {
        s = DB::Open(DBOptions(options_), FLAGS_db, cf_descriptors,
                     &column_families_, &db_);
      } else {
#ifndef ROCKSDB_LITE
        TransactionDBOptions txn_db_options;
        // For the moment it is sufficient to test WRITE_PREPARED policy
        txn_db_options.write_policy = TxnDBWritePolicy::WRITE_PREPARED;
        s = TransactionDB::Open(options_, txn_db_options, FLAGS_db,
                                cf_descriptors, &column_families_, &txn_db_);
        db_ = txn_db_;
        // after a crash, rollback to commit recovered transactions
        std::vector<Transaction*> trans;
        txn_db_->GetAllPreparedTransactions(&trans);
        Random rand(static_cast<uint32_t>(FLAGS_seed));
        for (auto txn : trans) {
          if (rand.OneIn(2)) {
            s = txn->Commit();
            assert(s.ok());
          } else {
            s = txn->Rollback();
            assert(s.ok());
          }
          delete txn;
        }
        trans.clear();
        txn_db_->GetAllPreparedTransactions(&trans);
        assert(trans.size() == 0);
#endif
      }
      assert(!s.ok() || column_families_.size() ==
                            static_cast<size_t>(FLAGS_column_families));
    } else {
#ifndef ROCKSDB_LITE
      DBWithTTL* db_with_ttl;
      s = DBWithTTL::Open(options_, FLAGS_db, &db_with_ttl, FLAGS_ttl);
      db_ = db_with_ttl;
#else
      fprintf(stderr, "TTL is not supported in RocksDBLite\n");
      exit(1);
#endif
    }
    if (!s.ok()) {
      fprintf(stderr, "open error: %s\n", s.ToString().c_str());
      exit(1);
    }
  }

  void Reopen() {
    for (auto cf : column_families_) {
      delete cf;
    }
    column_families_.clear();
    delete db_;
    db_ = nullptr;
#ifndef ROCKSDB_LITE
    txn_db_ = nullptr;
#endif

    num_times_reopened_++;
    auto now = FLAGS_env->NowMicros();
    fprintf(stdout, "%s Reopening database for the %dth time\n",
            FLAGS_env->TimeToString(now/1000000).c_str(),
            num_times_reopened_);
    Open();
  }

  void PrintStatistics() {
    if (dbstats) {
      fprintf(stdout, "STATISTICS:\n%s\n", dbstats->ToString().c_str());
    }
  }

 private:
  std::shared_ptr<Cache> cache_;
  std::shared_ptr<Cache> compressed_cache_;
  std::shared_ptr<const FilterPolicy> filter_policy_;
  DB* db_;
#ifndef ROCKSDB_LITE
  TransactionDB* txn_db_;
#endif
  Options options_;
  std::vector<ColumnFamilyHandle*> column_families_;
  std::vector<std::string> column_family_names_;
  std::atomic<int> new_column_family_name_;
  int num_times_reopened_;
  std::unordered_map<std::string, std::vector<std::string>> options_table_;
  std::vector<std::string> options_index_;
};

}  // namespace rocksdb

int main(int argc, char** argv) {
  SetUsageMessage(std::string("\nUSAGE:\n") + std::string(argv[0]) +
                  " [OPTIONS]...");
  ParseCommandLineFlags(&argc, &argv, true);
#if !defined(NDEBUG) && !defined(OS_MACOSX) && !defined(OS_WIN) && \
  !defined(OS_SOLARIS) && !defined(OS_AIX)
  rocksdb::SyncPoint::GetInstance()->SetCallBack(
      "NewWritableFile:O_DIRECT", [&](void* arg) {
        int* val = static_cast<int*>(arg);
        *val &= ~O_DIRECT;
      });
  rocksdb::SyncPoint::GetInstance()->SetCallBack(
      "NewRandomAccessFile:O_DIRECT", [&](void* arg) {
        int* val = static_cast<int*>(arg);
        *val &= ~O_DIRECT;
      });
  rocksdb::SyncPoint::GetInstance()->EnableProcessing();
#endif

  if (FLAGS_statistics) {
    dbstats = rocksdb::CreateDBStatistics();
  }
  FLAGS_compression_type_e =
    StringToCompressionType(FLAGS_compression_type.c_str());
  FLAGS_checksum_type_e = StringToChecksumType(FLAGS_checksum_type.c_str());
  if (!FLAGS_hdfs.empty()) {
    FLAGS_env  = new rocksdb::HdfsEnv(FLAGS_hdfs);
  }
  FLAGS_rep_factory = StringToRepFactory(FLAGS_memtablerep.c_str());

  // The number of background threads should be at least as much the
  // max number of concurrent compactions.
  FLAGS_env->SetBackgroundThreads(FLAGS_max_background_compactions);
  FLAGS_env->SetBackgroundThreads(FLAGS_num_bottom_pri_threads,
                                  rocksdb::Env::Priority::BOTTOM);
  if (FLAGS_prefixpercent > 0 && FLAGS_prefix_size <= 0) {
    fprintf(stderr,
            "Error: prefixpercent is non-zero while prefix_size is "
            "not positive!\n");
    exit(1);
  }
  if (FLAGS_test_batches_snapshots && FLAGS_prefix_size <= 0) {
    fprintf(stderr,
            "Error: please specify prefix_size for "
            "test_batches_snapshots test!\n");
    exit(1);
  }
  if (FLAGS_memtable_prefix_bloom_size_ratio > 0.0 && FLAGS_prefix_size <= 0) {
    fprintf(stderr,
            "Error: please specify positive prefix_size in order to use "
            "memtable_prefix_bloom_size_ratio\n");
    exit(1);
  }
  if ((FLAGS_readpercent + FLAGS_prefixpercent +
       FLAGS_writepercent + FLAGS_delpercent + FLAGS_delrangepercent +
       FLAGS_iterpercent) != 100) {
      fprintf(stderr,
              "Error: Read+Prefix+Write+Delete+DeleteRange+Iterate percents != "
              "100!\n");
      exit(1);
  }
  if (FLAGS_disable_wal == 1 && FLAGS_reopen > 0) {
      fprintf(stderr, "Error: Db cannot reopen safely with disable_wal set!\n");
      exit(1);
  }
  if (!FLAGS_disable_wal && FLAGS_atomic_flush) {
    fprintf(stderr, "Error: atomic flush does not need to be "
        "enabled when WAL is enabled!\n");
    exit(1);
  }
  if ((unsigned)FLAGS_reopen >= FLAGS_ops_per_thread) {
      fprintf(stderr,
              "Error: #DB-reopens should be < ops_per_thread\n"
              "Provided reopens = %d and ops_per_thread = %lu\n",
              FLAGS_reopen,
              (unsigned long)FLAGS_ops_per_thread);
      exit(1);
  }
  if (FLAGS_test_batches_snapshots && FLAGS_delrangepercent > 0) {
    fprintf(stderr, "Error: nonzero delrangepercent unsupported in "
                    "test_batches_snapshots mode\n");
    exit(1);
  }
  if (FLAGS_active_width > FLAGS_max_key) {
    fprintf(stderr, "Error: active_width can be at most max_key\n");
    exit(1);
  } else if (FLAGS_active_width == 0) {
    FLAGS_active_width = FLAGS_max_key;
  }
  if (FLAGS_value_size_mult * kRandomValueMaxFactor > kValueMaxLen) {
    fprintf(stderr, "Error: value_size_mult can be at most %d\n",
            kValueMaxLen / kRandomValueMaxFactor);
    exit(1);
  }

  // Choose a location for the test database if none given with --db=<path>
  if (FLAGS_db.empty()) {
      std::string default_db_path;
      rocksdb::Env::Default()->GetTestDirectory(&default_db_path);
      default_db_path += "/dbstress";
      FLAGS_db = default_db_path;
  }

  rocksdb_kill_odds = FLAGS_kill_random_test;
  rocksdb_kill_prefix_blacklist = SplitString(FLAGS_kill_prefix_blacklist);

  rocksdb::StressTest stress;
  if (stress.Run()) {
    return 0;
  } else {
    return 1;
  }
}

#endif  // GFLAGS<|MERGE_RESOLUTION|>--- conflicted
+++ resolved
@@ -2551,61 +2551,6 @@
 #ifndef ROCKSDB_LITE
     assert(txn_db_ == nullptr);
 #endif
-<<<<<<< HEAD
-    BlockBasedTableOptions block_based_options;
-    block_based_options.block_cache = cache_;
-    block_based_options.block_cache_compressed = compressed_cache_;
-    block_based_options.checksum = FLAGS_checksum_type_e;
-    block_based_options.block_size = FLAGS_block_size;
-    block_based_options.format_version = 2;
-    block_based_options.filter_policy = filter_policy_;
-    options_.table_factory.reset(
-        NewBlockBasedTableFactory(block_based_options));
-    options_.db_write_buffer_size = FLAGS_db_write_buffer_size;
-    options_.write_buffer_size = FLAGS_write_buffer_size;
-    options_.max_write_buffer_number = FLAGS_max_write_buffer_number;
-    options_.min_write_buffer_number_to_merge =
-        FLAGS_min_write_buffer_number_to_merge;
-    options_.max_write_buffer_number_to_maintain =
-        FLAGS_max_write_buffer_number_to_maintain;
-    options_.memtable_prefix_bloom_size_ratio =
-        FLAGS_memtable_prefix_bloom_size_ratio;
-    options_.max_background_compactions = FLAGS_max_background_compactions;
-    options_.max_background_flushes = FLAGS_max_background_flushes;
-    options_.compaction_style =
-        static_cast<rocksdb::CompactionStyle>(FLAGS_compaction_style);
-    options_.prefix_extractor.reset(NewFixedPrefixTransform(FLAGS_prefix_size));
-    options_.max_open_files = FLAGS_open_files;
-    options_.statistics = dbstats;
-    options_.env = FLAGS_env;
-    options_.use_fsync = FLAGS_use_fsync;
-    options_.atomic_flush = FLAGS_atomic_flush;
-    options_.compaction_readahead_size = FLAGS_compaction_readahead_size;
-    options_.allow_mmap_reads = FLAGS_mmap_read;
-    options_.allow_mmap_writes = FLAGS_mmap_write;
-    options_.use_direct_reads = FLAGS_use_direct_reads;
-    options_.use_direct_io_for_flush_and_compaction =
-        FLAGS_use_direct_io_for_flush_and_compaction;
-    options_.target_file_size_base = FLAGS_target_file_size_base;
-    options_.target_file_size_multiplier = FLAGS_target_file_size_multiplier;
-    options_.max_bytes_for_level_base = FLAGS_max_bytes_for_level_base;
-    options_.max_bytes_for_level_multiplier =
-        FLAGS_max_bytes_for_level_multiplier;
-    options_.level0_stop_writes_trigger = FLAGS_level0_stop_writes_trigger;
-    options_.level0_slowdown_writes_trigger =
-        FLAGS_level0_slowdown_writes_trigger;
-    options_.level0_file_num_compaction_trigger =
-        FLAGS_level0_file_num_compaction_trigger;
-    options_.compression = FLAGS_compression_type_e;
-    options_.create_if_missing = true;
-    options_.max_manifest_file_size = 10 * 1024;
-    options_.inplace_update_support = FLAGS_in_place_update;
-    options_.max_subcompactions = static_cast<uint32_t>(FLAGS_subcompactions);
-    options_.allow_concurrent_memtable_write =
-        FLAGS_allow_concurrent_memtable_write;
-    options_.enable_write_thread_adaptive_yield =
-        FLAGS_enable_write_thread_adaptive_yield;
-=======
     if (FLAGS_options_file.empty()) {
       BlockBasedTableOptions block_based_options;
       block_based_options.block_cache = cache_;
@@ -2635,6 +2580,7 @@
       options_.statistics = dbstats;
       options_.env = FLAGS_env;
       options_.use_fsync = FLAGS_use_fsync;
+      options_.atomic_flush = FLAGS_atomic_flush;
       options_.compaction_readahead_size = FLAGS_compaction_readahead_size;
       options_.allow_mmap_reads = FLAGS_mmap_read;
       options_.allow_mmap_writes = FLAGS_mmap_write;
@@ -2686,7 +2632,6 @@
 #endif  // ROCKSDB_LITE
     }
 
->>>>>>> 513b5ce6
     if (FLAGS_rate_limiter_bytes_per_sec > 0) {
       options_.rate_limiter.reset(NewGenericRateLimiter(
           FLAGS_rate_limiter_bytes_per_sec, 1000 /* refill_period_us */,
