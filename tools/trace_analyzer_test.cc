--- conflicted
+++ resolved
@@ -78,15 +78,12 @@
     ASSERT_OK(db_->Write(wo, &batch));
 
     ASSERT_OK(db_->Get(ro, "a", &value));
-<<<<<<< HEAD
     single_iter = db_->NewIterator(ro);
     single_iter->Seek("a");
     single_iter->SeekForPrev("b");
     delete single_iter;
     std::this_thread::sleep_for (std::chrono::seconds(1));
-=======
-    std::this_thread::sleep_for(std::chrono::seconds(1));
->>>>>>> da40d452
+
     db_->Get(ro, "g", &value);
 
     ASSERT_OK(db_->EndTrace());
