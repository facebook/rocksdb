//  Copyright (c) 2011-present, Facebook, Inc.  All rights reserved.
//  This source code is licensed under both the GPLv2 (found in the
//  COPYING file in the root directory) and Apache 2.0 License
//  (found in the LICENSE.Apache file in the root directory).
//
// Copyright (c) 2011 The LevelDB Authors. All rights reserved.
// Use of this source code is governed by a BSD-style license that can be
// found in the LICENSE file. See the AUTHORS file for names of contributors.

#ifdef GFLAGS
#ifdef NUMA
#include <numa.h>
#endif
#ifndef OS_WIN
#include <unistd.h>
#endif
#include <fcntl.h>
#include <sys/types.h>

#include <cstdio>
#include <cstdlib>
#ifdef __APPLE__
#include <mach/host_info.h>
#include <mach/mach_host.h>
#include <sys/sysctl.h>
#endif
#ifdef __FreeBSD__
#include <sys/sysctl.h>
#endif
#include <atomic>
#include <cinttypes>
#include <condition_variable>
#include <cstddef>
#include <iostream>
#include <memory>
#include <mutex>
#include <optional>
#include <queue>
#include <thread>
#include <unordered_map>

#include "db/db_impl/db_impl.h"
#include "db/malloc_stats.h"
#include "db/version_set.h"
#include "monitoring/histogram.h"
#include "monitoring/statistics_impl.h"
#include "options/cf_options.h"
#include "port/port.h"
#include "port/stack_trace.h"
#include "rocksdb/cache.h"
#include "rocksdb/convenience.h"
#include "rocksdb/db.h"
#include "rocksdb/env.h"
#include "rocksdb/filter_policy.h"
#include "rocksdb/memtablerep.h"
#include "rocksdb/options.h"
#include "rocksdb/perf_context.h"
#include "rocksdb/persistent_cache.h"
#include "rocksdb/rate_limiter.h"
#include "rocksdb/secondary_cache.h"
#include "rocksdb/slice.h"
#include "rocksdb/slice_transform.h"
#include "rocksdb/stats_history.h"
#include "rocksdb/table.h"
#include "rocksdb/tool_hooks.h"
#include "rocksdb/utilities/backup_engine.h"
#include "rocksdb/utilities/object_registry.h"
#include "rocksdb/utilities/optimistic_transaction_db.h"
#include "rocksdb/utilities/options_type.h"
#include "rocksdb/utilities/options_util.h"
#include "rocksdb/utilities/replayer.h"
#include "rocksdb/utilities/sim_cache.h"
#include "rocksdb/utilities/transaction.h"
#include "rocksdb/utilities/transaction_db.h"
#include "rocksdb/write_batch.h"
#include "test_util/testutil.h"
#include "test_util/transaction_test_util.h"
#include "tools/simulated_hybrid_file_system.h"
#include "util/cast_util.h"
#include "util/compression.h"
#include "util/crc32c.h"
#include "util/file_checksum_helper.h"
#include "util/gflags_compat.h"
#include "util/mutexlock.h"
#include "util/random.h"
#include "util/simple_mixed_compressor.h"
#include "util/stderr_logger.h"
#include "util/string_util.h"
#include "util/xxhash.h"
#include "utilities/blob_db/blob_db.h"
#include "utilities/counted_fs.h"
#include "utilities/merge_operators.h"
#include "utilities/merge_operators/bytesxor.h"
#include "utilities/merge_operators/sortlist.h"
#include "utilities/persistent_cache/block_cache_tier.h"
#ifdef MEMKIND
#include "memory/memkind_kmem_allocator.h"
#endif

#ifdef OS_WIN
#include <io.h>  // open/close
#endif

using GFLAGS_NAMESPACE::ParseCommandLineFlags;
using GFLAGS_NAMESPACE::RegisterFlagValidator;
using GFLAGS_NAMESPACE::SetUsageMessage;
using GFLAGS_NAMESPACE::SetVersionString;

DEFINE_string(
    benchmarks,
    "fillseq,"
    "fillseqdeterministic,"
    "fillsync,"
    "fillrandom,"
    "filluniquerandomdeterministic,"
    "overwrite,"
    "readrandom,"
    "newiterator,"
    "newiteratorwhilewriting,"
    "seekrandom,"
    "seekrandomwhilewriting,"
    "seekrandomwhilemerging,"
    "readseq,"
    "readreverse,"
    "compact,"
    "compactall,"
    "flush,"
    "compact0,"
    "compact1,"
    "waitforcompaction,"
    "multireadrandom,"
    "mixgraph,"
    "readseq,"
    "readtorowcache,"
    "readtocache,"
    "readreverse,"
    "readwhilewriting,"
    "readwhilemerging,"
    "readwhilescanning,"
    "readrandomwriterandom,"
    "updaterandom,"
    "xorupdaterandom,"
    "approximatesizerandom,"
    "randomwithverify,"
    "fill100K,"
    "crc32c,"
    "xxhash,"
    "xxhash64,"
    "xxh3,"
    "compress,"
    "uncompress,"
    "acquireload,"
    "fillseekseq,"
    "randomtransaction,"
    "randomreplacekeys,"
    "timeseries,"
    "getmergeoperands,"
    "readrandomoperands,"
    "backup,"
    "restore,"
    "approximatememtablestats",

    "Comma-separated list of operations to run in the specified"
    " order. Available benchmarks:\n"
    "\tfillseq       -- write N values in sequential key"
    " order in async mode\n"
    "\tfillseqdeterministic       -- write N values in the specified"
    " key order and keep the shape of the LSM tree\n"
    "\tfillrandom    -- write N values in random key order in async"
    " mode\n"
    "\tfilluniquerandomdeterministic       -- write N values in a random"
    " key order and keep the shape of the LSM tree\n"
    "\toverwrite     -- overwrite N values in random key order in "
    "async mode\n"
    "\tfillsync      -- write N/1000 values in random key order in "
    "sync mode\n"
    "\tfill100K      -- write N/1000 100K values in random order in"
    " async mode\n"
    "\tdeleteseq     -- delete N keys in sequential order\n"
    "\tdeleterandom  -- delete N keys in random order\n"
    "\treadseq       -- read N times sequentially\n"
    "\treadtocache   -- 1 thread reading database sequentially\n"
    "\treadreverse   -- read N times in reverse order\n"
    "\treadrandom    -- read N times in random order\n"
    "\treadmissing   -- read N missing keys in random order\n"
    "\treadwhilewriting      -- 1 writer, N threads doing random "
    "reads\n"
    "\treadwhilemerging      -- 1 merger, N threads doing random "
    "reads\n"
    "\treadwhilescanning     -- 1 thread doing full table scan, "
    "N threads doing random reads\n"
    "\treadrandomwriterandom -- N threads doing random-read, "
    "random-write\n"
    "\tupdaterandom  -- N threads doing read-modify-write for random "
    "keys\n"
    "\txorupdaterandom  -- N threads doing read-XOR-write for "
    "random keys\n"
    "\tappendrandom  -- N threads doing read-modify-write with "
    "growing values\n"
    "\tmergerandom   -- same as updaterandom/appendrandom using merge"
    " operator. "
    "Must be used with merge_operator\n"
    "\treadrandommergerandom -- perform N random read-or-merge "
    "operations. Must be used with merge_operator\n"
    "\tnewiterator   -- repeated iterator creation\n"
    "\tseekrandom    -- N random seeks, call Next seek_nexts times "
    "per seek\n"
    "\tseekrandomwhilewriting -- seekrandom and 1 thread doing "
    "overwrite\n"
    "\tseekrandomwhilemerging -- seekrandom and 1 thread doing "
    "merge\n"
    "\tcrc32c        -- repeated crc32c of <block size> data\n"
    "\txxhash        -- repeated xxHash of <block size> data\n"
    "\txxhash64      -- repeated xxHash64 of <block size> data\n"
    "\txxh3          -- repeated XXH3 of <block size> data\n"
    "\tacquireload   -- load N*1000 times\n"
    "\tfillseekseq   -- write N values in sequential key, then read "
    "them by seeking to each key\n"
    "\trandomtransaction     -- execute N random transactions and "
    "verify correctness\n"
    "\trandomreplacekeys     -- randomly replaces N keys by deleting "
    "the old version and putting the new version\n\n"
    "\ttimeseries            -- 1 writer generates time series data "
    "and multiple readers doing random reads on id\n\n"
    "Meta operations:\n"
    "\tcompact     -- Compact the entire DB; If multiple, randomly choose one\n"
    "\tcompactall  -- Compact the entire DB\n"
    "\tcompact0  -- compact L0 into L1\n"
    "\tcompact1  -- compact L1 into L2\n"
    "\twaitforcompaction - pause until compaction is (probably) done\n"
    "\tflush - flush the memtable\n"
    "\tstats       -- Print DB stats\n"
    "\tresetstats  -- Reset DB stats\n"
    "\tlevelstats  -- Print the number of files and bytes per level\n"
    "\tmemstats  -- Print memtable stats\n"
    "\tsstables    -- Print sstable info\n"
    "\theapprofile -- Dump a heap profile (if supported by this port)\n"
    "\treplay      -- replay the trace file specified with trace_file\n"
    "\tgetmergeoperands -- Insert lots of merge records which are a list of "
    "sorted ints for a key and then compare performance of lookup for another "
    "key by doing a Get followed by binary searching in the large sorted list "
    "vs doing a GetMergeOperands and binary searching in the operands which "
    "are sorted sub-lists. The MergeOperator used is sortlist.h\n"
    "\treadrandomoperands -- read random keys using `GetMergeOperands()`. An "
    "operation includes a rare but possible retry in case it got "
    "`Status::Incomplete()`. This happens upon encountering more keys than "
    "have ever been seen by the thread (or eight initially)\n"
    "\tbackup --  Create a backup of the current DB and verify that a new "
    "backup is corrected. "
    "Rate limit can be specified through --backup_rate_limit\n"
    "\trestore -- Restore the DB from the latest backup available, rate limit "
    "can be specified through --restore_rate_limit\n"
    "\tapproximatememtablestats -- Tests accuracy of "
    "GetApproximateMemTableStats, ideally\n"
    "after fillrandom, where actual answer is batch_size");

DEFINE_int64(num, 1000000, "Number of key/values to place in database");

DEFINE_int64(numdistinct, 1000,
             "Number of distinct keys to use. Used in RandomWithVerify to "
             "read/write on fewer keys so that gets are more likely to find the"
             " key and puts are more likely to update the same key");

DEFINE_int64(merge_keys, -1,
             "Number of distinct keys to use for MergeRandom and "
             "ReadRandomMergeRandom. "
             "If negative, there will be FLAGS_num keys.");
DEFINE_int32(num_column_families, 1, "Number of Column Families to use.");

DEFINE_int32(
    num_hot_column_families, 0,
    "Number of Hot Column Families. If more than 0, only write to this "
    "number of column families. After finishing all the writes to them, "
    "create new set of column families and insert to them. Only used "
    "when num_column_families > 1.");

DEFINE_string(column_family_distribution, "",
              "Comma-separated list of percentages, where the ith element "
              "indicates the probability of an op using the ith column family. "
              "The number of elements must be `num_hot_column_families` if "
              "specified; otherwise, it must be `num_column_families`. The "
              "sum of elements must be 100. E.g., if `num_column_families=4`, "
              "and `num_hot_column_families=0`, a valid list could be "
              "\"10,20,30,40\".");

DEFINE_int64(reads, -1,
             "Number of read operations to do.  "
             "If negative, do FLAGS_num reads.");

DEFINE_int64(deletes, -1,
             "Number of delete operations to do.  "
             "If negative, do FLAGS_num deletions.");

DEFINE_int32(bloom_locality, 0, "Control bloom filter probes locality");

DEFINE_int64(seed, 0,
             "Seed base for random number generators. "
             "When 0 it is derived from the current time.");
static std::optional<int64_t> seed_base;

DEFINE_int32(threads, 1, "Number of concurrent threads to run.");

DEFINE_int32(duration, 0,
             "Time in seconds for the random-ops tests to run."
             " When 0 then num & reads determine the test duration");

DEFINE_string(value_size_distribution_type, "fixed",
              "Value size distribution type: fixed, uniform, normal");

DEFINE_int32(value_size, 100, "Size of each value in fixed distribution");
static unsigned int value_size = 100;

DEFINE_int32(value_size_min, 100, "Min size of random value");

DEFINE_int32(value_size_max, 102400, "Max size of random value");

DEFINE_int32(seek_nexts, 0,
             "How many times to call Next() after Seek() in "
             "fillseekseq, seekrandom, seekrandomwhilewriting and "
             "seekrandomwhilemerging");

DEFINE_bool(reverse_iterator, false,
            "When true use Prev rather than Next for iterators that do "
            "Seek and then Next");

DEFINE_bool(auto_prefix_mode, false, "Set auto_prefix_mode for seek benchmark");

DEFINE_int64(max_scan_distance, 0,
             "Used to define iterate_upper_bound (or iterate_lower_bound "
             "if FLAGS_reverse_iterator is set to true) when value is nonzero");

DEFINE_bool(use_uint64_comparator, false, "use Uint64 user comparator");

DEFINE_int64(batch_size, 1, "Batch size");

static bool ValidateKeySize(const char* /*flagname*/, int32_t /*value*/) {
  return true;
}

static bool ValidateUint32Range(const char* flagname, uint64_t value) {
  if (value > std::numeric_limits<uint32_t>::max()) {
    fprintf(stderr, "Invalid value for --%s: %lu, overflow\n", flagname,
            (unsigned long)value);
    return false;
  }
  return true;
}

DEFINE_int32(key_size, 16, "size of each key");

DEFINE_int32(user_timestamp_size, 0,
             "number of bytes in a user-defined timestamp");

DEFINE_int32(num_multi_db, 0,
             "Number of DBs used in the benchmark. 0 means single DB.");

DEFINE_double(compression_ratio, 0.5,
              "Arrange to generate values that shrink to this fraction of "
              "their original size after compression");

DEFINE_double(
    overwrite_probability, 0.0,
    "Used in 'filluniquerandom' benchmark: for each write operation, "
    "we give a probability to perform an overwrite instead. The key used for "
    "the overwrite is randomly chosen from the last 'overwrite_window_size' "
    "keys previously inserted into the DB. "
    "Valid overwrite_probability values: [0.0, 1.0].");

DEFINE_uint32(overwrite_window_size, 1,
              "Used in 'filluniquerandom' benchmark. For each write operation,"
              " when the overwrite_probability flag is set by the user, the "
              "key used to perform an overwrite is randomly chosen from the "
              "last 'overwrite_window_size' keys previously inserted into DB. "
              "Warning: large values can affect throughput. "
              "Valid overwrite_window_size values: [1, kMaxUint32].");

DEFINE_uint64(
    disposable_entries_delete_delay, 0,
    "Minimum delay in microseconds for the series of Deletes "
    "to be issued. When 0 the insertion of the last disposable entry is "
    "immediately followed by the issuance of the Deletes. "
    "(only compatible with fillanddeleteuniquerandom benchmark).");

DEFINE_uint64(disposable_entries_batch_size, 0,
              "Number of consecutively inserted disposable KV entries "
              "that will be deleted after 'delete_delay' microseconds. "
              "A series of Deletes is always issued once all the "
              "disposable KV entries it targets have been inserted "
              "into the DB. When 0 no deletes are issued and a "
              "regular 'filluniquerandom' benchmark occurs. "
              "(only compatible with fillanddeleteuniquerandom benchmark)");

DEFINE_int32(disposable_entries_value_size, 64,
             "Size of the values (in bytes) of the entries targeted by "
             "selective deletes. "
             "(only compatible with fillanddeleteuniquerandom benchmark)");

DEFINE_uint64(
    persistent_entries_batch_size, 0,
    "Number of KV entries being inserted right before the deletes "
    "targeting the disposable KV entries are issued. These "
    "persistent keys are not targeted by the deletes, and will always "
    "remain valid in the DB. (only compatible with "
    "--benchmarks='fillanddeleteuniquerandom' "
    "and used when--disposable_entries_batch_size is > 0).");

DEFINE_int32(persistent_entries_value_size, 64,
             "Size of the values (in bytes) of the entries not targeted by "
             "deletes. (only compatible with "
             "--benchmarks='fillanddeleteuniquerandom' "
             "and used when--disposable_entries_batch_size is > 0).");

DEFINE_double(read_random_exp_range, 0.0,
              "Read random's key will be generated using distribution of "
              "num * exp(-r) where r is uniform number from 0 to this value. "
              "The larger the number is, the more skewed the reads are. "
              "Only used in readrandom and multireadrandom benchmarks.");

DEFINE_bool(histogram, false, "Print histogram of operation timings");

DEFINE_bool(confidence_interval_only, false,
            "Print 95% confidence interval upper and lower bounds only for "
            "aggregate stats.");

DEFINE_bool(enable_numa, false,
            "Make operations aware of NUMA architecture and bind memory "
            "and cpus corresponding to nodes together. In NUMA, memory "
            "in same node as CPUs are closer when compared to memory in "
            "other nodes. Reads can be faster when the process is bound to "
            "CPU and memory of same node. Use \"$numactl --hardware\" command "
            "to see NUMA memory architecture.");

DEFINE_int64(db_write_buffer_size,
             ROCKSDB_NAMESPACE::Options().db_write_buffer_size,
             "Number of bytes to buffer in all memtables before compacting");

DEFINE_bool(cost_write_buffer_to_cache, false,
            "The usage of memtable is costed to the block cache");

DEFINE_int64(arena_block_size, ROCKSDB_NAMESPACE::Options().arena_block_size,
             "The size, in bytes, of one block in arena memory allocation.");

DEFINE_int64(write_buffer_size, ROCKSDB_NAMESPACE::Options().write_buffer_size,
             "Number of bytes to buffer in memtable before compacting");

DEFINE_int32(max_write_buffer_number,
             ROCKSDB_NAMESPACE::Options().max_write_buffer_number,
             "The number of in-memory memtables. Each memtable is of size"
             " write_buffer_size bytes.");

DEFINE_int32(min_write_buffer_number_to_merge,
             ROCKSDB_NAMESPACE::Options().min_write_buffer_number_to_merge,
             "The minimum number of write buffers that will be merged together"
             "before writing to storage. This is cheap because it is an"
             "in-memory merge. If this feature is not enabled, then all these"
             "write buffers are flushed to L0 as separate files and this "
             "increases read amplification because a get request has to check"
             " in all of these files. Also, an in-memory merge may result in"
             " writing less data to storage if there are duplicate records "
             " in each of these individual write buffers.");

DEFINE_int64(max_write_buffer_size_to_maintain,
             ROCKSDB_NAMESPACE::Options().max_write_buffer_size_to_maintain,
             "The total maximum size of write buffers to maintain in memory "
             "including copies of buffers that have already been flushed. "
             "Unlike max_write_buffer_number, this parameter does not affect "
             "flushing. This controls the minimum amount of write history "
             "that will be available in memory for conflict checking when "
             "Transactions are used. If this value is too low, some "
             "transactions may fail at commit time due to not being able to "
             "determine whether there were any write conflicts. Setting this "
             "value to 0 will cause write buffers to be freed immediately "
             "after they are flushed.  If this value is set to -1, "
             "'max_write_buffer_number' will be used.");

DEFINE_int32(max_background_jobs,
             ROCKSDB_NAMESPACE::Options().max_background_jobs,
             "The maximum number of concurrent background jobs that can occur "
             "in parallel.");

DEFINE_int32(num_bottom_pri_threads, 0,
             "The number of threads in the bottom-priority thread pool (used "
             "by universal compaction only).");

DEFINE_int32(num_high_pri_threads, 0,
             "The maximum number of concurrent background compactions"
             " that can occur in parallel.");

DEFINE_int32(num_low_pri_threads, 0,
             "The maximum number of concurrent background compactions"
             " that can occur in parallel.");

DEFINE_int32(max_background_compactions,
             ROCKSDB_NAMESPACE::Options().max_background_compactions,
             "The maximum number of concurrent background compactions"
             " that can occur in parallel.");

DEFINE_uint64(subcompactions, 1,
              "For CompactRange, set max_subcompactions for each compaction "
              "job in this CompactRange, for auto compactions, this is "
              "Maximum number of subcompactions to divide L0-L1 compactions "
              "into.");
static const bool FLAGS_subcompactions_dummy __attribute__((__unused__)) =
    RegisterFlagValidator(&FLAGS_subcompactions, &ValidateUint32Range);

DEFINE_int32(max_background_flushes,
             ROCKSDB_NAMESPACE::Options().max_background_flushes,
             "The maximum number of concurrent background flushes"
             " that can occur in parallel.");

static ROCKSDB_NAMESPACE::CompactionStyle FLAGS_compaction_style_e;
DEFINE_int32(compaction_style,
             (int32_t)ROCKSDB_NAMESPACE::Options().compaction_style,
             "style of compaction: level-based, universal and fifo");

static ROCKSDB_NAMESPACE::CompactionPri FLAGS_compaction_pri_e;
DEFINE_int32(compaction_pri,
             (int32_t)ROCKSDB_NAMESPACE::Options().compaction_pri,
             "priority of files to compaction: by size or by data age");

DEFINE_int32(universal_size_ratio, 0,
             "Percentage flexibility while comparing file size "
             "(for universal compaction only).");

DEFINE_int32(universal_min_merge_width, 0,
             "The minimum number of files in a single compaction run "
             "(for universal compaction only).");

DEFINE_int32(universal_max_merge_width, 0,
             "The max number of files to compact in universal style "
             "compaction");

DEFINE_int32(universal_max_size_amplification_percent, 0,
             "The max size amplification for universal style compaction");

DEFINE_int32(universal_compression_size_percent, -1,
             "The percentage of the database to compress for universal "
             "compaction. -1 means compress everything.");

DEFINE_int32(universal_max_read_amp, -1,
             "The limit on the number of sorted runs");

DEFINE_bool(universal_allow_trivial_move, false,
            "Allow trivial move in universal compaction.");

DEFINE_bool(universal_incremental, false,
            "Enable incremental compactions in universal compaction.");

DEFINE_int32(
    universal_stop_style,
    (int32_t)ROCKSDB_NAMESPACE::CompactionOptionsUniversal().stop_style,
    "Universal compaction stop style.");

DEFINE_int64(cache_size, 32 << 20,  // 32MB
             "Number of bytes to use as a cache of uncompressed data");

DEFINE_int32(cache_numshardbits, -1,
             "Number of shards for the block cache"
             " is 2 ** cache_numshardbits. Negative means use default settings."
             " This is applied only if FLAGS_cache_size is non-negative.");

DEFINE_double(cache_high_pri_pool_ratio, 0.0,
              "Ratio of block cache reserve for high pri blocks. "
              "If > 0.0, we also enable "
              "cache_index_and_filter_blocks_with_high_priority.");

DEFINE_double(cache_low_pri_pool_ratio, 0.0,
              "Ratio of block cache reserve for low pri blocks.");

DEFINE_string(cache_type, "lru_cache", "Type of block cache.");

DEFINE_bool(use_compressed_secondary_cache, false,
            "Use the CompressedSecondaryCache as the secondary cache.");

DEFINE_int64(compressed_secondary_cache_size, 32 << 20,  // 32MB
             "Number of bytes to use as a cache of data");

DEFINE_int32(compressed_secondary_cache_numshardbits, 6,
             "Number of shards for the block cache"
             " is 2 ** compressed_secondary_cache_numshardbits."
             " Negative means use default settings."
             " This is applied only if FLAGS_cache_size is non-negative.");

DEFINE_double(compressed_secondary_cache_high_pri_pool_ratio, 0.0,
              "Ratio of block cache reserve for high pri blocks. "
              "If > 0.0, we also enable "
              "cache_index_and_filter_blocks_with_high_priority.");

DEFINE_double(compressed_secondary_cache_low_pri_pool_ratio, 0.0,
              "Ratio of block cache reserve for low pri blocks.");

DEFINE_string(compressed_secondary_cache_compression_type, "lz4",
              "The compression algorithm to use for large "
              "values stored in CompressedSecondaryCache.");
static enum ROCKSDB_NAMESPACE::CompressionType
    FLAGS_compressed_secondary_cache_compression_type_e =
        ROCKSDB_NAMESPACE::kLZ4Compression;

DEFINE_string(compression_manager, "none",
              "Set the compression manager type to mixed(roundrobin) or other "
              "type. None for BuilInCompressor");
DEFINE_int32(compressed_secondary_cache_compression_level,
             ROCKSDB_NAMESPACE::CompressionOptions().level,
             "Compression level. The meaning of this value is library-"
             "dependent. If unset, we try to use the default for the library "
             "specified in `--compressed_secondary_cache_compression_type`");

DEFINE_uint32(
    compressed_secondary_cache_compress_format_version, 2,
    "compress_format_version can have two values: "
    "compress_format_version == 1 -- decompressed size is not included"
    " in the block header."
    "compress_format_version == 2 -- decompressed size is included"
    " in the block header in varint32 format.");

DEFINE_bool(use_tiered_cache, false,
            "If use_compressed_secondary_cache is true and "
            "use_tiered_volatile_cache is true, then allocate a tiered cache "
            "that distributes cache reservations proportionally over both "
            "the caches.");

DEFINE_string(
    tiered_adm_policy, "auto",
    "Admission policy to use for the secondary cache(s) in the tiered cache. "
    "Allowed values are auto, placeholder, allow_cache_hits, and three_queue.");

DEFINE_int64(simcache_size, -1,
             "Number of bytes to use as a simcache of "
             "uncompressed data. Nagative value disables simcache.");

DEFINE_bool(cache_index_and_filter_blocks, false,
            "Cache index/filter blocks in block cache.");

DEFINE_bool(use_cache_jemalloc_no_dump_allocator, false,
            "Use JemallocNodumpAllocator for block/blob cache.");

DEFINE_bool(use_cache_memkind_kmem_allocator, false,
            "Use memkind kmem allocator for block/blob cache.");

DEFINE_bool(
    decouple_partitioned_filters,
    ROCKSDB_NAMESPACE::BlockBasedTableOptions().decouple_partitioned_filters,
    "Decouple filter partitioning from index partitioning.");

DEFINE_bool(partition_index_and_filters, false,
            "Partition index and filter blocks.");

DEFINE_bool(partition_index, false, "Partition index blocks");

DEFINE_bool(index_with_first_key, false, "Include first key in the index");

DEFINE_bool(
    optimize_filters_for_memory,
    ROCKSDB_NAMESPACE::BlockBasedTableOptions().optimize_filters_for_memory,
    "Minimize memory footprint of filters");

DEFINE_int64(
    index_shortening_mode, 2,
    "mode to shorten index: 0 for no shortening; 1 for only shortening "
    "separaters; 2 for shortening shortening and successor");

DEFINE_int64(metadata_block_size,
             ROCKSDB_NAMESPACE::BlockBasedTableOptions().metadata_block_size,
             "Max partition size when partitioning index/filters");

// The default reduces the overhead of reading time with flash. With HDD, which
// offers much less throughput, however, this number better to be set to 1.
DEFINE_int32(ops_between_duration_checks, 1000,
             "Check duration limit every x ops");

DEFINE_bool(pin_l0_filter_and_index_blocks_in_cache, false,
            "Pin index/filter blocks of L0 files in block cache.");

DEFINE_bool(
    pin_top_level_index_and_filter, false,
    "Pin top-level index of partitioned index/filter blocks in block cache.");

DEFINE_int32(block_size,
             static_cast<int32_t>(
                 ROCKSDB_NAMESPACE::BlockBasedTableOptions().block_size),
             "Number of bytes in a block.");

DEFINE_int32(format_version,
             static_cast<int32_t>(
                 ROCKSDB_NAMESPACE::BlockBasedTableOptions().format_version),
             "Format version of SST files.");

DEFINE_int32(block_restart_interval,
             ROCKSDB_NAMESPACE::BlockBasedTableOptions().block_restart_interval,
             "Number of keys between restart points "
             "for delta encoding of keys in data block.");

DEFINE_int32(
    index_block_restart_interval,
    ROCKSDB_NAMESPACE::BlockBasedTableOptions().index_block_restart_interval,
    "Number of keys between restart points "
    "for delta encoding of keys in index block.");

DEFINE_int32(read_amp_bytes_per_bit,
             ROCKSDB_NAMESPACE::BlockBasedTableOptions().read_amp_bytes_per_bit,
             "Number of bytes per bit to be used in block read-amp bitmap");

DEFINE_bool(
    enable_index_compression,
    ROCKSDB_NAMESPACE::BlockBasedTableOptions().enable_index_compression,
    "Compress the index block");

DEFINE_bool(block_align,
            ROCKSDB_NAMESPACE::BlockBasedTableOptions().block_align,
            "Align data blocks on page size");

DEFINE_int64(prepopulate_block_cache, 0,
             "Pre-populate hot/warm blocks in block cache. 0 to disable and 1 "
             "to insert during flush");

DEFINE_uint32(uncache_aggressiveness,
              ROCKSDB_NAMESPACE::ColumnFamilyOptions().uncache_aggressiveness,
              "Aggressiveness of erasing cache entries that are likely "
              "obsolete. 0 = disabled, 1 = minimum, 100 = moderate, 10000 = "
              "normal max");

DEFINE_bool(use_data_block_hash_index, false,
            "if use kDataBlockBinaryAndHash "
            "instead of kDataBlockBinarySearch. "
            "This is valid if only we use BlockTable");

DEFINE_double(data_block_hash_table_util_ratio, 0.75,
              "util ratio for data block hash index table. "
              "This is only valid if use_data_block_hash_index is "
              "set to true");

DEFINE_int64(compressed_cache_size, -1,
             "Number of bytes to use as a cache of compressed data.");

DEFINE_int64(row_cache_size, 0,
             "Number of bytes to use as a cache of individual rows"
             " (0 = disabled).");

DEFINE_int32(open_files, ROCKSDB_NAMESPACE::Options().max_open_files,
             "Maximum number of files to keep open at the same time"
             " (use default if == 0)");

DEFINE_int32(file_opening_threads,
             ROCKSDB_NAMESPACE::Options().max_file_opening_threads,
             "If open_files is set to -1, this option set the number of "
             "threads that will be used to open files during DB::Open()");

DEFINE_uint64(compaction_readahead_size,
              ROCKSDB_NAMESPACE::Options().compaction_readahead_size,
              "Compaction readahead size");

DEFINE_int32(log_readahead_size, 0, "WAL and manifest readahead size");

DEFINE_int32(writable_file_max_buffer_size, 1024 * 1024,
             "Maximum write buffer for Writable File");

DEFINE_int32(bloom_bits, -1,
             "Bloom filter bits per key. Negative means use default."
             "Zero disables.");

DEFINE_bool(use_ribbon_filter, false, "Use Ribbon instead of Bloom filter");

DEFINE_double(memtable_bloom_size_ratio, 0,
              "Ratio of memtable size used for bloom filter. 0 means no bloom "
              "filter.");
DEFINE_bool(memtable_whole_key_filtering, false,
            "Try to use whole key bloom filter in memtables.");
DEFINE_bool(memtable_use_huge_page, false,
            "Try to use huge page in memtables.");

DEFINE_bool(whole_key_filtering,
            ROCKSDB_NAMESPACE::BlockBasedTableOptions().whole_key_filtering,
            "Use whole keys (in addition to prefixes) in SST bloom filter.");

DEFINE_bool(use_existing_db, false,
            "If true, do not destroy the existing database.  If you set this "
            "flag and also specify a benchmark that wants a fresh database, "
            "that benchmark will fail.");

DEFINE_bool(use_existing_keys, false,
            "If true, uses existing keys in the DB, "
            "rather than generating new ones. This involves some startup "
            "latency to load all keys into memory. It is supported for the "
            "same read/overwrite benchmarks as `-use_existing_db=true`, which "
            "must also be set for this flag to be enabled. When this flag is "
            "set, the value for `-num` will be ignored.");

DEFINE_bool(show_table_properties, false,
            "If true, then per-level table"
            " properties will be printed on every stats-interval when"
            " stats_interval is set and stats_per_interval is on.");

DEFINE_string(db, "", "Use the db with the following name.");

DEFINE_bool(progress_reports, true,
            "If true, db_bench will report number of finished operations.");

// Read cache flags

DEFINE_string(read_cache_path, "",
              "If not empty string, a read cache will be used in this path");

DEFINE_int64(read_cache_size, 4LL * 1024 * 1024 * 1024,
             "Maximum size of the read cache");

DEFINE_bool(read_cache_direct_write, true,
            "Whether to use Direct IO for writing to the read cache");

DEFINE_bool(read_cache_direct_read, true,
            "Whether to use Direct IO for reading from read cache");

DEFINE_bool(use_keep_filter, false, "Whether to use a noop compaction filter");

static bool ValidateCacheNumshardbits(const char* flagname, int32_t value) {
  if (value >= 20) {
    fprintf(stderr, "Invalid value for --%s: %d, must be < 20\n", flagname,
            value);
    return false;
  }
  return true;
}

DEFINE_bool(verify_checksum, true,
            "Verify checksum for every block read from storage");

DEFINE_int32(checksum_type,
             ROCKSDB_NAMESPACE::BlockBasedTableOptions().checksum,
             "ChecksumType as an int");

DEFINE_bool(statistics, false, "Database statistics");
DEFINE_int32(stats_level, ROCKSDB_NAMESPACE::StatsLevel::kExceptDetailedTimers,
             "stats level for statistics");
DEFINE_string(statistics_string, "", "Serialized statistics string");
static class std::shared_ptr<ROCKSDB_NAMESPACE::Statistics> dbstats;

DEFINE_int64(writes, -1,
             "Number of write operations to do. If negative, do --num reads.");

DEFINE_bool(finish_after_writes, false,
            "Write thread terminates after all writes are finished");

DEFINE_bool(sync, false, "Sync all writes to disk");

DEFINE_bool(use_fsync, false, "If true, issue fsync instead of fdatasync");

DEFINE_bool(disable_wal, false, "If true, do not write WAL for write.");

DEFINE_bool(manual_wal_flush, false,
            "If true, buffer WAL until buffer is full or a manual FlushWAL().");

DEFINE_string(wal_compression, "none",
              "Algorithm to use for WAL compression. none to disable.");
static enum ROCKSDB_NAMESPACE::CompressionType FLAGS_wal_compression_e =
    ROCKSDB_NAMESPACE::kNoCompression;

DEFINE_string(wal_dir, "", "If not empty, use the given dir for WAL");

DEFINE_string(truth_db, "/dev/shm/truth_db/dbbench",
              "Truth key/values used when using verify");

DEFINE_int32(num_levels, 7, "The total number of levels");

DEFINE_int64(target_file_size_base,
             ROCKSDB_NAMESPACE::Options().target_file_size_base,
             "Target file size at level-1");

DEFINE_int32(target_file_size_multiplier,
             ROCKSDB_NAMESPACE::Options().target_file_size_multiplier,
             "A multiplier to compute target level-N file size (N >= 2)");

DEFINE_uint64(max_bytes_for_level_base,
              ROCKSDB_NAMESPACE::Options().max_bytes_for_level_base,
              "Max bytes for level-1");

DEFINE_bool(level_compaction_dynamic_level_bytes, false,
            "Whether level size base is dynamic");

DEFINE_double(max_bytes_for_level_multiplier, 10,
              "A multiplier to compute max bytes for level-N (N >= 2)");

static std::vector<int> FLAGS_max_bytes_for_level_multiplier_additional_v;
DEFINE_string(max_bytes_for_level_multiplier_additional, "",
              "A vector that specifies additional fanout per level");

DEFINE_int32(level0_stop_writes_trigger,
             ROCKSDB_NAMESPACE::Options().level0_stop_writes_trigger,
             "Number of files in level-0 that will trigger put stop.");

DEFINE_int32(level0_slowdown_writes_trigger,
             ROCKSDB_NAMESPACE::Options().level0_slowdown_writes_trigger,
             "Number of files in level-0 that will slow down writes.");

DEFINE_int32(level0_file_num_compaction_trigger,
             ROCKSDB_NAMESPACE::Options().level0_file_num_compaction_trigger,
             "Number of files in level-0 when compactions start.");

DEFINE_uint64(periodic_compaction_seconds,
              ROCKSDB_NAMESPACE::Options().periodic_compaction_seconds,
              "Files older than this will be picked up for compaction and"
              " rewritten to the same level");

DEFINE_uint64(ttl_seconds, ROCKSDB_NAMESPACE::Options().ttl, "Set options.ttl");

static bool ValidateInt32Percent(const char* flagname, int32_t value) {
  if (value <= 0 || value >= 100) {
    fprintf(stderr, "Invalid value for --%s: %d, 0< pct <100 \n", flagname,
            value);
    return false;
  }
  return true;
}
DEFINE_int32(readwritepercent, 90,
             "Ratio of reads to reads/writes (expressed as percentage) for "
             "the ReadRandomWriteRandom workload. The default value 90 means "
             "90% operations out of all reads and writes operations are "
             "reads. In other words, 9 gets for every 1 put.");

DEFINE_int32(mergereadpercent, 70,
             "Ratio of merges to merges&reads (expressed as percentage) for "
             "the ReadRandomMergeRandom workload. The default value 70 means "
             "70% out of all read and merge operations are merges. In other "
             "words, 7 merges for every 3 gets.");

DEFINE_int32(deletepercent, 2,
             "Percentage of deletes out of reads/writes/deletes (used in "
             "RandomWithVerify only). RandomWithVerify "
             "calculates writepercent as (100 - FLAGS_readwritepercent - "
             "deletepercent), so deletepercent must be smaller than (100 - "
             "FLAGS_readwritepercent)");

DEFINE_bool(optimize_filters_for_hits,
            ROCKSDB_NAMESPACE::Options().optimize_filters_for_hits,
            "Optimizes bloom filters for workloads for most lookups return "
            "a value. For now this doesn't create bloom filters for the max "
            "level of the LSM to reduce metadata that should fit in RAM. ");

DEFINE_bool(paranoid_checks, ROCKSDB_NAMESPACE::Options().paranoid_checks,
            "RocksDB will aggressively check consistency of the data.");

DEFINE_bool(force_consistency_checks,
            ROCKSDB_NAMESPACE::Options().force_consistency_checks,
            "Runs consistency checks on the LSM every time a change is "
            "applied.");

DEFINE_uint64(delete_obsolete_files_period_micros, 0,
              "Ignored. Left here for backward compatibility");

DEFINE_int64(writes_before_delete_range, 0,
             "Number of writes before DeleteRange is called regularly.");

DEFINE_int64(writes_per_range_tombstone, 0,
             "Number of writes between range tombstones");

DEFINE_int64(range_tombstone_width, 100, "Number of keys in tombstone's range");

DEFINE_int64(max_num_range_tombstones, 0,
             "Maximum number of range tombstones to insert.");

DEFINE_bool(expand_range_tombstones, false,
            "Expand range tombstone into sequential regular tombstones.");

// Transactions Options
DEFINE_bool(optimistic_transaction_db, false,
            "Open a OptimisticTransactionDB instance. "
            "Required for randomtransaction benchmark.");

DEFINE_bool(transaction_db, false,
            "Open a TransactionDB instance. "
            "Required for randomtransaction benchmark.");

DEFINE_uint64(transaction_sets, 2,
              "Number of keys each transaction will "
              "modify (use in RandomTransaction only).  Max: 9999");

DEFINE_bool(transaction_set_snapshot, false,
            "Setting to true will have each transaction call SetSnapshot()"
            " upon creation.");

DEFINE_int32(transaction_sleep, 0,
             "Max microseconds to sleep in between "
             "reading and writing a value (used in RandomTransaction only). ");

DEFINE_uint64(transaction_lock_timeout, 100,
              "If using a transaction_db, specifies the lock wait timeout in"
              " milliseconds before failing a transaction waiting on a lock");
DEFINE_string(
    options_file, "",
    "The path to a RocksDB options file.  If specified, then db_bench will "
    "run with the RocksDB options in the default column family of the "
    "specified options file. "
    "Note that with this setting, db_bench will ONLY accept the following "
    "RocksDB options related command-line arguments, all other arguments "
    "that are related to RocksDB options will be ignored:\n"
    "\t--use_existing_db\n"
    "\t--use_existing_keys\n"
    "\t--statistics\n"
    "\t--row_cache_size\n"
    "\t--row_cache_numshardbits\n"
    "\t--enable_io_prio\n"
    "\t--dump_malloc_stats\n"
    "\t--num_multi_db\n");

// FIFO Compaction Options
DEFINE_uint64(fifo_compaction_max_table_files_size_mb, 0,
              "The limit of total table file sizes to trigger FIFO compaction");

DEFINE_bool(fifo_compaction_allow_compaction, true,
            "Allow compaction in FIFO compaction.");

DEFINE_uint64(fifo_compaction_ttl, 0, "TTL for the SST Files in seconds.");

DEFINE_uint64(fifo_age_for_warm, 0, "age_for_warm for FIFO compaction.");

// Stacked BlobDB Options
DEFINE_bool(use_blob_db, false, "[Stacked BlobDB] Open a BlobDB instance.");

DEFINE_bool(
    blob_db_enable_gc,
    ROCKSDB_NAMESPACE::blob_db::BlobDBOptions().enable_garbage_collection,
    "[Stacked BlobDB] Enable BlobDB garbage collection.");

DEFINE_double(
    blob_db_gc_cutoff,
    ROCKSDB_NAMESPACE::blob_db::BlobDBOptions().garbage_collection_cutoff,
    "[Stacked BlobDB] Cutoff ratio for BlobDB garbage collection.");

DEFINE_bool(blob_db_is_fifo,
            ROCKSDB_NAMESPACE::blob_db::BlobDBOptions().is_fifo,
            "[Stacked BlobDB] Enable FIFO eviction strategy in BlobDB.");

DEFINE_uint64(blob_db_max_db_size,
              ROCKSDB_NAMESPACE::blob_db::BlobDBOptions().max_db_size,
              "[Stacked BlobDB] Max size limit of the directory where blob "
              "files are stored.");

DEFINE_uint64(blob_db_max_ttl_range, 0,
              "[Stacked BlobDB] TTL range to generate BlobDB data (in "
              "seconds). 0 means no TTL.");

DEFINE_uint64(
    blob_db_ttl_range_secs,
    ROCKSDB_NAMESPACE::blob_db::BlobDBOptions().ttl_range_secs,
    "[Stacked BlobDB] TTL bucket size to use when creating blob files.");

DEFINE_uint64(
    blob_db_min_blob_size,
    ROCKSDB_NAMESPACE::blob_db::BlobDBOptions().min_blob_size,
    "[Stacked BlobDB] Smallest blob to store in a file. Blobs "
    "smaller than this will be inlined with the key in the LSM tree.");

DEFINE_uint64(blob_db_bytes_per_sync,
              ROCKSDB_NAMESPACE::blob_db::BlobDBOptions().bytes_per_sync,
              "[Stacked BlobDB] Bytes to sync blob file at.");

DEFINE_uint64(blob_db_file_size,
              ROCKSDB_NAMESPACE::blob_db::BlobDBOptions().blob_file_size,
              "[Stacked BlobDB] Target size of each blob file.");

DEFINE_string(
    blob_db_compression_type, "snappy",
    "[Stacked BlobDB] Algorithm to use to compress blobs in blob files.");
static enum ROCKSDB_NAMESPACE::CompressionType
    FLAGS_blob_db_compression_type_e = ROCKSDB_NAMESPACE::kSnappyCompression;

// Integrated BlobDB options
DEFINE_bool(
    enable_blob_files,
    ROCKSDB_NAMESPACE::AdvancedColumnFamilyOptions().enable_blob_files,
    "[Integrated BlobDB] Enable writing large values to separate blob files.");

DEFINE_uint64(min_blob_size,
              ROCKSDB_NAMESPACE::AdvancedColumnFamilyOptions().min_blob_size,
              "[Integrated BlobDB] The size of the smallest value to be stored "
              "separately in a blob file.");

DEFINE_uint64(blob_file_size,
              ROCKSDB_NAMESPACE::AdvancedColumnFamilyOptions().blob_file_size,
              "[Integrated BlobDB] The size limit for blob files.");

DEFINE_string(blob_compression_type, "none",
              "[Integrated BlobDB] The compression algorithm to use for large "
              "values stored in blob files.");

DEFINE_bool(enable_blob_garbage_collection,
            ROCKSDB_NAMESPACE::AdvancedColumnFamilyOptions()
                .enable_blob_garbage_collection,
            "[Integrated BlobDB] Enable blob garbage collection.");

DEFINE_double(blob_garbage_collection_age_cutoff,
              ROCKSDB_NAMESPACE::AdvancedColumnFamilyOptions()
                  .blob_garbage_collection_age_cutoff,
              "[Integrated BlobDB] The cutoff in terms of blob file age for "
              "garbage collection.");

DEFINE_double(blob_garbage_collection_force_threshold,
              ROCKSDB_NAMESPACE::AdvancedColumnFamilyOptions()
                  .blob_garbage_collection_force_threshold,
              "[Integrated BlobDB] The threshold for the ratio of garbage in "
              "the eligible blob files for forcing garbage collection.");

DEFINE_uint64(blob_compaction_readahead_size,
              ROCKSDB_NAMESPACE::AdvancedColumnFamilyOptions()
                  .blob_compaction_readahead_size,
              "[Integrated BlobDB] Compaction readahead for blob files.");

DEFINE_int32(
    blob_file_starting_level,
    ROCKSDB_NAMESPACE::AdvancedColumnFamilyOptions().blob_file_starting_level,
    "[Integrated BlobDB] The starting level for blob files.");

DEFINE_bool(use_blob_cache, false, "[Integrated BlobDB] Enable blob cache.");

DEFINE_bool(
    use_shared_block_and_blob_cache, true,
    "[Integrated BlobDB] Use a shared backing cache for both block "
    "cache and blob cache. It only takes effect if use_blob_cache is enabled.");

DEFINE_uint64(
    blob_cache_size, 8 << 20,
    "[Integrated BlobDB] Number of bytes to use as a cache of blobs. It only "
    "takes effect if the block and blob caches are different "
    "(use_shared_block_and_blob_cache = false).");

DEFINE_int32(blob_cache_numshardbits, 6,
             "[Integrated BlobDB] Number of shards for the blob cache is 2 ** "
             "blob_cache_numshardbits. Negative means use default settings. "
             "It only takes effect if blob_cache_size is greater than 0, and "
             "the block and blob caches are different "
             "(use_shared_block_and_blob_cache = false).");

DEFINE_int32(prepopulate_blob_cache, 0,
             "[Integrated BlobDB] Pre-populate hot/warm blobs in blob cache. 0 "
             "to disable and 1 to insert during flush.");

// Secondary DB instance Options
DEFINE_bool(use_secondary_db, false,
            "Open a RocksDB secondary instance. A primary instance can be "
            "running in another db_bench process.");

DEFINE_string(secondary_path, "",
              "Path to a directory used by the secondary instance to store "
              "private files, e.g. info log.");

DEFINE_int32(secondary_update_interval, 5,
             "Secondary instance attempts to catch up with the primary every "
             "secondary_update_interval seconds.");

DEFINE_bool(open_as_follower, false,
            "Open a RocksDB DB as a follower. The leader instance can be "
            "running in another db_bench process.");

DEFINE_string(leader_path, "", "Path to the directory of the leader DB");

DEFINE_bool(report_bg_io_stats, false,
            "Measure times spents on I/Os while in compactions. ");

DEFINE_bool(use_stderr_info_logger, false,
            "Write info logs to stderr instead of to LOG file. ");

DEFINE_string(trace_file, "", "Trace workload to a file. ");

DEFINE_double(trace_replay_fast_forward, 1.0,
              "Fast forward trace replay, must > 0.0.");
DEFINE_int32(block_cache_trace_sampling_frequency, 1,
             "Block cache trace sampling frequency, termed s. It uses spatial "
             "downsampling and samples accesses to one out of s blocks.");
DEFINE_int64(
    block_cache_trace_max_trace_file_size_in_bytes,
    uint64_t{64} * 1024 * 1024 * 1024,
    "The maximum block cache trace file size in bytes. Block cache accesses "
    "will not be logged if the trace file size exceeds this threshold. Default "
    "is 64 GB.");
DEFINE_string(block_cache_trace_file, "", "Block cache trace file path.");
DEFINE_int32(trace_replay_threads, 1,
             "The number of threads to replay, must >=1.");

DEFINE_bool(io_uring_enabled, true,
            "If true, enable the use of IO uring if the platform supports it");
extern "C" bool RocksDbIOUringEnable() { return FLAGS_io_uring_enabled; }

DEFINE_bool(adaptive_readahead, false,
            "carry forward internal auto readahead size from one file to next "
            "file at each level during iteration");

DEFINE_bool(rate_limit_user_ops, false,
            "When true use Env::IO_USER priority level to charge internal rate "
            "limiter for reads associated with user operations.");

DEFINE_bool(file_checksum, false,
            "When true use FileChecksumGenCrc32cFactory for "
            "file_checksum_gen_factory.");

DEFINE_bool(rate_limit_auto_wal_flush, false,
            "When true use Env::IO_USER priority level to charge internal rate "
            "limiter for automatic WAL flush (`Options::manual_wal_flush` == "
            "false) after the user write operation.");

DEFINE_bool(async_io, false,
            "When set true, RocksDB does asynchronous reads for internal auto "
            "readahead prefetching.");

DEFINE_bool(optimize_multiget_for_io, true,
            "When set true, RocksDB does asynchronous reads for SST files in "
            "multiple levels for MultiGet.");

DEFINE_bool(charge_compression_dictionary_building_buffer, false,
            "Setting for "
            "CacheEntryRoleOptions::charged of "
            "CacheEntryRole::kCompressionDictionaryBuildingBuffer");

DEFINE_bool(charge_filter_construction, false,
            "Setting for "
            "CacheEntryRoleOptions::charged of "
            "CacheEntryRole::kFilterConstruction");

DEFINE_bool(charge_table_reader, false,
            "Setting for "
            "CacheEntryRoleOptions::charged of "
            "CacheEntryRole::kBlockBasedTableReader");

DEFINE_bool(charge_file_metadata, false,
            "Setting for "
            "CacheEntryRoleOptions::charged of "
            "CacheEntryRole::kFileMetadata");

DEFINE_bool(charge_blob_cache, false,
            "Setting for "
            "CacheEntryRoleOptions::charged of "
            "CacheEntryRole::kBlobCache");

DEFINE_uint64(backup_rate_limit, 0ull,
              "If non-zero, db_bench will rate limit reads and writes for DB "
              "backup. This "
              "is the global rate in ops/second.");

DEFINE_uint64(restore_rate_limit, 0ull,
              "If non-zero, db_bench will rate limit reads and writes for DB "
              "restore. This "
              "is the global rate in ops/second.");

DEFINE_string(backup_dir, "",
              "If not empty string, use the given dir for backup.");

DEFINE_string(restore_dir, "",
              "If not empty string, use the given dir for restore.");

DEFINE_uint64(
    initial_auto_readahead_size,
    ROCKSDB_NAMESPACE::BlockBasedTableOptions().initial_auto_readahead_size,
    "RocksDB does auto-readahead for iterators on noticing more than two reads "
    "for a table file if user doesn't provide readahead_size. The readahead "
    "size starts at initial_auto_readahead_size");

DEFINE_uint64(
    max_auto_readahead_size,
    ROCKSDB_NAMESPACE::BlockBasedTableOptions().max_auto_readahead_size,
    "Rocksdb implicit readahead starts at "
    "BlockBasedTableOptions.initial_auto_readahead_size and doubles on every "
    "additional read upto max_auto_readahead_size");

DEFINE_uint64(
    num_file_reads_for_auto_readahead,
    ROCKSDB_NAMESPACE::BlockBasedTableOptions()
        .num_file_reads_for_auto_readahead,
    "Rocksdb implicit readahead is enabled if reads are sequential and "
    "num_file_reads_for_auto_readahead indicates after how many sequential "
    "reads into that file internal auto prefetching should be start.");

DEFINE_bool(
    auto_readahead_size, false,
    "When set true, RocksDB does auto tuning of readahead size during Scans");

DEFINE_bool(paranoid_memory_checks, false,
            "Sets CF option paranoid_memory_checks");

DEFINE_bool(
    auto_refresh_iterator_with_snapshot, false,
    "When set to true, RocksDB iterator will automatically refresh itself "
    "upon detecting stale superversion - preserving its' original snapshot");

DEFINE_bool(explicit_snapshot, false,
            "When set to true iterators will be initialized with explicit "
            "snapshot");

DEFINE_uint32(memtable_op_scan_flush_trigger,
              ROCKSDB_NAMESPACE::AdvancedColumnFamilyOptions()
                  .memtable_op_scan_flush_trigger,
              "Setting for CF option memtable_op_scan_flush_trigger.");

DEFINE_bool(verify_compression, false,
            "See BlockBasedTableOptions::verify_compression");

static enum ROCKSDB_NAMESPACE::CompressionType StringToCompressionType(
    const char* ctype) {
  assert(ctype);

  if (!strcasecmp(ctype, "none")) {
    return ROCKSDB_NAMESPACE::kNoCompression;
  } else if (!strcasecmp(ctype, "snappy")) {
    return ROCKSDB_NAMESPACE::kSnappyCompression;
  } else if (!strcasecmp(ctype, "zlib")) {
    return ROCKSDB_NAMESPACE::kZlibCompression;
  } else if (!strcasecmp(ctype, "bzip2")) {
    return ROCKSDB_NAMESPACE::kBZip2Compression;
  } else if (!strcasecmp(ctype, "lz4")) {
    return ROCKSDB_NAMESPACE::kLZ4Compression;
  } else if (!strcasecmp(ctype, "lz4hc")) {
    return ROCKSDB_NAMESPACE::kLZ4HCCompression;
  } else if (!strcasecmp(ctype, "xpress")) {
    return ROCKSDB_NAMESPACE::kXpressCompression;
  } else if (!strcasecmp(ctype, "zstd")) {
    return ROCKSDB_NAMESPACE::kZSTD;
  } else {
    fprintf(stderr, "Cannot parse compression type '%s'\n", ctype);
    exit(1);
  }
}

static enum ROCKSDB_NAMESPACE::TieredAdmissionPolicy StringToAdmissionPolicy(
    const char* policy) {
  assert(policy);

  if (!strcasecmp(policy, "auto")) {
    return ROCKSDB_NAMESPACE::kAdmPolicyAuto;
  } else if (!strcasecmp(policy, "placeholder")) {
    return ROCKSDB_NAMESPACE::kAdmPolicyPlaceholder;
  } else if (!strcasecmp(policy, "allow_cache_hits")) {
    return ROCKSDB_NAMESPACE::kAdmPolicyAllowCacheHits;
  } else if (!strcasecmp(policy, "three_queue")) {
    return ROCKSDB_NAMESPACE::kAdmPolicyThreeQueue;
  } else if (!strcasecmp(policy, "allow_all")) {
    return ROCKSDB_NAMESPACE::kAdmPolicyAllowAll;
  } else {
    fprintf(stderr, "Cannot parse admission policy %s\n", policy);
    exit(1);
  }
}

static std::string ColumnFamilyName(size_t i) {
  if (i == 0) {
    return ROCKSDB_NAMESPACE::kDefaultColumnFamilyName;
  } else {
    char name[100];
    snprintf(name, sizeof(name), "column_family_name_%06zu", i);
    return std::string(name);
  }
}

DEFINE_string(compression_type, "snappy",
              "Algorithm to use to compress the database");
static enum ROCKSDB_NAMESPACE::CompressionType FLAGS_compression_type_e =
    ROCKSDB_NAMESPACE::kSnappyCompression;

DEFINE_int64(sample_for_compression, 0, "Sample every N block for compression");

DEFINE_int32(compression_level, ROCKSDB_NAMESPACE::CompressionOptions().level,
             "Compression level. The meaning of this value is library-"
             "dependent. If unset, we try to use the default for the library "
             "specified in `--compression_type`");

DEFINE_int32(compression_max_dict_bytes,
             ROCKSDB_NAMESPACE::CompressionOptions().max_dict_bytes,
             "Maximum size of dictionary used to prime the compression "
             "library.");

DEFINE_int32(compression_zstd_max_train_bytes,
             ROCKSDB_NAMESPACE::CompressionOptions().zstd_max_train_bytes,
             "Maximum size of training data passed to zstd's dictionary "
             "trainer.");

DEFINE_int32(min_level_to_compress, -1,
             "If non-negative, compression starts"
             " from this level. Levels with number < min_level_to_compress are"
             " not compressed. Otherwise, apply compression_type to "
             "all levels.");

DEFINE_int32(compression_parallel_threads, 1,
             "Number of threads for parallel compression.");

DEFINE_uint64(compression_max_dict_buffer_bytes,
              ROCKSDB_NAMESPACE::CompressionOptions().max_dict_buffer_bytes,
              "Maximum bytes to buffer to collect samples for dictionary.");

DEFINE_bool(compression_use_zstd_dict_trainer,
            ROCKSDB_NAMESPACE::CompressionOptions().use_zstd_dict_trainer,
            "If true, use ZSTD_TrainDictionary() to create dictionary, else"
            "use ZSTD_FinalizeDictionary() to create dictionary");

static bool ValidateTableCacheNumshardbits(const char* flagname,
                                           int32_t value) {
  if (0 >= value || value >= 20) {
    fprintf(stderr, "Invalid value for --%s: %d, must be  0 < val < 20\n",
            flagname, value);
    return false;
  }
  return true;
}
DEFINE_int32(table_cache_numshardbits, 4, "");

DEFINE_string(env_uri, "",
              "URI for registry Env lookup. Mutually exclusive with --fs_uri");
DEFINE_string(fs_uri, "",
              "URI for registry Filesystem lookup. Mutually exclusive"
              " with --env_uri."
              " Creates a default environment with the specified filesystem.");
DEFINE_string(simulate_hybrid_fs_file, "",
              "File for Store Metadata for Simulate hybrid FS. Empty means "
              "disable the feature. Now, if it is set, last_level_temperature "
              "is set to kWarm.");
DEFINE_int32(simulate_hybrid_hdd_multipliers, 1,
             "In simulate_hybrid_fs_file or simulate_hdd mode, how many HDDs "
             "are simulated.");
DEFINE_bool(simulate_hdd, false, "Simulate read/write latency on HDD.");

DEFINE_int64(
    preclude_last_level_data_seconds, 0,
    "Preclude the latest data from the last level. (Used for tiered storage)");

DEFINE_int64(preserve_internal_time_seconds, 0,
             "Preserve the internal time information which stores with SST.");

static std::shared_ptr<ROCKSDB_NAMESPACE::Env> env_guard;

static ROCKSDB_NAMESPACE::Env* FLAGS_env = ROCKSDB_NAMESPACE::Env::Default();

DEFINE_int64(stats_interval, 0,
             "Stats are reported every N operations when this is greater than "
             "zero. When 0 the interval grows over time.");

DEFINE_int64(stats_interval_seconds, 0,
             "Report stats every N seconds. This overrides stats_interval when"
             " both are > 0.");

DEFINE_int32(stats_per_interval, 0,
             "Reports additional stats per interval when this is greater than "
             "0.");

DEFINE_uint64(slow_usecs, 1000000,
              "A message is printed for operations that take at least this "
              "many microseconds.");

DEFINE_int64(report_interval_seconds, 0,
             "If greater than zero, it will write simple stats in CSV format "
             "to --report_file every N seconds");

DEFINE_string(report_file, "report.csv",
              "Filename where some simple stats are reported to (if "
              "--report_interval_seconds is bigger than 0)");

DEFINE_int32(thread_status_per_interval, 0,
             "Takes and report a snapshot of the current status of each thread"
             " when this is greater than 0.");

DEFINE_int32(perf_level, ROCKSDB_NAMESPACE::PerfLevel::kDisable,
             "Level of perf collection");

DEFINE_uint64(soft_pending_compaction_bytes_limit, 64ull * 1024 * 1024 * 1024,
              "Slowdown writes if pending compaction bytes exceed this number");

DEFINE_uint64(hard_pending_compaction_bytes_limit, 128ull * 1024 * 1024 * 1024,
              "Stop writes if pending compaction bytes exceed this number");

DEFINE_uint64(delayed_write_rate, 8388608u,
              "Limited bytes allowed to DB when soft_rate_limit or "
              "level0_slowdown_writes_trigger triggers");

DEFINE_bool(enable_pipelined_write, true,
            "Allow WAL and memtable writes to be pipelined");

DEFINE_bool(
    unordered_write, false,
    "Enable the unordered write feature, which provides higher throughput but "
    "relaxes the guarantees around atomic reads and immutable snapshots");

DEFINE_bool(allow_concurrent_memtable_write, true,
            "Allow multi-writers to update mem tables in parallel.");

DEFINE_double(experimental_mempurge_threshold, 0.0,
              "Maximum useful payload ratio estimate that triggers a mempurge "
              "(memtable garbage collection).");

DEFINE_bool(inplace_update_support,
            ROCKSDB_NAMESPACE::Options().inplace_update_support,
            "Support in-place memtable update for smaller or same-size values");

DEFINE_uint64(inplace_update_num_locks,
              ROCKSDB_NAMESPACE::Options().inplace_update_num_locks,
              "Number of RW locks to protect in-place memtable updates");

DEFINE_bool(enable_write_thread_adaptive_yield, true,
            "Use a yielding spin loop for brief writer thread waits.");

DEFINE_uint64(
    write_thread_max_yield_usec, 100,
    "Maximum microseconds for enable_write_thread_adaptive_yield operation.");

DEFINE_uint64(write_thread_slow_yield_usec, 3,
              "The threshold at which a slow yield is considered a signal that "
              "other processes or threads want the core.");

DEFINE_uint64(rate_limiter_bytes_per_sec, 0, "Set options.rate_limiter value.");

DEFINE_int64(rate_limiter_refill_period_us, 100 * 1000,
             "Set refill period on rate limiter.");

DEFINE_bool(rate_limiter_auto_tuned, false,
            "Enable dynamic adjustment of rate limit according to demand for "
            "background I/O");

DEFINE_int64(rate_limiter_single_burst_bytes, 0,
             "Set single burst bytes on background I/O rate limiter.");

DEFINE_bool(sine_write_rate, false, "Use a sine wave write_rate_limit");

DEFINE_uint64(
    sine_write_rate_interval_milliseconds, 10000,
    "Interval of which the sine wave write_rate_limit is recalculated");

DEFINE_double(sine_a, 1, "A in f(x) = A sin(bx + c) + d");

DEFINE_double(sine_b, 1, "B in f(x) = A sin(bx + c) + d");

DEFINE_double(sine_c, 0, "C in f(x) = A sin(bx + c) + d");

DEFINE_double(sine_d, 1, "D in f(x) = A sin(bx + c) + d");

DEFINE_bool(rate_limit_bg_reads, false,
            "Use options.rate_limiter on compaction reads");

DEFINE_uint64(
    benchmark_write_rate_limit, 0,
    "If non-zero, db_bench will rate-limit the writes going into RocksDB. This "
    "is the global rate in bytes/second.");

// the parameters of mix_graph
DEFINE_double(keyrange_dist_a, 0.0,
              "The parameter 'a' of prefix average access distribution "
              "f(x)=a*exp(b*x)+c*exp(d*x)");
DEFINE_double(keyrange_dist_b, 0.0,
              "The parameter 'b' of prefix average access distribution "
              "f(x)=a*exp(b*x)+c*exp(d*x)");
DEFINE_double(keyrange_dist_c, 0.0,
              "The parameter 'c' of prefix average access distribution"
              "f(x)=a*exp(b*x)+c*exp(d*x)");
DEFINE_double(keyrange_dist_d, 0.0,
              "The parameter 'd' of prefix average access distribution"
              "f(x)=a*exp(b*x)+c*exp(d*x)");
DEFINE_int64(keyrange_num, 1,
             "The number of key ranges that are in the same prefix "
             "group, each prefix range will have its key access distribution");
DEFINE_double(key_dist_a, 0.0,
              "The parameter 'a' of key access distribution model f(x)=a*x^b");
DEFINE_double(key_dist_b, 0.0,
              "The parameter 'b' of key access distribution model f(x)=a*x^b");
DEFINE_double(value_theta, 0.0,
              "The parameter 'theta' of Generized Pareto Distribution "
              "f(x)=(1/sigma)*(1+k*(x-theta)/sigma)^-(1/k+1)");
// Use reasonable defaults based on the mixgraph paper
DEFINE_double(value_k, 0.2615,
              "The parameter 'k' of Generized Pareto Distribution "
              "f(x)=(1/sigma)*(1+k*(x-theta)/sigma)^-(1/k+1)");
// Use reasonable defaults based on the mixgraph paper
DEFINE_double(value_sigma, 25.45,
              "The parameter 'theta' of Generized Pareto Distribution "
              "f(x)=(1/sigma)*(1+k*(x-theta)/sigma)^-(1/k+1)");
DEFINE_double(iter_theta, 0.0,
              "The parameter 'theta' of Generized Pareto Distribution "
              "f(x)=(1/sigma)*(1+k*(x-theta)/sigma)^-(1/k+1)");
// Use reasonable defaults based on the mixgraph paper
DEFINE_double(iter_k, 2.517,
              "The parameter 'k' of Generized Pareto Distribution "
              "f(x)=(1/sigma)*(1+k*(x-theta)/sigma)^-(1/k+1)");
// Use reasonable defaults based on the mixgraph paper
DEFINE_double(iter_sigma, 14.236,
              "The parameter 'sigma' of Generized Pareto Distribution "
              "f(x)=(1/sigma)*(1+k*(x-theta)/sigma)^-(1/k+1)");
DEFINE_double(mix_get_ratio, 1.0,
              "The ratio of Get queries of mix_graph workload");
DEFINE_double(mix_put_ratio, 0.0,
              "The ratio of Put queries of mix_graph workload");
DEFINE_double(mix_seek_ratio, 0.0,
              "The ratio of Seek queries of mix_graph workload");
DEFINE_int64(mix_max_scan_len, 10000, "The max scan length of Iterator");
DEFINE_int64(mix_max_value_size, 1024, "The max value size of this workload");
DEFINE_double(
    sine_mix_rate_noise, 0.0,
    "Add the noise ratio to the sine rate, it is between 0.0 and 1.0");
DEFINE_bool(sine_mix_rate, false,
            "Enable the sine QPS control on the mix workload");
DEFINE_uint64(
    sine_mix_rate_interval_milliseconds, 10000,
    "Interval of which the sine wave read_rate_limit is recalculated");
DEFINE_int64(mix_accesses, -1,
             "The total query accesses of mix_graph workload");

DEFINE_uint64(
    benchmark_read_rate_limit, 0,
    "If non-zero, db_bench will rate-limit the reads from RocksDB. This "
    "is the global rate in ops/second.");

DEFINE_uint64(max_compaction_bytes,
              ROCKSDB_NAMESPACE::Options().max_compaction_bytes,
              "Max bytes allowed in one compaction");

DEFINE_bool(readonly, false, "Run read only benchmarks.");

DEFINE_bool(print_malloc_stats, false,
            "Print malloc stats to stdout after benchmarks finish.");

DEFINE_bool(disable_auto_compactions, false, "Do not auto trigger compactions");

DEFINE_uint64(wal_ttl_seconds, 0, "Set the TTL for the WAL Files in seconds.");
DEFINE_uint64(wal_size_limit_MB, 0,
              "Set the size limit for the WAL Files in MB.");
DEFINE_uint64(max_total_wal_size, 0, "Set total max WAL size");

DEFINE_bool(mmap_read, ROCKSDB_NAMESPACE::Options().allow_mmap_reads,
            "Allow reads to occur via mmap-ing files");

DEFINE_bool(mmap_write, ROCKSDB_NAMESPACE::Options().allow_mmap_writes,
            "Allow writes to occur via mmap-ing files");

DEFINE_bool(use_direct_reads, ROCKSDB_NAMESPACE::Options().use_direct_reads,
            "Use O_DIRECT for reading data");

DEFINE_bool(use_direct_io_for_flush_and_compaction,
            ROCKSDB_NAMESPACE::Options().use_direct_io_for_flush_and_compaction,
            "Use O_DIRECT for background flush and compaction writes");

DEFINE_bool(advise_random_on_open,
            ROCKSDB_NAMESPACE::Options().advise_random_on_open,
            "Advise random access on table file open");

DEFINE_bool(use_tailing_iterator, false,
            "Use tailing iterator to access a series of keys instead of get");

DEFINE_bool(use_adaptive_mutex, ROCKSDB_NAMESPACE::Options().use_adaptive_mutex,
            "Use adaptive mutex");

DEFINE_uint64(bytes_per_sync, ROCKSDB_NAMESPACE::Options().bytes_per_sync,
              "Allows OS to incrementally sync SST files to disk while they are"
              " being written, in the background. Issue one request for every"
              " bytes_per_sync written. 0 turns it off.");

DEFINE_uint64(wal_bytes_per_sync,
              ROCKSDB_NAMESPACE::Options().wal_bytes_per_sync,
              "Allows OS to incrementally sync WAL files to disk while they are"
              " being written, in the background. Issue one request for every"
              " wal_bytes_per_sync written. 0 turns it off.");

DEFINE_bool(use_single_deletes, true,
            "Use single deletes (used in RandomReplaceKeys only).");

DEFINE_double(stddev, 2000.0,
              "Standard deviation of normal distribution used for picking keys"
              " (used in RandomReplaceKeys only).");

DEFINE_int32(key_id_range, 100000,
             "Range of possible value of key id (used in TimeSeries only).");

DEFINE_string(expire_style, "none",
              "Style to remove expired time entries. Can be one of the options "
              "below: none (do not expired data), compaction_filter (use a "
              "compaction filter to remove expired data), delete (seek IDs and "
              "remove expired data) (used in TimeSeries only).");

DEFINE_uint64(
    time_range, 100000,
    "Range of timestamp that store in the database (used in TimeSeries"
    " only).");

DEFINE_int32(num_deletion_threads, 1,
             "Number of threads to do deletion (used in TimeSeries and delete "
             "expire_style only).");

DEFINE_int32(max_successive_merges, 0,
             "Maximum number of successive merge operations on a key in the "
             "memtable");

DEFINE_bool(strict_max_successive_merges, false,
            "Whether to issue filesystem reads to keep within "
            "`max_successive_merges` limit");

static bool ValidatePrefixSize(const char* flagname, int32_t value) {
  if (value < 0 || value >= 2000000000) {
    fprintf(stderr, "Invalid value for --%s: %d. 0<= PrefixSize <=2000000000\n",
            flagname, value);
    return false;
  }
  return true;
}

DEFINE_int32(prefix_size, 0,
             "control the prefix size for HashSkipList and plain table");
DEFINE_int64(keys_per_prefix, 0,
             "control average number of keys generated per prefix, 0 means no "
             "special handling of the prefix, i.e. use the prefix comes with "
             "the generated random number.");
DEFINE_bool(total_order_seek, false,
            "Enable total order seek regardless of index format.");
DEFINE_bool(prefix_same_as_start, false,
            "Enforce iterator to return keys with prefix same as seek key.");
DEFINE_bool(
    seek_missing_prefix, false,
    "Iterator seek to keys with non-exist prefixes. Require prefix_size > 8");

DEFINE_int32(memtable_insert_with_hint_prefix_size, 0,
             "If non-zero, enable "
             "memtable insert with hint with the given prefix size.");
DEFINE_bool(enable_io_prio, false,
            "Lower the background flush/compaction threads' IO priority");
DEFINE_bool(enable_cpu_prio, false,
            "Lower the background flush/compaction threads' CPU priority");
DEFINE_bool(identity_as_first_hash, false,
            "the first hash function of cuckoo table becomes an identity "
            "function. This is only valid when key is 8 bytes");
DEFINE_bool(dump_malloc_stats, true, "Dump malloc stats in LOG ");
DEFINE_uint64(stats_dump_period_sec,
              ROCKSDB_NAMESPACE::Options().stats_dump_period_sec,
              "Gap between printing stats to log in seconds");
DEFINE_uint64(stats_persist_period_sec,
              ROCKSDB_NAMESPACE::Options().stats_persist_period_sec,
              "Gap between persisting stats in seconds");
DEFINE_bool(persist_stats_to_disk,
            ROCKSDB_NAMESPACE::Options().persist_stats_to_disk,
            "whether to persist stats to disk");
DEFINE_uint64(stats_history_buffer_size,
              ROCKSDB_NAMESPACE::Options().stats_history_buffer_size,
              "Max number of stats snapshots to keep in memory");
DEFINE_bool(avoid_flush_during_recovery,
            ROCKSDB_NAMESPACE::Options().avoid_flush_during_recovery,
            "If true, avoids flushing the recovered WAL data where possible.");
DEFINE_int64(multiread_stride, 0,
             "Stride length for the keys in a MultiGet batch");
DEFINE_bool(multiread_batched, false, "Use the new MultiGet API");

DEFINE_string(memtablerep, "skip_list", "");
DEFINE_int64(hash_bucket_count, 1024 * 1024, "hash bucket count");
DEFINE_bool(use_plain_table, false,
            "if use plain table instead of block-based table format");
DEFINE_bool(use_cuckoo_table, false, "if use cuckoo table format");
DEFINE_double(cuckoo_hash_ratio, 0.9, "Hash ratio for Cuckoo SST table.");
DEFINE_bool(use_hash_search, false,
            "if use kHashSearch instead of kBinarySearch. "
            "This is valid if only we use BlockTable");
DEFINE_string(merge_operator, "",
              "The merge operator to use with the database."
              "If a new merge operator is specified, be sure to use fresh"
              " database The possible merge operators are defined in"
              " utilities/merge_operators.h");
DEFINE_int32(skip_list_lookahead, 0,
             "Used with skip_list memtablerep; try linear search first for "
             "this many steps from the previous position");
DEFINE_bool(report_file_operations, false,
            "if report number of file operations");
DEFINE_bool(report_open_timing, false, "if report open timing");
DEFINE_int32(readahead_size, 0, "Iterator readahead size");

DEFINE_bool(read_with_latest_user_timestamp, true,
            "If true, always use the current latest timestamp for read. If "
            "false, choose a random timestamp from the past.");

DEFINE_string(cache_uri, "", "Full URI for creating a custom cache object");
DEFINE_string(secondary_cache_uri, "",
              "Full URI for creating a custom secondary cache object");
static class std::shared_ptr<ROCKSDB_NAMESPACE::SecondaryCache> secondary_cache;

static const bool FLAGS_prefix_size_dummy __attribute__((__unused__)) =
    RegisterFlagValidator(&FLAGS_prefix_size, &ValidatePrefixSize);

static const bool FLAGS_key_size_dummy __attribute__((__unused__)) =
    RegisterFlagValidator(&FLAGS_key_size, &ValidateKeySize);

static const bool FLAGS_cache_numshardbits_dummy __attribute__((__unused__)) =
    RegisterFlagValidator(&FLAGS_cache_numshardbits,
                          &ValidateCacheNumshardbits);

static const bool FLAGS_readwritepercent_dummy __attribute__((__unused__)) =
    RegisterFlagValidator(&FLAGS_readwritepercent, &ValidateInt32Percent);

DEFINE_int32(disable_seek_compaction, false,
             "Not used, left here for backwards compatibility");

DEFINE_bool(allow_data_in_errors,
            ROCKSDB_NAMESPACE::Options().allow_data_in_errors,
            "If true, allow logging data, e.g. key, value in LOG files.");

static const bool FLAGS_deletepercent_dummy __attribute__((__unused__)) =
    RegisterFlagValidator(&FLAGS_deletepercent, &ValidateInt32Percent);
static const bool FLAGS_table_cache_numshardbits_dummy
    __attribute__((__unused__)) = RegisterFlagValidator(
        &FLAGS_table_cache_numshardbits, &ValidateTableCacheNumshardbits);

DEFINE_uint32(write_batch_protection_bytes_per_key, 0,
              "Size of per-key-value checksum in each write batch. Currently "
              "only value 0 and 8 are supported.");

DEFINE_uint32(
    memtable_protection_bytes_per_key, 0,
    "Enable memtable per key-value checksum protection. "
    "Each entry in memtable will be suffixed by a per key-value checksum. "
    "This options determines the size of such checksums. "
    "Supported values: 0, 1, 2, 4, 8.");

DEFINE_uint32(block_protection_bytes_per_key, 0,
              "Enable block per key-value checksum protection. "
              "Supported values: 0, 1, 2, 4, 8.");

DEFINE_bool(build_info, false,
            "Print the build info via GetRocksBuildInfoAsString");

DEFINE_bool(track_and_verify_wals_in_manifest, false,
            "If true, enable WAL tracking in the MANIFEST");

DEFINE_bool(track_and_verify_wals, false, "See Options.track_and_verify_wals");

DEFINE_int32(same_value_percentage, 0,
             "Percentage of time value will be same i.e good for compression "
             "of the block");

DEFINE_bool(universal_reduce_file_locking,
            ROCKSDB_NAMESPACE::Options()
                .compaction_options_universal.reduce_file_locking,
            "See Options().compaction_options_universal.reduce_file_locking");

namespace ROCKSDB_NAMESPACE {
namespace {
static Status CreateMemTableRepFactory(
    const ConfigOptions& config_options,
    std::shared_ptr<MemTableRepFactory>* factory) {
  Status s;
  if (!strcasecmp(FLAGS_memtablerep.c_str(), SkipListFactory::kNickName())) {
    factory->reset(new SkipListFactory(FLAGS_skip_list_lookahead));
  } else if (!strcasecmp(FLAGS_memtablerep.c_str(), "prefix_hash")) {
    factory->reset(NewHashSkipListRepFactory(FLAGS_hash_bucket_count));
  } else if (!strcasecmp(FLAGS_memtablerep.c_str(),
                         VectorRepFactory::kNickName())) {
    factory->reset(new VectorRepFactory());
  } else if (!strcasecmp(FLAGS_memtablerep.c_str(), "hash_linkedlist")) {
    factory->reset(NewHashLinkListRepFactory(FLAGS_hash_bucket_count));
  } else {
    std::unique_ptr<MemTableRepFactory> unique;
    s = MemTableRepFactory::CreateFromString(config_options, FLAGS_memtablerep,
                                             &unique);
    if (s.ok()) {
      factory->reset(unique.release());
    }
  }
  return s;
}

}  // namespace

enum DistributionType : unsigned char { kFixed = 0, kUniform, kNormal };

static enum DistributionType FLAGS_value_size_distribution_type_e = kFixed;

static enum DistributionType StringToDistributionType(const char* ctype) {
  assert(ctype);

  if (!strcasecmp(ctype, "fixed")) {
    return kFixed;
  } else if (!strcasecmp(ctype, "uniform")) {
    return kUniform;
  } else if (!strcasecmp(ctype, "normal")) {
    return kNormal;
  }

  fprintf(stdout, "Cannot parse distribution type '%s'\n", ctype);
  exit(1);
}

class BaseDistribution {
 public:
  BaseDistribution(unsigned int _min, unsigned int _max)
      : min_value_size_(_min), max_value_size_(_max) {}
  virtual ~BaseDistribution() = default;

  unsigned int Generate() {
    auto val = Get();
    if (NeedTruncate()) {
      val = std::max(min_value_size_, val);
      val = std::min(max_value_size_, val);
    }
    return val;
  }

 private:
  virtual unsigned int Get() = 0;
  virtual bool NeedTruncate() { return true; }
  unsigned int min_value_size_;
  unsigned int max_value_size_;
};

class FixedDistribution : public BaseDistribution {
 public:
  FixedDistribution(unsigned int size)
      : BaseDistribution(size, size), size_(size) {}

 private:
  unsigned int Get() override { return size_; }
  bool NeedTruncate() override { return false; }
  unsigned int size_;
};

class NormalDistribution : public BaseDistribution,
                           public std::normal_distribution<double> {
 public:
  NormalDistribution(unsigned int _min, unsigned int _max)
      : BaseDistribution(_min, _max),
        // 99.7% values within the range [min, max].
        std::normal_distribution<double>(
            (double)(_min + _max) / 2.0 /*mean*/,
            (double)(_max - _min) / 6.0 /*stddev*/),
        gen_(rd_()) {}

 private:
  unsigned int Get() override {
    return static_cast<unsigned int>((*this)(gen_));
  }
  std::random_device rd_;
  std::mt19937 gen_;
};

class UniformDistribution : public BaseDistribution,
                            public std::uniform_int_distribution<unsigned int> {
 public:
  UniformDistribution(unsigned int _min, unsigned int _max)
      : BaseDistribution(_min, _max),
        std::uniform_int_distribution<unsigned int>(_min, _max),
        gen_(rd_()) {}

 private:
  unsigned int Get() override { return (*this)(gen_); }
  bool NeedTruncate() override { return false; }
  std::random_device rd_;
  std::mt19937 gen_;
};

// Helper for quickly generating random data.
class RandomGenerator {
 private:
  std::string data_;
  unsigned int pos_;
  std::unique_ptr<BaseDistribution> dist_;
  Random rnd;

 public:
  RandomGenerator() : rnd(301) {
    auto max_value_size = FLAGS_value_size_max;
    switch (FLAGS_value_size_distribution_type_e) {
      case kUniform:
        dist_.reset(new UniformDistribution(FLAGS_value_size_min,
                                            FLAGS_value_size_max));
        break;
      case kNormal:
        dist_.reset(
            new NormalDistribution(FLAGS_value_size_min, FLAGS_value_size_max));
        break;
      case kFixed:
      default:
        dist_.reset(new FixedDistribution(value_size));
        max_value_size = value_size;
    }
    // We use a limited amount of data over and over again and ensure
    // that it is larger than the compression window (32KB), and also
    // large enough to serve all typical value sizes we want to write.
    std::string piece;
    while (data_.size() < (unsigned)std::max(1048576, max_value_size)) {
      // Add a short fragment that is as compressible as specified
      // by FLAGS_compression_ratio.
      test::CompressibleString(&rnd, FLAGS_compression_ratio, 100, &piece);
      data_.append(piece);
    }
    pos_ = 0;
  }

  Slice Generate(unsigned int len) {
    assert(len <= data_.size());
    if (rnd.PercentTrue(FLAGS_same_value_percentage)) {
      return Slice(data_.data(), len);
    } else {
      if (pos_ + len > data_.size()) {
        pos_ = 0;
      }
      pos_ += len;
      return Slice(data_.data() + pos_ - len, len);
    }
  }

  Slice Generate() {
    auto len = dist_->Generate();
    return Generate(len);
  }
};

static void AppendWithSpace(std::string* str, Slice msg) {
  if (msg.empty()) {
    return;
  }
  if (!str->empty()) {
    str->push_back(' ');
  }
  str->append(msg.data(), msg.size());
}

struct DBWithColumnFamilies {
  std::vector<ColumnFamilyHandle*> cfh;
  DB* db;
  OptimisticTransactionDB* opt_txn_db;
  std::atomic<size_t> num_created;  // Need to be updated after all the
                                    // new entries in cfh are set.
  size_t num_hot;  // Number of column families to be queried at each moment.
                   // After each CreateNewCf(), another num_hot number of new
                   // Column families will be created and used to be queried.
  port::Mutex create_cf_mutex;  // Only one thread can execute CreateNewCf()
  std::vector<int> cfh_idx_to_prob;  // ith index holds probability of operating
                                     // on cfh[i].

  DBWithColumnFamilies() : db(nullptr), opt_txn_db(nullptr) {
    cfh.clear();
    num_created = 0;
    num_hot = 0;
  }

  DBWithColumnFamilies(const DBWithColumnFamilies& other)
      : cfh(other.cfh),
        db(other.db),
        opt_txn_db(other.opt_txn_db),
        num_created(other.num_created.load()),
        num_hot(other.num_hot),
        cfh_idx_to_prob(other.cfh_idx_to_prob) {}

  void DeleteDBs() {
    std::for_each(cfh.begin(), cfh.end(),
                  [](ColumnFamilyHandle* cfhi) { delete cfhi; });
    cfh.clear();
    if (opt_txn_db) {
      delete opt_txn_db;
      opt_txn_db = nullptr;
    } else {
      delete db;
      db = nullptr;
    }
  }

  ColumnFamilyHandle* GetCfh(int64_t rand_num) {
    assert(num_hot > 0);
    size_t rand_offset = 0;
    if (!cfh_idx_to_prob.empty()) {
      assert(cfh_idx_to_prob.size() == num_hot);
      int sum = 0;
      while (sum + cfh_idx_to_prob[rand_offset] < rand_num % 100) {
        sum += cfh_idx_to_prob[rand_offset];
        ++rand_offset;
      }
      assert(rand_offset < cfh_idx_to_prob.size());
    } else {
      rand_offset = rand_num % num_hot;
    }
    return cfh[num_created.load(std::memory_order_acquire) - num_hot +
               rand_offset];
  }

  // stage: assume CF from 0 to stage * num_hot has be created. Need to create
  //        stage * num_hot + 1 to stage * (num_hot + 1).
  void CreateNewCf(ColumnFamilyOptions options, int64_t stage) {
    MutexLock l(&create_cf_mutex);
    if ((stage + 1) * num_hot <= num_created) {
      // Already created.
      return;
    }
    auto new_num_created = num_created + num_hot;
    assert(new_num_created <= cfh.size());
    for (size_t i = num_created; i < new_num_created; i++) {
      Status s =
          db->CreateColumnFamily(options, ColumnFamilyName(i), &(cfh[i]));
      if (!s.ok()) {
        fprintf(stderr, "create column family error: %s\n",
                s.ToString().c_str());
        abort();
      }
    }
    num_created.store(new_num_created, std::memory_order_release);
  }
};

// A class that reports stats to CSV file.
class ReporterAgent {
 public:
  ReporterAgent(Env* env, const std::string& fname,
                uint64_t report_interval_secs)
      : env_(env),
        total_ops_done_(0),
        last_report_(0),
        report_interval_secs_(report_interval_secs),
        stop_(false) {
    auto s = env_->NewWritableFile(fname, &report_file_, EnvOptions());
    if (s.ok()) {
      s = report_file_->Append(Header() + "\n");
    }
    if (s.ok()) {
      s = report_file_->Flush();
    }
    if (!s.ok()) {
      fprintf(stderr, "Can't open %s: %s\n", fname.c_str(),
              s.ToString().c_str());
      abort();
    }

    reporting_thread_ = port::Thread([&]() { SleepAndReport(); });
  }

  ~ReporterAgent() {
    {
      std::unique_lock<std::mutex> lk(mutex_);
      stop_ = true;
      stop_cv_.notify_all();
    }
    reporting_thread_.join();
  }

  // thread safe
  void ReportFinishedOps(int64_t num_ops) {
    total_ops_done_.fetch_add(num_ops);
  }

 private:
  std::string Header() const { return "secs_elapsed,interval_qps"; }
  void SleepAndReport() {
    auto* clock = env_->GetSystemClock().get();
    auto time_started = clock->NowMicros();
    while (true) {
      {
        std::unique_lock<std::mutex> lk(mutex_);
        if (stop_ ||
            stop_cv_.wait_for(lk, std::chrono::seconds(report_interval_secs_),
                              [&]() { return stop_; })) {
          // stopping
          break;
        }
        // else -> timeout, which means time for a report!
      }
      auto total_ops_done_snapshot = total_ops_done_.load();
      // round the seconds elapsed
      auto secs_elapsed =
          (clock->NowMicros() - time_started + kMicrosInSecond / 2) /
          kMicrosInSecond;
      std::string report =
          std::to_string(secs_elapsed) + "," +
          std::to_string(total_ops_done_snapshot - last_report_) + "\n";
      auto s = report_file_->Append(report);
      if (s.ok()) {
        s = report_file_->Flush();
      }
      if (!s.ok()) {
        fprintf(stderr,
                "Can't write to report file (%s), stopping the reporting\n",
                s.ToString().c_str());
        break;
      }
      last_report_ = total_ops_done_snapshot;
    }
  }

  Env* env_;
  std::unique_ptr<WritableFile> report_file_;
  std::atomic<int64_t> total_ops_done_;
  int64_t last_report_;
  const uint64_t report_interval_secs_;
  ROCKSDB_NAMESPACE::port::Thread reporting_thread_;
  std::mutex mutex_;
  // will notify on stop
  std::condition_variable stop_cv_;
  bool stop_;
};

enum OperationType : unsigned char {
  kRead = 0,
  kWrite,
  kDelete,
  kSeek,
  kMerge,
  kUpdate,
  kCompress,
  kUncompress,
  kCrc,
  kHash,
  kOthers
};

static std::unordered_map<OperationType, std::string, std::hash<unsigned char>>
    OperationTypeString = {{kRead, "read"},         {kWrite, "write"},
                           {kDelete, "delete"},     {kSeek, "seek"},
                           {kMerge, "merge"},       {kUpdate, "update"},
                           {kCompress, "compress"}, {kCompress, "uncompress"},
                           {kCrc, "crc"},           {kHash, "hash"},
                           {kOthers, "op"}};

class CombinedStats;
class Stats {
 private:
  SystemClock* clock_;
  int id_;
  uint64_t start_ = 0;
  uint64_t sine_interval_;
  uint64_t finish_;
  double seconds_;
  uint64_t done_;
  uint64_t last_report_done_;
  uint64_t next_report_;
  uint64_t bytes_;
  uint64_t last_op_finish_;
  uint64_t last_report_finish_;
  std::unordered_map<OperationType, std::shared_ptr<HistogramImpl>,
                     std::hash<unsigned char>>
      hist_;
  std::string message_;
  bool exclude_from_merge_;
  ReporterAgent* reporter_agent_;  // does not own
  friend class CombinedStats;

 public:
  Stats() : clock_(FLAGS_env->GetSystemClock().get()) { Start(-1); }

  void SetReporterAgent(ReporterAgent* reporter_agent) {
    reporter_agent_ = reporter_agent;
  }

  void Start(int id) {
    id_ = id;
    next_report_ = FLAGS_stats_interval ? FLAGS_stats_interval : 100;
    last_op_finish_ = start_;
    hist_.clear();
    done_ = 0;
    last_report_done_ = 0;
    bytes_ = 0;
    seconds_ = 0;
    start_ = clock_->NowMicros();
    sine_interval_ = clock_->NowMicros();
    finish_ = start_;
    last_report_finish_ = start_;
    message_.clear();
    // When set, stats from this thread won't be merged with others.
    exclude_from_merge_ = false;
  }

  void Merge(const Stats& other) {
    if (other.exclude_from_merge_) {
      return;
    }

    for (auto it = other.hist_.begin(); it != other.hist_.end(); ++it) {
      auto this_it = hist_.find(it->first);
      if (this_it != hist_.end()) {
        this_it->second->Merge(*(other.hist_.at(it->first)));
      } else {
        hist_.insert({it->first, it->second});
      }
    }

    done_ += other.done_;
    bytes_ += other.bytes_;
    seconds_ += other.seconds_;
    if (other.start_ < start_) {
      start_ = other.start_;
    }
    if (other.finish_ > finish_) {
      finish_ = other.finish_;
    }

    // Just keep the messages from one thread.
    if (message_.empty()) {
      message_ = other.message_;
    }
  }

  void Stop() {
    finish_ = clock_->NowMicros();
    seconds_ = (finish_ - start_) * 1e-6;
  }

  void AddMessage(Slice msg) { AppendWithSpace(&message_, msg); }

  void SetId(int id) { id_ = id; }
  void SetExcludeFromMerge() { exclude_from_merge_ = true; }

  void PrintThreadStatus() {
    std::vector<ThreadStatus> thread_list;
    FLAGS_env->GetThreadList(&thread_list);

    fprintf(stderr, "\n%18s %10s %12s %20s %13s %45s %12s %s\n", "ThreadID",
            "ThreadType", "cfName", "Operation", "ElapsedTime", "Stage",
            "State", "OperationProperties");

    int64_t current_time = 0;
    clock_->GetCurrentTime(&current_time).PermitUncheckedError();
    for (auto ts : thread_list) {
      fprintf(stderr, "%18" PRIu64 " %10s %12s %20s %13s %45s %12s",
              ts.thread_id,
              ThreadStatus::GetThreadTypeName(ts.thread_type).c_str(),
              ts.cf_name.c_str(),
              ThreadStatus::GetOperationName(ts.operation_type).c_str(),
              ThreadStatus::MicrosToString(ts.op_elapsed_micros).c_str(),
              ThreadStatus::GetOperationStageName(ts.operation_stage).c_str(),
              ThreadStatus::GetStateName(ts.state_type).c_str());

      auto op_properties = ThreadStatus::InterpretOperationProperties(
          ts.operation_type, ts.op_properties);
      for (const auto& op_prop : op_properties) {
        fprintf(stderr, " %s %" PRIu64 " |", op_prop.first.c_str(),
                op_prop.second);
      }
      fprintf(stderr, "\n");
    }
  }

  void ResetSineInterval() { sine_interval_ = clock_->NowMicros(); }

  uint64_t GetSineInterval() { return sine_interval_; }

  uint64_t GetStart() { return start_; }

  void ResetLastOpTime() {
    // Set to now to avoid latency from calls to SleepForMicroseconds.
    last_op_finish_ = clock_->NowMicros();
  }

  void FinishedOps(DBWithColumnFamilies* db_with_cfh, DB* db, int64_t num_ops,
                   enum OperationType op_type = kOthers) {
    if (reporter_agent_) {
      reporter_agent_->ReportFinishedOps(num_ops);
    }
    if (FLAGS_histogram) {
      uint64_t now = clock_->NowMicros();
      uint64_t micros = now - last_op_finish_;

      if (hist_.find(op_type) == hist_.end()) {
        auto hist_temp = std::make_shared<HistogramImpl>();
        hist_.insert({op_type, std::move(hist_temp)});
      }
      hist_[op_type]->Add(micros);

      if (micros >= FLAGS_slow_usecs && !FLAGS_stats_interval) {
        fprintf(stderr, "long op: %" PRIu64 " micros%30s\r", micros, "");
        fflush(stderr);
      }
      last_op_finish_ = now;
    }

    done_ += num_ops;
    if (done_ >= next_report_ && FLAGS_progress_reports) {
      if (!FLAGS_stats_interval) {
        if (next_report_ < 1000) {
          next_report_ += 100;
        } else if (next_report_ < 5000) {
          next_report_ += 500;
        } else if (next_report_ < 10000) {
          next_report_ += 1000;
        } else if (next_report_ < 50000) {
          next_report_ += 5000;
        } else if (next_report_ < 100000) {
          next_report_ += 10000;
        } else if (next_report_ < 500000) {
          next_report_ += 50000;
        } else {
          next_report_ += 100000;
        }
        fprintf(stderr, "... finished %" PRIu64 " ops%30s\r", done_, "");
      } else {
        uint64_t now = clock_->NowMicros();
        int64_t usecs_since_last = now - last_report_finish_;

        // Determine whether to print status where interval is either
        // each N operations or each N seconds.

        if (FLAGS_stats_interval_seconds &&
            usecs_since_last < (FLAGS_stats_interval_seconds * 1000000)) {
          // Don't check again for this many operations.
          next_report_ += FLAGS_stats_interval;

        } else {
          fprintf(stderr,
                  "%s ... thread %d: (%" PRIu64 ",%" PRIu64
                  ") ops and "
                  "(%.1f,%.1f) ops/second in (%.6f,%.6f) seconds\n",
                  clock_->TimeToString(now / 1000000).c_str(), id_,
                  done_ - last_report_done_, done_,
                  (done_ - last_report_done_) / (usecs_since_last / 1000000.0),
                  done_ / ((now - start_) / 1000000.0),
                  (now - last_report_finish_) / 1000000.0,
                  (now - start_) / 1000000.0);

          if (id_ == 0 && FLAGS_stats_per_interval) {
            std::string stats;

            if (db_with_cfh && db_with_cfh->num_created.load()) {
              for (size_t i = 0; i < db_with_cfh->num_created.load(); ++i) {
                if (db->GetProperty(db_with_cfh->cfh[i], "rocksdb.cfstats",
                                    &stats)) {
                  fprintf(stderr, "%s\n", stats.c_str());
                }
                if (FLAGS_show_table_properties) {
                  for (int level = 0; level < FLAGS_num_levels; ++level) {
                    if (db->GetProperty(
                            db_with_cfh->cfh[i],
                            "rocksdb.aggregated-table-properties-at-level" +
                                std::to_string(level),
                            &stats)) {
                      if (stats.find("# entries=0") == std::string::npos) {
                        fprintf(stderr, "Level[%d]: %s\n", level,
                                stats.c_str());
                      }
                    }
                  }
                }
              }
            } else if (db) {
              if (db->GetProperty("rocksdb.stats", &stats)) {
                fprintf(stderr, "%s", stats.c_str());
              }
              if (db->GetProperty("rocksdb.num-running-compactions", &stats)) {
                fprintf(stderr, "num-running-compactions: %s\n", stats.c_str());
              }
              if (db->GetProperty("rocksdb.num-running-flushes", &stats)) {
                fprintf(stderr, "num-running-flushes: %s\n\n", stats.c_str());
              }
              if (FLAGS_show_table_properties) {
                for (int level = 0; level < FLAGS_num_levels; ++level) {
                  if (db->GetProperty(
                          "rocksdb.aggregated-table-properties-at-level" +
                              std::to_string(level),
                          &stats)) {
                    if (stats.find("# entries=0") == std::string::npos) {
                      fprintf(stderr, "Level[%d]: %s\n", level, stats.c_str());
                    }
                  }
                }
              }
            }
          }

          next_report_ += FLAGS_stats_interval;
          last_report_finish_ = now;
          last_report_done_ = done_;
        }
      }
      if (id_ == 0 && FLAGS_thread_status_per_interval) {
        PrintThreadStatus();
      }
      fflush(stderr);
    }
  }

  void AddBytes(int64_t n) { bytes_ += n; }

  void Report(const Slice& name) {
    // Pretend at least one op was done in case we are running a benchmark
    // that does not call FinishedOps().
    if (done_ < 1) {
      done_ = 1;
    }

    std::string extra;
    double elapsed = (finish_ - start_) * 1e-6;
    if (bytes_ > 0) {
      // Rate is computed on actual elapsed time, not the sum of per-thread
      // elapsed times.
      char rate[100];
      snprintf(rate, sizeof(rate), "%6.1f MB/s",
               (bytes_ / 1048576.0) / elapsed);
      extra = rate;
    }
    AppendWithSpace(&extra, message_);
    double throughput = (double)done_ / elapsed;

    fprintf(stdout,
            "%-12s : %11.3f micros/op %ld ops/sec %.3f seconds %" PRIu64
            " operations;%s%s\n",
            name.ToString().c_str(), seconds_ * 1e6 / done_, (long)throughput,
            elapsed, done_, (extra.empty() ? "" : " "), extra.c_str());
    if (FLAGS_histogram) {
      for (auto it = hist_.begin(); it != hist_.end(); ++it) {
        fprintf(stdout, "Microseconds per %s:\n%s\n",
                OperationTypeString[it->first].c_str(),
                it->second->ToString().c_str());
      }
    }
    if (FLAGS_report_file_operations) {
      auto* counted_fs =
          FLAGS_env->GetFileSystem()->CheckedCast<CountedFileSystem>();
      assert(counted_fs);
      fprintf(stdout, "%s", counted_fs->PrintCounters().c_str());
      counted_fs->ResetCounters();
    }
    fflush(stdout);
  }
};

class CombinedStats {
 public:
  void AddStats(const Stats& stat) {
    uint64_t total_ops = stat.done_;
    uint64_t total_bytes_ = stat.bytes_;
    double elapsed;

    if (total_ops < 1) {
      total_ops = 1;
    }

    elapsed = (stat.finish_ - stat.start_) * 1e-6;
    throughput_ops_.emplace_back(total_ops / elapsed);

    if (total_bytes_ > 0) {
      double mbs = (total_bytes_ / 1048576.0);
      throughput_mbs_.emplace_back(mbs / elapsed);
    }
  }

  void Report(const std::string& bench_name) {
    if (throughput_ops_.size() < 2) {
      // skip if there are not enough samples
      return;
    }

    const char* name = bench_name.c_str();
    int num_runs = static_cast<int>(throughput_ops_.size());

    if (throughput_mbs_.size() == throughput_ops_.size()) {
      fprintf(stdout,
              "%s [AVG %d runs] : %d (\xC2\xB1 %d) ops/sec; %6.1f (\xC2\xB1 "
              "%.1f) MB/sec\n",
              name, num_runs, static_cast<int>(CalcAvg(throughput_ops_)),
              static_cast<int>(CalcConfidence95(throughput_ops_)),
              CalcAvg(throughput_mbs_), CalcConfidence95(throughput_mbs_));
    } else {
      fprintf(stdout, "%s [AVG %d runs] : %d (\xC2\xB1 %d) ops/sec\n", name,
              num_runs, static_cast<int>(CalcAvg(throughput_ops_)),
              static_cast<int>(CalcConfidence95(throughput_ops_)));
    }
  }

  void ReportWithConfidenceIntervals(const std::string& bench_name) {
    if (throughput_ops_.size() < 2) {
      // skip if there are not enough samples
      return;
    }

    const char* name = bench_name.c_str();
    int num_runs = static_cast<int>(throughput_ops_.size());

    int ops_avg = static_cast<int>(CalcAvg(throughput_ops_));
    int ops_confidence_95 = static_cast<int>(CalcConfidence95(throughput_ops_));

    if (throughput_mbs_.size() == throughput_ops_.size()) {
      double mbs_avg = CalcAvg(throughput_mbs_);
      double mbs_confidence_95 = CalcConfidence95(throughput_mbs_);
      fprintf(stdout,
              "%s [CI95 %d runs] : (%d, %d) ops/sec; (%.1f, %.1f) MB/sec\n",
              name, num_runs, ops_avg - ops_confidence_95,
              ops_avg + ops_confidence_95, mbs_avg - mbs_confidence_95,
              mbs_avg + mbs_confidence_95);
    } else {
      fprintf(stdout, "%s [CI95 %d runs] : (%d, %d) ops/sec\n", name, num_runs,
              ops_avg - ops_confidence_95, ops_avg + ops_confidence_95);
    }
  }

  void ReportFinal(const std::string& bench_name) {
    if (throughput_ops_.size() < 2) {
      // skip if there are not enough samples
      return;
    }

    const char* name = bench_name.c_str();
    int num_runs = static_cast<int>(throughput_ops_.size());

    if (throughput_mbs_.size() == throughput_ops_.size()) {
      // \xC2\xB1 is +/- character in UTF-8
      fprintf(stdout,
              "%s [AVG    %d runs] : %d (\xC2\xB1 %d) ops/sec; %6.1f (\xC2\xB1 "
              "%.1f) MB/sec\n"
              "%s [MEDIAN %d runs] : %d ops/sec; %6.1f MB/sec\n",
              name, num_runs, static_cast<int>(CalcAvg(throughput_ops_)),
              static_cast<int>(CalcConfidence95(throughput_ops_)),
              CalcAvg(throughput_mbs_), CalcConfidence95(throughput_mbs_), name,
              num_runs, static_cast<int>(CalcMedian(throughput_ops_)),
              CalcMedian(throughput_mbs_));
    } else {
      fprintf(stdout,
              "%s [AVG    %d runs] : %d (\xC2\xB1 %d) ops/sec\n"
              "%s [MEDIAN %d runs] : %d ops/sec\n",
              name, num_runs, static_cast<int>(CalcAvg(throughput_ops_)),
              static_cast<int>(CalcConfidence95(throughput_ops_)), name,
              num_runs, static_cast<int>(CalcMedian(throughput_ops_)));
    }
  }

 private:
  double CalcAvg(std::vector<double>& data) {
    double avg = 0;
    for (double x : data) {
      avg += x;
    }
    avg = avg / data.size();
    return avg;
  }

  // Calculates 95% CI assuming a normal distribution of samples.
  // Samples are not from a normal distribution, but it still
  // provides useful approximation.
  double CalcConfidence95(std::vector<double>& data) {
    assert(data.size() > 1);
    double avg = CalcAvg(data);
    double std_error = CalcStdDev(data, avg) / std::sqrt(data.size());

    // Z score for the 97.5 percentile
    // see https://en.wikipedia.org/wiki/1.96
    return 1.959964 * std_error;
  }

  double CalcMedian(std::vector<double>& data) {
    assert(data.size() > 0);
    std::sort(data.begin(), data.end());

    size_t mid = data.size() / 2;
    if (data.size() % 2 == 1) {
      // Odd number of entries
      return data[mid];
    } else {
      // Even number of entries
      return (data[mid] + data[mid - 1]) / 2;
    }
  }

  double CalcStdDev(std::vector<double>& data, double average) {
    assert(data.size() > 1);
    double squared_sum = 0.0;
    for (double x : data) {
      squared_sum += std::pow(x - average, 2);
    }

    // using samples count - 1 following Bessel's correction
    // see https://en.wikipedia.org/wiki/Bessel%27s_correction
    return std::sqrt(squared_sum / (data.size() - 1));
  }

  std::vector<double> throughput_ops_;
  std::vector<double> throughput_mbs_;
};

class TimestampEmulator {
 private:
  std::atomic<uint64_t> timestamp_;

 public:
  TimestampEmulator() : timestamp_(0) {}
  uint64_t Get() const { return timestamp_.load(); }
  void Inc() { timestamp_++; }
  Slice Allocate(char* scratch) {
    // TODO: support larger timestamp sizes
    assert(FLAGS_user_timestamp_size == 8);
    assert(scratch);
    uint64_t ts = timestamp_.fetch_add(1);
    EncodeFixed64(scratch, ts);
    return Slice(scratch, FLAGS_user_timestamp_size);
  }
  Slice GetTimestampForRead(Random64& rand, char* scratch) {
    assert(FLAGS_user_timestamp_size == 8);
    assert(scratch);
    if (FLAGS_read_with_latest_user_timestamp) {
      return Allocate(scratch);
    }
    // Choose a random timestamp from the past.
    uint64_t ts = rand.Next() % Get();
    EncodeFixed64(scratch, ts);
    return Slice(scratch, FLAGS_user_timestamp_size);
  }
};

// State shared by all concurrent executions of the same benchmark.
struct SharedState {
  port::Mutex mu;
  port::CondVar cv;
  int total;
  int perf_level;
  std::shared_ptr<RateLimiter> write_rate_limiter;
  std::shared_ptr<RateLimiter> read_rate_limiter;

  // Each thread goes through the following states:
  //    (1) initializing
  //    (2) waiting for others to be initialized
  //    (3) running
  //    (4) done

  long num_initialized;
  long num_done;
  bool start;

  SharedState() : cv(&mu), perf_level(FLAGS_perf_level) {}
};

// Per-thread state for concurrent executions of the same benchmark.
struct ThreadState {
  int tid;        // 0..n-1 when running in n threads
  Random64 rand;  // Has different seeds for different threads
  Stats stats;
  SharedState* shared;

  explicit ThreadState(int index, int my_seed)
      : tid(index), rand(*seed_base + my_seed) {}
};

class Duration {
 public:
  Duration(uint64_t max_seconds, int64_t max_ops, int64_t ops_per_stage = 0) {
    max_seconds_ = max_seconds;
    max_ops_ = max_ops;
    ops_per_stage_ = (ops_per_stage > 0) ? ops_per_stage : max_ops;
    ops_ = 0;
    start_at_ = FLAGS_env->NowMicros();
  }

  int64_t GetStage() { return std::min(ops_, max_ops_ - 1) / ops_per_stage_; }

  bool Done(int64_t increment) {
    if (increment <= 0) {
      increment = 1;  // avoid Done(0) and infinite loops
    }
    ops_ += increment;

    if (max_seconds_) {
      // Recheck every appx 1000 ops (exact iff increment is factor of 1000)
      auto granularity = FLAGS_ops_between_duration_checks;
      if ((ops_ / granularity) != ((ops_ - increment) / granularity)) {
        uint64_t now = FLAGS_env->NowMicros();
        return ((now - start_at_) / 1000000) >= max_seconds_;
      } else {
        return false;
      }
    } else {
      return ops_ > max_ops_;
    }
  }

 private:
  uint64_t max_seconds_;
  int64_t max_ops_;
  int64_t ops_per_stage_;
  int64_t ops_;
  uint64_t start_at_;
};

class Benchmark {
 private:
  std::shared_ptr<Cache> cache_;
  std::shared_ptr<Cache> compressed_cache_;
  std::shared_ptr<const SliceTransform> prefix_extractor_;
  DBWithColumnFamilies db_;
  std::vector<DBWithColumnFamilies> multi_dbs_;
  int64_t num_;
  int key_size_;
  int user_timestamp_size_;
  int prefix_size_;
  int total_thread_count_;
  int64_t keys_per_prefix_;
  int64_t entries_per_batch_;
  int64_t writes_before_delete_range_;
  int64_t writes_per_range_tombstone_;
  int64_t range_tombstone_width_;
  int64_t max_num_range_tombstones_;
  ReadOptions read_options_;
  WriteOptions write_options_;
  Options open_options_;  // keep options around to properly destroy db later
  TraceOptions trace_options_;
  TraceOptions block_cache_trace_options_;
  int64_t reads_;
  int64_t deletes_;
  double read_random_exp_range_;
  int64_t writes_;
  int64_t readwrites_;
  int64_t merge_keys_;
  bool report_file_operations_;
  bool use_blob_db_;    // Stacked BlobDB
  bool read_operands_;  // read via GetMergeOperands()
  std::vector<std::string> keys_;

  class ErrorHandlerListener : public EventListener {
   public:
    ErrorHandlerListener()
        : mutex_(),
          cv_(&mutex_),
          no_auto_recovery_(false),
          recovery_complete_(false) {}

    ~ErrorHandlerListener() override = default;

    const char* Name() const override { return kClassName(); }
    static const char* kClassName() { return "ErrorHandlerListener"; }

    void OnErrorRecoveryBegin(BackgroundErrorReason /*reason*/,
                              Status /*bg_error*/,
                              bool* auto_recovery) override {
      if (*auto_recovery && no_auto_recovery_) {
        *auto_recovery = false;
      }
    }

    void OnErrorRecoveryCompleted(Status /*old_bg_error*/) override {
      InstrumentedMutexLock l(&mutex_);
      recovery_complete_ = true;
      cv_.SignalAll();
    }

    bool WaitForRecovery(uint64_t abs_time_us) {
      InstrumentedMutexLock l(&mutex_);
      if (!recovery_complete_) {
        cv_.TimedWait(abs_time_us);
      }
      if (recovery_complete_) {
        recovery_complete_ = false;
        return true;
      }
      return false;
    }

    void EnableAutoRecovery(bool enable = true) { no_auto_recovery_ = !enable; }

   private:
    InstrumentedMutex mutex_;
    InstrumentedCondVar cv_;
    bool no_auto_recovery_;
    bool recovery_complete_;
  };

  std::shared_ptr<ErrorHandlerListener> listener_;

  std::unique_ptr<TimestampEmulator> mock_app_clock_;

  bool SanityCheck() {
    if (FLAGS_compression_ratio > 1) {
      fprintf(stderr, "compression_ratio should be between 0 and 1\n");
      return false;
    }
    return true;
  }

  inline bool CompressSlice(const CompressionInfo& compression_info,
                            const Slice& input, std::string* compressed) {
    constexpr uint32_t compress_format_version = 2;

    return OLD_CompressData(input, compression_info, compress_format_version,
                            compressed);
  }

  void PrintHeader(const Options& options) {
    PrintEnvironment();
    fprintf(stdout,
            "Keys:       %d bytes each (+ %d bytes user-defined timestamp)\n",
            FLAGS_key_size, FLAGS_user_timestamp_size);
    auto avg_value_size = FLAGS_value_size;
    if (FLAGS_value_size_distribution_type_e == kFixed) {
      fprintf(stdout,
              "Values:     %d bytes each (%d bytes after compression)\n",
              avg_value_size,
              static_cast<int>(avg_value_size * FLAGS_compression_ratio + 0.5));
    } else {
      avg_value_size = (FLAGS_value_size_min + FLAGS_value_size_max) / 2;
      fprintf(stdout,
              "Values:     %d avg bytes each (%d bytes after compression)\n",
              avg_value_size,
              static_cast<int>(avg_value_size * FLAGS_compression_ratio + 0.5));
      fprintf(stdout, "Values Distribution: %s (min: %d, max: %d)\n",
              FLAGS_value_size_distribution_type.c_str(), FLAGS_value_size_min,
              FLAGS_value_size_max);
    }
    fprintf(stdout, "Entries:    %" PRIu64 "\n", num_);
    fprintf(stdout, "Prefix:    %d bytes\n", FLAGS_prefix_size);
    fprintf(stdout, "Keys per prefix:    %" PRIu64 "\n", keys_per_prefix_);
    fprintf(stdout, "RawSize:    %.1f MB (estimated)\n",
            ((static_cast<int64_t>(FLAGS_key_size + avg_value_size) * num_) /
             1048576.0));
    fprintf(
        stdout, "FileSize:   %.1f MB (estimated)\n",
        (((FLAGS_key_size + avg_value_size * FLAGS_compression_ratio) * num_) /
         1048576.0));
    fprintf(stdout, "Write rate: %" PRIu64 " bytes/second\n",
            FLAGS_benchmark_write_rate_limit);
    fprintf(stdout, "Read rate: %" PRIu64 " ops/second\n",
            FLAGS_benchmark_read_rate_limit);
    if (FLAGS_enable_numa) {
      fprintf(stderr, "Running in NUMA enabled mode.\n");
#ifndef NUMA
      fprintf(stderr, "NUMA is not defined in the system.\n");
      exit(1);
#else
      if (numa_available() == -1) {
        fprintf(stderr, "NUMA is not supported by the system.\n");
        exit(1);
      }
#endif
    }
    // mixed compression  manager expect compression type to be expliciltiy
    // configured through Options to be zstd
    auto compression = std::string("zstd");
    if (!strcasecmp(FLAGS_compression_manager.c_str(), "none")) {
      compression = CompressionTypeToString(FLAGS_compression_type_e);
    } else {
      fprintf(stdout, "Compression manager: %s\n",
              FLAGS_compression_manager.c_str());
    }
    fprintf(stdout, "Compression: %s\n", compression.c_str());
    fprintf(stdout, "Compression sampling rate: %" PRId64 "\n",
            FLAGS_sample_for_compression);
    if (options.memtable_factory != nullptr) {
      fprintf(stdout, "Memtablerep: %s\n",
              options.memtable_factory->GetId().c_str());
    }
    fprintf(stdout, "Perf Level: %d\n", FLAGS_perf_level);

    PrintWarnings(compression.c_str());
    fprintf(stdout, "------------------------------------------------\n");
  }

  void PrintWarnings(const char* compression) {
#if defined(__GNUC__) && !defined(__OPTIMIZE__)
    fprintf(
        stdout,
        "WARNING: Optimization is disabled: benchmarks unnecessarily slow\n");
#endif
#ifndef NDEBUG
    fprintf(stdout,
            "WARNING: Assertions are enabled; benchmarks unnecessarily slow\n");
#endif
    if (FLAGS_compression_type_e != ROCKSDB_NAMESPACE::kNoCompression) {
      // The test string should not be too small.
      const int len = FLAGS_block_size;
      std::string input_str(len, 'y');
      std::string compressed;
      CompressionOptions opts;
      CompressionContext context(FLAGS_compression_type_e, opts);
      CompressionInfo info(opts, context, CompressionDict::GetEmptyDict(),
                           FLAGS_compression_type_e);
      bool result = CompressSlice(info, Slice(input_str), &compressed);

      if (!result) {
        fprintf(stdout, "WARNING: %s compression is not enabled\n",
                compression);
      } else if (compressed.size() >= input_str.size()) {
        fprintf(stdout, "WARNING: %s compression is not effective\n",
                compression);
      }
    }
  }

// Current the following isn't equivalent to OS_LINUX.
#if defined(__linux)
  static Slice TrimSpace(Slice s) {
    unsigned int start = 0;
    while (start < s.size() && isspace(s[start])) {
      start++;
    }
    unsigned int limit = static_cast<unsigned int>(s.size());
    while (limit > start && isspace(s[limit - 1])) {
      limit--;
    }
    return Slice(s.data() + start, limit - start);
  }
#endif

  void PrintEnvironment() {
    fprintf(stderr, "RocksDB:    version %s\n",
            GetRocksVersionAsString(true).c_str());

#if defined(__linux) || defined(__APPLE__) || defined(__FreeBSD__)
    time_t now = time(nullptr);
    char buf[52];
    // Lint complains about ctime() usage, so replace it with ctime_r(). The
    // requirement is to provide a buffer which is at least 26 bytes.
    fprintf(stderr, "Date:       %s",
            ctime_r(&now, buf));  // ctime_r() adds newline

#if defined(__linux)
    FILE* cpuinfo = fopen("/proc/cpuinfo", "r");
    if (cpuinfo != nullptr) {
      char line[1000];
      int num_cpus = 0;
      std::string cpu_type;
      std::string cache_size;
      while (fgets(line, sizeof(line), cpuinfo) != nullptr) {
        const char* sep = strchr(line, ':');
        if (sep == nullptr) {
          continue;
        }
        Slice key = TrimSpace(Slice(line, sep - 1 - line));
        Slice val = TrimSpace(Slice(sep + 1));
        if (key == "model name") {
          ++num_cpus;
          cpu_type = val.ToString();
        } else if (key == "cache size") {
          cache_size = val.ToString();
        }
      }
      fclose(cpuinfo);
      fprintf(stderr, "CPU:        %d * %s\n", num_cpus, cpu_type.c_str());
      fprintf(stderr, "CPUCache:   %s\n", cache_size.c_str());
    }
#elif defined(__APPLE__)
    struct host_basic_info h;
    size_t hlen = HOST_BASIC_INFO_COUNT;
    if (host_info(mach_host_self(), HOST_BASIC_INFO, (host_info_t)&h,
                  (uint32_t*)&hlen) == KERN_SUCCESS) {
      std::string cpu_type;
      std::string cache_size;
      size_t hcache_size;
      hlen = sizeof(hcache_size);
      if (sysctlbyname("hw.cachelinesize", &hcache_size, &hlen, NULL, 0) == 0) {
        cache_size = std::to_string(hcache_size);
      }
      switch (h.cpu_type) {
        case CPU_TYPE_X86_64:
          cpu_type = "x86_64";
          break;
        case CPU_TYPE_ARM64:
          cpu_type = "arm64";
          break;
        default:
          break;
      }
      fprintf(stderr, "CPU:        %d * %s\n", h.max_cpus, cpu_type.c_str());
      fprintf(stderr, "CPUCache:   %s\n", cache_size.c_str());
    }
#elif defined(__FreeBSD__)
    int ncpus;
    size_t len = sizeof(ncpus);
    int mib[2] = {CTL_HW, HW_NCPU};
    if (sysctl(mib, 2, &ncpus, &len, nullptr, 0) == 0) {
      char cpu_type[16];
      len = sizeof(cpu_type) - 1;
      mib[1] = HW_MACHINE;
      if (sysctl(mib, 2, cpu_type, &len, nullptr, 0) == 0) cpu_type[len] = 0;

      fprintf(stderr, "CPU:        %d * %s\n", ncpus, cpu_type);
      // no programmatic way to get the cache line size except on PPC
    }
#endif
#endif
  }

  static bool KeyExpired(const TimestampEmulator* timestamp_emulator,
                         const Slice& key) {
    const char* pos = key.data();
    pos += 8;
    uint64_t timestamp = 0;
    if (port::kLittleEndian) {
      int bytes_to_fill = 8;
      for (int i = 0; i < bytes_to_fill; ++i) {
        timestamp |= (static_cast<uint64_t>(static_cast<unsigned char>(pos[i]))
                      << ((bytes_to_fill - i - 1) << 3));
      }
    } else {
      memcpy(&timestamp, pos, sizeof(timestamp));
    }
    return timestamp_emulator->Get() - timestamp > FLAGS_time_range;
  }

  class ExpiredTimeFilter : public CompactionFilter {
   public:
    explicit ExpiredTimeFilter(
        const std::shared_ptr<TimestampEmulator>& timestamp_emulator)
        : timestamp_emulator_(timestamp_emulator) {}
    bool Filter(int /*level*/, const Slice& key,
                const Slice& /*existing_value*/, std::string* /*new_value*/,
                bool* /*value_changed*/) const override {
      return KeyExpired(timestamp_emulator_.get(), key);
    }
    const char* Name() const override { return "ExpiredTimeFilter"; }

   private:
    std::shared_ptr<TimestampEmulator> timestamp_emulator_;
  };

  class KeepFilter : public CompactionFilter {
   public:
    bool Filter(int /*level*/, const Slice& /*key*/, const Slice& /*value*/,
                std::string* /*new_value*/,
                bool* /*value_changed*/) const override {
      return false;
    }

    const char* Name() const override { return "KeepFilter"; }
  };

  static std::shared_ptr<MemoryAllocator> GetCacheAllocator() {
    std::shared_ptr<MemoryAllocator> allocator;

    if (FLAGS_use_cache_jemalloc_no_dump_allocator) {
      JemallocAllocatorOptions jemalloc_options;
      if (!NewJemallocNodumpAllocator(jemalloc_options, &allocator).ok()) {
        fprintf(stderr, "JemallocNodumpAllocator not supported.\n");
        exit(1);
      }
    } else if (FLAGS_use_cache_memkind_kmem_allocator) {
#ifdef MEMKIND
      allocator = std::make_shared<MemkindKmemAllocator>();
#else
      fprintf(stderr, "Memkind library is not linked with the binary.\n");
      exit(1);
#endif
    }

    return allocator;
  }

  static int32_t GetCacheHashSeed() {
    // For a fixed Cache seed, need a non-negative int32
    return static_cast<int32_t>(*seed_base) & 0x7fffffff;
  }

  static std::shared_ptr<Cache> NewCache(int64_t capacity) {
    CompressedSecondaryCacheOptions secondary_cache_opts;
    TieredAdmissionPolicy adm_policy = TieredAdmissionPolicy::kAdmPolicyAuto;
    bool use_tiered_cache = false;
    if (capacity <= 0) {
      return nullptr;
    }
    if (FLAGS_use_compressed_secondary_cache) {
      secondary_cache_opts.capacity = FLAGS_compressed_secondary_cache_size;
      secondary_cache_opts.num_shard_bits =
          FLAGS_compressed_secondary_cache_numshardbits;
      secondary_cache_opts.high_pri_pool_ratio =
          FLAGS_compressed_secondary_cache_high_pri_pool_ratio;
      secondary_cache_opts.low_pri_pool_ratio =
          FLAGS_compressed_secondary_cache_low_pri_pool_ratio;
      secondary_cache_opts.compression_type =
          FLAGS_compressed_secondary_cache_compression_type_e;
      secondary_cache_opts.compression_opts.level =
          FLAGS_compressed_secondary_cache_compression_level;
      secondary_cache_opts.compress_format_version =
          FLAGS_compressed_secondary_cache_compress_format_version;
      if (FLAGS_use_tiered_cache) {
        use_tiered_cache = true;
        adm_policy = StringToAdmissionPolicy(FLAGS_tiered_adm_policy.c_str());
      }
    }
    if (!FLAGS_secondary_cache_uri.empty()) {
      if (!use_tiered_cache && FLAGS_use_compressed_secondary_cache) {
        fprintf(
            stderr,
            "Cannot specify both --secondary_cache_uri and "
            "--use_compressed_secondary_cache when using a non-tiered cache\n");
        exit(1);
      }
      Status s = SecondaryCache::CreateFromString(
          ConfigOptions(), FLAGS_secondary_cache_uri, &secondary_cache);
      if (secondary_cache == nullptr) {
        fprintf(stderr,
                "No secondary cache registered matching string: %s status=%s\n",
                FLAGS_secondary_cache_uri.c_str(), s.ToString().c_str());
        exit(1);
      }
    }

    std::shared_ptr<Cache> block_cache;
    if (!FLAGS_cache_uri.empty()) {
      Status s = Cache::CreateFromString(ConfigOptions(), FLAGS_cache_uri,
                                         &block_cache);
      if (block_cache == nullptr) {
        fprintf(stderr, "No  cache registered matching string: %s status=%s\n",
                FLAGS_cache_uri.c_str(), s.ToString().c_str());
        exit(1);
      }
    } else if (FLAGS_cache_type == "clock_cache") {
      fprintf(stderr, "Old clock cache implementation has been removed.\n");
      exit(1);
    } else if (EndsWith(FLAGS_cache_type, "hyper_clock_cache")) {
      size_t estimated_entry_charge;
      if (FLAGS_cache_type == "fixed_hyper_clock_cache" ||
          FLAGS_cache_type == "hyper_clock_cache") {
        estimated_entry_charge = FLAGS_block_size;
      } else if (FLAGS_cache_type == "auto_hyper_clock_cache") {
        estimated_entry_charge = 0;
      } else {
        fprintf(stderr, "Cache type not supported.");
        exit(1);
      }
      HyperClockCacheOptions opts(FLAGS_cache_size, estimated_entry_charge,
                                  FLAGS_cache_numshardbits);
      opts.hash_seed = GetCacheHashSeed();
      if (use_tiered_cache) {
        TieredCacheOptions tiered_opts;
        tiered_opts.cache_type = PrimaryCacheType::kCacheTypeHCC;
        tiered_opts.cache_opts = &opts;
        tiered_opts.total_capacity =
            opts.capacity + secondary_cache_opts.capacity;
        tiered_opts.compressed_secondary_ratio =
            secondary_cache_opts.capacity * 1.0 / tiered_opts.total_capacity;
        tiered_opts.comp_cache_opts = secondary_cache_opts;
        tiered_opts.nvm_sec_cache = secondary_cache;
        tiered_opts.adm_policy = adm_policy;
        block_cache = NewTieredCache(tiered_opts);
      } else {
        if (!FLAGS_secondary_cache_uri.empty()) {
          opts.secondary_cache = secondary_cache;
        } else if (FLAGS_use_compressed_secondary_cache) {
          opts.secondary_cache =
              NewCompressedSecondaryCache(secondary_cache_opts);
        }
        block_cache = opts.MakeSharedCache();
      }
    } else if (FLAGS_cache_type == "lru_cache") {
      LRUCacheOptions opts(
          static_cast<size_t>(capacity), FLAGS_cache_numshardbits,
          false /*strict_capacity_limit*/, FLAGS_cache_high_pri_pool_ratio,
          GetCacheAllocator(), kDefaultToAdaptiveMutex,
          kDefaultCacheMetadataChargePolicy, FLAGS_cache_low_pri_pool_ratio);
      opts.hash_seed = GetCacheHashSeed();
      if (use_tiered_cache) {
        TieredCacheOptions tiered_opts;
        tiered_opts.cache_type = PrimaryCacheType::kCacheTypeLRU;
        tiered_opts.cache_opts = &opts;
        tiered_opts.total_capacity =
            opts.capacity + secondary_cache_opts.capacity;
        tiered_opts.compressed_secondary_ratio =
            secondary_cache_opts.capacity * 1.0 / tiered_opts.total_capacity;
        tiered_opts.comp_cache_opts = secondary_cache_opts;
        tiered_opts.nvm_sec_cache = secondary_cache;
        tiered_opts.adm_policy = adm_policy;
        block_cache = NewTieredCache(tiered_opts);
      } else {
        if (!FLAGS_secondary_cache_uri.empty()) {
          opts.secondary_cache = secondary_cache;
        } else if (FLAGS_use_compressed_secondary_cache) {
          opts.secondary_cache =
              NewCompressedSecondaryCache(secondary_cache_opts);
        }
        block_cache = opts.MakeSharedCache();
      }
    } else {
      fprintf(stderr, "Cache type not supported.");
      exit(1);
    }

    if (!block_cache) {
      fprintf(stderr, "Unable to allocate block cache\n");
      exit(1);
    }
    return block_cache;
  }

 public:
  Benchmark()
      : cache_(NewCache(FLAGS_cache_size)),
        compressed_cache_(NewCache(FLAGS_compressed_cache_size)),
        prefix_extractor_(FLAGS_prefix_size != 0
                              ? NewFixedPrefixTransform(FLAGS_prefix_size)
                              : nullptr),
        num_(FLAGS_num),
        key_size_(FLAGS_key_size),
        user_timestamp_size_(FLAGS_user_timestamp_size),
        prefix_size_(FLAGS_prefix_size),
        total_thread_count_(0),
        keys_per_prefix_(FLAGS_keys_per_prefix),
        entries_per_batch_(1),
        reads_(FLAGS_reads < 0 ? FLAGS_num : FLAGS_reads),
        read_random_exp_range_(0.0),
        writes_(FLAGS_writes < 0 ? FLAGS_num : FLAGS_writes),
        readwrites_(
            (FLAGS_writes < 0 && FLAGS_reads < 0)
                ? FLAGS_num
                : ((FLAGS_writes > FLAGS_reads) ? FLAGS_writes : FLAGS_reads)),
        merge_keys_(FLAGS_merge_keys < 0 ? FLAGS_num : FLAGS_merge_keys),
        report_file_operations_(FLAGS_report_file_operations),
        use_blob_db_(FLAGS_use_blob_db),  // Stacked BlobDB
        read_operands_(false) {
    // use simcache instead of cache
    if (FLAGS_simcache_size >= 0) {
      if (FLAGS_cache_numshardbits >= 1) {
        cache_ =
            NewSimCache(cache_, FLAGS_simcache_size, FLAGS_cache_numshardbits);
      } else {
        cache_ = NewSimCache(cache_, FLAGS_simcache_size, 0);
      }
    }

    if (report_file_operations_) {
      FLAGS_env = new CompositeEnvWrapper(
          FLAGS_env,
          std::make_shared<CountedFileSystem>(FLAGS_env->GetFileSystem()));
    }

    if (FLAGS_prefix_size > FLAGS_key_size) {
      fprintf(stderr, "prefix size is larger than key size");
      exit(1);
    }

    std::vector<std::string> files;
    FLAGS_env->GetChildren(FLAGS_db, &files);
    for (size_t i = 0; i < files.size(); i++) {
      if (Slice(files[i]).starts_with("heap-")) {
        FLAGS_env->DeleteFile(FLAGS_db + "/" + files[i]);
      }
    }
    if (!FLAGS_use_existing_db) {
      Options options;
      options.env = FLAGS_env;
      if (!FLAGS_wal_dir.empty()) {
        options.wal_dir = FLAGS_wal_dir;
      }
      if (use_blob_db_) {
        // Stacked BlobDB
        blob_db::DestroyBlobDB(FLAGS_db, options, blob_db::BlobDBOptions());
      }
      DestroyDB(FLAGS_db, options);
      if (!FLAGS_wal_dir.empty()) {
        FLAGS_env->DeleteDir(FLAGS_wal_dir);
      }

      if (FLAGS_num_multi_db > 1) {
        FLAGS_env->CreateDir(FLAGS_db);
        if (!FLAGS_wal_dir.empty()) {
          FLAGS_env->CreateDir(FLAGS_wal_dir);
        }
      }
    }

    listener_.reset(new ErrorHandlerListener());
    if (user_timestamp_size_ > 0) {
      mock_app_clock_.reset(new TimestampEmulator());
    }
  }

  void DeleteDBs() {
    db_.DeleteDBs();
    for (const DBWithColumnFamilies& dbwcf : multi_dbs_) {
      delete dbwcf.db;
    }
  }

  ~Benchmark() {
    DeleteDBs();
    if (cache_.get() != nullptr) {
      // Clear cache reference first
      open_options_.write_buffer_manager.reset();
      // this will leak, but we're shutting down so nobody cares
      cache_->DisownData();
    }
  }

  Slice AllocateKey(std::unique_ptr<const char[]>* key_guard) {
    char* data = new char[key_size_];
    const char* const_data = data;
    key_guard->reset(const_data);
    return Slice(key_guard->get(), key_size_);
  }

  // Generate key according to the given specification and random number.
  // The resulting key will have the following format:
  //   - If keys_per_prefix_ is positive, extra trailing bytes are either cut
  //     off or padded with '0'.
  //     The prefix value is derived from key value.
  //     ----------------------------
  //     | prefix 00000 | key 00000 |
  //     ----------------------------
  //
  //   - If keys_per_prefix_ is 0, the key is simply a binary representation of
  //     random number followed by trailing '0's
  //     ----------------------------
  //     |        key 00000         |
  //     ----------------------------
  void GenerateKeyFromInt(uint64_t v, int64_t num_keys, Slice* key) {
    if (!keys_.empty()) {
      assert(FLAGS_use_existing_keys);
      assert(keys_.size() == static_cast<size_t>(num_keys));
      assert(v < static_cast<uint64_t>(num_keys));
      *key = keys_[v];
      return;
    }
    char* start = const_cast<char*>(key->data());
    char* pos = start;
    if (keys_per_prefix_ > 0) {
      int64_t num_prefix = num_keys / keys_per_prefix_;
      int64_t prefix = v % num_prefix;
      int bytes_to_fill = std::min(prefix_size_, 8);
      if (port::kLittleEndian) {
        for (int i = 0; i < bytes_to_fill; ++i) {
          pos[i] = (prefix >> ((bytes_to_fill - i - 1) << 3)) & 0xFF;
        }
      } else {
        memcpy(pos, static_cast<void*>(&prefix), bytes_to_fill);
      }
      if (prefix_size_ > 8) {
        // fill the rest with 0s
        memset(pos + 8, '0', prefix_size_ - 8);
      }
      pos += prefix_size_;
    }

    int bytes_to_fill = std::min(key_size_ - static_cast<int>(pos - start), 8);
    if (port::kLittleEndian) {
      for (int i = 0; i < bytes_to_fill; ++i) {
        pos[i] = (v >> ((bytes_to_fill - i - 1) << 3)) & 0xFF;
      }
    } else {
      memcpy(pos, static_cast<void*>(&v), bytes_to_fill);
    }
    pos += bytes_to_fill;
    if (key_size_ > pos - start) {
      memset(pos, '0', key_size_ - (pos - start));
    }
  }

  void GenerateKeyFromIntForSeek(uint64_t v, int64_t num_keys, Slice* key) {
    GenerateKeyFromInt(v, num_keys, key);
    if (FLAGS_seek_missing_prefix) {
      assert(prefix_size_ > 8);
      char* key_ptr = const_cast<char*>(key->data());
      // This rely on GenerateKeyFromInt filling paddings with '0's.
      // Putting a '1' will create a non-existing prefix.
      key_ptr[8] = '1';
    }
  }

  std::string GetPathForMultiple(std::string base_name, size_t id) {
    if (!base_name.empty()) {
#ifndef OS_WIN
      if (base_name.back() != '/') {
        base_name += '/';
      }
#else
      if (base_name.back() != '\\') {
        base_name += '\\';
      }
#endif
    }
    return base_name + std::to_string(id);
  }

  void VerifyDBFromDB(std::string& truth_db_name) {
    DBWithColumnFamilies truth_db;
    auto s = DB::OpenForReadOnly(open_options_, truth_db_name, &truth_db.db);
    if (!s.ok()) {
      fprintf(stderr, "open error: %s\n", s.ToString().c_str());
      exit(1);
    }
    ReadOptions ro;
    ro.total_order_seek = true;
    std::unique_ptr<Iterator> truth_iter(truth_db.db->NewIterator(ro));
    std::unique_ptr<Iterator> db_iter(db_.db->NewIterator(ro));
    // Verify that all the key/values in truth_db are retrivable in db with
    // ::Get
    fprintf(stderr, "Verifying db >= truth_db with ::Get...\n");
    for (truth_iter->SeekToFirst(); truth_iter->Valid(); truth_iter->Next()) {
      std::string value;
      s = db_.db->Get(ro, truth_iter->key(), &value);
      assert(s.ok());
      // TODO(myabandeh): provide debugging hints
      assert(Slice(value) == truth_iter->value());
    }
    // Verify that the db iterator does not give any extra key/value
    fprintf(stderr, "Verifying db == truth_db...\n");
    for (db_iter->SeekToFirst(), truth_iter->SeekToFirst(); db_iter->Valid();
         db_iter->Next(), truth_iter->Next()) {
      assert(truth_iter->Valid());
      assert(truth_iter->value() == db_iter->value());
    }
    // No more key should be left unchecked in truth_db
    assert(!truth_iter->Valid());
    fprintf(stderr, "...Verified\n");
  }

  void ErrorExit() {
    DeleteDBs();
    exit(1);
  }

  void Run(ToolHooks& hooks) {
    if (!SanityCheck()) {
      ErrorExit();
    }
    Open(&open_options_, hooks);
    PrintHeader(open_options_);
    std::stringstream benchmark_stream(FLAGS_benchmarks);
    std::string name;
    std::unique_ptr<ExpiredTimeFilter> filter;
    while (std::getline(benchmark_stream, name, ',')) {
      // Sanitize parameters
      num_ = FLAGS_num;
      reads_ = (FLAGS_reads < 0 ? FLAGS_num : FLAGS_reads);
      writes_ = (FLAGS_writes < 0 ? FLAGS_num : FLAGS_writes);
      deletes_ = (FLAGS_deletes < 0 ? FLAGS_num : FLAGS_deletes);
      value_size = FLAGS_value_size;
      key_size_ = FLAGS_key_size;
      entries_per_batch_ = FLAGS_batch_size;
      writes_before_delete_range_ = FLAGS_writes_before_delete_range;
      writes_per_range_tombstone_ = FLAGS_writes_per_range_tombstone;
      range_tombstone_width_ = FLAGS_range_tombstone_width;
      max_num_range_tombstones_ = FLAGS_max_num_range_tombstones;
      write_options_ = WriteOptions();
      read_random_exp_range_ = FLAGS_read_random_exp_range;
      if (FLAGS_sync) {
        write_options_.sync = true;
      }
      write_options_.disableWAL = FLAGS_disable_wal;
      write_options_.rate_limiter_priority =
          FLAGS_rate_limit_auto_wal_flush ? Env::IO_USER : Env::IO_TOTAL;
      read_options_ = ReadOptions(FLAGS_verify_checksum, true);
      read_options_.total_order_seek = FLAGS_total_order_seek;
      read_options_.prefix_same_as_start = FLAGS_prefix_same_as_start;
      read_options_.rate_limiter_priority =
          FLAGS_rate_limit_user_ops ? Env::IO_USER : Env::IO_TOTAL;
      read_options_.tailing = FLAGS_use_tailing_iterator;
      read_options_.readahead_size = FLAGS_readahead_size;
      read_options_.adaptive_readahead = FLAGS_adaptive_readahead;
      read_options_.async_io = FLAGS_async_io;
      read_options_.optimize_multiget_for_io = FLAGS_optimize_multiget_for_io;
      read_options_.auto_readahead_size = FLAGS_auto_readahead_size;
      read_options_.auto_refresh_iterator_with_snapshot =
          FLAGS_auto_refresh_iterator_with_snapshot;

      void (Benchmark::*method)(ThreadState*) = nullptr;
      void (Benchmark::*post_process_method)() = nullptr;

      bool fresh_db = false;
      int num_threads = FLAGS_threads;

      int num_repeat = 1;
      int num_warmup = 0;
      if (!name.empty() && *name.rbegin() == ']') {
        auto it = name.find('[');
        if (it == std::string::npos) {
          fprintf(stderr, "unknown benchmark arguments '%s'\n", name.c_str());
          ErrorExit();
        }
        std::string args = name.substr(it + 1);
        args.resize(args.size() - 1);
        name.resize(it);

        std::string bench_arg;
        std::stringstream args_stream(args);
        while (std::getline(args_stream, bench_arg, '-')) {
          if (bench_arg.empty()) {
            continue;
          }
          if (bench_arg[0] == 'X') {
            // Repeat the benchmark n times
            std::string num_str = bench_arg.substr(1);
            num_repeat = std::stoi(num_str);
          } else if (bench_arg[0] == 'W') {
            // Warm up the benchmark for n times
            std::string num_str = bench_arg.substr(1);
            num_warmup = std::stoi(num_str);
          }
        }
      }

      // Both fillseqdeterministic and filluniquerandomdeterministic
      // fill the levels except the max level with UNIQUE_RANDOM
      // and fill the max level with fillseq and filluniquerandom, respectively
      if (name == "fillseqdeterministic" ||
          name == "filluniquerandomdeterministic") {
        if (!FLAGS_disable_auto_compactions) {
          fprintf(stderr,
                  "Please disable_auto_compactions in FillDeterministic "
                  "benchmark\n");
          ErrorExit();
        }
        if (num_threads > 1) {
          fprintf(stderr,
                  "filldeterministic multithreaded not supported"
                  ", use 1 thread\n");
          num_threads = 1;
        }
        fresh_db = true;
        if (name == "fillseqdeterministic") {
          method = &Benchmark::WriteSeqDeterministic;
        } else {
          method = &Benchmark::WriteUniqueRandomDeterministic;
        }
      } else if (name == "fillseq") {
        fresh_db = true;
        method = &Benchmark::WriteSeq;
      } else if (name == "fillbatch") {
        fresh_db = true;
        entries_per_batch_ = 1000;
        method = &Benchmark::WriteSeq;
      } else if (name == "fillrandom") {
        fresh_db = true;
        method = &Benchmark::WriteRandom;
      } else if (name == "filluniquerandom" ||
                 name == "fillanddeleteuniquerandom") {
        fresh_db = true;
        if (num_threads > 1) {
          fprintf(stderr,
                  "filluniquerandom and fillanddeleteuniquerandom "
                  "multithreaded not supported, use 1 thread");
          num_threads = 1;
        }
        method = &Benchmark::WriteUniqueRandom;
      } else if (name == "overwrite") {
        method = &Benchmark::WriteRandom;
      } else if (name == "fillsync") {
        fresh_db = true;
        num_ /= 1000;
        write_options_.sync = true;
        method = &Benchmark::WriteRandom;
      } else if (name == "fill100K") {
        fresh_db = true;
        num_ /= 1000;
        value_size = 100 * 1000;
        method = &Benchmark::WriteRandom;
      } else if (name == "readseq") {
        method = &Benchmark::ReadSequential;
      } else if (name == "readtorowcache") {
        if (!FLAGS_use_existing_keys || !FLAGS_row_cache_size) {
          fprintf(stderr,
                  "Please set use_existing_keys to true and specify a "
                  "row cache size in readtorowcache benchmark\n");
          ErrorExit();
        }
        method = &Benchmark::ReadToRowCache;
      } else if (name == "readtocache") {
        method = &Benchmark::ReadSequential;
        num_threads = 1;
        reads_ = num_;
      } else if (name == "readreverse") {
        method = &Benchmark::ReadReverse;
      } else if (name == "readrandom") {
        if (FLAGS_multiread_stride) {
          fprintf(stderr, "entries_per_batch = %" PRIi64 "\n",
                  entries_per_batch_);
        }
        method = &Benchmark::ReadRandom;
      } else if (name == "readrandomfast") {
        method = &Benchmark::ReadRandomFast;
      } else if (name == "multireadrandom") {
        fprintf(stderr, "entries_per_batch = %" PRIi64 "\n",
                entries_per_batch_);
        method = &Benchmark::MultiReadRandom;
      } else if (name == "multireadwhilewriting") {
        fprintf(stderr, "entries_per_batch = %" PRIi64 "\n",
                entries_per_batch_);
        num_threads++;
        method = &Benchmark::MultiReadWhileWriting;
      } else if (name == "approximatesizerandom") {
        fprintf(stderr, "entries_per_batch = %" PRIi64 "\n",
                entries_per_batch_);
        method = &Benchmark::ApproximateSizeRandom;
      } else if (name == "approximatememtablestats") {
        method = &Benchmark::ApproximateMemtableStats;
      } else if (name == "mixgraph") {
        method = &Benchmark::MixGraph;
      } else if (name == "readmissing") {
        ++key_size_;
        method = &Benchmark::ReadRandom;
      } else if (name == "newiterator") {
        method = &Benchmark::IteratorCreation;
      } else if (name == "newiteratorwhilewriting") {
        num_threads++;  // Add extra thread for writing
        method = &Benchmark::IteratorCreationWhileWriting;
      } else if (name == "seekrandom") {
        method = &Benchmark::SeekRandom;
      } else if (name == "seekrandomwhilewriting") {
        num_threads++;  // Add extra thread for writing
        method = &Benchmark::SeekRandomWhileWriting;
      } else if (name == "seekrandomwhilemerging") {
        num_threads++;  // Add extra thread for merging
        method = &Benchmark::SeekRandomWhileMerging;
      } else if (name == "readrandomsmall") {
        reads_ /= 1000;
        method = &Benchmark::ReadRandom;
      } else if (name == "deleteseq") {
        method = &Benchmark::DeleteSeq;
      } else if (name == "deleterandom") {
        method = &Benchmark::DeleteRandom;
      } else if (name == "readwhilewriting") {
        num_threads++;  // Add extra thread for writing
        method = &Benchmark::ReadWhileWriting;
      } else if (name == "readwhilemerging") {
        num_threads++;  // Add extra thread for writing
        method = &Benchmark::ReadWhileMerging;
      } else if (name == "readwhilescanning") {
        num_threads++;  // Add extra thread for scaning
        method = &Benchmark::ReadWhileScanning;
      } else if (name == "readrandomwriterandom") {
        method = &Benchmark::ReadRandomWriteRandom;
      } else if (name == "readrandommergerandom") {
        if (FLAGS_merge_operator.empty()) {
          fprintf(stdout, "%-12s : skipped (--merge_operator is unknown)\n",
                  name.c_str());
          ErrorExit();
        }
        method = &Benchmark::ReadRandomMergeRandom;
      } else if (name == "updaterandom") {
        method = &Benchmark::UpdateRandom;
      } else if (name == "xorupdaterandom") {
        method = &Benchmark::XORUpdateRandom;
      } else if (name == "appendrandom") {
        method = &Benchmark::AppendRandom;
      } else if (name == "mergerandom") {
        if (FLAGS_merge_operator.empty()) {
          fprintf(stdout, "%-12s : skipped (--merge_operator is unknown)\n",
                  name.c_str());
          exit(1);
        }
        method = &Benchmark::MergeRandom;
      } else if (name == "randomwithverify") {
        method = &Benchmark::RandomWithVerify;
      } else if (name == "fillseekseq") {
        method = &Benchmark::WriteSeqSeekSeq;
      } else if (name == "compact") {
        method = &Benchmark::Compact;
      } else if (name == "compactall") {
        CompactAll();
      } else if (name == "compact0") {
        CompactLevel(0);
      } else if (name == "compact1") {
        CompactLevel(1);
      } else if (name == "waitforcompaction") {
        WaitForCompaction();
      } else if (name == "flush") {
        Flush();
      } else if (name == "crc32c") {
        method = &Benchmark::Crc32c;
      } else if (name == "xxhash") {
        method = &Benchmark::xxHash;
      } else if (name == "xxhash64") {
        method = &Benchmark::xxHash64;
      } else if (name == "xxh3") {
        method = &Benchmark::xxh3;
      } else if (name == "acquireload") {
        method = &Benchmark::AcquireLoad;
      } else if (name == "compress") {
        method = &Benchmark::Compress;
      } else if (name == "uncompress") {
        method = &Benchmark::Uncompress;
      } else if (name == "randomtransaction") {
        method = &Benchmark::RandomTransaction;
        post_process_method = &Benchmark::RandomTransactionVerify;
      } else if (name == "randomreplacekeys") {
        fresh_db = true;
        method = &Benchmark::RandomReplaceKeys;
      } else if (name == "timeseries") {
        timestamp_emulator_.reset(new TimestampEmulator());
        if (FLAGS_expire_style == "compaction_filter") {
          filter.reset(new ExpiredTimeFilter(timestamp_emulator_));
          fprintf(stdout, "Compaction filter is used to remove expired data");
          open_options_.compaction_filter = filter.get();
        }
        fresh_db = true;
        method = &Benchmark::TimeSeries;
      } else if (name == "block_cache_entry_stats") {
        // DB::Properties::kBlockCacheEntryStats
        PrintStats("rocksdb.block-cache-entry-stats");
      } else if (name == "cache_report_problems") {
        CacheReportProblems();
      } else if (name == "stats") {
        PrintStats("rocksdb.stats");
      } else if (name == "resetstats") {
        ResetStats();
      } else if (name == "verify") {
        VerifyDBFromDB(FLAGS_truth_db);
      } else if (name == "levelstats") {
        PrintStats("rocksdb.levelstats");
      } else if (name == "memstats") {
        std::vector<std::string> keys{"rocksdb.num-immutable-mem-table",
                                      "rocksdb.cur-size-active-mem-table",
                                      "rocksdb.cur-size-all-mem-tables",
                                      "rocksdb.size-all-mem-tables",
                                      "rocksdb.num-entries-active-mem-table",
                                      "rocksdb.num-entries-imm-mem-tables"};
        PrintStats(keys);
      } else if (name == "sstables") {
        PrintStats("rocksdb.sstables");
      } else if (name == "stats_history") {
        PrintStatsHistory();
      } else if (name == "replay") {
        if (num_threads > 1) {
          fprintf(stderr, "Multi-threaded replay is not yet supported\n");
          ErrorExit();
        }
        if (FLAGS_trace_file == "") {
          fprintf(stderr, "Please set --trace_file to be replayed from\n");
          ErrorExit();
        }
        method = &Benchmark::Replay;
      } else if (name == "getmergeoperands") {
        method = &Benchmark::GetMergeOperands;
      } else if (name == "verifychecksum") {
        method = &Benchmark::VerifyChecksum;
      } else if (name == "verifyfilechecksums") {
        method = &Benchmark::VerifyFileChecksums;
      } else if (name == "readrandomoperands") {
        read_operands_ = true;
        method = &Benchmark::ReadRandom;
      } else if (name == "backup") {
        method = &Benchmark::Backup;
      } else if (name == "restore") {
        method = &Benchmark::Restore;
      } else if (!name.empty()) {  // No error message for empty name
        fprintf(stderr, "unknown benchmark '%s'\n", name.c_str());
        ErrorExit();
      }

      if (fresh_db) {
        if (FLAGS_use_existing_db) {
          fprintf(stdout, "%-12s : skipped (--use_existing_db is true)\n",
                  name.c_str());
          method = nullptr;
        } else {
          if (db_.db != nullptr) {
            db_.DeleteDBs();
            DestroyDB(FLAGS_db, open_options_);
          }
          Options options = open_options_;
          for (size_t i = 0; i < multi_dbs_.size(); i++) {
            delete multi_dbs_[i].db;
            if (!open_options_.wal_dir.empty()) {
              options.wal_dir = GetPathForMultiple(open_options_.wal_dir, i);
            }
            DestroyDB(GetPathForMultiple(FLAGS_db, i), options);
          }
          multi_dbs_.clear();
        }
        Open(&open_options_, hooks);  // use open_options for the last accessed
      }

      if (method != nullptr) {
        fprintf(stdout, "DB path: [%s]\n", FLAGS_db.c_str());

        if (name == "backup") {
          std::cout << "Backup path: [" << FLAGS_backup_dir << "]" << std::endl;
        } else if (name == "restore") {
          std::cout << "Backup path: [" << FLAGS_backup_dir << "]" << std::endl;
          std::cout << "Restore path: [" << FLAGS_restore_dir << "]"
                    << std::endl;
        }
        // A trace_file option can be provided both for trace and replay
        // operations. But db_bench does not support tracing and replaying at
        // the same time, for now. So, start tracing only when it is not a
        // replay.
        if (FLAGS_trace_file != "" && name != "replay") {
          std::unique_ptr<TraceWriter> trace_writer;
          Status s = NewFileTraceWriter(FLAGS_env, EnvOptions(),
                                        FLAGS_trace_file, &trace_writer);
          if (!s.ok()) {
            fprintf(stderr, "Encountered an error starting a trace, %s\n",
                    s.ToString().c_str());
            ErrorExit();
          }
          s = db_.db->StartTrace(trace_options_, std::move(trace_writer));
          if (!s.ok()) {
            fprintf(stderr, "Encountered an error starting a trace, %s\n",
                    s.ToString().c_str());
            ErrorExit();
          }
          fprintf(stdout, "Tracing the workload to: [%s]\n",
                  FLAGS_trace_file.c_str());
        }
        // Start block cache tracing.
        if (!FLAGS_block_cache_trace_file.empty()) {
          // Sanity checks.
          if (FLAGS_block_cache_trace_sampling_frequency <= 0) {
            fprintf(stderr,
                    "Block cache trace sampling frequency must be higher than "
                    "0.\n");
            ErrorExit();
          }
          if (FLAGS_block_cache_trace_max_trace_file_size_in_bytes <= 0) {
            fprintf(stderr,
                    "The maximum file size for block cache tracing must be "
                    "higher than 0.\n");
            ErrorExit();
          }
          block_cache_trace_options_.max_trace_file_size =
              FLAGS_block_cache_trace_max_trace_file_size_in_bytes;
          block_cache_trace_options_.sampling_frequency =
              FLAGS_block_cache_trace_sampling_frequency;
          std::unique_ptr<TraceWriter> block_cache_trace_writer;
          Status s = NewFileTraceWriter(FLAGS_env, EnvOptions(),
                                        FLAGS_block_cache_trace_file,
                                        &block_cache_trace_writer);
          if (!s.ok()) {
            fprintf(stderr,
                    "Encountered an error when creating trace writer, %s\n",
                    s.ToString().c_str());
            ErrorExit();
          }
          s = db_.db->StartBlockCacheTrace(block_cache_trace_options_,
                                           std::move(block_cache_trace_writer));
          if (!s.ok()) {
            fprintf(
                stderr,
                "Encountered an error when starting block cache tracing, %s\n",
                s.ToString().c_str());
            ErrorExit();
          }
          fprintf(stdout, "Tracing block cache accesses to: [%s]\n",
                  FLAGS_block_cache_trace_file.c_str());
        }

        if (num_warmup > 0) {
          printf("Warming up benchmark by running %d times\n", num_warmup);
        }

        for (int i = 0; i < num_warmup; i++) {
          RunBenchmark(num_threads, name, method);
        }

        if (num_repeat > 1) {
          printf("Running benchmark for %d times\n", num_repeat);
        }

        CombinedStats combined_stats;
        for (int i = 0; i < num_repeat; i++) {
          Stats stats = RunBenchmark(num_threads, name, method);
          combined_stats.AddStats(stats);
          if (FLAGS_confidence_interval_only) {
            combined_stats.ReportWithConfidenceIntervals(name);
          } else {
            combined_stats.Report(name);
          }
        }
        if (num_repeat > 1) {
          combined_stats.ReportFinal(name);
        }
      }
      if (post_process_method != nullptr) {
        (this->*post_process_method)();
      }
    }

    if (secondary_update_thread_) {
      secondary_update_stopped_.store(1, std::memory_order_relaxed);
      secondary_update_thread_->join();
      secondary_update_thread_.reset();
    }

    if (name != "replay" && FLAGS_trace_file != "") {
      Status s = db_.db->EndTrace();
      if (!s.ok()) {
        fprintf(stderr, "Encountered an error ending the trace, %s\n",
                s.ToString().c_str());
      }
    }
    if (!FLAGS_block_cache_trace_file.empty()) {
      Status s = db_.db->EndBlockCacheTrace();
      if (!s.ok()) {
        fprintf(stderr,
                "Encountered an error ending the block cache tracing, %s\n",
                s.ToString().c_str());
      }
    }

    if (FLAGS_statistics) {
      fprintf(stdout, "STATISTICS:\n%s\n", dbstats->ToString().c_str());
    }
    if (FLAGS_simcache_size >= 0) {
      fprintf(
          stdout, "SIMULATOR CACHE STATISTICS:\n%s\n",
          static_cast_with_check<SimCache>(cache_.get())->ToString().c_str());
    }

    if (FLAGS_use_secondary_db) {
      fprintf(stdout, "Secondary instance updated  %" PRIu64 " times.\n",
              secondary_db_updates_);
    }
  }

 private:
  std::shared_ptr<TimestampEmulator> timestamp_emulator_;
  std::unique_ptr<port::Thread> secondary_update_thread_;
  std::atomic<int> secondary_update_stopped_{0};
  uint64_t secondary_db_updates_ = 0;
  struct ThreadArg {
    Benchmark* bm;
    SharedState* shared;
    ThreadState* thread;
    void (Benchmark::*method)(ThreadState*);
  };

  static void ThreadBody(void* v) {
    ThreadArg* arg = static_cast<ThreadArg*>(v);
    SharedState* shared = arg->shared;
    ThreadState* thread = arg->thread;
    {
      MutexLock l(&shared->mu);
      shared->num_initialized++;
      if (shared->num_initialized >= shared->total) {
        shared->cv.SignalAll();
      }
      while (!shared->start) {
        shared->cv.Wait();
      }
    }

    SetPerfLevel(static_cast<PerfLevel>(shared->perf_level));
    perf_context.EnablePerLevelPerfContext();
    thread->stats.Start(thread->tid);
    (arg->bm->*(arg->method))(thread);
    if (FLAGS_perf_level > ROCKSDB_NAMESPACE::PerfLevel::kDisable) {
      thread->stats.AddMessage(std::string("PERF_CONTEXT:\n") +
                               get_perf_context()->ToString());
    }
    thread->stats.Stop();

    {
      MutexLock l(&shared->mu);
      shared->num_done++;
      if (shared->num_done >= shared->total) {
        shared->cv.SignalAll();
      }
    }
  }

  Stats RunBenchmark(int n, Slice name,
                     void (Benchmark::*method)(ThreadState*)) {
    SharedState shared;
    shared.total = n;
    shared.num_initialized = 0;
    shared.num_done = 0;
    shared.start = false;
    if (FLAGS_benchmark_write_rate_limit > 0) {
      shared.write_rate_limiter.reset(
          NewGenericRateLimiter(FLAGS_benchmark_write_rate_limit));
    }
    if (FLAGS_benchmark_read_rate_limit > 0) {
      shared.read_rate_limiter.reset(NewGenericRateLimiter(
          FLAGS_benchmark_read_rate_limit, 100000 /* refill_period_us */,
          10 /* fairness */, RateLimiter::Mode::kReadsOnly));
    }

    std::unique_ptr<ReporterAgent> reporter_agent;
    if (FLAGS_report_interval_seconds > 0) {
      reporter_agent.reset(new ReporterAgent(FLAGS_env, FLAGS_report_file,
                                             FLAGS_report_interval_seconds));
    }

    ThreadArg* arg = new ThreadArg[n];

    for (int i = 0; i < n; i++) {
#ifdef NUMA
      if (FLAGS_enable_numa) {
        // Performs a local allocation of memory to threads in numa node.
        int n_nodes = numa_num_task_nodes();  // Number of nodes in NUMA.
        numa_exit_on_error = 1;
        int numa_node = i % n_nodes;
        bitmask* nodes = numa_allocate_nodemask();
        numa_bitmask_clearall(nodes);
        numa_bitmask_setbit(nodes, numa_node);
        // numa_bind() call binds the process to the node and these
        // properties are passed on to the thread that is created in
        // StartThread method called later in the loop.
        numa_bind(nodes);
        numa_set_strict(1);
        numa_free_nodemask(nodes);
      }
#endif
      arg[i].bm = this;
      arg[i].method = method;
      arg[i].shared = &shared;
      total_thread_count_++;
      arg[i].thread = new ThreadState(i, total_thread_count_);
      arg[i].thread->stats.SetReporterAgent(reporter_agent.get());
      arg[i].thread->shared = &shared;
      FLAGS_env->StartThread(ThreadBody, &arg[i]);
    }

    shared.mu.Lock();
    while (shared.num_initialized < n) {
      shared.cv.Wait();
    }

    shared.start = true;
    shared.cv.SignalAll();
    while (shared.num_done < n) {
      shared.cv.Wait();
    }
    shared.mu.Unlock();

    // Stats for some threads can be excluded.
    Stats merge_stats;
    for (int i = 0; i < n; i++) {
      merge_stats.Merge(arg[i].thread->stats);
    }
    merge_stats.Report(name);

    for (int i = 0; i < n; i++) {
      delete arg[i].thread;
    }
    delete[] arg;

    return merge_stats;
  }

  template <OperationType kOpType, typename FnType, typename... Args>
  static inline void ChecksumBenchmark(FnType fn, ThreadState* thread,
                                       Args... args) {
    const int size = FLAGS_block_size;  // use --block_size option for db_bench
    std::string labels = "(" + std::to_string(FLAGS_block_size) + " per op)";
    const char* label = labels.c_str();

    std::string data(size, 'x');
    uint64_t bytes = 0;
    uint32_t val = 0;
    while (bytes < 5000U * uint64_t{1048576}) {  // ~5GB
      val += static_cast<uint32_t>(fn(data.data(), size, args...));
      thread->stats.FinishedOps(nullptr, nullptr, 1, kOpType);
      bytes += size;
    }
    // Print so result is not dead
    fprintf(stderr, "... val=0x%x\r", static_cast<unsigned int>(val));

    thread->stats.AddBytes(bytes);
    thread->stats.AddMessage(label);
  }

  void Crc32c(ThreadState* thread) {
    ChecksumBenchmark<kCrc>(crc32c::Value, thread);
  }

  void xxHash(ThreadState* thread) {
    ChecksumBenchmark<kHash>(XXH32, thread, /*seed*/ 0);
  }

  void xxHash64(ThreadState* thread) {
    ChecksumBenchmark<kHash>(XXH64, thread, /*seed*/ 0);
  }

  void xxh3(ThreadState* thread) {
    ChecksumBenchmark<kHash>(XXH3_64bits, thread);
  }

  void AcquireLoad(ThreadState* thread) {
    int dummy;
    std::atomic<void*> ap(&dummy);
    int count = 0;
    void* ptr = nullptr;
    thread->stats.AddMessage("(each op is 1000 loads)");
    while (count < 100000) {
      for (int i = 0; i < 1000; i++) {
        ptr = ap.load(std::memory_order_acquire);
      }
      count++;
      thread->stats.FinishedOps(nullptr, nullptr, 1, kOthers);
    }
    if (ptr == nullptr) {
      exit(1);  // Disable unused variable warning.
    }
  }

  void Compress(ThreadState* thread) {
    RandomGenerator gen;
    Slice input = gen.Generate(FLAGS_block_size);
    int64_t bytes = 0;
    int64_t produced = 0;
    bool ok = true;
    std::string compressed;
    CompressionOptions opts;
    opts.level = FLAGS_compression_level;
    CompressionContext context(FLAGS_compression_type_e, opts);
    CompressionInfo info(opts, context, CompressionDict::GetEmptyDict(),
                         FLAGS_compression_type_e);
    // Compress 1G
    while (ok && bytes < int64_t(1) << 30) {
      compressed.clear();
      ok = CompressSlice(info, input, &compressed);
      produced += compressed.size();
      bytes += input.size();
      thread->stats.FinishedOps(nullptr, nullptr, 1, kCompress);
    }

    if (!ok) {
      thread->stats.AddMessage("(compression failure)");
    } else {
      char buf[340];
      snprintf(buf, sizeof(buf), "(output: %.1f%%)",
               (produced * 100.0) / bytes);
      thread->stats.AddMessage(buf);
      thread->stats.AddBytes(bytes);
    }
  }

  void Uncompress(ThreadState* thread) {
    RandomGenerator gen;
    Slice input = gen.Generate(FLAGS_block_size);
    std::string compressed;

    CompressionOptions compression_opts;
    compression_opts.level = FLAGS_compression_level;
    CompressionContext compression_ctx(FLAGS_compression_type_e,
                                       compression_opts);
    CompressionInfo compression_info(compression_opts, compression_ctx,
                                     CompressionDict::GetEmptyDict(),
                                     FLAGS_compression_type_e);
    UncompressionContext uncompression_ctx(FLAGS_compression_type_e);
    UncompressionInfo uncompression_info(uncompression_ctx,
                                         UncompressionDict::GetEmptyDict(),
                                         FLAGS_compression_type_e);

    bool ok = CompressSlice(compression_info, input, &compressed);
    int64_t bytes = 0;
    size_t uncompressed_size = 0;
    while (ok && bytes < 1024 * 1048576) {
      constexpr uint32_t compress_format_version = 2;

      CacheAllocationPtr uncompressed = OLD_UncompressData(
          uncompression_info, compressed.data(), compressed.size(),
          &uncompressed_size, compress_format_version);

      ok = uncompressed.get() != nullptr;
      bytes += input.size();
      thread->stats.FinishedOps(nullptr, nullptr, 1, kUncompress);
    }

    if (!ok) {
      thread->stats.AddMessage("(compression failure)");
    } else {
      thread->stats.AddBytes(bytes);
    }
  }

  // Returns true if the options is initialized from the specified
  // options file.
  bool InitializeOptionsFromFile(Options* opts) {
    printf("Initializing RocksDB Options from the specified file\n");
    DBOptions db_opts;
    std::vector<ColumnFamilyDescriptor> cf_descs;
    if (FLAGS_options_file != "") {
      ConfigOptions config_opts;
      config_opts.ignore_unknown_options = false;
      config_opts.input_strings_escaped = true;
      config_opts.env = FLAGS_env;
      auto s = LoadOptionsFromFile(config_opts, FLAGS_options_file, &db_opts,
                                   &cf_descs);
      db_opts.env = FLAGS_env;
      if (s.ok()) {
        *opts = Options(db_opts, cf_descs[0].options);
        return true;
      }
      fprintf(stderr, "Unable to load options file %s --- %s\n",
              FLAGS_options_file.c_str(), s.ToString().c_str());
      exit(1);
    }
    return false;
  }

  void InitializeOptionsFromFlags(Options* opts) {
    printf("Initializing RocksDB Options from command-line flags\n");
    Options& options = *opts;
    ConfigOptions config_options(options);
    config_options.ignore_unsupported_options = false;

    assert(db_.db == nullptr);

    options.env = FLAGS_env;
    options.wal_dir = FLAGS_wal_dir;
    options.dump_malloc_stats = FLAGS_dump_malloc_stats;
    options.stats_dump_period_sec =
        static_cast<unsigned int>(FLAGS_stats_dump_period_sec);
    options.stats_persist_period_sec =
        static_cast<unsigned int>(FLAGS_stats_persist_period_sec);
    options.persist_stats_to_disk = FLAGS_persist_stats_to_disk;
    options.stats_history_buffer_size =
        static_cast<size_t>(FLAGS_stats_history_buffer_size);
    options.avoid_flush_during_recovery = FLAGS_avoid_flush_during_recovery;

    options.compression_opts.level = FLAGS_compression_level;
    options.compression_opts.max_dict_bytes = FLAGS_compression_max_dict_bytes;
    options.compression_opts.zstd_max_train_bytes =
        FLAGS_compression_zstd_max_train_bytes;
    options.compression_opts.parallel_threads =
        FLAGS_compression_parallel_threads;
    options.compression_opts.max_dict_buffer_bytes =
        FLAGS_compression_max_dict_buffer_bytes;
    options.compression_opts.use_zstd_dict_trainer =
        FLAGS_compression_use_zstd_dict_trainer;

    options.max_open_files = FLAGS_open_files;
    if (FLAGS_cost_write_buffer_to_cache || FLAGS_db_write_buffer_size != 0) {
      options.write_buffer_manager.reset(
          new WriteBufferManager(FLAGS_db_write_buffer_size, cache_));
    }
    options.arena_block_size = FLAGS_arena_block_size;
    options.write_buffer_size = FLAGS_write_buffer_size;
    options.max_write_buffer_number = FLAGS_max_write_buffer_number;
    options.min_write_buffer_number_to_merge =
        FLAGS_min_write_buffer_number_to_merge;
    options.max_write_buffer_size_to_maintain =
        FLAGS_max_write_buffer_size_to_maintain;
    options.max_background_jobs = FLAGS_max_background_jobs;
    options.max_background_compactions = FLAGS_max_background_compactions;
    options.max_subcompactions = static_cast<uint32_t>(FLAGS_subcompactions);
    options.max_background_flushes = FLAGS_max_background_flushes;
    options.compaction_style = FLAGS_compaction_style_e;
    options.compaction_pri = FLAGS_compaction_pri_e;
    options.allow_mmap_reads = FLAGS_mmap_read;
    options.allow_mmap_writes = FLAGS_mmap_write;
    options.use_direct_reads = FLAGS_use_direct_reads;
    options.use_direct_io_for_flush_and_compaction =
        FLAGS_use_direct_io_for_flush_and_compaction;
    options.manual_wal_flush = FLAGS_manual_wal_flush;
    options.wal_compression = FLAGS_wal_compression_e;
    options.ttl = FLAGS_fifo_compaction_ttl;
    options.compaction_options_fifo = CompactionOptionsFIFO(
        FLAGS_fifo_compaction_max_table_files_size_mb * 1024 * 1024,
        FLAGS_fifo_compaction_allow_compaction);
    options.compaction_options_fifo.age_for_warm = FLAGS_fifo_age_for_warm;
    options.prefix_extractor = prefix_extractor_;
    if (FLAGS_use_uint64_comparator) {
      options.comparator = test::Uint64Comparator();
      if (FLAGS_key_size != 8) {
        fprintf(stderr, "Using Uint64 comparator but key size is not 8.\n");
        exit(1);
      }
    }
    if (FLAGS_use_stderr_info_logger) {
      options.info_log = std::make_shared<StderrLogger>();
    }
    options.memtable_huge_page_size = FLAGS_memtable_use_huge_page ? 2048 : 0;
    options.memtable_prefix_bloom_size_ratio = FLAGS_memtable_bloom_size_ratio;
    options.memtable_whole_key_filtering = FLAGS_memtable_whole_key_filtering;
    if (FLAGS_memtable_insert_with_hint_prefix_size > 0) {
      options.memtable_insert_with_hint_prefix_extractor.reset(
          NewCappedPrefixTransform(
              FLAGS_memtable_insert_with_hint_prefix_size));
    }
    options.bloom_locality = FLAGS_bloom_locality;
    options.max_file_opening_threads = FLAGS_file_opening_threads;
    options.compaction_readahead_size = FLAGS_compaction_readahead_size;
    options.log_readahead_size = FLAGS_log_readahead_size;
    options.writable_file_max_buffer_size = FLAGS_writable_file_max_buffer_size;
    options.use_fsync = FLAGS_use_fsync;
    options.num_levels = FLAGS_num_levels;
    options.target_file_size_base = FLAGS_target_file_size_base;
    options.target_file_size_multiplier = FLAGS_target_file_size_multiplier;
    options.max_bytes_for_level_base = FLAGS_max_bytes_for_level_base;
    options.level_compaction_dynamic_level_bytes =
        FLAGS_level_compaction_dynamic_level_bytes;
    options.max_bytes_for_level_multiplier =
        FLAGS_max_bytes_for_level_multiplier;
    options.uncache_aggressiveness = FLAGS_uncache_aggressiveness;
    Status s =
        CreateMemTableRepFactory(config_options, &options.memtable_factory);
    if (!s.ok()) {
      fprintf(stderr, "Could not create memtable factory: %s\n",
              s.ToString().c_str());
      exit(1);
    } else if ((FLAGS_prefix_size == 0) &&
               (options.memtable_factory->IsInstanceOf("prefix_hash") ||
                options.memtable_factory->IsInstanceOf("hash_linkedlist"))) {
      fprintf(stderr,
              "prefix_size should be non-zero if PrefixHash or "
              "HashLinkedList memtablerep is used\n");
      exit(1);
    }
    if (FLAGS_use_plain_table) {
      if (!options.memtable_factory->IsInstanceOf("prefix_hash") &&
          !options.memtable_factory->IsInstanceOf("hash_linkedlist")) {
        fprintf(stderr, "Warning: plain table is used with %s\n",
                options.memtable_factory->Name());
      }

      int bloom_bits_per_key = FLAGS_bloom_bits;
      if (bloom_bits_per_key < 0) {
        bloom_bits_per_key = PlainTableOptions().bloom_bits_per_key;
      }

      PlainTableOptions plain_table_options;
      plain_table_options.user_key_len = FLAGS_key_size;
      plain_table_options.bloom_bits_per_key = bloom_bits_per_key;
      plain_table_options.hash_table_ratio = 0.75;
      options.table_factory = std::shared_ptr<TableFactory>(
          NewPlainTableFactory(plain_table_options));
    } else if (FLAGS_use_cuckoo_table) {
      if (FLAGS_cuckoo_hash_ratio > 1 || FLAGS_cuckoo_hash_ratio < 0) {
        fprintf(stderr, "Invalid cuckoo_hash_ratio\n");
        exit(1);
      }

      if (!FLAGS_mmap_read) {
        fprintf(stderr, "cuckoo table format requires mmap read to operate\n");
        exit(1);
      }

      ROCKSDB_NAMESPACE::CuckooTableOptions table_options;
      table_options.hash_table_ratio = FLAGS_cuckoo_hash_ratio;
      table_options.identity_as_first_hash = FLAGS_identity_as_first_hash;
      options.table_factory =
          std::shared_ptr<TableFactory>(NewCuckooTableFactory(table_options));
    } else {
      BlockBasedTableOptions block_based_options;
      block_based_options.checksum =
          static_cast<ChecksumType>(FLAGS_checksum_type);
      if (FLAGS_use_hash_search) {
        if (FLAGS_prefix_size == 0) {
          fprintf(stderr,
                  "prefix_size not assigned when enable use_hash_search \n");
          exit(1);
        }
        block_based_options.index_type = BlockBasedTableOptions::kHashSearch;
      } else {
        block_based_options.index_type = BlockBasedTableOptions::kBinarySearch;
      }
      block_based_options.decouple_partitioned_filters =
          FLAGS_decouple_partitioned_filters;
      if (FLAGS_partition_index_and_filters || FLAGS_partition_index) {
        if (FLAGS_index_with_first_key) {
          fprintf(stderr,
                  "--index_with_first_key is not compatible with"
                  " partition index.");
        }
        if (FLAGS_use_hash_search) {
          fprintf(stderr,
                  "use_hash_search is incompatible with "
                  "partition index and is ignored");
        }
        block_based_options.index_type =
            BlockBasedTableOptions::kTwoLevelIndexSearch;
        block_based_options.metadata_block_size = FLAGS_metadata_block_size;
        if (FLAGS_partition_index_and_filters) {
          block_based_options.partition_filters = true;
        }
      } else if (FLAGS_index_with_first_key) {
        block_based_options.index_type =
            BlockBasedTableOptions::kBinarySearchWithFirstKey;
      }
      BlockBasedTableOptions::IndexShorteningMode index_shortening =
          block_based_options.index_shortening;
      switch (FLAGS_index_shortening_mode) {
        case 0:
          index_shortening =
              BlockBasedTableOptions::IndexShorteningMode::kNoShortening;
          break;
        case 1:
          index_shortening =
              BlockBasedTableOptions::IndexShorteningMode::kShortenSeparators;
          break;
        case 2:
          index_shortening = BlockBasedTableOptions::IndexShorteningMode::
              kShortenSeparatorsAndSuccessor;
          break;
        default:
          fprintf(stderr, "Unknown key shortening mode\n");
      }
      block_based_options.optimize_filters_for_memory =
          FLAGS_optimize_filters_for_memory;
      block_based_options.index_shortening = index_shortening;
      if (cache_ == nullptr) {
        block_based_options.no_block_cache = true;
      }
      block_based_options.cache_index_and_filter_blocks =
          FLAGS_cache_index_and_filter_blocks;
      block_based_options.pin_l0_filter_and_index_blocks_in_cache =
          FLAGS_pin_l0_filter_and_index_blocks_in_cache;
      block_based_options.pin_top_level_index_and_filter =
          FLAGS_pin_top_level_index_and_filter;
      if (FLAGS_cache_high_pri_pool_ratio > 1e-6) {  // > 0.0 + eps
        block_based_options.cache_index_and_filter_blocks_with_high_priority =
            true;
      }
      if (FLAGS_cache_high_pri_pool_ratio + FLAGS_cache_low_pri_pool_ratio >
          1.0) {
        fprintf(stderr,
                "Sum of high_pri_pool_ratio and low_pri_pool_ratio "
                "cannot exceed 1.0.\n");
      }
      block_based_options.block_cache = cache_;
      block_based_options.cache_usage_options.options_overrides.insert(
          {CacheEntryRole::kCompressionDictionaryBuildingBuffer,
           {/*.charged = */ FLAGS_charge_compression_dictionary_building_buffer
                ? CacheEntryRoleOptions::Decision::kEnabled
                : CacheEntryRoleOptions::Decision::kDisabled}});
      block_based_options.cache_usage_options.options_overrides.insert(
          {CacheEntryRole::kFilterConstruction,
           {/*.charged = */ FLAGS_charge_filter_construction
                ? CacheEntryRoleOptions::Decision::kEnabled
                : CacheEntryRoleOptions::Decision::kDisabled}});
      block_based_options.cache_usage_options.options_overrides.insert(
          {CacheEntryRole::kBlockBasedTableReader,
           {/*.charged = */ FLAGS_charge_table_reader
                ? CacheEntryRoleOptions::Decision::kEnabled
                : CacheEntryRoleOptions::Decision::kDisabled}});
      block_based_options.cache_usage_options.options_overrides.insert(
          {CacheEntryRole::kFileMetadata,
           {/*.charged = */ FLAGS_charge_file_metadata
                ? CacheEntryRoleOptions::Decision::kEnabled
                : CacheEntryRoleOptions::Decision::kDisabled}});
      block_based_options.cache_usage_options.options_overrides.insert(
          {CacheEntryRole::kBlobCache,
           {/*.charged = */ FLAGS_charge_blob_cache
                ? CacheEntryRoleOptions::Decision::kEnabled
                : CacheEntryRoleOptions::Decision::kDisabled}});
      block_based_options.block_size = FLAGS_block_size;
      block_based_options.block_restart_interval = FLAGS_block_restart_interval;
      block_based_options.index_block_restart_interval =
          FLAGS_index_block_restart_interval;
      block_based_options.format_version =
          static_cast<uint32_t>(FLAGS_format_version);
      block_based_options.read_amp_bytes_per_bit = FLAGS_read_amp_bytes_per_bit;
      block_based_options.enable_index_compression =
          FLAGS_enable_index_compression;
      block_based_options.block_align = FLAGS_block_align;
      block_based_options.whole_key_filtering = FLAGS_whole_key_filtering;
      block_based_options.max_auto_readahead_size =
          FLAGS_max_auto_readahead_size;
      block_based_options.initial_auto_readahead_size =
          FLAGS_initial_auto_readahead_size;
      block_based_options.num_file_reads_for_auto_readahead =
          FLAGS_num_file_reads_for_auto_readahead;
      block_based_options.verify_compression = FLAGS_verify_compression;
      BlockBasedTableOptions::PrepopulateBlockCache prepopulate_block_cache =
          block_based_options.prepopulate_block_cache;
      switch (FLAGS_prepopulate_block_cache) {
        case 0:
          prepopulate_block_cache =
              BlockBasedTableOptions::PrepopulateBlockCache::kDisable;
          break;
        case 1:
          prepopulate_block_cache =
              BlockBasedTableOptions::PrepopulateBlockCache::kFlushOnly;
          break;
        default:
          fprintf(stderr, "Unknown prepopulate block cache mode\n");
      }
      block_based_options.prepopulate_block_cache = prepopulate_block_cache;
      if (FLAGS_use_data_block_hash_index) {
        block_based_options.data_block_index_type =
            ROCKSDB_NAMESPACE::BlockBasedTableOptions::kDataBlockBinaryAndHash;
      } else {
        block_based_options.data_block_index_type =
            ROCKSDB_NAMESPACE::BlockBasedTableOptions::kDataBlockBinarySearch;
      }
      block_based_options.data_block_hash_table_util_ratio =
          FLAGS_data_block_hash_table_util_ratio;
      if (FLAGS_read_cache_path != "") {
        Status rc_status;

        // Read cache need to be provided with a the Logger, we will put all
        // reac cache logs in the read cache path in a file named rc_LOG
        rc_status = FLAGS_env->CreateDirIfMissing(FLAGS_read_cache_path);
        std::shared_ptr<Logger> read_cache_logger;
        if (rc_status.ok()) {
          rc_status = FLAGS_env->NewLogger(FLAGS_read_cache_path + "/rc_LOG",
                                           &read_cache_logger);
        }

        if (rc_status.ok()) {
          PersistentCacheConfig rc_cfg(FLAGS_env, FLAGS_read_cache_path,
                                       FLAGS_read_cache_size,
                                       read_cache_logger);

          rc_cfg.enable_direct_reads = FLAGS_read_cache_direct_read;
          rc_cfg.enable_direct_writes = FLAGS_read_cache_direct_write;
          rc_cfg.writer_qdepth = 4;
          rc_cfg.writer_dispatch_size = 4 * 1024;

          auto pcache = std::make_shared<BlockCacheTier>(rc_cfg);
          block_based_options.persistent_cache = pcache;
          rc_status = pcache->Open();
        }

        if (!rc_status.ok()) {
          fprintf(stderr, "Error initializing read cache, %s\n",
                  rc_status.ToString().c_str());
          exit(1);
        }
      }

      if (FLAGS_use_blob_cache) {
        if (FLAGS_use_shared_block_and_blob_cache) {
          options.blob_cache = cache_;
        } else {
          if (FLAGS_blob_cache_size > 0) {
            LRUCacheOptions co;
            co.capacity = FLAGS_blob_cache_size;
            co.num_shard_bits = FLAGS_blob_cache_numshardbits;
            co.memory_allocator = GetCacheAllocator();

            options.blob_cache = NewLRUCache(co);
          } else {
            fprintf(
                stderr,
                "Unable to create a standalone blob cache if blob_cache_size "
                "<= 0.\n");
            exit(1);
          }
        }
        switch (FLAGS_prepopulate_blob_cache) {
          case 0:
            options.prepopulate_blob_cache = PrepopulateBlobCache::kDisable;
            break;
          case 1:
            options.prepopulate_blob_cache = PrepopulateBlobCache::kFlushOnly;
            break;
          default:
            fprintf(stderr, "Unknown prepopulate blob cache mode\n");
            exit(1);
        }

        fprintf(stdout,
                "Integrated BlobDB: blob cache enabled"
                ", block and blob caches shared: %d",
                FLAGS_use_shared_block_and_blob_cache);
        if (!FLAGS_use_shared_block_and_blob_cache) {
          fprintf(stdout,
                  ", blob cache size %" PRIu64
                  ", blob cache num shard bits: %d",
                  FLAGS_blob_cache_size, FLAGS_blob_cache_numshardbits);
        }
        fprintf(stdout, ", blob cache prepopulated: %d\n",
                FLAGS_prepopulate_blob_cache);
      } else {
        fprintf(stdout, "Integrated BlobDB: blob cache disabled\n");
      }

      options.table_factory.reset(
          NewBlockBasedTableFactory(block_based_options));
    }
    if (FLAGS_max_bytes_for_level_multiplier_additional_v.size() > 0) {
      if (FLAGS_max_bytes_for_level_multiplier_additional_v.size() !=
          static_cast<unsigned int>(FLAGS_num_levels)) {
        fprintf(stderr, "Insufficient number of fanouts specified %d\n",
                static_cast<int>(
                    FLAGS_max_bytes_for_level_multiplier_additional_v.size()));
        exit(1);
      }
      options.max_bytes_for_level_multiplier_additional =
          FLAGS_max_bytes_for_level_multiplier_additional_v;
    }
    options.level0_stop_writes_trigger = FLAGS_level0_stop_writes_trigger;
    options.level0_file_num_compaction_trigger =
        FLAGS_level0_file_num_compaction_trigger;
    options.level0_slowdown_writes_trigger =
        FLAGS_level0_slowdown_writes_trigger;
    if (!strcasecmp(FLAGS_compression_manager.c_str(), "none")) {
      options.compression = FLAGS_compression_type_e;
    } else {
      std::shared_ptr<CompressionManagerWrapper> mgr;
      if (!strcasecmp(FLAGS_compression_manager.c_str(), "mixed")) {
        // Need to list zstd in the compression_name table property if it's
        // potentially used by being in the mix (i.e., potentially at least one
        // data block in the table is compressed by zstd). This ensures proper
        // context and dictionary handling, and prevents crashes in older
        // RocksDB versions.
        options.compression = kZSTD;
        options.bottommost_compression = kZSTD;

        mgr = std::make_shared<RoundRobinManager>(
            GetDefaultBuiltinCompressionManager());
      } else if (!strcasecmp(FLAGS_compression_manager.c_str(), "autoskip")) {
        options.compression = FLAGS_compression_type_e;
        if (FLAGS_compression_type_e == kNoCompression) {
          fprintf(stderr,
                  "Compression type must not be no Compression when using "
                  "autoskip");
          ErrorExit();
        }
        mgr = CreateAutoSkipCompressionManager(
            GetDefaultBuiltinCompressionManager());
<<<<<<< HEAD
      } else if (!strcasecmp(FLAGS_compression_manager.c_str(),
                             "randommixed")) {
        mgr = std::make_shared<RandomMixedCompressionManager>(
            GetDefaultBuiltinCompressionManager());
=======
>>>>>>> 504ff4ed
      } else {
        // not defined -> exit with error
        fprintf(stderr, "Requested compression manager not supported");
        ErrorExit();
      }
      options.compression_manager = mgr;
    }

    if (FLAGS_simulate_hybrid_fs_file != "") {
      options.last_level_temperature = Temperature::kWarm;
    }
    options.preclude_last_level_data_seconds =
        FLAGS_preclude_last_level_data_seconds;
    options.preserve_internal_time_seconds =
        FLAGS_preserve_internal_time_seconds;
    options.sample_for_compression = FLAGS_sample_for_compression;
    options.WAL_ttl_seconds = FLAGS_wal_ttl_seconds;
    options.WAL_size_limit_MB = FLAGS_wal_size_limit_MB;
    options.max_total_wal_size = FLAGS_max_total_wal_size;

    if (FLAGS_min_level_to_compress >= 0) {
      assert(FLAGS_min_level_to_compress <= FLAGS_num_levels);
      options.compression_per_level.resize(FLAGS_num_levels);
      for (int i = 0; i < FLAGS_min_level_to_compress; i++) {
        options.compression_per_level[i] = kNoCompression;
      }
      for (int i = FLAGS_min_level_to_compress; i < FLAGS_num_levels; i++) {
        options.compression_per_level[i] = FLAGS_compression_type_e;
      }
    }
    options.soft_pending_compaction_bytes_limit =
        FLAGS_soft_pending_compaction_bytes_limit;
    options.hard_pending_compaction_bytes_limit =
        FLAGS_hard_pending_compaction_bytes_limit;
    options.delayed_write_rate = FLAGS_delayed_write_rate;
    options.allow_concurrent_memtable_write =
        FLAGS_allow_concurrent_memtable_write;
    options.experimental_mempurge_threshold =
        FLAGS_experimental_mempurge_threshold;
    options.inplace_update_support = FLAGS_inplace_update_support;
    options.inplace_update_num_locks = FLAGS_inplace_update_num_locks;
    options.enable_write_thread_adaptive_yield =
        FLAGS_enable_write_thread_adaptive_yield;
    options.enable_pipelined_write = FLAGS_enable_pipelined_write;
    options.unordered_write = FLAGS_unordered_write;
    options.write_thread_max_yield_usec = FLAGS_write_thread_max_yield_usec;
    options.write_thread_slow_yield_usec = FLAGS_write_thread_slow_yield_usec;
    options.table_cache_numshardbits = FLAGS_table_cache_numshardbits;
    options.max_compaction_bytes = FLAGS_max_compaction_bytes;
    options.disable_auto_compactions = FLAGS_disable_auto_compactions;
    options.optimize_filters_for_hits = FLAGS_optimize_filters_for_hits;
    options.paranoid_checks = FLAGS_paranoid_checks;
    options.force_consistency_checks = FLAGS_force_consistency_checks;
    options.periodic_compaction_seconds = FLAGS_periodic_compaction_seconds;
    options.ttl = FLAGS_ttl_seconds;
    // fill storage options
    options.advise_random_on_open = FLAGS_advise_random_on_open;
    options.use_adaptive_mutex = FLAGS_use_adaptive_mutex;
    options.bytes_per_sync = FLAGS_bytes_per_sync;
    options.wal_bytes_per_sync = FLAGS_wal_bytes_per_sync;

    // merge operator options
    if (!FLAGS_merge_operator.empty()) {
      s = MergeOperator::CreateFromString(config_options, FLAGS_merge_operator,
                                          &options.merge_operator);
      if (!s.ok()) {
        fprintf(stderr, "invalid merge operator[%s]: %s\n",
                FLAGS_merge_operator.c_str(), s.ToString().c_str());
        exit(1);
      }
    }
    options.max_successive_merges = FLAGS_max_successive_merges;
    options.strict_max_successive_merges = FLAGS_strict_max_successive_merges;
    options.report_bg_io_stats = FLAGS_report_bg_io_stats;

    // set universal style compaction configurations, if applicable
    if (FLAGS_universal_size_ratio != 0) {
      options.compaction_options_universal.size_ratio =
          FLAGS_universal_size_ratio;
    }
    if (FLAGS_universal_min_merge_width != 0) {
      options.compaction_options_universal.min_merge_width =
          FLAGS_universal_min_merge_width;
    }
    if (FLAGS_universal_max_merge_width != 0) {
      options.compaction_options_universal.max_merge_width =
          FLAGS_universal_max_merge_width;
    }
    if (FLAGS_universal_max_size_amplification_percent != 0) {
      options.compaction_options_universal.max_size_amplification_percent =
          FLAGS_universal_max_size_amplification_percent;
    }
    if (FLAGS_universal_compression_size_percent != -1) {
      options.compaction_options_universal.compression_size_percent =
          FLAGS_universal_compression_size_percent;
    }
    options.compaction_options_universal.max_read_amp =
        FLAGS_universal_max_read_amp;
    options.compaction_options_universal.allow_trivial_move =
        FLAGS_universal_allow_trivial_move;
    options.compaction_options_universal.incremental =
        FLAGS_universal_incremental;
    options.compaction_options_universal.stop_style =
        static_cast<CompactionStopStyle>(FLAGS_universal_stop_style);
    if (FLAGS_thread_status_per_interval > 0) {
      options.enable_thread_tracking = true;
    }

    if (FLAGS_user_timestamp_size > 0) {
      if (FLAGS_user_timestamp_size != 8) {
        fprintf(stderr, "Only 64 bits timestamps are supported.\n");
        exit(1);
      }
      options.comparator = test::BytewiseComparatorWithU64TsWrapper();
    }

    options.allow_data_in_errors = FLAGS_allow_data_in_errors;
    options.track_and_verify_wals_in_manifest =
        FLAGS_track_and_verify_wals_in_manifest;
    options.track_and_verify_wals = FLAGS_track_and_verify_wals;

    // Integrated BlobDB
    options.enable_blob_files = FLAGS_enable_blob_files;
    options.min_blob_size = FLAGS_min_blob_size;
    options.blob_file_size = FLAGS_blob_file_size;
    options.blob_compression_type =
        StringToCompressionType(FLAGS_blob_compression_type.c_str());
    options.enable_blob_garbage_collection =
        FLAGS_enable_blob_garbage_collection;
    options.blob_garbage_collection_age_cutoff =
        FLAGS_blob_garbage_collection_age_cutoff;
    options.blob_garbage_collection_force_threshold =
        FLAGS_blob_garbage_collection_force_threshold;
    options.blob_compaction_readahead_size =
        FLAGS_blob_compaction_readahead_size;
    options.blob_file_starting_level = FLAGS_blob_file_starting_level;

    if (FLAGS_readonly && FLAGS_transaction_db) {
      fprintf(stderr, "Cannot use readonly flag with transaction_db\n");
      exit(1);
    }
    if (FLAGS_use_secondary_db &&
        (FLAGS_transaction_db || FLAGS_optimistic_transaction_db)) {
      fprintf(stderr, "Cannot use use_secondary_db flag with transaction_db\n");
      exit(1);
    }
    options.memtable_protection_bytes_per_key =
        FLAGS_memtable_protection_bytes_per_key;
    options.block_protection_bytes_per_key =
        FLAGS_block_protection_bytes_per_key;
    options.paranoid_memory_checks = FLAGS_paranoid_memory_checks;
    options.memtable_op_scan_flush_trigger =
        FLAGS_memtable_op_scan_flush_trigger;
    options.compaction_options_universal.reduce_file_locking =
        FLAGS_universal_reduce_file_locking;
  }

  void InitializeOptionsGeneral(Options* opts, ToolHooks& hooks) {
    // Be careful about what is set here to avoid accidentally overwriting
    // settings already configured by OPTIONS file. Only configure settings that
    // are needed for the benchmark to run, settings for shared objects that
    // were not configured already, settings that require dynamically invoking
    // APIs, and settings for the benchmark itself.
    Options& options = *opts;

    // Always set these since they are harmless when not needed and prevent
    // a guaranteed failure when they are needed.
    options.create_missing_column_families = true;
    options.create_if_missing = true;

    if (options.statistics == nullptr) {
      options.statistics = dbstats;
    }

    auto table_options =
        options.table_factory->GetOptions<BlockBasedTableOptions>();
    if (table_options != nullptr) {
      if (FLAGS_cache_size > 0) {
        // This violates this function's rules on when to set options. But we
        // have to do it because the case of unconfigured block cache in OPTIONS
        // file is indistinguishable (it is sanitized to 32MB by this point, not
        // nullptr), and our regression tests assume this will be the shared
        // block cache, even with OPTIONS file provided.
        table_options->block_cache = cache_;
      }
      if (table_options->filter_policy == nullptr) {
        if (FLAGS_bloom_bits < 0) {
          table_options->filter_policy = BlockBasedTableOptions().filter_policy;
        } else if (FLAGS_bloom_bits == 0) {
          table_options->filter_policy.reset();
        } else {
          table_options->filter_policy.reset(
              FLAGS_use_ribbon_filter ? NewRibbonFilterPolicy(FLAGS_bloom_bits)
                                      : NewBloomFilterPolicy(FLAGS_bloom_bits));
        }
      }
    }

    if (options.row_cache == nullptr) {
      if (FLAGS_row_cache_size) {
        if (FLAGS_cache_numshardbits >= 1) {
          options.row_cache =
              NewLRUCache(FLAGS_row_cache_size, FLAGS_cache_numshardbits);
        } else {
          options.row_cache = NewLRUCache(FLAGS_row_cache_size);
        }
      }
    }

    if (options.env == Env::Default()) {
      options.env = FLAGS_env;
    }
    if (FLAGS_enable_io_prio) {
      options.env->LowerThreadPoolIOPriority(Env::LOW);
      options.env->LowerThreadPoolIOPriority(Env::HIGH);
    }
    if (FLAGS_enable_cpu_prio) {
      options.env->LowerThreadPoolCPUPriority(Env::LOW);
      options.env->LowerThreadPoolCPUPriority(Env::HIGH);
    }

    if (FLAGS_sine_write_rate) {
      FLAGS_benchmark_write_rate_limit = static_cast<uint64_t>(SineRate(0));
    }

    if (options.rate_limiter == nullptr) {
      if (FLAGS_rate_limiter_bytes_per_sec > 0) {
        options.rate_limiter.reset(NewGenericRateLimiter(
            FLAGS_rate_limiter_bytes_per_sec,
            FLAGS_rate_limiter_refill_period_us, 10 /* fairness */,
            // TODO: replace this with a more general FLAG for deciding
            // RateLimiter::Mode as now we also rate-limit foreground reads e.g,
            // Get()/MultiGet()
            FLAGS_rate_limit_bg_reads ? RateLimiter::Mode::kReadsOnly
                                      : RateLimiter::Mode::kWritesOnly,
            FLAGS_rate_limiter_auto_tuned,
            FLAGS_rate_limiter_single_burst_bytes));
      }
    }

    options.listeners.emplace_back(listener_);

    if (options.file_checksum_gen_factory == nullptr) {
      if (FLAGS_file_checksum) {
        options.file_checksum_gen_factory.reset(
            new FileChecksumGenCrc32cFactory());
      }
    }

    if (FLAGS_num_multi_db <= 1) {
      OpenDb(options, hooks, FLAGS_db, &db_);
    } else {
      multi_dbs_.clear();
      multi_dbs_.resize(FLAGS_num_multi_db);
      auto wal_dir = options.wal_dir;
      for (int i = 0; i < FLAGS_num_multi_db; i++) {
        if (!wal_dir.empty()) {
          options.wal_dir = GetPathForMultiple(wal_dir, i);
        }
        OpenDb(options, hooks, GetPathForMultiple(FLAGS_db, i), &multi_dbs_[i]);
      }
      options.wal_dir = wal_dir;
    }

    // KeepFilter is a noop filter, this can be used to test compaction filter
    if (options.compaction_filter == nullptr) {
      if (FLAGS_use_keep_filter) {
        options.compaction_filter = new KeepFilter();
        fprintf(stdout, "A noop compaction filter is used\n");
      }
    }

    if (FLAGS_use_existing_keys) {
      // Only work on single database
      assert(db_.db != nullptr);
      ReadOptions read_opts;  // before read_options_ initialized
      read_opts.total_order_seek = true;
      Iterator* iter = db_.db->NewIterator(read_opts);
      for (iter->SeekToFirst(); iter->Valid(); iter->Next()) {
        keys_.emplace_back(iter->key().ToString());
      }
      delete iter;
      FLAGS_num = keys_.size();
    }
  }

  void Open(Options* opts, ToolHooks& hooks) {
    if (!InitializeOptionsFromFile(opts)) {
      InitializeOptionsFromFlags(opts);
    }

    InitializeOptionsGeneral(opts, hooks);
  }

  void OpenDb(Options options, ToolHooks& hooks, const std::string& db_name,
              DBWithColumnFamilies* db) {
    uint64_t open_start = FLAGS_report_open_timing ? FLAGS_env->NowNanos() : 0;
    Status s;
    // Open with column families if necessary.
    if (FLAGS_num_column_families > 1) {
      size_t num_hot = FLAGS_num_column_families;
      if (FLAGS_num_hot_column_families > 0 &&
          FLAGS_num_hot_column_families < FLAGS_num_column_families) {
        num_hot = FLAGS_num_hot_column_families;
      } else {
        FLAGS_num_hot_column_families = FLAGS_num_column_families;
      }
      std::vector<ColumnFamilyDescriptor> column_families;
      for (size_t i = 0; i < num_hot; i++) {
        column_families.emplace_back(ColumnFamilyName(i),
                                     ColumnFamilyOptions(options));
      }
      std::vector<int> cfh_idx_to_prob;
      if (!FLAGS_column_family_distribution.empty()) {
        std::stringstream cf_prob_stream(FLAGS_column_family_distribution);
        std::string cf_prob;
        int sum = 0;
        while (std::getline(cf_prob_stream, cf_prob, ',')) {
          cfh_idx_to_prob.push_back(std::stoi(cf_prob));
          sum += cfh_idx_to_prob.back();
        }
        if (sum != 100) {
          fprintf(stderr, "column_family_distribution items must sum to 100\n");
          exit(1);
        }
        if (cfh_idx_to_prob.size() != num_hot) {
          fprintf(stderr,
                  "got %" ROCKSDB_PRIszt
                  " column_family_distribution items; expected "
                  "%" ROCKSDB_PRIszt "\n",
                  cfh_idx_to_prob.size(), num_hot);
          exit(1);
        }
      }
      if (FLAGS_readonly) {
        s = hooks.OpenForReadOnly(options, db_name, column_families, &db->cfh,
                                  &db->db);
      } else if (FLAGS_optimistic_transaction_db) {
        s = hooks.OpenOptimisticTransactionDB(options, db_name, column_families,
                                              &db->cfh, &db->opt_txn_db);
        if (s.ok()) {
          db->db = db->opt_txn_db->GetBaseDB();
        }
      } else if (FLAGS_transaction_db) {
        TransactionDB* ptr;
        TransactionDBOptions txn_db_options;
        if (options.unordered_write) {
          options.two_write_queues = true;
          txn_db_options.skip_concurrency_control = true;
          txn_db_options.write_policy = WRITE_PREPARED;
        }
        s = hooks.OpenTransactionDB(options, txn_db_options, db_name,
                                    column_families, &db->cfh, &ptr);
        if (s.ok()) {
          db->db = ptr;
        }
      } else {
        s = hooks.Open(options, db_name, column_families, &db->cfh, &db->db);
      }
      db->cfh.resize(FLAGS_num_column_families);
      db->num_created = num_hot;
      db->num_hot = num_hot;
      db->cfh_idx_to_prob = std::move(cfh_idx_to_prob);
    } else if (FLAGS_readonly) {
      s = hooks.OpenForReadOnly(options, db_name, &db->db, false);
    } else if (FLAGS_optimistic_transaction_db) {
      s = hooks.OpenOptimisticTransactionDB(options, db_name, &db->opt_txn_db);
      if (s.ok()) {
        db->db = db->opt_txn_db->GetBaseDB();
      }
    } else if (FLAGS_transaction_db) {
      TransactionDB* ptr = nullptr;
      TransactionDBOptions txn_db_options;
      if (options.unordered_write) {
        options.two_write_queues = true;
        txn_db_options.skip_concurrency_control = true;
        txn_db_options.write_policy = WRITE_PREPARED;
      }
      s = CreateLoggerFromOptions(db_name, options, &options.info_log);
      if (s.ok()) {
        s = hooks.OpenTransactionDB(options, txn_db_options, db_name, &ptr);
      }
      if (s.ok()) {
        db->db = ptr;
      }
    } else if (FLAGS_use_blob_db) {
      // Stacked BlobDB
      blob_db::BlobDBOptions blob_db_options;
      blob_db_options.enable_garbage_collection = FLAGS_blob_db_enable_gc;
      blob_db_options.garbage_collection_cutoff = FLAGS_blob_db_gc_cutoff;
      blob_db_options.is_fifo = FLAGS_blob_db_is_fifo;
      blob_db_options.max_db_size = FLAGS_blob_db_max_db_size;
      blob_db_options.ttl_range_secs = FLAGS_blob_db_ttl_range_secs;
      blob_db_options.min_blob_size = FLAGS_blob_db_min_blob_size;
      blob_db_options.bytes_per_sync = FLAGS_blob_db_bytes_per_sync;
      blob_db_options.blob_file_size = FLAGS_blob_db_file_size;
      blob_db_options.compression = FLAGS_blob_db_compression_type_e;
      blob_db::BlobDB* ptr = nullptr;
      s = hooks.Open(options, blob_db_options, db_name, &ptr);
      if (s.ok()) {
        db->db = ptr;
      }
    } else if (FLAGS_use_secondary_db) {
      if (FLAGS_secondary_path.empty()) {
        std::string default_secondary_path;
        FLAGS_env->GetTestDirectory(&default_secondary_path);
        default_secondary_path += "/dbbench_secondary";
        FLAGS_secondary_path = default_secondary_path;
      }
      s = hooks.OpenAsSecondary(options, db_name, FLAGS_secondary_path,
                                &db->db);
      if (s.ok() && FLAGS_secondary_update_interval > 0) {
        secondary_update_thread_.reset(new port::Thread(
            [this](int interval, DBWithColumnFamilies* _db) {
              while (0 == secondary_update_stopped_.load(
                              std::memory_order_relaxed)) {
                Status secondary_update_status =
                    _db->db->TryCatchUpWithPrimary();
                if (!secondary_update_status.ok()) {
                  fprintf(stderr, "Failed to catch up with primary: %s\n",
                          secondary_update_status.ToString().c_str());
                  break;
                }
                ++secondary_db_updates_;
                FLAGS_env->SleepForMicroseconds(interval * 1000000);
              }
            },
            FLAGS_secondary_update_interval, db));
      }
    } else if (FLAGS_open_as_follower) {
      std::unique_ptr<DB> dbptr;
      s = hooks.OpenAsFollower(options, db_name, FLAGS_leader_path, &dbptr);
      if (s.ok()) {
        db->db = dbptr.release();
      }
    } else {
      s = hooks.Open(options, db_name, &db->db);
    }
    if (FLAGS_report_open_timing) {
      std::cout << "OpenDb:     "
                << (FLAGS_env->NowNanos() - open_start) / 1000000.0
                << " milliseconds\n";
    }
    if (!s.ok()) {
      fprintf(stderr, "open error: %s\n", s.ToString().c_str());
      exit(1);
    }
  }

  enum WriteMode { RANDOM, SEQUENTIAL, UNIQUE_RANDOM };

  void WriteSeqDeterministic(ThreadState* thread) {
    DoDeterministicCompact(thread, open_options_.compaction_style, SEQUENTIAL);
  }

  void WriteUniqueRandomDeterministic(ThreadState* thread) {
    DoDeterministicCompact(thread, open_options_.compaction_style,
                           UNIQUE_RANDOM);
  }

  void WriteSeq(ThreadState* thread) { DoWrite(thread, SEQUENTIAL); }

  void WriteRandom(ThreadState* thread) { DoWrite(thread, RANDOM); }

  void WriteUniqueRandom(ThreadState* thread) {
    DoWrite(thread, UNIQUE_RANDOM);
  }

  class KeyGenerator {
   public:
    KeyGenerator(Random64* rand, WriteMode mode, uint64_t num,
                 uint64_t /*num_per_set*/ = 64 * 1024)
        : rand_(rand), mode_(mode), num_(num), next_(0) {
      if (mode_ == UNIQUE_RANDOM) {
        // NOTE: if memory consumption of this approach becomes a concern,
        // we can either break it into pieces and only random shuffle a section
        // each time. Alternatively, use a bit map implementation
        // (https://reviews.facebook.net/differential/diff/54627/)
        values_.resize(num_);
        for (uint64_t i = 0; i < num_; ++i) {
          values_[i] = i;
        }
        RandomShuffle(values_.begin(), values_.end(),
                      static_cast<uint32_t>(*seed_base));
      }
    }

    uint64_t Next() {
      switch (mode_) {
        case SEQUENTIAL:
          return next_++;
        case RANDOM:
          return rand_->Next() % num_;
        case UNIQUE_RANDOM:
          assert(next_ < num_);
          return values_[next_++];
      }
      assert(false);
      return std::numeric_limits<uint64_t>::max();
    }

    // Only available for UNIQUE_RANDOM mode.
    uint64_t Fetch(uint64_t index) {
      assert(mode_ == UNIQUE_RANDOM);
      assert(index < values_.size());
      return values_[index];
    }

   private:
    Random64* rand_;
    WriteMode mode_;
    const uint64_t num_;
    uint64_t next_;
    std::vector<uint64_t> values_;
  };

  DB* SelectDB(ThreadState* thread) { return SelectDBWithCfh(thread)->db; }

  DBWithColumnFamilies* SelectDBWithCfh(ThreadState* thread) {
    return SelectDBWithCfh(thread->rand.Next());
  }

  DBWithColumnFamilies* SelectDBWithCfh(uint64_t rand_int) {
    if (db_.db != nullptr) {
      return &db_;
    } else {
      return &multi_dbs_[rand_int % multi_dbs_.size()];
    }
  }

  double SineRate(double x) {
    return FLAGS_sine_a * sin((FLAGS_sine_b * x) + FLAGS_sine_c) + FLAGS_sine_d;
  }

  void DoWrite(ThreadState* thread, WriteMode write_mode) {
    const int test_duration = write_mode == RANDOM ? FLAGS_duration : 0;
    const int64_t num_ops = writes_ == 0 ? num_ : writes_;

    size_t num_key_gens = 1;
    if (db_.db == nullptr) {
      num_key_gens = multi_dbs_.size();
    }
    std::vector<std::unique_ptr<KeyGenerator>> key_gens(num_key_gens);
    int64_t max_ops = num_ops * num_key_gens;
    int64_t ops_per_stage = max_ops;
    if (FLAGS_num_column_families > 1 && FLAGS_num_hot_column_families > 0) {
      ops_per_stage = (max_ops - 1) / (FLAGS_num_column_families /
                                       FLAGS_num_hot_column_families) +
                      1;
    }

    Duration duration(test_duration, max_ops, ops_per_stage);
    const uint64_t num_per_key_gen = num_ + max_num_range_tombstones_;
    for (size_t i = 0; i < num_key_gens; i++) {
      key_gens[i].reset(new KeyGenerator(&(thread->rand), write_mode,
                                         num_per_key_gen, ops_per_stage));
    }

    if (num_ != FLAGS_num) {
      char msg[100];
      snprintf(msg, sizeof(msg), "(%" PRIu64 " ops)", num_);
      thread->stats.AddMessage(msg);
    }

    RandomGenerator gen;
    WriteBatch batch(/*reserved_bytes=*/0, /*max_bytes=*/0,
                     FLAGS_write_batch_protection_bytes_per_key,
                     user_timestamp_size_);
    Status s;
    int64_t bytes = 0;

    std::unique_ptr<const char[]> key_guard;
    Slice key = AllocateKey(&key_guard);
    std::unique_ptr<const char[]> begin_key_guard;
    Slice begin_key = AllocateKey(&begin_key_guard);
    std::unique_ptr<const char[]> end_key_guard;
    Slice end_key = AllocateKey(&end_key_guard);
    double p = 0.0;
    uint64_t num_overwrites = 0, num_unique_keys = 0, num_selective_deletes = 0;
    // If user set overwrite_probability flag,
    // check if value is in [0.0,1.0].
    if (FLAGS_overwrite_probability > 0.0) {
      p = FLAGS_overwrite_probability > 1.0 ? 1.0 : FLAGS_overwrite_probability;
      // If overwrite set by user, and UNIQUE_RANDOM mode on,
      // the overwrite_window_size must be > 0.
      if (write_mode == UNIQUE_RANDOM && FLAGS_overwrite_window_size == 0) {
        fprintf(stderr,
                "Overwrite_window_size must be  strictly greater than 0.\n");
        ErrorExit();
      }
    }

    // Default_random_engine provides slightly
    // improved throughput over mt19937.
    std::default_random_engine overwrite_gen{
        static_cast<unsigned int>(*seed_base)};
    std::bernoulli_distribution overwrite_decider(p);

    // Inserted key window is filled with the last N
    // keys previously inserted into the DB (with
    // N=FLAGS_overwrite_window_size).
    // We use a deque struct because:
    // - random access is O(1)
    // - insertion/removal at beginning/end is also O(1).
    std::deque<int64_t> inserted_key_window;
    Random64 reservoir_id_gen(*seed_base);

    // --- Variables used in disposable/persistent keys simulation:
    // The following variables are used when
    // disposable_entries_batch_size is >0. We simualte a workload
    // where the following sequence is repeated multiple times:
    // "A set of keys S1 is inserted ('disposable entries'), then after
    // some delay another set of keys S2 is inserted ('persistent entries')
    // and the first set of keys S1 is deleted. S2 artificially represents
    // the insertion of hypothetical results from some undefined computation
    // done on the first set of keys S1. The next sequence can start as soon
    // as the last disposable entry in the set S1 of this sequence is
    // inserted, if the delay is non negligible"
    bool skip_for_loop = false, is_disposable_entry = true;
    std::vector<uint64_t> disposable_entries_index(num_key_gens, 0);
    std::vector<uint64_t> persistent_ent_and_del_index(num_key_gens, 0);
    const uint64_t kNumDispAndPersEntries =
        FLAGS_disposable_entries_batch_size +
        FLAGS_persistent_entries_batch_size;
    if (kNumDispAndPersEntries > 0) {
      if ((write_mode != UNIQUE_RANDOM) || (writes_per_range_tombstone_ > 0) ||
          (p > 0.0)) {
        fprintf(
            stderr,
            "Disposable/persistent deletes are not compatible with overwrites "
            "and DeleteRanges; and are only supported in filluniquerandom.\n");
        ErrorExit();
      }
      if (FLAGS_disposable_entries_value_size < 0 ||
          FLAGS_persistent_entries_value_size < 0) {
        fprintf(
            stderr,
            "disposable_entries_value_size and persistent_entries_value_size"
            "have to be positive.\n");
        ErrorExit();
      }
    }
    Random rnd_disposable_entry(static_cast<uint32_t>(*seed_base));
    std::string random_value;
    // Queue that stores scheduled timestamp of disposable entries deletes,
    // along with starting index of disposable entry keys to delete.
    std::vector<std::queue<std::pair<uint64_t, uint64_t>>> disposable_entries_q(
        num_key_gens);
    // --- End of variables used in disposable/persistent keys simulation.

    std::vector<std::unique_ptr<const char[]>> expanded_key_guards;
    std::vector<Slice> expanded_keys;
    if (FLAGS_expand_range_tombstones) {
      expanded_key_guards.resize(range_tombstone_width_);
      for (auto& expanded_key_guard : expanded_key_guards) {
        expanded_keys.emplace_back(AllocateKey(&expanded_key_guard));
      }
    }

    std::unique_ptr<char[]> ts_guard;
    if (user_timestamp_size_ > 0) {
      ts_guard.reset(new char[user_timestamp_size_]);
    }

    int64_t stage = 0;
    int64_t num_written = 0;
    int64_t next_seq_db_at = num_ops;
    size_t id = 0;
    int64_t num_range_deletions = 0;

    while ((num_per_key_gen != 0) && !duration.Done(entries_per_batch_)) {
      if (duration.GetStage() != stage) {
        stage = duration.GetStage();
        if (db_.db != nullptr) {
          db_.CreateNewCf(open_options_, stage);
        } else {
          for (auto& db : multi_dbs_) {
            db.CreateNewCf(open_options_, stage);
          }
        }
      }

      if (write_mode != SEQUENTIAL) {
        id = thread->rand.Next() % num_key_gens;
      } else {
        // When doing a sequential load with multiple databases, load them in
        // order rather than all at the same time to avoid:
        // 1) long delays between flushing memtables
        // 2) flushing memtables for all of them at the same point in time
        // 3) not putting the same number of keys in each database
        if (num_written >= next_seq_db_at) {
          next_seq_db_at += num_ops;
          id++;
          if (id >= num_key_gens) {
            fprintf(stderr, "Logic error. Filled all databases\n");
            ErrorExit();
          }
        }
      }
      DBWithColumnFamilies* db_with_cfh = SelectDBWithCfh(id);

      batch.Clear();
      int64_t batch_bytes = 0;

      for (int64_t j = 0; j < entries_per_batch_; j++) {
        int64_t rand_num = 0;
        if ((write_mode == UNIQUE_RANDOM) && (p > 0.0)) {
          if ((inserted_key_window.size() > 0) &&
              overwrite_decider(overwrite_gen)) {
            num_overwrites++;
            rand_num = inserted_key_window[reservoir_id_gen.Next() %
                                           inserted_key_window.size()];
          } else {
            num_unique_keys++;
            rand_num = key_gens[id]->Next();
            if (inserted_key_window.size() < FLAGS_overwrite_window_size) {
              inserted_key_window.push_back(rand_num);
            } else {
              inserted_key_window.pop_front();
              inserted_key_window.push_back(rand_num);
            }
          }
        } else if (kNumDispAndPersEntries > 0) {
          // Check if queue is non-empty and if we need to insert
          // 'persistent' KV entries (KV entries that are never deleted)
          // and delete disposable entries previously inserted.
          if (!disposable_entries_q[id].empty() &&
              (disposable_entries_q[id].front().first <
               FLAGS_env->NowMicros())) {
            // If we need to perform a "merge op" pattern,
            // we first write all the persistent KV entries not targeted
            // by deletes, and then we write the disposable entries deletes.
            if (persistent_ent_and_del_index[id] <
                FLAGS_persistent_entries_batch_size) {
              // Generate key to insert.
              rand_num =
                  key_gens[id]->Fetch(disposable_entries_q[id].front().second +
                                      FLAGS_disposable_entries_batch_size +
                                      persistent_ent_and_del_index[id]);
              persistent_ent_and_del_index[id]++;
              is_disposable_entry = false;
              skip_for_loop = false;
            } else if (persistent_ent_and_del_index[id] <
                       kNumDispAndPersEntries) {
              // Find key of the entry to delete.
              rand_num =
                  key_gens[id]->Fetch(disposable_entries_q[id].front().second +
                                      (persistent_ent_and_del_index[id] -
                                       FLAGS_persistent_entries_batch_size));
              persistent_ent_and_del_index[id]++;
              GenerateKeyFromInt(rand_num, FLAGS_num, &key);
              // For the delete operation, everything happens here and we
              // skip the rest of the for-loop, which is designed for
              // inserts.
              if (FLAGS_num_column_families <= 1) {
                batch.Delete(key);
              } else {
                // We use same rand_num as seed for key and column family so
                // that we can deterministically find the cfh corresponding to a
                // particular key while reading the key.
                batch.Delete(db_with_cfh->GetCfh(rand_num), key);
              }
              // A delete only includes Key+Timestamp (no value).
              batch_bytes += key_size_ + user_timestamp_size_;
              bytes += key_size_ + user_timestamp_size_;
              num_selective_deletes++;
              // Skip rest of the for-loop (j=0, j<entries_per_batch_,j++).
              skip_for_loop = true;
            } else {
              assert(false);  // should never reach this point.
            }
            // If disposable_entries_q needs to be updated (ie: when a selective
            // insert+delete was successfully completed, pop the job out of the
            // queue).
            if (!disposable_entries_q[id].empty() &&
                (disposable_entries_q[id].front().first <
                 FLAGS_env->NowMicros()) &&
                persistent_ent_and_del_index[id] == kNumDispAndPersEntries) {
              disposable_entries_q[id].pop();
              persistent_ent_and_del_index[id] = 0;
            }

            // If we are deleting disposable entries, skip the rest of the
            // for-loop since there is no key-value inserts at this moment in
            // time.
            if (skip_for_loop) {
              continue;
            }

          }
          // If no job is in the queue, then we keep inserting disposable KV
          // entries that will be deleted later by a series of deletes.
          else {
            rand_num = key_gens[id]->Fetch(disposable_entries_index[id]);
            disposable_entries_index[id]++;
            is_disposable_entry = true;
            if ((disposable_entries_index[id] %
                 FLAGS_disposable_entries_batch_size) == 0) {
              // Skip the persistent KV entries inserts for now
              disposable_entries_index[id] +=
                  FLAGS_persistent_entries_batch_size;
            }
          }
        } else {
          rand_num = key_gens[id]->Next();
        }
        GenerateKeyFromInt(rand_num, FLAGS_num, &key);
        Slice val;
        if (kNumDispAndPersEntries > 0) {
          random_value = rnd_disposable_entry.RandomString(
              is_disposable_entry ? FLAGS_disposable_entries_value_size
                                  : FLAGS_persistent_entries_value_size);
          val = Slice(random_value);
          num_unique_keys++;
        } else {
          val = gen.Generate();
        }
        if (use_blob_db_) {
          // Stacked BlobDB
          blob_db::BlobDB* blobdb =
              static_cast<blob_db::BlobDB*>(db_with_cfh->db);
          if (FLAGS_blob_db_max_ttl_range > 0) {
            int ttl = rand() % FLAGS_blob_db_max_ttl_range;
            s = blobdb->PutWithTTL(write_options_, key, val, ttl);
          } else {
            s = blobdb->Put(write_options_, key, val);
          }
        } else if (FLAGS_num_column_families <= 1) {
          batch.Put(key, val);
        } else {
          // We use same rand_num as seed for key and column family so that we
          // can deterministically find the cfh corresponding to a particular
          // key while reading the key.
          batch.Put(db_with_cfh->GetCfh(rand_num), key, val);
        }
        batch_bytes += val.size() + key_size_ + user_timestamp_size_;
        bytes += val.size() + key_size_ + user_timestamp_size_;
        ++num_written;

        // If all disposable entries have been inserted, then we need to
        // add in the job queue a call for 'persistent entry insertions +
        // disposable entry deletions'.
        if (kNumDispAndPersEntries > 0 && is_disposable_entry &&
            ((disposable_entries_index[id] % kNumDispAndPersEntries) == 0)) {
          // Queue contains [timestamp, starting_idx],
          // timestamp = current_time + delay (minimum aboslute time when to
          // start inserting the selective deletes) starting_idx = index in the
          // keygen of the rand_num to generate the key of the first KV entry to
          // delete (= key of the first selective delete).
          disposable_entries_q[id].push(std::make_pair(
              FLAGS_env->NowMicros() +
                  FLAGS_disposable_entries_delete_delay /* timestamp */,
              disposable_entries_index[id] - kNumDispAndPersEntries
              /*starting idx*/));
        }
        if (writes_per_range_tombstone_ > 0 &&
            num_written > writes_before_delete_range_ &&
            (num_written - writes_before_delete_range_) /
                    writes_per_range_tombstone_ <=
                max_num_range_tombstones_ &&
            (num_written - writes_before_delete_range_) %
                    writes_per_range_tombstone_ ==
                0) {
          num_range_deletions++;
          int64_t begin_num = key_gens[id]->Next();
          if (FLAGS_expand_range_tombstones) {
            for (int64_t offset = 0; offset < range_tombstone_width_;
                 ++offset) {
              GenerateKeyFromInt(begin_num + offset, FLAGS_num,
                                 &expanded_keys[offset]);
              if (use_blob_db_) {
                // Stacked BlobDB
                s = db_with_cfh->db->Delete(write_options_,
                                            expanded_keys[offset]);
              } else if (FLAGS_num_column_families <= 1) {
                batch.Delete(expanded_keys[offset]);
              } else {
                batch.Delete(db_with_cfh->GetCfh(rand_num),
                             expanded_keys[offset]);
              }
            }
          } else {
            GenerateKeyFromInt(begin_num, FLAGS_num, &begin_key);
            GenerateKeyFromInt(begin_num + range_tombstone_width_, FLAGS_num,
                               &end_key);
            if (use_blob_db_) {
              // Stacked BlobDB
              s = db_with_cfh->db->DeleteRange(
                  write_options_, db_with_cfh->db->DefaultColumnFamily(),
                  begin_key, end_key);
            } else if (FLAGS_num_column_families <= 1) {
              batch.DeleteRange(begin_key, end_key);
            } else {
              batch.DeleteRange(db_with_cfh->GetCfh(rand_num), begin_key,
                                end_key);
            }
          }
        }
      }
      if (thread->shared->write_rate_limiter.get() != nullptr) {
        thread->shared->write_rate_limiter->Request(
            batch_bytes, Env::IO_HIGH, nullptr /* stats */,
            RateLimiter::OpType::kWrite);
        // Set time at which last op finished to Now() to hide latency and
        // sleep from rate limiter. Also, do the check once per batch, not
        // once per write.
        thread->stats.ResetLastOpTime();
      }
      if (user_timestamp_size_ > 0) {
        Slice user_ts = mock_app_clock_->Allocate(ts_guard.get());
        s = batch.UpdateTimestamps(
            user_ts, [this](uint32_t) { return user_timestamp_size_; });
        if (!s.ok()) {
          fprintf(stderr, "assign timestamp to write batch: %s\n",
                  s.ToString().c_str());
          ErrorExit();
        }
      }
      if (!use_blob_db_) {
        // Not stacked BlobDB
        s = db_with_cfh->db->Write(write_options_, &batch);
      }
      thread->stats.FinishedOps(db_with_cfh, db_with_cfh->db,
                                entries_per_batch_, kWrite);
      if (FLAGS_sine_write_rate) {
        uint64_t now = FLAGS_env->NowMicros();

        uint64_t usecs_since_last;
        if (now > thread->stats.GetSineInterval()) {
          usecs_since_last = now - thread->stats.GetSineInterval();
        } else {
          usecs_since_last = 0;
        }

        if (usecs_since_last >
            (FLAGS_sine_write_rate_interval_milliseconds * uint64_t{1000})) {
          double usecs_since_start =
              static_cast<double>(now - thread->stats.GetStart());
          thread->stats.ResetSineInterval();
          uint64_t write_rate =
              static_cast<uint64_t>(SineRate(usecs_since_start / 1000000.0));
          thread->shared->write_rate_limiter.reset(
              NewGenericRateLimiter(write_rate));
        }
      }
      if (!s.ok()) {
        s = listener_->WaitForRecovery(600000000) ? Status::OK() : s;
      }

      if (!s.ok()) {
        fprintf(stderr, "put error: %s\n", s.ToString().c_str());
        ErrorExit();
      }
    }
    if ((write_mode == UNIQUE_RANDOM) && (p > 0.0)) {
      fprintf(stdout,
              "Number of unique keys inserted: %" PRIu64
              ".\nNumber of overwrites: %" PRIu64 "\n",
              num_unique_keys, num_overwrites);
    } else if (kNumDispAndPersEntries > 0) {
      fprintf(stdout,
              "Number of unique keys inserted (disposable+persistent): %" PRIu64
              ".\nNumber of 'disposable entry delete': %" PRIu64 "\n",
              num_written, num_selective_deletes);
    }
    if (num_range_deletions > 0) {
      std::cout << "Number of range deletions: " << num_range_deletions
                << std::endl;
    }
    thread->stats.AddBytes(bytes);
  }

  Status DoDeterministicCompact(ThreadState* thread,
                                CompactionStyle compaction_style,
                                WriteMode write_mode) {
    ColumnFamilyMetaData meta;
    std::vector<DB*> db_list;
    if (db_.db != nullptr) {
      db_list.push_back(db_.db);
    } else {
      for (auto& db : multi_dbs_) {
        db_list.push_back(db.db);
      }
    }
    std::vector<Options> options_list;
    for (auto db : db_list) {
      options_list.push_back(db->GetOptions());
      if (compaction_style != kCompactionStyleFIFO) {
        db->SetOptions({{"disable_auto_compactions", "1"},
                        {"level0_slowdown_writes_trigger", "400000000"},
                        {"level0_stop_writes_trigger", "400000000"}});
      } else {
        db->SetOptions({{"disable_auto_compactions", "1"}});
      }
    }

    assert(!db_list.empty());
    auto num_db = db_list.size();
    size_t num_levels = static_cast<size_t>(open_options_.num_levels);
    size_t output_level = open_options_.num_levels - 1;
    std::vector<std::vector<std::vector<SstFileMetaData>>> sorted_runs(num_db);
    std::vector<size_t> num_files_at_level0(num_db, 0);
    if (compaction_style == kCompactionStyleLevel) {
      if (num_levels == 0) {
        return Status::InvalidArgument("num_levels should be larger than 1");
      }
      bool should_stop = false;
      while (!should_stop) {
        if (sorted_runs[0].empty()) {
          DoWrite(thread, write_mode);
        } else {
          DoWrite(thread, UNIQUE_RANDOM);
        }
        for (size_t i = 0; i < num_db; i++) {
          auto db = db_list[i];
          db->Flush(FlushOptions());
          db->GetColumnFamilyMetaData(&meta);
          if (num_files_at_level0[i] == meta.levels[0].files.size() ||
              writes_ == 0) {
            should_stop = true;
            continue;
          }
          sorted_runs[i].emplace_back(
              meta.levels[0].files.begin(),
              meta.levels[0].files.end() - num_files_at_level0[i]);
          num_files_at_level0[i] = meta.levels[0].files.size();
          if (sorted_runs[i].back().size() == 1) {
            should_stop = true;
            continue;
          }
          if (sorted_runs[i].size() == output_level) {
            auto& L1 = sorted_runs[i].back();
            L1.erase(L1.begin(), L1.begin() + L1.size() / 3);
            should_stop = true;
            continue;
          }
        }
        writes_ /=
            static_cast<int64_t>(open_options_.max_bytes_for_level_multiplier);
      }
      for (size_t i = 0; i < num_db; i++) {
        if (sorted_runs[i].size() < num_levels - 1) {
          fprintf(stderr, "n is too small to fill %" ROCKSDB_PRIszt " levels\n",
                  num_levels);
          exit(1);
        }
      }
      for (size_t i = 0; i < num_db; i++) {
        auto db = db_list[i];
        auto compactionOptions = CompactionOptions();
        compactionOptions.compression = FLAGS_compression_type_e;
        auto options = db->GetOptions();
        MutableCFOptions mutable_cf_options(options);
        for (size_t j = 0; j < sorted_runs[i].size(); j++) {
          compactionOptions.output_file_size_limit = MaxFileSizeForLevel(
              mutable_cf_options, static_cast<int>(output_level),
              compaction_style);
          std::cout << sorted_runs[i][j].size() << std::endl;
          db->CompactFiles(
              compactionOptions,
              {sorted_runs[i][j].back().name, sorted_runs[i][j].front().name},
              static_cast<int>(output_level - j) /*level*/);
        }
      }
    } else if (compaction_style == kCompactionStyleUniversal) {
      auto ratio = open_options_.compaction_options_universal.size_ratio;
      bool should_stop = false;
      while (!should_stop) {
        if (sorted_runs[0].empty()) {
          DoWrite(thread, write_mode);
        } else {
          DoWrite(thread, UNIQUE_RANDOM);
        }
        for (size_t i = 0; i < num_db; i++) {
          auto db = db_list[i];
          db->Flush(FlushOptions());
          db->GetColumnFamilyMetaData(&meta);
          if (num_files_at_level0[i] == meta.levels[0].files.size() ||
              writes_ == 0) {
            should_stop = true;
            continue;
          }
          sorted_runs[i].emplace_back(
              meta.levels[0].files.begin(),
              meta.levels[0].files.end() - num_files_at_level0[i]);
          num_files_at_level0[i] = meta.levels[0].files.size();
          if (sorted_runs[i].back().size() == 1) {
            should_stop = true;
            continue;
          }
          num_files_at_level0[i] = meta.levels[0].files.size();
        }
        writes_ = static_cast<int64_t>(writes_ * static_cast<double>(100) /
                                       (ratio + 200));
      }
      for (size_t i = 0; i < num_db; i++) {
        if (sorted_runs[i].size() < num_levels) {
          fprintf(stderr, "n is too small to fill %" ROCKSDB_PRIszt " levels\n",
                  num_levels);
          exit(1);
        }
      }
      for (size_t i = 0; i < num_db; i++) {
        auto db = db_list[i];
        auto compactionOptions = CompactionOptions();
        compactionOptions.compression = FLAGS_compression_type_e;
        auto options = db->GetOptions();
        MutableCFOptions mutable_cf_options(options);
        for (size_t j = 0; j < sorted_runs[i].size(); j++) {
          compactionOptions.output_file_size_limit = MaxFileSizeForLevel(
              mutable_cf_options, static_cast<int>(output_level),
              compaction_style);
          db->CompactFiles(
              compactionOptions,
              {sorted_runs[i][j].back().name, sorted_runs[i][j].front().name},
              (output_level > j ? static_cast<int>(output_level - j)
                                : 0) /*level*/);
        }
      }
    } else if (compaction_style == kCompactionStyleFIFO) {
      if (num_levels != 1) {
        return Status::InvalidArgument(
            "num_levels should be 1 for FIFO compaction");
      }
      if (FLAGS_num_multi_db != 0) {
        return Status::InvalidArgument("Doesn't support multiDB");
      }
      auto db = db_list[0];
      std::vector<std::string> file_names;
      while (true) {
        if (sorted_runs[0].empty()) {
          DoWrite(thread, write_mode);
        } else {
          DoWrite(thread, UNIQUE_RANDOM);
        }
        db->Flush(FlushOptions());
        db->GetColumnFamilyMetaData(&meta);
        auto total_size = meta.levels[0].size;
        if (total_size >=
            db->GetOptions().compaction_options_fifo.max_table_files_size) {
          for (const auto& file_meta : meta.levels[0].files) {
            file_names.emplace_back(file_meta.name);
          }
          break;
        }
      }
      // TODO(shuzhang1989): Investigate why CompactFiles not working
      // auto compactionOptions = CompactionOptions();
      // db->CompactFiles(compactionOptions, file_names, 0);
      auto compactionOptions = CompactRangeOptions();
      compactionOptions.max_subcompactions =
          static_cast<uint32_t>(FLAGS_subcompactions);
      db->CompactRange(compactionOptions, nullptr, nullptr);
    } else {
      fprintf(stdout,
              "%-12s : skipped (-compaction_stype=kCompactionStyleNone)\n",
              "filldeterministic");
      return Status::InvalidArgument("None compaction is not supported");
    }

// Verify seqno and key range
// Note: the seqno get changed at the max level by implementation
// optimization, so skip the check of the max level.
#ifndef NDEBUG
    for (size_t k = 0; k < num_db; k++) {
      auto db = db_list[k];
      db->GetColumnFamilyMetaData(&meta);
      // verify the number of sorted runs
      if (compaction_style == kCompactionStyleLevel) {
        assert(num_levels - 1 == sorted_runs[k].size());
      } else if (compaction_style == kCompactionStyleUniversal) {
        assert(meta.levels[0].files.size() + num_levels - 1 ==
               sorted_runs[k].size());
      } else if (compaction_style == kCompactionStyleFIFO) {
        // TODO(gzh): FIFO compaction
        db->GetColumnFamilyMetaData(&meta);
        auto total_size = meta.levels[0].size;
        assert(total_size <=
               db->GetOptions().compaction_options_fifo.max_table_files_size);
        break;
      }

      // verify smallest/largest seqno and key range of each sorted run
      auto max_level = num_levels - 1;
      int level;
      for (size_t i = 0; i < sorted_runs[k].size(); i++) {
        level = static_cast<int>(max_level - i);
        SequenceNumber sorted_run_smallest_seqno = kMaxSequenceNumber;
        SequenceNumber sorted_run_largest_seqno = 0;
        std::string sorted_run_smallest_key, sorted_run_largest_key;
        bool first_key = true;
        for (const auto& fileMeta : sorted_runs[k][i]) {
          sorted_run_smallest_seqno =
              std::min(sorted_run_smallest_seqno, fileMeta.smallest_seqno);
          sorted_run_largest_seqno =
              std::max(sorted_run_largest_seqno, fileMeta.largest_seqno);
          if (first_key ||
              db->DefaultColumnFamily()->GetComparator()->Compare(
                  fileMeta.smallestkey, sorted_run_smallest_key) < 0) {
            sorted_run_smallest_key = fileMeta.smallestkey;
          }
          if (first_key ||
              db->DefaultColumnFamily()->GetComparator()->Compare(
                  fileMeta.largestkey, sorted_run_largest_key) > 0) {
            sorted_run_largest_key = fileMeta.largestkey;
          }
          first_key = false;
        }
        if (compaction_style == kCompactionStyleLevel ||
            (compaction_style == kCompactionStyleUniversal && level > 0)) {
          SequenceNumber level_smallest_seqno = kMaxSequenceNumber;
          SequenceNumber level_largest_seqno = 0;
          for (const auto& fileMeta : meta.levels[level].files) {
            level_smallest_seqno =
                std::min(level_smallest_seqno, fileMeta.smallest_seqno);
            level_largest_seqno =
                std::max(level_largest_seqno, fileMeta.largest_seqno);
          }
          assert(sorted_run_smallest_key ==
                 meta.levels[level].files.front().smallestkey);
          assert(sorted_run_largest_key ==
                 meta.levels[level].files.back().largestkey);
          if (level != static_cast<int>(max_level)) {
            // compaction at max_level would change sequence number
            assert(sorted_run_smallest_seqno == level_smallest_seqno);
            assert(sorted_run_largest_seqno == level_largest_seqno);
          }
        } else if (compaction_style == kCompactionStyleUniversal) {
          // level <= 0 means sorted runs on level 0
          auto level0_file =
              meta.levels[0].files[sorted_runs[k].size() - 1 - i];
          assert(sorted_run_smallest_key == level0_file.smallestkey);
          assert(sorted_run_largest_key == level0_file.largestkey);
          if (level != static_cast<int>(max_level)) {
            assert(sorted_run_smallest_seqno == level0_file.smallest_seqno);
            assert(sorted_run_largest_seqno == level0_file.largest_seqno);
          }
        }
      }
    }
#endif
    // print the size of each sorted_run
    for (size_t k = 0; k < num_db; k++) {
      auto db = db_list[k];
      fprintf(stdout,
              "---------------------- DB %" ROCKSDB_PRIszt
              " LSM ---------------------\n",
              k);
      db->GetColumnFamilyMetaData(&meta);
      for (auto& levelMeta : meta.levels) {
        if (levelMeta.files.empty()) {
          continue;
        }
        if (levelMeta.level == 0) {
          for (auto& fileMeta : levelMeta.files) {
            fprintf(stdout, "Level[%d]: %s(size: %" PRIi64 " bytes)\n",
                    levelMeta.level, fileMeta.name.c_str(), fileMeta.size);
          }
        } else {
          fprintf(stdout, "Level[%d]: %s - %s(total size: %" PRIi64 " bytes)\n",
                  levelMeta.level, levelMeta.files.front().name.c_str(),
                  levelMeta.files.back().name.c_str(), levelMeta.size);
        }
      }
    }
    for (size_t i = 0; i < num_db; i++) {
      db_list[i]->SetOptions(
          {{"disable_auto_compactions",
            std::to_string(options_list[i].disable_auto_compactions)},
           {"level0_slowdown_writes_trigger",
            std::to_string(options_list[i].level0_slowdown_writes_trigger)},
           {"level0_stop_writes_trigger",
            std::to_string(options_list[i].level0_stop_writes_trigger)}});
    }
    return Status::OK();
  }

  void ReadSequential(ThreadState* thread) {
    if (db_.db != nullptr) {
      ReadSequential(thread, db_.db);
    } else {
      for (const auto& db_with_cfh : multi_dbs_) {
        ReadSequential(thread, db_with_cfh.db);
      }
    }
  }

  void ReadSequential(ThreadState* thread, DB* db) {
    ReadOptions options = read_options_;
    std::unique_ptr<char[]> ts_guard;
    Slice ts;
    if (user_timestamp_size_ > 0) {
      ts_guard.reset(new char[user_timestamp_size_]);
      ts = mock_app_clock_->GetTimestampForRead(thread->rand, ts_guard.get());
      options.timestamp = &ts;
    }

    options.adaptive_readahead = FLAGS_adaptive_readahead;
    options.async_io = FLAGS_async_io;
    options.auto_readahead_size = FLAGS_auto_readahead_size;
    std::unique_ptr<ManagedSnapshot> snapshot = nullptr;
    if (FLAGS_explicit_snapshot) {
      snapshot = std::make_unique<ManagedSnapshot>(db);
      options.snapshot = snapshot->snapshot();
    } else {
      options.snapshot = nullptr;
    }

    Iterator* iter = db->NewIterator(options);
    int64_t i = 0;
    int64_t bytes = 0;
    for (iter->SeekToFirst(); i < reads_ && iter->Valid(); iter->Next()) {
      bytes += iter->key().size() + iter->value().size();
      thread->stats.FinishedOps(nullptr, db, 1, kRead);
      ++i;

      if (thread->shared->read_rate_limiter.get() != nullptr &&
          i % 1024 == 1023) {
        thread->shared->read_rate_limiter->Request(1024, Env::IO_HIGH,
                                                   nullptr /* stats */,
                                                   RateLimiter::OpType::kRead);
      }
    }

    delete iter;
    thread->stats.AddBytes(bytes);
  }

  void ReadToRowCache(ThreadState* thread) {
    int64_t read = 0;
    int64_t found = 0;
    int64_t bytes = 0;
    int64_t key_rand = 0;
    std::unique_ptr<const char[]> key_guard;
    Slice key = AllocateKey(&key_guard);
    PinnableSlice pinnable_val;

    while (key_rand < FLAGS_num) {
      DBWithColumnFamilies* db_with_cfh = SelectDBWithCfh(thread);
      // We use same key_rand as seed for key and column family so that we can
      // deterministically find the cfh corresponding to a particular key, as it
      // is done in DoWrite method.
      GenerateKeyFromInt(key_rand, FLAGS_num, &key);
      key_rand++;
      read++;
      Status s;
      if (FLAGS_num_column_families > 1) {
        s = db_with_cfh->db->Get(read_options_, db_with_cfh->GetCfh(key_rand),
                                 key, &pinnable_val);
      } else {
        pinnable_val.Reset();
        s = db_with_cfh->db->Get(read_options_,
                                 db_with_cfh->db->DefaultColumnFamily(), key,
                                 &pinnable_val);
      }

      if (s.ok()) {
        found++;
        bytes += key.size() + pinnable_val.size();
      } else if (!s.IsNotFound()) {
        fprintf(stderr, "Get returned an error: %s\n", s.ToString().c_str());
        abort();
      }

      if (thread->shared->read_rate_limiter.get() != nullptr &&
          read % 256 == 255) {
        thread->shared->read_rate_limiter->Request(
            256, Env::IO_HIGH, nullptr /* stats */, RateLimiter::OpType::kRead);
      }

      thread->stats.FinishedOps(db_with_cfh, db_with_cfh->db, 1, kRead);
    }

    char msg[100];
    snprintf(msg, sizeof(msg), "(%" PRIu64 " of %" PRIu64 " found)\n", found,
             read);

    thread->stats.AddBytes(bytes);
    thread->stats.AddMessage(msg);
  }

  void ReadReverse(ThreadState* thread) {
    if (db_.db != nullptr) {
      ReadReverse(thread, db_.db);
    } else {
      for (const auto& db_with_cfh : multi_dbs_) {
        ReadReverse(thread, db_with_cfh.db);
      }
    }
  }

  void ReadReverse(ThreadState* thread, DB* db) {
    Iterator* iter = db->NewIterator(read_options_);
    int64_t i = 0;
    int64_t bytes = 0;
    for (iter->SeekToLast(); i < reads_ && iter->Valid(); iter->Prev()) {
      bytes += iter->key().size() + iter->value().size();
      thread->stats.FinishedOps(nullptr, db, 1, kRead);
      ++i;
      if (thread->shared->read_rate_limiter.get() != nullptr &&
          i % 1024 == 1023) {
        thread->shared->read_rate_limiter->Request(1024, Env::IO_HIGH,
                                                   nullptr /* stats */,
                                                   RateLimiter::OpType::kRead);
      }
    }
    delete iter;
    thread->stats.AddBytes(bytes);
  }

  void ReadRandomFast(ThreadState* thread) {
    int64_t read = 0;
    int64_t found = 0;
    int64_t nonexist = 0;
    ReadOptions options = read_options_;
    std::unique_ptr<const char[]> key_guard;
    Slice key = AllocateKey(&key_guard);
    std::string value;
    Slice ts;
    std::unique_ptr<char[]> ts_guard;
    if (user_timestamp_size_ > 0) {
      ts_guard.reset(new char[user_timestamp_size_]);
    }
    DB* db = SelectDBWithCfh(thread)->db;

    int64_t pot = 1;
    while (pot < FLAGS_num) {
      pot <<= 1;
    }

    Duration duration(FLAGS_duration, reads_);
    do {
      for (int i = 0; i < 100; ++i) {
        int64_t key_rand = thread->rand.Next() & (pot - 1);
        GenerateKeyFromInt(key_rand, FLAGS_num, &key);
        ++read;
        std::string ts_ret;
        std::string* ts_ptr = nullptr;
        if (user_timestamp_size_ > 0) {
          ts = mock_app_clock_->GetTimestampForRead(thread->rand,
                                                    ts_guard.get());
          options.timestamp = &ts;
          ts_ptr = &ts_ret;
        }
        auto status = db->Get(options, key, &value, ts_ptr);
        if (status.ok()) {
          ++found;
        } else if (!status.IsNotFound()) {
          fprintf(stderr, "Get returned an error: %s\n",
                  status.ToString().c_str());
          abort();
        }
        if (key_rand >= FLAGS_num) {
          ++nonexist;
        }
      }
      if (thread->shared->read_rate_limiter.get() != nullptr) {
        thread->shared->read_rate_limiter->Request(
            100, Env::IO_HIGH, nullptr /* stats */, RateLimiter::OpType::kRead);
      }

      thread->stats.FinishedOps(nullptr, db, 100, kRead);
    } while (!duration.Done(100));

    char msg[100];
    snprintf(msg, sizeof(msg),
             "(%" PRIu64 " of %" PRIu64
             " found, "
             "issued %" PRIu64 " non-exist keys)\n",
             found, read, nonexist);

    thread->stats.AddMessage(msg);
  }

  int64_t GetRandomKey(Random64* rand) {
    uint64_t rand_int = rand->Next();
    int64_t key_rand;
    if (read_random_exp_range_ == 0) {
      key_rand = rand_int % FLAGS_num;
    } else {
      const uint64_t kBigInt = static_cast<uint64_t>(1U) << 62;
      long double order = -static_cast<long double>(rand_int % kBigInt) /
                          static_cast<long double>(kBigInt) *
                          read_random_exp_range_;
      long double exp_ran = std::exp(order);
      uint64_t rand_num =
          static_cast<int64_t>(exp_ran * static_cast<long double>(FLAGS_num));
      // Map to a different number to avoid locality.
      const uint64_t kBigPrime = 0x5bd1e995;
      // Overflow is like %(2^64). Will have little impact of results.
      key_rand = static_cast<int64_t>((rand_num * kBigPrime) % FLAGS_num);
    }
    return key_rand;
  }

  void ReadRandom(ThreadState* thread) {
    int64_t read = 0;
    int64_t found = 0;
    int64_t bytes = 0;
    int num_keys = 0;
    int64_t key_rand = 0;
    ReadOptions options = read_options_;
    std::unique_ptr<const char[]> key_guard;
    Slice key = AllocateKey(&key_guard);
    PinnableSlice pinnable_val;
    std::vector<PinnableSlice> pinnable_vals;
    if (read_operands_) {
      // Start off with a small-ish value that'll be increased later if
      // `GetMergeOperands()` tells us it is not large enough.
      pinnable_vals.resize(8);
    }
    std::unique_ptr<char[]> ts_guard;
    Slice ts;
    if (user_timestamp_size_ > 0) {
      ts_guard.reset(new char[user_timestamp_size_]);
    }

    Duration duration(FLAGS_duration, reads_);
    while (!duration.Done(1)) {
      DBWithColumnFamilies* db_with_cfh = SelectDBWithCfh(thread);
      // We use same key_rand as seed for key and column family so that we can
      // deterministically find the cfh corresponding to a particular key, as it
      // is done in DoWrite method.
      if (entries_per_batch_ > 1 && FLAGS_multiread_stride) {
        if (++num_keys == entries_per_batch_) {
          num_keys = 0;
          key_rand = GetRandomKey(&thread->rand);
          if ((key_rand + (entries_per_batch_ - 1) * FLAGS_multiread_stride) >=
              FLAGS_num) {
            key_rand = FLAGS_num - entries_per_batch_ * FLAGS_multiread_stride;
          }
        } else {
          key_rand += FLAGS_multiread_stride;
        }
      } else {
        key_rand = GetRandomKey(&thread->rand);
      }
      GenerateKeyFromInt(key_rand, FLAGS_num, &key);
      read++;
      std::string ts_ret;
      std::string* ts_ptr = nullptr;
      if (user_timestamp_size_ > 0) {
        ts = mock_app_clock_->GetTimestampForRead(thread->rand, ts_guard.get());
        options.timestamp = &ts;
        ts_ptr = &ts_ret;
      }
      Status s;
      pinnable_val.Reset();
      for (size_t i = 0; i < pinnable_vals.size(); ++i) {
        pinnable_vals[i].Reset();
      }
      ColumnFamilyHandle* cfh;
      if (FLAGS_num_column_families > 1) {
        cfh = db_with_cfh->GetCfh(key_rand);
      } else {
        cfh = db_with_cfh->db->DefaultColumnFamily();
      }
      if (read_operands_) {
        GetMergeOperandsOptions get_merge_operands_options;
        get_merge_operands_options.expected_max_number_of_operands =
            static_cast<int>(pinnable_vals.size());
        int number_of_operands;
        s = db_with_cfh->db->GetMergeOperands(
            options, cfh, key, pinnable_vals.data(),
            &get_merge_operands_options, &number_of_operands);
        if (s.IsIncomplete()) {
          // Should only happen a few times when we encounter a key that had
          // more merge operands than any key seen so far. Production use case
          // would typically retry in such event to get all the operands so do
          // that here.
          pinnable_vals.resize(number_of_operands);
          get_merge_operands_options.expected_max_number_of_operands =
              static_cast<int>(pinnable_vals.size());
          s = db_with_cfh->db->GetMergeOperands(
              options, cfh, key, pinnable_vals.data(),
              &get_merge_operands_options, &number_of_operands);
        }
      } else {
        s = db_with_cfh->db->Get(options, cfh, key, &pinnable_val, ts_ptr);
      }

      if (s.ok()) {
        found++;
        bytes += key.size() + pinnable_val.size() + user_timestamp_size_;
        for (size_t i = 0; i < pinnable_vals.size(); ++i) {
          bytes += pinnable_vals[i].size();
          pinnable_vals[i].Reset();
        }
      } else if (!s.IsNotFound()) {
        fprintf(stderr, "Get returned an error: %s\n", s.ToString().c_str());
        abort();
      }

      if (thread->shared->read_rate_limiter.get() != nullptr &&
          read % 256 == 255) {
        thread->shared->read_rate_limiter->Request(
            256, Env::IO_HIGH, nullptr /* stats */, RateLimiter::OpType::kRead);
      }

      thread->stats.FinishedOps(db_with_cfh, db_with_cfh->db, 1, kRead);
    }

    char msg[100];
    snprintf(msg, sizeof(msg), "(%" PRIu64 " of %" PRIu64 " found)\n", found,
             read);

    thread->stats.AddBytes(bytes);
    thread->stats.AddMessage(msg);
  }

  // Calls MultiGet over a list of keys from a random distribution.
  // Returns the total number of keys found.
  void MultiReadRandom(ThreadState* thread) {
    int64_t read = 0;
    int64_t bytes = 0;
    int64_t num_multireads = 0;
    int64_t found = 0;
    ReadOptions options = read_options_;
    std::vector<Slice> keys;
    std::vector<std::unique_ptr<const char[]>> key_guards;
    std::vector<std::string> values(entries_per_batch_);
    PinnableSlice* pin_values = new PinnableSlice[entries_per_batch_];
    std::unique_ptr<PinnableSlice[]> pin_values_guard(pin_values);
    std::vector<Status> stat_list(entries_per_batch_);
    while (static_cast<int64_t>(keys.size()) < entries_per_batch_) {
      key_guards.push_back(std::unique_ptr<const char[]>());
      keys.push_back(AllocateKey(&key_guards.back()));
    }

    std::unique_ptr<char[]> ts_guard;
    if (user_timestamp_size_ > 0) {
      ts_guard.reset(new char[user_timestamp_size_]);
    }

    Duration duration(FLAGS_duration, reads_);
    while (!duration.Done(entries_per_batch_)) {
      DB* db = SelectDB(thread);
      if (FLAGS_multiread_stride) {
        int64_t key = GetRandomKey(&thread->rand);
        if ((key + (entries_per_batch_ - 1) * FLAGS_multiread_stride) >=
            static_cast<int64_t>(FLAGS_num)) {
          key = FLAGS_num - entries_per_batch_ * FLAGS_multiread_stride;
        }
        for (int64_t i = 0; i < entries_per_batch_; ++i) {
          GenerateKeyFromInt(key, FLAGS_num, &keys[i]);
          key += FLAGS_multiread_stride;
        }
      } else {
        for (int64_t i = 0; i < entries_per_batch_; ++i) {
          GenerateKeyFromInt(GetRandomKey(&thread->rand), FLAGS_num, &keys[i]);
        }
      }
      Slice ts;
      if (user_timestamp_size_ > 0) {
        ts = mock_app_clock_->GetTimestampForRead(thread->rand, ts_guard.get());
        options.timestamp = &ts;
      }
      if (!FLAGS_multiread_batched) {
        std::vector<Status> statuses = db->MultiGet(options, keys, &values);
        assert(static_cast<int64_t>(statuses.size()) == entries_per_batch_);

        read += entries_per_batch_;
        num_multireads++;
        for (int64_t i = 0; i < entries_per_batch_; ++i) {
          if (statuses[i].ok()) {
            bytes += keys[i].size() + values[i].size() + user_timestamp_size_;
            ++found;
          } else if (!statuses[i].IsNotFound()) {
            fprintf(stderr, "MultiGet returned an error: %s\n",
                    statuses[i].ToString().c_str());
            abort();
          }
        }
      } else {
        db->MultiGet(options, db->DefaultColumnFamily(), keys.size(),
                     keys.data(), pin_values, stat_list.data());

        read += entries_per_batch_;
        num_multireads++;
        for (int64_t i = 0; i < entries_per_batch_; ++i) {
          if (stat_list[i].ok()) {
            bytes +=
                keys[i].size() + pin_values[i].size() + user_timestamp_size_;
            ++found;
          } else if (!stat_list[i].IsNotFound()) {
            fprintf(stderr, "MultiGet returned an error: %s\n",
                    stat_list[i].ToString().c_str());
            abort();
          }
          stat_list[i] = Status::OK();
          pin_values[i].Reset();
        }
      }
      if (thread->shared->read_rate_limiter.get() != nullptr &&
          num_multireads % 256 == 255) {
        thread->shared->read_rate_limiter->Request(
            256 * entries_per_batch_, Env::IO_HIGH, nullptr /* stats */,
            RateLimiter::OpType::kRead);
      }
      thread->stats.FinishedOps(nullptr, db, entries_per_batch_, kRead);
    }

    char msg[100];
    snprintf(msg, sizeof(msg), "(%" PRIu64 " of %" PRIu64 " found)", found,
             read);
    thread->stats.AddBytes(bytes);
    thread->stats.AddMessage(msg);
  }

  void ApproximateMemtableStats(ThreadState* thread) {
    const size_t batch_size = entries_per_batch_;
    std::unique_ptr<const char[]> skey_guard;
    Slice skey = AllocateKey(&skey_guard);
    std::unique_ptr<const char[]> ekey_guard;
    Slice ekey = AllocateKey(&ekey_guard);
    Duration duration(FLAGS_duration, reads_);
    if (FLAGS_num < static_cast<int64_t>(batch_size)) {
      std::terminate();
    }
    uint64_t range = static_cast<uint64_t>(FLAGS_num) - batch_size;
    auto count_hist = std::make_shared<HistogramImpl>();
    while (!duration.Done(1)) {
      DB* db = SelectDB(thread);
      uint64_t start_key = thread->rand.Uniform(range);
      GenerateKeyFromInt(start_key, FLAGS_num, &skey);
      uint64_t end_key = start_key + batch_size;
      GenerateKeyFromInt(end_key, FLAGS_num, &ekey);
      uint64_t count = UINT64_MAX;
      uint64_t size = UINT64_MAX;
      db->GetApproximateMemTableStats({skey, ekey}, &count, &size);
      count_hist->Add(count);
      thread->stats.FinishedOps(nullptr, db, 1, kOthers);
    }
    thread->stats.AddMessage("\nReported entry count stats (expected " +
                             std::to_string(batch_size) + "):");
    thread->stats.AddMessage("\n" + count_hist->ToString());
  }

  // Calls ApproximateSize over random key ranges.
  void ApproximateSizeRandom(ThreadState* thread) {
    int64_t size_sum = 0;
    int64_t num_sizes = 0;
    const size_t batch_size = entries_per_batch_;
    std::vector<Range> ranges;
    std::vector<Slice> lkeys;
    std::vector<std::unique_ptr<const char[]>> lkey_guards;
    std::vector<Slice> rkeys;
    std::vector<std::unique_ptr<const char[]>> rkey_guards;
    std::vector<uint64_t> sizes;
    while (ranges.size() < batch_size) {
      // Ugly without C++17 return from emplace_back
      lkey_guards.emplace_back();
      rkey_guards.emplace_back();
      lkeys.emplace_back(AllocateKey(&lkey_guards.back()));
      rkeys.emplace_back(AllocateKey(&rkey_guards.back()));
      ranges.emplace_back(lkeys.back(), rkeys.back());
      sizes.push_back(0);
    }
    Duration duration(FLAGS_duration, reads_);
    while (!duration.Done(1)) {
      DB* db = SelectDB(thread);
      for (size_t i = 0; i < batch_size; ++i) {
        int64_t lkey = GetRandomKey(&thread->rand);
        int64_t rkey = GetRandomKey(&thread->rand);
        if (lkey > rkey) {
          std::swap(lkey, rkey);
        }
        GenerateKeyFromInt(lkey, FLAGS_num, &lkeys[i]);
        GenerateKeyFromInt(rkey, FLAGS_num, &rkeys[i]);
      }
      db->GetApproximateSizes(
          ranges.data(), static_cast<int>(entries_per_batch_), sizes.data());
      num_sizes += entries_per_batch_;
      for (int64_t size : sizes) {
        size_sum += size;
      }
      thread->stats.FinishedOps(nullptr, db, entries_per_batch_, kOthers);
    }

    char msg[100];
    snprintf(msg, sizeof(msg), "(Avg approx size=%g)",
             static_cast<double>(size_sum) / static_cast<double>(num_sizes));
    thread->stats.AddMessage(msg);
  }

  // The inverse function of Pareto distribution
  int64_t ParetoCdfInversion(double u, double theta, double k, double sigma) {
    double ret;
    if (k == 0.0) {
      ret = theta - sigma * std::log(u);
    } else {
      ret = theta + sigma * (std::pow(u, -1 * k) - 1) / k;
    }
    return static_cast<int64_t>(ceil(ret));
  }
  // The inverse function of power distribution (y=ax^b)
  int64_t PowerCdfInversion(double u, double a, double b) {
    double ret;
    ret = std::pow((u / a), (1 / b));
    return static_cast<int64_t>(ceil(ret));
  }

  // Add the noice to the QPS
  double AddNoise(double origin, double noise_ratio) {
    if (noise_ratio < 0.0 || noise_ratio > 1.0) {
      return origin;
    }
    int band_int = static_cast<int>(FLAGS_sine_a);
    double delta = (rand() % band_int - band_int / 2) * noise_ratio;
    if (origin + delta < 0) {
      return origin;
    } else {
      return (origin + delta);
    }
  }

  // Decide the ratio of different query types
  // 0 Get, 1 Put, 2 Seek, 3 SeekForPrev, 4 Delete, 5 SingleDelete, 6 merge
  class QueryDecider {
   public:
    std::vector<int> type_;
    std::vector<double> ratio_;
    int range_;

    QueryDecider() = default;
    ~QueryDecider() = default;

    Status Initiate(std::vector<double> ratio_input) {
      int range_max = 1000;
      double sum = 0.0;
      for (auto& ratio : ratio_input) {
        sum += ratio;
      }
      range_ = 0;
      for (auto& ratio : ratio_input) {
        range_ += static_cast<int>(ceil(range_max * (ratio / sum)));
        type_.push_back(range_);
        ratio_.push_back(ratio / sum);
      }
      return Status::OK();
    }

    int GetType(int64_t rand_num) {
      if (rand_num < 0) {
        rand_num = rand_num * (-1);
      }
      assert(range_ != 0);
      int pos = static_cast<int>(rand_num % range_);
      for (int i = 0; i < static_cast<int>(type_.size()); i++) {
        if (pos < type_[i]) {
          return i;
        }
      }
      return 0;
    }
  };

  // KeyrangeUnit is the struct of a keyrange. It is used in a keyrange vector
  // to transfer a random value to one keyrange based on the hotness.
  struct KeyrangeUnit {
    int64_t keyrange_start;
    int64_t keyrange_access;
    int64_t keyrange_keys;
  };

  // From our observations, the prefix hotness (key-range hotness) follows
  // the two-term-exponential distribution: f(x) = a*exp(b*x) + c*exp(d*x).
  // However, we cannot directly use the inverse function to decide a
  // key-range from a random distribution. To achieve it, we create a list of
  // KeyrangeUnit, each KeyrangeUnit occupies a range of integers whose size is
  // decided based on the hotness of the key-range. When a random value is
  // generated based on uniform distribution, we map it to the KeyrangeUnit Vec
  // and one KeyrangeUnit is selected. The probability of a  KeyrangeUnit being
  // selected is the same as the hotness of this KeyrangeUnit. After that, the
  // key can be randomly allocated to the key-range of this KeyrangeUnit, or we
  // can based on the power distribution (y=ax^b) to generate the offset of
  // the key in the selected key-range. In this way, we generate the keyID
  // based on the hotness of the prefix and also the key hotness distribution.
  class GenerateTwoTermExpKeys {
   public:
    // Avoid uninitialized warning-as-error in some compilers
    int64_t keyrange_rand_max_ = 0;
    int64_t keyrange_size_ = 0;
    int64_t keyrange_num_ = 0;
    std::vector<KeyrangeUnit> keyrange_set_;

    // Initiate the KeyrangeUnit vector and calculate the size of each
    // KeyrangeUnit.
    Status InitiateExpDistribution(int64_t total_keys, double prefix_a,
                                   double prefix_b, double prefix_c,
                                   double prefix_d) {
      int64_t amplify = 0;
      int64_t keyrange_start = 0;
      if (FLAGS_keyrange_num <= 0) {
        keyrange_num_ = 1;
      } else {
        keyrange_num_ = FLAGS_keyrange_num;
      }
      keyrange_size_ = total_keys / keyrange_num_;

      // Calculate the key-range shares size based on the input parameters
      for (int64_t pfx = keyrange_num_; pfx >= 1; pfx--) {
        // Step 1. Calculate the probability that this key range will be
        // accessed in a query. It is based on the two-term expoential
        // distribution
        double keyrange_p = prefix_a * std::exp(prefix_b * pfx) +
                            prefix_c * std::exp(prefix_d * pfx);
        if (keyrange_p < std::pow(10.0, -16.0)) {
          keyrange_p = 0.0;
        }
        // Step 2. Calculate the amplify
        // In order to allocate a query to a key-range based on the random
        // number generated for this query, we need to extend the probability
        // of each key range from [0,1] to [0, amplify]. Amplify is calculated
        // by 1/(smallest key-range probability). In this way, we ensure that
        // all key-ranges are assigned with an Integer that  >=0
        if (amplify == 0 && keyrange_p > 0) {
          amplify = static_cast<int64_t>(std::floor(1 / keyrange_p)) + 1;
        }

        // Step 3. For each key-range, we calculate its position in the
        // [0, amplify] range, including the start, the size (keyrange_access)
        KeyrangeUnit p_unit;
        p_unit.keyrange_start = keyrange_start;
        if (0.0 >= keyrange_p) {
          p_unit.keyrange_access = 0;
        } else {
          p_unit.keyrange_access =
              static_cast<int64_t>(std::floor(amplify * keyrange_p));
        }
        p_unit.keyrange_keys = keyrange_size_;
        keyrange_set_.push_back(p_unit);
        keyrange_start += p_unit.keyrange_access;
      }
      keyrange_rand_max_ = keyrange_start;

      // Step 4. Shuffle the key-ranges randomly
      // Since the access probability is calculated from small to large,
      // If we do not re-allocate them, hot key-ranges are always at the end
      // and cold key-ranges are at the begin of the key space. Therefore, the
      // key-ranges are shuffled and the rand seed is only decide by the
      // key-range hotness distribution. With the same distribution parameters
      // the shuffle results are the same.
      Random64 rand_loca(keyrange_rand_max_);
      for (int64_t i = 0; i < FLAGS_keyrange_num; i++) {
        int64_t pos = rand_loca.Next() % FLAGS_keyrange_num;
        assert(i >= 0 && i < static_cast<int64_t>(keyrange_set_.size()) &&
               pos >= 0 && pos < static_cast<int64_t>(keyrange_set_.size()));
        std::swap(keyrange_set_[i], keyrange_set_[pos]);
      }

      // Step 5. Recalculate the prefix start postion after shuffling
      int64_t offset = 0;
      for (auto& p_unit : keyrange_set_) {
        p_unit.keyrange_start = offset;
        offset += p_unit.keyrange_access;
      }

      return Status::OK();
    }

    // Generate the Key ID according to the input ini_rand and key distribution
    int64_t DistGetKeyID(int64_t ini_rand, double key_dist_a,
                         double key_dist_b) {
      int64_t keyrange_rand = ini_rand % keyrange_rand_max_;

      // Calculate and select one key-range that contains the new key
      int64_t start = 0, end = static_cast<int64_t>(keyrange_set_.size());
      while (start + 1 < end) {
        int64_t mid = start + (end - start) / 2;
        assert(mid >= 0 && mid < static_cast<int64_t>(keyrange_set_.size()));
        if (keyrange_rand < keyrange_set_[mid].keyrange_start) {
          end = mid;
        } else {
          start = mid;
        }
      }
      int64_t keyrange_id = start;

      // Select one key in the key-range and compose the keyID
      int64_t key_offset = 0, key_seed;
      if (key_dist_a == 0.0 || key_dist_b == 0.0) {
        key_offset = ini_rand % keyrange_size_;
      } else {
        double u =
            static_cast<double>(ini_rand % keyrange_size_) / keyrange_size_;
        key_seed = static_cast<int64_t>(
            ceil(std::pow((u / key_dist_a), (1 / key_dist_b))));
        Random64 rand_key(key_seed);
        key_offset = rand_key.Next() % keyrange_size_;
      }
      return keyrange_size_ * keyrange_id + key_offset;
    }
  };

  // The social graph workload mixed with Get, Put, Iterator queries.
  // The value size and iterator length follow Pareto distribution.
  // The overall key access follow power distribution. If user models the
  // workload based on different key-ranges (or different prefixes), user
  // can use two-term-exponential distribution to fit the workload. User
  // needs to decide the ratio between Get, Put, Iterator queries before
  // starting the benchmark.
  void MixGraph(ThreadState* thread) {
    int64_t gets = 0;
    int64_t puts = 0;
    int64_t get_found = 0;
    int64_t seek = 0;
    int64_t seek_found = 0;
    int64_t bytes = 0;
    double total_scan_length = 0;
    double total_val_size = 0;
    const int64_t default_value_max = 1 * 1024 * 1024;
    int64_t value_max = default_value_max;
    int64_t scan_len_max = FLAGS_mix_max_scan_len;
    double write_rate = 1000000.0;
    double read_rate = 1000000.0;
    bool use_prefix_modeling = false;
    bool use_random_modeling = false;
    GenerateTwoTermExpKeys gen_exp;
    std::vector<double> ratio{FLAGS_mix_get_ratio, FLAGS_mix_put_ratio,
                              FLAGS_mix_seek_ratio};
    char value_buffer[default_value_max];
    QueryDecider query;
    RandomGenerator gen;
    Status s;
    if (value_max > FLAGS_mix_max_value_size) {
      value_max = FLAGS_mix_max_value_size;
    }

    std::unique_ptr<const char[]> key_guard;
    Slice key = AllocateKey(&key_guard);
    PinnableSlice pinnable_val;
    query.Initiate(ratio);

    // the limit of qps initiation
    if (FLAGS_sine_mix_rate) {
      thread->shared->read_rate_limiter.reset(
          NewGenericRateLimiter(static_cast<int64_t>(read_rate)));
      thread->shared->write_rate_limiter.reset(
          NewGenericRateLimiter(static_cast<int64_t>(write_rate)));
    }

    // Decide if user wants to use prefix based key generation
    if (FLAGS_keyrange_dist_a != 0.0 || FLAGS_keyrange_dist_b != 0.0 ||
        FLAGS_keyrange_dist_c != 0.0 || FLAGS_keyrange_dist_d != 0.0) {
      use_prefix_modeling = true;
      gen_exp.InitiateExpDistribution(
          FLAGS_num, FLAGS_keyrange_dist_a, FLAGS_keyrange_dist_b,
          FLAGS_keyrange_dist_c, FLAGS_keyrange_dist_d);
    }
    if (FLAGS_key_dist_a == 0 || FLAGS_key_dist_b == 0) {
      use_random_modeling = true;
    }

    Duration duration(FLAGS_duration, reads_);
    while (!duration.Done(1)) {
      DBWithColumnFamilies* db_with_cfh = SelectDBWithCfh(thread);
      int64_t ini_rand, rand_v, key_rand, key_seed;
      ini_rand = GetRandomKey(&thread->rand);
      rand_v = ini_rand % FLAGS_num;
      double u = static_cast<double>(rand_v) / FLAGS_num;

      // Generate the keyID based on the key hotness and prefix hotness
      if (use_random_modeling) {
        key_rand = ini_rand;
      } else if (use_prefix_modeling) {
        key_rand =
            gen_exp.DistGetKeyID(ini_rand, FLAGS_key_dist_a, FLAGS_key_dist_b);
      } else {
        key_seed = PowerCdfInversion(u, FLAGS_key_dist_a, FLAGS_key_dist_b);
        Random64 rand(key_seed);
        key_rand = static_cast<int64_t>(rand.Next()) % FLAGS_num;
      }
      GenerateKeyFromInt(key_rand, FLAGS_num, &key);
      int query_type = query.GetType(rand_v);

      // change the qps
      uint64_t now = FLAGS_env->NowMicros();
      uint64_t usecs_since_last;
      if (now > thread->stats.GetSineInterval()) {
        usecs_since_last = now - thread->stats.GetSineInterval();
      } else {
        usecs_since_last = 0;
      }

      if (FLAGS_sine_mix_rate &&
          usecs_since_last >
              (FLAGS_sine_mix_rate_interval_milliseconds * uint64_t{1000})) {
        double usecs_since_start =
            static_cast<double>(now - thread->stats.GetStart());
        thread->stats.ResetSineInterval();
        double mix_rate_with_noise = AddNoise(
            SineRate(usecs_since_start / 1000000.0), FLAGS_sine_mix_rate_noise);
        read_rate = mix_rate_with_noise * (query.ratio_[0] + query.ratio_[2]);
        write_rate = mix_rate_with_noise * query.ratio_[1];

        if (read_rate > 0) {
          thread->shared->read_rate_limiter->SetBytesPerSecond(
              static_cast<int64_t>(read_rate));
        }
        if (write_rate > 0) {
          thread->shared->write_rate_limiter->SetBytesPerSecond(
              static_cast<int64_t>(write_rate));
        }
      }
      // Start the query
      if (query_type == 0) {
        // the Get query
        gets++;
        if (FLAGS_num_column_families > 1) {
          s = db_with_cfh->db->Get(read_options_, db_with_cfh->GetCfh(key_rand),
                                   key, &pinnable_val);
        } else {
          pinnable_val.Reset();
          s = db_with_cfh->db->Get(read_options_,
                                   db_with_cfh->db->DefaultColumnFamily(), key,
                                   &pinnable_val);
        }

        if (s.ok()) {
          get_found++;
          bytes += key.size() + pinnable_val.size();
        } else if (!s.IsNotFound()) {
          fprintf(stderr, "Get returned an error: %s\n", s.ToString().c_str());
          abort();
        }

        if (thread->shared->read_rate_limiter && (gets + seek) % 100 == 0) {
          thread->shared->read_rate_limiter->Request(100, Env::IO_HIGH,
                                                     nullptr /*stats*/);
        }
        thread->stats.FinishedOps(db_with_cfh, db_with_cfh->db, 1, kRead);
      } else if (query_type == 1) {
        // the Put query
        puts++;
        int64_t val_size = ParetoCdfInversion(u, FLAGS_value_theta,
                                              FLAGS_value_k, FLAGS_value_sigma);
        if (val_size < 10) {
          val_size = 10;
        } else if (val_size > value_max) {
          val_size = val_size % value_max;
        }
        total_val_size += val_size;

        s = db_with_cfh->db->Put(
            write_options_, key,
            gen.Generate(static_cast<unsigned int>(val_size)));
        if (!s.ok()) {
          fprintf(stderr, "put error: %s\n", s.ToString().c_str());
          ErrorExit();
        }

        if (thread->shared->write_rate_limiter && puts % 100 == 0) {
          thread->shared->write_rate_limiter->Request(100, Env::IO_HIGH,
                                                      nullptr /*stats*/);
        }
        thread->stats.FinishedOps(db_with_cfh, db_with_cfh->db, 1, kWrite);
      } else if (query_type == 2) {
        // Seek query
        if (db_with_cfh->db != nullptr) {
          Iterator* single_iter = nullptr;
          single_iter = db_with_cfh->db->NewIterator(read_options_);
          if (single_iter != nullptr) {
            single_iter->Seek(key);
            seek++;
            if (single_iter->Valid() && single_iter->key().compare(key) == 0) {
              seek_found++;
            }
            int64_t scan_length =
                ParetoCdfInversion(u, FLAGS_iter_theta, FLAGS_iter_k,
                                   FLAGS_iter_sigma) %
                scan_len_max;
            for (int64_t j = 0; j < scan_length && single_iter->Valid(); j++) {
              Slice value = single_iter->value();
              memcpy(value_buffer, value.data(),
                     std::min(value.size(), sizeof(value_buffer)));
              bytes += single_iter->key().size() + single_iter->value().size();
              single_iter->Next();
              assert(single_iter->status().ok());
              total_scan_length++;
            }
          }
          delete single_iter;
        }
        thread->stats.FinishedOps(db_with_cfh, db_with_cfh->db, 1, kSeek);
      }
    }
    char msg[256];
    snprintf(msg, sizeof(msg),
             "( Gets:%" PRIu64 " Puts:%" PRIu64 " Seek:%" PRIu64
             ", reads %" PRIu64 " in %" PRIu64
             " found, "
             "avg size: %.1f value, %.1f scan)\n",
             gets, puts, seek, get_found + seek_found, gets + seek,
             total_val_size / puts, total_scan_length / seek);

    thread->stats.AddBytes(bytes);
    thread->stats.AddMessage(msg);
  }

  void IteratorCreation(ThreadState* thread) {
    Duration duration(FLAGS_duration, reads_);
    ReadOptions options = read_options_;
    std::unique_ptr<char[]> ts_guard;
    if (user_timestamp_size_ > 0) {
      ts_guard.reset(new char[user_timestamp_size_]);
    }
    while (!duration.Done(1)) {
      DB* db = SelectDB(thread);
      Slice ts;
      if (user_timestamp_size_ > 0) {
        ts = mock_app_clock_->GetTimestampForRead(thread->rand, ts_guard.get());
        options.timestamp = &ts;
      }
      Iterator* iter = db->NewIterator(options);
      delete iter;
      thread->stats.FinishedOps(nullptr, db, 1, kOthers);
    }
  }

  void IteratorCreationWhileWriting(ThreadState* thread) {
    if (thread->tid > 0) {
      IteratorCreation(thread);
    } else {
      BGWriter(thread, kWrite);
    }
  }

  void SeekRandom(ThreadState* thread) {
    int64_t read = 0;
    int64_t found = 0;
    int64_t bytes = 0;
    ReadOptions options = read_options_;
    std::unique_ptr<char[]> ts_guard;
    Slice ts;
    if (user_timestamp_size_ > 0) {
      ts_guard.reset(new char[user_timestamp_size_]);
      ts = mock_app_clock_->GetTimestampForRead(thread->rand, ts_guard.get());
      options.timestamp = &ts;
    }

    std::vector<Iterator*> tailing_iters;
    if (FLAGS_use_tailing_iterator) {
      if (db_.db != nullptr) {
        tailing_iters.push_back(db_.db->NewIterator(options));
      } else {
        for (const auto& db_with_cfh : multi_dbs_) {
          tailing_iters.push_back(db_with_cfh.db->NewIterator(options));
        }
      }
    }
    options.auto_prefix_mode = FLAGS_auto_prefix_mode;

    std::unique_ptr<const char[]> key_guard;
    Slice key = AllocateKey(&key_guard);

    std::unique_ptr<const char[]> upper_bound_key_guard;
    Slice upper_bound = AllocateKey(&upper_bound_key_guard);
    std::unique_ptr<const char[]> lower_bound_key_guard;
    Slice lower_bound = AllocateKey(&lower_bound_key_guard);

    Duration duration(FLAGS_duration, reads_);
    char value_buffer[256];
    std::unique_ptr<ManagedSnapshot> snapshot = nullptr;
    if (FLAGS_explicit_snapshot) {
      snapshot = std::make_unique<ManagedSnapshot>(db_.db);
      options.snapshot = snapshot->snapshot();
    } else {
      options.snapshot = nullptr;
    }
    while (!duration.Done(1)) {
      int64_t seek_pos = thread->rand.Next() % FLAGS_num;
      GenerateKeyFromIntForSeek(static_cast<uint64_t>(seek_pos), FLAGS_num,
                                &key);
      if (FLAGS_max_scan_distance != 0) {
        if (FLAGS_reverse_iterator) {
          GenerateKeyFromInt(
              static_cast<uint64_t>(std::max(
                  static_cast<int64_t>(0), seek_pos - FLAGS_max_scan_distance)),
              FLAGS_num, &lower_bound);
          options.iterate_lower_bound = &lower_bound;
        } else {
          auto min_num =
              std::min(FLAGS_num, seek_pos + FLAGS_max_scan_distance);
          GenerateKeyFromInt(static_cast<uint64_t>(min_num), FLAGS_num,
                             &upper_bound);
          options.iterate_upper_bound = &upper_bound;
        }
      } else if (FLAGS_auto_prefix_mode && prefix_extractor_ &&
                 !FLAGS_reverse_iterator) {
        // Set upper bound to next prefix
        auto mutable_upper_bound = const_cast<char*>(upper_bound.data());
        std::memcpy(mutable_upper_bound, key.data(), prefix_size_);
        mutable_upper_bound[prefix_size_ - 1]++;
        upper_bound = Slice(upper_bound.data(), prefix_size_);
        options.iterate_upper_bound = &upper_bound;
      }

      // Pick a Iterator to use
      uint64_t db_idx_to_use =
          (db_.db == nullptr)
              ? (uint64_t{thread->rand.Next()} % multi_dbs_.size())
              : 0;
      std::unique_ptr<Iterator> single_iter;
      Iterator* iter_to_use;
      if (FLAGS_use_tailing_iterator) {
        iter_to_use = tailing_iters[db_idx_to_use];
      } else {
        if (db_.db != nullptr) {
          single_iter.reset(db_.db->NewIterator(options));
        } else {
          single_iter.reset(multi_dbs_[db_idx_to_use].db->NewIterator(options));
        }
        iter_to_use = single_iter.get();
      }

      iter_to_use->Seek(key);
      read++;
      if (iter_to_use->Valid() && iter_to_use->key().compare(key) == 0) {
        found++;
      }

      for (int j = 0; j < FLAGS_seek_nexts && iter_to_use->Valid(); ++j) {
        // Copy out iterator's value to make sure we read them.
        Slice value = iter_to_use->value();
        memcpy(value_buffer, value.data(),
               std::min(value.size(), sizeof(value_buffer)));
        bytes += iter_to_use->key().size() + iter_to_use->value().size();

        if (!FLAGS_reverse_iterator) {
          iter_to_use->Next();
        } else {
          iter_to_use->Prev();
        }
        assert(iter_to_use->status().ok());
      }

      if (thread->shared->read_rate_limiter.get() != nullptr &&
          read % 256 == 255) {
        thread->shared->read_rate_limiter->Request(
            256, Env::IO_HIGH, nullptr /* stats */, RateLimiter::OpType::kRead);
      }

      thread->stats.FinishedOps(&db_, db_.db, 1, kSeek);
    }
    for (auto iter : tailing_iters) {
      delete iter;
    }

    char msg[100];
    snprintf(msg, sizeof(msg), "(%" PRIu64 " of %" PRIu64 " found)\n", found,
             read);
    thread->stats.AddBytes(bytes);
    thread->stats.AddMessage(msg);
  }

  void SeekRandomWhileWriting(ThreadState* thread) {
    if (thread->tid > 0) {
      SeekRandom(thread);
    } else {
      BGWriter(thread, kWrite);
    }
  }

  void SeekRandomWhileMerging(ThreadState* thread) {
    if (thread->tid > 0) {
      SeekRandom(thread);
    } else {
      BGWriter(thread, kMerge);
    }
  }

  void DoDelete(ThreadState* thread, bool seq) {
    WriteBatch batch(/*reserved_bytes=*/0, /*max_bytes=*/0,
                     FLAGS_write_batch_protection_bytes_per_key,
                     user_timestamp_size_);
    Duration duration(seq ? 0 : FLAGS_duration, deletes_);
    int64_t i = 0;
    std::unique_ptr<const char[]> key_guard;
    Slice key = AllocateKey(&key_guard);
    std::unique_ptr<char[]> ts_guard;
    Slice ts;
    if (user_timestamp_size_ > 0) {
      ts_guard.reset(new char[user_timestamp_size_]);
    }

    while (!duration.Done(entries_per_batch_)) {
      DB* db = SelectDB(thread);
      batch.Clear();
      for (int64_t j = 0; j < entries_per_batch_; ++j) {
        const int64_t k = seq ? i + j : (thread->rand.Next() % FLAGS_num);
        GenerateKeyFromInt(k, FLAGS_num, &key);
        batch.Delete(key);
      }
      Status s;
      if (user_timestamp_size_ > 0) {
        ts = mock_app_clock_->Allocate(ts_guard.get());
        s = batch.UpdateTimestamps(
            ts, [this](uint32_t) { return user_timestamp_size_; });
        if (!s.ok()) {
          fprintf(stderr, "assign timestamp: %s\n", s.ToString().c_str());
          ErrorExit();
        }
      }
      s = db->Write(write_options_, &batch);
      thread->stats.FinishedOps(nullptr, db, entries_per_batch_, kDelete);
      if (!s.ok()) {
        fprintf(stderr, "del error: %s\n", s.ToString().c_str());
        exit(1);
      }
      i += entries_per_batch_;
    }
  }

  void DeleteSeq(ThreadState* thread) { DoDelete(thread, true); }

  void DeleteRandom(ThreadState* thread) { DoDelete(thread, false); }

  void ReadWhileWriting(ThreadState* thread) {
    if (thread->tid > 0) {
      ReadRandom(thread);
    } else {
      BGWriter(thread, kWrite);
    }
  }

  void MultiReadWhileWriting(ThreadState* thread) {
    if (thread->tid > 0) {
      MultiReadRandom(thread);
    } else {
      BGWriter(thread, kWrite);
    }
  }

  void ReadWhileMerging(ThreadState* thread) {
    if (thread->tid > 0) {
      ReadRandom(thread);
    } else {
      BGWriter(thread, kMerge);
    }
  }

  void BGWriter(ThreadState* thread, enum OperationType write_merge) {
    // Special thread that keeps writing until other threads are done.
    RandomGenerator gen;
    int64_t bytes = 0;

    std::unique_ptr<RateLimiter> write_rate_limiter;
    if (FLAGS_benchmark_write_rate_limit > 0) {
      write_rate_limiter.reset(
          NewGenericRateLimiter(FLAGS_benchmark_write_rate_limit));
    }

    // Don't merge stats from this thread with the readers.
    thread->stats.SetExcludeFromMerge();

    std::unique_ptr<const char[]> key_guard;
    Slice key = AllocateKey(&key_guard);
    std::unique_ptr<char[]> ts_guard;
    std::unique_ptr<const char[]> begin_key_guard;
    Slice begin_key = AllocateKey(&begin_key_guard);
    std::unique_ptr<const char[]> end_key_guard;
    Slice end_key = AllocateKey(&end_key_guard);
    uint64_t num_range_deletions = 0;
    std::vector<std::unique_ptr<const char[]>> expanded_key_guards;
    std::vector<Slice> expanded_keys;
    if (FLAGS_expand_range_tombstones) {
      expanded_key_guards.resize(range_tombstone_width_);
      for (auto& expanded_key_guard : expanded_key_guards) {
        expanded_keys.emplace_back(AllocateKey(&expanded_key_guard));
      }
    }
    if (user_timestamp_size_ > 0) {
      ts_guard.reset(new char[user_timestamp_size_]);
    }
    uint32_t written = 0;
    bool hint_printed = false;

    while (true) {
      DB* db = SelectDB(thread);
      {
        MutexLock l(&thread->shared->mu);
        if (FLAGS_finish_after_writes && written == writes_) {
          fprintf(stderr, "Exiting the writer after %u writes...\n", written);
          break;
        }
        if (thread->shared->num_done + 1 >= thread->shared->num_initialized) {
          // Other threads have finished
          if (FLAGS_finish_after_writes) {
            // Wait for the writes to be finished
            if (!hint_printed) {
              fprintf(stderr, "Reads are finished. Have %d more writes to do\n",
                      static_cast<int>(writes_) - written);
              hint_printed = true;
            }
          } else {
            // Finish the write immediately
            break;
          }
        }
      }

      GenerateKeyFromInt(thread->rand.Next() % FLAGS_num, FLAGS_num, &key);
      Status s;

      Slice val = gen.Generate();
      Slice ts;
      if (user_timestamp_size_ > 0) {
        ts = mock_app_clock_->Allocate(ts_guard.get());
      }
      if (write_merge == kWrite) {
        if (user_timestamp_size_ == 0) {
          s = db->Put(write_options_, key, val);
        } else {
          s = db->Put(write_options_, key, ts, val);
        }
      } else {
        s = db->Merge(write_options_, key, val);
      }
      // Restore write_options_
      written++;

      if (!s.ok()) {
        fprintf(stderr, "put or merge error: %s\n", s.ToString().c_str());
        exit(1);
      }
      bytes += key.size() + val.size() + user_timestamp_size_;
      thread->stats.FinishedOps(&db_, db_.db, 1, kWrite);

      if (FLAGS_benchmark_write_rate_limit > 0) {
        write_rate_limiter->Request(key.size() + val.size(), Env::IO_HIGH,
                                    nullptr /* stats */,
                                    RateLimiter::OpType::kWrite);
      }

      if (writes_per_range_tombstone_ > 0 &&
          written > writes_before_delete_range_ &&
          (written - writes_before_delete_range_) /
                  writes_per_range_tombstone_ <=
              max_num_range_tombstones_ &&
          (written - writes_before_delete_range_) %
                  writes_per_range_tombstone_ ==
              0) {
        num_range_deletions++;
        int64_t begin_num = thread->rand.Next() % FLAGS_num;
        if (FLAGS_expand_range_tombstones) {
          for (int64_t offset = 0; offset < range_tombstone_width_; ++offset) {
            GenerateKeyFromInt(begin_num + offset, FLAGS_num,
                               &expanded_keys[offset]);
            if (!db->Delete(write_options_, expanded_keys[offset]).ok()) {
              fprintf(stderr, "delete error: %s\n", s.ToString().c_str());
              exit(1);
            }
          }
        } else {
          GenerateKeyFromInt(begin_num, FLAGS_num, &begin_key);
          GenerateKeyFromInt(begin_num + range_tombstone_width_, FLAGS_num,
                             &end_key);
          if (!db->DeleteRange(write_options_, db->DefaultColumnFamily(),
                               begin_key, end_key)
                   .ok()) {
            fprintf(stderr, "deleterange error: %s\n", s.ToString().c_str());
            exit(1);
          }
        }
        thread->stats.FinishedOps(&db_, db_.db, 1, kWrite);
        // TODO: DeleteRange is not included in calculcation of bytes/rate
        // limiter request
      }
    }
    if (num_range_deletions > 0) {
      std::cout << "Number of range deletions: " << num_range_deletions
                << std::endl;
    }
    thread->stats.AddBytes(bytes);
  }

  void ReadWhileScanning(ThreadState* thread) {
    if (thread->tid > 0) {
      ReadRandom(thread);
    } else {
      BGScan(thread);
    }
  }

  void BGScan(ThreadState* thread) {
    if (FLAGS_num_multi_db > 0) {
      fprintf(stderr, "Not supporting multiple DBs.\n");
      abort();
    }
    assert(db_.db != nullptr);
    ReadOptions read_options = read_options_;
    std::unique_ptr<char[]> ts_guard;
    Slice ts;
    if (user_timestamp_size_ > 0) {
      ts_guard.reset(new char[user_timestamp_size_]);
      ts = mock_app_clock_->GetTimestampForRead(thread->rand, ts_guard.get());
      read_options.timestamp = &ts;
    }
    std::unique_ptr<ManagedSnapshot> snapshot = nullptr;
    if (FLAGS_explicit_snapshot) {
      snapshot = std::make_unique<ManagedSnapshot>(db_.db);
      read_options.snapshot = snapshot->snapshot();
    } else {
      read_options.snapshot = nullptr;
    }
    Iterator* iter = db_.db->NewIterator(read_options);

    fprintf(stderr, "num reads to do %" PRIu64 "\n", reads_);
    Duration duration(FLAGS_duration, reads_);
    uint64_t num_seek_to_first = 0;
    uint64_t num_next = 0;
    while (!duration.Done(1)) {
      if (!iter->Valid()) {
        iter->SeekToFirst();
        num_seek_to_first++;
      } else if (!iter->status().ok()) {
        fprintf(stderr, "Iterator error: %s\n",
                iter->status().ToString().c_str());
        abort();
      } else {
        iter->Next();
        num_next++;
      }

      thread->stats.FinishedOps(&db_, db_.db, 1, kSeek);
    }
    (void)num_seek_to_first;
    (void)num_next;
    delete iter;
  }

  // Given a key K and value V, this puts (K+"0", V), (K+"1", V), (K+"2", V)
  // in DB atomically i.e in a single batch. Also refer GetMany.
  Status PutMany(DB* db, const WriteOptions& writeoptions, const Slice& key,
                 const Slice& value) {
    std::string suffixes[3] = {"2", "1", "0"};
    std::string keys[3];

    WriteBatch batch(/*reserved_bytes=*/0, /*max_bytes=*/0,
                     FLAGS_write_batch_protection_bytes_per_key,
                     user_timestamp_size_);
    Status s;
    for (int i = 0; i < 3; i++) {
      keys[i] = key.ToString() + suffixes[i];
      batch.Put(keys[i], value);
    }

    std::unique_ptr<char[]> ts_guard;
    if (user_timestamp_size_ > 0) {
      ts_guard.reset(new char[user_timestamp_size_]);
      Slice ts = mock_app_clock_->Allocate(ts_guard.get());
      s = batch.UpdateTimestamps(
          ts, [this](uint32_t) { return user_timestamp_size_; });
      if (!s.ok()) {
        fprintf(stderr, "assign timestamp to batch: %s\n",
                s.ToString().c_str());
        ErrorExit();
      }
    }

    s = db->Write(writeoptions, &batch);
    return s;
  }

  // Given a key K, this deletes (K+"0", V), (K+"1", V), (K+"2", V)
  // in DB atomically i.e in a single batch. Also refer GetMany.
  Status DeleteMany(DB* db, const WriteOptions& writeoptions,
                    const Slice& key) {
    std::string suffixes[3] = {"1", "2", "0"};
    std::string keys[3];

    WriteBatch batch(0, 0, FLAGS_write_batch_protection_bytes_per_key,
                     user_timestamp_size_);
    Status s;
    for (int i = 0; i < 3; i++) {
      keys[i] = key.ToString() + suffixes[i];
      batch.Delete(keys[i]);
    }

    std::unique_ptr<char[]> ts_guard;
    if (user_timestamp_size_ > 0) {
      ts_guard.reset(new char[user_timestamp_size_]);
      Slice ts = mock_app_clock_->Allocate(ts_guard.get());
      s = batch.UpdateTimestamps(
          ts, [this](uint32_t) { return user_timestamp_size_; });
      if (!s.ok()) {
        fprintf(stderr, "assign timestamp to batch: %s\n",
                s.ToString().c_str());
        ErrorExit();
      }
    }

    s = db->Write(writeoptions, &batch);
    return s;
  }

  // Given a key K and value V, this gets values for K+"0", K+"1" and K+"2"
  // in the same snapshot, and verifies that all the values are identical.
  // ASSUMES that PutMany was used to put (K, V) into the DB.
  Status GetMany(DB* db, const Slice& key, std::string* value) {
    std::string suffixes[3] = {"0", "1", "2"};
    std::string keys[3];
    Slice key_slices[3];
    std::string values[3];
    ReadOptions readoptionscopy = read_options_;

    std::unique_ptr<char[]> ts_guard;
    Slice ts;
    if (user_timestamp_size_ > 0) {
      ts_guard.reset(new char[user_timestamp_size_]);
      ts = mock_app_clock_->Allocate(ts_guard.get());
      readoptionscopy.timestamp = &ts;
    }

    readoptionscopy.snapshot = db->GetSnapshot();
    Status s;
    for (int i = 0; i < 3; i++) {
      keys[i] = key.ToString() + suffixes[i];
      key_slices[i] = keys[i];
      s = db->Get(readoptionscopy, key_slices[i], value);
      if (!s.ok() && !s.IsNotFound()) {
        fprintf(stderr, "get error: %s\n", s.ToString().c_str());
        values[i] = "";
        // we continue after error rather than exiting so that we can
        // find more errors if any
      } else if (s.IsNotFound()) {
        values[i] = "";
      } else {
        values[i] = *value;
      }
    }
    db->ReleaseSnapshot(readoptionscopy.snapshot);

    if ((values[0] != values[1]) || (values[1] != values[2])) {
      fprintf(stderr, "inconsistent values for key %s: %s, %s, %s\n",
              key.ToString().c_str(), values[0].c_str(), values[1].c_str(),
              values[2].c_str());
      // we continue after error rather than exiting so that we can
      // find more errors if any
    }

    return s;
  }

  // Differs from readrandomwriterandom in the following ways:
  // (a) Uses GetMany/PutMany to read/write key values. Refer to those funcs.
  // (b) Does deletes as well (per FLAGS_deletepercent)
  // (c) In order to achieve high % of 'found' during lookups, and to do
  //     multiple writes (including puts and deletes) it uses upto
  //     FLAGS_numdistinct distinct keys instead of FLAGS_num distinct keys.
  // (d) Does not have a MultiGet option.
  void RandomWithVerify(ThreadState* thread) {
    RandomGenerator gen;
    std::string value;
    int64_t found = 0;
    int get_weight = 0;
    int put_weight = 0;
    int delete_weight = 0;
    int64_t gets_done = 0;
    int64_t puts_done = 0;
    int64_t deletes_done = 0;

    std::unique_ptr<const char[]> key_guard;
    Slice key = AllocateKey(&key_guard);

    // the number of iterations is the larger of read_ or write_
    for (int64_t i = 0; i < readwrites_; i++) {
      DB* db = SelectDB(thread);
      if (get_weight == 0 && put_weight == 0 && delete_weight == 0) {
        // one batch completed, reinitialize for next batch
        get_weight = FLAGS_readwritepercent;
        delete_weight = FLAGS_deletepercent;
        put_weight = 100 - get_weight - delete_weight;
      }
      GenerateKeyFromInt(thread->rand.Next() % FLAGS_numdistinct,
                         FLAGS_numdistinct, &key);
      if (get_weight > 0) {
        // do all the gets first
        Status s = GetMany(db, key, &value);
        if (!s.ok() && !s.IsNotFound()) {
          fprintf(stderr, "getmany error: %s\n", s.ToString().c_str());
          // we continue after error rather than exiting so that we can
          // find more errors if any
        } else if (!s.IsNotFound()) {
          found++;
        }
        get_weight--;
        gets_done++;
        thread->stats.FinishedOps(&db_, db_.db, 1, kRead);
      } else if (put_weight > 0) {
        // then do all the corresponding number of puts
        // for all the gets we have done earlier
        Status s = PutMany(db, write_options_, key, gen.Generate());
        if (!s.ok()) {
          fprintf(stderr, "putmany error: %s\n", s.ToString().c_str());
          exit(1);
        }
        put_weight--;
        puts_done++;
        thread->stats.FinishedOps(&db_, db_.db, 1, kWrite);
      } else if (delete_weight > 0) {
        Status s = DeleteMany(db, write_options_, key);
        if (!s.ok()) {
          fprintf(stderr, "deletemany error: %s\n", s.ToString().c_str());
          exit(1);
        }
        delete_weight--;
        deletes_done++;
        thread->stats.FinishedOps(&db_, db_.db, 1, kDelete);
      }
    }
    char msg[128];
    snprintf(msg, sizeof(msg),
             "( get:%" PRIu64 " put:%" PRIu64 " del:%" PRIu64 " total:%" PRIu64
             " found:%" PRIu64 ")",
             gets_done, puts_done, deletes_done, readwrites_, found);
    thread->stats.AddMessage(msg);
  }

  // This is different from ReadWhileWriting because it does not use
  // an extra thread.
  void ReadRandomWriteRandom(ThreadState* thread) {
    ReadOptions options = read_options_;
    RandomGenerator gen;
    std::string value;
    int64_t found = 0;
    int get_weight = 0;
    int put_weight = 0;
    int64_t reads_done = 0;
    int64_t writes_done = 0;
    Duration duration(FLAGS_duration, readwrites_);

    std::unique_ptr<const char[]> key_guard;
    Slice key = AllocateKey(&key_guard);

    std::unique_ptr<char[]> ts_guard;
    if (user_timestamp_size_ > 0) {
      ts_guard.reset(new char[user_timestamp_size_]);
    }

    // the number of iterations is the larger of read_ or write_
    while (!duration.Done(1)) {
      DB* db = SelectDB(thread);
      GenerateKeyFromInt(thread->rand.Next() % FLAGS_num, FLAGS_num, &key);
      if (get_weight == 0 && put_weight == 0) {
        // one batch completed, reinitialize for next batch
        get_weight = FLAGS_readwritepercent;
        put_weight = 100 - get_weight;
      }
      if (get_weight > 0) {
        // do all the gets first
        Slice ts;
        if (user_timestamp_size_ > 0) {
          ts = mock_app_clock_->GetTimestampForRead(thread->rand,
                                                    ts_guard.get());
          options.timestamp = &ts;
        }
        Status s = db->Get(options, key, &value);
        if (!s.ok() && !s.IsNotFound()) {
          fprintf(stderr, "get error: %s\n", s.ToString().c_str());
          // we continue after error rather than exiting so that we can
          // find more errors if any
        } else if (!s.IsNotFound()) {
          found++;
        }
        get_weight--;
        reads_done++;
        thread->stats.FinishedOps(nullptr, db, 1, kRead);
      } else if (put_weight > 0) {
        // then do all the corresponding number of puts
        // for all the gets we have done earlier
        Status s;
        if (user_timestamp_size_ > 0) {
          Slice ts = mock_app_clock_->Allocate(ts_guard.get());
          s = db->Put(write_options_, key, ts, gen.Generate());
        } else {
          s = db->Put(write_options_, key, gen.Generate());
        }
        if (!s.ok()) {
          fprintf(stderr, "put error: %s\n", s.ToString().c_str());
          ErrorExit();
        }
        put_weight--;
        writes_done++;
        thread->stats.FinishedOps(nullptr, db, 1, kWrite);
      }
    }
    char msg[100];
    snprintf(msg, sizeof(msg),
             "( reads:%" PRIu64 " writes:%" PRIu64 " total:%" PRIu64
             " found:%" PRIu64 ")",
             reads_done, writes_done, readwrites_, found);
    thread->stats.AddMessage(msg);
  }

  //
  // Read-modify-write for random keys
  void UpdateRandom(ThreadState* thread) {
    ReadOptions options = read_options_;
    RandomGenerator gen;
    std::string value;
    int64_t found = 0;
    int64_t bytes = 0;
    Duration duration(FLAGS_duration, readwrites_);

    std::unique_ptr<const char[]> key_guard;
    Slice key = AllocateKey(&key_guard);
    std::unique_ptr<char[]> ts_guard;
    if (user_timestamp_size_ > 0) {
      ts_guard.reset(new char[user_timestamp_size_]);
    }
    // the number of iterations is the larger of read_ or write_
    while (!duration.Done(1)) {
      DB* db = SelectDB(thread);
      GenerateKeyFromInt(thread->rand.Next() % FLAGS_num, FLAGS_num, &key);
      Slice ts;
      if (user_timestamp_size_ > 0) {
        // Read with newest timestamp because we are doing rmw.
        ts = mock_app_clock_->Allocate(ts_guard.get());
        options.timestamp = &ts;
      }

      auto status = db->Get(options, key, &value);
      if (status.ok()) {
        ++found;
        bytes += key.size() + value.size() + user_timestamp_size_;
      } else if (!status.IsNotFound()) {
        fprintf(stderr, "Get returned an error: %s\n",
                status.ToString().c_str());
        abort();
      }

      if (thread->shared->write_rate_limiter) {
        thread->shared->write_rate_limiter->Request(
            key.size() + value.size(), Env::IO_HIGH, nullptr /*stats*/,
            RateLimiter::OpType::kWrite);
      }

      Slice val = gen.Generate();
      Status s;
      if (user_timestamp_size_ > 0) {
        ts = mock_app_clock_->Allocate(ts_guard.get());
        s = db->Put(write_options_, key, ts, val);
      } else {
        s = db->Put(write_options_, key, val);
      }
      if (!s.ok()) {
        fprintf(stderr, "put error: %s\n", s.ToString().c_str());
        exit(1);
      }
      bytes += key.size() + val.size() + user_timestamp_size_;
      thread->stats.FinishedOps(nullptr, db, 1, kUpdate);
    }
    char msg[100];
    snprintf(msg, sizeof(msg), "( updates:%" PRIu64 " found:%" PRIu64 ")",
             readwrites_, found);
    thread->stats.AddBytes(bytes);
    thread->stats.AddMessage(msg);
  }

  // Read-XOR-write for random keys. Xors the existing value with a randomly
  // generated value, and stores the result. Assuming A in the array of bytes
  // representing the existing value, we generate an array B of the same size,
  // then compute C = A^B as C[i]=A[i]^B[i], and store C
  void XORUpdateRandom(ThreadState* thread) {
    ReadOptions options = read_options_;
    RandomGenerator gen;
    std::string existing_value;
    int64_t found = 0;
    Duration duration(FLAGS_duration, readwrites_);

    BytesXOROperator xor_operator;

    std::unique_ptr<const char[]> key_guard;
    Slice key = AllocateKey(&key_guard);
    std::unique_ptr<char[]> ts_guard;
    if (user_timestamp_size_ > 0) {
      ts_guard.reset(new char[user_timestamp_size_]);
    }
    // the number of iterations is the larger of read_ or write_
    while (!duration.Done(1)) {
      DB* db = SelectDB(thread);
      GenerateKeyFromInt(thread->rand.Next() % FLAGS_num, FLAGS_num, &key);
      Slice ts;
      if (user_timestamp_size_ > 0) {
        ts = mock_app_clock_->Allocate(ts_guard.get());
        options.timestamp = &ts;
      }

      auto status = db->Get(options, key, &existing_value);
      if (status.ok()) {
        ++found;
      } else if (!status.IsNotFound()) {
        fprintf(stderr, "Get returned an error: %s\n",
                status.ToString().c_str());
        exit(1);
      }

      Slice value =
          gen.Generate(static_cast<unsigned int>(existing_value.size()));
      std::string new_value;

      if (status.ok()) {
        Slice existing_value_slice = Slice(existing_value);
        xor_operator.XOR(&existing_value_slice, value, &new_value);
      } else {
        xor_operator.XOR(nullptr, value, &new_value);
      }

      Status s;
      if (user_timestamp_size_ > 0) {
        ts = mock_app_clock_->Allocate(ts_guard.get());
        s = db->Put(write_options_, key, ts, Slice(new_value));
      } else {
        s = db->Put(write_options_, key, Slice(new_value));
      }
      if (!s.ok()) {
        fprintf(stderr, "put error: %s\n", s.ToString().c_str());
        ErrorExit();
      }
      thread->stats.FinishedOps(nullptr, db, 1);
    }
    char msg[100];
    snprintf(msg, sizeof(msg), "( updates:%" PRIu64 " found:%" PRIu64 ")",
             readwrites_, found);
    thread->stats.AddMessage(msg);
  }

  // Read-modify-write for random keys.
  // Each operation causes the key grow by value_size (simulating an append).
  // Generally used for benchmarking against merges of similar type
  void AppendRandom(ThreadState* thread) {
    ReadOptions options = read_options_;
    RandomGenerator gen;
    std::string value;
    int64_t found = 0;
    int64_t bytes = 0;

    std::unique_ptr<const char[]> key_guard;
    Slice key = AllocateKey(&key_guard);
    std::unique_ptr<char[]> ts_guard;
    if (user_timestamp_size_ > 0) {
      ts_guard.reset(new char[user_timestamp_size_]);
    }
    // The number of iterations is the larger of read_ or write_
    Duration duration(FLAGS_duration, readwrites_);
    while (!duration.Done(1)) {
      DB* db = SelectDB(thread);
      GenerateKeyFromInt(thread->rand.Next() % FLAGS_num, FLAGS_num, &key);
      Slice ts;
      if (user_timestamp_size_ > 0) {
        ts = mock_app_clock_->Allocate(ts_guard.get());
        options.timestamp = &ts;
      }

      auto status = db->Get(options, key, &value);
      if (status.ok()) {
        ++found;
        bytes += key.size() + value.size() + user_timestamp_size_;
      } else if (!status.IsNotFound()) {
        fprintf(stderr, "Get returned an error: %s\n",
                status.ToString().c_str());
        abort();
      } else {
        // If not existing, then just assume an empty string of data
        value.clear();
      }

      // Update the value (by appending data)
      Slice operand = gen.Generate();
      if (value.size() > 0) {
        // Use a delimiter to match the semantics for StringAppendOperator
        value.append(1, ',');
      }
      value.append(operand.data(), operand.size());

      Status s;
      if (user_timestamp_size_ > 0) {
        ts = mock_app_clock_->Allocate(ts_guard.get());
        s = db->Put(write_options_, key, ts, value);
      } else {
        // Write back to the database
        s = db->Put(write_options_, key, value);
      }
      if (!s.ok()) {
        fprintf(stderr, "put error: %s\n", s.ToString().c_str());
        ErrorExit();
      }
      bytes += key.size() + value.size() + user_timestamp_size_;
      thread->stats.FinishedOps(nullptr, db, 1, kUpdate);
    }

    char msg[100];
    snprintf(msg, sizeof(msg), "( updates:%" PRIu64 " found:%" PRIu64 ")",
             readwrites_, found);
    thread->stats.AddBytes(bytes);
    thread->stats.AddMessage(msg);
  }

  // Read-modify-write for random keys (using MergeOperator)
  // The merge operator to use should be defined by FLAGS_merge_operator
  // Adjust FLAGS_value_size so that the keys are reasonable for this operator
  // Assumes that the merge operator is non-null (i.e.: is well-defined)
  //
  // For example, use FLAGS_merge_operator="uint64add" and FLAGS_value_size=8
  // to simulate random additions over 64-bit integers using merge.
  //
  // The number of merges on the same key can be controlled by adjusting
  // FLAGS_merge_keys.
  void MergeRandom(ThreadState* thread) {
    RandomGenerator gen;
    int64_t bytes = 0;
    std::unique_ptr<const char[]> key_guard;
    Slice key = AllocateKey(&key_guard);
    // The number of iterations is the larger of read_ or write_
    Duration duration(FLAGS_duration, readwrites_);
    while (!duration.Done(1)) {
      DBWithColumnFamilies* db_with_cfh = SelectDBWithCfh(thread);
      int64_t key_rand = thread->rand.Next() % merge_keys_;
      GenerateKeyFromInt(key_rand, merge_keys_, &key);

      Status s;
      Slice val = gen.Generate();
      if (FLAGS_num_column_families > 1) {
        s = db_with_cfh->db->Merge(write_options_,
                                   db_with_cfh->GetCfh(key_rand), key, val);
      } else {
        s = db_with_cfh->db->Merge(
            write_options_, db_with_cfh->db->DefaultColumnFamily(), key, val);
      }

      if (!s.ok()) {
        fprintf(stderr, "merge error: %s\n", s.ToString().c_str());
        exit(1);
      }
      bytes += key.size() + val.size();
      thread->stats.FinishedOps(nullptr, db_with_cfh->db, 1, kMerge);
    }

    // Print some statistics
    char msg[100];
    snprintf(msg, sizeof(msg), "( updates:%" PRIu64 ")", readwrites_);
    thread->stats.AddBytes(bytes);
    thread->stats.AddMessage(msg);
  }

  // Read and merge random keys. The amount of reads and merges are controlled
  // by adjusting FLAGS_num and FLAGS_mergereadpercent. The number of distinct
  // keys (and thus also the number of reads and merges on the same key) can be
  // adjusted with FLAGS_merge_keys.
  //
  // As with MergeRandom, the merge operator to use should be defined by
  // FLAGS_merge_operator.
  void ReadRandomMergeRandom(ThreadState* thread) {
    RandomGenerator gen;
    std::string value;
    int64_t num_hits = 0;
    int64_t num_gets = 0;
    int64_t num_merges = 0;
    size_t max_length = 0;

    std::unique_ptr<const char[]> key_guard;
    Slice key = AllocateKey(&key_guard);
    // the number of iterations is the larger of read_ or write_
    Duration duration(FLAGS_duration, readwrites_);
    while (!duration.Done(1)) {
      DB* db = SelectDB(thread);
      GenerateKeyFromInt(thread->rand.Next() % merge_keys_, merge_keys_, &key);

      bool do_merge = int(thread->rand.Next() % 100) < FLAGS_mergereadpercent;

      if (do_merge) {
        Status s = db->Merge(write_options_, key, gen.Generate());
        if (!s.ok()) {
          fprintf(stderr, "merge error: %s\n", s.ToString().c_str());
          exit(1);
        }
        num_merges++;
        thread->stats.FinishedOps(nullptr, db, 1, kMerge);
      } else {
        Status s = db->Get(read_options_, key, &value);
        if (value.length() > max_length) {
          max_length = value.length();
        }

        if (!s.ok() && !s.IsNotFound()) {
          fprintf(stderr, "get error: %s\n", s.ToString().c_str());
          // we continue after error rather than exiting so that we can
          // find more errors if any
        } else if (!s.IsNotFound()) {
          num_hits++;
        }
        num_gets++;
        thread->stats.FinishedOps(nullptr, db, 1, kRead);
      }
    }

    char msg[100];
    snprintf(msg, sizeof(msg),
             "(reads:%" PRIu64 " merges:%" PRIu64 " total:%" PRIu64
             " hits:%" PRIu64 " maxlength:%" ROCKSDB_PRIszt ")",
             num_gets, num_merges, readwrites_, num_hits, max_length);
    thread->stats.AddMessage(msg);
  }

  void WriteSeqSeekSeq(ThreadState* thread) {
    writes_ = FLAGS_num;
    DoWrite(thread, SEQUENTIAL);
    // exclude writes from the ops/sec calculation
    thread->stats.Start(thread->tid);

    DB* db = SelectDB(thread);
    ReadOptions read_opts = read_options_;
    std::unique_ptr<char[]> ts_guard;
    Slice ts;
    if (user_timestamp_size_ > 0) {
      ts_guard.reset(new char[user_timestamp_size_]);
      ts = mock_app_clock_->GetTimestampForRead(thread->rand, ts_guard.get());
      read_opts.timestamp = &ts;
    }
    std::unique_ptr<ManagedSnapshot> snapshot = nullptr;
    if (FLAGS_explicit_snapshot) {
      snapshot = std::make_unique<ManagedSnapshot>(db);
      read_opts.snapshot = snapshot->snapshot();
    } else {
      read_opts.snapshot = nullptr;
    }
    std::unique_ptr<Iterator> iter(db->NewIterator(read_opts));

    std::unique_ptr<const char[]> key_guard;
    Slice key = AllocateKey(&key_guard);
    for (int64_t i = 0; i < FLAGS_num; ++i) {
      GenerateKeyFromInt(i, FLAGS_num, &key);
      iter->Seek(key);
      assert(iter->Valid() && iter->key() == key);
      thread->stats.FinishedOps(nullptr, db, 1, kSeek);

      for (int j = 0; j < FLAGS_seek_nexts && i + 1 < FLAGS_num; ++j) {
        if (!FLAGS_reverse_iterator) {
          iter->Next();
        } else {
          iter->Prev();
        }
        GenerateKeyFromInt(++i, FLAGS_num, &key);
        assert(iter->Valid() && iter->key() == key);
        thread->stats.FinishedOps(nullptr, db, 1, kSeek);
      }

      iter->Seek(key);
      assert(iter->Valid() && iter->key() == key);
      thread->stats.FinishedOps(nullptr, db, 1, kSeek);
    }
  }

  bool binary_search(std::vector<int>& data, int start, int end, int key) {
    if (data.empty()) {
      return false;
    }
    if (start > end) {
      return false;
    }
    int mid = start + (end - start) / 2;
    if (mid > static_cast<int>(data.size()) - 1) {
      return false;
    }
    if (data[mid] == key) {
      return true;
    } else if (data[mid] > key) {
      return binary_search(data, start, mid - 1, key);
    } else {
      return binary_search(data, mid + 1, end, key);
    }
  }

  // Does a bunch of merge operations for a key(key1) where the merge operand
  // is a sorted list. Next performance comparison is done between doing a Get
  // for key1 followed by searching for another key(key2) in the large sorted
  // list vs calling GetMergeOperands for key1 and then searching for the key2
  // in all the sorted sub-lists. Later case is expected to be a lot faster.
  void GetMergeOperands(ThreadState* thread) {
    DB* db = SelectDB(thread);
    const int kTotalValues = 100000;
    const int kListSize = 100;
    std::string key = "my_key";
    std::string value;

    for (int i = 1; i < kTotalValues; i++) {
      if (i % kListSize == 0) {
        // Remove trailing ','
        value.pop_back();
        db->Merge(WriteOptions(), key, value);
        value.clear();
      } else {
        value.append(std::to_string(i)).append(",");
      }
    }

    SortList s;
    std::vector<int> data;
    // This value can be experimented with and it will demonstrate the
    // perf difference between doing a Get and searching for lookup_key in the
    // resultant large sorted list vs doing GetMergeOperands and searching
    // for lookup_key within this resultant sorted sub-lists.
    int lookup_key = 1;

    // Get API call
    std::cout << "--- Get API call --- \n";
    PinnableSlice p_slice;
    uint64_t st = FLAGS_env->NowNanos();
    db->Get(ReadOptions(), db->DefaultColumnFamily(), key, &p_slice);
    s.MakeVector(data, p_slice);
    bool found =
        binary_search(data, 0, static_cast<int>(data.size() - 1), lookup_key);
    std::cout << "Found key? " << std::to_string(found) << "\n";
    uint64_t sp = FLAGS_env->NowNanos();
    std::cout << "Get: " << (sp - st) / 1000000000.0 << " seconds\n";
    std::string* dat_ = p_slice.GetSelf();
    std::cout << "Sample data from Get API call: " << dat_->substr(0, 10)
              << "\n";
    data.clear();

    // GetMergeOperands API call
    std::cout << "--- GetMergeOperands API --- \n";
    std::vector<PinnableSlice> a_slice((kTotalValues / kListSize) + 1);
    st = FLAGS_env->NowNanos();
    int number_of_operands = 0;
    GetMergeOperandsOptions get_merge_operands_options;
    get_merge_operands_options.expected_max_number_of_operands =
        (kTotalValues / 100) + 1;
    db->GetMergeOperands(ReadOptions(), db->DefaultColumnFamily(), key,
                         a_slice.data(), &get_merge_operands_options,
                         &number_of_operands);
    for (PinnableSlice& psl : a_slice) {
      s.MakeVector(data, psl);
      found =
          binary_search(data, 0, static_cast<int>(data.size() - 1), lookup_key);
      data.clear();
      if (found) {
        break;
      }
    }
    std::cout << "Found key? " << std::to_string(found) << "\n";
    sp = FLAGS_env->NowNanos();
    std::cout << "Get Merge operands: " << (sp - st) / 1000000000.0
              << " seconds \n";
    int to_print = 0;
    std::cout << "Sample data from GetMergeOperands API call: ";
    for (PinnableSlice& psl : a_slice) {
      std::cout << "List: " << to_print << " : " << *psl.GetSelf() << "\n";
      if (to_print++ > 2) {
        break;
      }
    }
  }

  void VerifyChecksum(ThreadState* thread) {
    DB* db = SelectDB(thread);
    ReadOptions ro;
    ro.adaptive_readahead = FLAGS_adaptive_readahead;
    ro.async_io = FLAGS_async_io;
    ro.rate_limiter_priority =
        FLAGS_rate_limit_user_ops ? Env::IO_USER : Env::IO_TOTAL;
    ro.readahead_size = FLAGS_readahead_size;
    ro.auto_readahead_size = FLAGS_auto_readahead_size;
    Status s = db->VerifyChecksum(ro);
    if (!s.ok()) {
      fprintf(stderr, "VerifyChecksum() failed: %s\n", s.ToString().c_str());
      exit(1);
    }
  }

  void VerifyFileChecksums(ThreadState* thread) {
    DB* db = SelectDB(thread);
    ReadOptions ro;
    ro.adaptive_readahead = FLAGS_adaptive_readahead;
    ro.async_io = FLAGS_async_io;
    ro.rate_limiter_priority =
        FLAGS_rate_limit_user_ops ? Env::IO_USER : Env::IO_TOTAL;
    ro.readahead_size = FLAGS_readahead_size;
    ro.auto_readahead_size = FLAGS_auto_readahead_size;
    Status s = db->VerifyFileChecksums(ro);
    if (!s.ok()) {
      fprintf(stderr, "VerifyFileChecksums() failed: %s\n",
              s.ToString().c_str());
      exit(1);
    }
  }

  // This benchmark stress tests Transactions.  For a given --duration (or
  // total number of --writes, a Transaction will perform a read-modify-write
  // to increment the value of a key in each of N(--transaction-sets) sets of
  // keys (where each set has --num keys).  If --threads is set, this will be
  // done in parallel.
  //
  // To test transactions, use --transaction_db=true.  Not setting this
  // parameter
  // will run the same benchmark without transactions.
  //
  // RandomTransactionVerify() will then validate the correctness of the results
  // by checking if the sum of all keys in each set is the same.
  void RandomTransaction(ThreadState* thread) {
    Duration duration(FLAGS_duration, readwrites_);
    uint16_t num_prefix_ranges = static_cast<uint16_t>(FLAGS_transaction_sets);
    uint64_t transactions_done = 0;

    if (num_prefix_ranges == 0 || num_prefix_ranges > 9999) {
      fprintf(stderr, "invalid value for transaction_sets\n");
      abort();
    }

    TransactionOptions txn_options;
    txn_options.lock_timeout = FLAGS_transaction_lock_timeout;
    txn_options.set_snapshot = FLAGS_transaction_set_snapshot;

    RandomTransactionInserter inserter(&thread->rand, write_options_,
                                       read_options_, FLAGS_num,
                                       num_prefix_ranges);

    if (FLAGS_num_multi_db > 1) {
      fprintf(stderr,
              "Cannot run RandomTransaction benchmark with "
              "FLAGS_multi_db > 1.");
      abort();
    }

    while (!duration.Done(1)) {
      bool success;

      // RandomTransactionInserter will attempt to insert a key for each
      // # of FLAGS_transaction_sets
      if (FLAGS_optimistic_transaction_db) {
        success = inserter.OptimisticTransactionDBInsert(db_.opt_txn_db);
      } else if (FLAGS_transaction_db) {
        TransactionDB* txn_db = static_cast<TransactionDB*>(db_.db);
        success = inserter.TransactionDBInsert(txn_db, txn_options);
      } else {
        success = inserter.DBInsert(db_.db);
      }

      if (!success) {
        fprintf(stderr, "Unexpected error: %s\n",
                inserter.GetLastStatus().ToString().c_str());
        abort();
      }

      thread->stats.FinishedOps(nullptr, db_.db, 1, kOthers);
      transactions_done++;
    }

    char msg[100];
    if (FLAGS_optimistic_transaction_db || FLAGS_transaction_db) {
      snprintf(msg, sizeof(msg),
               "( transactions:%" PRIu64 " aborts:%" PRIu64 ")",
               transactions_done, inserter.GetFailureCount());
    } else {
      snprintf(msg, sizeof(msg), "( batches:%" PRIu64 " )", transactions_done);
    }
    thread->stats.AddMessage(msg);
    thread->stats.AddBytes(static_cast<int64_t>(inserter.GetBytesInserted()));
  }

  // Verifies consistency of data after RandomTransaction() has been run.
  // Since each iteration of RandomTransaction() incremented a key in each set
  // by the same value, the sum of the keys in each set should be the same.
  void RandomTransactionVerify() {
    if (!FLAGS_transaction_db && !FLAGS_optimistic_transaction_db) {
      // transactions not used, nothing to verify.
      return;
    }

    Status s = RandomTransactionInserter::Verify(
        db_.db, static_cast<uint16_t>(FLAGS_transaction_sets));

    if (s.ok()) {
      fprintf(stdout, "RandomTransactionVerify Success.\n");
    } else {
      fprintf(stdout, "RandomTransactionVerify FAILED!!\n");
    }
  }

  // Writes and deletes random keys without overwriting keys.
  //
  // This benchmark is intended to partially replicate the behavior of MyRocks
  // secondary indices: All data is stored in keys and updates happen by
  // deleting the old version of the key and inserting the new version.
  void RandomReplaceKeys(ThreadState* thread) {
    std::unique_ptr<const char[]> key_guard;
    Slice key = AllocateKey(&key_guard);
    std::unique_ptr<char[]> ts_guard;
    if (user_timestamp_size_ > 0) {
      ts_guard.reset(new char[user_timestamp_size_]);
    }
    std::vector<uint32_t> counters(FLAGS_numdistinct, 0);
    size_t max_counter = 50;
    RandomGenerator gen;

    Status s;
    DB* db = SelectDB(thread);
    for (int64_t i = 0; i < FLAGS_numdistinct; i++) {
      GenerateKeyFromInt(i * max_counter, FLAGS_num, &key);
      if (user_timestamp_size_ > 0) {
        Slice ts = mock_app_clock_->Allocate(ts_guard.get());
        s = db->Put(write_options_, key, ts, gen.Generate());
      } else {
        s = db->Put(write_options_, key, gen.Generate());
      }
      if (!s.ok()) {
        fprintf(stderr, "Operation failed: %s\n", s.ToString().c_str());
        exit(1);
      }
    }

    db->GetSnapshot();

    std::default_random_engine generator;
    std::normal_distribution<double> distribution(FLAGS_numdistinct / 2.0,
                                                  FLAGS_stddev);
    Duration duration(FLAGS_duration, FLAGS_num);
    while (!duration.Done(1)) {
      int64_t rnd_id = static_cast<int64_t>(distribution(generator));
      int64_t key_id = std::max(std::min(FLAGS_numdistinct - 1, rnd_id),
                                static_cast<int64_t>(0));
      GenerateKeyFromInt(key_id * max_counter + counters[key_id], FLAGS_num,
                         &key);
      if (user_timestamp_size_ > 0) {
        Slice ts = mock_app_clock_->Allocate(ts_guard.get());
        s = FLAGS_use_single_deletes ? db->SingleDelete(write_options_, key, ts)
                                     : db->Delete(write_options_, key, ts);
      } else {
        s = FLAGS_use_single_deletes ? db->SingleDelete(write_options_, key)
                                     : db->Delete(write_options_, key);
      }
      if (s.ok()) {
        counters[key_id] = (counters[key_id] + 1) % max_counter;
        GenerateKeyFromInt(key_id * max_counter + counters[key_id], FLAGS_num,
                           &key);
        if (user_timestamp_size_ > 0) {
          Slice ts = mock_app_clock_->Allocate(ts_guard.get());
          s = db->Put(write_options_, key, ts, Slice());
        } else {
          s = db->Put(write_options_, key, Slice());
        }
      }

      if (!s.ok()) {
        fprintf(stderr, "Operation failed: %s\n", s.ToString().c_str());
        exit(1);
      }

      thread->stats.FinishedOps(nullptr, db, 1, kOthers);
    }

    char msg[200];
    snprintf(msg, sizeof(msg),
             "use single deletes: %d, "
             "standard deviation: %lf\n",
             FLAGS_use_single_deletes, FLAGS_stddev);
    thread->stats.AddMessage(msg);
  }

  void TimeSeriesReadOrDelete(ThreadState* thread, bool do_deletion) {
    int64_t read = 0;
    int64_t found = 0;
    int64_t bytes = 0;

    Iterator* iter = nullptr;
    // Only work on single database
    assert(db_.db != nullptr);
    iter = db_.db->NewIterator(read_options_);

    std::unique_ptr<const char[]> key_guard;
    Slice key = AllocateKey(&key_guard);

    char value_buffer[256];
    while (true) {
      {
        MutexLock l(&thread->shared->mu);
        if (thread->shared->num_done >= 1) {
          // Write thread have finished
          break;
        }
      }
      if (!FLAGS_use_tailing_iterator) {
        delete iter;
        iter = db_.db->NewIterator(read_options_);
      }
      // Pick a Iterator to use

      int64_t key_id = thread->rand.Next() % FLAGS_key_id_range;
      GenerateKeyFromInt(key_id, FLAGS_num, &key);
      // Reset last 8 bytes to 0
      char* start = const_cast<char*>(key.data());
      start += key.size() - 8;
      memset(start, 0, 8);
      ++read;

      bool key_found = false;
      // Seek the prefix
      for (iter->Seek(key); iter->Valid() && iter->key().starts_with(key);
           iter->Next()) {
        key_found = true;
        // Copy out iterator's value to make sure we read them.
        if (do_deletion) {
          bytes += iter->key().size();
          if (KeyExpired(timestamp_emulator_.get(), iter->key())) {
            thread->stats.FinishedOps(&db_, db_.db, 1, kDelete);
            db_.db->Delete(write_options_, iter->key());
          } else {
            break;
          }
        } else {
          bytes += iter->key().size() + iter->value().size();
          thread->stats.FinishedOps(&db_, db_.db, 1, kRead);
          Slice value = iter->value();
          memcpy(value_buffer, value.data(),
                 std::min(value.size(), sizeof(value_buffer)));

          assert(iter->status().ok());
        }
      }
      found += key_found;

      if (thread->shared->read_rate_limiter.get() != nullptr) {
        thread->shared->read_rate_limiter->Request(
            1, Env::IO_HIGH, nullptr /* stats */, RateLimiter::OpType::kRead);
      }
    }
    delete iter;

    char msg[100];
    snprintf(msg, sizeof(msg), "(%" PRIu64 " of %" PRIu64 " found)", found,
             read);
    thread->stats.AddBytes(bytes);
    thread->stats.AddMessage(msg);
  }

  void TimeSeriesWrite(ThreadState* thread) {
    // Special thread that keeps writing until other threads are done.
    RandomGenerator gen;
    int64_t bytes = 0;

    // Don't merge stats from this thread with the readers.
    thread->stats.SetExcludeFromMerge();

    std::unique_ptr<RateLimiter> write_rate_limiter;
    if (FLAGS_benchmark_write_rate_limit > 0) {
      write_rate_limiter.reset(
          NewGenericRateLimiter(FLAGS_benchmark_write_rate_limit));
    }

    std::unique_ptr<const char[]> key_guard;
    Slice key = AllocateKey(&key_guard);

    Duration duration(FLAGS_duration, writes_);
    while (!duration.Done(1)) {
      DB* db = SelectDB(thread);

      uint64_t key_id = thread->rand.Next() % FLAGS_key_id_range;
      // Write key id
      GenerateKeyFromInt(key_id, FLAGS_num, &key);
      // Write timestamp

      char* start = const_cast<char*>(key.data());
      char* pos = start + 8;
      int bytes_to_fill =
          std::min(key_size_ - static_cast<int>(pos - start), 8);
      uint64_t timestamp_value = timestamp_emulator_->Get();
      if (port::kLittleEndian) {
        for (int i = 0; i < bytes_to_fill; ++i) {
          pos[i] = (timestamp_value >> ((bytes_to_fill - i - 1) << 3)) & 0xFF;
        }
      } else {
        memcpy(pos, static_cast<void*>(&timestamp_value), bytes_to_fill);
      }

      timestamp_emulator_->Inc();

      Status s;
      Slice val = gen.Generate();
      s = db->Put(write_options_, key, val);

      if (!s.ok()) {
        fprintf(stderr, "put error: %s\n", s.ToString().c_str());
        ErrorExit();
      }
      bytes = key.size() + val.size();
      thread->stats.FinishedOps(&db_, db_.db, 1, kWrite);
      thread->stats.AddBytes(bytes);

      if (FLAGS_benchmark_write_rate_limit > 0) {
        write_rate_limiter->Request(key.size() + val.size(), Env::IO_HIGH,
                                    nullptr /* stats */,
                                    RateLimiter::OpType::kWrite);
      }
    }
  }

  void TimeSeries(ThreadState* thread) {
    if (thread->tid > 0) {
      bool do_deletion = FLAGS_expire_style == "delete" &&
                         thread->tid <= FLAGS_num_deletion_threads;
      TimeSeriesReadOrDelete(thread, do_deletion);
    } else {
      TimeSeriesWrite(thread);
      thread->stats.Stop();
      thread->stats.Report("timeseries write");
    }
  }

  void Compact(ThreadState* thread) {
    DB* db = SelectDB(thread);
    CompactRangeOptions cro;
    cro.bottommost_level_compaction =
        BottommostLevelCompaction::kForceOptimized;
    cro.max_subcompactions = static_cast<uint32_t>(FLAGS_subcompactions);
    db->CompactRange(cro, nullptr, nullptr);
  }

  void CompactAll() {
    CompactRangeOptions cro;
    cro.max_subcompactions = static_cast<uint32_t>(FLAGS_subcompactions);
    if (db_.db != nullptr) {
      db_.db->CompactRange(cro, nullptr, nullptr);
    }
    for (const auto& db_with_cfh : multi_dbs_) {
      db_with_cfh.db->CompactRange(cro, nullptr, nullptr);
    }
  }

  void WaitForCompactionHelper(DBWithColumnFamilies& db) {
    fprintf(stdout, "waitforcompaction(%s): started\n",
            db.db->GetName().c_str());

    Status s = db.db->WaitForCompact(WaitForCompactOptions());

    fprintf(stdout, "waitforcompaction(%s): finished with status (%s)\n",
            db.db->GetName().c_str(), s.ToString().c_str());
  }

  void WaitForCompaction() {
    // Give background threads a chance to wake
    FLAGS_env->SleepForMicroseconds(5 * 1000000);

    if (db_.db != nullptr) {
      WaitForCompactionHelper(db_);
    } else {
      for (auto& db_with_cfh : multi_dbs_) {
        WaitForCompactionHelper(db_with_cfh);
      }
    }
  }

  bool CompactLevelHelper(DBWithColumnFamilies& db_with_cfh, int from_level) {
    std::vector<LiveFileMetaData> files;
    db_with_cfh.db->GetLiveFilesMetaData(&files);

    assert(from_level == 0 || from_level == 1);

    int real_from_level = from_level;
    if (real_from_level > 0) {
      // With dynamic leveled compaction the first level with data beyond L0
      // might not be L1.
      real_from_level = std::numeric_limits<int>::max();

      for (auto& f : files) {
        if (f.level > 0 && f.level < real_from_level) {
          real_from_level = f.level;
        }
      }

      if (real_from_level == std::numeric_limits<int>::max()) {
        fprintf(stdout, "compact%d found 0 files to compact\n", from_level);
        return true;
      }
    }

    // The goal is to compact from from_level to the level that follows it,
    // and with dynamic leveled compaction the next level might not be
    // real_from_level+1
    int next_level = std::numeric_limits<int>::max();

    std::vector<std::string> files_to_compact;
    for (auto& f : files) {
      if (f.level == real_from_level) {
        files_to_compact.push_back(f.name);
      } else if (f.level > real_from_level && f.level < next_level) {
        next_level = f.level;
      }
    }

    if (files_to_compact.empty()) {
      fprintf(stdout, "compact%d found 0 files to compact\n", from_level);
      return true;
    } else if (next_level == std::numeric_limits<int>::max()) {
      // There is no data beyond real_from_level. So we are done.
      fprintf(stdout, "compact%d found no data beyond L%d\n", from_level,
              real_from_level);
      return true;
    }

    fprintf(stdout, "compact%d found %d files to compact from L%d to L%d\n",
            from_level, static_cast<int>(files_to_compact.size()),
            real_from_level, next_level);

    ROCKSDB_NAMESPACE::CompactionOptions options;
    // Lets RocksDB use the configured compression for this level
    options.compression = ROCKSDB_NAMESPACE::kDisableCompressionOption;

    ROCKSDB_NAMESPACE::ColumnFamilyDescriptor cfDesc;
    db_with_cfh.db->DefaultColumnFamily()->GetDescriptor(&cfDesc);
    options.output_file_size_limit = cfDesc.options.target_file_size_base;

    Status status =
        db_with_cfh.db->CompactFiles(options, files_to_compact, next_level);
    if (!status.ok()) {
      // This can fail for valid reasons including the operation was aborted
      // or a filename is invalid because background compaction removed it.
      // Having read the current cases for which an error is raised I prefer
      // not to figure out whether an exception should be thrown here.
      fprintf(stderr, "compact%d CompactFiles failed: %s\n", from_level,
              status.ToString().c_str());
      return false;
    }
    return true;
  }

  void CompactLevel(int from_level) {
    if (db_.db != nullptr) {
      while (!CompactLevelHelper(db_, from_level)) {
        WaitForCompaction();
      }
    }
    for (auto& db_with_cfh : multi_dbs_) {
      while (!CompactLevelHelper(db_with_cfh, from_level)) {
        WaitForCompaction();
      }
    }
  }

  void Flush() {
    FlushOptions flush_opt;
    flush_opt.wait = true;

    if (db_.db != nullptr) {
      Status s;
      if (FLAGS_num_column_families > 1) {
        s = db_.db->Flush(flush_opt, db_.cfh);
      } else {
        s = db_.db->Flush(flush_opt, db_.db->DefaultColumnFamily());
      }

      if (!s.ok()) {
        fprintf(stderr, "Flush failed: %s\n", s.ToString().c_str());
        exit(1);
      }
    } else {
      for (const auto& db_with_cfh : multi_dbs_) {
        Status s;
        if (FLAGS_num_column_families > 1) {
          s = db_with_cfh.db->Flush(flush_opt, db_with_cfh.cfh);
        } else {
          s = db_with_cfh.db->Flush(flush_opt,
                                    db_with_cfh.db->DefaultColumnFamily());
        }

        if (!s.ok()) {
          fprintf(stderr, "Flush failed: %s\n", s.ToString().c_str());
          exit(1);
        }
      }
    }
    fprintf(stdout, "flush memtable\n");
  }

  void ResetStats() {
    if (db_.db != nullptr) {
      db_.db->ResetStats();
    }
    for (const auto& db_with_cfh : multi_dbs_) {
      db_with_cfh.db->ResetStats();
    }
  }

  void PrintStatsHistory() {
    if (db_.db != nullptr) {
      PrintStatsHistoryImpl(db_.db, false);
    }
    for (const auto& db_with_cfh : multi_dbs_) {
      PrintStatsHistoryImpl(db_with_cfh.db, true);
    }
  }

  void PrintStatsHistoryImpl(DB* db, bool print_header) {
    if (print_header) {
      fprintf(stdout, "\n==== DB: %s ===\n", db->GetName().c_str());
    }

    std::unique_ptr<StatsHistoryIterator> shi;
    Status s =
        db->GetStatsHistory(0, std::numeric_limits<uint64_t>::max(), &shi);
    if (!s.ok()) {
      fprintf(stdout, "%s\n", s.ToString().c_str());
      return;
    }
    assert(shi);
    while (shi->Valid()) {
      uint64_t stats_time = shi->GetStatsTime();
      fprintf(stdout, "------ %s ------\n",
              TimeToHumanString(static_cast<int>(stats_time)).c_str());
      for (auto& entry : shi->GetStatsMap()) {
        fprintf(stdout, " %" PRIu64 "   %s  %" PRIu64 "\n", stats_time,
                entry.first.c_str(), entry.second);
      }
      shi->Next();
    }
  }

  void CacheReportProblems() {
    auto debug_logger = std::make_shared<StderrLogger>(DEBUG_LEVEL);
    cache_->ReportProblems(debug_logger);
  }

  void PrintStats(const char* key) {
    if (db_.db != nullptr) {
      PrintStats(db_.db, key, false);
    }
    for (const auto& db_with_cfh : multi_dbs_) {
      PrintStats(db_with_cfh.db, key, true);
    }
  }

  void PrintStats(DB* db, const char* key, bool print_header = false) {
    if (print_header) {
      fprintf(stdout, "\n==== DB: %s ===\n", db->GetName().c_str());
    }
    std::string stats;
    if (!db->GetProperty(key, &stats)) {
      stats = "(failed)";
    }
    fprintf(stdout, "\n%s\n", stats.c_str());
  }

  void PrintStats(const std::vector<std::string>& keys) {
    if (db_.db != nullptr) {
      PrintStats(db_.db, keys);
    }
    for (const auto& db_with_cfh : multi_dbs_) {
      PrintStats(db_with_cfh.db, keys, true);
    }
  }

  void PrintStats(DB* db, const std::vector<std::string>& keys,
                  bool print_header = false) {
    if (print_header) {
      fprintf(stdout, "\n==== DB: %s ===\n", db->GetName().c_str());
    }

    for (const auto& key : keys) {
      std::string stats;
      if (!db->GetProperty(key, &stats)) {
        stats = "(failed)";
      }
      fprintf(stdout, "%s: %s\n", key.c_str(), stats.c_str());
    }
  }

  void Replay(ThreadState* thread) {
    if (db_.db != nullptr) {
      Replay(thread, &db_);
    }
  }

  void Replay(ThreadState* /*thread*/, DBWithColumnFamilies* db_with_cfh) {
    Status s;
    std::unique_ptr<TraceReader> trace_reader;
    s = NewFileTraceReader(FLAGS_env, EnvOptions(), FLAGS_trace_file,
                           &trace_reader);
    if (!s.ok()) {
      fprintf(
          stderr,
          "Encountered an error creating a TraceReader from the trace file. "
          "Error: %s\n",
          s.ToString().c_str());
      exit(1);
    }
    std::unique_ptr<Replayer> replayer;
    s = db_with_cfh->db->NewDefaultReplayer(db_with_cfh->cfh,
                                            std::move(trace_reader), &replayer);
    if (!s.ok()) {
      fprintf(stderr,
              "Encountered an error creating a default Replayer. "
              "Error: %s\n",
              s.ToString().c_str());
      exit(1);
    }
    s = replayer->Prepare();
    if (!s.ok()) {
      fprintf(stderr, "Prepare for replay failed. Error: %s\n",
              s.ToString().c_str());
    }
    s = replayer->Replay(
        ReplayOptions(static_cast<uint32_t>(FLAGS_trace_replay_threads),
                      FLAGS_trace_replay_fast_forward),
        nullptr);
    replayer.reset();
    if (s.ok()) {
      fprintf(stdout, "Replay completed from trace_file: %s\n",
              FLAGS_trace_file.c_str());
    } else {
      fprintf(stderr, "Replay failed. Error: %s\n", s.ToString().c_str());
    }
  }

  void Backup(ThreadState* thread) {
    DB* db = SelectDB(thread);
    std::unique_ptr<BackupEngineOptions> engine_options(
        new BackupEngineOptions(FLAGS_backup_dir));
    Status s;
    BackupEngine* backup_engine;
    if (FLAGS_backup_rate_limit > 0) {
      engine_options->backup_rate_limiter.reset(NewGenericRateLimiter(
          FLAGS_backup_rate_limit, 100000 /* refill_period_us */,
          10 /* fairness */, RateLimiter::Mode::kAllIo));
    }
    // Build new backup of the entire DB
    engine_options->destroy_old_data = true;
    s = BackupEngine::Open(FLAGS_env, *engine_options, &backup_engine);
    assert(s.ok());
    s = backup_engine->CreateNewBackup(db);
    assert(s.ok());
    std::vector<BackupInfo> backup_info;
    backup_engine->GetBackupInfo(&backup_info);
    // Verify that a new backup is created
    assert(backup_info.size() == 1);
  }

  void Restore(ThreadState* /* thread */) {
    std::unique_ptr<BackupEngineOptions> engine_options(
        new BackupEngineOptions(FLAGS_backup_dir));
    if (FLAGS_restore_rate_limit > 0) {
      engine_options->restore_rate_limiter.reset(NewGenericRateLimiter(
          FLAGS_restore_rate_limit, 100000 /* refill_period_us */,
          10 /* fairness */, RateLimiter::Mode::kAllIo));
    }
    BackupEngineReadOnly* backup_engine;
    Status s =
        BackupEngineReadOnly::Open(FLAGS_env, *engine_options, &backup_engine);
    assert(s.ok());
    s = backup_engine->RestoreDBFromLatestBackup(FLAGS_restore_dir,
                                                 FLAGS_restore_dir);
    assert(s.ok());
    delete backup_engine;
  }
};

int db_bench_tool(int argc, char** argv, ToolHooks& hooks) {
  ROCKSDB_NAMESPACE::port::InstallStackTraceHandler();
  ConfigOptions config_options;
  static bool initialized = false;
  if (!initialized) {
    SetUsageMessage(std::string("\nUSAGE:\n") + std::string(argv[0]) +
                    " [OPTIONS]...");
    SetVersionString(GetRocksVersionAsString(true));
    initialized = true;
  }
  ParseCommandLineFlags(&argc, &argv, true);
  FLAGS_compaction_style_e =
      (ROCKSDB_NAMESPACE::CompactionStyle)FLAGS_compaction_style;
  if (FLAGS_statistics && !FLAGS_statistics_string.empty()) {
    fprintf(stderr,
            "Cannot provide both --statistics and --statistics_string.\n");
    exit(1);
  }
  if (!FLAGS_statistics_string.empty()) {
    Status s = Statistics::CreateFromString(config_options,
                                            FLAGS_statistics_string, &dbstats);
    if (dbstats == nullptr) {
      fprintf(stderr,
              "No Statistics registered matching string: %s status=%s\n",
              FLAGS_statistics_string.c_str(), s.ToString().c_str());
      exit(1);
    }
  }
  if (FLAGS_statistics) {
    dbstats = ROCKSDB_NAMESPACE::CreateDBStatistics();
  }
  if (dbstats) {
    dbstats->set_stats_level(static_cast<StatsLevel>(FLAGS_stats_level));
  }
  FLAGS_compaction_pri_e =
      (ROCKSDB_NAMESPACE::CompactionPri)FLAGS_compaction_pri;

  std::vector<std::string> fanout = ROCKSDB_NAMESPACE::StringSplit(
      FLAGS_max_bytes_for_level_multiplier_additional, ',');
  for (size_t j = 0; j < fanout.size(); j++) {
    FLAGS_max_bytes_for_level_multiplier_additional_v.push_back(
#ifndef CYGWIN
        std::stoi(fanout[j]));
#else
        stoi(fanout[j]));
#endif
  }

  FLAGS_compression_type_e =
      StringToCompressionType(FLAGS_compression_type.c_str());

  FLAGS_wal_compression_e =
      StringToCompressionType(FLAGS_wal_compression.c_str());

  FLAGS_compressed_secondary_cache_compression_type_e = StringToCompressionType(
      FLAGS_compressed_secondary_cache_compression_type.c_str());

  // Stacked BlobDB
  FLAGS_blob_db_compression_type_e =
      StringToCompressionType(FLAGS_blob_db_compression_type.c_str());

  int env_opts = !FLAGS_env_uri.empty() + !FLAGS_fs_uri.empty();
  if (env_opts > 1) {
    fprintf(stderr, "Error: --env_uri and --fs_uri are mutually exclusive\n");
    exit(1);
  }

  if (env_opts == 1) {
    Status s = Env::CreateFromUri(config_options, FLAGS_env_uri, FLAGS_fs_uri,
                                  &FLAGS_env, &env_guard);
    if (!s.ok()) {
      fprintf(stderr, "Failed creating env: %s\n", s.ToString().c_str());
      exit(1);
    }
  } else if (FLAGS_simulate_hdd || FLAGS_simulate_hybrid_fs_file != "") {
    //**TODO: Make the simulate fs something that can be loaded
    // from the ObjectRegistry...
    static std::shared_ptr<ROCKSDB_NAMESPACE::Env> composite_env =
        NewCompositeEnv(std::make_shared<SimulatedHybridFileSystem>(
            FileSystem::Default(), FLAGS_simulate_hybrid_fs_file,
            /*throughput_multiplier=*/
            int{FLAGS_simulate_hybrid_hdd_multipliers},
            /*is_full_fs_warm=*/FLAGS_simulate_hdd));
    FLAGS_env = composite_env.get();
  }

  // Let -readonly imply -use_existing_db
  FLAGS_use_existing_db |= FLAGS_readonly;

  if (FLAGS_build_info) {
    std::string build_info;
    std::cout << GetRocksBuildInfoAsString(build_info, true) << std::endl;
    // Similar to --version, nothing else will be done when this flag is set
    exit(0);
  }

  if (!FLAGS_seed) {
    uint64_t now = FLAGS_env->GetSystemClock()->NowMicros();
    seed_base = static_cast<int64_t>(now);
    fprintf(stdout, "Set seed to %" PRIu64 " because --seed was 0\n",
            *seed_base);
  } else {
    seed_base = FLAGS_seed;
  }

  if (FLAGS_use_existing_keys && !FLAGS_use_existing_db) {
    fprintf(stderr,
            "`-use_existing_db` must be true for `-use_existing_keys` to be "
            "settable\n");
    exit(1);
  }

  FLAGS_value_size_distribution_type_e =
      StringToDistributionType(FLAGS_value_size_distribution_type.c_str());

  // Note options sanitization may increase thread pool sizes according to
  // max_background_flushes/max_background_compactions/max_background_jobs
  FLAGS_env->SetBackgroundThreads(FLAGS_num_high_pri_threads,
                                  ROCKSDB_NAMESPACE::Env::Priority::HIGH);
  FLAGS_env->SetBackgroundThreads(FLAGS_num_bottom_pri_threads,
                                  ROCKSDB_NAMESPACE::Env::Priority::BOTTOM);
  FLAGS_env->SetBackgroundThreads(FLAGS_num_low_pri_threads,
                                  ROCKSDB_NAMESPACE::Env::Priority::LOW);

  // Choose a location for the test database if none given with --db=<path>
  if (FLAGS_db.empty()) {
    std::string default_db_path;
    FLAGS_env->GetTestDirectory(&default_db_path);
    default_db_path += "/dbbench";
    FLAGS_db = default_db_path;
  }

  if (FLAGS_backup_dir.empty()) {
    FLAGS_backup_dir = FLAGS_db + "/backup";
  }

  if (FLAGS_restore_dir.empty()) {
    FLAGS_restore_dir = FLAGS_db + "/restore";
  }

  if (FLAGS_stats_interval_seconds > 0) {
    // When both are set then FLAGS_stats_interval determines the frequency
    // at which the timer is checked for FLAGS_stats_interval_seconds
    FLAGS_stats_interval = 1000;
  }

  if (FLAGS_seek_missing_prefix && FLAGS_prefix_size <= 8) {
    fprintf(stderr, "prefix_size > 8 required by --seek_missing_prefix\n");
    exit(1);
  }

  ROCKSDB_NAMESPACE::Benchmark benchmark;
  benchmark.Run(hooks);

  if (FLAGS_print_malloc_stats) {
    std::string stats_string;
    ROCKSDB_NAMESPACE::DumpMallocStats(&stats_string);
    fprintf(stdout, "Malloc stats:\n%s\n", stats_string.c_str());
  }

  return 0;
}
}  // namespace ROCKSDB_NAMESPACE
#endif<|MERGE_RESOLUTION|>--- conflicted
+++ resolved
@@ -2904,3876 +2904,3156 @@
     // configured through Options to be zstd
     auto compression = std::string("zstd");
     if (!strcasecmp(FLAGS_compression_manager.c_str(), "none")) {
-      compression = CompressionTypeToString(FLAGS_compression_type_e);
-    } else {
-      fprintf(stdout, "Compression manager: %s\n",
-              FLAGS_compression_manager.c_str());
-    }
-    fprintf(stdout, "Compression: %s\n", compression.c_str());
-    fprintf(stdout, "Compression sampling rate: %" PRId64 "\n",
-            FLAGS_sample_for_compression);
-    if (options.memtable_factory != nullptr) {
-      fprintf(stdout, "Memtablerep: %s\n",
-              options.memtable_factory->GetId().c_str());
-    }
-    fprintf(stdout, "Perf Level: %d\n", FLAGS_perf_level);
-
-    PrintWarnings(compression.c_str());
-    fprintf(stdout, "------------------------------------------------\n");
-  }
-
-  void PrintWarnings(const char* compression) {
+      if (!strcasecmp(FLAGS_compression_manager.c_str(), "none")) {
+        compression = CompressionTypeToString(FLAGS_compression_type_e);
+      } else {
+        fprintf(stdout, "Compression manager: %s\n",
+                FLAGS_compression_manager.c_str());
+      }
+      else {
+        fprintf(stdout, "Compression manager: %s\n",
+                FLAGS_compression_manager.c_str());
+      }
+      fprintf(stdout, "Compression: %s\n", compression.c_str());
+      fprintf(stdout, "Compression: %s\n", compression.c_str());
+      fprintf(stdout, "Compression sampling rate: %" PRId64 "\n",
+              FLAGS_sample_for_compression);
+      if (options.memtable_factory != nullptr) {
+        fprintf(stdout, "Memtablerep: %s\n",
+                options.memtable_factory->GetId().c_str());
+      }
+      fprintf(stdout, "Perf Level: %d\n", FLAGS_perf_level);
+
+      PrintWarnings(compression.c_str());
+      fprintf(stdout, "------------------------------------------------\n");
+    }
+
+    void PrintWarnings(const char* compression) {
 #if defined(__GNUC__) && !defined(__OPTIMIZE__)
-    fprintf(
-        stdout,
-        "WARNING: Optimization is disabled: benchmarks unnecessarily slow\n");
+      fprintf(
+          stdout,
+          "WARNING: Optimization is disabled: benchmarks unnecessarily slow\n");
 #endif
 #ifndef NDEBUG
-    fprintf(stdout,
-            "WARNING: Assertions are enabled; benchmarks unnecessarily slow\n");
+      fprintf(
+          stdout,
+          "WARNING: Assertions are enabled; benchmarks unnecessarily slow\n");
 #endif
-    if (FLAGS_compression_type_e != ROCKSDB_NAMESPACE::kNoCompression) {
-      // The test string should not be too small.
-      const int len = FLAGS_block_size;
-      std::string input_str(len, 'y');
+      if (FLAGS_compression_type_e != ROCKSDB_NAMESPACE::kNoCompression) {
+        // The test string should not be too small.
+        const int len = FLAGS_block_size;
+        std::string input_str(len, 'y');
+        std::string compressed;
+        CompressionOptions opts;
+        CompressionContext context(FLAGS_compression_type_e, opts);
+        CompressionInfo info(opts, context, CompressionDict::GetEmptyDict(),
+                             FLAGS_compression_type_e);
+        bool result = CompressSlice(info, Slice(input_str), &compressed);
+
+        if (!result) {
+          fprintf(stdout, "WARNING: %s compression is not enabled\n",
+                  compression);
+        } else if (compressed.size() >= input_str.size()) {
+          fprintf(stdout, "WARNING: %s compression is not effective\n",
+                  compression);
+        }
+      }
+    }
+
+// Current the following isn't equivalent to OS_LINUX.
+#if defined(__linux)
+    static Slice TrimSpace(Slice s) {
+      unsigned int start = 0;
+      while (start < s.size() && isspace(s[start])) {
+        start++;
+      }
+      unsigned int limit = static_cast<unsigned int>(s.size());
+      while (limit > start && isspace(s[limit - 1])) {
+        limit--;
+      }
+      return Slice(s.data() + start, limit - start);
+    }
+#endif
+
+    void PrintEnvironment() {
+      fprintf(stderr, "RocksDB:    version %s\n",
+              GetRocksVersionAsString(true).c_str());
+
+#if defined(__linux) || defined(__APPLE__) || defined(__FreeBSD__)
+      time_t now = time(nullptr);
+      char buf[52];
+      // Lint complains about ctime() usage, so replace it with ctime_r(). The
+      // requirement is to provide a buffer which is at least 26 bytes.
+      fprintf(stderr, "Date:       %s",
+              ctime_r(&now, buf));  // ctime_r() adds newline
+
+#if defined(__linux)
+      FILE* cpuinfo = fopen("/proc/cpuinfo", "r");
+      if (cpuinfo != nullptr) {
+        char line[1000];
+        int num_cpus = 0;
+        std::string cpu_type;
+        std::string cache_size;
+        while (fgets(line, sizeof(line), cpuinfo) != nullptr) {
+          const char* sep = strchr(line, ':');
+          if (sep == nullptr) {
+            continue;
+          }
+          Slice key = TrimSpace(Slice(line, sep - 1 - line));
+          Slice val = TrimSpace(Slice(sep + 1));
+          if (key == "model name") {
+            ++num_cpus;
+            cpu_type = val.ToString();
+          } else if (key == "cache size") {
+            cache_size = val.ToString();
+          }
+        }
+        fclose(cpuinfo);
+        fprintf(stderr, "CPU:        %d * %s\n", num_cpus, cpu_type.c_str());
+        fprintf(stderr, "CPUCache:   %s\n", cache_size.c_str());
+      }
+#elif defined(__APPLE__)
+      struct host_basic_info h;
+      size_t hlen = HOST_BASIC_INFO_COUNT;
+      if (host_info(mach_host_self(), HOST_BASIC_INFO, (host_info_t)&h,
+                    (uint32_t*)&hlen) == KERN_SUCCESS) {
+        std::string cpu_type;
+        std::string cache_size;
+        size_t hcache_size;
+        hlen = sizeof(hcache_size);
+        if (sysctlbyname("hw.cachelinesize", &hcache_size, &hlen, NULL, 0) ==
+            0) {
+          cache_size = std::to_string(hcache_size);
+        }
+        switch (h.cpu_type) {
+          case CPU_TYPE_X86_64:
+            cpu_type = "x86_64";
+            break;
+          case CPU_TYPE_ARM64:
+            cpu_type = "arm64";
+            break;
+          default:
+            break;
+        }
+        fprintf(stderr, "CPU:        %d * %s\n", h.max_cpus, cpu_type.c_str());
+        fprintf(stderr, "CPUCache:   %s\n", cache_size.c_str());
+      }
+#elif defined(__FreeBSD__)
+      int ncpus;
+      size_t len = sizeof(ncpus);
+      int mib[2] = {CTL_HW, HW_NCPU};
+      if (sysctl(mib, 2, &ncpus, &len, nullptr, 0) == 0) {
+        char cpu_type[16];
+        len = sizeof(cpu_type) - 1;
+        mib[1] = HW_MACHINE;
+        if (sysctl(mib, 2, cpu_type, &len, nullptr, 0) == 0) cpu_type[len] = 0;
+
+        fprintf(stderr, "CPU:        %d * %s\n", ncpus, cpu_type);
+        // no programmatic way to get the cache line size except on PPC
+      }
+#endif
+#endif
+    }
+
+    static bool KeyExpired(const TimestampEmulator* timestamp_emulator,
+                           const Slice& key) {
+      const char* pos = key.data();
+      pos += 8;
+      uint64_t timestamp = 0;
+      if (port::kLittleEndian) {
+        int bytes_to_fill = 8;
+        for (int i = 0; i < bytes_to_fill; ++i) {
+          timestamp |=
+              (static_cast<uint64_t>(static_cast<unsigned char>(pos[i]))
+               << ((bytes_to_fill - i - 1) << 3));
+        }
+      } else {
+        memcpy(&timestamp, pos, sizeof(timestamp));
+      }
+      return timestamp_emulator->Get() - timestamp > FLAGS_time_range;
+    }
+
+    class ExpiredTimeFilter : public CompactionFilter {
+     public:
+      explicit ExpiredTimeFilter(
+          const std::shared_ptr<TimestampEmulator>& timestamp_emulator)
+          : timestamp_emulator_(timestamp_emulator) {}
+      bool Filter(int /*level*/, const Slice& key,
+                  const Slice& /*existing_value*/, std::string* /*new_value*/,
+                  bool* /*value_changed*/) const override {
+        return KeyExpired(timestamp_emulator_.get(), key);
+      }
+      const char* Name() const override { return "ExpiredTimeFilter"; }
+
+     private:
+      std::shared_ptr<TimestampEmulator> timestamp_emulator_;
+    };
+
+    class KeepFilter : public CompactionFilter {
+     public:
+      bool Filter(int /*level*/, const Slice& /*key*/, const Slice& /*value*/,
+                  std::string* /*new_value*/,
+                  bool* /*value_changed*/) const override {
+        return false;
+      }
+
+      const char* Name() const override { return "KeepFilter"; }
+    };
+
+    static std::shared_ptr<MemoryAllocator> GetCacheAllocator() {
+      std::shared_ptr<MemoryAllocator> allocator;
+
+      if (FLAGS_use_cache_jemalloc_no_dump_allocator) {
+        JemallocAllocatorOptions jemalloc_options;
+        if (!NewJemallocNodumpAllocator(jemalloc_options, &allocator).ok()) {
+          fprintf(stderr, "JemallocNodumpAllocator not supported.\n");
+          exit(1);
+        }
+      } else if (FLAGS_use_cache_memkind_kmem_allocator) {
+#ifdef MEMKIND
+        allocator = std::make_shared<MemkindKmemAllocator>();
+#else
+        fprintf(stderr, "Memkind library is not linked with the binary.\n");
+        exit(1);
+#endif
+      }
+
+      return allocator;
+    }
+
+    static int32_t GetCacheHashSeed() {
+      // For a fixed Cache seed, need a non-negative int32
+      return static_cast<int32_t>(*seed_base) & 0x7fffffff;
+    }
+
+    static std::shared_ptr<Cache> NewCache(int64_t capacity) {
+      CompressedSecondaryCacheOptions secondary_cache_opts;
+      TieredAdmissionPolicy adm_policy = TieredAdmissionPolicy::kAdmPolicyAuto;
+      bool use_tiered_cache = false;
+      if (capacity <= 0) {
+        return nullptr;
+      }
+      if (FLAGS_use_compressed_secondary_cache) {
+        secondary_cache_opts.capacity = FLAGS_compressed_secondary_cache_size;
+        secondary_cache_opts.num_shard_bits =
+            FLAGS_compressed_secondary_cache_numshardbits;
+        secondary_cache_opts.high_pri_pool_ratio =
+            FLAGS_compressed_secondary_cache_high_pri_pool_ratio;
+        secondary_cache_opts.low_pri_pool_ratio =
+            FLAGS_compressed_secondary_cache_low_pri_pool_ratio;
+        secondary_cache_opts.compression_type =
+            FLAGS_compressed_secondary_cache_compression_type_e;
+        secondary_cache_opts.compression_opts.level =
+            FLAGS_compressed_secondary_cache_compression_level;
+        secondary_cache_opts.compress_format_version =
+            FLAGS_compressed_secondary_cache_compress_format_version;
+        if (FLAGS_use_tiered_cache) {
+          use_tiered_cache = true;
+          adm_policy = StringToAdmissionPolicy(FLAGS_tiered_adm_policy.c_str());
+        }
+      }
+      if (!FLAGS_secondary_cache_uri.empty()) {
+        if (!use_tiered_cache && FLAGS_use_compressed_secondary_cache) {
+          fprintf(stderr,
+                  "Cannot specify both --secondary_cache_uri and "
+                  "--use_compressed_secondary_cache when using a non-tiered "
+                  "cache\n");
+          exit(1);
+        }
+        Status s = SecondaryCache::CreateFromString(
+            ConfigOptions(), FLAGS_secondary_cache_uri, &secondary_cache);
+        if (secondary_cache == nullptr) {
+          fprintf(
+              stderr,
+              "No secondary cache registered matching string: %s status=%s\n",
+              FLAGS_secondary_cache_uri.c_str(), s.ToString().c_str());
+          exit(1);
+        }
+      }
+
+      std::shared_ptr<Cache> block_cache;
+      if (!FLAGS_cache_uri.empty()) {
+        Status s = Cache::CreateFromString(ConfigOptions(), FLAGS_cache_uri,
+                                           &block_cache);
+        if (block_cache == nullptr) {
+          fprintf(stderr,
+                  "No  cache registered matching string: %s status=%s\n",
+                  FLAGS_cache_uri.c_str(), s.ToString().c_str());
+          exit(1);
+        }
+      } else if (FLAGS_cache_type == "clock_cache") {
+        fprintf(stderr, "Old clock cache implementation has been removed.\n");
+        exit(1);
+      } else if (EndsWith(FLAGS_cache_type, "hyper_clock_cache")) {
+        size_t estimated_entry_charge;
+        if (FLAGS_cache_type == "fixed_hyper_clock_cache" ||
+            FLAGS_cache_type == "hyper_clock_cache") {
+          estimated_entry_charge = FLAGS_block_size;
+        } else if (FLAGS_cache_type == "auto_hyper_clock_cache") {
+          estimated_entry_charge = 0;
+        } else {
+          fprintf(stderr, "Cache type not supported.");
+          exit(1);
+        }
+        HyperClockCacheOptions opts(FLAGS_cache_size, estimated_entry_charge,
+                                    FLAGS_cache_numshardbits);
+        opts.hash_seed = GetCacheHashSeed();
+        if (use_tiered_cache) {
+          TieredCacheOptions tiered_opts;
+          tiered_opts.cache_type = PrimaryCacheType::kCacheTypeHCC;
+          tiered_opts.cache_opts = &opts;
+          tiered_opts.total_capacity =
+              opts.capacity + secondary_cache_opts.capacity;
+          tiered_opts.compressed_secondary_ratio =
+              secondary_cache_opts.capacity * 1.0 / tiered_opts.total_capacity;
+          tiered_opts.comp_cache_opts = secondary_cache_opts;
+          tiered_opts.nvm_sec_cache = secondary_cache;
+          tiered_opts.adm_policy = adm_policy;
+          block_cache = NewTieredCache(tiered_opts);
+        } else {
+          if (!FLAGS_secondary_cache_uri.empty()) {
+            opts.secondary_cache = secondary_cache;
+          } else if (FLAGS_use_compressed_secondary_cache) {
+            opts.secondary_cache =
+                NewCompressedSecondaryCache(secondary_cache_opts);
+          }
+          block_cache = opts.MakeSharedCache();
+        }
+      } else if (FLAGS_cache_type == "lru_cache") {
+        LRUCacheOptions opts(
+            static_cast<size_t>(capacity), FLAGS_cache_numshardbits,
+            false /*strict_capacity_limit*/, FLAGS_cache_high_pri_pool_ratio,
+            GetCacheAllocator(), kDefaultToAdaptiveMutex,
+            kDefaultCacheMetadataChargePolicy, FLAGS_cache_low_pri_pool_ratio);
+        opts.hash_seed = GetCacheHashSeed();
+        if (use_tiered_cache) {
+          TieredCacheOptions tiered_opts;
+          tiered_opts.cache_type = PrimaryCacheType::kCacheTypeLRU;
+          tiered_opts.cache_opts = &opts;
+          tiered_opts.total_capacity =
+              opts.capacity + secondary_cache_opts.capacity;
+          tiered_opts.compressed_secondary_ratio =
+              secondary_cache_opts.capacity * 1.0 / tiered_opts.total_capacity;
+          tiered_opts.comp_cache_opts = secondary_cache_opts;
+          tiered_opts.nvm_sec_cache = secondary_cache;
+          tiered_opts.adm_policy = adm_policy;
+          block_cache = NewTieredCache(tiered_opts);
+        } else {
+          if (!FLAGS_secondary_cache_uri.empty()) {
+            opts.secondary_cache = secondary_cache;
+          } else if (FLAGS_use_compressed_secondary_cache) {
+            opts.secondary_cache =
+                NewCompressedSecondaryCache(secondary_cache_opts);
+          }
+          block_cache = opts.MakeSharedCache();
+        }
+      } else {
+        fprintf(stderr, "Cache type not supported.");
+        exit(1);
+      }
+
+      if (!block_cache) {
+        fprintf(stderr, "Unable to allocate block cache\n");
+        exit(1);
+      }
+      return block_cache;
+    }
+
+   public:
+    Benchmark()
+        : cache_(NewCache(FLAGS_cache_size)),
+          compressed_cache_(NewCache(FLAGS_compressed_cache_size)),
+          prefix_extractor_(FLAGS_prefix_size != 0
+                                ? NewFixedPrefixTransform(FLAGS_prefix_size)
+                                : nullptr),
+          num_(FLAGS_num),
+          key_size_(FLAGS_key_size),
+          user_timestamp_size_(FLAGS_user_timestamp_size),
+          prefix_size_(FLAGS_prefix_size),
+          total_thread_count_(0),
+          keys_per_prefix_(FLAGS_keys_per_prefix),
+          entries_per_batch_(1),
+          reads_(FLAGS_reads < 0 ? FLAGS_num : FLAGS_reads),
+          read_random_exp_range_(0.0),
+          writes_(FLAGS_writes < 0 ? FLAGS_num : FLAGS_writes),
+          readwrites_((FLAGS_writes < 0 && FLAGS_reads < 0)
+                          ? FLAGS_num
+                          : ((FLAGS_writes > FLAGS_reads) ? FLAGS_writes
+                                                          : FLAGS_reads)),
+          merge_keys_(FLAGS_merge_keys < 0 ? FLAGS_num : FLAGS_merge_keys),
+          report_file_operations_(FLAGS_report_file_operations),
+          use_blob_db_(FLAGS_use_blob_db),  // Stacked BlobDB
+          read_operands_(false) {
+      // use simcache instead of cache
+      if (FLAGS_simcache_size >= 0) {
+        if (FLAGS_cache_numshardbits >= 1) {
+          cache_ = NewSimCache(cache_, FLAGS_simcache_size,
+                               FLAGS_cache_numshardbits);
+        } else {
+          cache_ = NewSimCache(cache_, FLAGS_simcache_size, 0);
+        }
+      }
+
+      if (report_file_operations_) {
+        FLAGS_env = new CompositeEnvWrapper(
+            FLAGS_env,
+            std::make_shared<CountedFileSystem>(FLAGS_env->GetFileSystem()));
+      }
+
+      if (FLAGS_prefix_size > FLAGS_key_size) {
+        fprintf(stderr, "prefix size is larger than key size");
+        exit(1);
+      }
+
+      std::vector<std::string> files;
+      FLAGS_env->GetChildren(FLAGS_db, &files);
+      for (size_t i = 0; i < files.size(); i++) {
+        if (Slice(files[i]).starts_with("heap-")) {
+          FLAGS_env->DeleteFile(FLAGS_db + "/" + files[i]);
+        }
+      }
+      if (!FLAGS_use_existing_db) {
+        Options options;
+        options.env = FLAGS_env;
+        if (!FLAGS_wal_dir.empty()) {
+          options.wal_dir = FLAGS_wal_dir;
+        }
+        if (use_blob_db_) {
+          // Stacked BlobDB
+          blob_db::DestroyBlobDB(FLAGS_db, options, blob_db::BlobDBOptions());
+        }
+        DestroyDB(FLAGS_db, options);
+        if (!FLAGS_wal_dir.empty()) {
+          FLAGS_env->DeleteDir(FLAGS_wal_dir);
+        }
+
+        if (FLAGS_num_multi_db > 1) {
+          FLAGS_env->CreateDir(FLAGS_db);
+          if (!FLAGS_wal_dir.empty()) {
+            FLAGS_env->CreateDir(FLAGS_wal_dir);
+          }
+        }
+      }
+
+      listener_.reset(new ErrorHandlerListener());
+      if (user_timestamp_size_ > 0) {
+        mock_app_clock_.reset(new TimestampEmulator());
+      }
+    }
+
+    void DeleteDBs() {
+      db_.DeleteDBs();
+      for (const DBWithColumnFamilies& dbwcf : multi_dbs_) {
+        delete dbwcf.db;
+      }
+    }
+
+    ~Benchmark() {
+      DeleteDBs();
+      if (cache_.get() != nullptr) {
+        // Clear cache reference first
+        open_options_.write_buffer_manager.reset();
+        // this will leak, but we're shutting down so nobody cares
+        cache_->DisownData();
+      }
+    }
+
+    Slice AllocateKey(std::unique_ptr<const char[]> * key_guard) {
+      char* data = new char[key_size_];
+      const char* const_data = data;
+      key_guard->reset(const_data);
+      return Slice(key_guard->get(), key_size_);
+    }
+
+    // Generate key according to the given specification and random number.
+    // The resulting key will have the following format:
+    //   - If keys_per_prefix_ is positive, extra trailing bytes are either cut
+    //     off or padded with '0'.
+    //     The prefix value is derived from key value.
+    //     ----------------------------
+    //     | prefix 00000 | key 00000 |
+    //     ----------------------------
+    //
+    //   - If keys_per_prefix_ is 0, the key is simply a binary representation
+    //   of
+    //     random number followed by trailing '0's
+    //     ----------------------------
+    //     |        key 00000         |
+    //     ----------------------------
+    void GenerateKeyFromInt(uint64_t v, int64_t num_keys, Slice * key) {
+      if (!keys_.empty()) {
+        assert(FLAGS_use_existing_keys);
+        assert(keys_.size() == static_cast<size_t>(num_keys));
+        assert(v < static_cast<uint64_t>(num_keys));
+        *key = keys_[v];
+        return;
+      }
+      char* start = const_cast<char*>(key->data());
+      char* pos = start;
+      if (keys_per_prefix_ > 0) {
+        int64_t num_prefix = num_keys / keys_per_prefix_;
+        int64_t prefix = v % num_prefix;
+        int bytes_to_fill = std::min(prefix_size_, 8);
+        if (port::kLittleEndian) {
+          for (int i = 0; i < bytes_to_fill; ++i) {
+            pos[i] = (prefix >> ((bytes_to_fill - i - 1) << 3)) & 0xFF;
+          }
+        } else {
+          memcpy(pos, static_cast<void*>(&prefix), bytes_to_fill);
+        }
+        if (prefix_size_ > 8) {
+          // fill the rest with 0s
+          memset(pos + 8, '0', prefix_size_ - 8);
+        }
+        pos += prefix_size_;
+      }
+
+      int bytes_to_fill =
+          std::min(key_size_ - static_cast<int>(pos - start), 8);
+      if (port::kLittleEndian) {
+        for (int i = 0; i < bytes_to_fill; ++i) {
+          pos[i] = (v >> ((bytes_to_fill - i - 1) << 3)) & 0xFF;
+        }
+      } else {
+        memcpy(pos, static_cast<void*>(&v), bytes_to_fill);
+      }
+      pos += bytes_to_fill;
+      if (key_size_ > pos - start) {
+        memset(pos, '0', key_size_ - (pos - start));
+      }
+    }
+
+    void GenerateKeyFromIntForSeek(uint64_t v, int64_t num_keys, Slice * key) {
+      GenerateKeyFromInt(v, num_keys, key);
+      if (FLAGS_seek_missing_prefix) {
+        assert(prefix_size_ > 8);
+        char* key_ptr = const_cast<char*>(key->data());
+        // This rely on GenerateKeyFromInt filling paddings with '0's.
+        // Putting a '1' will create a non-existing prefix.
+        key_ptr[8] = '1';
+      }
+    }
+
+    std::string GetPathForMultiple(std::string base_name, size_t id) {
+      if (!base_name.empty()) {
+#ifndef OS_WIN
+        if (base_name.back() != '/') {
+          base_name += '/';
+        }
+#else
+        if (base_name.back() != '\\') {
+          base_name += '\\';
+        }
+#endif
+      }
+      return base_name + std::to_string(id);
+    }
+
+    void VerifyDBFromDB(std::string & truth_db_name) {
+      DBWithColumnFamilies truth_db;
+      auto s = DB::OpenForReadOnly(open_options_, truth_db_name, &truth_db.db);
+      if (!s.ok()) {
+        fprintf(stderr, "open error: %s\n", s.ToString().c_str());
+        exit(1);
+      }
+      ReadOptions ro;
+      ro.total_order_seek = true;
+      std::unique_ptr<Iterator> truth_iter(truth_db.db->NewIterator(ro));
+      std::unique_ptr<Iterator> db_iter(db_.db->NewIterator(ro));
+      // Verify that all the key/values in truth_db are retrivable in db with
+      // ::Get
+      fprintf(stderr, "Verifying db >= truth_db with ::Get...\n");
+      for (truth_iter->SeekToFirst(); truth_iter->Valid(); truth_iter->Next()) {
+        std::string value;
+        s = db_.db->Get(ro, truth_iter->key(), &value);
+        assert(s.ok());
+        // TODO(myabandeh): provide debugging hints
+        assert(Slice(value) == truth_iter->value());
+      }
+      // Verify that the db iterator does not give any extra key/value
+      fprintf(stderr, "Verifying db == truth_db...\n");
+      for (db_iter->SeekToFirst(), truth_iter->SeekToFirst(); db_iter->Valid();
+           db_iter->Next(), truth_iter->Next()) {
+        assert(truth_iter->Valid());
+        assert(truth_iter->value() == db_iter->value());
+      }
+      // No more key should be left unchecked in truth_db
+      assert(!truth_iter->Valid());
+      fprintf(stderr, "...Verified\n");
+    }
+
+    void ErrorExit() {
+      DeleteDBs();
+      exit(1);
+    }
+
+    void Run(ToolHooks & hooks) {
+      if (!SanityCheck()) {
+        ErrorExit();
+      }
+      Open(&open_options_, hooks);
+      PrintHeader(open_options_);
+      std::stringstream benchmark_stream(FLAGS_benchmarks);
+      std::string name;
+      std::unique_ptr<ExpiredTimeFilter> filter;
+      while (std::getline(benchmark_stream, name, ',')) {
+        // Sanitize parameters
+        num_ = FLAGS_num;
+        reads_ = (FLAGS_reads < 0 ? FLAGS_num : FLAGS_reads);
+        writes_ = (FLAGS_writes < 0 ? FLAGS_num : FLAGS_writes);
+        deletes_ = (FLAGS_deletes < 0 ? FLAGS_num : FLAGS_deletes);
+        value_size = FLAGS_value_size;
+        key_size_ = FLAGS_key_size;
+        entries_per_batch_ = FLAGS_batch_size;
+        writes_before_delete_range_ = FLAGS_writes_before_delete_range;
+        writes_per_range_tombstone_ = FLAGS_writes_per_range_tombstone;
+        range_tombstone_width_ = FLAGS_range_tombstone_width;
+        max_num_range_tombstones_ = FLAGS_max_num_range_tombstones;
+        write_options_ = WriteOptions();
+        read_random_exp_range_ = FLAGS_read_random_exp_range;
+        if (FLAGS_sync) {
+          write_options_.sync = true;
+        }
+        write_options_.disableWAL = FLAGS_disable_wal;
+        write_options_.rate_limiter_priority =
+            FLAGS_rate_limit_auto_wal_flush ? Env::IO_USER : Env::IO_TOTAL;
+        read_options_ = ReadOptions(FLAGS_verify_checksum, true);
+        read_options_.total_order_seek = FLAGS_total_order_seek;
+        read_options_.prefix_same_as_start = FLAGS_prefix_same_as_start;
+        read_options_.rate_limiter_priority =
+            FLAGS_rate_limit_user_ops ? Env::IO_USER : Env::IO_TOTAL;
+        read_options_.tailing = FLAGS_use_tailing_iterator;
+        read_options_.readahead_size = FLAGS_readahead_size;
+        read_options_.adaptive_readahead = FLAGS_adaptive_readahead;
+        read_options_.async_io = FLAGS_async_io;
+        read_options_.optimize_multiget_for_io = FLAGS_optimize_multiget_for_io;
+        read_options_.auto_readahead_size = FLAGS_auto_readahead_size;
+        read_options_.auto_refresh_iterator_with_snapshot =
+            FLAGS_auto_refresh_iterator_with_snapshot;
+
+        void (Benchmark::*method)(ThreadState*) = nullptr;
+        void (Benchmark::*post_process_method)() = nullptr;
+
+        bool fresh_db = false;
+        int num_threads = FLAGS_threads;
+
+        int num_repeat = 1;
+        int num_warmup = 0;
+        if (!name.empty() && *name.rbegin() == ']') {
+          auto it = name.find('[');
+          if (it == std::string::npos) {
+            fprintf(stderr, "unknown benchmark arguments '%s'\n", name.c_str());
+            ErrorExit();
+          }
+          std::string args = name.substr(it + 1);
+          args.resize(args.size() - 1);
+          name.resize(it);
+
+          std::string bench_arg;
+          std::stringstream args_stream(args);
+          while (std::getline(args_stream, bench_arg, '-')) {
+            if (bench_arg.empty()) {
+              continue;
+            }
+            if (bench_arg[0] == 'X') {
+              // Repeat the benchmark n times
+              std::string num_str = bench_arg.substr(1);
+              num_repeat = std::stoi(num_str);
+            } else if (bench_arg[0] == 'W') {
+              // Warm up the benchmark for n times
+              std::string num_str = bench_arg.substr(1);
+              num_warmup = std::stoi(num_str);
+            }
+          }
+        }
+
+        // Both fillseqdeterministic and filluniquerandomdeterministic
+        // fill the levels except the max level with UNIQUE_RANDOM
+        // and fill the max level with fillseq and filluniquerandom,
+        // respectively
+        if (name == "fillseqdeterministic" ||
+            name == "filluniquerandomdeterministic") {
+          if (!FLAGS_disable_auto_compactions) {
+            fprintf(stderr,
+                    "Please disable_auto_compactions in FillDeterministic "
+                    "benchmark\n");
+            ErrorExit();
+          }
+          if (num_threads > 1) {
+            fprintf(stderr,
+                    "filldeterministic multithreaded not supported"
+                    ", use 1 thread\n");
+            num_threads = 1;
+          }
+          fresh_db = true;
+          if (name == "fillseqdeterministic") {
+            method = &Benchmark::WriteSeqDeterministic;
+          } else {
+            method = &Benchmark::WriteUniqueRandomDeterministic;
+          }
+        } else if (name == "fillseq") {
+          fresh_db = true;
+          method = &Benchmark::WriteSeq;
+        } else if (name == "fillbatch") {
+          fresh_db = true;
+          entries_per_batch_ = 1000;
+          method = &Benchmark::WriteSeq;
+        } else if (name == "fillrandom") {
+          fresh_db = true;
+          method = &Benchmark::WriteRandom;
+        } else if (name == "filluniquerandom" ||
+                   name == "fillanddeleteuniquerandom") {
+          fresh_db = true;
+          if (num_threads > 1) {
+            fprintf(stderr,
+                    "filluniquerandom and fillanddeleteuniquerandom "
+                    "multithreaded not supported, use 1 thread");
+            num_threads = 1;
+          }
+          method = &Benchmark::WriteUniqueRandom;
+        } else if (name == "overwrite") {
+          method = &Benchmark::WriteRandom;
+        } else if (name == "fillsync") {
+          fresh_db = true;
+          num_ /= 1000;
+          write_options_.sync = true;
+          method = &Benchmark::WriteRandom;
+        } else if (name == "fill100K") {
+          fresh_db = true;
+          num_ /= 1000;
+          value_size = 100 * 1000;
+          method = &Benchmark::WriteRandom;
+        } else if (name == "readseq") {
+          method = &Benchmark::ReadSequential;
+        } else if (name == "readtorowcache") {
+          if (!FLAGS_use_existing_keys || !FLAGS_row_cache_size) {
+            fprintf(stderr,
+                    "Please set use_existing_keys to true and specify a "
+                    "row cache size in readtorowcache benchmark\n");
+            ErrorExit();
+          }
+          method = &Benchmark::ReadToRowCache;
+        } else if (name == "readtocache") {
+          method = &Benchmark::ReadSequential;
+          num_threads = 1;
+          reads_ = num_;
+        } else if (name == "readreverse") {
+          method = &Benchmark::ReadReverse;
+        } else if (name == "readrandom") {
+          if (FLAGS_multiread_stride) {
+            fprintf(stderr, "entries_per_batch = %" PRIi64 "\n",
+                    entries_per_batch_);
+          }
+          method = &Benchmark::ReadRandom;
+        } else if (name == "readrandomfast") {
+          method = &Benchmark::ReadRandomFast;
+        } else if (name == "multireadrandom") {
+          fprintf(stderr, "entries_per_batch = %" PRIi64 "\n",
+                  entries_per_batch_);
+          method = &Benchmark::MultiReadRandom;
+        } else if (name == "multireadwhilewriting") {
+          fprintf(stderr, "entries_per_batch = %" PRIi64 "\n",
+                  entries_per_batch_);
+          num_threads++;
+          method = &Benchmark::MultiReadWhileWriting;
+        } else if (name == "approximatesizerandom") {
+          fprintf(stderr, "entries_per_batch = %" PRIi64 "\n",
+                  entries_per_batch_);
+          method = &Benchmark::ApproximateSizeRandom;
+        } else if (name == "approximatememtablestats") {
+          method = &Benchmark::ApproximateMemtableStats;
+        } else if (name == "mixgraph") {
+          method = &Benchmark::MixGraph;
+        } else if (name == "readmissing") {
+          ++key_size_;
+          method = &Benchmark::ReadRandom;
+        } else if (name == "newiterator") {
+          method = &Benchmark::IteratorCreation;
+        } else if (name == "newiteratorwhilewriting") {
+          num_threads++;  // Add extra thread for writing
+          method = &Benchmark::IteratorCreationWhileWriting;
+        } else if (name == "seekrandom") {
+          method = &Benchmark::SeekRandom;
+        } else if (name == "seekrandomwhilewriting") {
+          num_threads++;  // Add extra thread for writing
+          method = &Benchmark::SeekRandomWhileWriting;
+        } else if (name == "seekrandomwhilemerging") {
+          num_threads++;  // Add extra thread for merging
+          method = &Benchmark::SeekRandomWhileMerging;
+        } else if (name == "readrandomsmall") {
+          reads_ /= 1000;
+          method = &Benchmark::ReadRandom;
+        } else if (name == "deleteseq") {
+          method = &Benchmark::DeleteSeq;
+        } else if (name == "deleterandom") {
+          method = &Benchmark::DeleteRandom;
+        } else if (name == "readwhilewriting") {
+          num_threads++;  // Add extra thread for writing
+          method = &Benchmark::ReadWhileWriting;
+        } else if (name == "readwhilemerging") {
+          num_threads++;  // Add extra thread for writing
+          method = &Benchmark::ReadWhileMerging;
+        } else if (name == "readwhilescanning") {
+          num_threads++;  // Add extra thread for scaning
+          method = &Benchmark::ReadWhileScanning;
+        } else if (name == "readrandomwriterandom") {
+          method = &Benchmark::ReadRandomWriteRandom;
+        } else if (name == "readrandommergerandom") {
+          if (FLAGS_merge_operator.empty()) {
+            fprintf(stdout, "%-12s : skipped (--merge_operator is unknown)\n",
+                    name.c_str());
+            ErrorExit();
+          }
+          method = &Benchmark::ReadRandomMergeRandom;
+        } else if (name == "updaterandom") {
+          method = &Benchmark::UpdateRandom;
+        } else if (name == "xorupdaterandom") {
+          method = &Benchmark::XORUpdateRandom;
+        } else if (name == "appendrandom") {
+          method = &Benchmark::AppendRandom;
+        } else if (name == "mergerandom") {
+          if (FLAGS_merge_operator.empty()) {
+            fprintf(stdout, "%-12s : skipped (--merge_operator is unknown)\n",
+                    name.c_str());
+            exit(1);
+          }
+          method = &Benchmark::MergeRandom;
+        } else if (name == "randomwithverify") {
+          method = &Benchmark::RandomWithVerify;
+        } else if (name == "fillseekseq") {
+          method = &Benchmark::WriteSeqSeekSeq;
+        } else if (name == "compact") {
+          method = &Benchmark::Compact;
+        } else if (name == "compactall") {
+          CompactAll();
+        } else if (name == "compact0") {
+          CompactLevel(0);
+        } else if (name == "compact1") {
+          CompactLevel(1);
+        } else if (name == "waitforcompaction") {
+          WaitForCompaction();
+        } else if (name == "flush") {
+          Flush();
+        } else if (name == "crc32c") {
+          method = &Benchmark::Crc32c;
+        } else if (name == "xxhash") {
+          method = &Benchmark::xxHash;
+        } else if (name == "xxhash64") {
+          method = &Benchmark::xxHash64;
+        } else if (name == "xxh3") {
+          method = &Benchmark::xxh3;
+        } else if (name == "acquireload") {
+          method = &Benchmark::AcquireLoad;
+        } else if (name == "compress") {
+          method = &Benchmark::Compress;
+        } else if (name == "uncompress") {
+          method = &Benchmark::Uncompress;
+        } else if (name == "randomtransaction") {
+          method = &Benchmark::RandomTransaction;
+          post_process_method = &Benchmark::RandomTransactionVerify;
+        } else if (name == "randomreplacekeys") {
+          fresh_db = true;
+          method = &Benchmark::RandomReplaceKeys;
+        } else if (name == "timeseries") {
+          timestamp_emulator_.reset(new TimestampEmulator());
+          if (FLAGS_expire_style == "compaction_filter") {
+            filter.reset(new ExpiredTimeFilter(timestamp_emulator_));
+            fprintf(stdout, "Compaction filter is used to remove expired data");
+            open_options_.compaction_filter = filter.get();
+          }
+          fresh_db = true;
+          method = &Benchmark::TimeSeries;
+        } else if (name == "block_cache_entry_stats") {
+          // DB::Properties::kBlockCacheEntryStats
+          PrintStats("rocksdb.block-cache-entry-stats");
+        } else if (name == "cache_report_problems") {
+          CacheReportProblems();
+        } else if (name == "stats") {
+          PrintStats("rocksdb.stats");
+        } else if (name == "resetstats") {
+          ResetStats();
+        } else if (name == "verify") {
+          VerifyDBFromDB(FLAGS_truth_db);
+        } else if (name == "levelstats") {
+          PrintStats("rocksdb.levelstats");
+        } else if (name == "memstats") {
+          std::vector<std::string> keys{"rocksdb.num-immutable-mem-table",
+                                        "rocksdb.cur-size-active-mem-table",
+                                        "rocksdb.cur-size-all-mem-tables",
+                                        "rocksdb.size-all-mem-tables",
+                                        "rocksdb.num-entries-active-mem-table",
+                                        "rocksdb.num-entries-imm-mem-tables"};
+          PrintStats(keys);
+        } else if (name == "sstables") {
+          PrintStats("rocksdb.sstables");
+        } else if (name == "stats_history") {
+          PrintStatsHistory();
+        } else if (name == "replay") {
+          if (num_threads > 1) {
+            fprintf(stderr, "Multi-threaded replay is not yet supported\n");
+            ErrorExit();
+          }
+          if (FLAGS_trace_file == "") {
+            fprintf(stderr, "Please set --trace_file to be replayed from\n");
+            ErrorExit();
+          }
+          method = &Benchmark::Replay;
+        } else if (name == "getmergeoperands") {
+          method = &Benchmark::GetMergeOperands;
+        } else if (name == "verifychecksum") {
+          method = &Benchmark::VerifyChecksum;
+        } else if (name == "verifyfilechecksums") {
+          method = &Benchmark::VerifyFileChecksums;
+        } else if (name == "readrandomoperands") {
+          read_operands_ = true;
+          method = &Benchmark::ReadRandom;
+        } else if (name == "backup") {
+          method = &Benchmark::Backup;
+        } else if (name == "restore") {
+          method = &Benchmark::Restore;
+        } else if (!name.empty()) {  // No error message for empty name
+          fprintf(stderr, "unknown benchmark '%s'\n", name.c_str());
+          ErrorExit();
+        }
+
+        if (fresh_db) {
+          if (FLAGS_use_existing_db) {
+            fprintf(stdout, "%-12s : skipped (--use_existing_db is true)\n",
+                    name.c_str());
+            method = nullptr;
+          } else {
+            if (db_.db != nullptr) {
+              db_.DeleteDBs();
+              DestroyDB(FLAGS_db, open_options_);
+            }
+            Options options = open_options_;
+            for (size_t i = 0; i < multi_dbs_.size(); i++) {
+              delete multi_dbs_[i].db;
+              if (!open_options_.wal_dir.empty()) {
+                options.wal_dir = GetPathForMultiple(open_options_.wal_dir, i);
+              }
+              DestroyDB(GetPathForMultiple(FLAGS_db, i), options);
+            }
+            multi_dbs_.clear();
+          }
+          Open(&open_options_,
+               hooks);  // use open_options for the last accessed
+        }
+
+        if (method != nullptr) {
+          fprintf(stdout, "DB path: [%s]\n", FLAGS_db.c_str());
+
+          if (name == "backup") {
+            std::cout << "Backup path: [" << FLAGS_backup_dir << "]"
+                      << std::endl;
+          } else if (name == "restore") {
+            std::cout << "Backup path: [" << FLAGS_backup_dir << "]"
+                      << std::endl;
+            std::cout << "Restore path: [" << FLAGS_restore_dir << "]"
+                      << std::endl;
+          }
+          // A trace_file option can be provided both for trace and replay
+          // operations. But db_bench does not support tracing and replaying at
+          // the same time, for now. So, start tracing only when it is not a
+          // replay.
+          if (FLAGS_trace_file != "" && name != "replay") {
+            std::unique_ptr<TraceWriter> trace_writer;
+            Status s = NewFileTraceWriter(FLAGS_env, EnvOptions(),
+                                          FLAGS_trace_file, &trace_writer);
+            if (!s.ok()) {
+              fprintf(stderr, "Encountered an error starting a trace, %s\n",
+                      s.ToString().c_str());
+              ErrorExit();
+            }
+            s = db_.db->StartTrace(trace_options_, std::move(trace_writer));
+            if (!s.ok()) {
+              fprintf(stderr, "Encountered an error starting a trace, %s\n",
+                      s.ToString().c_str());
+              ErrorExit();
+            }
+            fprintf(stdout, "Tracing the workload to: [%s]\n",
+                    FLAGS_trace_file.c_str());
+          }
+          // Start block cache tracing.
+          if (!FLAGS_block_cache_trace_file.empty()) {
+            // Sanity checks.
+            if (FLAGS_block_cache_trace_sampling_frequency <= 0) {
+              fprintf(
+                  stderr,
+                  "Block cache trace sampling frequency must be higher than "
+                  "0.\n");
+              ErrorExit();
+            }
+            if (FLAGS_block_cache_trace_max_trace_file_size_in_bytes <= 0) {
+              fprintf(stderr,
+                      "The maximum file size for block cache tracing must be "
+                      "higher than 0.\n");
+              ErrorExit();
+            }
+            block_cache_trace_options_.max_trace_file_size =
+                FLAGS_block_cache_trace_max_trace_file_size_in_bytes;
+            block_cache_trace_options_.sampling_frequency =
+                FLAGS_block_cache_trace_sampling_frequency;
+            std::unique_ptr<TraceWriter> block_cache_trace_writer;
+            Status s = NewFileTraceWriter(FLAGS_env, EnvOptions(),
+                                          FLAGS_block_cache_trace_file,
+                                          &block_cache_trace_writer);
+            if (!s.ok()) {
+              fprintf(stderr,
+                      "Encountered an error when creating trace writer, %s\n",
+                      s.ToString().c_str());
+              ErrorExit();
+            }
+            s = db_.db->StartBlockCacheTrace(
+                block_cache_trace_options_,
+                std::move(block_cache_trace_writer));
+            if (!s.ok()) {
+              fprintf(stderr,
+                      "Encountered an error when starting block cache tracing, "
+                      "%s\n",
+                      s.ToString().c_str());
+              ErrorExit();
+            }
+            fprintf(stdout, "Tracing block cache accesses to: [%s]\n",
+                    FLAGS_block_cache_trace_file.c_str());
+          }
+
+          if (num_warmup > 0) {
+            printf("Warming up benchmark by running %d times\n", num_warmup);
+          }
+
+          for (int i = 0; i < num_warmup; i++) {
+            RunBenchmark(num_threads, name, method);
+          }
+
+          if (num_repeat > 1) {
+            printf("Running benchmark for %d times\n", num_repeat);
+          }
+
+          CombinedStats combined_stats;
+          for (int i = 0; i < num_repeat; i++) {
+            Stats stats = RunBenchmark(num_threads, name, method);
+            combined_stats.AddStats(stats);
+            if (FLAGS_confidence_interval_only) {
+              combined_stats.ReportWithConfidenceIntervals(name);
+            } else {
+              combined_stats.Report(name);
+            }
+          }
+          if (num_repeat > 1) {
+            combined_stats.ReportFinal(name);
+          }
+        }
+        if (post_process_method != nullptr) {
+          (this->*post_process_method)();
+        }
+      }
+
+      if (secondary_update_thread_) {
+        secondary_update_stopped_.store(1, std::memory_order_relaxed);
+        secondary_update_thread_->join();
+        secondary_update_thread_.reset();
+      }
+
+      if (name != "replay" && FLAGS_trace_file != "") {
+        Status s = db_.db->EndTrace();
+        if (!s.ok()) {
+          fprintf(stderr, "Encountered an error ending the trace, %s\n",
+                  s.ToString().c_str());
+        }
+      }
+      if (!FLAGS_block_cache_trace_file.empty()) {
+        Status s = db_.db->EndBlockCacheTrace();
+        if (!s.ok()) {
+          fprintf(stderr,
+                  "Encountered an error ending the block cache tracing, %s\n",
+                  s.ToString().c_str());
+        }
+      }
+
+      if (FLAGS_statistics) {
+        fprintf(stdout, "STATISTICS:\n%s\n", dbstats->ToString().c_str());
+      }
+      if (FLAGS_simcache_size >= 0) {
+        fprintf(
+            stdout, "SIMULATOR CACHE STATISTICS:\n%s\n",
+            static_cast_with_check<SimCache>(cache_.get())->ToString().c_str());
+      }
+
+      if (FLAGS_use_secondary_db) {
+        fprintf(stdout, "Secondary instance updated  %" PRIu64 " times.\n",
+                secondary_db_updates_);
+      }
+    }
+
+   private:
+    std::shared_ptr<TimestampEmulator> timestamp_emulator_;
+    std::unique_ptr<port::Thread> secondary_update_thread_;
+    std::atomic<int> secondary_update_stopped_{0};
+    uint64_t secondary_db_updates_ = 0;
+    struct ThreadArg {
+      Benchmark* bm;
+      SharedState* shared;
+      ThreadState* thread;
+      void (Benchmark::*method)(ThreadState*);
+    };
+
+    static void ThreadBody(void* v) {
+      ThreadArg* arg = static_cast<ThreadArg*>(v);
+      SharedState* shared = arg->shared;
+      ThreadState* thread = arg->thread;
+      {
+        MutexLock l(&shared->mu);
+        shared->num_initialized++;
+        if (shared->num_initialized >= shared->total) {
+          shared->cv.SignalAll();
+        }
+        while (!shared->start) {
+          shared->cv.Wait();
+        }
+      }
+
+      SetPerfLevel(static_cast<PerfLevel>(shared->perf_level));
+      perf_context.EnablePerLevelPerfContext();
+      thread->stats.Start(thread->tid);
+      (arg->bm->*(arg->method))(thread);
+      if (FLAGS_perf_level > ROCKSDB_NAMESPACE::PerfLevel::kDisable) {
+        thread->stats.AddMessage(std::string("PERF_CONTEXT:\n") +
+                                 get_perf_context()->ToString());
+      }
+      thread->stats.Stop();
+
+      {
+        MutexLock l(&shared->mu);
+        shared->num_done++;
+        if (shared->num_done >= shared->total) {
+          shared->cv.SignalAll();
+        }
+      }
+    }
+
+    Stats RunBenchmark(int n, Slice name,
+                       void (Benchmark::*method)(ThreadState*)) {
+      SharedState shared;
+      shared.total = n;
+      shared.num_initialized = 0;
+      shared.num_done = 0;
+      shared.start = false;
+      if (FLAGS_benchmark_write_rate_limit > 0) {
+        shared.write_rate_limiter.reset(
+            NewGenericRateLimiter(FLAGS_benchmark_write_rate_limit));
+      }
+      if (FLAGS_benchmark_read_rate_limit > 0) {
+        shared.read_rate_limiter.reset(NewGenericRateLimiter(
+            FLAGS_benchmark_read_rate_limit, 100000 /* refill_period_us */,
+            10 /* fairness */, RateLimiter::Mode::kReadsOnly));
+      }
+
+      std::unique_ptr<ReporterAgent> reporter_agent;
+      if (FLAGS_report_interval_seconds > 0) {
+        reporter_agent.reset(new ReporterAgent(FLAGS_env, FLAGS_report_file,
+                                               FLAGS_report_interval_seconds));
+      }
+
+      ThreadArg* arg = new ThreadArg[n];
+
+      for (int i = 0; i < n; i++) {
+#ifdef NUMA
+        if (FLAGS_enable_numa) {
+          // Performs a local allocation of memory to threads in numa node.
+          int n_nodes = numa_num_task_nodes();  // Number of nodes in NUMA.
+          numa_exit_on_error = 1;
+          int numa_node = i % n_nodes;
+          bitmask* nodes = numa_allocate_nodemask();
+          numa_bitmask_clearall(nodes);
+          numa_bitmask_setbit(nodes, numa_node);
+          // numa_bind() call binds the process to the node and these
+          // properties are passed on to the thread that is created in
+          // StartThread method called later in the loop.
+          numa_bind(nodes);
+          numa_set_strict(1);
+          numa_free_nodemask(nodes);
+        }
+#endif
+        arg[i].bm = this;
+        arg[i].method = method;
+        arg[i].shared = &shared;
+        total_thread_count_++;
+        arg[i].thread = new ThreadState(i, total_thread_count_);
+        arg[i].thread->stats.SetReporterAgent(reporter_agent.get());
+        arg[i].thread->shared = &shared;
+        FLAGS_env->StartThread(ThreadBody, &arg[i]);
+      }
+
+      shared.mu.Lock();
+      while (shared.num_initialized < n) {
+        shared.cv.Wait();
+      }
+
+      shared.start = true;
+      shared.cv.SignalAll();
+      while (shared.num_done < n) {
+        shared.cv.Wait();
+      }
+      shared.mu.Unlock();
+
+      // Stats for some threads can be excluded.
+      Stats merge_stats;
+      for (int i = 0; i < n; i++) {
+        merge_stats.Merge(arg[i].thread->stats);
+      }
+      merge_stats.Report(name);
+
+      for (int i = 0; i < n; i++) {
+        delete arg[i].thread;
+      }
+      delete[] arg;
+
+      return merge_stats;
+    }
+
+    template <OperationType kOpType, typename FnType, typename... Args>
+    static inline void ChecksumBenchmark(FnType fn, ThreadState * thread,
+                                         Args... args) {
+      const int size =
+          FLAGS_block_size;  // use --block_size option for db_bench
+      std::string labels = "(" + std::to_string(FLAGS_block_size) + " per op)";
+      const char* label = labels.c_str();
+
+      std::string data(size, 'x');
+      uint64_t bytes = 0;
+      uint32_t val = 0;
+      while (bytes < 5000U * uint64_t{1048576}) {  // ~5GB
+        val += static_cast<uint32_t>(fn(data.data(), size, args...));
+        thread->stats.FinishedOps(nullptr, nullptr, 1, kOpType);
+        bytes += size;
+      }
+      // Print so result is not dead
+      fprintf(stderr, "... val=0x%x\r", static_cast<unsigned int>(val));
+
+      thread->stats.AddBytes(bytes);
+      thread->stats.AddMessage(label);
+    }
+
+    void Crc32c(ThreadState * thread) {
+      ChecksumBenchmark<kCrc>(crc32c::Value, thread);
+    }
+
+    void xxHash(ThreadState * thread) {
+      ChecksumBenchmark<kHash>(XXH32, thread, /*seed*/ 0);
+    }
+
+    void xxHash64(ThreadState * thread) {
+      ChecksumBenchmark<kHash>(XXH64, thread, /*seed*/ 0);
+    }
+
+    void xxh3(ThreadState * thread) {
+      ChecksumBenchmark<kHash>(XXH3_64bits, thread);
+    }
+
+    void AcquireLoad(ThreadState * thread) {
+      int dummy;
+      std::atomic<void*> ap(&dummy);
+      int count = 0;
+      void* ptr = nullptr;
+      thread->stats.AddMessage("(each op is 1000 loads)");
+      while (count < 100000) {
+        for (int i = 0; i < 1000; i++) {
+          ptr = ap.load(std::memory_order_acquire);
+        }
+        count++;
+        thread->stats.FinishedOps(nullptr, nullptr, 1, kOthers);
+      }
+      if (ptr == nullptr) {
+        exit(1);  // Disable unused variable warning.
+      }
+    }
+
+    void Compress(ThreadState * thread) {
+      RandomGenerator gen;
+      Slice input = gen.Generate(FLAGS_block_size);
+      int64_t bytes = 0;
+      int64_t produced = 0;
+      bool ok = true;
       std::string compressed;
       CompressionOptions opts;
+      opts.level = FLAGS_compression_level;
       CompressionContext context(FLAGS_compression_type_e, opts);
       CompressionInfo info(opts, context, CompressionDict::GetEmptyDict(),
                            FLAGS_compression_type_e);
-      bool result = CompressSlice(info, Slice(input_str), &compressed);
-
-      if (!result) {
-        fprintf(stdout, "WARNING: %s compression is not enabled\n",
-                compression);
-      } else if (compressed.size() >= input_str.size()) {
-        fprintf(stdout, "WARNING: %s compression is not effective\n",
-                compression);
-      }
-    }
-  }
-
-// Current the following isn't equivalent to OS_LINUX.
-#if defined(__linux)
-  static Slice TrimSpace(Slice s) {
-    unsigned int start = 0;
-    while (start < s.size() && isspace(s[start])) {
-      start++;
-    }
-    unsigned int limit = static_cast<unsigned int>(s.size());
-    while (limit > start && isspace(s[limit - 1])) {
-      limit--;
-    }
-    return Slice(s.data() + start, limit - start);
-  }
-#endif
-
-  void PrintEnvironment() {
-    fprintf(stderr, "RocksDB:    version %s\n",
-            GetRocksVersionAsString(true).c_str());
-
-#if defined(__linux) || defined(__APPLE__) || defined(__FreeBSD__)
-    time_t now = time(nullptr);
-    char buf[52];
-    // Lint complains about ctime() usage, so replace it with ctime_r(). The
-    // requirement is to provide a buffer which is at least 26 bytes.
-    fprintf(stderr, "Date:       %s",
-            ctime_r(&now, buf));  // ctime_r() adds newline
-
-#if defined(__linux)
-    FILE* cpuinfo = fopen("/proc/cpuinfo", "r");
-    if (cpuinfo != nullptr) {
-      char line[1000];
-      int num_cpus = 0;
-      std::string cpu_type;
-      std::string cache_size;
-      while (fgets(line, sizeof(line), cpuinfo) != nullptr) {
-        const char* sep = strchr(line, ':');
-        if (sep == nullptr) {
-          continue;
-        }
-        Slice key = TrimSpace(Slice(line, sep - 1 - line));
-        Slice val = TrimSpace(Slice(sep + 1));
-        if (key == "model name") {
-          ++num_cpus;
-          cpu_type = val.ToString();
-        } else if (key == "cache size") {
-          cache_size = val.ToString();
-        }
-      }
-      fclose(cpuinfo);
-      fprintf(stderr, "CPU:        %d * %s\n", num_cpus, cpu_type.c_str());
-      fprintf(stderr, "CPUCache:   %s\n", cache_size.c_str());
-    }
-#elif defined(__APPLE__)
-    struct host_basic_info h;
-    size_t hlen = HOST_BASIC_INFO_COUNT;
-    if (host_info(mach_host_self(), HOST_BASIC_INFO, (host_info_t)&h,
-                  (uint32_t*)&hlen) == KERN_SUCCESS) {
-      std::string cpu_type;
-      std::string cache_size;
-      size_t hcache_size;
-      hlen = sizeof(hcache_size);
-      if (sysctlbyname("hw.cachelinesize", &hcache_size, &hlen, NULL, 0) == 0) {
-        cache_size = std::to_string(hcache_size);
-      }
-      switch (h.cpu_type) {
-        case CPU_TYPE_X86_64:
-          cpu_type = "x86_64";
-          break;
-        case CPU_TYPE_ARM64:
-          cpu_type = "arm64";
-          break;
-        default:
-          break;
-      }
-      fprintf(stderr, "CPU:        %d * %s\n", h.max_cpus, cpu_type.c_str());
-      fprintf(stderr, "CPUCache:   %s\n", cache_size.c_str());
-    }
-#elif defined(__FreeBSD__)
-    int ncpus;
-    size_t len = sizeof(ncpus);
-    int mib[2] = {CTL_HW, HW_NCPU};
-    if (sysctl(mib, 2, &ncpus, &len, nullptr, 0) == 0) {
-      char cpu_type[16];
-      len = sizeof(cpu_type) - 1;
-      mib[1] = HW_MACHINE;
-      if (sysctl(mib, 2, cpu_type, &len, nullptr, 0) == 0) cpu_type[len] = 0;
-
-      fprintf(stderr, "CPU:        %d * %s\n", ncpus, cpu_type);
-      // no programmatic way to get the cache line size except on PPC
-    }
-#endif
-#endif
-  }
-
-  static bool KeyExpired(const TimestampEmulator* timestamp_emulator,
-                         const Slice& key) {
-    const char* pos = key.data();
-    pos += 8;
-    uint64_t timestamp = 0;
-    if (port::kLittleEndian) {
-      int bytes_to_fill = 8;
-      for (int i = 0; i < bytes_to_fill; ++i) {
-        timestamp |= (static_cast<uint64_t>(static_cast<unsigned char>(pos[i]))
-                      << ((bytes_to_fill - i - 1) << 3));
-      }
-    } else {
-      memcpy(&timestamp, pos, sizeof(timestamp));
-    }
-    return timestamp_emulator->Get() - timestamp > FLAGS_time_range;
-  }
-
-  class ExpiredTimeFilter : public CompactionFilter {
-   public:
-    explicit ExpiredTimeFilter(
-        const std::shared_ptr<TimestampEmulator>& timestamp_emulator)
-        : timestamp_emulator_(timestamp_emulator) {}
-    bool Filter(int /*level*/, const Slice& key,
-                const Slice& /*existing_value*/, std::string* /*new_value*/,
-                bool* /*value_changed*/) const override {
-      return KeyExpired(timestamp_emulator_.get(), key);
-    }
-    const char* Name() const override { return "ExpiredTimeFilter"; }
-
-   private:
-    std::shared_ptr<TimestampEmulator> timestamp_emulator_;
-  };
-
-  class KeepFilter : public CompactionFilter {
-   public:
-    bool Filter(int /*level*/, const Slice& /*key*/, const Slice& /*value*/,
-                std::string* /*new_value*/,
-                bool* /*value_changed*/) const override {
+      // Compress 1G
+      while (ok && bytes < int64_t(1) << 30) {
+        compressed.clear();
+        ok = CompressSlice(info, input, &compressed);
+        produced += compressed.size();
+        bytes += input.size();
+        thread->stats.FinishedOps(nullptr, nullptr, 1, kCompress);
+      }
+
+      if (!ok) {
+        thread->stats.AddMessage("(compression failure)");
+      } else {
+        char buf[340];
+        snprintf(buf, sizeof(buf), "(output: %.1f%%)",
+                 (produced * 100.0) / bytes);
+        thread->stats.AddMessage(buf);
+        thread->stats.AddBytes(bytes);
+      }
+    }
+
+    void Uncompress(ThreadState * thread) {
+      RandomGenerator gen;
+      Slice input = gen.Generate(FLAGS_block_size);
+      std::string compressed;
+
+      CompressionOptions compression_opts;
+      compression_opts.level = FLAGS_compression_level;
+      CompressionContext compression_ctx(FLAGS_compression_type_e,
+                                         compression_opts);
+      CompressionInfo compression_info(compression_opts, compression_ctx,
+                                       CompressionDict::GetEmptyDict(),
+                                       FLAGS_compression_type_e);
+      UncompressionContext uncompression_ctx(FLAGS_compression_type_e);
+      UncompressionInfo uncompression_info(uncompression_ctx,
+                                           UncompressionDict::GetEmptyDict(),
+                                           FLAGS_compression_type_e);
+
+      bool ok = CompressSlice(compression_info, input, &compressed);
+      int64_t bytes = 0;
+      size_t uncompressed_size = 0;
+      while (ok && bytes < 1024 * 1048576) {
+        constexpr uint32_t compress_format_version = 2;
+
+        CacheAllocationPtr uncompressed = OLD_UncompressData(
+            uncompression_info, compressed.data(), compressed.size(),
+            &uncompressed_size, compress_format_version);
+
+        ok = uncompressed.get() != nullptr;
+        bytes += input.size();
+        thread->stats.FinishedOps(nullptr, nullptr, 1, kUncompress);
+      }
+
+      if (!ok) {
+        thread->stats.AddMessage("(compression failure)");
+      } else {
+        thread->stats.AddBytes(bytes);
+      }
+    }
+
+    // Returns true if the options is initialized from the specified
+    // options file.
+    bool InitializeOptionsFromFile(Options * opts) {
+      printf("Initializing RocksDB Options from the specified file\n");
+      DBOptions db_opts;
+      std::vector<ColumnFamilyDescriptor> cf_descs;
+      if (FLAGS_options_file != "") {
+        ConfigOptions config_opts;
+        config_opts.ignore_unknown_options = false;
+        config_opts.input_strings_escaped = true;
+        config_opts.env = FLAGS_env;
+        auto s = LoadOptionsFromFile(config_opts, FLAGS_options_file, &db_opts,
+                                     &cf_descs);
+        db_opts.env = FLAGS_env;
+        if (s.ok()) {
+          *opts = Options(db_opts, cf_descs[0].options);
+          return true;
+        }
+        fprintf(stderr, "Unable to load options file %s --- %s\n",
+                FLAGS_options_file.c_str(), s.ToString().c_str());
+        exit(1);
+      }
       return false;
     }
 
-    const char* Name() const override { return "KeepFilter"; }
-  };
-
-  static std::shared_ptr<MemoryAllocator> GetCacheAllocator() {
-    std::shared_ptr<MemoryAllocator> allocator;
-
-    if (FLAGS_use_cache_jemalloc_no_dump_allocator) {
-      JemallocAllocatorOptions jemalloc_options;
-      if (!NewJemallocNodumpAllocator(jemalloc_options, &allocator).ok()) {
-        fprintf(stderr, "JemallocNodumpAllocator not supported.\n");
+    void InitializeOptionsFromFlags(Options * opts) {
+      printf("Initializing RocksDB Options from command-line flags\n");
+      Options& options = *opts;
+      ConfigOptions config_options(options);
+      config_options.ignore_unsupported_options = false;
+
+      assert(db_.db == nullptr);
+
+      options.env = FLAGS_env;
+      options.wal_dir = FLAGS_wal_dir;
+      options.dump_malloc_stats = FLAGS_dump_malloc_stats;
+      options.stats_dump_period_sec =
+          static_cast<unsigned int>(FLAGS_stats_dump_period_sec);
+      options.stats_persist_period_sec =
+          static_cast<unsigned int>(FLAGS_stats_persist_period_sec);
+      options.persist_stats_to_disk = FLAGS_persist_stats_to_disk;
+      options.stats_history_buffer_size =
+          static_cast<size_t>(FLAGS_stats_history_buffer_size);
+      options.avoid_flush_during_recovery = FLAGS_avoid_flush_during_recovery;
+
+      options.compression_opts.level = FLAGS_compression_level;
+      options.compression_opts.max_dict_bytes =
+          FLAGS_compression_max_dict_bytes;
+      options.compression_opts.zstd_max_train_bytes =
+          FLAGS_compression_zstd_max_train_bytes;
+      options.compression_opts.parallel_threads =
+          FLAGS_compression_parallel_threads;
+      options.compression_opts.max_dict_buffer_bytes =
+          FLAGS_compression_max_dict_buffer_bytes;
+      options.compression_opts.use_zstd_dict_trainer =
+          FLAGS_compression_use_zstd_dict_trainer;
+
+      options.max_open_files = FLAGS_open_files;
+      if (FLAGS_cost_write_buffer_to_cache || FLAGS_db_write_buffer_size != 0) {
+        options.write_buffer_manager.reset(
+            new WriteBufferManager(FLAGS_db_write_buffer_size, cache_));
+      }
+      options.arena_block_size = FLAGS_arena_block_size;
+      options.write_buffer_size = FLAGS_write_buffer_size;
+      options.max_write_buffer_number = FLAGS_max_write_buffer_number;
+      options.min_write_buffer_number_to_merge =
+          FLAGS_min_write_buffer_number_to_merge;
+      options.max_write_buffer_size_to_maintain =
+          FLAGS_max_write_buffer_size_to_maintain;
+      options.max_background_jobs = FLAGS_max_background_jobs;
+      options.max_background_compactions = FLAGS_max_background_compactions;
+      options.max_subcompactions = static_cast<uint32_t>(FLAGS_subcompactions);
+      options.max_background_flushes = FLAGS_max_background_flushes;
+      options.compaction_style = FLAGS_compaction_style_e;
+      options.compaction_pri = FLAGS_compaction_pri_e;
+      options.allow_mmap_reads = FLAGS_mmap_read;
+      options.allow_mmap_writes = FLAGS_mmap_write;
+      options.use_direct_reads = FLAGS_use_direct_reads;
+      options.use_direct_io_for_flush_and_compaction =
+          FLAGS_use_direct_io_for_flush_and_compaction;
+      options.manual_wal_flush = FLAGS_manual_wal_flush;
+      options.wal_compression = FLAGS_wal_compression_e;
+      options.ttl = FLAGS_fifo_compaction_ttl;
+      options.compaction_options_fifo = CompactionOptionsFIFO(
+          FLAGS_fifo_compaction_max_table_files_size_mb * 1024 * 1024,
+          FLAGS_fifo_compaction_allow_compaction);
+      options.compaction_options_fifo.age_for_warm = FLAGS_fifo_age_for_warm;
+      options.prefix_extractor = prefix_extractor_;
+      if (FLAGS_use_uint64_comparator) {
+        options.comparator = test::Uint64Comparator();
+        if (FLAGS_key_size != 8) {
+          fprintf(stderr, "Using Uint64 comparator but key size is not 8.\n");
+          exit(1);
+        }
+      }
+      if (FLAGS_use_stderr_info_logger) {
+        options.info_log = std::make_shared<StderrLogger>();
+      }
+      options.memtable_huge_page_size = FLAGS_memtable_use_huge_page ? 2048 : 0;
+      options.memtable_prefix_bloom_size_ratio =
+          FLAGS_memtable_bloom_size_ratio;
+      options.memtable_whole_key_filtering = FLAGS_memtable_whole_key_filtering;
+      if (FLAGS_memtable_insert_with_hint_prefix_size > 0) {
+        options.memtable_insert_with_hint_prefix_extractor.reset(
+            NewCappedPrefixTransform(
+                FLAGS_memtable_insert_with_hint_prefix_size));
+      }
+      options.bloom_locality = FLAGS_bloom_locality;
+      options.max_file_opening_threads = FLAGS_file_opening_threads;
+      options.compaction_readahead_size = FLAGS_compaction_readahead_size;
+      options.log_readahead_size = FLAGS_log_readahead_size;
+      options.writable_file_max_buffer_size =
+          FLAGS_writable_file_max_buffer_size;
+      options.use_fsync = FLAGS_use_fsync;
+      options.num_levels = FLAGS_num_levels;
+      options.target_file_size_base = FLAGS_target_file_size_base;
+      options.target_file_size_multiplier = FLAGS_target_file_size_multiplier;
+      options.max_bytes_for_level_base = FLAGS_max_bytes_for_level_base;
+      options.level_compaction_dynamic_level_bytes =
+          FLAGS_level_compaction_dynamic_level_bytes;
+      options.max_bytes_for_level_multiplier =
+          FLAGS_max_bytes_for_level_multiplier;
+      options.uncache_aggressiveness = FLAGS_uncache_aggressiveness;
+      Status s =
+          CreateMemTableRepFactory(config_options, &options.memtable_factory);
+      if (!s.ok()) {
+        fprintf(stderr, "Could not create memtable factory: %s\n",
+                s.ToString().c_str());
         exit(1);
-      }
-    } else if (FLAGS_use_cache_memkind_kmem_allocator) {
-#ifdef MEMKIND
-      allocator = std::make_shared<MemkindKmemAllocator>();
-#else
-      fprintf(stderr, "Memkind library is not linked with the binary.\n");
-      exit(1);
-#endif
-    }
-
-    return allocator;
-  }
-
-  static int32_t GetCacheHashSeed() {
-    // For a fixed Cache seed, need a non-negative int32
-    return static_cast<int32_t>(*seed_base) & 0x7fffffff;
-  }
-
-  static std::shared_ptr<Cache> NewCache(int64_t capacity) {
-    CompressedSecondaryCacheOptions secondary_cache_opts;
-    TieredAdmissionPolicy adm_policy = TieredAdmissionPolicy::kAdmPolicyAuto;
-    bool use_tiered_cache = false;
-    if (capacity <= 0) {
-      return nullptr;
-    }
-    if (FLAGS_use_compressed_secondary_cache) {
-      secondary_cache_opts.capacity = FLAGS_compressed_secondary_cache_size;
-      secondary_cache_opts.num_shard_bits =
-          FLAGS_compressed_secondary_cache_numshardbits;
-      secondary_cache_opts.high_pri_pool_ratio =
-          FLAGS_compressed_secondary_cache_high_pri_pool_ratio;
-      secondary_cache_opts.low_pri_pool_ratio =
-          FLAGS_compressed_secondary_cache_low_pri_pool_ratio;
-      secondary_cache_opts.compression_type =
-          FLAGS_compressed_secondary_cache_compression_type_e;
-      secondary_cache_opts.compression_opts.level =
-          FLAGS_compressed_secondary_cache_compression_level;
-      secondary_cache_opts.compress_format_version =
-          FLAGS_compressed_secondary_cache_compress_format_version;
-      if (FLAGS_use_tiered_cache) {
-        use_tiered_cache = true;
-        adm_policy = StringToAdmissionPolicy(FLAGS_tiered_adm_policy.c_str());
-      }
-    }
-    if (!FLAGS_secondary_cache_uri.empty()) {
-      if (!use_tiered_cache && FLAGS_use_compressed_secondary_cache) {
-        fprintf(
-            stderr,
-            "Cannot specify both --secondary_cache_uri and "
-            "--use_compressed_secondary_cache when using a non-tiered cache\n");
+      } else if ((FLAGS_prefix_size == 0) &&
+                 (options.memtable_factory->IsInstanceOf("prefix_hash") ||
+                  options.memtable_factory->IsInstanceOf("hash_linkedlist"))) {
+        fprintf(stderr,
+                "prefix_size should be non-zero if PrefixHash or "
+                "HashLinkedList memtablerep is used\n");
         exit(1);
       }
-      Status s = SecondaryCache::CreateFromString(
-          ConfigOptions(), FLAGS_secondary_cache_uri, &secondary_cache);
-      if (secondary_cache == nullptr) {
-        fprintf(stderr,
-                "No secondary cache registered matching string: %s status=%s\n",
-                FLAGS_secondary_cache_uri.c_str(), s.ToString().c_str());
-        exit(1);
-      }
-    }
-
-    std::shared_ptr<Cache> block_cache;
-    if (!FLAGS_cache_uri.empty()) {
-      Status s = Cache::CreateFromString(ConfigOptions(), FLAGS_cache_uri,
-                                         &block_cache);
-      if (block_cache == nullptr) {
-        fprintf(stderr, "No  cache registered matching string: %s status=%s\n",
-                FLAGS_cache_uri.c_str(), s.ToString().c_str());
-        exit(1);
-      }
-    } else if (FLAGS_cache_type == "clock_cache") {
-      fprintf(stderr, "Old clock cache implementation has been removed.\n");
-      exit(1);
-    } else if (EndsWith(FLAGS_cache_type, "hyper_clock_cache")) {
-      size_t estimated_entry_charge;
-      if (FLAGS_cache_type == "fixed_hyper_clock_cache" ||
-          FLAGS_cache_type == "hyper_clock_cache") {
-        estimated_entry_charge = FLAGS_block_size;
-      } else if (FLAGS_cache_type == "auto_hyper_clock_cache") {
-        estimated_entry_charge = 0;
+      if (FLAGS_use_plain_table) {
+        if (!options.memtable_factory->IsInstanceOf("prefix_hash") &&
+            !options.memtable_factory->IsInstanceOf("hash_linkedlist")) {
+          fprintf(stderr, "Warning: plain table is used with %s\n",
+                  options.memtable_factory->Name());
+        }
+
+        int bloom_bits_per_key = FLAGS_bloom_bits;
+        if (bloom_bits_per_key < 0) {
+          bloom_bits_per_key = PlainTableOptions().bloom_bits_per_key;
+        }
+
+        PlainTableOptions plain_table_options;
+        plain_table_options.user_key_len = FLAGS_key_size;
+        plain_table_options.bloom_bits_per_key = bloom_bits_per_key;
+        plain_table_options.hash_table_ratio = 0.75;
+        options.table_factory = std::shared_ptr<TableFactory>(
+            NewPlainTableFactory(plain_table_options));
+      } else if (FLAGS_use_cuckoo_table) {
+        if (FLAGS_cuckoo_hash_ratio > 1 || FLAGS_cuckoo_hash_ratio < 0) {
+          fprintf(stderr, "Invalid cuckoo_hash_ratio\n");
+          exit(1);
+        }
+
+        if (!FLAGS_mmap_read) {
+          fprintf(stderr,
+                  "cuckoo table format requires mmap read to operate\n");
+          exit(1);
+        }
+
+        ROCKSDB_NAMESPACE::CuckooTableOptions table_options;
+        table_options.hash_table_ratio = FLAGS_cuckoo_hash_ratio;
+        table_options.identity_as_first_hash = FLAGS_identity_as_first_hash;
+        options.table_factory =
+            std::shared_ptr<TableFactory>(NewCuckooTableFactory(table_options));
       } else {
-        fprintf(stderr, "Cache type not supported.");
-        exit(1);
-      }
-      HyperClockCacheOptions opts(FLAGS_cache_size, estimated_entry_charge,
-                                  FLAGS_cache_numshardbits);
-      opts.hash_seed = GetCacheHashSeed();
-      if (use_tiered_cache) {
-        TieredCacheOptions tiered_opts;
-        tiered_opts.cache_type = PrimaryCacheType::kCacheTypeHCC;
-        tiered_opts.cache_opts = &opts;
-        tiered_opts.total_capacity =
-            opts.capacity + secondary_cache_opts.capacity;
-        tiered_opts.compressed_secondary_ratio =
-            secondary_cache_opts.capacity * 1.0 / tiered_opts.total_capacity;
-        tiered_opts.comp_cache_opts = secondary_cache_opts;
-        tiered_opts.nvm_sec_cache = secondary_cache;
-        tiered_opts.adm_policy = adm_policy;
-        block_cache = NewTieredCache(tiered_opts);
-      } else {
-        if (!FLAGS_secondary_cache_uri.empty()) {
-          opts.secondary_cache = secondary_cache;
-        } else if (FLAGS_use_compressed_secondary_cache) {
-          opts.secondary_cache =
-              NewCompressedSecondaryCache(secondary_cache_opts);
-        }
-        block_cache = opts.MakeSharedCache();
-      }
-    } else if (FLAGS_cache_type == "lru_cache") {
-      LRUCacheOptions opts(
-          static_cast<size_t>(capacity), FLAGS_cache_numshardbits,
-          false /*strict_capacity_limit*/, FLAGS_cache_high_pri_pool_ratio,
-          GetCacheAllocator(), kDefaultToAdaptiveMutex,
-          kDefaultCacheMetadataChargePolicy, FLAGS_cache_low_pri_pool_ratio);
-      opts.hash_seed = GetCacheHashSeed();
-      if (use_tiered_cache) {
-        TieredCacheOptions tiered_opts;
-        tiered_opts.cache_type = PrimaryCacheType::kCacheTypeLRU;
-        tiered_opts.cache_opts = &opts;
-        tiered_opts.total_capacity =
-            opts.capacity + secondary_cache_opts.capacity;
-        tiered_opts.compressed_secondary_ratio =
-            secondary_cache_opts.capacity * 1.0 / tiered_opts.total_capacity;
-        tiered_opts.comp_cache_opts = secondary_cache_opts;
-        tiered_opts.nvm_sec_cache = secondary_cache;
-        tiered_opts.adm_policy = adm_policy;
-        block_cache = NewTieredCache(tiered_opts);
-      } else {
-        if (!FLAGS_secondary_cache_uri.empty()) {
-          opts.secondary_cache = secondary_cache;
-        } else if (FLAGS_use_compressed_secondary_cache) {
-          opts.secondary_cache =
-              NewCompressedSecondaryCache(secondary_cache_opts);
-        }
-        block_cache = opts.MakeSharedCache();
-      }
-    } else {
-      fprintf(stderr, "Cache type not supported.");
-      exit(1);
-    }
-
-    if (!block_cache) {
-      fprintf(stderr, "Unable to allocate block cache\n");
-      exit(1);
-    }
-    return block_cache;
-  }
-
- public:
-  Benchmark()
-      : cache_(NewCache(FLAGS_cache_size)),
-        compressed_cache_(NewCache(FLAGS_compressed_cache_size)),
-        prefix_extractor_(FLAGS_prefix_size != 0
-                              ? NewFixedPrefixTransform(FLAGS_prefix_size)
-                              : nullptr),
-        num_(FLAGS_num),
-        key_size_(FLAGS_key_size),
-        user_timestamp_size_(FLAGS_user_timestamp_size),
-        prefix_size_(FLAGS_prefix_size),
-        total_thread_count_(0),
-        keys_per_prefix_(FLAGS_keys_per_prefix),
-        entries_per_batch_(1),
-        reads_(FLAGS_reads < 0 ? FLAGS_num : FLAGS_reads),
-        read_random_exp_range_(0.0),
-        writes_(FLAGS_writes < 0 ? FLAGS_num : FLAGS_writes),
-        readwrites_(
-            (FLAGS_writes < 0 && FLAGS_reads < 0)
-                ? FLAGS_num
-                : ((FLAGS_writes > FLAGS_reads) ? FLAGS_writes : FLAGS_reads)),
-        merge_keys_(FLAGS_merge_keys < 0 ? FLAGS_num : FLAGS_merge_keys),
-        report_file_operations_(FLAGS_report_file_operations),
-        use_blob_db_(FLAGS_use_blob_db),  // Stacked BlobDB
-        read_operands_(false) {
-    // use simcache instead of cache
-    if (FLAGS_simcache_size >= 0) {
-      if (FLAGS_cache_numshardbits >= 1) {
-        cache_ =
-            NewSimCache(cache_, FLAGS_simcache_size, FLAGS_cache_numshardbits);
-      } else {
-        cache_ = NewSimCache(cache_, FLAGS_simcache_size, 0);
-      }
-    }
-
-    if (report_file_operations_) {
-      FLAGS_env = new CompositeEnvWrapper(
-          FLAGS_env,
-          std::make_shared<CountedFileSystem>(FLAGS_env->GetFileSystem()));
-    }
-
-    if (FLAGS_prefix_size > FLAGS_key_size) {
-      fprintf(stderr, "prefix size is larger than key size");
-      exit(1);
-    }
-
-    std::vector<std::string> files;
-    FLAGS_env->GetChildren(FLAGS_db, &files);
-    for (size_t i = 0; i < files.size(); i++) {
-      if (Slice(files[i]).starts_with("heap-")) {
-        FLAGS_env->DeleteFile(FLAGS_db + "/" + files[i]);
-      }
-    }
-    if (!FLAGS_use_existing_db) {
-      Options options;
-      options.env = FLAGS_env;
-      if (!FLAGS_wal_dir.empty()) {
-        options.wal_dir = FLAGS_wal_dir;
-      }
-      if (use_blob_db_) {
-        // Stacked BlobDB
-        blob_db::DestroyBlobDB(FLAGS_db, options, blob_db::BlobDBOptions());
-      }
-      DestroyDB(FLAGS_db, options);
-      if (!FLAGS_wal_dir.empty()) {
-        FLAGS_env->DeleteDir(FLAGS_wal_dir);
-      }
-
-      if (FLAGS_num_multi_db > 1) {
-        FLAGS_env->CreateDir(FLAGS_db);
-        if (!FLAGS_wal_dir.empty()) {
-          FLAGS_env->CreateDir(FLAGS_wal_dir);
-        }
-      }
-    }
-
-    listener_.reset(new ErrorHandlerListener());
-    if (user_timestamp_size_ > 0) {
-      mock_app_clock_.reset(new TimestampEmulator());
-    }
-  }
-
-  void DeleteDBs() {
-    db_.DeleteDBs();
-    for (const DBWithColumnFamilies& dbwcf : multi_dbs_) {
-      delete dbwcf.db;
-    }
-  }
-
-  ~Benchmark() {
-    DeleteDBs();
-    if (cache_.get() != nullptr) {
-      // Clear cache reference first
-      open_options_.write_buffer_manager.reset();
-      // this will leak, but we're shutting down so nobody cares
-      cache_->DisownData();
-    }
-  }
-
-  Slice AllocateKey(std::unique_ptr<const char[]>* key_guard) {
-    char* data = new char[key_size_];
-    const char* const_data = data;
-    key_guard->reset(const_data);
-    return Slice(key_guard->get(), key_size_);
-  }
-
-  // Generate key according to the given specification and random number.
-  // The resulting key will have the following format:
-  //   - If keys_per_prefix_ is positive, extra trailing bytes are either cut
-  //     off or padded with '0'.
-  //     The prefix value is derived from key value.
-  //     ----------------------------
-  //     | prefix 00000 | key 00000 |
-  //     ----------------------------
-  //
-  //   - If keys_per_prefix_ is 0, the key is simply a binary representation of
-  //     random number followed by trailing '0's
-  //     ----------------------------
-  //     |        key 00000         |
-  //     ----------------------------
-  void GenerateKeyFromInt(uint64_t v, int64_t num_keys, Slice* key) {
-    if (!keys_.empty()) {
-      assert(FLAGS_use_existing_keys);
-      assert(keys_.size() == static_cast<size_t>(num_keys));
-      assert(v < static_cast<uint64_t>(num_keys));
-      *key = keys_[v];
-      return;
-    }
-    char* start = const_cast<char*>(key->data());
-    char* pos = start;
-    if (keys_per_prefix_ > 0) {
-      int64_t num_prefix = num_keys / keys_per_prefix_;
-      int64_t prefix = v % num_prefix;
-      int bytes_to_fill = std::min(prefix_size_, 8);
-      if (port::kLittleEndian) {
-        for (int i = 0; i < bytes_to_fill; ++i) {
-          pos[i] = (prefix >> ((bytes_to_fill - i - 1) << 3)) & 0xFF;
-        }
-      } else {
-        memcpy(pos, static_cast<void*>(&prefix), bytes_to_fill);
-      }
-      if (prefix_size_ > 8) {
-        // fill the rest with 0s
-        memset(pos + 8, '0', prefix_size_ - 8);
-      }
-      pos += prefix_size_;
-    }
-
-    int bytes_to_fill = std::min(key_size_ - static_cast<int>(pos - start), 8);
-    if (port::kLittleEndian) {
-      for (int i = 0; i < bytes_to_fill; ++i) {
-        pos[i] = (v >> ((bytes_to_fill - i - 1) << 3)) & 0xFF;
-      }
-    } else {
-      memcpy(pos, static_cast<void*>(&v), bytes_to_fill);
-    }
-    pos += bytes_to_fill;
-    if (key_size_ > pos - start) {
-      memset(pos, '0', key_size_ - (pos - start));
-    }
-  }
-
-  void GenerateKeyFromIntForSeek(uint64_t v, int64_t num_keys, Slice* key) {
-    GenerateKeyFromInt(v, num_keys, key);
-    if (FLAGS_seek_missing_prefix) {
-      assert(prefix_size_ > 8);
-      char* key_ptr = const_cast<char*>(key->data());
-      // This rely on GenerateKeyFromInt filling paddings with '0's.
-      // Putting a '1' will create a non-existing prefix.
-      key_ptr[8] = '1';
-    }
-  }
-
-  std::string GetPathForMultiple(std::string base_name, size_t id) {
-    if (!base_name.empty()) {
-#ifndef OS_WIN
-      if (base_name.back() != '/') {
-        base_name += '/';
-      }
-#else
-      if (base_name.back() != '\\') {
-        base_name += '\\';
-      }
-#endif
-    }
-    return base_name + std::to_string(id);
-  }
-
-  void VerifyDBFromDB(std::string& truth_db_name) {
-    DBWithColumnFamilies truth_db;
-    auto s = DB::OpenForReadOnly(open_options_, truth_db_name, &truth_db.db);
-    if (!s.ok()) {
-      fprintf(stderr, "open error: %s\n", s.ToString().c_str());
-      exit(1);
-    }
-    ReadOptions ro;
-    ro.total_order_seek = true;
-    std::unique_ptr<Iterator> truth_iter(truth_db.db->NewIterator(ro));
-    std::unique_ptr<Iterator> db_iter(db_.db->NewIterator(ro));
-    // Verify that all the key/values in truth_db are retrivable in db with
-    // ::Get
-    fprintf(stderr, "Verifying db >= truth_db with ::Get...\n");
-    for (truth_iter->SeekToFirst(); truth_iter->Valid(); truth_iter->Next()) {
-      std::string value;
-      s = db_.db->Get(ro, truth_iter->key(), &value);
-      assert(s.ok());
-      // TODO(myabandeh): provide debugging hints
-      assert(Slice(value) == truth_iter->value());
-    }
-    // Verify that the db iterator does not give any extra key/value
-    fprintf(stderr, "Verifying db == truth_db...\n");
-    for (db_iter->SeekToFirst(), truth_iter->SeekToFirst(); db_iter->Valid();
-         db_iter->Next(), truth_iter->Next()) {
-      assert(truth_iter->Valid());
-      assert(truth_iter->value() == db_iter->value());
-    }
-    // No more key should be left unchecked in truth_db
-    assert(!truth_iter->Valid());
-    fprintf(stderr, "...Verified\n");
-  }
-
-  void ErrorExit() {
-    DeleteDBs();
-    exit(1);
-  }
-
-  void Run(ToolHooks& hooks) {
-    if (!SanityCheck()) {
-      ErrorExit();
-    }
-    Open(&open_options_, hooks);
-    PrintHeader(open_options_);
-    std::stringstream benchmark_stream(FLAGS_benchmarks);
-    std::string name;
-    std::unique_ptr<ExpiredTimeFilter> filter;
-    while (std::getline(benchmark_stream, name, ',')) {
-      // Sanitize parameters
-      num_ = FLAGS_num;
-      reads_ = (FLAGS_reads < 0 ? FLAGS_num : FLAGS_reads);
-      writes_ = (FLAGS_writes < 0 ? FLAGS_num : FLAGS_writes);
-      deletes_ = (FLAGS_deletes < 0 ? FLAGS_num : FLAGS_deletes);
-      value_size = FLAGS_value_size;
-      key_size_ = FLAGS_key_size;
-      entries_per_batch_ = FLAGS_batch_size;
-      writes_before_delete_range_ = FLAGS_writes_before_delete_range;
-      writes_per_range_tombstone_ = FLAGS_writes_per_range_tombstone;
-      range_tombstone_width_ = FLAGS_range_tombstone_width;
-      max_num_range_tombstones_ = FLAGS_max_num_range_tombstones;
-      write_options_ = WriteOptions();
-      read_random_exp_range_ = FLAGS_read_random_exp_range;
-      if (FLAGS_sync) {
-        write_options_.sync = true;
-      }
-      write_options_.disableWAL = FLAGS_disable_wal;
-      write_options_.rate_limiter_priority =
-          FLAGS_rate_limit_auto_wal_flush ? Env::IO_USER : Env::IO_TOTAL;
-      read_options_ = ReadOptions(FLAGS_verify_checksum, true);
-      read_options_.total_order_seek = FLAGS_total_order_seek;
-      read_options_.prefix_same_as_start = FLAGS_prefix_same_as_start;
-      read_options_.rate_limiter_priority =
-          FLAGS_rate_limit_user_ops ? Env::IO_USER : Env::IO_TOTAL;
-      read_options_.tailing = FLAGS_use_tailing_iterator;
-      read_options_.readahead_size = FLAGS_readahead_size;
-      read_options_.adaptive_readahead = FLAGS_adaptive_readahead;
-      read_options_.async_io = FLAGS_async_io;
-      read_options_.optimize_multiget_for_io = FLAGS_optimize_multiget_for_io;
-      read_options_.auto_readahead_size = FLAGS_auto_readahead_size;
-      read_options_.auto_refresh_iterator_with_snapshot =
-          FLAGS_auto_refresh_iterator_with_snapshot;
-
-      void (Benchmark::*method)(ThreadState*) = nullptr;
-      void (Benchmark::*post_process_method)() = nullptr;
-
-      bool fresh_db = false;
-      int num_threads = FLAGS_threads;
-
-      int num_repeat = 1;
-      int num_warmup = 0;
-      if (!name.empty() && *name.rbegin() == ']') {
-        auto it = name.find('[');
-        if (it == std::string::npos) {
-          fprintf(stderr, "unknown benchmark arguments '%s'\n", name.c_str());
-          ErrorExit();
-        }
-        std::string args = name.substr(it + 1);
-        args.resize(args.size() - 1);
-        name.resize(it);
-
-        std::string bench_arg;
-        std::stringstream args_stream(args);
-        while (std::getline(args_stream, bench_arg, '-')) {
-          if (bench_arg.empty()) {
-            continue;
-          }
-          if (bench_arg[0] == 'X') {
-            // Repeat the benchmark n times
-            std::string num_str = bench_arg.substr(1);
-            num_repeat = std::stoi(num_str);
-          } else if (bench_arg[0] == 'W') {
-            // Warm up the benchmark for n times
-            std::string num_str = bench_arg.substr(1);
-            num_warmup = std::stoi(num_str);
-          }
-        }
-      }
-
-      // Both fillseqdeterministic and filluniquerandomdeterministic
-      // fill the levels except the max level with UNIQUE_RANDOM
-      // and fill the max level with fillseq and filluniquerandom, respectively
-      if (name == "fillseqdeterministic" ||
-          name == "filluniquerandomdeterministic") {
-        if (!FLAGS_disable_auto_compactions) {
-          fprintf(stderr,
-                  "Please disable_auto_compactions in FillDeterministic "
-                  "benchmark\n");
-          ErrorExit();
-        }
-        if (num_threads > 1) {
-          fprintf(stderr,
-                  "filldeterministic multithreaded not supported"
-                  ", use 1 thread\n");
-          num_threads = 1;
-        }
-        fresh_db = true;
-        if (name == "fillseqdeterministic") {
-          method = &Benchmark::WriteSeqDeterministic;
+        BlockBasedTableOptions block_based_options;
+        block_based_options.checksum =
+            static_cast<ChecksumType>(FLAGS_checksum_type);
+        if (FLAGS_use_hash_search) {
+          if (FLAGS_prefix_size == 0) {
+            fprintf(stderr,
+                    "prefix_size not assigned when enable use_hash_search \n");
+            exit(1);
+          }
+          block_based_options.index_type = BlockBasedTableOptions::kHashSearch;
         } else {
-          method = &Benchmark::WriteUniqueRandomDeterministic;
-        }
-      } else if (name == "fillseq") {
-        fresh_db = true;
-        method = &Benchmark::WriteSeq;
-      } else if (name == "fillbatch") {
-        fresh_db = true;
-        entries_per_batch_ = 1000;
-        method = &Benchmark::WriteSeq;
-      } else if (name == "fillrandom") {
-        fresh_db = true;
-        method = &Benchmark::WriteRandom;
-      } else if (name == "filluniquerandom" ||
-                 name == "fillanddeleteuniquerandom") {
-        fresh_db = true;
-        if (num_threads > 1) {
-          fprintf(stderr,
-                  "filluniquerandom and fillanddeleteuniquerandom "
-                  "multithreaded not supported, use 1 thread");
-          num_threads = 1;
-        }
-        method = &Benchmark::WriteUniqueRandom;
-      } else if (name == "overwrite") {
-        method = &Benchmark::WriteRandom;
-      } else if (name == "fillsync") {
-        fresh_db = true;
-        num_ /= 1000;
-        write_options_.sync = true;
-        method = &Benchmark::WriteRandom;
-      } else if (name == "fill100K") {
-        fresh_db = true;
-        num_ /= 1000;
-        value_size = 100 * 1000;
-        method = &Benchmark::WriteRandom;
-      } else if (name == "readseq") {
-        method = &Benchmark::ReadSequential;
-      } else if (name == "readtorowcache") {
-        if (!FLAGS_use_existing_keys || !FLAGS_row_cache_size) {
-          fprintf(stderr,
-                  "Please set use_existing_keys to true and specify a "
-                  "row cache size in readtorowcache benchmark\n");
-          ErrorExit();
-        }
-        method = &Benchmark::ReadToRowCache;
-      } else if (name == "readtocache") {
-        method = &Benchmark::ReadSequential;
-        num_threads = 1;
-        reads_ = num_;
-      } else if (name == "readreverse") {
-        method = &Benchmark::ReadReverse;
-      } else if (name == "readrandom") {
-        if (FLAGS_multiread_stride) {
-          fprintf(stderr, "entries_per_batch = %" PRIi64 "\n",
-                  entries_per_batch_);
-        }
-        method = &Benchmark::ReadRandom;
-      } else if (name == "readrandomfast") {
-        method = &Benchmark::ReadRandomFast;
-      } else if (name == "multireadrandom") {
-        fprintf(stderr, "entries_per_batch = %" PRIi64 "\n",
-                entries_per_batch_);
-        method = &Benchmark::MultiReadRandom;
-      } else if (name == "multireadwhilewriting") {
-        fprintf(stderr, "entries_per_batch = %" PRIi64 "\n",
-                entries_per_batch_);
-        num_threads++;
-        method = &Benchmark::MultiReadWhileWriting;
-      } else if (name == "approximatesizerandom") {
-        fprintf(stderr, "entries_per_batch = %" PRIi64 "\n",
-                entries_per_batch_);
-        method = &Benchmark::ApproximateSizeRandom;
-      } else if (name == "approximatememtablestats") {
-        method = &Benchmark::ApproximateMemtableStats;
-      } else if (name == "mixgraph") {
-        method = &Benchmark::MixGraph;
-      } else if (name == "readmissing") {
-        ++key_size_;
-        method = &Benchmark::ReadRandom;
-      } else if (name == "newiterator") {
-        method = &Benchmark::IteratorCreation;
-      } else if (name == "newiteratorwhilewriting") {
-        num_threads++;  // Add extra thread for writing
-        method = &Benchmark::IteratorCreationWhileWriting;
-      } else if (name == "seekrandom") {
-        method = &Benchmark::SeekRandom;
-      } else if (name == "seekrandomwhilewriting") {
-        num_threads++;  // Add extra thread for writing
-        method = &Benchmark::SeekRandomWhileWriting;
-      } else if (name == "seekrandomwhilemerging") {
-        num_threads++;  // Add extra thread for merging
-        method = &Benchmark::SeekRandomWhileMerging;
-      } else if (name == "readrandomsmall") {
-        reads_ /= 1000;
-        method = &Benchmark::ReadRandom;
-      } else if (name == "deleteseq") {
-        method = &Benchmark::DeleteSeq;
-      } else if (name == "deleterandom") {
-        method = &Benchmark::DeleteRandom;
-      } else if (name == "readwhilewriting") {
-        num_threads++;  // Add extra thread for writing
-        method = &Benchmark::ReadWhileWriting;
-      } else if (name == "readwhilemerging") {
-        num_threads++;  // Add extra thread for writing
-        method = &Benchmark::ReadWhileMerging;
-      } else if (name == "readwhilescanning") {
-        num_threads++;  // Add extra thread for scaning
-        method = &Benchmark::ReadWhileScanning;
-      } else if (name == "readrandomwriterandom") {
-        method = &Benchmark::ReadRandomWriteRandom;
-      } else if (name == "readrandommergerandom") {
-        if (FLAGS_merge_operator.empty()) {
-          fprintf(stdout, "%-12s : skipped (--merge_operator is unknown)\n",
-                  name.c_str());
-          ErrorExit();
-        }
-        method = &Benchmark::ReadRandomMergeRandom;
-      } else if (name == "updaterandom") {
-        method = &Benchmark::UpdateRandom;
-      } else if (name == "xorupdaterandom") {
-        method = &Benchmark::XORUpdateRandom;
-      } else if (name == "appendrandom") {
-        method = &Benchmark::AppendRandom;
-      } else if (name == "mergerandom") {
-        if (FLAGS_merge_operator.empty()) {
-          fprintf(stdout, "%-12s : skipped (--merge_operator is unknown)\n",
-                  name.c_str());
-          exit(1);
-        }
-        method = &Benchmark::MergeRandom;
-      } else if (name == "randomwithverify") {
-        method = &Benchmark::RandomWithVerify;
-      } else if (name == "fillseekseq") {
-        method = &Benchmark::WriteSeqSeekSeq;
-      } else if (name == "compact") {
-        method = &Benchmark::Compact;
-      } else if (name == "compactall") {
-        CompactAll();
-      } else if (name == "compact0") {
-        CompactLevel(0);
-      } else if (name == "compact1") {
-        CompactLevel(1);
-      } else if (name == "waitforcompaction") {
-        WaitForCompaction();
-      } else if (name == "flush") {
-        Flush();
-      } else if (name == "crc32c") {
-        method = &Benchmark::Crc32c;
-      } else if (name == "xxhash") {
-        method = &Benchmark::xxHash;
-      } else if (name == "xxhash64") {
-        method = &Benchmark::xxHash64;
-      } else if (name == "xxh3") {
-        method = &Benchmark::xxh3;
-      } else if (name == "acquireload") {
-        method = &Benchmark::AcquireLoad;
-      } else if (name == "compress") {
-        method = &Benchmark::Compress;
-      } else if (name == "uncompress") {
-        method = &Benchmark::Uncompress;
-      } else if (name == "randomtransaction") {
-        method = &Benchmark::RandomTransaction;
-        post_process_method = &Benchmark::RandomTransactionVerify;
-      } else if (name == "randomreplacekeys") {
-        fresh_db = true;
-        method = &Benchmark::RandomReplaceKeys;
-      } else if (name == "timeseries") {
-        timestamp_emulator_.reset(new TimestampEmulator());
-        if (FLAGS_expire_style == "compaction_filter") {
-          filter.reset(new ExpiredTimeFilter(timestamp_emulator_));
-          fprintf(stdout, "Compaction filter is used to remove expired data");
-          open_options_.compaction_filter = filter.get();
-        }
-        fresh_db = true;
-        method = &Benchmark::TimeSeries;
-      } else if (name == "block_cache_entry_stats") {
-        // DB::Properties::kBlockCacheEntryStats
-        PrintStats("rocksdb.block-cache-entry-stats");
-      } else if (name == "cache_report_problems") {
-        CacheReportProblems();
-      } else if (name == "stats") {
-        PrintStats("rocksdb.stats");
-      } else if (name == "resetstats") {
-        ResetStats();
-      } else if (name == "verify") {
-        VerifyDBFromDB(FLAGS_truth_db);
-      } else if (name == "levelstats") {
-        PrintStats("rocksdb.levelstats");
-      } else if (name == "memstats") {
-        std::vector<std::string> keys{"rocksdb.num-immutable-mem-table",
-                                      "rocksdb.cur-size-active-mem-table",
-                                      "rocksdb.cur-size-all-mem-tables",
-                                      "rocksdb.size-all-mem-tables",
-                                      "rocksdb.num-entries-active-mem-table",
-                                      "rocksdb.num-entries-imm-mem-tables"};
-        PrintStats(keys);
-      } else if (name == "sstables") {
-        PrintStats("rocksdb.sstables");
-      } else if (name == "stats_history") {
-        PrintStatsHistory();
-      } else if (name == "replay") {
-        if (num_threads > 1) {
-          fprintf(stderr, "Multi-threaded replay is not yet supported\n");
-          ErrorExit();
-        }
-        if (FLAGS_trace_file == "") {
-          fprintf(stderr, "Please set --trace_file to be replayed from\n");
-          ErrorExit();
-        }
-        method = &Benchmark::Replay;
-      } else if (name == "getmergeoperands") {
-        method = &Benchmark::GetMergeOperands;
-      } else if (name == "verifychecksum") {
-        method = &Benchmark::VerifyChecksum;
-      } else if (name == "verifyfilechecksums") {
-        method = &Benchmark::VerifyFileChecksums;
-      } else if (name == "readrandomoperands") {
-        read_operands_ = true;
-        method = &Benchmark::ReadRandom;
-      } else if (name == "backup") {
-        method = &Benchmark::Backup;
-      } else if (name == "restore") {
-        method = &Benchmark::Restore;
-      } else if (!name.empty()) {  // No error message for empty name
-        fprintf(stderr, "unknown benchmark '%s'\n", name.c_str());
-        ErrorExit();
-      }
-
-      if (fresh_db) {
-        if (FLAGS_use_existing_db) {
-          fprintf(stdout, "%-12s : skipped (--use_existing_db is true)\n",
-                  name.c_str());
-          method = nullptr;
-        } else {
-          if (db_.db != nullptr) {
-            db_.DeleteDBs();
-            DestroyDB(FLAGS_db, open_options_);
-          }
-          Options options = open_options_;
-          for (size_t i = 0; i < multi_dbs_.size(); i++) {
-            delete multi_dbs_[i].db;
-            if (!open_options_.wal_dir.empty()) {
-              options.wal_dir = GetPathForMultiple(open_options_.wal_dir, i);
-            }
-            DestroyDB(GetPathForMultiple(FLAGS_db, i), options);
-          }
-          multi_dbs_.clear();
-        }
-        Open(&open_options_, hooks);  // use open_options for the last accessed
-      }
-
-      if (method != nullptr) {
-        fprintf(stdout, "DB path: [%s]\n", FLAGS_db.c_str());
-
-        if (name == "backup") {
-          std::cout << "Backup path: [" << FLAGS_backup_dir << "]" << std::endl;
-        } else if (name == "restore") {
-          std::cout << "Backup path: [" << FLAGS_backup_dir << "]" << std::endl;
-          std::cout << "Restore path: [" << FLAGS_restore_dir << "]"
-                    << std::endl;
-        }
-        // A trace_file option can be provided both for trace and replay
-        // operations. But db_bench does not support tracing and replaying at
-        // the same time, for now. So, start tracing only when it is not a
-        // replay.
-        if (FLAGS_trace_file != "" && name != "replay") {
-          std::unique_ptr<TraceWriter> trace_writer;
-          Status s = NewFileTraceWriter(FLAGS_env, EnvOptions(),
-                                        FLAGS_trace_file, &trace_writer);
-          if (!s.ok()) {
-            fprintf(stderr, "Encountered an error starting a trace, %s\n",
-                    s.ToString().c_str());
-            ErrorExit();
-          }
-          s = db_.db->StartTrace(trace_options_, std::move(trace_writer));
-          if (!s.ok()) {
-            fprintf(stderr, "Encountered an error starting a trace, %s\n",
-                    s.ToString().c_str());
-            ErrorExit();
-          }
-          fprintf(stdout, "Tracing the workload to: [%s]\n",
-                  FLAGS_trace_file.c_str());
-        }
-        // Start block cache tracing.
-        if (!FLAGS_block_cache_trace_file.empty()) {
-          // Sanity checks.
-          if (FLAGS_block_cache_trace_sampling_frequency <= 0) {
+          block_based_options.index_type =
+              BlockBasedTableOptions::kBinarySearch;
+        }
+        block_based_options.decouple_partitioned_filters =
+            FLAGS_decouple_partitioned_filters;
+        if (FLAGS_partition_index_and_filters || FLAGS_partition_index) {
+          if (FLAGS_index_with_first_key) {
             fprintf(stderr,
-                    "Block cache trace sampling frequency must be higher than "
-                    "0.\n");
-            ErrorExit();
-          }
-          if (FLAGS_block_cache_trace_max_trace_file_size_in_bytes <= 0) {
+                    "--index_with_first_key is not compatible with"
+                    " partition index.");
+          }
+          if (FLAGS_use_hash_search) {
             fprintf(stderr,
-                    "The maximum file size for block cache tracing must be "
-                    "higher than 0.\n");
-            ErrorExit();
-          }
-          block_cache_trace_options_.max_trace_file_size =
-              FLAGS_block_cache_trace_max_trace_file_size_in_bytes;
-          block_cache_trace_options_.sampling_frequency =
-              FLAGS_block_cache_trace_sampling_frequency;
-          std::unique_ptr<TraceWriter> block_cache_trace_writer;
-          Status s = NewFileTraceWriter(FLAGS_env, EnvOptions(),
-                                        FLAGS_block_cache_trace_file,
-                                        &block_cache_trace_writer);
-          if (!s.ok()) {
-            fprintf(stderr,
-                    "Encountered an error when creating trace writer, %s\n",
-                    s.ToString().c_str());
-            ErrorExit();
-          }
-          s = db_.db->StartBlockCacheTrace(block_cache_trace_options_,
-                                           std::move(block_cache_trace_writer));
-          if (!s.ok()) {
-            fprintf(
-                stderr,
-                "Encountered an error when starting block cache tracing, %s\n",
-                s.ToString().c_str());
-            ErrorExit();
-          }
-          fprintf(stdout, "Tracing block cache accesses to: [%s]\n",
-                  FLAGS_block_cache_trace_file.c_str());
-        }
-
-        if (num_warmup > 0) {
-          printf("Warming up benchmark by running %d times\n", num_warmup);
-        }
-
-        for (int i = 0; i < num_warmup; i++) {
-          RunBenchmark(num_threads, name, method);
-        }
-
-        if (num_repeat > 1) {
-          printf("Running benchmark for %d times\n", num_repeat);
-        }
-
-        CombinedStats combined_stats;
-        for (int i = 0; i < num_repeat; i++) {
-          Stats stats = RunBenchmark(num_threads, name, method);
-          combined_stats.AddStats(stats);
-          if (FLAGS_confidence_interval_only) {
-            combined_stats.ReportWithConfidenceIntervals(name);
-          } else {
-            combined_stats.Report(name);
-          }
-        }
-        if (num_repeat > 1) {
-          combined_stats.ReportFinal(name);
-        }
-      }
-      if (post_process_method != nullptr) {
-        (this->*post_process_method)();
-      }
-    }
-
-    if (secondary_update_thread_) {
-      secondary_update_stopped_.store(1, std::memory_order_relaxed);
-      secondary_update_thread_->join();
-      secondary_update_thread_.reset();
-    }
-
-    if (name != "replay" && FLAGS_trace_file != "") {
-      Status s = db_.db->EndTrace();
-      if (!s.ok()) {
-        fprintf(stderr, "Encountered an error ending the trace, %s\n",
-                s.ToString().c_str());
-      }
-    }
-    if (!FLAGS_block_cache_trace_file.empty()) {
-      Status s = db_.db->EndBlockCacheTrace();
-      if (!s.ok()) {
-        fprintf(stderr,
-                "Encountered an error ending the block cache tracing, %s\n",
-                s.ToString().c_str());
-      }
-    }
-
-    if (FLAGS_statistics) {
-      fprintf(stdout, "STATISTICS:\n%s\n", dbstats->ToString().c_str());
-    }
-    if (FLAGS_simcache_size >= 0) {
-      fprintf(
-          stdout, "SIMULATOR CACHE STATISTICS:\n%s\n",
-          static_cast_with_check<SimCache>(cache_.get())->ToString().c_str());
-    }
-
-    if (FLAGS_use_secondary_db) {
-      fprintf(stdout, "Secondary instance updated  %" PRIu64 " times.\n",
-              secondary_db_updates_);
-    }
-  }
-
- private:
-  std::shared_ptr<TimestampEmulator> timestamp_emulator_;
-  std::unique_ptr<port::Thread> secondary_update_thread_;
-  std::atomic<int> secondary_update_stopped_{0};
-  uint64_t secondary_db_updates_ = 0;
-  struct ThreadArg {
-    Benchmark* bm;
-    SharedState* shared;
-    ThreadState* thread;
-    void (Benchmark::*method)(ThreadState*);
-  };
-
-  static void ThreadBody(void* v) {
-    ThreadArg* arg = static_cast<ThreadArg*>(v);
-    SharedState* shared = arg->shared;
-    ThreadState* thread = arg->thread;
-    {
-      MutexLock l(&shared->mu);
-      shared->num_initialized++;
-      if (shared->num_initialized >= shared->total) {
-        shared->cv.SignalAll();
-      }
-      while (!shared->start) {
-        shared->cv.Wait();
-      }
-    }
-
-    SetPerfLevel(static_cast<PerfLevel>(shared->perf_level));
-    perf_context.EnablePerLevelPerfContext();
-    thread->stats.Start(thread->tid);
-    (arg->bm->*(arg->method))(thread);
-    if (FLAGS_perf_level > ROCKSDB_NAMESPACE::PerfLevel::kDisable) {
-      thread->stats.AddMessage(std::string("PERF_CONTEXT:\n") +
-                               get_perf_context()->ToString());
-    }
-    thread->stats.Stop();
-
-    {
-      MutexLock l(&shared->mu);
-      shared->num_done++;
-      if (shared->num_done >= shared->total) {
-        shared->cv.SignalAll();
-      }
-    }
-  }
-
-  Stats RunBenchmark(int n, Slice name,
-                     void (Benchmark::*method)(ThreadState*)) {
-    SharedState shared;
-    shared.total = n;
-    shared.num_initialized = 0;
-    shared.num_done = 0;
-    shared.start = false;
-    if (FLAGS_benchmark_write_rate_limit > 0) {
-      shared.write_rate_limiter.reset(
-          NewGenericRateLimiter(FLAGS_benchmark_write_rate_limit));
-    }
-    if (FLAGS_benchmark_read_rate_limit > 0) {
-      shared.read_rate_limiter.reset(NewGenericRateLimiter(
-          FLAGS_benchmark_read_rate_limit, 100000 /* refill_period_us */,
-          10 /* fairness */, RateLimiter::Mode::kReadsOnly));
-    }
-
-    std::unique_ptr<ReporterAgent> reporter_agent;
-    if (FLAGS_report_interval_seconds > 0) {
-      reporter_agent.reset(new ReporterAgent(FLAGS_env, FLAGS_report_file,
-                                             FLAGS_report_interval_seconds));
-    }
-
-    ThreadArg* arg = new ThreadArg[n];
-
-    for (int i = 0; i < n; i++) {
-#ifdef NUMA
-      if (FLAGS_enable_numa) {
-        // Performs a local allocation of memory to threads in numa node.
-        int n_nodes = numa_num_task_nodes();  // Number of nodes in NUMA.
-        numa_exit_on_error = 1;
-        int numa_node = i % n_nodes;
-        bitmask* nodes = numa_allocate_nodemask();
-        numa_bitmask_clearall(nodes);
-        numa_bitmask_setbit(nodes, numa_node);
-        // numa_bind() call binds the process to the node and these
-        // properties are passed on to the thread that is created in
-        // StartThread method called later in the loop.
-        numa_bind(nodes);
-        numa_set_strict(1);
-        numa_free_nodemask(nodes);
-      }
-#endif
-      arg[i].bm = this;
-      arg[i].method = method;
-      arg[i].shared = &shared;
-      total_thread_count_++;
-      arg[i].thread = new ThreadState(i, total_thread_count_);
-      arg[i].thread->stats.SetReporterAgent(reporter_agent.get());
-      arg[i].thread->shared = &shared;
-      FLAGS_env->StartThread(ThreadBody, &arg[i]);
-    }
-
-    shared.mu.Lock();
-    while (shared.num_initialized < n) {
-      shared.cv.Wait();
-    }
-
-    shared.start = true;
-    shared.cv.SignalAll();
-    while (shared.num_done < n) {
-      shared.cv.Wait();
-    }
-    shared.mu.Unlock();
-
-    // Stats for some threads can be excluded.
-    Stats merge_stats;
-    for (int i = 0; i < n; i++) {
-      merge_stats.Merge(arg[i].thread->stats);
-    }
-    merge_stats.Report(name);
-
-    for (int i = 0; i < n; i++) {
-      delete arg[i].thread;
-    }
-    delete[] arg;
-
-    return merge_stats;
-  }
-
-  template <OperationType kOpType, typename FnType, typename... Args>
-  static inline void ChecksumBenchmark(FnType fn, ThreadState* thread,
-                                       Args... args) {
-    const int size = FLAGS_block_size;  // use --block_size option for db_bench
-    std::string labels = "(" + std::to_string(FLAGS_block_size) + " per op)";
-    const char* label = labels.c_str();
-
-    std::string data(size, 'x');
-    uint64_t bytes = 0;
-    uint32_t val = 0;
-    while (bytes < 5000U * uint64_t{1048576}) {  // ~5GB
-      val += static_cast<uint32_t>(fn(data.data(), size, args...));
-      thread->stats.FinishedOps(nullptr, nullptr, 1, kOpType);
-      bytes += size;
-    }
-    // Print so result is not dead
-    fprintf(stderr, "... val=0x%x\r", static_cast<unsigned int>(val));
-
-    thread->stats.AddBytes(bytes);
-    thread->stats.AddMessage(label);
-  }
-
-  void Crc32c(ThreadState* thread) {
-    ChecksumBenchmark<kCrc>(crc32c::Value, thread);
-  }
-
-  void xxHash(ThreadState* thread) {
-    ChecksumBenchmark<kHash>(XXH32, thread, /*seed*/ 0);
-  }
-
-  void xxHash64(ThreadState* thread) {
-    ChecksumBenchmark<kHash>(XXH64, thread, /*seed*/ 0);
-  }
-
-  void xxh3(ThreadState* thread) {
-    ChecksumBenchmark<kHash>(XXH3_64bits, thread);
-  }
-
-  void AcquireLoad(ThreadState* thread) {
-    int dummy;
-    std::atomic<void*> ap(&dummy);
-    int count = 0;
-    void* ptr = nullptr;
-    thread->stats.AddMessage("(each op is 1000 loads)");
-    while (count < 100000) {
-      for (int i = 0; i < 1000; i++) {
-        ptr = ap.load(std::memory_order_acquire);
-      }
-      count++;
-      thread->stats.FinishedOps(nullptr, nullptr, 1, kOthers);
-    }
-    if (ptr == nullptr) {
-      exit(1);  // Disable unused variable warning.
-    }
-  }
-
-  void Compress(ThreadState* thread) {
-    RandomGenerator gen;
-    Slice input = gen.Generate(FLAGS_block_size);
-    int64_t bytes = 0;
-    int64_t produced = 0;
-    bool ok = true;
-    std::string compressed;
-    CompressionOptions opts;
-    opts.level = FLAGS_compression_level;
-    CompressionContext context(FLAGS_compression_type_e, opts);
-    CompressionInfo info(opts, context, CompressionDict::GetEmptyDict(),
-                         FLAGS_compression_type_e);
-    // Compress 1G
-    while (ok && bytes < int64_t(1) << 30) {
-      compressed.clear();
-      ok = CompressSlice(info, input, &compressed);
-      produced += compressed.size();
-      bytes += input.size();
-      thread->stats.FinishedOps(nullptr, nullptr, 1, kCompress);
-    }
-
-    if (!ok) {
-      thread->stats.AddMessage("(compression failure)");
-    } else {
-      char buf[340];
-      snprintf(buf, sizeof(buf), "(output: %.1f%%)",
-               (produced * 100.0) / bytes);
-      thread->stats.AddMessage(buf);
-      thread->stats.AddBytes(bytes);
-    }
-  }
-
-  void Uncompress(ThreadState* thread) {
-    RandomGenerator gen;
-    Slice input = gen.Generate(FLAGS_block_size);
-    std::string compressed;
-
-    CompressionOptions compression_opts;
-    compression_opts.level = FLAGS_compression_level;
-    CompressionContext compression_ctx(FLAGS_compression_type_e,
-                                       compression_opts);
-    CompressionInfo compression_info(compression_opts, compression_ctx,
-                                     CompressionDict::GetEmptyDict(),
-                                     FLAGS_compression_type_e);
-    UncompressionContext uncompression_ctx(FLAGS_compression_type_e);
-    UncompressionInfo uncompression_info(uncompression_ctx,
-                                         UncompressionDict::GetEmptyDict(),
-                                         FLAGS_compression_type_e);
-
-    bool ok = CompressSlice(compression_info, input, &compressed);
-    int64_t bytes = 0;
-    size_t uncompressed_size = 0;
-    while (ok && bytes < 1024 * 1048576) {
-      constexpr uint32_t compress_format_version = 2;
-
-      CacheAllocationPtr uncompressed = OLD_UncompressData(
-          uncompression_info, compressed.data(), compressed.size(),
-          &uncompressed_size, compress_format_version);
-
-      ok = uncompressed.get() != nullptr;
-      bytes += input.size();
-      thread->stats.FinishedOps(nullptr, nullptr, 1, kUncompress);
-    }
-
-    if (!ok) {
-      thread->stats.AddMessage("(compression failure)");
-    } else {
-      thread->stats.AddBytes(bytes);
-    }
-  }
-
-  // Returns true if the options is initialized from the specified
-  // options file.
-  bool InitializeOptionsFromFile(Options* opts) {
-    printf("Initializing RocksDB Options from the specified file\n");
-    DBOptions db_opts;
-    std::vector<ColumnFamilyDescriptor> cf_descs;
-    if (FLAGS_options_file != "") {
-      ConfigOptions config_opts;
-      config_opts.ignore_unknown_options = false;
-      config_opts.input_strings_escaped = true;
-      config_opts.env = FLAGS_env;
-      auto s = LoadOptionsFromFile(config_opts, FLAGS_options_file, &db_opts,
-                                   &cf_descs);
-      db_opts.env = FLAGS_env;
-      if (s.ok()) {
-        *opts = Options(db_opts, cf_descs[0].options);
-        return true;
-      }
-      fprintf(stderr, "Unable to load options file %s --- %s\n",
-              FLAGS_options_file.c_str(), s.ToString().c_str());
-      exit(1);
-    }
-    return false;
-  }
-
-  void InitializeOptionsFromFlags(Options* opts) {
-    printf("Initializing RocksDB Options from command-line flags\n");
-    Options& options = *opts;
-    ConfigOptions config_options(options);
-    config_options.ignore_unsupported_options = false;
-
-    assert(db_.db == nullptr);
-
-    options.env = FLAGS_env;
-    options.wal_dir = FLAGS_wal_dir;
-    options.dump_malloc_stats = FLAGS_dump_malloc_stats;
-    options.stats_dump_period_sec =
-        static_cast<unsigned int>(FLAGS_stats_dump_period_sec);
-    options.stats_persist_period_sec =
-        static_cast<unsigned int>(FLAGS_stats_persist_period_sec);
-    options.persist_stats_to_disk = FLAGS_persist_stats_to_disk;
-    options.stats_history_buffer_size =
-        static_cast<size_t>(FLAGS_stats_history_buffer_size);
-    options.avoid_flush_during_recovery = FLAGS_avoid_flush_during_recovery;
-
-    options.compression_opts.level = FLAGS_compression_level;
-    options.compression_opts.max_dict_bytes = FLAGS_compression_max_dict_bytes;
-    options.compression_opts.zstd_max_train_bytes =
-        FLAGS_compression_zstd_max_train_bytes;
-    options.compression_opts.parallel_threads =
-        FLAGS_compression_parallel_threads;
-    options.compression_opts.max_dict_buffer_bytes =
-        FLAGS_compression_max_dict_buffer_bytes;
-    options.compression_opts.use_zstd_dict_trainer =
-        FLAGS_compression_use_zstd_dict_trainer;
-
-    options.max_open_files = FLAGS_open_files;
-    if (FLAGS_cost_write_buffer_to_cache || FLAGS_db_write_buffer_size != 0) {
-      options.write_buffer_manager.reset(
-          new WriteBufferManager(FLAGS_db_write_buffer_size, cache_));
-    }
-    options.arena_block_size = FLAGS_arena_block_size;
-    options.write_buffer_size = FLAGS_write_buffer_size;
-    options.max_write_buffer_number = FLAGS_max_write_buffer_number;
-    options.min_write_buffer_number_to_merge =
-        FLAGS_min_write_buffer_number_to_merge;
-    options.max_write_buffer_size_to_maintain =
-        FLAGS_max_write_buffer_size_to_maintain;
-    options.max_background_jobs = FLAGS_max_background_jobs;
-    options.max_background_compactions = FLAGS_max_background_compactions;
-    options.max_subcompactions = static_cast<uint32_t>(FLAGS_subcompactions);
-    options.max_background_flushes = FLAGS_max_background_flushes;
-    options.compaction_style = FLAGS_compaction_style_e;
-    options.compaction_pri = FLAGS_compaction_pri_e;
-    options.allow_mmap_reads = FLAGS_mmap_read;
-    options.allow_mmap_writes = FLAGS_mmap_write;
-    options.use_direct_reads = FLAGS_use_direct_reads;
-    options.use_direct_io_for_flush_and_compaction =
-        FLAGS_use_direct_io_for_flush_and_compaction;
-    options.manual_wal_flush = FLAGS_manual_wal_flush;
-    options.wal_compression = FLAGS_wal_compression_e;
-    options.ttl = FLAGS_fifo_compaction_ttl;
-    options.compaction_options_fifo = CompactionOptionsFIFO(
-        FLAGS_fifo_compaction_max_table_files_size_mb * 1024 * 1024,
-        FLAGS_fifo_compaction_allow_compaction);
-    options.compaction_options_fifo.age_for_warm = FLAGS_fifo_age_for_warm;
-    options.prefix_extractor = prefix_extractor_;
-    if (FLAGS_use_uint64_comparator) {
-      options.comparator = test::Uint64Comparator();
-      if (FLAGS_key_size != 8) {
-        fprintf(stderr, "Using Uint64 comparator but key size is not 8.\n");
-        exit(1);
-      }
-    }
-    if (FLAGS_use_stderr_info_logger) {
-      options.info_log = std::make_shared<StderrLogger>();
-    }
-    options.memtable_huge_page_size = FLAGS_memtable_use_huge_page ? 2048 : 0;
-    options.memtable_prefix_bloom_size_ratio = FLAGS_memtable_bloom_size_ratio;
-    options.memtable_whole_key_filtering = FLAGS_memtable_whole_key_filtering;
-    if (FLAGS_memtable_insert_with_hint_prefix_size > 0) {
-      options.memtable_insert_with_hint_prefix_extractor.reset(
-          NewCappedPrefixTransform(
-              FLAGS_memtable_insert_with_hint_prefix_size));
-    }
-    options.bloom_locality = FLAGS_bloom_locality;
-    options.max_file_opening_threads = FLAGS_file_opening_threads;
-    options.compaction_readahead_size = FLAGS_compaction_readahead_size;
-    options.log_readahead_size = FLAGS_log_readahead_size;
-    options.writable_file_max_buffer_size = FLAGS_writable_file_max_buffer_size;
-    options.use_fsync = FLAGS_use_fsync;
-    options.num_levels = FLAGS_num_levels;
-    options.target_file_size_base = FLAGS_target_file_size_base;
-    options.target_file_size_multiplier = FLAGS_target_file_size_multiplier;
-    options.max_bytes_for_level_base = FLAGS_max_bytes_for_level_base;
-    options.level_compaction_dynamic_level_bytes =
-        FLAGS_level_compaction_dynamic_level_bytes;
-    options.max_bytes_for_level_multiplier =
-        FLAGS_max_bytes_for_level_multiplier;
-    options.uncache_aggressiveness = FLAGS_uncache_aggressiveness;
-    Status s =
-        CreateMemTableRepFactory(config_options, &options.memtable_factory);
-    if (!s.ok()) {
-      fprintf(stderr, "Could not create memtable factory: %s\n",
-              s.ToString().c_str());
-      exit(1);
-    } else if ((FLAGS_prefix_size == 0) &&
-               (options.memtable_factory->IsInstanceOf("prefix_hash") ||
-                options.memtable_factory->IsInstanceOf("hash_linkedlist"))) {
-      fprintf(stderr,
-              "prefix_size should be non-zero if PrefixHash or "
-              "HashLinkedList memtablerep is used\n");
-      exit(1);
-    }
-    if (FLAGS_use_plain_table) {
-      if (!options.memtable_factory->IsInstanceOf("prefix_hash") &&
-          !options.memtable_factory->IsInstanceOf("hash_linkedlist")) {
-        fprintf(stderr, "Warning: plain table is used with %s\n",
-                options.memtable_factory->Name());
-      }
-
-      int bloom_bits_per_key = FLAGS_bloom_bits;
-      if (bloom_bits_per_key < 0) {
-        bloom_bits_per_key = PlainTableOptions().bloom_bits_per_key;
-      }
-
-      PlainTableOptions plain_table_options;
-      plain_table_options.user_key_len = FLAGS_key_size;
-      plain_table_options.bloom_bits_per_key = bloom_bits_per_key;
-      plain_table_options.hash_table_ratio = 0.75;
-      options.table_factory = std::shared_ptr<TableFactory>(
-          NewPlainTableFactory(plain_table_options));
-    } else if (FLAGS_use_cuckoo_table) {
-      if (FLAGS_cuckoo_hash_ratio > 1 || FLAGS_cuckoo_hash_ratio < 0) {
-        fprintf(stderr, "Invalid cuckoo_hash_ratio\n");
-        exit(1);
-      }
-
-      if (!FLAGS_mmap_read) {
-        fprintf(stderr, "cuckoo table format requires mmap read to operate\n");
-        exit(1);
-      }
-
-      ROCKSDB_NAMESPACE::CuckooTableOptions table_options;
-      table_options.hash_table_ratio = FLAGS_cuckoo_hash_ratio;
-      table_options.identity_as_first_hash = FLAGS_identity_as_first_hash;
-      options.table_factory =
-          std::shared_ptr<TableFactory>(NewCuckooTableFactory(table_options));
-    } else {
-      BlockBasedTableOptions block_based_options;
-      block_based_options.checksum =
-          static_cast<ChecksumType>(FLAGS_checksum_type);
-      if (FLAGS_use_hash_search) {
-        if (FLAGS_prefix_size == 0) {
-          fprintf(stderr,
-                  "prefix_size not assigned when enable use_hash_search \n");
-          exit(1);
-        }
-        block_based_options.index_type = BlockBasedTableOptions::kHashSearch;
-      } else {
-        block_based_options.index_type = BlockBasedTableOptions::kBinarySearch;
-      }
-      block_based_options.decouple_partitioned_filters =
-          FLAGS_decouple_partitioned_filters;
-      if (FLAGS_partition_index_and_filters || FLAGS_partition_index) {
-        if (FLAGS_index_with_first_key) {
-          fprintf(stderr,
-                  "--index_with_first_key is not compatible with"
-                  " partition index.");
-        }
-        if (FLAGS_use_hash_search) {
-          fprintf(stderr,
-                  "use_hash_search is incompatible with "
-                  "partition index and is ignored");
-        }
-        block_based_options.index_type =
-            BlockBasedTableOptions::kTwoLevelIndexSearch;
-        block_based_options.metadata_block_size = FLAGS_metadata_block_size;
-        if (FLAGS_partition_index_and_filters) {
-          block_based_options.partition_filters = true;
-        }
-      } else if (FLAGS_index_with_first_key) {
-        block_based_options.index_type =
-            BlockBasedTableOptions::kBinarySearchWithFirstKey;
-      }
-      BlockBasedTableOptions::IndexShorteningMode index_shortening =
-          block_based_options.index_shortening;
-      switch (FLAGS_index_shortening_mode) {
-        case 0:
-          index_shortening =
-              BlockBasedTableOptions::IndexShorteningMode::kNoShortening;
-          break;
-        case 1:
-          index_shortening =
-              BlockBasedTableOptions::IndexShorteningMode::kShortenSeparators;
-          break;
-        case 2:
-          index_shortening = BlockBasedTableOptions::IndexShorteningMode::
-              kShortenSeparatorsAndSuccessor;
-          break;
-        default:
-          fprintf(stderr, "Unknown key shortening mode\n");
-      }
-      block_based_options.optimize_filters_for_memory =
-          FLAGS_optimize_filters_for_memory;
-      block_based_options.index_shortening = index_shortening;
-      if (cache_ == nullptr) {
-        block_based_options.no_block_cache = true;
-      }
-      block_based_options.cache_index_and_filter_blocks =
-          FLAGS_cache_index_and_filter_blocks;
-      block_based_options.pin_l0_filter_and_index_blocks_in_cache =
-          FLAGS_pin_l0_filter_and_index_blocks_in_cache;
-      block_based_options.pin_top_level_index_and_filter =
-          FLAGS_pin_top_level_index_and_filter;
-      if (FLAGS_cache_high_pri_pool_ratio > 1e-6) {  // > 0.0 + eps
-        block_based_options.cache_index_and_filter_blocks_with_high_priority =
-            true;
-      }
-      if (FLAGS_cache_high_pri_pool_ratio + FLAGS_cache_low_pri_pool_ratio >
-          1.0) {
-        fprintf(stderr,
-                "Sum of high_pri_pool_ratio and low_pri_pool_ratio "
-                "cannot exceed 1.0.\n");
-      }
-      block_based_options.block_cache = cache_;
-      block_based_options.cache_usage_options.options_overrides.insert(
-          {CacheEntryRole::kCompressionDictionaryBuildingBuffer,
-           {/*.charged = */ FLAGS_charge_compression_dictionary_building_buffer
-                ? CacheEntryRoleOptions::Decision::kEnabled
-                : CacheEntryRoleOptions::Decision::kDisabled}});
-      block_based_options.cache_usage_options.options_overrides.insert(
-          {CacheEntryRole::kFilterConstruction,
-           {/*.charged = */ FLAGS_charge_filter_construction
-                ? CacheEntryRoleOptions::Decision::kEnabled
-                : CacheEntryRoleOptions::Decision::kDisabled}});
-      block_based_options.cache_usage_options.options_overrides.insert(
-          {CacheEntryRole::kBlockBasedTableReader,
-           {/*.charged = */ FLAGS_charge_table_reader
-                ? CacheEntryRoleOptions::Decision::kEnabled
-                : CacheEntryRoleOptions::Decision::kDisabled}});
-      block_based_options.cache_usage_options.options_overrides.insert(
-          {CacheEntryRole::kFileMetadata,
-           {/*.charged = */ FLAGS_charge_file_metadata
-                ? CacheEntryRoleOptions::Decision::kEnabled
-                : CacheEntryRoleOptions::Decision::kDisabled}});
-      block_based_options.cache_usage_options.options_overrides.insert(
-          {CacheEntryRole::kBlobCache,
-           {/*.charged = */ FLAGS_charge_blob_cache
-                ? CacheEntryRoleOptions::Decision::kEnabled
-                : CacheEntryRoleOptions::Decision::kDisabled}});
-      block_based_options.block_size = FLAGS_block_size;
-      block_based_options.block_restart_interval = FLAGS_block_restart_interval;
-      block_based_options.index_block_restart_interval =
-          FLAGS_index_block_restart_interval;
-      block_based_options.format_version =
-          static_cast<uint32_t>(FLAGS_format_version);
-      block_based_options.read_amp_bytes_per_bit = FLAGS_read_amp_bytes_per_bit;
-      block_based_options.enable_index_compression =
-          FLAGS_enable_index_compression;
-      block_based_options.block_align = FLAGS_block_align;
-      block_based_options.whole_key_filtering = FLAGS_whole_key_filtering;
-      block_based_options.max_auto_readahead_size =
-          FLAGS_max_auto_readahead_size;
-      block_based_options.initial_auto_readahead_size =
-          FLAGS_initial_auto_readahead_size;
-      block_based_options.num_file_reads_for_auto_readahead =
-          FLAGS_num_file_reads_for_auto_readahead;
-      block_based_options.verify_compression = FLAGS_verify_compression;
-      BlockBasedTableOptions::PrepopulateBlockCache prepopulate_block_cache =
-          block_based_options.prepopulate_block_cache;
-      switch (FLAGS_prepopulate_block_cache) {
-        case 0:
-          prepopulate_block_cache =
-              BlockBasedTableOptions::PrepopulateBlockCache::kDisable;
-          break;
-        case 1:
-          prepopulate_block_cache =
-              BlockBasedTableOptions::PrepopulateBlockCache::kFlushOnly;
-          break;
-        default:
-          fprintf(stderr, "Unknown prepopulate block cache mode\n");
-      }
-      block_based_options.prepopulate_block_cache = prepopulate_block_cache;
-      if (FLAGS_use_data_block_hash_index) {
-        block_based_options.data_block_index_type =
-            ROCKSDB_NAMESPACE::BlockBasedTableOptions::kDataBlockBinaryAndHash;
-      } else {
-        block_based_options.data_block_index_type =
-            ROCKSDB_NAMESPACE::BlockBasedTableOptions::kDataBlockBinarySearch;
-      }
-      block_based_options.data_block_hash_table_util_ratio =
-          FLAGS_data_block_hash_table_util_ratio;
-      if (FLAGS_read_cache_path != "") {
-        Status rc_status;
-
-        // Read cache need to be provided with a the Logger, we will put all
-        // reac cache logs in the read cache path in a file named rc_LOG
-        rc_status = FLAGS_env->CreateDirIfMissing(FLAGS_read_cache_path);
-        std::shared_ptr<Logger> read_cache_logger;
-        if (rc_status.ok()) {
-          rc_status = FLAGS_env->NewLogger(FLAGS_read_cache_path + "/rc_LOG",
-                                           &read_cache_logger);
-        }
-
-        if (rc_status.ok()) {
-          PersistentCacheConfig rc_cfg(FLAGS_env, FLAGS_read_cache_path,
-                                       FLAGS_read_cache_size,
-                                       read_cache_logger);
-
-          rc_cfg.enable_direct_reads = FLAGS_read_cache_direct_read;
-          rc_cfg.enable_direct_writes = FLAGS_read_cache_direct_write;
-          rc_cfg.writer_qdepth = 4;
-          rc_cfg.writer_dispatch_size = 4 * 1024;
-
-          auto pcache = std::make_shared<BlockCacheTier>(rc_cfg);
-          block_based_options.persistent_cache = pcache;
-          rc_status = pcache->Open();
-        }
-
-        if (!rc_status.ok()) {
-          fprintf(stderr, "Error initializing read cache, %s\n",
-                  rc_status.ToString().c_str());
-          exit(1);
-        }
-      }
-
-      if (FLAGS_use_blob_cache) {
-        if (FLAGS_use_shared_block_and_blob_cache) {
-          options.blob_cache = cache_;
-        } else {
-          if (FLAGS_blob_cache_size > 0) {
-            LRUCacheOptions co;
-            co.capacity = FLAGS_blob_cache_size;
-            co.num_shard_bits = FLAGS_blob_cache_numshardbits;
-            co.memory_allocator = GetCacheAllocator();
-
-            options.blob_cache = NewLRUCache(co);
-          } else {
-            fprintf(
-                stderr,
-                "Unable to create a standalone blob cache if blob_cache_size "
-                "<= 0.\n");
-            exit(1);
-          }
-        }
-        switch (FLAGS_prepopulate_blob_cache) {
+                    "use_hash_search is incompatible with "
+                    "partition index and is ignored");
+          }
+          block_based_options.index_type =
+              BlockBasedTableOptions::kTwoLevelIndexSearch;
+          block_based_options.metadata_block_size = FLAGS_metadata_block_size;
+          if (FLAGS_partition_index_and_filters) {
+            block_based_options.partition_filters = true;
+          }
+        } else if (FLAGS_index_with_first_key) {
+          block_based_options.index_type =
+              BlockBasedTableOptions::kBinarySearchWithFirstKey;
+        }
+        BlockBasedTableOptions::IndexShorteningMode index_shortening =
+            block_based_options.index_shortening;
+        switch (FLAGS_index_shortening_mode) {
           case 0:
-            options.prepopulate_blob_cache = PrepopulateBlobCache::kDisable;
+            index_shortening =
+                BlockBasedTableOptions::IndexShorteningMode::kNoShortening;
             break;
           case 1:
-            options.prepopulate_blob_cache = PrepopulateBlobCache::kFlushOnly;
+            index_shortening =
+                BlockBasedTableOptions::IndexShorteningMode::kShortenSeparators;
+            break;
+          case 2:
+            index_shortening = BlockBasedTableOptions::IndexShorteningMode::
+                kShortenSeparatorsAndSuccessor;
             break;
           default:
-            fprintf(stderr, "Unknown prepopulate blob cache mode\n");
+            fprintf(stderr, "Unknown key shortening mode\n");
+        }
+        block_based_options.optimize_filters_for_memory =
+            FLAGS_optimize_filters_for_memory;
+        block_based_options.index_shortening = index_shortening;
+        if (cache_ == nullptr) {
+          block_based_options.no_block_cache = true;
+        }
+        block_based_options.cache_index_and_filter_blocks =
+            FLAGS_cache_index_and_filter_blocks;
+        block_based_options.pin_l0_filter_and_index_blocks_in_cache =
+            FLAGS_pin_l0_filter_and_index_blocks_in_cache;
+        block_based_options.pin_top_level_index_and_filter =
+            FLAGS_pin_top_level_index_and_filter;
+        if (FLAGS_cache_high_pri_pool_ratio > 1e-6) {  // > 0.0 + eps
+          block_based_options.cache_index_and_filter_blocks_with_high_priority =
+              true;
+        }
+        if (FLAGS_cache_high_pri_pool_ratio + FLAGS_cache_low_pri_pool_ratio >
+            1.0) {
+          fprintf(stderr,
+                  "Sum of high_pri_pool_ratio and low_pri_pool_ratio "
+                  "cannot exceed 1.0.\n");
+        }
+        block_based_options.block_cache = cache_;
+        block_based_options.cache_usage_options.options_overrides.insert(
+            {CacheEntryRole::kCompressionDictionaryBuildingBuffer,
+             {/*.charged = */
+                  FLAGS_charge_compression_dictionary_building_buffer
+                  ? CacheEntryRoleOptions::Decision::kEnabled
+                  : CacheEntryRoleOptions::Decision::kDisabled}});
+        block_based_options.cache_usage_options.options_overrides.insert(
+            {CacheEntryRole::kFilterConstruction,
+             {/*.charged = */ FLAGS_charge_filter_construction
+                  ? CacheEntryRoleOptions::Decision::kEnabled
+                  : CacheEntryRoleOptions::Decision::kDisabled}});
+        block_based_options.cache_usage_options.options_overrides.insert(
+            {CacheEntryRole::kBlockBasedTableReader,
+             {/*.charged = */ FLAGS_charge_table_reader
+                  ? CacheEntryRoleOptions::Decision::kEnabled
+                  : CacheEntryRoleOptions::Decision::kDisabled}});
+        block_based_options.cache_usage_options.options_overrides.insert(
+            {CacheEntryRole::kFileMetadata,
+             {/*.charged = */ FLAGS_charge_file_metadata
+                  ? CacheEntryRoleOptions::Decision::kEnabled
+                  : CacheEntryRoleOptions::Decision::kDisabled}});
+        block_based_options.cache_usage_options.options_overrides.insert(
+            {CacheEntryRole::kBlobCache,
+             {/*.charged = */ FLAGS_charge_blob_cache
+                  ? CacheEntryRoleOptions::Decision::kEnabled
+                  : CacheEntryRoleOptions::Decision::kDisabled}});
+        block_based_options.block_size = FLAGS_block_size;
+        block_based_options.block_restart_interval =
+            FLAGS_block_restart_interval;
+        block_based_options.index_block_restart_interval =
+            FLAGS_index_block_restart_interval;
+        block_based_options.format_version =
+            static_cast<uint32_t>(FLAGS_format_version);
+        block_based_options.read_amp_bytes_per_bit =
+            FLAGS_read_amp_bytes_per_bit;
+        block_based_options.enable_index_compression =
+            FLAGS_enable_index_compression;
+        block_based_options.block_align = FLAGS_block_align;
+        block_based_options.whole_key_filtering = FLAGS_whole_key_filtering;
+        block_based_options.max_auto_readahead_size =
+            FLAGS_max_auto_readahead_size;
+        block_based_options.initial_auto_readahead_size =
+            FLAGS_initial_auto_readahead_size;
+        block_based_options.num_file_reads_for_auto_readahead =
+            FLAGS_num_file_reads_for_auto_readahead;
+        block_based_options.verify_compression = FLAGS_verify_compression;
+        BlockBasedTableOptions::PrepopulateBlockCache prepopulate_block_cache =
+            block_based_options.prepopulate_block_cache;
+        switch (FLAGS_prepopulate_block_cache) {
+          case 0:
+            prepopulate_block_cache =
+                BlockBasedTableOptions::PrepopulateBlockCache::kDisable;
+            break;
+          case 1:
+            prepopulate_block_cache =
+                BlockBasedTableOptions::PrepopulateBlockCache::kFlushOnly;
+            break;
+          default:
+            fprintf(stderr, "Unknown prepopulate block cache mode\n");
+        }
+        block_based_options.prepopulate_block_cache = prepopulate_block_cache;
+        if (FLAGS_use_data_block_hash_index) {
+          block_based_options.data_block_index_type = ROCKSDB_NAMESPACE::
+              BlockBasedTableOptions::kDataBlockBinaryAndHash;
+        } else {
+          block_based_options.data_block_index_type =
+              ROCKSDB_NAMESPACE::BlockBasedTableOptions::kDataBlockBinarySearch;
+        }
+        block_based_options.data_block_hash_table_util_ratio =
+            FLAGS_data_block_hash_table_util_ratio;
+        if (FLAGS_read_cache_path != "") {
+          Status rc_status;
+
+          // Read cache need to be provided with a the Logger, we will put all
+          // reac cache logs in the read cache path in a file named rc_LOG
+          rc_status = FLAGS_env->CreateDirIfMissing(FLAGS_read_cache_path);
+          std::shared_ptr<Logger> read_cache_logger;
+          if (rc_status.ok()) {
+            rc_status = FLAGS_env->NewLogger(FLAGS_read_cache_path + "/rc_LOG",
+                                             &read_cache_logger);
+          }
+
+          if (rc_status.ok()) {
+            PersistentCacheConfig rc_cfg(FLAGS_env, FLAGS_read_cache_path,
+                                         FLAGS_read_cache_size,
+                                         read_cache_logger);
+
+            rc_cfg.enable_direct_reads = FLAGS_read_cache_direct_read;
+            rc_cfg.enable_direct_writes = FLAGS_read_cache_direct_write;
+            rc_cfg.writer_qdepth = 4;
+            rc_cfg.writer_dispatch_size = 4 * 1024;
+
+            auto pcache = std::make_shared<BlockCacheTier>(rc_cfg);
+            block_based_options.persistent_cache = pcache;
+            rc_status = pcache->Open();
+          }
+
+          if (!rc_status.ok()) {
+            fprintf(stderr, "Error initializing read cache, %s\n",
+                    rc_status.ToString().c_str());
             exit(1);
-        }
-
-        fprintf(stdout,
-                "Integrated BlobDB: blob cache enabled"
-                ", block and blob caches shared: %d",
-                FLAGS_use_shared_block_and_blob_cache);
-        if (!FLAGS_use_shared_block_and_blob_cache) {
+          }
+        }
+
+        if (FLAGS_use_blob_cache) {
+          if (FLAGS_use_shared_block_and_blob_cache) {
+            options.blob_cache = cache_;
+          } else {
+            if (FLAGS_blob_cache_size > 0) {
+              LRUCacheOptions co;
+              co.capacity = FLAGS_blob_cache_size;
+              co.num_shard_bits = FLAGS_blob_cache_numshardbits;
+              co.memory_allocator = GetCacheAllocator();
+
+              options.blob_cache = NewLRUCache(co);
+            } else {
+              fprintf(
+                  stderr,
+                  "Unable to create a standalone blob cache if blob_cache_size "
+                  "<= 0.\n");
+              exit(1);
+            }
+          }
+          switch (FLAGS_prepopulate_blob_cache) {
+            case 0:
+              options.prepopulate_blob_cache = PrepopulateBlobCache::kDisable;
+              break;
+            case 1:
+              options.prepopulate_blob_cache = PrepopulateBlobCache::kFlushOnly;
+              break;
+            default:
+              fprintf(stderr, "Unknown prepopulate blob cache mode\n");
+              exit(1);
+          }
+
           fprintf(stdout,
-                  ", blob cache size %" PRIu64
-                  ", blob cache num shard bits: %d",
-                  FLAGS_blob_cache_size, FLAGS_blob_cache_numshardbits);
-        }
-        fprintf(stdout, ", blob cache prepopulated: %d\n",
-                FLAGS_prepopulate_blob_cache);
+                  "Integrated BlobDB: blob cache enabled"
+                  ", block and blob caches shared: %d",
+                  FLAGS_use_shared_block_and_blob_cache);
+          if (!FLAGS_use_shared_block_and_blob_cache) {
+            fprintf(stdout,
+                    ", blob cache size %" PRIu64
+                    ", blob cache num shard bits: %d",
+                    FLAGS_blob_cache_size, FLAGS_blob_cache_numshardbits);
+          }
+          fprintf(stdout, ", blob cache prepopulated: %d\n",
+                  FLAGS_prepopulate_blob_cache);
+        } else {
+          fprintf(stdout, "Integrated BlobDB: blob cache disabled\n");
+        }
+
+        options.table_factory.reset(
+            NewBlockBasedTableFactory(block_based_options));
+      }
+      if (FLAGS_max_bytes_for_level_multiplier_additional_v.size() > 0) {
+        if (FLAGS_max_bytes_for_level_multiplier_additional_v.size() !=
+            static_cast<unsigned int>(FLAGS_num_levels)) {
+          fprintf(
+              stderr, "Insufficient number of fanouts specified %d\n",
+              static_cast<int>(
+                  FLAGS_max_bytes_for_level_multiplier_additional_v.size()));
+          exit(1);
+        }
+        options.max_bytes_for_level_multiplier_additional =
+            FLAGS_max_bytes_for_level_multiplier_additional_v;
+      }
+      options.level0_stop_writes_trigger = FLAGS_level0_stop_writes_trigger;
+      options.level0_file_num_compaction_trigger =
+          FLAGS_level0_file_num_compaction_trigger;
+      options.level0_slowdown_writes_trigger =
+          FLAGS_level0_slowdown_writes_trigger;
+      if (!strcasecmp(FLAGS_compression_manager.c_str(), "none")) {
+        options.compression = FLAGS_compression_type_e;
       } else {
-        fprintf(stdout, "Integrated BlobDB: blob cache disabled\n");
-      }
-
-      options.table_factory.reset(
-          NewBlockBasedTableFactory(block_based_options));
-    }
-    if (FLAGS_max_bytes_for_level_multiplier_additional_v.size() > 0) {
-      if (FLAGS_max_bytes_for_level_multiplier_additional_v.size() !=
-          static_cast<unsigned int>(FLAGS_num_levels)) {
-        fprintf(stderr, "Insufficient number of fanouts specified %d\n",
-                static_cast<int>(
-                    FLAGS_max_bytes_for_level_multiplier_additional_v.size()));
+        std::shared_ptr<CompressionManagerWrapper> mgr;
+        if (!strcasecmp(FLAGS_compression_manager.c_str(), "mixed")) {
+          // Need to list zstd in the compression_name table property if it's
+          // potentially used by being in the mix (i.e., potentially at least
+          // one data block in the table is compressed by zstd). This ensures
+          // proper context and dictionary handling, and prevents crashes in
+          // older RocksDB versions.
+          options.compression = kZSTD;
+          options.bottommost_compression = kZSTD;
+
+          mgr = std::make_shared<RoundRobinManager>(
+              GetDefaultBuiltinCompressionManager());
+        } else if (!strcasecmp(FLAGS_compression_manager.c_str(), "autoskip")) {
+          options.compression = FLAGS_compression_type_e;
+          if (FLAGS_compression_type_e == kNoCompression) {
+            fprintf(stderr,
+                    "Compression type must not be no Compression when using "
+                    "autoskip");
+            ErrorExit();
+          }
+          mgr = CreateAutoSkipCompressionManager(
+              GetDefaultBuiltinCompressionManager());
+        } else if (!strcasecmp(FLAGS_compression_manager.c_str(),
+                               "randommixed")) {
+          mgr = std::make_shared<RandomMixedCompressionManager>(
+              GetDefaultBuiltinCompressionManager());
+        } else {
+          // not defined -> exit with error
+          fprintf(stderr, "Requested compression manager not supported");
+          ErrorExit();
+        }
+        options.compression_manager = mgr;
+      }
+
+      if (FLAGS_simulate_hybrid_fs_file != "") {
+        options.last_level_temperature = Temperature::kWarm;
+      }
+      options.preclude_last_level_data_seconds =
+          FLAGS_preclude_last_level_data_seconds;
+      options.preserve_internal_time_seconds =
+          FLAGS_preserve_internal_time_seconds;
+      options.sample_for_compression = FLAGS_sample_for_compression;
+      options.WAL_ttl_seconds = FLAGS_wal_ttl_seconds;
+      options.WAL_size_limit_MB = FLAGS_wal_size_limit_MB;
+      options.max_total_wal_size = FLAGS_max_total_wal_size;
+
+      if (FLAGS_min_level_to_compress >= 0) {
+        assert(FLAGS_min_level_to_compress <= FLAGS_num_levels);
+        options.compression_per_level.resize(FLAGS_num_levels);
+        for (int i = 0; i < FLAGS_min_level_to_compress; i++) {
+          options.compression_per_level[i] = kNoCompression;
+        }
+        for (int i = FLAGS_min_level_to_compress; i < FLAGS_num_levels; i++) {
+          options.compression_per_level[i] = FLAGS_compression_type_e;
+        }
+      }
+      options.soft_pending_compaction_bytes_limit =
+          FLAGS_soft_pending_compaction_bytes_limit;
+      options.hard_pending_compaction_bytes_limit =
+          FLAGS_hard_pending_compaction_bytes_limit;
+      options.delayed_write_rate = FLAGS_delayed_write_rate;
+      options.allow_concurrent_memtable_write =
+          FLAGS_allow_concurrent_memtable_write;
+      options.experimental_mempurge_threshold =
+          FLAGS_experimental_mempurge_threshold;
+      options.inplace_update_support = FLAGS_inplace_update_support;
+      options.inplace_update_num_locks = FLAGS_inplace_update_num_locks;
+      options.enable_write_thread_adaptive_yield =
+          FLAGS_enable_write_thread_adaptive_yield;
+      options.enable_pipelined_write = FLAGS_enable_pipelined_write;
+      options.unordered_write = FLAGS_unordered_write;
+      options.write_thread_max_yield_usec = FLAGS_write_thread_max_yield_usec;
+      options.write_thread_slow_yield_usec = FLAGS_write_thread_slow_yield_usec;
+      options.table_cache_numshardbits = FLAGS_table_cache_numshardbits;
+      options.max_compaction_bytes = FLAGS_max_compaction_bytes;
+      options.disable_auto_compactions = FLAGS_disable_auto_compactions;
+      options.optimize_filters_for_hits = FLAGS_optimize_filters_for_hits;
+      options.paranoid_checks = FLAGS_paranoid_checks;
+      options.force_consistency_checks = FLAGS_force_consistency_checks;
+      options.periodic_compaction_seconds = FLAGS_periodic_compaction_seconds;
+      options.ttl = FLAGS_ttl_seconds;
+      // fill storage options
+      options.advise_random_on_open = FLAGS_advise_random_on_open;
+      options.use_adaptive_mutex = FLAGS_use_adaptive_mutex;
+      options.bytes_per_sync = FLAGS_bytes_per_sync;
+      options.wal_bytes_per_sync = FLAGS_wal_bytes_per_sync;
+
+      // merge operator options
+      if (!FLAGS_merge_operator.empty()) {
+        s = MergeOperator::CreateFromString(
+            config_options, FLAGS_merge_operator, &options.merge_operator);
+        if (!s.ok()) {
+          fprintf(stderr, "invalid merge operator[%s]: %s\n",
+                  FLAGS_merge_operator.c_str(), s.ToString().c_str());
+          exit(1);
+        }
+      }
+      options.max_successive_merges = FLAGS_max_successive_merges;
+      options.strict_max_successive_merges = FLAGS_strict_max_successive_merges;
+      options.report_bg_io_stats = FLAGS_report_bg_io_stats;
+
+      // set universal style compaction configurations, if applicable
+      if (FLAGS_universal_size_ratio != 0) {
+        options.compaction_options_universal.size_ratio =
+            FLAGS_universal_size_ratio;
+      }
+      if (FLAGS_universal_min_merge_width != 0) {
+        options.compaction_options_universal.min_merge_width =
+            FLAGS_universal_min_merge_width;
+      }
+      if (FLAGS_universal_max_merge_width != 0) {
+        options.compaction_options_universal.max_merge_width =
+            FLAGS_universal_max_merge_width;
+      }
+      if (FLAGS_universal_max_size_amplification_percent != 0) {
+        options.compaction_options_universal.max_size_amplification_percent =
+            FLAGS_universal_max_size_amplification_percent;
+      }
+      if (FLAGS_universal_compression_size_percent != -1) {
+        options.compaction_options_universal.compression_size_percent =
+            FLAGS_universal_compression_size_percent;
+      }
+      options.compaction_options_universal.max_read_amp =
+          FLAGS_universal_max_read_amp;
+      options.compaction_options_universal.allow_trivial_move =
+          FLAGS_universal_allow_trivial_move;
+      options.compaction_options_universal.incremental =
+          FLAGS_universal_incremental;
+      options.compaction_options_universal.stop_style =
+          static_cast<CompactionStopStyle>(FLAGS_universal_stop_style);
+      if (FLAGS_thread_status_per_interval > 0) {
+        options.enable_thread_tracking = true;
+      }
+
+      if (FLAGS_user_timestamp_size > 0) {
+        if (FLAGS_user_timestamp_size != 8) {
+          fprintf(stderr, "Only 64 bits timestamps are supported.\n");
+          exit(1);
+        }
+        options.comparator = test::BytewiseComparatorWithU64TsWrapper();
+      }
+
+      options.allow_data_in_errors = FLAGS_allow_data_in_errors;
+      options.track_and_verify_wals_in_manifest =
+          FLAGS_track_and_verify_wals_in_manifest;
+      options.track_and_verify_wals = FLAGS_track_and_verify_wals;
+
+      // Integrated BlobDB
+      options.enable_blob_files = FLAGS_enable_blob_files;
+      options.min_blob_size = FLAGS_min_blob_size;
+      options.blob_file_size = FLAGS_blob_file_size;
+      options.blob_compression_type =
+          StringToCompressionType(FLAGS_blob_compression_type.c_str());
+      options.enable_blob_garbage_collection =
+          FLAGS_enable_blob_garbage_collection;
+      options.blob_garbage_collection_age_cutoff =
+          FLAGS_blob_garbage_collection_age_cutoff;
+      options.blob_garbage_collection_force_threshold =
+          FLAGS_blob_garbage_collection_force_threshold;
+      options.blob_compaction_readahead_size =
+          FLAGS_blob_compaction_readahead_size;
+      options.blob_file_starting_level = FLAGS_blob_file_starting_level;
+
+      if (FLAGS_readonly && FLAGS_transaction_db) {
+        fprintf(stderr, "Cannot use readonly flag with transaction_db\n");
         exit(1);
       }
-      options.max_bytes_for_level_multiplier_additional =
-          FLAGS_max_bytes_for_level_multiplier_additional_v;
-    }
-    options.level0_stop_writes_trigger = FLAGS_level0_stop_writes_trigger;
-    options.level0_file_num_compaction_trigger =
-        FLAGS_level0_file_num_compaction_trigger;
-    options.level0_slowdown_writes_trigger =
-        FLAGS_level0_slowdown_writes_trigger;
-    if (!strcasecmp(FLAGS_compression_manager.c_str(), "none")) {
-      options.compression = FLAGS_compression_type_e;
-    } else {
-      std::shared_ptr<CompressionManagerWrapper> mgr;
-      if (!strcasecmp(FLAGS_compression_manager.c_str(), "mixed")) {
-        // Need to list zstd in the compression_name table property if it's
-        // potentially used by being in the mix (i.e., potentially at least one
-        // data block in the table is compressed by zstd). This ensures proper
-        // context and dictionary handling, and prevents crashes in older
-        // RocksDB versions.
-        options.compression = kZSTD;
-        options.bottommost_compression = kZSTD;
-
-        mgr = std::make_shared<RoundRobinManager>(
-            GetDefaultBuiltinCompressionManager());
-      } else if (!strcasecmp(FLAGS_compression_manager.c_str(), "autoskip")) {
-        options.compression = FLAGS_compression_type_e;
-        if (FLAGS_compression_type_e == kNoCompression) {
-          fprintf(stderr,
-                  "Compression type must not be no Compression when using "
-                  "autoskip");
-          ErrorExit();
-        }
-        mgr = CreateAutoSkipCompressionManager(
-            GetDefaultBuiltinCompressionManager());
-<<<<<<< HEAD
-      } else if (!strcasecmp(FLAGS_compression_manager.c_str(),
-                             "randommixed")) {
-        mgr = std::make_shared<RandomMixedCompressionManager>(
-            GetDefaultBuiltinCompressionManager());
-=======
->>>>>>> 504ff4ed
+      if (FLAGS_use_secondary_db &&
+          (FLAGS_transaction_db || FLAGS_optimistic_transaction_db)) {
+        fprintf(stderr,
+                "Cannot use use_secondary_db flag with transaction_db\n");
+        exit(1);
+      }
+      options.memtable_protection_bytes_per_key =
+          FLAGS_memtable_protection_bytes_per_key;
+      options.block_protection_bytes_per_key =
+          FLAGS_block_protection_bytes_per_key;
+      options.paranoid_memory_checks = FLAGS_paranoid_memory_checks;
+      options.memtable_op_scan_flush_trigger =
+          FLAGS_memtable_op_scan_flush_trigger;
+      options.compaction_options_universal.reduce_file_locking =
+          FLAGS_universal_reduce_file_locking;
+    }
+
+    void InitializeOptionsGeneral(Options * opts, ToolHooks & hooks) {
+      // Be careful about what is set here to avoid accidentally overwriting
+      // settings already configured by OPTIONS file. Only configure settings
+      // that are needed for the benchmark to run, settings for shared objects
+      // that were not configured already, settings that require dynamically
+      // invoking APIs, and settings for the benchmark itself.
+      Options& options = *opts;
+
+      // Always set these since they are harmless when not needed and prevent
+      // a guaranteed failure when they are needed.
+      options.create_missing_column_families = true;
+      options.create_if_missing = true;
+
+      if (options.statistics == nullptr) {
+        options.statistics = dbstats;
+      }
+
+      auto table_options =
+          options.table_factory->GetOptions<BlockBasedTableOptions>();
+      if (table_options != nullptr) {
+        if (FLAGS_cache_size > 0) {
+          // This violates this function's rules on when to set options. But we
+          // have to do it because the case of unconfigured block cache in
+          // OPTIONS file is indistinguishable (it is sanitized to 32MB by this
+          // point, not nullptr), and our regression tests assume this will be
+          // the shared block cache, even with OPTIONS file provided.
+          table_options->block_cache = cache_;
+        }
+        if (table_options->filter_policy == nullptr) {
+          if (FLAGS_bloom_bits < 0) {
+            table_options->filter_policy =
+                BlockBasedTableOptions().filter_policy;
+          } else if (FLAGS_bloom_bits == 0) {
+            table_options->filter_policy.reset();
+          } else {
+            table_options->filter_policy.reset(
+                FLAGS_use_ribbon_filter
+                    ? NewRibbonFilterPolicy(FLAGS_bloom_bits)
+                    : NewBloomFilterPolicy(FLAGS_bloom_bits));
+          }
+        }
+      }
+
+      if (options.row_cache == nullptr) {
+        if (FLAGS_row_cache_size) {
+          if (FLAGS_cache_numshardbits >= 1) {
+            options.row_cache =
+                NewLRUCache(FLAGS_row_cache_size, FLAGS_cache_numshardbits);
+          } else {
+            options.row_cache = NewLRUCache(FLAGS_row_cache_size);
+          }
+        }
+      }
+
+      if (options.env == Env::Default()) {
+        options.env = FLAGS_env;
+      }
+      if (FLAGS_enable_io_prio) {
+        options.env->LowerThreadPoolIOPriority(Env::LOW);
+        options.env->LowerThreadPoolIOPriority(Env::HIGH);
+      }
+      if (FLAGS_enable_cpu_prio) {
+        options.env->LowerThreadPoolCPUPriority(Env::LOW);
+        options.env->LowerThreadPoolCPUPriority(Env::HIGH);
+      }
+
+      if (FLAGS_sine_write_rate) {
+        FLAGS_benchmark_write_rate_limit = static_cast<uint64_t>(SineRate(0));
+      }
+
+      if (options.rate_limiter == nullptr) {
+        if (FLAGS_rate_limiter_bytes_per_sec > 0) {
+          options.rate_limiter.reset(NewGenericRateLimiter(
+              FLAGS_rate_limiter_bytes_per_sec,
+              FLAGS_rate_limiter_refill_period_us, 10 /* fairness */,
+              // TODO: replace this with a more general FLAG for deciding
+              // RateLimiter::Mode as now we also rate-limit foreground reads
+              // e.g, Get()/MultiGet()
+              FLAGS_rate_limit_bg_reads ? RateLimiter::Mode::kReadsOnly
+                                        : RateLimiter::Mode::kWritesOnly,
+              FLAGS_rate_limiter_auto_tuned,
+              FLAGS_rate_limiter_single_burst_bytes));
+        }
+      }
+
+      options.listeners.emplace_back(listener_);
+
+      if (options.file_checksum_gen_factory == nullptr) {
+        if (FLAGS_file_checksum) {
+          options.file_checksum_gen_factory.reset(
+              new FileChecksumGenCrc32cFactory());
+        }
+      }
+
+      if (FLAGS_num_multi_db <= 1) {
+        OpenDb(options, hooks, FLAGS_db, &db_);
       } else {
-        // not defined -> exit with error
-        fprintf(stderr, "Requested compression manager not supported");
-        ErrorExit();
-      }
-      options.compression_manager = mgr;
-    }
-
-    if (FLAGS_simulate_hybrid_fs_file != "") {
-      options.last_level_temperature = Temperature::kWarm;
-    }
-    options.preclude_last_level_data_seconds =
-        FLAGS_preclude_last_level_data_seconds;
-    options.preserve_internal_time_seconds =
-        FLAGS_preserve_internal_time_seconds;
-    options.sample_for_compression = FLAGS_sample_for_compression;
-    options.WAL_ttl_seconds = FLAGS_wal_ttl_seconds;
-    options.WAL_size_limit_MB = FLAGS_wal_size_limit_MB;
-    options.max_total_wal_size = FLAGS_max_total_wal_size;
-
-    if (FLAGS_min_level_to_compress >= 0) {
-      assert(FLAGS_min_level_to_compress <= FLAGS_num_levels);
-      options.compression_per_level.resize(FLAGS_num_levels);
-      for (int i = 0; i < FLAGS_min_level_to_compress; i++) {
-        options.compression_per_level[i] = kNoCompression;
-      }
-      for (int i = FLAGS_min_level_to_compress; i < FLAGS_num_levels; i++) {
-        options.compression_per_level[i] = FLAGS_compression_type_e;
-      }
-    }
-    options.soft_pending_compaction_bytes_limit =
-        FLAGS_soft_pending_compaction_bytes_limit;
-    options.hard_pending_compaction_bytes_limit =
-        FLAGS_hard_pending_compaction_bytes_limit;
-    options.delayed_write_rate = FLAGS_delayed_write_rate;
-    options.allow_concurrent_memtable_write =
-        FLAGS_allow_concurrent_memtable_write;
-    options.experimental_mempurge_threshold =
-        FLAGS_experimental_mempurge_threshold;
-    options.inplace_update_support = FLAGS_inplace_update_support;
-    options.inplace_update_num_locks = FLAGS_inplace_update_num_locks;
-    options.enable_write_thread_adaptive_yield =
-        FLAGS_enable_write_thread_adaptive_yield;
-    options.enable_pipelined_write = FLAGS_enable_pipelined_write;
-    options.unordered_write = FLAGS_unordered_write;
-    options.write_thread_max_yield_usec = FLAGS_write_thread_max_yield_usec;
-    options.write_thread_slow_yield_usec = FLAGS_write_thread_slow_yield_usec;
-    options.table_cache_numshardbits = FLAGS_table_cache_numshardbits;
-    options.max_compaction_bytes = FLAGS_max_compaction_bytes;
-    options.disable_auto_compactions = FLAGS_disable_auto_compactions;
-    options.optimize_filters_for_hits = FLAGS_optimize_filters_for_hits;
-    options.paranoid_checks = FLAGS_paranoid_checks;
-    options.force_consistency_checks = FLAGS_force_consistency_checks;
-    options.periodic_compaction_seconds = FLAGS_periodic_compaction_seconds;
-    options.ttl = FLAGS_ttl_seconds;
-    // fill storage options
-    options.advise_random_on_open = FLAGS_advise_random_on_open;
-    options.use_adaptive_mutex = FLAGS_use_adaptive_mutex;
-    options.bytes_per_sync = FLAGS_bytes_per_sync;
-    options.wal_bytes_per_sync = FLAGS_wal_bytes_per_sync;
-
-    // merge operator options
-    if (!FLAGS_merge_operator.empty()) {
-      s = MergeOperator::CreateFromString(config_options, FLAGS_merge_operator,
-                                          &options.merge_operator);
-      if (!s.ok()) {
-        fprintf(stderr, "invalid merge operator[%s]: %s\n",
-                FLAGS_merge_operator.c_str(), s.ToString().c_str());
-        exit(1);
-      }
-    }
-    options.max_successive_merges = FLAGS_max_successive_merges;
-    options.strict_max_successive_merges = FLAGS_strict_max_successive_merges;
-    options.report_bg_io_stats = FLAGS_report_bg_io_stats;
-
-    // set universal style compaction configurations, if applicable
-    if (FLAGS_universal_size_ratio != 0) {
-      options.compaction_options_universal.size_ratio =
-          FLAGS_universal_size_ratio;
-    }
-    if (FLAGS_universal_min_merge_width != 0) {
-      options.compaction_options_universal.min_merge_width =
-          FLAGS_universal_min_merge_width;
-    }
-    if (FLAGS_universal_max_merge_width != 0) {
-      options.compaction_options_universal.max_merge_width =
-          FLAGS_universal_max_merge_width;
-    }
-    if (FLAGS_universal_max_size_amplification_percent != 0) {
-      options.compaction_options_universal.max_size_amplification_percent =
-          FLAGS_universal_max_size_amplification_percent;
-    }
-    if (FLAGS_universal_compression_size_percent != -1) {
-      options.compaction_options_universal.compression_size_percent =
-          FLAGS_universal_compression_size_percent;
-    }
-    options.compaction_options_universal.max_read_amp =
-        FLAGS_universal_max_read_amp;
-    options.compaction_options_universal.allow_trivial_move =
-        FLAGS_universal_allow_trivial_move;
-    options.compaction_options_universal.incremental =
-        FLAGS_universal_incremental;
-    options.compaction_options_universal.stop_style =
-        static_cast<CompactionStopStyle>(FLAGS_universal_stop_style);
-    if (FLAGS_thread_status_per_interval > 0) {
-      options.enable_thread_tracking = true;
-    }
-
-    if (FLAGS_user_timestamp_size > 0) {
-      if (FLAGS_user_timestamp_size != 8) {
-        fprintf(stderr, "Only 64 bits timestamps are supported.\n");
-        exit(1);
-      }
-      options.comparator = test::BytewiseComparatorWithU64TsWrapper();
-    }
-
-    options.allow_data_in_errors = FLAGS_allow_data_in_errors;
-    options.track_and_verify_wals_in_manifest =
-        FLAGS_track_and_verify_wals_in_manifest;
-    options.track_and_verify_wals = FLAGS_track_and_verify_wals;
-
-    // Integrated BlobDB
-    options.enable_blob_files = FLAGS_enable_blob_files;
-    options.min_blob_size = FLAGS_min_blob_size;
-    options.blob_file_size = FLAGS_blob_file_size;
-    options.blob_compression_type =
-        StringToCompressionType(FLAGS_blob_compression_type.c_str());
-    options.enable_blob_garbage_collection =
-        FLAGS_enable_blob_garbage_collection;
-    options.blob_garbage_collection_age_cutoff =
-        FLAGS_blob_garbage_collection_age_cutoff;
-    options.blob_garbage_collection_force_threshold =
-        FLAGS_blob_garbage_collection_force_threshold;
-    options.blob_compaction_readahead_size =
-        FLAGS_blob_compaction_readahead_size;
-    options.blob_file_starting_level = FLAGS_blob_file_starting_level;
-
-    if (FLAGS_readonly && FLAGS_transaction_db) {
-      fprintf(stderr, "Cannot use readonly flag with transaction_db\n");
-      exit(1);
-    }
-    if (FLAGS_use_secondary_db &&
-        (FLAGS_transaction_db || FLAGS_optimistic_transaction_db)) {
-      fprintf(stderr, "Cannot use use_secondary_db flag with transaction_db\n");
-      exit(1);
-    }
-    options.memtable_protection_bytes_per_key =
-        FLAGS_memtable_protection_bytes_per_key;
-    options.block_protection_bytes_per_key =
-        FLAGS_block_protection_bytes_per_key;
-    options.paranoid_memory_checks = FLAGS_paranoid_memory_checks;
-    options.memtable_op_scan_flush_trigger =
-        FLAGS_memtable_op_scan_flush_trigger;
-    options.compaction_options_universal.reduce_file_locking =
-        FLAGS_universal_reduce_file_locking;
-  }
-
-  void InitializeOptionsGeneral(Options* opts, ToolHooks& hooks) {
-    // Be careful about what is set here to avoid accidentally overwriting
-    // settings already configured by OPTIONS file. Only configure settings that
-    // are needed for the benchmark to run, settings for shared objects that
-    // were not configured already, settings that require dynamically invoking
-    // APIs, and settings for the benchmark itself.
-    Options& options = *opts;
-
-    // Always set these since they are harmless when not needed and prevent
-    // a guaranteed failure when they are needed.
-    options.create_missing_column_families = true;
-    options.create_if_missing = true;
-
-    if (options.statistics == nullptr) {
-      options.statistics = dbstats;
-    }
-
-    auto table_options =
-        options.table_factory->GetOptions<BlockBasedTableOptions>();
-    if (table_options != nullptr) {
-      if (FLAGS_cache_size > 0) {
-        // This violates this function's rules on when to set options. But we
-        // have to do it because the case of unconfigured block cache in OPTIONS
-        // file is indistinguishable (it is sanitized to 32MB by this point, not
-        // nullptr), and our regression tests assume this will be the shared
-        // block cache, even with OPTIONS file provided.
-        table_options->block_cache = cache_;
-      }
-      if (table_options->filter_policy == nullptr) {
-        if (FLAGS_bloom_bits < 0) {
-          table_options->filter_policy = BlockBasedTableOptions().filter_policy;
-        } else if (FLAGS_bloom_bits == 0) {
-          table_options->filter_policy.reset();
+        multi_dbs_.clear();
+        multi_dbs_.resize(FLAGS_num_multi_db);
+        auto wal_dir = options.wal_dir;
+        for (int i = 0; i < FLAGS_num_multi_db; i++) {
+          if (!wal_dir.empty()) {
+            options.wal_dir = GetPathForMultiple(wal_dir, i);
+          }
+          OpenDb(options, hooks, GetPathForMultiple(FLAGS_db, i),
+                 &multi_dbs_[i]);
+        }
+        options.wal_dir = wal_dir;
+      }
+
+      // KeepFilter is a noop filter, this can be used to test compaction filter
+      if (options.compaction_filter == nullptr) {
+        if (FLAGS_use_keep_filter) {
+          options.compaction_filter = new KeepFilter();
+          fprintf(stdout, "A noop compaction filter is used\n");
+        }
+      }
+
+      if (FLAGS_use_existing_keys) {
+        // Only work on single database
+        assert(db_.db != nullptr);
+        ReadOptions read_opts;  // before read_options_ initialized
+        read_opts.total_order_seek = true;
+        Iterator* iter = db_.db->NewIterator(read_opts);
+        for (iter->SeekToFirst(); iter->Valid(); iter->Next()) {
+          keys_.emplace_back(iter->key().ToString());
+        }
+        delete iter;
+        FLAGS_num = keys_.size();
+      }
+    }
+
+    void Open(Options * opts, ToolHooks & hooks) {
+      if (!InitializeOptionsFromFile(opts)) {
+        InitializeOptionsFromFlags(opts);
+      }
+
+      InitializeOptionsGeneral(opts, hooks);
+    }
+
+    void OpenDb(Options options, ToolHooks & hooks, const std::string& db_name,
+                DBWithColumnFamilies* db) {
+      uint64_t open_start =
+          FLAGS_report_open_timing ? FLAGS_env->NowNanos() : 0;
+      Status s;
+      // Open with column families if necessary.
+      if (FLAGS_num_column_families > 1) {
+        size_t num_hot = FLAGS_num_column_families;
+        if (FLAGS_num_hot_column_families > 0 &&
+            FLAGS_num_hot_column_families < FLAGS_num_column_families) {
+          num_hot = FLAGS_num_hot_column_families;
         } else {
-          table_options->filter_policy.reset(
-              FLAGS_use_ribbon_filter ? NewRibbonFilterPolicy(FLAGS_bloom_bits)
-                                      : NewBloomFilterPolicy(FLAGS_bloom_bits));
-        }
-      }
-    }
-
-    if (options.row_cache == nullptr) {
-      if (FLAGS_row_cache_size) {
-        if (FLAGS_cache_numshardbits >= 1) {
-          options.row_cache =
-              NewLRUCache(FLAGS_row_cache_size, FLAGS_cache_numshardbits);
+          FLAGS_num_hot_column_families = FLAGS_num_column_families;
+        }
+        std::vector<ColumnFamilyDescriptor> column_families;
+        for (size_t i = 0; i < num_hot; i++) {
+          column_families.emplace_back(ColumnFamilyName(i),
+                                       ColumnFamilyOptions(options));
+        }
+        std::vector<int> cfh_idx_to_prob;
+        if (!FLAGS_column_family_distribution.empty()) {
+          std::stringstream cf_prob_stream(FLAGS_column_family_distribution);
+          std::string cf_prob;
+          int sum = 0;
+          while (std::getline(cf_prob_stream, cf_prob, ',')) {
+            cfh_idx_to_prob.push_back(std::stoi(cf_prob));
+            sum += cfh_idx_to_prob.back();
+          }
+          if (sum != 100) {
+            fprintf(stderr,
+                    "column_family_distribution items must sum to 100\n");
+            exit(1);
+          }
+          if (cfh_idx_to_prob.size() != num_hot) {
+            fprintf(stderr,
+                    "got %" ROCKSDB_PRIszt
+                    " column_family_distribution items; expected "
+                    "%" ROCKSDB_PRIszt "\n",
+                    cfh_idx_to_prob.size(), num_hot);
+            exit(1);
+          }
+        }
+        if (FLAGS_readonly) {
+          s = hooks.OpenForReadOnly(options, db_name, column_families, &db->cfh,
+                                    &db->db);
+        } else if (FLAGS_optimistic_transaction_db) {
+          s = hooks.OpenOptimisticTransactionDB(
+              options, db_name, column_families, &db->cfh, &db->opt_txn_db);
+          if (s.ok()) {
+            db->db = db->opt_txn_db->GetBaseDB();
+          }
+        } else if (FLAGS_transaction_db) {
+          TransactionDB* ptr;
+          TransactionDBOptions txn_db_options;
+          if (options.unordered_write) {
+            options.two_write_queues = true;
+            txn_db_options.skip_concurrency_control = true;
+            txn_db_options.write_policy = WRITE_PREPARED;
+          }
+          s = hooks.OpenTransactionDB(options, txn_db_options, db_name,
+                                      column_families, &db->cfh, &ptr);
+          if (s.ok()) {
+            db->db = ptr;
+          }
         } else {
-          options.row_cache = NewLRUCache(FLAGS_row_cache_size);
-        }
-      }
-    }
-
-    if (options.env == Env::Default()) {
-      options.env = FLAGS_env;
-    }
-    if (FLAGS_enable_io_prio) {
-      options.env->LowerThreadPoolIOPriority(Env::LOW);
-      options.env->LowerThreadPoolIOPriority(Env::HIGH);
-    }
-    if (FLAGS_enable_cpu_prio) {
-      options.env->LowerThreadPoolCPUPriority(Env::LOW);
-      options.env->LowerThreadPoolCPUPriority(Env::HIGH);
-    }
-
-    if (FLAGS_sine_write_rate) {
-      FLAGS_benchmark_write_rate_limit = static_cast<uint64_t>(SineRate(0));
-    }
-
-    if (options.rate_limiter == nullptr) {
-      if (FLAGS_rate_limiter_bytes_per_sec > 0) {
-        options.rate_limiter.reset(NewGenericRateLimiter(
-            FLAGS_rate_limiter_bytes_per_sec,
-            FLAGS_rate_limiter_refill_period_us, 10 /* fairness */,
-            // TODO: replace this with a more general FLAG for deciding
-            // RateLimiter::Mode as now we also rate-limit foreground reads e.g,
-            // Get()/MultiGet()
-            FLAGS_rate_limit_bg_reads ? RateLimiter::Mode::kReadsOnly
-                                      : RateLimiter::Mode::kWritesOnly,
-            FLAGS_rate_limiter_auto_tuned,
-            FLAGS_rate_limiter_single_burst_bytes));
-      }
-    }
-
-    options.listeners.emplace_back(listener_);
-
-    if (options.file_checksum_gen_factory == nullptr) {
-      if (FLAGS_file_checksum) {
-        options.file_checksum_gen_factory.reset(
-            new FileChecksumGenCrc32cFactory());
-      }
-    }
-
-    if (FLAGS_num_multi_db <= 1) {
-      OpenDb(options, hooks, FLAGS_db, &db_);
-    } else {
-      multi_dbs_.clear();
-      multi_dbs_.resize(FLAGS_num_multi_db);
-      auto wal_dir = options.wal_dir;
-      for (int i = 0; i < FLAGS_num_multi_db; i++) {
-        if (!wal_dir.empty()) {
-          options.wal_dir = GetPathForMultiple(wal_dir, i);
-        }
-        OpenDb(options, hooks, GetPathForMultiple(FLAGS_db, i), &multi_dbs_[i]);
-      }
-      options.wal_dir = wal_dir;
-    }
-
-    // KeepFilter is a noop filter, this can be used to test compaction filter
-    if (options.compaction_filter == nullptr) {
-      if (FLAGS_use_keep_filter) {
-        options.compaction_filter = new KeepFilter();
-        fprintf(stdout, "A noop compaction filter is used\n");
-      }
-    }
-
-    if (FLAGS_use_existing_keys) {
-      // Only work on single database
-      assert(db_.db != nullptr);
-      ReadOptions read_opts;  // before read_options_ initialized
-      read_opts.total_order_seek = true;
-      Iterator* iter = db_.db->NewIterator(read_opts);
-      for (iter->SeekToFirst(); iter->Valid(); iter->Next()) {
-        keys_.emplace_back(iter->key().ToString());
-      }
-      delete iter;
-      FLAGS_num = keys_.size();
-    }
-  }
-
-  void Open(Options* opts, ToolHooks& hooks) {
-    if (!InitializeOptionsFromFile(opts)) {
-      InitializeOptionsFromFlags(opts);
-    }
-
-    InitializeOptionsGeneral(opts, hooks);
-  }
-
-  void OpenDb(Options options, ToolHooks& hooks, const std::string& db_name,
-              DBWithColumnFamilies* db) {
-    uint64_t open_start = FLAGS_report_open_timing ? FLAGS_env->NowNanos() : 0;
-    Status s;
-    // Open with column families if necessary.
-    if (FLAGS_num_column_families > 1) {
-      size_t num_hot = FLAGS_num_column_families;
-      if (FLAGS_num_hot_column_families > 0 &&
-          FLAGS_num_hot_column_families < FLAGS_num_column_families) {
-        num_hot = FLAGS_num_hot_column_families;
-      } else {
-        FLAGS_num_hot_column_families = FLAGS_num_column_families;
-      }
-      std::vector<ColumnFamilyDescriptor> column_families;
-      for (size_t i = 0; i < num_hot; i++) {
-        column_families.emplace_back(ColumnFamilyName(i),
-                                     ColumnFamilyOptions(options));
-      }
-      std::vector<int> cfh_idx_to_prob;
-      if (!FLAGS_column_family_distribution.empty()) {
-        std::stringstream cf_prob_stream(FLAGS_column_family_distribution);
-        std::string cf_prob;
-        int sum = 0;
-        while (std::getline(cf_prob_stream, cf_prob, ',')) {
-          cfh_idx_to_prob.push_back(std::stoi(cf_prob));
-          sum += cfh_idx_to_prob.back();
-        }
-        if (sum != 100) {
-          fprintf(stderr, "column_family_distribution items must sum to 100\n");
-          exit(1);
-        }
-        if (cfh_idx_to_prob.size() != num_hot) {
-          fprintf(stderr,
-                  "got %" ROCKSDB_PRIszt
-                  " column_family_distribution items; expected "
-                  "%" ROCKSDB_PRIszt "\n",
-                  cfh_idx_to_prob.size(), num_hot);
-          exit(1);
-        }
-      }
-      if (FLAGS_readonly) {
-        s = hooks.OpenForReadOnly(options, db_name, column_families, &db->cfh,
-                                  &db->db);
+          s = hooks.Open(options, db_name, column_families, &db->cfh, &db->db);
+        }
+        db->cfh.resize(FLAGS_num_column_families);
+        db->num_created = num_hot;
+        db->num_hot = num_hot;
+        db->cfh_idx_to_prob = std::move(cfh_idx_to_prob);
+      } else if (FLAGS_readonly) {
+        s = hooks.OpenForReadOnly(options, db_name, &db->db, false);
       } else if (FLAGS_optimistic_transaction_db) {
-        s = hooks.OpenOptimisticTransactionDB(options, db_name, column_families,
-                                              &db->cfh, &db->opt_txn_db);
+        s = hooks.OpenOptimisticTransactionDB(options, db_name,
+                                              &db->opt_txn_db);
         if (s.ok()) {
           db->db = db->opt_txn_db->GetBaseDB();
         }
       } else if (FLAGS_transaction_db) {
-        TransactionDB* ptr;
+        TransactionDB* ptr = nullptr;
         TransactionDBOptions txn_db_options;
         if (options.unordered_write) {
           options.two_write_queues = true;
           txn_db_options.skip_concurrency_control = true;
           txn_db_options.write_policy = WRITE_PREPARED;
         }
-        s = hooks.OpenTransactionDB(options, txn_db_options, db_name,
-                                    column_families, &db->cfh, &ptr);
+        s = CreateLoggerFromOptions(db_name, options, &options.info_log);
+        if (s.ok()) {
+          s = hooks.OpenTransactionDB(options, txn_db_options, db_name, &ptr);
+        }
         if (s.ok()) {
           db->db = ptr;
         }
+      } else if (FLAGS_use_blob_db) {
+        // Stacked BlobDB
+        blob_db::BlobDBOptions blob_db_options;
+        blob_db_options.enable_garbage_collection = FLAGS_blob_db_enable_gc;
+        blob_db_options.garbage_collection_cutoff = FLAGS_blob_db_gc_cutoff;
+        blob_db_options.is_fifo = FLAGS_blob_db_is_fifo;
+        blob_db_options.max_db_size = FLAGS_blob_db_max_db_size;
+        blob_db_options.ttl_range_secs = FLAGS_blob_db_ttl_range_secs;
+        blob_db_options.min_blob_size = FLAGS_blob_db_min_blob_size;
+        blob_db_options.bytes_per_sync = FLAGS_blob_db_bytes_per_sync;
+        blob_db_options.blob_file_size = FLAGS_blob_db_file_size;
+        blob_db_options.compression = FLAGS_blob_db_compression_type_e;
+        blob_db::BlobDB* ptr = nullptr;
+        s = hooks.Open(options, blob_db_options, db_name, &ptr);
+        if (s.ok()) {
+          db->db = ptr;
+        }
+      } else if (FLAGS_use_secondary_db) {
+        if (FLAGS_secondary_path.empty()) {
+          std::string default_secondary_path;
+          FLAGS_env->GetTestDirectory(&default_secondary_path);
+          default_secondary_path += "/dbbench_secondary";
+          FLAGS_secondary_path = default_secondary_path;
+        }
+        s = hooks.OpenAsSecondary(options, db_name, FLAGS_secondary_path,
+                                  &db->db);
+        if (s.ok() && FLAGS_secondary_update_interval > 0) {
+          secondary_update_thread_.reset(new port::Thread(
+              [this](int interval, DBWithColumnFamilies* _db) {
+                while (0 == secondary_update_stopped_.load(
+                                std::memory_order_relaxed)) {
+                  Status secondary_update_status =
+                      _db->db->TryCatchUpWithPrimary();
+                  if (!secondary_update_status.ok()) {
+                    fprintf(stderr, "Failed to catch up with primary: %s\n",
+                            secondary_update_status.ToString().c_str());
+                    break;
+                  }
+                  ++secondary_db_updates_;
+                  FLAGS_env->SleepForMicroseconds(interval * 1000000);
+                }
+              },
+              FLAGS_secondary_update_interval, db));
+        }
+      } else if (FLAGS_open_as_follower) {
+        std::unique_ptr<DB> dbptr;
+        s = hooks.OpenAsFollower(options, db_name, FLAGS_leader_path, &dbptr);
+        if (s.ok()) {
+          db->db = dbptr.release();
+        }
       } else {
-        s = hooks.Open(options, db_name, column_families, &db->cfh, &db->db);
-      }
-      db->cfh.resize(FLAGS_num_column_families);
-      db->num_created = num_hot;
-      db->num_hot = num_hot;
-      db->cfh_idx_to_prob = std::move(cfh_idx_to_prob);
-    } else if (FLAGS_readonly) {
-      s = hooks.OpenForReadOnly(options, db_name, &db->db, false);
-    } else if (FLAGS_optimistic_transaction_db) {
-      s = hooks.OpenOptimisticTransactionDB(options, db_name, &db->opt_txn_db);
-      if (s.ok()) {
-        db->db = db->opt_txn_db->GetBaseDB();
-      }
-    } else if (FLAGS_transaction_db) {
-      TransactionDB* ptr = nullptr;
-      TransactionDBOptions txn_db_options;
-      if (options.unordered_write) {
-        options.two_write_queues = true;
-        txn_db_options.skip_concurrency_control = true;
-        txn_db_options.write_policy = WRITE_PREPARED;
-      }
-      s = CreateLoggerFromOptions(db_name, options, &options.info_log);
-      if (s.ok()) {
-        s = hooks.OpenTransactionDB(options, txn_db_options, db_name, &ptr);
-      }
-      if (s.ok()) {
-        db->db = ptr;
-      }
-    } else if (FLAGS_use_blob_db) {
-      // Stacked BlobDB
-      blob_db::BlobDBOptions blob_db_options;
-      blob_db_options.enable_garbage_collection = FLAGS_blob_db_enable_gc;
-      blob_db_options.garbage_collection_cutoff = FLAGS_blob_db_gc_cutoff;
-      blob_db_options.is_fifo = FLAGS_blob_db_is_fifo;
-      blob_db_options.max_db_size = FLAGS_blob_db_max_db_size;
-      blob_db_options.ttl_range_secs = FLAGS_blob_db_ttl_range_secs;
-      blob_db_options.min_blob_size = FLAGS_blob_db_min_blob_size;
-      blob_db_options.bytes_per_sync = FLAGS_blob_db_bytes_per_sync;
-      blob_db_options.blob_file_size = FLAGS_blob_db_file_size;
-      blob_db_options.compression = FLAGS_blob_db_compression_type_e;
-      blob_db::BlobDB* ptr = nullptr;
-      s = hooks.Open(options, blob_db_options, db_name, &ptr);
-      if (s.ok()) {
-        db->db = ptr;
-      }
-    } else if (FLAGS_use_secondary_db) {
-      if (FLAGS_secondary_path.empty()) {
-        std::string default_secondary_path;
-        FLAGS_env->GetTestDirectory(&default_secondary_path);
-        default_secondary_path += "/dbbench_secondary";
-        FLAGS_secondary_path = default_secondary_path;
-      }
-      s = hooks.OpenAsSecondary(options, db_name, FLAGS_secondary_path,
-                                &db->db);
-      if (s.ok() && FLAGS_secondary_update_interval > 0) {
-        secondary_update_thread_.reset(new port::Thread(
-            [this](int interval, DBWithColumnFamilies* _db) {
-              while (0 == secondary_update_stopped_.load(
-                              std::memory_order_relaxed)) {
-                Status secondary_update_status =
-                    _db->db->TryCatchUpWithPrimary();
-                if (!secondary_update_status.ok()) {
-                  fprintf(stderr, "Failed to catch up with primary: %s\n",
-                          secondary_update_status.ToString().c_str());
-                  break;
-                }
-                ++secondary_db_updates_;
-                FLAGS_env->SleepForMicroseconds(interval * 1000000);
+        s = hooks.Open(options, db_name, &db->db);
+      }
+      if (FLAGS_report_open_timing) {
+        std::cout << "OpenDb:     "
+                  << (FLAGS_env->NowNanos() - open_start) / 1000000.0
+                  << " milliseconds\n";
+      }
+      if (!s.ok()) {
+        fprintf(stderr, "open error: %s\n", s.ToString().c_str());
+        exit(1);
+      }
+    }
+
+    enum WriteMode { RANDOM, SEQUENTIAL, UNIQUE_RANDOM };
+
+    void WriteSeqDeterministic(ThreadState * thread) {
+      DoDeterministicCompact(thread, open_options_.compaction_style,
+                             SEQUENTIAL);
+    }
+
+    void WriteUniqueRandomDeterministic(ThreadState * thread) {
+      DoDeterministicCompact(thread, open_options_.compaction_style,
+                             UNIQUE_RANDOM);
+    }
+
+    void WriteSeq(ThreadState * thread) { DoWrite(thread, SEQUENTIAL); }
+
+    void WriteRandom(ThreadState * thread) { DoWrite(thread, RANDOM); }
+
+    void WriteUniqueRandom(ThreadState * thread) {
+      DoWrite(thread, UNIQUE_RANDOM);
+    }
+
+    class KeyGenerator {
+     public:
+      KeyGenerator(Random64* rand, WriteMode mode, uint64_t num,
+                   uint64_t /*num_per_set*/ = 64 * 1024)
+          : rand_(rand), mode_(mode), num_(num), next_(0) {
+        if (mode_ == UNIQUE_RANDOM) {
+          // NOTE: if memory consumption of this approach becomes a concern,
+          // we can either break it into pieces and only random shuffle a
+          // section each time. Alternatively, use a bit map implementation
+          // (https://reviews.facebook.net/differential/diff/54627/)
+          values_.resize(num_);
+          for (uint64_t i = 0; i < num_; ++i) {
+            values_[i] = i;
+          }
+          RandomShuffle(values_.begin(), values_.end(),
+                        static_cast<uint32_t>(*seed_base));
+        }
+      }
+
+      uint64_t Next() {
+        switch (mode_) {
+          case SEQUENTIAL:
+            return next_++;
+          case RANDOM:
+            return rand_->Next() % num_;
+          case UNIQUE_RANDOM:
+            assert(next_ < num_);
+            return values_[next_++];
+        }
+        assert(false);
+        return std::numeric_limits<uint64_t>::max();
+      }
+
+      // Only available for UNIQUE_RANDOM mode.
+      uint64_t Fetch(uint64_t index) {
+        assert(mode_ == UNIQUE_RANDOM);
+        assert(index < values_.size());
+        return values_[index];
+      }
+
+     private:
+      Random64* rand_;
+      WriteMode mode_;
+      const uint64_t num_;
+      uint64_t next_;
+      std::vector<uint64_t> values_;
+    };
+
+    DB* SelectDB(ThreadState * thread) { return SelectDBWithCfh(thread)->db; }
+
+    DBWithColumnFamilies* SelectDBWithCfh(ThreadState * thread) {
+      return SelectDBWithCfh(thread->rand.Next());
+    }
+
+    DBWithColumnFamilies* SelectDBWithCfh(uint64_t rand_int) {
+      if (db_.db != nullptr) {
+        return &db_;
+      } else {
+        return &multi_dbs_[rand_int % multi_dbs_.size()];
+      }
+    }
+
+    double SineRate(double x) {
+      return FLAGS_sine_a * sin((FLAGS_sine_b * x) + FLAGS_sine_c) +
+             FLAGS_sine_d;
+    }
+
+    void DoWrite(ThreadState * thread, WriteMode write_mode) {
+      const int test_duration = write_mode == RANDOM ? FLAGS_duration : 0;
+      const int64_t num_ops = writes_ == 0 ? num_ : writes_;
+
+      size_t num_key_gens = 1;
+      if (db_.db == nullptr) {
+        num_key_gens = multi_dbs_.size();
+      }
+      std::vector<std::unique_ptr<KeyGenerator>> key_gens(num_key_gens);
+      int64_t max_ops = num_ops * num_key_gens;
+      int64_t ops_per_stage = max_ops;
+      if (FLAGS_num_column_families > 1 && FLAGS_num_hot_column_families > 0) {
+        ops_per_stage = (max_ops - 1) / (FLAGS_num_column_families /
+                                         FLAGS_num_hot_column_families) +
+                        1;
+      }
+
+      Duration duration(test_duration, max_ops, ops_per_stage);
+      const uint64_t num_per_key_gen = num_ + max_num_range_tombstones_;
+      for (size_t i = 0; i < num_key_gens; i++) {
+        key_gens[i].reset(new KeyGenerator(&(thread->rand), write_mode,
+                                           num_per_key_gen, ops_per_stage));
+      }
+
+      if (num_ != FLAGS_num) {
+        char msg[100];
+        snprintf(msg, sizeof(msg), "(%" PRIu64 " ops)", num_);
+        thread->stats.AddMessage(msg);
+      }
+
+      RandomGenerator gen;
+      WriteBatch batch(/*reserved_bytes=*/0, /*max_bytes=*/0,
+                       FLAGS_write_batch_protection_bytes_per_key,
+                       user_timestamp_size_);
+      Status s;
+      int64_t bytes = 0;
+
+      std::unique_ptr<const char[]> key_guard;
+      Slice key = AllocateKey(&key_guard);
+      std::unique_ptr<const char[]> begin_key_guard;
+      Slice begin_key = AllocateKey(&begin_key_guard);
+      std::unique_ptr<const char[]> end_key_guard;
+      Slice end_key = AllocateKey(&end_key_guard);
+      double p = 0.0;
+      uint64_t num_overwrites = 0, num_unique_keys = 0,
+               num_selective_deletes = 0;
+      // If user set overwrite_probability flag,
+      // check if value is in [0.0,1.0].
+      if (FLAGS_overwrite_probability > 0.0) {
+        p = FLAGS_overwrite_probability > 1.0 ? 1.0
+                                              : FLAGS_overwrite_probability;
+        // If overwrite set by user, and UNIQUE_RANDOM mode on,
+        // the overwrite_window_size must be > 0.
+        if (write_mode == UNIQUE_RANDOM && FLAGS_overwrite_window_size == 0) {
+          fprintf(stderr,
+                  "Overwrite_window_size must be  strictly greater than 0.\n");
+          ErrorExit();
+        }
+      }
+
+      // Default_random_engine provides slightly
+      // improved throughput over mt19937.
+      std::default_random_engine overwrite_gen{
+          static_cast<unsigned int>(*seed_base)};
+      std::bernoulli_distribution overwrite_decider(p);
+
+      // Inserted key window is filled with the last N
+      // keys previously inserted into the DB (with
+      // N=FLAGS_overwrite_window_size).
+      // We use a deque struct because:
+      // - random access is O(1)
+      // - insertion/removal at beginning/end is also O(1).
+      std::deque<int64_t> inserted_key_window;
+      Random64 reservoir_id_gen(*seed_base);
+
+      // --- Variables used in disposable/persistent keys simulation:
+      // The following variables are used when
+      // disposable_entries_batch_size is >0. We simualte a workload
+      // where the following sequence is repeated multiple times:
+      // "A set of keys S1 is inserted ('disposable entries'), then after
+      // some delay another set of keys S2 is inserted ('persistent entries')
+      // and the first set of keys S1 is deleted. S2 artificially represents
+      // the insertion of hypothetical results from some undefined computation
+      // done on the first set of keys S1. The next sequence can start as soon
+      // as the last disposable entry in the set S1 of this sequence is
+      // inserted, if the delay is non negligible"
+      bool skip_for_loop = false, is_disposable_entry = true;
+      std::vector<uint64_t> disposable_entries_index(num_key_gens, 0);
+      std::vector<uint64_t> persistent_ent_and_del_index(num_key_gens, 0);
+      const uint64_t kNumDispAndPersEntries =
+          FLAGS_disposable_entries_batch_size +
+          FLAGS_persistent_entries_batch_size;
+      if (kNumDispAndPersEntries > 0) {
+        if ((write_mode != UNIQUE_RANDOM) ||
+            (writes_per_range_tombstone_ > 0) || (p > 0.0)) {
+          fprintf(stderr,
+                  "Disposable/persistent deletes are not compatible with "
+                  "overwrites "
+                  "and DeleteRanges; and are only supported in "
+                  "filluniquerandom.\n");
+          ErrorExit();
+        }
+        if (FLAGS_disposable_entries_value_size < 0 ||
+            FLAGS_persistent_entries_value_size < 0) {
+          fprintf(
+              stderr,
+              "disposable_entries_value_size and persistent_entries_value_size"
+              "have to be positive.\n");
+          ErrorExit();
+        }
+      }
+      Random rnd_disposable_entry(static_cast<uint32_t>(*seed_base));
+      std::string random_value;
+      // Queue that stores scheduled timestamp of disposable entries deletes,
+      // along with starting index of disposable entry keys to delete.
+      std::vector<std::queue<std::pair<uint64_t, uint64_t>>>
+          disposable_entries_q(num_key_gens);
+      // --- End of variables used in disposable/persistent keys simulation.
+
+      std::vector<std::unique_ptr<const char[]>> expanded_key_guards;
+      std::vector<Slice> expanded_keys;
+      if (FLAGS_expand_range_tombstones) {
+        expanded_key_guards.resize(range_tombstone_width_);
+        for (auto& expanded_key_guard : expanded_key_guards) {
+          expanded_keys.emplace_back(AllocateKey(&expanded_key_guard));
+        }
+      }
+
+      std::unique_ptr<char[]> ts_guard;
+      if (user_timestamp_size_ > 0) {
+        ts_guard.reset(new char[user_timestamp_size_]);
+      }
+
+      int64_t stage = 0;
+      int64_t num_written = 0;
+      int64_t next_seq_db_at = num_ops;
+      size_t id = 0;
+      int64_t num_range_deletions = 0;
+
+      while ((num_per_key_gen != 0) && !duration.Done(entries_per_batch_)) {
+        if (duration.GetStage() != stage) {
+          stage = duration.GetStage();
+          if (db_.db != nullptr) {
+            db_.CreateNewCf(open_options_, stage);
+          } else {
+            for (auto& db : multi_dbs_) {
+              db.CreateNewCf(open_options_, stage);
+            }
+          }
+        }
+
+        if (write_mode != SEQUENTIAL) {
+          id = thread->rand.Next() % num_key_gens;
+        } else {
+          // When doing a sequential load with multiple databases, load them in
+          // order rather than all at the same time to avoid:
+          // 1) long delays between flushing memtables
+          // 2) flushing memtables for all of them at the same point in time
+          // 3) not putting the same number of keys in each database
+          if (num_written >= next_seq_db_at) {
+            next_seq_db_at += num_ops;
+            id++;
+            if (id >= num_key_gens) {
+              fprintf(stderr, "Logic error. Filled all databases\n");
+              ErrorExit();
+            }
+          }
+        }
+        DBWithColumnFamilies* db_with_cfh = SelectDBWithCfh(id);
+
+        batch.Clear();
+        int64_t batch_bytes = 0;
+
+        for (int64_t j = 0; j < entries_per_batch_; j++) {
+          int64_t rand_num = 0;
+          if ((write_mode == UNIQUE_RANDOM) && (p > 0.0)) {
+            if ((inserted_key_window.size() > 0) &&
+                overwrite_decider(overwrite_gen)) {
+              num_overwrites++;
+              rand_num = inserted_key_window[reservoir_id_gen.Next() %
+                                             inserted_key_window.size()];
+            } else {
+              num_unique_keys++;
+              rand_num = key_gens[id]->Next();
+              if (inserted_key_window.size() < FLAGS_overwrite_window_size) {
+                inserted_key_window.push_back(rand_num);
+              } else {
+                inserted_key_window.pop_front();
+                inserted_key_window.push_back(rand_num);
               }
-            },
-            FLAGS_secondary_update_interval, db));
-      }
-    } else if (FLAGS_open_as_follower) {
-      std::unique_ptr<DB> dbptr;
-      s = hooks.OpenAsFollower(options, db_name, FLAGS_leader_path, &dbptr);
-      if (s.ok()) {
-        db->db = dbptr.release();
-      }
-    } else {
-      s = hooks.Open(options, db_name, &db->db);
-    }
-    if (FLAGS_report_open_timing) {
-      std::cout << "OpenDb:     "
-                << (FLAGS_env->NowNanos() - open_start) / 1000000.0
-                << " milliseconds\n";
-    }
-    if (!s.ok()) {
-      fprintf(stderr, "open error: %s\n", s.ToString().c_str());
-      exit(1);
-    }
-  }
-
-  enum WriteMode { RANDOM, SEQUENTIAL, UNIQUE_RANDOM };
-
-  void WriteSeqDeterministic(ThreadState* thread) {
-    DoDeterministicCompact(thread, open_options_.compaction_style, SEQUENTIAL);
-  }
-
-  void WriteUniqueRandomDeterministic(ThreadState* thread) {
-    DoDeterministicCompact(thread, open_options_.compaction_style,
-                           UNIQUE_RANDOM);
-  }
-
-  void WriteSeq(ThreadState* thread) { DoWrite(thread, SEQUENTIAL); }
-
-  void WriteRandom(ThreadState* thread) { DoWrite(thread, RANDOM); }
-
-  void WriteUniqueRandom(ThreadState* thread) {
-    DoWrite(thread, UNIQUE_RANDOM);
-  }
-
-  class KeyGenerator {
-   public:
-    KeyGenerator(Random64* rand, WriteMode mode, uint64_t num,
-                 uint64_t /*num_per_set*/ = 64 * 1024)
-        : rand_(rand), mode_(mode), num_(num), next_(0) {
-      if (mode_ == UNIQUE_RANDOM) {
-        // NOTE: if memory consumption of this approach becomes a concern,
-        // we can either break it into pieces and only random shuffle a section
-        // each time. Alternatively, use a bit map implementation
-        // (https://reviews.facebook.net/differential/diff/54627/)
-        values_.resize(num_);
-        for (uint64_t i = 0; i < num_; ++i) {
-          values_[i] = i;
-        }
-        RandomShuffle(values_.begin(), values_.end(),
-                      static_cast<uint32_t>(*seed_base));
-      }
-    }
-
-    uint64_t Next() {
-      switch (mode_) {
-        case SEQUENTIAL:
-          return next_++;
-        case RANDOM:
-          return rand_->Next() % num_;
-        case UNIQUE_RANDOM:
-          assert(next_ < num_);
-          return values_[next_++];
-      }
-      assert(false);
-      return std::numeric_limits<uint64_t>::max();
-    }
-
-    // Only available for UNIQUE_RANDOM mode.
-    uint64_t Fetch(uint64_t index) {
-      assert(mode_ == UNIQUE_RANDOM);
-      assert(index < values_.size());
-      return values_[index];
-    }
-
-   private:
-    Random64* rand_;
-    WriteMode mode_;
-    const uint64_t num_;
-    uint64_t next_;
-    std::vector<uint64_t> values_;
-  };
-
-  DB* SelectDB(ThreadState* thread) { return SelectDBWithCfh(thread)->db; }
-
-  DBWithColumnFamilies* SelectDBWithCfh(ThreadState* thread) {
-    return SelectDBWithCfh(thread->rand.Next());
-  }
-
-  DBWithColumnFamilies* SelectDBWithCfh(uint64_t rand_int) {
-    if (db_.db != nullptr) {
-      return &db_;
-    } else {
-      return &multi_dbs_[rand_int % multi_dbs_.size()];
-    }
-  }
-
-  double SineRate(double x) {
-    return FLAGS_sine_a * sin((FLAGS_sine_b * x) + FLAGS_sine_c) + FLAGS_sine_d;
-  }
-
-  void DoWrite(ThreadState* thread, WriteMode write_mode) {
-    const int test_duration = write_mode == RANDOM ? FLAGS_duration : 0;
-    const int64_t num_ops = writes_ == 0 ? num_ : writes_;
-
-    size_t num_key_gens = 1;
-    if (db_.db == nullptr) {
-      num_key_gens = multi_dbs_.size();
-    }
-    std::vector<std::unique_ptr<KeyGenerator>> key_gens(num_key_gens);
-    int64_t max_ops = num_ops * num_key_gens;
-    int64_t ops_per_stage = max_ops;
-    if (FLAGS_num_column_families > 1 && FLAGS_num_hot_column_families > 0) {
-      ops_per_stage = (max_ops - 1) / (FLAGS_num_column_families /
-                                       FLAGS_num_hot_column_families) +
-                      1;
-    }
-
-    Duration duration(test_duration, max_ops, ops_per_stage);
-    const uint64_t num_per_key_gen = num_ + max_num_range_tombstones_;
-    for (size_t i = 0; i < num_key_gens; i++) {
-      key_gens[i].reset(new KeyGenerator(&(thread->rand), write_mode,
-                                         num_per_key_gen, ops_per_stage));
-    }
-
-    if (num_ != FLAGS_num) {
-      char msg[100];
-      snprintf(msg, sizeof(msg), "(%" PRIu64 " ops)", num_);
-      thread->stats.AddMessage(msg);
-    }
-
-    RandomGenerator gen;
-    WriteBatch batch(/*reserved_bytes=*/0, /*max_bytes=*/0,
-                     FLAGS_write_batch_protection_bytes_per_key,
-                     user_timestamp_size_);
-    Status s;
-    int64_t bytes = 0;
-
-    std::unique_ptr<const char[]> key_guard;
-    Slice key = AllocateKey(&key_guard);
-    std::unique_ptr<const char[]> begin_key_guard;
-    Slice begin_key = AllocateKey(&begin_key_guard);
-    std::unique_ptr<const char[]> end_key_guard;
-    Slice end_key = AllocateKey(&end_key_guard);
-    double p = 0.0;
-    uint64_t num_overwrites = 0, num_unique_keys = 0, num_selective_deletes = 0;
-    // If user set overwrite_probability flag,
-    // check if value is in [0.0,1.0].
-    if (FLAGS_overwrite_probability > 0.0) {
-      p = FLAGS_overwrite_probability > 1.0 ? 1.0 : FLAGS_overwrite_probability;
-      // If overwrite set by user, and UNIQUE_RANDOM mode on,
-      // the overwrite_window_size must be > 0.
-      if (write_mode == UNIQUE_RANDOM && FLAGS_overwrite_window_size == 0) {
-        fprintf(stderr,
-                "Overwrite_window_size must be  strictly greater than 0.\n");
-        ErrorExit();
-      }
-    }
-
-    // Default_random_engine provides slightly
-    // improved throughput over mt19937.
-    std::default_random_engine overwrite_gen{
-        static_cast<unsigned int>(*seed_base)};
-    std::bernoulli_distribution overwrite_decider(p);
-
-    // Inserted key window is filled with the last N
-    // keys previously inserted into the DB (with
-    // N=FLAGS_overwrite_window_size).
-    // We use a deque struct because:
-    // - random access is O(1)
-    // - insertion/removal at beginning/end is also O(1).
-    std::deque<int64_t> inserted_key_window;
-    Random64 reservoir_id_gen(*seed_base);
-
-    // --- Variables used in disposable/persistent keys simulation:
-    // The following variables are used when
-    // disposable_entries_batch_size is >0. We simualte a workload
-    // where the following sequence is repeated multiple times:
-    // "A set of keys S1 is inserted ('disposable entries'), then after
-    // some delay another set of keys S2 is inserted ('persistent entries')
-    // and the first set of keys S1 is deleted. S2 artificially represents
-    // the insertion of hypothetical results from some undefined computation
-    // done on the first set of keys S1. The next sequence can start as soon
-    // as the last disposable entry in the set S1 of this sequence is
-    // inserted, if the delay is non negligible"
-    bool skip_for_loop = false, is_disposable_entry = true;
-    std::vector<uint64_t> disposable_entries_index(num_key_gens, 0);
-    std::vector<uint64_t> persistent_ent_and_del_index(num_key_gens, 0);
-    const uint64_t kNumDispAndPersEntries =
-        FLAGS_disposable_entries_batch_size +
-        FLAGS_persistent_entries_batch_size;
-    if (kNumDispAndPersEntries > 0) {
-      if ((write_mode != UNIQUE_RANDOM) || (writes_per_range_tombstone_ > 0) ||
-          (p > 0.0)) {
-        fprintf(
-            stderr,
-            "Disposable/persistent deletes are not compatible with overwrites "
-            "and DeleteRanges; and are only supported in filluniquerandom.\n");
-        ErrorExit();
-      }
-      if (FLAGS_disposable_entries_value_size < 0 ||
-          FLAGS_persistent_entries_value_size < 0) {
-        fprintf(
-            stderr,
-            "disposable_entries_value_size and persistent_entries_value_size"
-            "have to be positive.\n");
-        ErrorExit();
-      }
-    }
-    Random rnd_disposable_entry(static_cast<uint32_t>(*seed_base));
-    std::string random_value;
-    // Queue that stores scheduled timestamp of disposable entries deletes,
-    // along with starting index of disposable entry keys to delete.
-    std::vector<std::queue<std::pair<uint64_t, uint64_t>>> disposable_entries_q(
-        num_key_gens);
-    // --- End of variables used in disposable/persistent keys simulation.
-
-    std::vector<std::unique_ptr<const char[]>> expanded_key_guards;
-    std::vector<Slice> expanded_keys;
-    if (FLAGS_expand_range_tombstones) {
-      expanded_key_guards.resize(range_tombstone_width_);
-      for (auto& expanded_key_guard : expanded_key_guards) {
-        expanded_keys.emplace_back(AllocateKey(&expanded_key_guard));
-      }
-    }
-
-    std::unique_ptr<char[]> ts_guard;
-    if (user_timestamp_size_ > 0) {
-      ts_guard.reset(new char[user_timestamp_size_]);
-    }
-
-    int64_t stage = 0;
-    int64_t num_written = 0;
-    int64_t next_seq_db_at = num_ops;
-    size_t id = 0;
-    int64_t num_range_deletions = 0;
-
-    while ((num_per_key_gen != 0) && !duration.Done(entries_per_batch_)) {
-      if (duration.GetStage() != stage) {
-        stage = duration.GetStage();
-        if (db_.db != nullptr) {
-          db_.CreateNewCf(open_options_, stage);
-        } else {
-          for (auto& db : multi_dbs_) {
-            db.CreateNewCf(open_options_, stage);
-          }
-        }
-      }
-
-      if (write_mode != SEQUENTIAL) {
-        id = thread->rand.Next() % num_key_gens;
-      } else {
-        // When doing a sequential load with multiple databases, load them in
-        // order rather than all at the same time to avoid:
-        // 1) long delays between flushing memtables
-        // 2) flushing memtables for all of them at the same point in time
-        // 3) not putting the same number of keys in each database
-        if (num_written >= next_seq_db_at) {
-          next_seq_db_at += num_ops;
-          id++;
-          if (id >= num_key_gens) {
-            fprintf(stderr, "Logic error. Filled all databases\n");
-            ErrorExit();
-          }
-        }
-      }
-      DBWithColumnFamilies* db_with_cfh = SelectDBWithCfh(id);
-
-      batch.Clear();
-      int64_t batch_bytes = 0;
-
-      for (int64_t j = 0; j < entries_per_batch_; j++) {
-        int64_t rand_num = 0;
-        if ((write_mode == UNIQUE_RANDOM) && (p > 0.0)) {
-          if ((inserted_key_window.size() > 0) &&
-              overwrite_decider(overwrite_gen)) {
-            num_overwrites++;
-            rand_num = inserted_key_window[reservoir_id_gen.Next() %
-                                           inserted_key_window.size()];
-          } else {
-            num_unique_keys++;
-            rand_num = key_gens[id]->Next();
-            if (inserted_key_window.size() < FLAGS_overwrite_window_size) {
-              inserted_key_window.push_back(rand_num);
-            } else {
-              inserted_key_window.pop_front();
-              inserted_key_window.push_back(rand_num);
             }
-          }
-        } else if (kNumDispAndPersEntries > 0) {
-          // Check if queue is non-empty and if we need to insert
-          // 'persistent' KV entries (KV entries that are never deleted)
-          // and delete disposable entries previously inserted.
-          if (!disposable_entries_q[id].empty() &&
-              (disposable_entries_q[id].front().first <
-               FLAGS_env->NowMicros())) {
-            // If we need to perform a "merge op" pattern,
-            // we first write all the persistent KV entries not targeted
-            // by deletes, and then we write the disposable entries deletes.
-            if (persistent_ent_and_del_index[id] <
-                FLAGS_persistent_entries_batch_size) {
-              // Generate key to insert.
-              rand_num =
-                  key_gens[id]->Fetch(disposable_entries_q[id].front().second +
-                                      FLAGS_disposable_entries_batch_size +
-                                      persistent_ent_and_del_index[id]);
-              persistent_ent_and_del_index[id]++;
-              is_disposable_entry = false;
-              skip_for_loop = false;
-            } else if (persistent_ent_and_del_index[id] <
-                       kNumDispAndPersEntries) {
-              // Find key of the entry to delete.
-              rand_num =
-                  key_gens[id]->Fetch(disposable_entries_q[id].front().second +
-                                      (persistent_ent_and_del_index[id] -
-                                       FLAGS_persistent_entries_batch_size));
-              persistent_ent_and_del_index[id]++;
-              GenerateKeyFromInt(rand_num, FLAGS_num, &key);
-              // For the delete operation, everything happens here and we
-              // skip the rest of the for-loop, which is designed for
-              // inserts.
-              if (FLAGS_num_column_families <= 1) {
-                batch.Delete(key);
-              } else {
-                // We use same rand_num as seed for key and column family so
-                // that we can deterministically find the cfh corresponding to a
-                // particular key while reading the key.
-                batch.Delete(db_with_cfh->GetCfh(rand_num), key);
-              }
-              // A delete only includes Key+Timestamp (no value).
-              batch_bytes += key_size_ + user_timestamp_size_;
-              bytes += key_size_ + user_timestamp_size_;
-              num_selective_deletes++;
-              // Skip rest of the for-loop (j=0, j<entries_per_batch_,j++).
-              skip_for_loop = true;
-            } else {
-              assert(false);  // should never reach this point.
-            }
-            // If disposable_entries_q needs to be updated (ie: when a selective
-            // insert+delete was successfully completed, pop the job out of the
-            // queue).
+          } else if (kNumDispAndPersEntries > 0) {
+            // Check if queue is non-empty and if we need to insert
+            // 'persistent' KV entries (KV entries that are never deleted)
+            // and delete disposable entries previously inserted.
             if (!disposable_entries_q[id].empty() &&
                 (disposable_entries_q[id].front().first <
-                 FLAGS_env->NowMicros()) &&
-                persistent_ent_and_del_index[id] == kNumDispAndPersEntries) {
-              disposable_entries_q[id].pop();
-              persistent_ent_and_del_index[id] = 0;
+                 FLAGS_env->NowMicros())) {
+              // If we need to perform a "merge op" pattern,
+              // we first write all the persistent KV entries not targeted
+              // by deletes, and then we write the disposable entries deletes.
+              if (persistent_ent_and_del_index[id] <
+                  FLAGS_persistent_entries_batch_size) {
+                // Generate key to insert.
+                rand_num = key_gens[id]->Fetch(
+                    disposable_entries_q[id].front().second +
+                    FLAGS_disposable_entries_batch_size +
+                    persistent_ent_and_del_index[id]);
+                persistent_ent_and_del_index[id]++;
+                is_disposable_entry = false;
+                skip_for_loop = false;
+              } else if (persistent_ent_and_del_index[id] <
+                         kNumDispAndPersEntries) {
+                // Find key of the entry to delete.
+                rand_num = key_gens[id]->Fetch(
+                    disposable_entries_q[id].front().second +
+                    (persistent_ent_and_del_index[id] -
+                     FLAGS_persistent_entries_batch_size));
+                persistent_ent_and_del_index[id]++;
+                GenerateKeyFromInt(rand_num, FLAGS_num, &key);
+                // For the delete operation, everything happens here and we
+                // skip the rest of the for-loop, which is designed for
+                // inserts.
+                if (FLAGS_num_column_families <= 1) {
+                  batch.Delete(key);
+                } else {
+                  // We use same rand_num as seed for key and column family so
+                  // that we can deterministically find the cfh corresponding to
+                  // a particular key while reading the key.
+                  batch.Delete(db_with_cfh->GetCfh(rand_num), key);
+                }
+                // A delete only includes Key+Timestamp (no value).
+                batch_bytes += key_size_ + user_timestamp_size_;
+                bytes += key_size_ + user_timestamp_size_;
+                num_selective_deletes++;
+                // Skip rest of the for-loop (j=0, j<entries_per_batch_,j++).
+                skip_for_loop = true;
+              } else {
+                assert(false);  // should never reach this point.
+              }
+              // If disposable_entries_q needs to be updated (ie: when a
+              // selective insert+delete was successfully completed, pop the job
+              // out of the queue).
+              if (!disposable_entries_q[id].empty() &&
+                  (disposable_entries_q[id].front().first <
+                   FLAGS_env->NowMicros()) &&
+                  persistent_ent_and_del_index[id] == kNumDispAndPersEntries) {
+                disposable_entries_q[id].pop();
+                persistent_ent_and_del_index[id] = 0;
+              }
+
+              // If we are deleting disposable entries, skip the rest of the
+              // for-loop since there is no key-value inserts at this moment in
+              // time.
+              if (skip_for_loop) {
+                continue;
+              }
+
             }
-
-            // If we are deleting disposable entries, skip the rest of the
-            // for-loop since there is no key-value inserts at this moment in
-            // time.
-            if (skip_for_loop) {
-              continue;
-            }
-
-          }
-          // If no job is in the queue, then we keep inserting disposable KV
-          // entries that will be deleted later by a series of deletes.
-          else {
-            rand_num = key_gens[id]->Fetch(disposable_entries_index[id]);
-            disposable_entries_index[id]++;
-            is_disposable_entry = true;
-            if ((disposable_entries_index[id] %
-                 FLAGS_disposable_entries_batch_size) == 0) {
-              // Skip the persistent KV entries inserts for now
-              disposable_entries_index[id] +=
-                  FLAGS_persistent_entries_batch_size;
-            }
-          }
-        } else {
-          rand_num = key_gens[id]->Next();
-        }
-        GenerateKeyFromInt(rand_num, FLAGS_num, &key);
-        Slice val;
-        if (kNumDispAndPersEntries > 0) {
-          random_value = rnd_disposable_entry.RandomString(
-              is_disposable_entry ? FLAGS_disposable_entries_value_size
-                                  : FLAGS_persistent_entries_value_size);
-          val = Slice(random_value);
-          num_unique_keys++;
-        } else {
-          val = gen.Generate();
-        }
-        if (use_blob_db_) {
-          // Stacked BlobDB
-          blob_db::BlobDB* blobdb =
-              static_cast<blob_db::BlobDB*>(db_with_cfh->db);
-          if (FLAGS_blob_db_max_ttl_range > 0) {
-            int ttl = rand() % FLAGS_blob_db_max_ttl_range;
-            s = blobdb->PutWithTTL(write_options_, key, val, ttl);
-          } else {
-            s = blobdb->Put(write_options_, key, val);
-          }
-        } else if (FLAGS_num_column_families <= 1) {
-          batch.Put(key, val);
-        } else {
-          // We use same rand_num as seed for key and column family so that we
-          // can deterministically find the cfh corresponding to a particular
-          // key while reading the key.
-          batch.Put(db_with_cfh->GetCfh(rand_num), key, val);
-        }
-        batch_bytes += val.size() + key_size_ + user_timestamp_size_;
-        bytes += val.size() + key_size_ + user_timestamp_size_;
-        ++num_written;
-
-        // If all disposable entries have been inserted, then we need to
-        // add in the job queue a call for 'persistent entry insertions +
-        // disposable entry deletions'.
-        if (kNumDispAndPersEntries > 0 && is_disposable_entry &&
-            ((disposable_entries_index[id] % kNumDispAndPersEntries) == 0)) {
-          // Queue contains [timestamp, starting_idx],
-          // timestamp = current_time + delay (minimum aboslute time when to
-          // start inserting the selective deletes) starting_idx = index in the
-          // keygen of the rand_num to generate the key of the first KV entry to
-          // delete (= key of the first selective delete).
-          disposable_entries_q[id].push(std::make_pair(
-              FLAGS_env->NowMicros() +
-                  FLAGS_disposable_entries_delete_delay /* timestamp */,
-              disposable_entries_index[id] - kNumDispAndPersEntries
-              /*starting idx*/));
-        }
-        if (writes_per_range_tombstone_ > 0 &&
-            num_written > writes_before_delete_range_ &&
-            (num_written - writes_before_delete_range_) /
-                    writes_per_range_tombstone_ <=
-                max_num_range_tombstones_ &&
-            (num_written - writes_before_delete_range_) %
-                    writes_per_range_tombstone_ ==
-                0) {
-          num_range_deletions++;
-          int64_t begin_num = key_gens[id]->Next();
-          if (FLAGS_expand_range_tombstones) {
-            for (int64_t offset = 0; offset < range_tombstone_width_;
-                 ++offset) {
-              GenerateKeyFromInt(begin_num + offset, FLAGS_num,
-                                 &expanded_keys[offset]);
-              if (use_blob_db_) {
-                // Stacked BlobDB
-                s = db_with_cfh->db->Delete(write_options_,
-                                            expanded_keys[offset]);
-              } else if (FLAGS_num_column_families <= 1) {
-                batch.Delete(expanded_keys[offset]);
-              } else {
-                batch.Delete(db_with_cfh->GetCfh(rand_num),
-                             expanded_keys[offset]);
+            // If no job is in the queue, then we keep inserting disposable KV
+            // entries that will be deleted later by a series of deletes.
+            else {
+              rand_num = key_gens[id]->Fetch(disposable_entries_index[id]);
+              disposable_entries_index[id]++;
+              is_disposable_entry = true;
+              if ((disposable_entries_index[id] %
+                   FLAGS_disposable_entries_batch_size) == 0) {
+                // Skip the persistent KV entries inserts for now
+                disposable_entries_index[id] +=
+                    FLAGS_persistent_entries_batch_size;
               }
             }
           } else {
-            GenerateKeyFromInt(begin_num, FLAGS_num, &begin_key);
-            GenerateKeyFromInt(begin_num + range_tombstone_width_, FLAGS_num,
-                               &end_key);
-            if (use_blob_db_) {
-              // Stacked BlobDB
-              s = db_with_cfh->db->DeleteRange(
-                  write_options_, db_with_cfh->db->DefaultColumnFamily(),
-                  begin_key, end_key);
-            } else if (FLAGS_num_column_families <= 1) {
-              batch.DeleteRange(begin_key, end_key);
+            rand_num = key_gens[id]->Next();
+          }
+          GenerateKeyFromInt(rand_num, FLAGS_num, &key);
+          Slice val;
+          if (kNumDispAndPersEntries > 0) {
+            random_value = rnd_disposable_entry.RandomString(
+                is_disposable_entry ? FLAGS_disposable_entries_value_size
+                                    : FLAGS_persistent_entries_value_size);
+            val = Slice(random_value);
+            num_unique_keys++;
+          } else {
+            val = gen.Generate();
+          }
+          if (use_blob_db_) {
+            // Stacked BlobDB
+            blob_db::BlobDB* blobdb =
+                static_cast<blob_db::BlobDB*>(db_with_cfh->db);
+            if (FLAGS_blob_db_max_ttl_range > 0) {
+              int ttl = rand() % FLAGS_blob_db_max_ttl_range;
+              s = blobdb->PutWithTTL(write_options_, key, val, ttl);
             } else {
-              batch.DeleteRange(db_with_cfh->GetCfh(rand_num), begin_key,
-                                end_key);
+              s = blobdb->Put(write_options_, key, val);
             }
-          }
-        }
-      }
-      if (thread->shared->write_rate_limiter.get() != nullptr) {
-        thread->shared->write_rate_limiter->Request(
-            batch_bytes, Env::IO_HIGH, nullptr /* stats */,
-            RateLimiter::OpType::kWrite);
-        // Set time at which last op finished to Now() to hide latency and
-        // sleep from rate limiter. Also, do the check once per batch, not
-        // once per write.
-        thread->stats.ResetLastOpTime();
-      }
-      if (user_timestamp_size_ > 0) {
-        Slice user_ts = mock_app_clock_->Allocate(ts_guard.get());
-        s = batch.UpdateTimestamps(
-            user_ts, [this](uint32_t) { return user_timestamp_size_; });
+          } else if (FLAGS_num_column_families <= 1) {
+            batch.Put(key, val);
+          } else {
+            // We use same rand_num as seed for key and column family so that we
+            // can deterministically find the cfh corresponding to a particular
+            // key while reading the key.
+            batch.Put(db_with_cfh->GetCfh(rand_num), key, val);
+          }
+          batch_bytes += val.size() + key_size_ + user_timestamp_size_;
+          bytes += val.size() + key_size_ + user_timestamp_size_;
+          ++num_written;
+
+          // If all disposable entries have been inserted, then we need to
+          // add in the job queue a call for 'persistent entry insertions +
+          // disposable entry deletions'.
+          if (kNumDispAndPersEntries > 0 && is_disposable_entry &&
+              ((disposable_entries_index[id] % kNumDispAndPersEntries) == 0)) {
+            // Queue contains [timestamp, starting_idx],
+            // timestamp = current_time + delay (minimum aboslute time when to
+            // start inserting the selective deletes) starting_idx = index in
+            // the keygen of the rand_num to generate the key of the first KV
+            // entry to delete (= key of the first selective delete).
+            disposable_entries_q[id].push(std::make_pair(
+                FLAGS_env->NowMicros() +
+                    FLAGS_disposable_entries_delete_delay /* timestamp */,
+                disposable_entries_index[id] - kNumDispAndPersEntries
+                /*starting idx*/));
+          }
+          if (writes_per_range_tombstone_ > 0 &&
+              num_written > writes_before_delete_range_ &&
+              (num_written - writes_before_delete_range_) /
+                      writes_per_range_tombstone_ <=
+                  max_num_range_tombstones_ &&
+              (num_written - writes_before_delete_range_) %
+                      writes_per_range_tombstone_ ==
+                  0) {
+            num_range_deletions++;
+            int64_t begin_num = key_gens[id]->Next();
+            if (FLAGS_expand_range_tombstones) {
+              for (int64_t offset = 0; offset < range_tombstone_width_;
+                   ++offset) {
+                GenerateKeyFromInt(begin_num + offset, FLAGS_num,
+                                   &expanded_keys[offset]);
+                if (use_blob_db_) {
+                  // Stacked BlobDB
+                  s = db_with_cfh->db->Delete(write_options_,
+                                              expanded_keys[offset]);
+                } else if (FLAGS_num_column_families <= 1) {
+                  batch.Delete(expanded_keys[offset]);
+                } else {
+                  batch.Delete(db_with_cfh->GetCfh(rand_num),
+                               expanded_keys[offset]);
+                }
+              }
+            } else {
+              GenerateKeyFromInt(begin_num, FLAGS_num, &begin_key);
+              GenerateKeyFromInt(begin_num + range_tombstone_width_, FLAGS_num,
+                                 &end_key);
+              if (use_blob_db_) {
+                // Stacked BlobDB
+                s = db_with_cfh->db->DeleteRange(
+                    write_options_, db_with_cfh->db->DefaultColumnFamily(),
+                    begin_key, end_key);
+              } else if (FLAGS_num_column_families <= 1) {
+                batch.DeleteRange(begin_key, end_key);
+              } else {
+                batch.DeleteRange(db_with_cfh->GetCfh(rand_num), begin_key,
+                                  end_key);
+              }
+            }
+          }
+        }
+        if (thread->shared->write_rate_limiter.get() != nullptr) {
+          thread->shared->write_rate_limiter->Request(
+              batch_bytes, Env::IO_HIGH, nullptr /* stats */,
+              RateLimiter::OpType::kWrite);
+          // Set time at which last op finished to Now() to hide latency and
+          // sleep from rate limiter. Also, do the check once per batch, not
+          // once per write.
+          thread->stats.ResetLastOpTime();
+        }
+        if (user_timestamp_size_ > 0) {
+          Slice user_ts = mock_app_clock_->Allocate(ts_guard.get());
+          s = batch.UpdateTimestamps(
+              user_ts, [this](uint32_t) { return user_timestamp_size_; });
+          if (!s.ok()) {
+            fprintf(stderr, "assign timestamp to write batch: %s\n",
+                    s.ToString().c_str());
+            ErrorExit();
+          }
+        }
+        if (!use_blob_db_) {
+          // Not stacked BlobDB
+          s = db_with_cfh->db->Write(write_options_, &batch);
+        }
+        thread->stats.FinishedOps(db_with_cfh, db_with_cfh->db,
+                                  entries_per_batch_, kWrite);
+        if (FLAGS_sine_write_rate) {
+          uint64_t now = FLAGS_env->NowMicros();
+
+          uint64_t usecs_since_last;
+          if (now > thread->stats.GetSineInterval()) {
+            usecs_since_last = now - thread->stats.GetSineInterval();
+          } else {
+            usecs_since_last = 0;
+          }
+
+          if (usecs_since_last >
+              (FLAGS_sine_write_rate_interval_milliseconds * uint64_t{1000})) {
+            double usecs_since_start =
+                static_cast<double>(now - thread->stats.GetStart());
+            thread->stats.ResetSineInterval();
+            uint64_t write_rate =
+                static_cast<uint64_t>(SineRate(usecs_since_start / 1000000.0));
+            thread->shared->write_rate_limiter.reset(
+                NewGenericRateLimiter(write_rate));
+          }
+        }
         if (!s.ok()) {
-          fprintf(stderr, "assign timestamp to write batch: %s\n",
-                  s.ToString().c_str());
+          s = listener_->WaitForRecovery(600000000) ? Status::OK() : s;
+        }
+
+        if (!s.ok()) {
+          fprintf(stderr, "put error: %s\n", s.ToString().c_str());
           ErrorExit();
         }
       }
-      if (!use_blob_db_) {
-        // Not stacked BlobDB
-        s = db_with_cfh->db->Write(write_options_, &batch);
-      }
-      thread->stats.FinishedOps(db_with_cfh, db_with_cfh->db,
-                                entries_per_batch_, kWrite);
-      if (FLAGS_sine_write_rate) {
-        uint64_t now = FLAGS_env->NowMicros();
-
-        uint64_t usecs_since_last;
-        if (now > thread->stats.GetSineInterval()) {
-          usecs_since_last = now - thread->stats.GetSineInterval();
+      if ((write_mode == UNIQUE_RANDOM) && (p > 0.0)) {
+        fprintf(stdout,
+                "Number of unique keys inserted: %" PRIu64
+                ".\nNumber of overwrites: %" PRIu64 "\n",
+                num_unique_keys, num_overwrites);
+      } else if (kNumDispAndPersEntries > 0) {
+        fprintf(
+            stdout,
+            "Number of unique keys inserted (disposable+persistent): %" PRIu64
+            ".\nNumber of 'disposable entry delete': %" PRIu64 "\n",
+            num_written, num_selective_deletes);
+      }
+      if (num_range_deletions > 0) {
+        std::cout << "Number of range deletions: " << num_range_deletions
+                  << std::endl;
+      }
+      thread->stats.AddBytes(bytes);
+    }
+
+    Status DoDeterministicCompact(ThreadState * thread,
+                                  CompactionStyle compaction_style,
+                                  WriteMode write_mode) {
+      ColumnFamilyMetaData meta;
+      std::vector<DB*> db_list;
+      if (db_.db != nullptr) {
+        db_list.push_back(db_.db);
+      } else {
+        for (auto& db : multi_dbs_) {
+          db_list.push_back(db.db);
+        }
+      }
+      std::vector<Options> options_list;
+      for (auto db : db_list) {
+        options_list.push_back(db->GetOptions());
+        if (compaction_style != kCompactionStyleFIFO) {
+          db->SetOptions({{"disable_auto_compactions", "1"},
+                          {"level0_slowdown_writes_trigger", "400000000"},
+                          {"level0_stop_writes_trigger", "400000000"}});
         } else {
-          usecs_since_last = 0;
-        }
-
-        if (usecs_since_last >
-            (FLAGS_sine_write_rate_interval_milliseconds * uint64_t{1000})) {
-          double usecs_since_start =
-              static_cast<double>(now - thread->stats.GetStart());
-          thread->stats.ResetSineInterval();
-          uint64_t write_rate =
-              static_cast<uint64_t>(SineRate(usecs_since_start / 1000000.0));
-          thread->shared->write_rate_limiter.reset(
-              NewGenericRateLimiter(write_rate));
-        }
-      }
-      if (!s.ok()) {
-        s = listener_->WaitForRecovery(600000000) ? Status::OK() : s;
-      }
-
-      if (!s.ok()) {
-        fprintf(stderr, "put error: %s\n", s.ToString().c_str());
-        ErrorExit();
-      }
-    }
-    if ((write_mode == UNIQUE_RANDOM) && (p > 0.0)) {
-      fprintf(stdout,
-              "Number of unique keys inserted: %" PRIu64
-              ".\nNumber of overwrites: %" PRIu64 "\n",
-              num_unique_keys, num_overwrites);
-    } else if (kNumDispAndPersEntries > 0) {
-      fprintf(stdout,
-              "Number of unique keys inserted (disposable+persistent): %" PRIu64
-              ".\nNumber of 'disposable entry delete': %" PRIu64 "\n",
-              num_written, num_selective_deletes);
-    }
-    if (num_range_deletions > 0) {
-      std::cout << "Number of range deletions: " << num_range_deletions
-                << std::endl;
-    }
-    thread->stats.AddBytes(bytes);
-  }
-
-  Status DoDeterministicCompact(ThreadState* thread,
-                                CompactionStyle compaction_style,
-                                WriteMode write_mode) {
-    ColumnFamilyMetaData meta;
-    std::vector<DB*> db_list;
-    if (db_.db != nullptr) {
-      db_list.push_back(db_.db);
-    } else {
-      for (auto& db : multi_dbs_) {
-        db_list.push_back(db.db);
-      }
-    }
-    std::vector<Options> options_list;
-    for (auto db : db_list) {
-      options_list.push_back(db->GetOptions());
-      if (compaction_style != kCompactionStyleFIFO) {
-        db->SetOptions({{"disable_auto_compactions", "1"},
-                        {"level0_slowdown_writes_trigger", "400000000"},
-                        {"level0_stop_writes_trigger", "400000000"}});
-      } else {
-        db->SetOptions({{"disable_auto_compactions", "1"}});
-      }
-    }
-
-    assert(!db_list.empty());
-    auto num_db = db_list.size();
-    size_t num_levels = static_cast<size_t>(open_options_.num_levels);
-    size_t output_level = open_options_.num_levels - 1;
-    std::vector<std::vector<std::vector<SstFileMetaData>>> sorted_runs(num_db);
-    std::vector<size_t> num_files_at_level0(num_db, 0);
-    if (compaction_style == kCompactionStyleLevel) {
-      if (num_levels == 0) {
-        return Status::InvalidArgument("num_levels should be larger than 1");
-      }
-      bool should_stop = false;
-      while (!should_stop) {
-        if (sorted_runs[0].empty()) {
-          DoWrite(thread, write_mode);
-        } else {
-          DoWrite(thread, UNIQUE_RANDOM);
+          db->SetOptions({{"disable_auto_compactions", "1"}});
+        }
+      }
+
+      assert(!db_list.empty());
+      auto num_db = db_list.size();
+      size_t num_levels = static_cast<size_t>(open_options_.num_levels);
+      size_t output_level = open_options_.num_levels - 1;
+      std::vector<std::vector<std::vector<SstFileMetaData>>> sorted_runs(
+          num_db);
+      std::vector<size_t> num_files_at_level0(num_db, 0);
+      if (compaction_style == kCompactionStyleLevel) {
+        if (num_levels == 0) {
+          return Status::InvalidArgument("num_levels should be larger than 1");
+        }
+        bool should_stop = false;
+        while (!should_stop) {
+          if (sorted_runs[0].empty()) {
+            DoWrite(thread, write_mode);
+          } else {
+            DoWrite(thread, UNIQUE_RANDOM);
+          }
+          for (size_t i = 0; i < num_db; i++) {
+            auto db = db_list[i];
+            db->Flush(FlushOptions());
+            db->GetColumnFamilyMetaData(&meta);
+            if (num_files_at_level0[i] == meta.levels[0].files.size() ||
+                writes_ == 0) {
+              should_stop = true;
+              continue;
+            }
+            sorted_runs[i].emplace_back(
+                meta.levels[0].files.begin(),
+                meta.levels[0].files.end() - num_files_at_level0[i]);
+            num_files_at_level0[i] = meta.levels[0].files.size();
+            if (sorted_runs[i].back().size() == 1) {
+              should_stop = true;
+              continue;
+            }
+            if (sorted_runs[i].size() == output_level) {
+              auto& L1 = sorted_runs[i].back();
+              L1.erase(L1.begin(), L1.begin() + L1.size() / 3);
+              should_stop = true;
+              continue;
+            }
+          }
+          writes_ /= static_cast<int64_t>(
+              open_options_.max_bytes_for_level_multiplier);
+        }
+        for (size_t i = 0; i < num_db; i++) {
+          if (sorted_runs[i].size() < num_levels - 1) {
+            fprintf(stderr,
+                    "n is too small to fill %" ROCKSDB_PRIszt " levels\n",
+                    num_levels);
+            exit(1);
+          }
         }
         for (size_t i = 0; i < num_db; i++) {
           auto db = db_list[i];
+          auto compactionOptions = CompactionOptions();
+          compactionOptions.compression = FLAGS_compression_type_e;
+          auto options = db->GetOptions();
+          MutableCFOptions mutable_cf_options(options);
+          for (size_t j = 0; j < sorted_runs[i].size(); j++) {
+            compactionOptions.output_file_size_limit = MaxFileSizeForLevel(
+                mutable_cf_options, static_cast<int>(output_level),
+                compaction_style);
+            std::cout << sorted_runs[i][j].size() << std::endl;
+            db->CompactFiles(
+                compactionOptions,
+                {sorted_runs[i][j].back().name, sorted_runs[i][j].front().name},
+                static_cast<int>(output_level - j) /*level*/);
+          }
+        }
+      } else if (compaction_style == kCompactionStyleUniversal) {
+        auto ratio = open_options_.compaction_options_universal.size_ratio;
+        bool should_stop = false;
+        while (!should_stop) {
+          if (sorted_runs[0].empty()) {
+            DoWrite(thread, write_mode);
+          } else {
+            DoWrite(thread, UNIQUE_RANDOM);
+          }
+          for (size_t i = 0; i < num_db; i++) {
+            auto db = db_list[i];
+            db->Flush(FlushOptions());
+            db->GetColumnFamilyMetaData(&meta);
+            if (num_files_at_level0[i] == meta.levels[0].files.size() ||
+                writes_ == 0) {
+              should_stop = true;
+              continue;
+            }
+            sorted_runs[i].emplace_back(
+                meta.levels[0].files.begin(),
+                meta.levels[0].files.end() - num_files_at_level0[i]);
+            num_files_at_level0[i] = meta.levels[0].files.size();
+            if (sorted_runs[i].back().size() == 1) {
+              should_stop = true;
+              continue;
+            }
+            num_files_at_level0[i] = meta.levels[0].files.size();
+          }
+          writes_ = static_cast<int64_t>(writes_ * static_cast<double>(100) /
+                                         (ratio + 200));
+        }
+        for (size_t i = 0; i < num_db; i++) {
+          if (sorted_runs[i].size() < num_levels) {
+            fprintf(stderr,
+                    "n is too small to fill %" ROCKSDB_PRIszt " levels\n",
+                    num_levels);
+            exit(1);
+          }
+        }
+        for (size_t i = 0; i < num_db; i++) {
+          auto db = db_list[i];
+          auto compactionOptions = CompactionOptions();
+          compactionOptions.compression = FLAGS_compression_type_e;
+          auto options = db->GetOptions();
+          MutableCFOptions mutable_cf_options(options);
+          for (size_t j = 0; j < sorted_runs[i].size(); j++) {
+            compactionOptions.output_file_size_limit = MaxFileSizeForLevel(
+                mutable_cf_options, static_cast<int>(output_level),
+                compaction_style);
+            db->CompactFiles(
+                compactionOptions,
+                {sorted_runs[i][j].back().name, sorted_runs[i][j].front().name},
+                (output_level > j ? static_cast<int>(output_level - j)
+                                  : 0) /*level*/);
+          }
+        }
+      } else if (compaction_style == kCompactionStyleFIFO) {
+        if (num_levels != 1) {
+          return Status::InvalidArgument(
+              "num_levels should be 1 for FIFO compaction");
+        }
+        if (FLAGS_num_multi_db != 0) {
+          return Status::InvalidArgument("Doesn't support multiDB");
+        }
+        auto db = db_list[0];
+        std::vector<std::string> file_names;
+        while (true) {
+          if (sorted_runs[0].empty()) {
+            DoWrite(thread, write_mode);
+          } else {
+            DoWrite(thread, UNIQUE_RANDOM);
+          }
           db->Flush(FlushOptions());
           db->GetColumnFamilyMetaData(&meta);
-          if (num_files_at_level0[i] == meta.levels[0].files.size() ||
-              writes_ == 0) {
-            should_stop = true;
-            continue;
-          }
-          sorted_runs[i].emplace_back(
-              meta.levels[0].files.begin(),
-              meta.levels[0].files.end() - num_files_at_level0[i]);
-          num_files_at_level0[i] = meta.levels[0].files.size();
-          if (sorted_runs[i].back().size() == 1) {
-            should_stop = true;
-            continue;
-          }
-          if (sorted_runs[i].size() == output_level) {
-            auto& L1 = sorted_runs[i].back();
-            L1.erase(L1.begin(), L1.begin() + L1.size() / 3);
-            should_stop = true;
-            continue;
-          }
-        }
-        writes_ /=
-            static_cast<int64_t>(open_options_.max_bytes_for_level_multiplier);
-      }
-      for (size_t i = 0; i < num_db; i++) {
-        if (sorted_runs[i].size() < num_levels - 1) {
-          fprintf(stderr, "n is too small to fill %" ROCKSDB_PRIszt " levels\n",
-                  num_levels);
-          exit(1);
-        }
-      }
-      for (size_t i = 0; i < num_db; i++) {
-        auto db = db_list[i];
-        auto compactionOptions = CompactionOptions();
-        compactionOptions.compression = FLAGS_compression_type_e;
-        auto options = db->GetOptions();
-        MutableCFOptions mutable_cf_options(options);
-        for (size_t j = 0; j < sorted_runs[i].size(); j++) {
-          compactionOptions.output_file_size_limit = MaxFileSizeForLevel(
-              mutable_cf_options, static_cast<int>(output_level),
-              compaction_style);
-          std::cout << sorted_runs[i][j].size() << std::endl;
-          db->CompactFiles(
-              compactionOptions,
-              {sorted_runs[i][j].back().name, sorted_runs[i][j].front().name},
-              static_cast<int>(output_level - j) /*level*/);
-        }
-      }
-    } else if (compaction_style == kCompactionStyleUniversal) {
-      auto ratio = open_options_.compaction_options_universal.size_ratio;
-      bool should_stop = false;
-      while (!should_stop) {
-        if (sorted_runs[0].empty()) {
-          DoWrite(thread, write_mode);
-        } else {
-          DoWrite(thread, UNIQUE_RANDOM);
-        }
-        for (size_t i = 0; i < num_db; i++) {
-          auto db = db_list[i];
-          db->Flush(FlushOptions());
-          db->GetColumnFamilyMetaData(&meta);
-          if (num_files_at_level0[i] == meta.levels[0].files.size() ||
-              writes_ == 0) {
-            should_stop = true;
-            continue;
-          }
-          sorted_runs[i].emplace_back(
-              meta.levels[0].files.begin(),
-              meta.levels[0].files.end() - num_files_at_level0[i]);
-          num_files_at_level0[i] = meta.levels[0].files.size();
-          if (sorted_runs[i].back().size() == 1) {
-            should_stop = true;
-            continue;
-          }
-          num_files_at_level0[i] = meta.levels[0].files.size();
-        }
-        writes_ = static_cast<int64_t>(writes_ * static_cast<double>(100) /
-                                       (ratio + 200));
-      }
-      for (size_t i = 0; i < num_db; i++) {
-        if (sorted_runs[i].size() < num_levels) {
-          fprintf(stderr, "n is too small to fill %" ROCKSDB_PRIszt " levels\n",
-                  num_levels);
-          exit(1);
-        }
-      }
-      for (size_t i = 0; i < num_db; i++) {
-        auto db = db_list[i];
-        auto compactionOptions = CompactionOptions();
-        compactionOptions.compression = FLAGS_compression_type_e;
-        auto options = db->GetOptions();
-        MutableCFOptions mutable_cf_options(options);
-        for (size_t j = 0; j < sorted_runs[i].size(); j++) {
-          compactionOptions.output_file_size_limit = MaxFileSizeForLevel(
-              mutable_cf_options, static_cast<int>(output_level),
-              compaction_style);
-          db->CompactFiles(
-              compactionOptions,
-              {sorted_runs[i][j].back().name, sorted_runs[i][j].front().name},
-              (output_level > j ? static_cast<int>(output_level - j)
-                                : 0) /*level*/);
-        }
-      }
-    } else if (compaction_style == kCompactionStyleFIFO) {
-      if (num_levels != 1) {
-        return Status::InvalidArgument(
-            "num_levels should be 1 for FIFO compaction");
-      }
-      if (FLAGS_num_multi_db != 0) {
-        return Status::InvalidArgument("Doesn't support multiDB");
-      }
-      auto db = db_list[0];
-      std::vector<std::string> file_names;
-      while (true) {
-        if (sorted_runs[0].empty()) {
-          DoWrite(thread, write_mode);
-        } else {
-          DoWrite(thread, UNIQUE_RANDOM);
-        }
-        db->Flush(FlushOptions());
-        db->GetColumnFamilyMetaData(&meta);
-        auto total_size = meta.levels[0].size;
-        if (total_size >=
-            db->GetOptions().compaction_options_fifo.max_table_files_size) {
-          for (const auto& file_meta : meta.levels[0].files) {
-            file_names.emplace_back(file_meta.name);
-          }
-          break;
-        }
-      }
-      // TODO(shuzhang1989): Investigate why CompactFiles not working
-      // auto compactionOptions = CompactionOptions();
-      // db->CompactFiles(compactionOptions, file_names, 0);
-      auto compactionOptions = CompactRangeOptions();
-      compactionOptions.max_subcompactions =
-          static_cast<uint32_t>(FLAGS_subcompactions);
-      db->CompactRange(compactionOptions, nullptr, nullptr);
-    } else {
-      fprintf(stdout,
-              "%-12s : skipped (-compaction_stype=kCompactionStyleNone)\n",
-              "filldeterministic");
-      return Status::InvalidArgument("None compaction is not supported");
-    }
+          auto total_size = meta.levels[0].size;
+          if (total_size >=
+              db->GetOptions().compaction_options_fifo.max_table_files_size) {
+            for (const auto& file_meta : meta.levels[0].files) {
+              file_names.emplace_back(file_meta.name);
+            }
+            break;
+          }
+        }
+        // TODO(shuzhang1989): Investigate why CompactFiles not working
+        // auto compactionOptions = CompactionOptions();
+        // db->CompactFiles(compactionOptions, file_names, 0);
+        auto compactionOptions = CompactRangeOptions();
+        compactionOptions.max_subcompactions =
+            static_cast<uint32_t>(FLAGS_subcompactions);
+        db->CompactRange(compactionOptions, nullptr, nullptr);
+      } else {
+        fprintf(stdout,
+                "%-12s : skipped (-compaction_stype=kCompactionStyleNone)\n",
+                "filldeterministic");
+        return Status::InvalidArgument("None compaction is not supported");
+      }
 
 // Verify seqno and key range
 // Note: the seqno get changed at the max level by implementation
 // optimization, so skip the check of the max level.
 #ifndef NDEBUG
-    for (size_t k = 0; k < num_db; k++) {
-      auto db = db_list[k];
-      db->GetColumnFamilyMetaData(&meta);
-      // verify the number of sorted runs
-      if (compaction_style == kCompactionStyleLevel) {
-        assert(num_levels - 1 == sorted_runs[k].size());
-      } else if (compaction_style == kCompactionStyleUniversal) {
-        assert(meta.levels[0].files.size() + num_levels - 1 ==
-               sorted_runs[k].size());
-      } else if (compaction_style == kCompactionStyleFIFO) {
-        // TODO(gzh): FIFO compaction
+      for (size_t k = 0; k < num_db; k++) {
+        auto db = db_list[k];
         db->GetColumnFamilyMetaData(&meta);
-        auto total_size = meta.levels[0].size;
-        assert(total_size <=
-               db->GetOptions().compaction_options_fifo.max_table_files_size);
-        break;
-      }
-
-      // verify smallest/largest seqno and key range of each sorted run
-      auto max_level = num_levels - 1;
-      int level;
-      for (size_t i = 0; i < sorted_runs[k].size(); i++) {
-        level = static_cast<int>(max_level - i);
-        SequenceNumber sorted_run_smallest_seqno = kMaxSequenceNumber;
-        SequenceNumber sorted_run_largest_seqno = 0;
-        std::string sorted_run_smallest_key, sorted_run_largest_key;
-        bool first_key = true;
-        for (const auto& fileMeta : sorted_runs[k][i]) {
-          sorted_run_smallest_seqno =
-              std::min(sorted_run_smallest_seqno, fileMeta.smallest_seqno);
-          sorted_run_largest_seqno =
-              std::max(sorted_run_largest_seqno, fileMeta.largest_seqno);
-          if (first_key ||
-              db->DefaultColumnFamily()->GetComparator()->Compare(
-                  fileMeta.smallestkey, sorted_run_smallest_key) < 0) {
-            sorted_run_smallest_key = fileMeta.smallestkey;
-          }
-          if (first_key ||
-              db->DefaultColumnFamily()->GetComparator()->Compare(
-                  fileMeta.largestkey, sorted_run_largest_key) > 0) {
-            sorted_run_largest_key = fileMeta.largestkey;
-          }
-          first_key = false;
-        }
-        if (compaction_style == kCompactionStyleLevel ||
-            (compaction_style == kCompactionStyleUniversal && level > 0)) {
-          SequenceNumber level_smallest_seqno = kMaxSequenceNumber;
-          SequenceNumber level_largest_seqno = 0;
-          for (const auto& fileMeta : meta.levels[level].files) {
-            level_smallest_seqno =
-                std::min(level_smallest_seqno, fileMeta.smallest_seqno);
-            level_largest_seqno =
-                std::max(level_largest_seqno, fileMeta.largest_seqno);
-          }
-          assert(sorted_run_smallest_key ==
-                 meta.levels[level].files.front().smallestkey);
-          assert(sorted_run_largest_key ==
-                 meta.levels[level].files.back().largestkey);
-          if (level != static_cast<int>(max_level)) {
-            // compaction at max_level would change sequence number
-            assert(sorted_run_smallest_seqno == level_smallest_seqno);
-            assert(sorted_run_largest_seqno == level_largest_seqno);
-          }
+        // verify the number of sorted runs
+        if (compaction_style == kCompactionStyleLevel) {
+          assert(num_levels - 1 == sorted_runs[k].size());
         } else if (compaction_style == kCompactionStyleUniversal) {
-          // level <= 0 means sorted runs on level 0
-          auto level0_file =
-              meta.levels[0].files[sorted_runs[k].size() - 1 - i];
-          assert(sorted_run_smallest_key == level0_file.smallestkey);
-          assert(sorted_run_largest_key == level0_file.largestkey);
-          if (level != static_cast<int>(max_level)) {
-            assert(sorted_run_smallest_seqno == level0_file.smallest_seqno);
-            assert(sorted_run_largest_seqno == level0_file.largest_seqno);
-          }
-        }
-      }
-    }
+          assert(meta.levels[0].files.size() + num_levels - 1 ==
+                 sorted_runs[k].size());
+        } else if (compaction_style == kCompactionStyleFIFO) {
+          // TODO(gzh): FIFO compaction
+          db->GetColumnFamilyMetaData(&meta);
+          auto total_size = meta.levels[0].size;
+          assert(total_size <=
+                 db->GetOptions().compaction_options_fifo.max_table_files_size);
+          break;
+        }
+
+        // verify smallest/largest seqno and key range of each sorted run
+        auto max_level = num_levels - 1;
+        int level;
+        for (size_t i = 0; i < sorted_runs[k].size(); i++) {
+          level = static_cast<int>(max_level - i);
+          SequenceNumber sorted_run_smallest_seqno = kMaxSequenceNumber;
+          SequenceNumber sorted_run_largest_seqno = 0;
+          std::string sorted_run_smallest_key, sorted_run_largest_key;
+          bool first_key = true;
+          for (const auto& fileMeta : sorted_runs[k][i]) {
+            sorted_run_smallest_seqno =
+                std::min(sorted_run_smallest_seqno, fileMeta.smallest_seqno);
+            sorted_run_largest_seqno =
+                std::max(sorted_run_largest_seqno, fileMeta.largest_seqno);
+            if (first_key ||
+                db->DefaultColumnFamily()->GetComparator()->Compare(
+                    fileMeta.smallestkey, sorted_run_smallest_key) < 0) {
+              sorted_run_smallest_key = fileMeta.smallestkey;
+            }
+            if (first_key ||
+                db->DefaultColumnFamily()->GetComparator()->Compare(
+                    fileMeta.largestkey, sorted_run_largest_key) > 0) {
+              sorted_run_largest_key = fileMeta.largestkey;
+            }
+            first_key = false;
+          }
+          if (compaction_style == kCompactionStyleLevel ||
+              (compaction_style == kCompactionStyleUniversal && level > 0)) {
+            SequenceNumber level_smallest_seqno = kMaxSequenceNumber;
+            SequenceNumber level_largest_seqno = 0;
+            for (const auto& fileMeta : meta.levels[level].files) {
+              level_smallest_seqno =
+                  std::min(level_smallest_seqno, fileMeta.smallest_seqno);
+              level_largest_seqno =
+                  std::max(level_largest_seqno, fileMeta.largest_seqno);
+            }
+            assert(sorted_run_smallest_key ==
+                   meta.levels[level].files.front().smallestkey);
+            assert(sorted_run_largest_key ==
+                   meta.levels[level].files.back().largestkey);
+            if (level != static_cast<int>(max_level)) {
+              // compaction at max_level would change sequence number
+              assert(sorted_run_smallest_seqno == level_smallest_seqno);
+              assert(sorted_run_largest_seqno == level_largest_seqno);
+            }
+          } else if (compaction_style == kCompactionStyleUniversal) {
+            // level <= 0 means sorted runs on level 0
+            auto level0_file =
+                meta.levels[0].files[sorted_runs[k].size() - 1 - i];
+            assert(sorted_run_smallest_key == level0_file.smallestkey);
+            assert(sorted_run_largest_key == level0_file.largestkey);
+            if (level != static_cast<int>(max_level)) {
+              assert(sorted_run_smallest_seqno == level0_file.smallest_seqno);
+              assert(sorted_run_largest_seqno == level0_file.largest_seqno);
+            }
+          }
+        }
+      }
 #endif
-    // print the size of each sorted_run
-    for (size_t k = 0; k < num_db; k++) {
-      auto db = db_list[k];
-      fprintf(stdout,
-              "---------------------- DB %" ROCKSDB_PRIszt
-              " LSM ---------------------\n",
-              k);
-      db->GetColumnFamilyMetaData(&meta);
-      for (auto& levelMeta : meta.levels) {
-        if (levelMeta.files.empty()) {
-          continue;
-        }
-        if (levelMeta.level == 0) {
-          for (auto& fileMeta : levelMeta.files) {
-            fprintf(stdout, "Level[%d]: %s(size: %" PRIi64 " bytes)\n",
-                    levelMeta.level, fileMeta.name.c_str(), fileMeta.size);
-          }
-        } else {
-          fprintf(stdout, "Level[%d]: %s - %s(total size: %" PRIi64 " bytes)\n",
-                  levelMeta.level, levelMeta.files.front().name.c_str(),
-                  levelMeta.files.back().name.c_str(), levelMeta.size);
-        }
-      }
-    }
-    for (size_t i = 0; i < num_db; i++) {
-      db_list[i]->SetOptions(
-          {{"disable_auto_compactions",
-            std::to_string(options_list[i].disable_auto_compactions)},
-           {"level0_slowdown_writes_trigger",
-            std::to_string(options_list[i].level0_slowdown_writes_trigger)},
-           {"level0_stop_writes_trigger",
-            std::to_string(options_list[i].level0_stop_writes_trigger)}});
-    }
-    return Status::OK();
-  }
-
-  void ReadSequential(ThreadState* thread) {
-    if (db_.db != nullptr) {
-      ReadSequential(thread, db_.db);
-    } else {
-      for (const auto& db_with_cfh : multi_dbs_) {
-        ReadSequential(thread, db_with_cfh.db);
-      }
-    }
-  }
-
-  void ReadSequential(ThreadState* thread, DB* db) {
-    ReadOptions options = read_options_;
-    std::unique_ptr<char[]> ts_guard;
-    Slice ts;
-    if (user_timestamp_size_ > 0) {
-      ts_guard.reset(new char[user_timestamp_size_]);
-      ts = mock_app_clock_->GetTimestampForRead(thread->rand, ts_guard.get());
-      options.timestamp = &ts;
-    }
-
-    options.adaptive_readahead = FLAGS_adaptive_readahead;
-    options.async_io = FLAGS_async_io;
-    options.auto_readahead_size = FLAGS_auto_readahead_size;
-    std::unique_ptr<ManagedSnapshot> snapshot = nullptr;
-    if (FLAGS_explicit_snapshot) {
-      snapshot = std::make_unique<ManagedSnapshot>(db);
-      options.snapshot = snapshot->snapshot();
-    } else {
-      options.snapshot = nullptr;
-    }
-
-    Iterator* iter = db->NewIterator(options);
-    int64_t i = 0;
-    int64_t bytes = 0;
-    for (iter->SeekToFirst(); i < reads_ && iter->Valid(); iter->Next()) {
-      bytes += iter->key().size() + iter->value().size();
-      thread->stats.FinishedOps(nullptr, db, 1, kRead);
-      ++i;
-
-      if (thread->shared->read_rate_limiter.get() != nullptr &&
-          i % 1024 == 1023) {
-        thread->shared->read_rate_limiter->Request(1024, Env::IO_HIGH,
-                                                   nullptr /* stats */,
-                                                   RateLimiter::OpType::kRead);
-      }
-    }
-
-    delete iter;
-    thread->stats.AddBytes(bytes);
-  }
-
-  void ReadToRowCache(ThreadState* thread) {
-    int64_t read = 0;
-    int64_t found = 0;
-    int64_t bytes = 0;
-    int64_t key_rand = 0;
-    std::unique_ptr<const char[]> key_guard;
-    Slice key = AllocateKey(&key_guard);
-    PinnableSlice pinnable_val;
-
-    while (key_rand < FLAGS_num) {
-      DBWithColumnFamilies* db_with_cfh = SelectDBWithCfh(thread);
-      // We use same key_rand as seed for key and column family so that we can
-      // deterministically find the cfh corresponding to a particular key, as it
-      // is done in DoWrite method.
-      GenerateKeyFromInt(key_rand, FLAGS_num, &key);
-      key_rand++;
-      read++;
-      Status s;
-      if (FLAGS_num_column_families > 1) {
-        s = db_with_cfh->db->Get(read_options_, db_with_cfh->GetCfh(key_rand),
-                                 key, &pinnable_val);
+      // print the size of each sorted_run
+      for (size_t k = 0; k < num_db; k++) {
+        auto db = db_list[k];
+        fprintf(stdout,
+                "---------------------- DB %" ROCKSDB_PRIszt
+                " LSM ---------------------\n",
+                k);
+        db->GetColumnFamilyMetaData(&meta);
+        for (auto& levelMeta : meta.levels) {
+          if (levelMeta.files.empty()) {
+            continue;
+          }
+          if (levelMeta.level == 0) {
+            for (auto& fileMeta : levelMeta.files) {
+              fprintf(stdout, "Level[%d]: %s(size: %" PRIi64 " bytes)\n",
+                      levelMeta.level, fileMeta.name.c_str(), fileMeta.size);
+            }
+          } else {
+            fprintf(stdout,
+                    "Level[%d]: %s - %s(total size: %" PRIi64 " bytes)\n",
+                    levelMeta.level, levelMeta.files.front().name.c_str(),
+                    levelMeta.files.back().name.c_str(), levelMeta.size);
+          }
+        }
+      }
+      for (size_t i = 0; i < num_db; i++) {
+        db_list[i]->SetOptions(
+            {{"disable_auto_compactions",
+              std::to_string(options_list[i].disable_auto_compactions)},
+             {"level0_slowdown_writes_trigger",
+              std::to_string(options_list[i].level0_slowdown_writes_trigger)},
+             {"level0_stop_writes_trigger",
+              std::to_string(options_list[i].level0_stop_writes_trigger)}});
+      }
+      return Status::OK();
+    }
+
+    void ReadSequential(ThreadState * thread) {
+      if (db_.db != nullptr) {
+        ReadSequential(thread, db_.db);
       } else {
-        pinnable_val.Reset();
-        s = db_with_cfh->db->Get(read_options_,
-                                 db_with_cfh->db->DefaultColumnFamily(), key,
-                                 &pinnable_val);
-      }
-
-      if (s.ok()) {
-        found++;
-        bytes += key.size() + pinnable_val.size();
-      } else if (!s.IsNotFound()) {
-        fprintf(stderr, "Get returned an error: %s\n", s.ToString().c_str());
-        abort();
-      }
-
-      if (thread->shared->read_rate_limiter.get() != nullptr &&
-          read % 256 == 255) {
-        thread->shared->read_rate_limiter->Request(
-            256, Env::IO_HIGH, nullptr /* stats */, RateLimiter::OpType::kRead);
-      }
-
-      thread->stats.FinishedOps(db_with_cfh, db_with_cfh->db, 1, kRead);
-    }
-
-    char msg[100];
-    snprintf(msg, sizeof(msg), "(%" PRIu64 " of %" PRIu64 " found)\n", found,
-             read);
-
-    thread->stats.AddBytes(bytes);
-    thread->stats.AddMessage(msg);
-  }
-
-  void ReadReverse(ThreadState* thread) {
-    if (db_.db != nullptr) {
-      ReadReverse(thread, db_.db);
-    } else {
-      for (const auto& db_with_cfh : multi_dbs_) {
-        ReadReverse(thread, db_with_cfh.db);
-      }
-    }
-  }
-
-  void ReadReverse(ThreadState* thread, DB* db) {
-    Iterator* iter = db->NewIterator(read_options_);
-    int64_t i = 0;
-    int64_t bytes = 0;
-    for (iter->SeekToLast(); i < reads_ && iter->Valid(); iter->Prev()) {
-      bytes += iter->key().size() + iter->value().size();
-      thread->stats.FinishedOps(nullptr, db, 1, kRead);
-      ++i;
-      if (thread->shared->read_rate_limiter.get() != nullptr &&
-          i % 1024 == 1023) {
-        thread->shared->read_rate_limiter->Request(1024, Env::IO_HIGH,
-                                                   nullptr /* stats */,
-                                                   RateLimiter::OpType::kRead);
-      }
-    }
-    delete iter;
-    thread->stats.AddBytes(bytes);
-  }
-
-  void ReadRandomFast(ThreadState* thread) {
-    int64_t read = 0;
-    int64_t found = 0;
-    int64_t nonexist = 0;
-    ReadOptions options = read_options_;
-    std::unique_ptr<const char[]> key_guard;
-    Slice key = AllocateKey(&key_guard);
-    std::string value;
-    Slice ts;
-    std::unique_ptr<char[]> ts_guard;
-    if (user_timestamp_size_ > 0) {
-      ts_guard.reset(new char[user_timestamp_size_]);
-    }
-    DB* db = SelectDBWithCfh(thread)->db;
-
-    int64_t pot = 1;
-    while (pot < FLAGS_num) {
-      pot <<= 1;
-    }
-
-    Duration duration(FLAGS_duration, reads_);
-    do {
-      for (int i = 0; i < 100; ++i) {
-        int64_t key_rand = thread->rand.Next() & (pot - 1);
-        GenerateKeyFromInt(key_rand, FLAGS_num, &key);
-        ++read;
-        std::string ts_ret;
-        std::string* ts_ptr = nullptr;
-        if (user_timestamp_size_ > 0) {
-          ts = mock_app_clock_->GetTimestampForRead(thread->rand,
-                                                    ts_guard.get());
-          options.timestamp = &ts;
-          ts_ptr = &ts_ret;
-        }
-        auto status = db->Get(options, key, &value, ts_ptr);
-        if (status.ok()) {
-          ++found;
-        } else if (!status.IsNotFound()) {
-          fprintf(stderr, "Get returned an error: %s\n",
-                  status.ToString().c_str());
-          abort();
-        }
-        if (key_rand >= FLAGS_num) {
-          ++nonexist;
-        }
-      }
-      if (thread->shared->read_rate_limiter.get() != nullptr) {
-        thread->shared->read_rate_limiter->Request(
-            100, Env::IO_HIGH, nullptr /* stats */, RateLimiter::OpType::kRead);
-      }
-
-      thread->stats.FinishedOps(nullptr, db, 100, kRead);
-    } while (!duration.Done(100));
-
-    char msg[100];
-    snprintf(msg, sizeof(msg),
-             "(%" PRIu64 " of %" PRIu64
-             " found, "
-             "issued %" PRIu64 " non-exist keys)\n",
-             found, read, nonexist);
-
-    thread->stats.AddMessage(msg);
-  }
-
-  int64_t GetRandomKey(Random64* rand) {
-    uint64_t rand_int = rand->Next();
-    int64_t key_rand;
-    if (read_random_exp_range_ == 0) {
-      key_rand = rand_int % FLAGS_num;
-    } else {
-      const uint64_t kBigInt = static_cast<uint64_t>(1U) << 62;
-      long double order = -static_cast<long double>(rand_int % kBigInt) /
-                          static_cast<long double>(kBigInt) *
-                          read_random_exp_range_;
-      long double exp_ran = std::exp(order);
-      uint64_t rand_num =
-          static_cast<int64_t>(exp_ran * static_cast<long double>(FLAGS_num));
-      // Map to a different number to avoid locality.
-      const uint64_t kBigPrime = 0x5bd1e995;
-      // Overflow is like %(2^64). Will have little impact of results.
-      key_rand = static_cast<int64_t>((rand_num * kBigPrime) % FLAGS_num);
-    }
-    return key_rand;
-  }
-
-  void ReadRandom(ThreadState* thread) {
-    int64_t read = 0;
-    int64_t found = 0;
-    int64_t bytes = 0;
-    int num_keys = 0;
-    int64_t key_rand = 0;
-    ReadOptions options = read_options_;
-    std::unique_ptr<const char[]> key_guard;
-    Slice key = AllocateKey(&key_guard);
-    PinnableSlice pinnable_val;
-    std::vector<PinnableSlice> pinnable_vals;
-    if (read_operands_) {
-      // Start off with a small-ish value that'll be increased later if
-      // `GetMergeOperands()` tells us it is not large enough.
-      pinnable_vals.resize(8);
-    }
-    std::unique_ptr<char[]> ts_guard;
-    Slice ts;
-    if (user_timestamp_size_ > 0) {
-      ts_guard.reset(new char[user_timestamp_size_]);
-    }
-
-    Duration duration(FLAGS_duration, reads_);
-    while (!duration.Done(1)) {
-      DBWithColumnFamilies* db_with_cfh = SelectDBWithCfh(thread);
-      // We use same key_rand as seed for key and column family so that we can
-      // deterministically find the cfh corresponding to a particular key, as it
-      // is done in DoWrite method.
-      if (entries_per_batch_ > 1 && FLAGS_multiread_stride) {
-        if (++num_keys == entries_per_batch_) {
-          num_keys = 0;
-          key_rand = GetRandomKey(&thread->rand);
-          if ((key_rand + (entries_per_batch_ - 1) * FLAGS_multiread_stride) >=
-              FLAGS_num) {
-            key_rand = FLAGS_num - entries_per_batch_ * FLAGS_multiread_stride;
-          }
-        } else {
-          key_rand += FLAGS_multiread_stride;
-        }
-      } else {
-        key_rand = GetRandomKey(&thread->rand);
-      }
-      GenerateKeyFromInt(key_rand, FLAGS_num, &key);
-      read++;
-      std::string ts_ret;
-      std::string* ts_ptr = nullptr;
+        for (const auto& db_with_cfh : multi_dbs_) {
+          ReadSequential(thread, db_with_cfh.db);
+        }
+      }
+    }
+
+    void ReadSequential(ThreadState * thread, DB * db) {
+      ReadOptions options = read_options_;
+      std::unique_ptr<char[]> ts_guard;
+      Slice ts;
       if (user_timestamp_size_ > 0) {
+        ts_guard.reset(new char[user_timestamp_size_]);
         ts = mock_app_clock_->GetTimestampForRead(thread->rand, ts_guard.get());
         options.timestamp = &ts;
-        ts_ptr = &ts_ret;
-      }
-      Status s;
-      pinnable_val.Reset();
-      for (size_t i = 0; i < pinnable_vals.size(); ++i) {
-        pinnable_vals[i].Reset();
-      }
-      ColumnFamilyHandle* cfh;
-      if (FLAGS_num_column_families > 1) {
-        cfh = db_with_cfh->GetCfh(key_rand);
+      }
+
+      options.adaptive_readahead = FLAGS_adaptive_readahead;
+      options.async_io = FLAGS_async_io;
+      options.auto_readahead_size = FLAGS_auto_readahead_size;
+      std::unique_ptr<ManagedSnapshot> snapshot = nullptr;
+      if (FLAGS_explicit_snapshot) {
+        snapshot = std::make_unique<ManagedSnapshot>(db);
+        options.snapshot = snapshot->snapshot();
       } else {
-        cfh = db_with_cfh->db->DefaultColumnFamily();
-      }
-      if (read_operands_) {
-        GetMergeOperandsOptions get_merge_operands_options;
-        get_merge_operands_options.expected_max_number_of_operands =
-            static_cast<int>(pinnable_vals.size());
-        int number_of_operands;
-        s = db_with_cfh->db->GetMergeOperands(
-            options, cfh, key, pinnable_vals.data(),
-            &get_merge_operands_options, &number_of_operands);
-        if (s.IsIncomplete()) {
-          // Should only happen a few times when we encounter a key that had
-          // more merge operands than any key seen so far. Production use case
-          // would typically retry in such event to get all the operands so do
-          // that here.
-          pinnable_vals.resize(number_of_operands);
-          get_merge_operands_options.expected_max_number_of_operands =
-              static_cast<int>(pinnable_vals.size());
-          s = db_with_cfh->db->GetMergeOperands(
-              options, cfh, key, pinnable_vals.data(),
-              &get_merge_operands_options, &number_of_operands);
-        }
-      } else {
-        s = db_with_cfh->db->Get(options, cfh, key, &pinnable_val, ts_ptr);
-      }
-
-      if (s.ok()) {
-        found++;
-        bytes += key.size() + pinnable_val.size() + user_timestamp_size_;
-        for (size_t i = 0; i < pinnable_vals.size(); ++i) {
-          bytes += pinnable_vals[i].size();
-          pinnable_vals[i].Reset();
-        }
-      } else if (!s.IsNotFound()) {
-        fprintf(stderr, "Get returned an error: %s\n", s.ToString().c_str());
-        abort();
-      }
-
-      if (thread->shared->read_rate_limiter.get() != nullptr &&
-          read % 256 == 255) {
-        thread->shared->read_rate_limiter->Request(
-            256, Env::IO_HIGH, nullptr /* stats */, RateLimiter::OpType::kRead);
-      }
-
-      thread->stats.FinishedOps(db_with_cfh, db_with_cfh->db, 1, kRead);
-    }
-
-    char msg[100];
-    snprintf(msg, sizeof(msg), "(%" PRIu64 " of %" PRIu64 " found)\n", found,
-             read);
-
-    thread->stats.AddBytes(bytes);
-    thread->stats.AddMessage(msg);
-  }
-
-  // Calls MultiGet over a list of keys from a random distribution.
-  // Returns the total number of keys found.
-  void MultiReadRandom(ThreadState* thread) {
-    int64_t read = 0;
-    int64_t bytes = 0;
-    int64_t num_multireads = 0;
-    int64_t found = 0;
-    ReadOptions options = read_options_;
-    std::vector<Slice> keys;
-    std::vector<std::unique_ptr<const char[]>> key_guards;
-    std::vector<std::string> values(entries_per_batch_);
-    PinnableSlice* pin_values = new PinnableSlice[entries_per_batch_];
-    std::unique_ptr<PinnableSlice[]> pin_values_guard(pin_values);
-    std::vector<Status> stat_list(entries_per_batch_);
-    while (static_cast<int64_t>(keys.size()) < entries_per_batch_) {
-      key_guards.push_back(std::unique_ptr<const char[]>());
-      keys.push_back(AllocateKey(&key_guards.back()));
-    }
-
-    std::unique_ptr<char[]> ts_guard;
-    if (user_timestamp_size_ > 0) {
-      ts_guard.reset(new char[user_timestamp_size_]);
-    }
-
-    Duration duration(FLAGS_duration, reads_);
-    while (!duration.Done(entries_per_batch_)) {
-      DB* db = SelectDB(thread);
-      if (FLAGS_multiread_stride) {
-        int64_t key = GetRandomKey(&thread->rand);
-        if ((key + (entries_per_batch_ - 1) * FLAGS_multiread_stride) >=
-            static_cast<int64_t>(FLAGS_num)) {
-          key = FLAGS_num - entries_per_batch_ * FLAGS_multiread_stride;
-        }
-        for (int64_t i = 0; i < entries_per_batch_; ++i) {
-          GenerateKeyFromInt(key, FLAGS_num, &keys[i]);
-          key += FLAGS_multiread_stride;
-        }
-      } else {
-        for (int64_t i = 0; i < entries_per_batch_; ++i) {
-          GenerateKeyFromInt(GetRandomKey(&thread->rand), FLAGS_num, &keys[i]);
-        }
-      }
-      Slice ts;
-      if (user_timestamp_size_ > 0) {
-        ts = mock_app_clock_->GetTimestampForRead(thread->rand, ts_guard.get());
-        options.timestamp = &ts;
-      }
-      if (!FLAGS_multiread_batched) {
-        std::vector<Status> statuses = db->MultiGet(options, keys, &values);
-        assert(static_cast<int64_t>(statuses.size()) == entries_per_batch_);
-
-        read += entries_per_batch_;
-        num_multireads++;
-        for (int64_t i = 0; i < entries_per_batch_; ++i) {
-          if (statuses[i].ok()) {
-            bytes += keys[i].size() + values[i].size() + user_timestamp_size_;
-            ++found;
-          } else if (!statuses[i].IsNotFound()) {
-            fprintf(stderr, "MultiGet returned an error: %s\n",
-                    statuses[i].ToString().c_str());
-            abort();
-          }
-        }
-      } else {
-        db->MultiGet(options, db->DefaultColumnFamily(), keys.size(),
-                     keys.data(), pin_values, stat_list.data());
-
-        read += entries_per_batch_;
-        num_multireads++;
-        for (int64_t i = 0; i < entries_per_batch_; ++i) {
-          if (stat_list[i].ok()) {
-            bytes +=
-                keys[i].size() + pin_values[i].size() + user_timestamp_size_;
-            ++found;
-          } else if (!stat_list[i].IsNotFound()) {
-            fprintf(stderr, "MultiGet returned an error: %s\n",
-                    stat_list[i].ToString().c_str());
-            abort();
-          }
-          stat_list[i] = Status::OK();
-          pin_values[i].Reset();
-        }
-      }
-      if (thread->shared->read_rate_limiter.get() != nullptr &&
-          num_multireads % 256 == 255) {
-        thread->shared->read_rate_limiter->Request(
-            256 * entries_per_batch_, Env::IO_HIGH, nullptr /* stats */,
-            RateLimiter::OpType::kRead);
-      }
-      thread->stats.FinishedOps(nullptr, db, entries_per_batch_, kRead);
-    }
-
-    char msg[100];
-    snprintf(msg, sizeof(msg), "(%" PRIu64 " of %" PRIu64 " found)", found,
-             read);
-    thread->stats.AddBytes(bytes);
-    thread->stats.AddMessage(msg);
-  }
-
-  void ApproximateMemtableStats(ThreadState* thread) {
-    const size_t batch_size = entries_per_batch_;
-    std::unique_ptr<const char[]> skey_guard;
-    Slice skey = AllocateKey(&skey_guard);
-    std::unique_ptr<const char[]> ekey_guard;
-    Slice ekey = AllocateKey(&ekey_guard);
-    Duration duration(FLAGS_duration, reads_);
-    if (FLAGS_num < static_cast<int64_t>(batch_size)) {
-      std::terminate();
-    }
-    uint64_t range = static_cast<uint64_t>(FLAGS_num) - batch_size;
-    auto count_hist = std::make_shared<HistogramImpl>();
-    while (!duration.Done(1)) {
-      DB* db = SelectDB(thread);
-      uint64_t start_key = thread->rand.Uniform(range);
-      GenerateKeyFromInt(start_key, FLAGS_num, &skey);
-      uint64_t end_key = start_key + batch_size;
-      GenerateKeyFromInt(end_key, FLAGS_num, &ekey);
-      uint64_t count = UINT64_MAX;
-      uint64_t size = UINT64_MAX;
-      db->GetApproximateMemTableStats({skey, ekey}, &count, &size);
-      count_hist->Add(count);
-      thread->stats.FinishedOps(nullptr, db, 1, kOthers);
-    }
-    thread->stats.AddMessage("\nReported entry count stats (expected " +
-                             std::to_string(batch_size) + "):");
-    thread->stats.AddMessage("\n" + count_hist->ToString());
-  }
-
-  // Calls ApproximateSize over random key ranges.
-  void ApproximateSizeRandom(ThreadState* thread) {
-    int64_t size_sum = 0;
-    int64_t num_sizes = 0;
-    const size_t batch_size = entries_per_batch_;
-    std::vector<Range> ranges;
-    std::vector<Slice> lkeys;
-    std::vector<std::unique_ptr<const char[]>> lkey_guards;
-    std::vector<Slice> rkeys;
-    std::vector<std::unique_ptr<const char[]>> rkey_guards;
-    std::vector<uint64_t> sizes;
-    while (ranges.size() < batch_size) {
-      // Ugly without C++17 return from emplace_back
-      lkey_guards.emplace_back();
-      rkey_guards.emplace_back();
-      lkeys.emplace_back(AllocateKey(&lkey_guards.back()));
-      rkeys.emplace_back(AllocateKey(&rkey_guards.back()));
-      ranges.emplace_back(lkeys.back(), rkeys.back());
-      sizes.push_back(0);
-    }
-    Duration duration(FLAGS_duration, reads_);
-    while (!duration.Done(1)) {
-      DB* db = SelectDB(thread);
-      for (size_t i = 0; i < batch_size; ++i) {
-        int64_t lkey = GetRandomKey(&thread->rand);
-        int64_t rkey = GetRandomKey(&thread->rand);
-        if (lkey > rkey) {
-          std::swap(lkey, rkey);
-        }
-        GenerateKeyFromInt(lkey, FLAGS_num, &lkeys[i]);
-        GenerateKeyFromInt(rkey, FLAGS_num, &rkeys[i]);
-      }
-      db->GetApproximateSizes(
-          ranges.data(), static_cast<int>(entries_per_batch_), sizes.data());
-      num_sizes += entries_per_batch_;
-      for (int64_t size : sizes) {
-        size_sum += size;
-      }
-      thread->stats.FinishedOps(nullptr, db, entries_per_batch_, kOthers);
-    }
-
-    char msg[100];
-    snprintf(msg, sizeof(msg), "(Avg approx size=%g)",
-             static_cast<double>(size_sum) / static_cast<double>(num_sizes));
-    thread->stats.AddMessage(msg);
-  }
-
-  // The inverse function of Pareto distribution
-  int64_t ParetoCdfInversion(double u, double theta, double k, double sigma) {
-    double ret;
-    if (k == 0.0) {
-      ret = theta - sigma * std::log(u);
-    } else {
-      ret = theta + sigma * (std::pow(u, -1 * k) - 1) / k;
-    }
-    return static_cast<int64_t>(ceil(ret));
-  }
-  // The inverse function of power distribution (y=ax^b)
-  int64_t PowerCdfInversion(double u, double a, double b) {
-    double ret;
-    ret = std::pow((u / a), (1 / b));
-    return static_cast<int64_t>(ceil(ret));
-  }
-
-  // Add the noice to the QPS
-  double AddNoise(double origin, double noise_ratio) {
-    if (noise_ratio < 0.0 || noise_ratio > 1.0) {
-      return origin;
-    }
-    int band_int = static_cast<int>(FLAGS_sine_a);
-    double delta = (rand() % band_int - band_int / 2) * noise_ratio;
-    if (origin + delta < 0) {
-      return origin;
-    } else {
-      return (origin + delta);
-    }
-  }
-
-  // Decide the ratio of different query types
-  // 0 Get, 1 Put, 2 Seek, 3 SeekForPrev, 4 Delete, 5 SingleDelete, 6 merge
-  class QueryDecider {
-   public:
-    std::vector<int> type_;
-    std::vector<double> ratio_;
-    int range_;
-
-    QueryDecider() = default;
-    ~QueryDecider() = default;
-
-    Status Initiate(std::vector<double> ratio_input) {
-      int range_max = 1000;
-      double sum = 0.0;
-      for (auto& ratio : ratio_input) {
-        sum += ratio;
-      }
-      range_ = 0;
-      for (auto& ratio : ratio_input) {
-        range_ += static_cast<int>(ceil(range_max * (ratio / sum)));
-        type_.push_back(range_);
-        ratio_.push_back(ratio / sum);
-      }
-      return Status::OK();
-    }
-
-    int GetType(int64_t rand_num) {
-      if (rand_num < 0) {
-        rand_num = rand_num * (-1);
-      }
-      assert(range_ != 0);
-      int pos = static_cast<int>(rand_num % range_);
-      for (int i = 0; i < static_cast<int>(type_.size()); i++) {
-        if (pos < type_[i]) {
-          return i;
-        }
-      }
-      return 0;
-    }
-  };
-
-  // KeyrangeUnit is the struct of a keyrange. It is used in a keyrange vector
-  // to transfer a random value to one keyrange based on the hotness.
-  struct KeyrangeUnit {
-    int64_t keyrange_start;
-    int64_t keyrange_access;
-    int64_t keyrange_keys;
-  };
-
-  // From our observations, the prefix hotness (key-range hotness) follows
-  // the two-term-exponential distribution: f(x) = a*exp(b*x) + c*exp(d*x).
-  // However, we cannot directly use the inverse function to decide a
-  // key-range from a random distribution. To achieve it, we create a list of
-  // KeyrangeUnit, each KeyrangeUnit occupies a range of integers whose size is
-  // decided based on the hotness of the key-range. When a random value is
-  // generated based on uniform distribution, we map it to the KeyrangeUnit Vec
-  // and one KeyrangeUnit is selected. The probability of a  KeyrangeUnit being
-  // selected is the same as the hotness of this KeyrangeUnit. After that, the
-  // key can be randomly allocated to the key-range of this KeyrangeUnit, or we
-  // can based on the power distribution (y=ax^b) to generate the offset of
-  // the key in the selected key-range. In this way, we generate the keyID
-  // based on the hotness of the prefix and also the key hotness distribution.
-  class GenerateTwoTermExpKeys {
-   public:
-    // Avoid uninitialized warning-as-error in some compilers
-    int64_t keyrange_rand_max_ = 0;
-    int64_t keyrange_size_ = 0;
-    int64_t keyrange_num_ = 0;
-    std::vector<KeyrangeUnit> keyrange_set_;
-
-    // Initiate the KeyrangeUnit vector and calculate the size of each
-    // KeyrangeUnit.
-    Status InitiateExpDistribution(int64_t total_keys, double prefix_a,
-                                   double prefix_b, double prefix_c,
-                                   double prefix_d) {
-      int64_t amplify = 0;
-      int64_t keyrange_start = 0;
-      if (FLAGS_keyrange_num <= 0) {
-        keyrange_num_ = 1;
-      } else {
-        keyrange_num_ = FLAGS_keyrange_num;
-      }
-      keyrange_size_ = total_keys / keyrange_num_;
-
-      // Calculate the key-range shares size based on the input parameters
-      for (int64_t pfx = keyrange_num_; pfx >= 1; pfx--) {
-        // Step 1. Calculate the probability that this key range will be
-        // accessed in a query. It is based on the two-term expoential
-        // distribution
-        double keyrange_p = prefix_a * std::exp(prefix_b * pfx) +
-                            prefix_c * std::exp(prefix_d * pfx);
-        if (keyrange_p < std::pow(10.0, -16.0)) {
-          keyrange_p = 0.0;
-        }
-        // Step 2. Calculate the amplify
-        // In order to allocate a query to a key-range based on the random
-        // number generated for this query, we need to extend the probability
-        // of each key range from [0,1] to [0, amplify]. Amplify is calculated
-        // by 1/(smallest key-range probability). In this way, we ensure that
-        // all key-ranges are assigned with an Integer that  >=0
-        if (amplify == 0 && keyrange_p > 0) {
-          amplify = static_cast<int64_t>(std::floor(1 / keyrange_p)) + 1;
-        }
-
-        // Step 3. For each key-range, we calculate its position in the
-        // [0, amplify] range, including the start, the size (keyrange_access)
-        KeyrangeUnit p_unit;
-        p_unit.keyrange_start = keyrange_start;
-        if (0.0 >= keyrange_p) {
-          p_unit.keyrange_access = 0;
-        } else {
-          p_unit.keyrange_access =
-              static_cast<int64_t>(std::floor(amplify * keyrange_p));
-        }
-        p_unit.keyrange_keys = keyrange_size_;
-        keyrange_set_.push_back(p_unit);
-        keyrange_start += p_unit.keyrange_access;
-      }
-      keyrange_rand_max_ = keyrange_start;
-
-      // Step 4. Shuffle the key-ranges randomly
-      // Since the access probability is calculated from small to large,
-      // If we do not re-allocate them, hot key-ranges are always at the end
-      // and cold key-ranges are at the begin of the key space. Therefore, the
-      // key-ranges are shuffled and the rand seed is only decide by the
-      // key-range hotness distribution. With the same distribution parameters
-      // the shuffle results are the same.
-      Random64 rand_loca(keyrange_rand_max_);
-      for (int64_t i = 0; i < FLAGS_keyrange_num; i++) {
-        int64_t pos = rand_loca.Next() % FLAGS_keyrange_num;
-        assert(i >= 0 && i < static_cast<int64_t>(keyrange_set_.size()) &&
-               pos >= 0 && pos < static_cast<int64_t>(keyrange_set_.size()));
-        std::swap(keyrange_set_[i], keyrange_set_[pos]);
-      }
-
-      // Step 5. Recalculate the prefix start postion after shuffling
-      int64_t offset = 0;
-      for (auto& p_unit : keyrange_set_) {
-        p_unit.keyrange_start = offset;
-        offset += p_unit.keyrange_access;
-      }
-
-      return Status::OK();
-    }
-
-    // Generate the Key ID according to the input ini_rand and key distribution
-    int64_t DistGetKeyID(int64_t ini_rand, double key_dist_a,
-                         double key_dist_b) {
-      int64_t keyrange_rand = ini_rand % keyrange_rand_max_;
-
-      // Calculate and select one key-range that contains the new key
-      int64_t start = 0, end = static_cast<int64_t>(keyrange_set_.size());
-      while (start + 1 < end) {
-        int64_t mid = start + (end - start) / 2;
-        assert(mid >= 0 && mid < static_cast<int64_t>(keyrange_set_.size()));
-        if (keyrange_rand < keyrange_set_[mid].keyrange_start) {
-          end = mid;
-        } else {
-          start = mid;
-        }
-      }
-      int64_t keyrange_id = start;
-
-      // Select one key in the key-range and compose the keyID
-      int64_t key_offset = 0, key_seed;
-      if (key_dist_a == 0.0 || key_dist_b == 0.0) {
-        key_offset = ini_rand % keyrange_size_;
-      } else {
-        double u =
-            static_cast<double>(ini_rand % keyrange_size_) / keyrange_size_;
-        key_seed = static_cast<int64_t>(
-            ceil(std::pow((u / key_dist_a), (1 / key_dist_b))));
-        Random64 rand_key(key_seed);
-        key_offset = rand_key.Next() % keyrange_size_;
-      }
-      return keyrange_size_ * keyrange_id + key_offset;
-    }
-  };
-
-  // The social graph workload mixed with Get, Put, Iterator queries.
-  // The value size and iterator length follow Pareto distribution.
-  // The overall key access follow power distribution. If user models the
-  // workload based on different key-ranges (or different prefixes), user
-  // can use two-term-exponential distribution to fit the workload. User
-  // needs to decide the ratio between Get, Put, Iterator queries before
-  // starting the benchmark.
-  void MixGraph(ThreadState* thread) {
-    int64_t gets = 0;
-    int64_t puts = 0;
-    int64_t get_found = 0;
-    int64_t seek = 0;
-    int64_t seek_found = 0;
-    int64_t bytes = 0;
-    double total_scan_length = 0;
-    double total_val_size = 0;
-    const int64_t default_value_max = 1 * 1024 * 1024;
-    int64_t value_max = default_value_max;
-    int64_t scan_len_max = FLAGS_mix_max_scan_len;
-    double write_rate = 1000000.0;
-    double read_rate = 1000000.0;
-    bool use_prefix_modeling = false;
-    bool use_random_modeling = false;
-    GenerateTwoTermExpKeys gen_exp;
-    std::vector<double> ratio{FLAGS_mix_get_ratio, FLAGS_mix_put_ratio,
-                              FLAGS_mix_seek_ratio};
-    char value_buffer[default_value_max];
-    QueryDecider query;
-    RandomGenerator gen;
-    Status s;
-    if (value_max > FLAGS_mix_max_value_size) {
-      value_max = FLAGS_mix_max_value_size;
-    }
-
-    std::unique_ptr<const char[]> key_guard;
-    Slice key = AllocateKey(&key_guard);
-    PinnableSlice pinnable_val;
-    query.Initiate(ratio);
-
-    // the limit of qps initiation
-    if (FLAGS_sine_mix_rate) {
-      thread->shared->read_rate_limiter.reset(
-          NewGenericRateLimiter(static_cast<int64_t>(read_rate)));
-      thread->shared->write_rate_limiter.reset(
-          NewGenericRateLimiter(static_cast<int64_t>(write_rate)));
-    }
-
-    // Decide if user wants to use prefix based key generation
-    if (FLAGS_keyrange_dist_a != 0.0 || FLAGS_keyrange_dist_b != 0.0 ||
-        FLAGS_keyrange_dist_c != 0.0 || FLAGS_keyrange_dist_d != 0.0) {
-      use_prefix_modeling = true;
-      gen_exp.InitiateExpDistribution(
-          FLAGS_num, FLAGS_keyrange_dist_a, FLAGS_keyrange_dist_b,
-          FLAGS_keyrange_dist_c, FLAGS_keyrange_dist_d);
-    }
-    if (FLAGS_key_dist_a == 0 || FLAGS_key_dist_b == 0) {
-      use_random_modeling = true;
-    }
-
-    Duration duration(FLAGS_duration, reads_);
-    while (!duration.Done(1)) {
-      DBWithColumnFamilies* db_with_cfh = SelectDBWithCfh(thread);
-      int64_t ini_rand, rand_v, key_rand, key_seed;
-      ini_rand = GetRandomKey(&thread->rand);
-      rand_v = ini_rand % FLAGS_num;
-      double u = static_cast<double>(rand_v) / FLAGS_num;
-
-      // Generate the keyID based on the key hotness and prefix hotness
-      if (use_random_modeling) {
-        key_rand = ini_rand;
-      } else if (use_prefix_modeling) {
-        key_rand =
-            gen_exp.DistGetKeyID(ini_rand, FLAGS_key_dist_a, FLAGS_key_dist_b);
-      } else {
-        key_seed = PowerCdfInversion(u, FLAGS_key_dist_a, FLAGS_key_dist_b);
-        Random64 rand(key_seed);
-        key_rand = static_cast<int64_t>(rand.Next()) % FLAGS_num;
-      }
-      GenerateKeyFromInt(key_rand, FLAGS_num, &key);
-      int query_type = query.GetType(rand_v);
-
-      // change the qps
-      uint64_t now = FLAGS_env->NowMicros();
-      uint64_t usecs_since_last;
-      if (now > thread->stats.GetSineInterval()) {
-        usecs_since_last = now - thread->stats.GetSineInterval();
-      } else {
-        usecs_since_last = 0;
-      }
-
-      if (FLAGS_sine_mix_rate &&
-          usecs_since_last >
-              (FLAGS_sine_mix_rate_interval_milliseconds * uint64_t{1000})) {
-        double usecs_since_start =
-            static_cast<double>(now - thread->stats.GetStart());
-        thread->stats.ResetSineInterval();
-        double mix_rate_with_noise = AddNoise(
-            SineRate(usecs_since_start / 1000000.0), FLAGS_sine_mix_rate_noise);
-        read_rate = mix_rate_with_noise * (query.ratio_[0] + query.ratio_[2]);
-        write_rate = mix_rate_with_noise * query.ratio_[1];
-
-        if (read_rate > 0) {
-          thread->shared->read_rate_limiter->SetBytesPerSecond(
-              static_cast<int64_t>(read_rate));
-        }
-        if (write_rate > 0) {
-          thread->shared->write_rate_limiter->SetBytesPerSecond(
-              static_cast<int64_t>(write_rate));
-        }
-      }
-      // Start the query
-      if (query_type == 0) {
-        // the Get query
-        gets++;
+        options.snapshot = nullptr;
+      }
+
+      Iterator* iter = db->NewIterator(options);
+      int64_t i = 0;
+      int64_t bytes = 0;
+      for (iter->SeekToFirst(); i < reads_ && iter->Valid(); iter->Next()) {
+        bytes += iter->key().size() + iter->value().size();
+        thread->stats.FinishedOps(nullptr, db, 1, kRead);
+        ++i;
+
+        if (thread->shared->read_rate_limiter.get() != nullptr &&
+            i % 1024 == 1023) {
+          thread->shared->read_rate_limiter->Request(
+              1024, Env::IO_HIGH, nullptr /* stats */,
+              RateLimiter::OpType::kRead);
+        }
+      }
+
+      delete iter;
+      thread->stats.AddBytes(bytes);
+    }
+
+    void ReadToRowCache(ThreadState * thread) {
+      int64_t read = 0;
+      int64_t found = 0;
+      int64_t bytes = 0;
+      int64_t key_rand = 0;
+      std::unique_ptr<const char[]> key_guard;
+      Slice key = AllocateKey(&key_guard);
+      PinnableSlice pinnable_val;
+
+      while (key_rand < FLAGS_num) {
+        DBWithColumnFamilies* db_with_cfh = SelectDBWithCfh(thread);
+        // We use same key_rand as seed for key and column family so that we can
+        // deterministically find the cfh corresponding to a particular key, as
+        // it is done in DoWrite method.
+        GenerateKeyFromInt(key_rand, FLAGS_num, &key);
+        key_rand++;
+        read++;
+        Status s;
         if (FLAGS_num_column_families > 1) {
           s = db_with_cfh->db->Get(read_options_, db_with_cfh->GetCfh(key_rand),
                                    key, &pinnable_val);
@@ -6785,759 +6065,2173 @@
         }
 
         if (s.ok()) {
-          get_found++;
+          found++;
           bytes += key.size() + pinnable_val.size();
         } else if (!s.IsNotFound()) {
           fprintf(stderr, "Get returned an error: %s\n", s.ToString().c_str());
           abort();
         }
 
-        if (thread->shared->read_rate_limiter && (gets + seek) % 100 == 0) {
-          thread->shared->read_rate_limiter->Request(100, Env::IO_HIGH,
-                                                     nullptr /*stats*/);
-        }
+        if (thread->shared->read_rate_limiter.get() != nullptr &&
+            read % 256 == 255) {
+          thread->shared->read_rate_limiter->Request(
+              256, Env::IO_HIGH, nullptr /* stats */,
+              RateLimiter::OpType::kRead);
+        }
+
         thread->stats.FinishedOps(db_with_cfh, db_with_cfh->db, 1, kRead);
-      } else if (query_type == 1) {
-        // the Put query
-        puts++;
-        int64_t val_size = ParetoCdfInversion(u, FLAGS_value_theta,
-                                              FLAGS_value_k, FLAGS_value_sigma);
-        if (val_size < 10) {
-          val_size = 10;
-        } else if (val_size > value_max) {
-          val_size = val_size % value_max;
-        }
-        total_val_size += val_size;
-
-        s = db_with_cfh->db->Put(
-            write_options_, key,
-            gen.Generate(static_cast<unsigned int>(val_size)));
-        if (!s.ok()) {
-          fprintf(stderr, "put error: %s\n", s.ToString().c_str());
-          ErrorExit();
-        }
-
-        if (thread->shared->write_rate_limiter && puts % 100 == 0) {
-          thread->shared->write_rate_limiter->Request(100, Env::IO_HIGH,
-                                                      nullptr /*stats*/);
-        }
-        thread->stats.FinishedOps(db_with_cfh, db_with_cfh->db, 1, kWrite);
-      } else if (query_type == 2) {
-        // Seek query
-        if (db_with_cfh->db != nullptr) {
-          Iterator* single_iter = nullptr;
-          single_iter = db_with_cfh->db->NewIterator(read_options_);
-          if (single_iter != nullptr) {
-            single_iter->Seek(key);
-            seek++;
-            if (single_iter->Valid() && single_iter->key().compare(key) == 0) {
-              seek_found++;
-            }
-            int64_t scan_length =
-                ParetoCdfInversion(u, FLAGS_iter_theta, FLAGS_iter_k,
-                                   FLAGS_iter_sigma) %
-                scan_len_max;
-            for (int64_t j = 0; j < scan_length && single_iter->Valid(); j++) {
-              Slice value = single_iter->value();
-              memcpy(value_buffer, value.data(),
-                     std::min(value.size(), sizeof(value_buffer)));
-              bytes += single_iter->key().size() + single_iter->value().size();
-              single_iter->Next();
-              assert(single_iter->status().ok());
-              total_scan_length++;
-            }
-          }
-          delete single_iter;
-        }
-        thread->stats.FinishedOps(db_with_cfh, db_with_cfh->db, 1, kSeek);
-      }
-    }
-    char msg[256];
-    snprintf(msg, sizeof(msg),
-             "( Gets:%" PRIu64 " Puts:%" PRIu64 " Seek:%" PRIu64
-             ", reads %" PRIu64 " in %" PRIu64
-             " found, "
-             "avg size: %.1f value, %.1f scan)\n",
-             gets, puts, seek, get_found + seek_found, gets + seek,
-             total_val_size / puts, total_scan_length / seek);
-
-    thread->stats.AddBytes(bytes);
-    thread->stats.AddMessage(msg);
-  }
-
-  void IteratorCreation(ThreadState* thread) {
-    Duration duration(FLAGS_duration, reads_);
-    ReadOptions options = read_options_;
-    std::unique_ptr<char[]> ts_guard;
-    if (user_timestamp_size_ > 0) {
-      ts_guard.reset(new char[user_timestamp_size_]);
-    }
-    while (!duration.Done(1)) {
-      DB* db = SelectDB(thread);
+      }
+
+      char msg[100];
+      snprintf(msg, sizeof(msg), "(%" PRIu64 " of %" PRIu64 " found)\n", found,
+               read);
+
+      thread->stats.AddBytes(bytes);
+      thread->stats.AddMessage(msg);
+    }
+
+    void ReadReverse(ThreadState * thread) {
+      if (db_.db != nullptr) {
+        ReadReverse(thread, db_.db);
+      } else {
+        for (const auto& db_with_cfh : multi_dbs_) {
+          ReadReverse(thread, db_with_cfh.db);
+        }
+      }
+    }
+
+    void ReadReverse(ThreadState * thread, DB * db) {
+      Iterator* iter = db->NewIterator(read_options_);
+      int64_t i = 0;
+      int64_t bytes = 0;
+      for (iter->SeekToLast(); i < reads_ && iter->Valid(); iter->Prev()) {
+        bytes += iter->key().size() + iter->value().size();
+        thread->stats.FinishedOps(nullptr, db, 1, kRead);
+        ++i;
+        if (thread->shared->read_rate_limiter.get() != nullptr &&
+            i % 1024 == 1023) {
+          thread->shared->read_rate_limiter->Request(
+              1024, Env::IO_HIGH, nullptr /* stats */,
+              RateLimiter::OpType::kRead);
+        }
+      }
+      delete iter;
+      thread->stats.AddBytes(bytes);
+    }
+
+    void ReadRandomFast(ThreadState * thread) {
+      int64_t read = 0;
+      int64_t found = 0;
+      int64_t nonexist = 0;
+      ReadOptions options = read_options_;
+      std::unique_ptr<const char[]> key_guard;
+      Slice key = AllocateKey(&key_guard);
+      std::string value;
+      Slice ts;
+      std::unique_ptr<char[]> ts_guard;
+      if (user_timestamp_size_ > 0) {
+        ts_guard.reset(new char[user_timestamp_size_]);
+      }
+      DB* db = SelectDBWithCfh(thread)->db;
+
+      int64_t pot = 1;
+      while (pot < FLAGS_num) {
+        pot <<= 1;
+      }
+
+      Duration duration(FLAGS_duration, reads_);
+      do {
+        for (int i = 0; i < 100; ++i) {
+          int64_t key_rand = thread->rand.Next() & (pot - 1);
+          GenerateKeyFromInt(key_rand, FLAGS_num, &key);
+          ++read;
+          std::string ts_ret;
+          std::string* ts_ptr = nullptr;
+          if (user_timestamp_size_ > 0) {
+            ts = mock_app_clock_->GetTimestampForRead(thread->rand,
+                                                      ts_guard.get());
+            options.timestamp = &ts;
+            ts_ptr = &ts_ret;
+          }
+          auto status = db->Get(options, key, &value, ts_ptr);
+          if (status.ok()) {
+            ++found;
+          } else if (!status.IsNotFound()) {
+            fprintf(stderr, "Get returned an error: %s\n",
+                    status.ToString().c_str());
+            abort();
+          }
+          if (key_rand >= FLAGS_num) {
+            ++nonexist;
+          }
+        }
+        if (thread->shared->read_rate_limiter.get() != nullptr) {
+          thread->shared->read_rate_limiter->Request(
+              100, Env::IO_HIGH, nullptr /* stats */,
+              RateLimiter::OpType::kRead);
+        }
+
+        thread->stats.FinishedOps(nullptr, db, 100, kRead);
+      } while (!duration.Done(100));
+
+      char msg[100];
+      snprintf(msg, sizeof(msg),
+               "(%" PRIu64 " of %" PRIu64
+               " found, "
+               "issued %" PRIu64 " non-exist keys)\n",
+               found, read, nonexist);
+
+      thread->stats.AddMessage(msg);
+    }
+
+    int64_t GetRandomKey(Random64 * rand) {
+      uint64_t rand_int = rand->Next();
+      int64_t key_rand;
+      if (read_random_exp_range_ == 0) {
+        key_rand = rand_int % FLAGS_num;
+      } else {
+        const uint64_t kBigInt = static_cast<uint64_t>(1U) << 62;
+        long double order = -static_cast<long double>(rand_int % kBigInt) /
+                            static_cast<long double>(kBigInt) *
+                            read_random_exp_range_;
+        long double exp_ran = std::exp(order);
+        uint64_t rand_num =
+            static_cast<int64_t>(exp_ran * static_cast<long double>(FLAGS_num));
+        // Map to a different number to avoid locality.
+        const uint64_t kBigPrime = 0x5bd1e995;
+        // Overflow is like %(2^64). Will have little impact of results.
+        key_rand = static_cast<int64_t>((rand_num * kBigPrime) % FLAGS_num);
+      }
+      return key_rand;
+    }
+
+    void ReadRandom(ThreadState * thread) {
+      int64_t read = 0;
+      int64_t found = 0;
+      int64_t bytes = 0;
+      int num_keys = 0;
+      int64_t key_rand = 0;
+      ReadOptions options = read_options_;
+      std::unique_ptr<const char[]> key_guard;
+      Slice key = AllocateKey(&key_guard);
+      PinnableSlice pinnable_val;
+      std::vector<PinnableSlice> pinnable_vals;
+      if (read_operands_) {
+        // Start off with a small-ish value that'll be increased later if
+        // `GetMergeOperands()` tells us it is not large enough.
+        pinnable_vals.resize(8);
+      }
+      std::unique_ptr<char[]> ts_guard;
       Slice ts;
       if (user_timestamp_size_ > 0) {
-        ts = mock_app_clock_->GetTimestampForRead(thread->rand, ts_guard.get());
-        options.timestamp = &ts;
-      }
-      Iterator* iter = db->NewIterator(options);
-      delete iter;
-      thread->stats.FinishedOps(nullptr, db, 1, kOthers);
-    }
-  }
-
-  void IteratorCreationWhileWriting(ThreadState* thread) {
-    if (thread->tid > 0) {
-      IteratorCreation(thread);
-    } else {
-      BGWriter(thread, kWrite);
-    }
-  }
-
-  void SeekRandom(ThreadState* thread) {
-    int64_t read = 0;
-    int64_t found = 0;
-    int64_t bytes = 0;
-    ReadOptions options = read_options_;
-    std::unique_ptr<char[]> ts_guard;
-    Slice ts;
-    if (user_timestamp_size_ > 0) {
-      ts_guard.reset(new char[user_timestamp_size_]);
-      ts = mock_app_clock_->GetTimestampForRead(thread->rand, ts_guard.get());
-      options.timestamp = &ts;
-    }
-
-    std::vector<Iterator*> tailing_iters;
-    if (FLAGS_use_tailing_iterator) {
-      if (db_.db != nullptr) {
-        tailing_iters.push_back(db_.db->NewIterator(options));
-      } else {
-        for (const auto& db_with_cfh : multi_dbs_) {
-          tailing_iters.push_back(db_with_cfh.db->NewIterator(options));
-        }
-      }
-    }
-    options.auto_prefix_mode = FLAGS_auto_prefix_mode;
-
-    std::unique_ptr<const char[]> key_guard;
-    Slice key = AllocateKey(&key_guard);
-
-    std::unique_ptr<const char[]> upper_bound_key_guard;
-    Slice upper_bound = AllocateKey(&upper_bound_key_guard);
-    std::unique_ptr<const char[]> lower_bound_key_guard;
-    Slice lower_bound = AllocateKey(&lower_bound_key_guard);
-
-    Duration duration(FLAGS_duration, reads_);
-    char value_buffer[256];
-    std::unique_ptr<ManagedSnapshot> snapshot = nullptr;
-    if (FLAGS_explicit_snapshot) {
-      snapshot = std::make_unique<ManagedSnapshot>(db_.db);
-      options.snapshot = snapshot->snapshot();
-    } else {
-      options.snapshot = nullptr;
-    }
-    while (!duration.Done(1)) {
-      int64_t seek_pos = thread->rand.Next() % FLAGS_num;
-      GenerateKeyFromIntForSeek(static_cast<uint64_t>(seek_pos), FLAGS_num,
-                                &key);
-      if (FLAGS_max_scan_distance != 0) {
-        if (FLAGS_reverse_iterator) {
-          GenerateKeyFromInt(
-              static_cast<uint64_t>(std::max(
-                  static_cast<int64_t>(0), seek_pos - FLAGS_max_scan_distance)),
-              FLAGS_num, &lower_bound);
-          options.iterate_lower_bound = &lower_bound;
-        } else {
-          auto min_num =
-              std::min(FLAGS_num, seek_pos + FLAGS_max_scan_distance);
-          GenerateKeyFromInt(static_cast<uint64_t>(min_num), FLAGS_num,
-                             &upper_bound);
-          options.iterate_upper_bound = &upper_bound;
-        }
-      } else if (FLAGS_auto_prefix_mode && prefix_extractor_ &&
-                 !FLAGS_reverse_iterator) {
-        // Set upper bound to next prefix
-        auto mutable_upper_bound = const_cast<char*>(upper_bound.data());
-        std::memcpy(mutable_upper_bound, key.data(), prefix_size_);
-        mutable_upper_bound[prefix_size_ - 1]++;
-        upper_bound = Slice(upper_bound.data(), prefix_size_);
-        options.iterate_upper_bound = &upper_bound;
-      }
-
-      // Pick a Iterator to use
-      uint64_t db_idx_to_use =
-          (db_.db == nullptr)
-              ? (uint64_t{thread->rand.Next()} % multi_dbs_.size())
-              : 0;
-      std::unique_ptr<Iterator> single_iter;
-      Iterator* iter_to_use;
-      if (FLAGS_use_tailing_iterator) {
-        iter_to_use = tailing_iters[db_idx_to_use];
-      } else {
-        if (db_.db != nullptr) {
-          single_iter.reset(db_.db->NewIterator(options));
-        } else {
-          single_iter.reset(multi_dbs_[db_idx_to_use].db->NewIterator(options));
-        }
-        iter_to_use = single_iter.get();
-      }
-
-      iter_to_use->Seek(key);
-      read++;
-      if (iter_to_use->Valid() && iter_to_use->key().compare(key) == 0) {
-        found++;
-      }
-
-      for (int j = 0; j < FLAGS_seek_nexts && iter_to_use->Valid(); ++j) {
-        // Copy out iterator's value to make sure we read them.
-        Slice value = iter_to_use->value();
-        memcpy(value_buffer, value.data(),
-               std::min(value.size(), sizeof(value_buffer)));
-        bytes += iter_to_use->key().size() + iter_to_use->value().size();
-
-        if (!FLAGS_reverse_iterator) {
-          iter_to_use->Next();
-        } else {
-          iter_to_use->Prev();
-        }
-        assert(iter_to_use->status().ok());
-      }
-
-      if (thread->shared->read_rate_limiter.get() != nullptr &&
-          read % 256 == 255) {
-        thread->shared->read_rate_limiter->Request(
-            256, Env::IO_HIGH, nullptr /* stats */, RateLimiter::OpType::kRead);
-      }
-
-      thread->stats.FinishedOps(&db_, db_.db, 1, kSeek);
-    }
-    for (auto iter : tailing_iters) {
-      delete iter;
-    }
-
-    char msg[100];
-    snprintf(msg, sizeof(msg), "(%" PRIu64 " of %" PRIu64 " found)\n", found,
-             read);
-    thread->stats.AddBytes(bytes);
-    thread->stats.AddMessage(msg);
-  }
-
-  void SeekRandomWhileWriting(ThreadState* thread) {
-    if (thread->tid > 0) {
-      SeekRandom(thread);
-    } else {
-      BGWriter(thread, kWrite);
-    }
-  }
-
-  void SeekRandomWhileMerging(ThreadState* thread) {
-    if (thread->tid > 0) {
-      SeekRandom(thread);
-    } else {
-      BGWriter(thread, kMerge);
-    }
-  }
-
-  void DoDelete(ThreadState* thread, bool seq) {
-    WriteBatch batch(/*reserved_bytes=*/0, /*max_bytes=*/0,
-                     FLAGS_write_batch_protection_bytes_per_key,
-                     user_timestamp_size_);
-    Duration duration(seq ? 0 : FLAGS_duration, deletes_);
-    int64_t i = 0;
-    std::unique_ptr<const char[]> key_guard;
-    Slice key = AllocateKey(&key_guard);
-    std::unique_ptr<char[]> ts_guard;
-    Slice ts;
-    if (user_timestamp_size_ > 0) {
-      ts_guard.reset(new char[user_timestamp_size_]);
-    }
-
-    while (!duration.Done(entries_per_batch_)) {
-      DB* db = SelectDB(thread);
-      batch.Clear();
-      for (int64_t j = 0; j < entries_per_batch_; ++j) {
-        const int64_t k = seq ? i + j : (thread->rand.Next() % FLAGS_num);
-        GenerateKeyFromInt(k, FLAGS_num, &key);
-        batch.Delete(key);
-      }
-      Status s;
-      if (user_timestamp_size_ > 0) {
-        ts = mock_app_clock_->Allocate(ts_guard.get());
-        s = batch.UpdateTimestamps(
-            ts, [this](uint32_t) { return user_timestamp_size_; });
-        if (!s.ok()) {
-          fprintf(stderr, "assign timestamp: %s\n", s.ToString().c_str());
-          ErrorExit();
-        }
-      }
-      s = db->Write(write_options_, &batch);
-      thread->stats.FinishedOps(nullptr, db, entries_per_batch_, kDelete);
-      if (!s.ok()) {
-        fprintf(stderr, "del error: %s\n", s.ToString().c_str());
-        exit(1);
-      }
-      i += entries_per_batch_;
-    }
-  }
-
-  void DeleteSeq(ThreadState* thread) { DoDelete(thread, true); }
-
-  void DeleteRandom(ThreadState* thread) { DoDelete(thread, false); }
-
-  void ReadWhileWriting(ThreadState* thread) {
-    if (thread->tid > 0) {
-      ReadRandom(thread);
-    } else {
-      BGWriter(thread, kWrite);
-    }
-  }
-
-  void MultiReadWhileWriting(ThreadState* thread) {
-    if (thread->tid > 0) {
-      MultiReadRandom(thread);
-    } else {
-      BGWriter(thread, kWrite);
-    }
-  }
-
-  void ReadWhileMerging(ThreadState* thread) {
-    if (thread->tid > 0) {
-      ReadRandom(thread);
-    } else {
-      BGWriter(thread, kMerge);
-    }
-  }
-
-  void BGWriter(ThreadState* thread, enum OperationType write_merge) {
-    // Special thread that keeps writing until other threads are done.
-    RandomGenerator gen;
-    int64_t bytes = 0;
-
-    std::unique_ptr<RateLimiter> write_rate_limiter;
-    if (FLAGS_benchmark_write_rate_limit > 0) {
-      write_rate_limiter.reset(
-          NewGenericRateLimiter(FLAGS_benchmark_write_rate_limit));
-    }
-
-    // Don't merge stats from this thread with the readers.
-    thread->stats.SetExcludeFromMerge();
-
-    std::unique_ptr<const char[]> key_guard;
-    Slice key = AllocateKey(&key_guard);
-    std::unique_ptr<char[]> ts_guard;
-    std::unique_ptr<const char[]> begin_key_guard;
-    Slice begin_key = AllocateKey(&begin_key_guard);
-    std::unique_ptr<const char[]> end_key_guard;
-    Slice end_key = AllocateKey(&end_key_guard);
-    uint64_t num_range_deletions = 0;
-    std::vector<std::unique_ptr<const char[]>> expanded_key_guards;
-    std::vector<Slice> expanded_keys;
-    if (FLAGS_expand_range_tombstones) {
-      expanded_key_guards.resize(range_tombstone_width_);
-      for (auto& expanded_key_guard : expanded_key_guards) {
-        expanded_keys.emplace_back(AllocateKey(&expanded_key_guard));
-      }
-    }
-    if (user_timestamp_size_ > 0) {
-      ts_guard.reset(new char[user_timestamp_size_]);
-    }
-    uint32_t written = 0;
-    bool hint_printed = false;
-
-    while (true) {
-      DB* db = SelectDB(thread);
-      {
-        MutexLock l(&thread->shared->mu);
-        if (FLAGS_finish_after_writes && written == writes_) {
-          fprintf(stderr, "Exiting the writer after %u writes...\n", written);
-          break;
-        }
-        if (thread->shared->num_done + 1 >= thread->shared->num_initialized) {
-          // Other threads have finished
-          if (FLAGS_finish_after_writes) {
-            // Wait for the writes to be finished
-            if (!hint_printed) {
-              fprintf(stderr, "Reads are finished. Have %d more writes to do\n",
-                      static_cast<int>(writes_) - written);
-              hint_printed = true;
+        ts_guard.reset(new char[user_timestamp_size_]);
+      }
+
+      Duration duration(FLAGS_duration, reads_);
+      while (!duration.Done(1)) {
+        DBWithColumnFamilies* db_with_cfh = SelectDBWithCfh(thread);
+        // We use same key_rand as seed for key and column family so that we can
+        // deterministically find the cfh corresponding to a particular key, as
+        // it is done in DoWrite method.
+        if (entries_per_batch_ > 1 && FLAGS_multiread_stride) {
+          if (++num_keys == entries_per_batch_) {
+            num_keys = 0;
+            key_rand = GetRandomKey(&thread->rand);
+            if ((key_rand + (entries_per_batch_ - 1) *
+                                FLAGS_multiread_stride) >= FLAGS_num) {
+              key_rand =
+                  FLAGS_num - entries_per_batch_ * FLAGS_multiread_stride;
             }
           } else {
-            // Finish the write immediately
-            break;
-          }
-        }
-      }
-
-      GenerateKeyFromInt(thread->rand.Next() % FLAGS_num, FLAGS_num, &key);
-      Status s;
-
-      Slice val = gen.Generate();
-      Slice ts;
+            key_rand += FLAGS_multiread_stride;
+          }
+        } else {
+          key_rand = GetRandomKey(&thread->rand);
+        }
+        GenerateKeyFromInt(key_rand, FLAGS_num, &key);
+        read++;
+        std::string ts_ret;
+        std::string* ts_ptr = nullptr;
+        if (user_timestamp_size_ > 0) {
+          ts = mock_app_clock_->GetTimestampForRead(thread->rand,
+                                                    ts_guard.get());
+          options.timestamp = &ts;
+          ts_ptr = &ts_ret;
+        }
+        Status s;
+        pinnable_val.Reset();
+        for (size_t i = 0; i < pinnable_vals.size(); ++i) {
+          pinnable_vals[i].Reset();
+        }
+        ColumnFamilyHandle* cfh;
+        if (FLAGS_num_column_families > 1) {
+          cfh = db_with_cfh->GetCfh(key_rand);
+        } else {
+          cfh = db_with_cfh->db->DefaultColumnFamily();
+        }
+        if (read_operands_) {
+          GetMergeOperandsOptions get_merge_operands_options;
+          get_merge_operands_options.expected_max_number_of_operands =
+              static_cast<int>(pinnable_vals.size());
+          int number_of_operands;
+          s = db_with_cfh->db->GetMergeOperands(
+              options, cfh, key, pinnable_vals.data(),
+              &get_merge_operands_options, &number_of_operands);
+          if (s.IsIncomplete()) {
+            // Should only happen a few times when we encounter a key that had
+            // more merge operands than any key seen so far. Production use case
+            // would typically retry in such event to get all the operands so do
+            // that here.
+            pinnable_vals.resize(number_of_operands);
+            get_merge_operands_options.expected_max_number_of_operands =
+                static_cast<int>(pinnable_vals.size());
+            s = db_with_cfh->db->GetMergeOperands(
+                options, cfh, key, pinnable_vals.data(),
+                &get_merge_operands_options, &number_of_operands);
+          }
+        } else {
+          s = db_with_cfh->db->Get(options, cfh, key, &pinnable_val, ts_ptr);
+        }
+
+        if (s.ok()) {
+          found++;
+          bytes += key.size() + pinnable_val.size() + user_timestamp_size_;
+          for (size_t i = 0; i < pinnable_vals.size(); ++i) {
+            bytes += pinnable_vals[i].size();
+            pinnable_vals[i].Reset();
+          }
+        } else if (!s.IsNotFound()) {
+          fprintf(stderr, "Get returned an error: %s\n", s.ToString().c_str());
+          abort();
+        }
+
+        if (thread->shared->read_rate_limiter.get() != nullptr &&
+            read % 256 == 255) {
+          thread->shared->read_rate_limiter->Request(
+              256, Env::IO_HIGH, nullptr /* stats */,
+              RateLimiter::OpType::kRead);
+        }
+
+        thread->stats.FinishedOps(db_with_cfh, db_with_cfh->db, 1, kRead);
+      }
+
+      char msg[100];
+      snprintf(msg, sizeof(msg), "(%" PRIu64 " of %" PRIu64 " found)\n", found,
+               read);
+
+      thread->stats.AddBytes(bytes);
+      thread->stats.AddMessage(msg);
+    }
+
+    // Calls MultiGet over a list of keys from a random distribution.
+    // Returns the total number of keys found.
+    void MultiReadRandom(ThreadState * thread) {
+      int64_t read = 0;
+      int64_t bytes = 0;
+      int64_t num_multireads = 0;
+      int64_t found = 0;
+      ReadOptions options = read_options_;
+      std::vector<Slice> keys;
+      std::vector<std::unique_ptr<const char[]>> key_guards;
+      std::vector<std::string> values(entries_per_batch_);
+      PinnableSlice* pin_values = new PinnableSlice[entries_per_batch_];
+      std::unique_ptr<PinnableSlice[]> pin_values_guard(pin_values);
+      std::vector<Status> stat_list(entries_per_batch_);
+      while (static_cast<int64_t>(keys.size()) < entries_per_batch_) {
+        key_guards.push_back(std::unique_ptr<const char[]>());
+        keys.push_back(AllocateKey(&key_guards.back()));
+      }
+
+      std::unique_ptr<char[]> ts_guard;
       if (user_timestamp_size_ > 0) {
-        ts = mock_app_clock_->Allocate(ts_guard.get());
-      }
-      if (write_merge == kWrite) {
-        if (user_timestamp_size_ == 0) {
-          s = db->Put(write_options_, key, val);
+        ts_guard.reset(new char[user_timestamp_size_]);
+      }
+
+      Duration duration(FLAGS_duration, reads_);
+      while (!duration.Done(entries_per_batch_)) {
+        DB* db = SelectDB(thread);
+        if (FLAGS_multiread_stride) {
+          int64_t key = GetRandomKey(&thread->rand);
+          if ((key + (entries_per_batch_ - 1) * FLAGS_multiread_stride) >=
+              static_cast<int64_t>(FLAGS_num)) {
+            key = FLAGS_num - entries_per_batch_ * FLAGS_multiread_stride;
+          }
+          for (int64_t i = 0; i < entries_per_batch_; ++i) {
+            GenerateKeyFromInt(key, FLAGS_num, &keys[i]);
+            key += FLAGS_multiread_stride;
+          }
         } else {
-          s = db->Put(write_options_, key, ts, val);
-        }
-      } else {
-        s = db->Merge(write_options_, key, val);
-      }
-      // Restore write_options_
-      written++;
-
-      if (!s.ok()) {
-        fprintf(stderr, "put or merge error: %s\n", s.ToString().c_str());
-        exit(1);
-      }
-      bytes += key.size() + val.size() + user_timestamp_size_;
-      thread->stats.FinishedOps(&db_, db_.db, 1, kWrite);
-
-      if (FLAGS_benchmark_write_rate_limit > 0) {
-        write_rate_limiter->Request(key.size() + val.size(), Env::IO_HIGH,
-                                    nullptr /* stats */,
-                                    RateLimiter::OpType::kWrite);
-      }
-
-      if (writes_per_range_tombstone_ > 0 &&
-          written > writes_before_delete_range_ &&
-          (written - writes_before_delete_range_) /
-                  writes_per_range_tombstone_ <=
-              max_num_range_tombstones_ &&
-          (written - writes_before_delete_range_) %
-                  writes_per_range_tombstone_ ==
-              0) {
-        num_range_deletions++;
-        int64_t begin_num = thread->rand.Next() % FLAGS_num;
-        if (FLAGS_expand_range_tombstones) {
-          for (int64_t offset = 0; offset < range_tombstone_width_; ++offset) {
-            GenerateKeyFromInt(begin_num + offset, FLAGS_num,
-                               &expanded_keys[offset]);
-            if (!db->Delete(write_options_, expanded_keys[offset]).ok()) {
-              fprintf(stderr, "delete error: %s\n", s.ToString().c_str());
-              exit(1);
-            }
-          }
-        } else {
-          GenerateKeyFromInt(begin_num, FLAGS_num, &begin_key);
-          GenerateKeyFromInt(begin_num + range_tombstone_width_, FLAGS_num,
-                             &end_key);
-          if (!db->DeleteRange(write_options_, db->DefaultColumnFamily(),
-                               begin_key, end_key)
-                   .ok()) {
-            fprintf(stderr, "deleterange error: %s\n", s.ToString().c_str());
-            exit(1);
-          }
-        }
-        thread->stats.FinishedOps(&db_, db_.db, 1, kWrite);
-        // TODO: DeleteRange is not included in calculcation of bytes/rate
-        // limiter request
-      }
-    }
-    if (num_range_deletions > 0) {
-      std::cout << "Number of range deletions: " << num_range_deletions
-                << std::endl;
-    }
-    thread->stats.AddBytes(bytes);
-  }
-
-  void ReadWhileScanning(ThreadState* thread) {
-    if (thread->tid > 0) {
-      ReadRandom(thread);
-    } else {
-      BGScan(thread);
-    }
-  }
-
-  void BGScan(ThreadState* thread) {
-    if (FLAGS_num_multi_db > 0) {
-      fprintf(stderr, "Not supporting multiple DBs.\n");
-      abort();
-    }
-    assert(db_.db != nullptr);
-    ReadOptions read_options = read_options_;
-    std::unique_ptr<char[]> ts_guard;
-    Slice ts;
-    if (user_timestamp_size_ > 0) {
-      ts_guard.reset(new char[user_timestamp_size_]);
-      ts = mock_app_clock_->GetTimestampForRead(thread->rand, ts_guard.get());
-      read_options.timestamp = &ts;
-    }
-    std::unique_ptr<ManagedSnapshot> snapshot = nullptr;
-    if (FLAGS_explicit_snapshot) {
-      snapshot = std::make_unique<ManagedSnapshot>(db_.db);
-      read_options.snapshot = snapshot->snapshot();
-    } else {
-      read_options.snapshot = nullptr;
-    }
-    Iterator* iter = db_.db->NewIterator(read_options);
-
-    fprintf(stderr, "num reads to do %" PRIu64 "\n", reads_);
-    Duration duration(FLAGS_duration, reads_);
-    uint64_t num_seek_to_first = 0;
-    uint64_t num_next = 0;
-    while (!duration.Done(1)) {
-      if (!iter->Valid()) {
-        iter->SeekToFirst();
-        num_seek_to_first++;
-      } else if (!iter->status().ok()) {
-        fprintf(stderr, "Iterator error: %s\n",
-                iter->status().ToString().c_str());
-        abort();
-      } else {
-        iter->Next();
-        num_next++;
-      }
-
-      thread->stats.FinishedOps(&db_, db_.db, 1, kSeek);
-    }
-    (void)num_seek_to_first;
-    (void)num_next;
-    delete iter;
-  }
-
-  // Given a key K and value V, this puts (K+"0", V), (K+"1", V), (K+"2", V)
-  // in DB atomically i.e in a single batch. Also refer GetMany.
-  Status PutMany(DB* db, const WriteOptions& writeoptions, const Slice& key,
-                 const Slice& value) {
-    std::string suffixes[3] = {"2", "1", "0"};
-    std::string keys[3];
-
-    WriteBatch batch(/*reserved_bytes=*/0, /*max_bytes=*/0,
-                     FLAGS_write_batch_protection_bytes_per_key,
-                     user_timestamp_size_);
-    Status s;
-    for (int i = 0; i < 3; i++) {
-      keys[i] = key.ToString() + suffixes[i];
-      batch.Put(keys[i], value);
-    }
-
-    std::unique_ptr<char[]> ts_guard;
-    if (user_timestamp_size_ > 0) {
-      ts_guard.reset(new char[user_timestamp_size_]);
-      Slice ts = mock_app_clock_->Allocate(ts_guard.get());
-      s = batch.UpdateTimestamps(
-          ts, [this](uint32_t) { return user_timestamp_size_; });
-      if (!s.ok()) {
-        fprintf(stderr, "assign timestamp to batch: %s\n",
-                s.ToString().c_str());
-        ErrorExit();
-      }
-    }
-
-    s = db->Write(writeoptions, &batch);
-    return s;
-  }
-
-  // Given a key K, this deletes (K+"0", V), (K+"1", V), (K+"2", V)
-  // in DB atomically i.e in a single batch. Also refer GetMany.
-  Status DeleteMany(DB* db, const WriteOptions& writeoptions,
-                    const Slice& key) {
-    std::string suffixes[3] = {"1", "2", "0"};
-    std::string keys[3];
-
-    WriteBatch batch(0, 0, FLAGS_write_batch_protection_bytes_per_key,
-                     user_timestamp_size_);
-    Status s;
-    for (int i = 0; i < 3; i++) {
-      keys[i] = key.ToString() + suffixes[i];
-      batch.Delete(keys[i]);
-    }
-
-    std::unique_ptr<char[]> ts_guard;
-    if (user_timestamp_size_ > 0) {
-      ts_guard.reset(new char[user_timestamp_size_]);
-      Slice ts = mock_app_clock_->Allocate(ts_guard.get());
-      s = batch.UpdateTimestamps(
-          ts, [this](uint32_t) { return user_timestamp_size_; });
-      if (!s.ok()) {
-        fprintf(stderr, "assign timestamp to batch: %s\n",
-                s.ToString().c_str());
-        ErrorExit();
-      }
-    }
-
-    s = db->Write(writeoptions, &batch);
-    return s;
-  }
-
-  // Given a key K and value V, this gets values for K+"0", K+"1" and K+"2"
-  // in the same snapshot, and verifies that all the values are identical.
-  // ASSUMES that PutMany was used to put (K, V) into the DB.
-  Status GetMany(DB* db, const Slice& key, std::string* value) {
-    std::string suffixes[3] = {"0", "1", "2"};
-    std::string keys[3];
-    Slice key_slices[3];
-    std::string values[3];
-    ReadOptions readoptionscopy = read_options_;
-
-    std::unique_ptr<char[]> ts_guard;
-    Slice ts;
-    if (user_timestamp_size_ > 0) {
-      ts_guard.reset(new char[user_timestamp_size_]);
-      ts = mock_app_clock_->Allocate(ts_guard.get());
-      readoptionscopy.timestamp = &ts;
-    }
-
-    readoptionscopy.snapshot = db->GetSnapshot();
-    Status s;
-    for (int i = 0; i < 3; i++) {
-      keys[i] = key.ToString() + suffixes[i];
-      key_slices[i] = keys[i];
-      s = db->Get(readoptionscopy, key_slices[i], value);
-      if (!s.ok() && !s.IsNotFound()) {
-        fprintf(stderr, "get error: %s\n", s.ToString().c_str());
-        values[i] = "";
-        // we continue after error rather than exiting so that we can
-        // find more errors if any
-      } else if (s.IsNotFound()) {
-        values[i] = "";
-      } else {
-        values[i] = *value;
-      }
-    }
-    db->ReleaseSnapshot(readoptionscopy.snapshot);
-
-    if ((values[0] != values[1]) || (values[1] != values[2])) {
-      fprintf(stderr, "inconsistent values for key %s: %s, %s, %s\n",
-              key.ToString().c_str(), values[0].c_str(), values[1].c_str(),
-              values[2].c_str());
-      // we continue after error rather than exiting so that we can
-      // find more errors if any
-    }
-
-    return s;
-  }
-
-  // Differs from readrandomwriterandom in the following ways:
-  // (a) Uses GetMany/PutMany to read/write key values. Refer to those funcs.
-  // (b) Does deletes as well (per FLAGS_deletepercent)
-  // (c) In order to achieve high % of 'found' during lookups, and to do
-  //     multiple writes (including puts and deletes) it uses upto
-  //     FLAGS_numdistinct distinct keys instead of FLAGS_num distinct keys.
-  // (d) Does not have a MultiGet option.
-  void RandomWithVerify(ThreadState* thread) {
-    RandomGenerator gen;
-    std::string value;
-    int64_t found = 0;
-    int get_weight = 0;
-    int put_weight = 0;
-    int delete_weight = 0;
-    int64_t gets_done = 0;
-    int64_t puts_done = 0;
-    int64_t deletes_done = 0;
-
-    std::unique_ptr<const char[]> key_guard;
-    Slice key = AllocateKey(&key_guard);
-
-    // the number of iterations is the larger of read_ or write_
-    for (int64_t i = 0; i < readwrites_; i++) {
-      DB* db = SelectDB(thread);
-      if (get_weight == 0 && put_weight == 0 && delete_weight == 0) {
-        // one batch completed, reinitialize for next batch
-        get_weight = FLAGS_readwritepercent;
-        delete_weight = FLAGS_deletepercent;
-        put_weight = 100 - get_weight - delete_weight;
-      }
-      GenerateKeyFromInt(thread->rand.Next() % FLAGS_numdistinct,
-                         FLAGS_numdistinct, &key);
-      if (get_weight > 0) {
-        // do all the gets first
-        Status s = GetMany(db, key, &value);
-        if (!s.ok() && !s.IsNotFound()) {
-          fprintf(stderr, "getmany error: %s\n", s.ToString().c_str());
-          // we continue after error rather than exiting so that we can
-          // find more errors if any
-        } else if (!s.IsNotFound()) {
-          found++;
-        }
-        get_weight--;
-        gets_done++;
-        thread->stats.FinishedOps(&db_, db_.db, 1, kRead);
-      } else if (put_weight > 0) {
-        // then do all the corresponding number of puts
-        // for all the gets we have done earlier
-        Status s = PutMany(db, write_options_, key, gen.Generate());
-        if (!s.ok()) {
-          fprintf(stderr, "putmany error: %s\n", s.ToString().c_str());
-          exit(1);
-        }
-        put_weight--;
-        puts_done++;
-        thread->stats.FinishedOps(&db_, db_.db, 1, kWrite);
-      } else if (delete_weight > 0) {
-        Status s = DeleteMany(db, write_options_, key);
-        if (!s.ok()) {
-          fprintf(stderr, "deletemany error: %s\n", s.ToString().c_str());
-          exit(1);
-        }
-        delete_weight--;
-        deletes_done++;
-        thread->stats.FinishedOps(&db_, db_.db, 1, kDelete);
-      }
-    }
-    char msg[128];
-    snprintf(msg, sizeof(msg),
-             "( get:%" PRIu64 " put:%" PRIu64 " del:%" PRIu64 " total:%" PRIu64
-             " found:%" PRIu64 ")",
-             gets_done, puts_done, deletes_done, readwrites_, found);
-    thread->stats.AddMessage(msg);
-  }
-
-  // This is different from ReadWhileWriting because it does not use
-  // an extra thread.
-  void ReadRandomWriteRandom(ThreadState* thread) {
-    ReadOptions options = read_options_;
-    RandomGenerator gen;
-    std::string value;
-    int64_t found = 0;
-    int get_weight = 0;
-    int put_weight = 0;
-    int64_t reads_done = 0;
-    int64_t writes_done = 0;
-    Duration duration(FLAGS_duration, readwrites_);
-
-    std::unique_ptr<const char[]> key_guard;
-    Slice key = AllocateKey(&key_guard);
-
-    std::unique_ptr<char[]> ts_guard;
-    if (user_timestamp_size_ > 0) {
-      ts_guard.reset(new char[user_timestamp_size_]);
-    }
-
-    // the number of iterations is the larger of read_ or write_
-    while (!duration.Done(1)) {
-      DB* db = SelectDB(thread);
-      GenerateKeyFromInt(thread->rand.Next() % FLAGS_num, FLAGS_num, &key);
-      if (get_weight == 0 && put_weight == 0) {
-        // one batch completed, reinitialize for next batch
-        get_weight = FLAGS_readwritepercent;
-        put_weight = 100 - get_weight;
-      }
-      if (get_weight > 0) {
-        // do all the gets first
+          for (int64_t i = 0; i < entries_per_batch_; ++i) {
+            GenerateKeyFromInt(GetRandomKey(&thread->rand), FLAGS_num,
+                               &keys[i]);
+          }
+        }
         Slice ts;
         if (user_timestamp_size_ > 0) {
           ts = mock_app_clock_->GetTimestampForRead(thread->rand,
                                                     ts_guard.get());
           options.timestamp = &ts;
         }
-        Status s = db->Get(options, key, &value);
+        if (!FLAGS_multiread_batched) {
+          std::vector<Status> statuses = db->MultiGet(options, keys, &values);
+          assert(static_cast<int64_t>(statuses.size()) == entries_per_batch_);
+
+          read += entries_per_batch_;
+          num_multireads++;
+          for (int64_t i = 0; i < entries_per_batch_; ++i) {
+            if (statuses[i].ok()) {
+              bytes += keys[i].size() + values[i].size() + user_timestamp_size_;
+              ++found;
+            } else if (!statuses[i].IsNotFound()) {
+              fprintf(stderr, "MultiGet returned an error: %s\n",
+                      statuses[i].ToString().c_str());
+              abort();
+            }
+          }
+        } else {
+          db->MultiGet(options, db->DefaultColumnFamily(), keys.size(),
+                       keys.data(), pin_values, stat_list.data());
+
+          read += entries_per_batch_;
+          num_multireads++;
+          for (int64_t i = 0; i < entries_per_batch_; ++i) {
+            if (stat_list[i].ok()) {
+              bytes +=
+                  keys[i].size() + pin_values[i].size() + user_timestamp_size_;
+              ++found;
+            } else if (!stat_list[i].IsNotFound()) {
+              fprintf(stderr, "MultiGet returned an error: %s\n",
+                      stat_list[i].ToString().c_str());
+              abort();
+            }
+            stat_list[i] = Status::OK();
+            pin_values[i].Reset();
+          }
+        }
+        if (thread->shared->read_rate_limiter.get() != nullptr &&
+            num_multireads % 256 == 255) {
+          thread->shared->read_rate_limiter->Request(
+              256 * entries_per_batch_, Env::IO_HIGH, nullptr /* stats */,
+              RateLimiter::OpType::kRead);
+        }
+        thread->stats.FinishedOps(nullptr, db, entries_per_batch_, kRead);
+      }
+
+      char msg[100];
+      snprintf(msg, sizeof(msg), "(%" PRIu64 " of %" PRIu64 " found)", found,
+               read);
+      thread->stats.AddBytes(bytes);
+      thread->stats.AddMessage(msg);
+    }
+
+    void ApproximateMemtableStats(ThreadState * thread) {
+      const size_t batch_size = entries_per_batch_;
+      std::unique_ptr<const char[]> skey_guard;
+      Slice skey = AllocateKey(&skey_guard);
+      std::unique_ptr<const char[]> ekey_guard;
+      Slice ekey = AllocateKey(&ekey_guard);
+      Duration duration(FLAGS_duration, reads_);
+      if (FLAGS_num < static_cast<int64_t>(batch_size)) {
+        std::terminate();
+      }
+      uint64_t range = static_cast<uint64_t>(FLAGS_num) - batch_size;
+      auto count_hist = std::make_shared<HistogramImpl>();
+      while (!duration.Done(1)) {
+        DB* db = SelectDB(thread);
+        uint64_t start_key = thread->rand.Uniform(range);
+        GenerateKeyFromInt(start_key, FLAGS_num, &skey);
+        uint64_t end_key = start_key + batch_size;
+        GenerateKeyFromInt(end_key, FLAGS_num, &ekey);
+        uint64_t count = UINT64_MAX;
+        uint64_t size = UINT64_MAX;
+        db->GetApproximateMemTableStats({skey, ekey}, &count, &size);
+        count_hist->Add(count);
+        thread->stats.FinishedOps(nullptr, db, 1, kOthers);
+      }
+      thread->stats.AddMessage("\nReported entry count stats (expected " +
+                               std::to_string(batch_size) + "):");
+      thread->stats.AddMessage("\n" + count_hist->ToString());
+    }
+
+    // Calls ApproximateSize over random key ranges.
+    void ApproximateSizeRandom(ThreadState * thread) {
+      int64_t size_sum = 0;
+      int64_t num_sizes = 0;
+      const size_t batch_size = entries_per_batch_;
+      std::vector<Range> ranges;
+      std::vector<Slice> lkeys;
+      std::vector<std::unique_ptr<const char[]>> lkey_guards;
+      std::vector<Slice> rkeys;
+      std::vector<std::unique_ptr<const char[]>> rkey_guards;
+      std::vector<uint64_t> sizes;
+      while (ranges.size() < batch_size) {
+        // Ugly without C++17 return from emplace_back
+        lkey_guards.emplace_back();
+        rkey_guards.emplace_back();
+        lkeys.emplace_back(AllocateKey(&lkey_guards.back()));
+        rkeys.emplace_back(AllocateKey(&rkey_guards.back()));
+        ranges.emplace_back(lkeys.back(), rkeys.back());
+        sizes.push_back(0);
+      }
+      Duration duration(FLAGS_duration, reads_);
+      while (!duration.Done(1)) {
+        DB* db = SelectDB(thread);
+        for (size_t i = 0; i < batch_size; ++i) {
+          int64_t lkey = GetRandomKey(&thread->rand);
+          int64_t rkey = GetRandomKey(&thread->rand);
+          if (lkey > rkey) {
+            std::swap(lkey, rkey);
+          }
+          GenerateKeyFromInt(lkey, FLAGS_num, &lkeys[i]);
+          GenerateKeyFromInt(rkey, FLAGS_num, &rkeys[i]);
+        }
+        db->GetApproximateSizes(
+            ranges.data(), static_cast<int>(entries_per_batch_), sizes.data());
+        num_sizes += entries_per_batch_;
+        for (int64_t size : sizes) {
+          size_sum += size;
+        }
+        thread->stats.FinishedOps(nullptr, db, entries_per_batch_, kOthers);
+      }
+
+      char msg[100];
+      snprintf(msg, sizeof(msg), "(Avg approx size=%g)",
+               static_cast<double>(size_sum) / static_cast<double>(num_sizes));
+      thread->stats.AddMessage(msg);
+    }
+
+    // The inverse function of Pareto distribution
+    int64_t ParetoCdfInversion(double u, double theta, double k, double sigma) {
+      double ret;
+      if (k == 0.0) {
+        ret = theta - sigma * std::log(u);
+      } else {
+        ret = theta + sigma * (std::pow(u, -1 * k) - 1) / k;
+      }
+      return static_cast<int64_t>(ceil(ret));
+    }
+    // The inverse function of power distribution (y=ax^b)
+    int64_t PowerCdfInversion(double u, double a, double b) {
+      double ret;
+      ret = std::pow((u / a), (1 / b));
+      return static_cast<int64_t>(ceil(ret));
+    }
+
+    // Add the noice to the QPS
+    double AddNoise(double origin, double noise_ratio) {
+      if (noise_ratio < 0.0 || noise_ratio > 1.0) {
+        return origin;
+      }
+      int band_int = static_cast<int>(FLAGS_sine_a);
+      double delta = (rand() % band_int - band_int / 2) * noise_ratio;
+      if (origin + delta < 0) {
+        return origin;
+      } else {
+        return (origin + delta);
+      }
+    }
+
+    // Decide the ratio of different query types
+    // 0 Get, 1 Put, 2 Seek, 3 SeekForPrev, 4 Delete, 5 SingleDelete, 6 merge
+    class QueryDecider {
+     public:
+      std::vector<int> type_;
+      std::vector<double> ratio_;
+      int range_;
+
+      QueryDecider() = default;
+      ~QueryDecider() = default;
+
+      Status Initiate(std::vector<double> ratio_input) {
+        int range_max = 1000;
+        double sum = 0.0;
+        for (auto& ratio : ratio_input) {
+          sum += ratio;
+        }
+        range_ = 0;
+        for (auto& ratio : ratio_input) {
+          range_ += static_cast<int>(ceil(range_max * (ratio / sum)));
+          type_.push_back(range_);
+          ratio_.push_back(ratio / sum);
+        }
+        return Status::OK();
+      }
+
+      int GetType(int64_t rand_num) {
+        if (rand_num < 0) {
+          rand_num = rand_num * (-1);
+        }
+        assert(range_ != 0);
+        int pos = static_cast<int>(rand_num % range_);
+        for (int i = 0; i < static_cast<int>(type_.size()); i++) {
+          if (pos < type_[i]) {
+            return i;
+          }
+        }
+        return 0;
+      }
+    };
+
+    // KeyrangeUnit is the struct of a keyrange. It is used in a keyrange vector
+    // to transfer a random value to one keyrange based on the hotness.
+    struct KeyrangeUnit {
+      int64_t keyrange_start;
+      int64_t keyrange_access;
+      int64_t keyrange_keys;
+    };
+
+    // From our observations, the prefix hotness (key-range hotness) follows
+    // the two-term-exponential distribution: f(x) = a*exp(b*x) + c*exp(d*x).
+    // However, we cannot directly use the inverse function to decide a
+    // key-range from a random distribution. To achieve it, we create a list of
+    // KeyrangeUnit, each KeyrangeUnit occupies a range of integers whose size
+    // is decided based on the hotness of the key-range. When a random value is
+    // generated based on uniform distribution, we map it to the KeyrangeUnit
+    // Vec and one KeyrangeUnit is selected. The probability of a  KeyrangeUnit
+    // being selected is the same as the hotness of this KeyrangeUnit. After
+    // that, the key can be randomly allocated to the key-range of this
+    // KeyrangeUnit, or we can based on the power distribution (y=ax^b) to
+    // generate the offset of the key in the selected key-range. In this way, we
+    // generate the keyID based on the hotness of the prefix and also the key
+    // hotness distribution.
+    class GenerateTwoTermExpKeys {
+     public:
+      // Avoid uninitialized warning-as-error in some compilers
+      int64_t keyrange_rand_max_ = 0;
+      int64_t keyrange_size_ = 0;
+      int64_t keyrange_num_ = 0;
+      std::vector<KeyrangeUnit> keyrange_set_;
+
+      // Initiate the KeyrangeUnit vector and calculate the size of each
+      // KeyrangeUnit.
+      Status InitiateExpDistribution(int64_t total_keys, double prefix_a,
+                                     double prefix_b, double prefix_c,
+                                     double prefix_d) {
+        int64_t amplify = 0;
+        int64_t keyrange_start = 0;
+        if (FLAGS_keyrange_num <= 0) {
+          keyrange_num_ = 1;
+        } else {
+          keyrange_num_ = FLAGS_keyrange_num;
+        }
+        keyrange_size_ = total_keys / keyrange_num_;
+
+        // Calculate the key-range shares size based on the input parameters
+        for (int64_t pfx = keyrange_num_; pfx >= 1; pfx--) {
+          // Step 1. Calculate the probability that this key range will be
+          // accessed in a query. It is based on the two-term expoential
+          // distribution
+          double keyrange_p = prefix_a * std::exp(prefix_b * pfx) +
+                              prefix_c * std::exp(prefix_d * pfx);
+          if (keyrange_p < std::pow(10.0, -16.0)) {
+            keyrange_p = 0.0;
+          }
+          // Step 2. Calculate the amplify
+          // In order to allocate a query to a key-range based on the random
+          // number generated for this query, we need to extend the probability
+          // of each key range from [0,1] to [0, amplify]. Amplify is calculated
+          // by 1/(smallest key-range probability). In this way, we ensure that
+          // all key-ranges are assigned with an Integer that  >=0
+          if (amplify == 0 && keyrange_p > 0) {
+            amplify = static_cast<int64_t>(std::floor(1 / keyrange_p)) + 1;
+          }
+
+          // Step 3. For each key-range, we calculate its position in the
+          // [0, amplify] range, including the start, the size (keyrange_access)
+          KeyrangeUnit p_unit;
+          p_unit.keyrange_start = keyrange_start;
+          if (0.0 >= keyrange_p) {
+            p_unit.keyrange_access = 0;
+          } else {
+            p_unit.keyrange_access =
+                static_cast<int64_t>(std::floor(amplify * keyrange_p));
+          }
+          p_unit.keyrange_keys = keyrange_size_;
+          keyrange_set_.push_back(p_unit);
+          keyrange_start += p_unit.keyrange_access;
+        }
+        keyrange_rand_max_ = keyrange_start;
+
+        // Step 4. Shuffle the key-ranges randomly
+        // Since the access probability is calculated from small to large,
+        // If we do not re-allocate them, hot key-ranges are always at the end
+        // and cold key-ranges are at the begin of the key space. Therefore, the
+        // key-ranges are shuffled and the rand seed is only decide by the
+        // key-range hotness distribution. With the same distribution parameters
+        // the shuffle results are the same.
+        Random64 rand_loca(keyrange_rand_max_);
+        for (int64_t i = 0; i < FLAGS_keyrange_num; i++) {
+          int64_t pos = rand_loca.Next() % FLAGS_keyrange_num;
+          assert(i >= 0 && i < static_cast<int64_t>(keyrange_set_.size()) &&
+                 pos >= 0 && pos < static_cast<int64_t>(keyrange_set_.size()));
+          std::swap(keyrange_set_[i], keyrange_set_[pos]);
+        }
+
+        // Step 5. Recalculate the prefix start postion after shuffling
+        int64_t offset = 0;
+        for (auto& p_unit : keyrange_set_) {
+          p_unit.keyrange_start = offset;
+          offset += p_unit.keyrange_access;
+        }
+
+        return Status::OK();
+      }
+
+      // Generate the Key ID according to the input ini_rand and key
+      // distribution
+      int64_t DistGetKeyID(int64_t ini_rand, double key_dist_a,
+                           double key_dist_b) {
+        int64_t keyrange_rand = ini_rand % keyrange_rand_max_;
+
+        // Calculate and select one key-range that contains the new key
+        int64_t start = 0, end = static_cast<int64_t>(keyrange_set_.size());
+        while (start + 1 < end) {
+          int64_t mid = start + (end - start) / 2;
+          assert(mid >= 0 && mid < static_cast<int64_t>(keyrange_set_.size()));
+          if (keyrange_rand < keyrange_set_[mid].keyrange_start) {
+            end = mid;
+          } else {
+            start = mid;
+          }
+        }
+        int64_t keyrange_id = start;
+
+        // Select one key in the key-range and compose the keyID
+        int64_t key_offset = 0, key_seed;
+        if (key_dist_a == 0.0 || key_dist_b == 0.0) {
+          key_offset = ini_rand % keyrange_size_;
+        } else {
+          double u =
+              static_cast<double>(ini_rand % keyrange_size_) / keyrange_size_;
+          key_seed = static_cast<int64_t>(
+              ceil(std::pow((u / key_dist_a), (1 / key_dist_b))));
+          Random64 rand_key(key_seed);
+          key_offset = rand_key.Next() % keyrange_size_;
+        }
+        return keyrange_size_ * keyrange_id + key_offset;
+      }
+    };
+
+    // The social graph workload mixed with Get, Put, Iterator queries.
+    // The value size and iterator length follow Pareto distribution.
+    // The overall key access follow power distribution. If user models the
+    // workload based on different key-ranges (or different prefixes), user
+    // can use two-term-exponential distribution to fit the workload. User
+    // needs to decide the ratio between Get, Put, Iterator queries before
+    // starting the benchmark.
+    void MixGraph(ThreadState * thread) {
+      int64_t gets = 0;
+      int64_t puts = 0;
+      int64_t get_found = 0;
+      int64_t seek = 0;
+      int64_t seek_found = 0;
+      int64_t bytes = 0;
+      double total_scan_length = 0;
+      double total_val_size = 0;
+      const int64_t default_value_max = 1 * 1024 * 1024;
+      int64_t value_max = default_value_max;
+      int64_t scan_len_max = FLAGS_mix_max_scan_len;
+      double write_rate = 1000000.0;
+      double read_rate = 1000000.0;
+      bool use_prefix_modeling = false;
+      bool use_random_modeling = false;
+      GenerateTwoTermExpKeys gen_exp;
+      std::vector<double> ratio{FLAGS_mix_get_ratio, FLAGS_mix_put_ratio,
+                                FLAGS_mix_seek_ratio};
+      char value_buffer[default_value_max];
+      QueryDecider query;
+      RandomGenerator gen;
+      Status s;
+      if (value_max > FLAGS_mix_max_value_size) {
+        value_max = FLAGS_mix_max_value_size;
+      }
+
+      std::unique_ptr<const char[]> key_guard;
+      Slice key = AllocateKey(&key_guard);
+      PinnableSlice pinnable_val;
+      query.Initiate(ratio);
+
+      // the limit of qps initiation
+      if (FLAGS_sine_mix_rate) {
+        thread->shared->read_rate_limiter.reset(
+            NewGenericRateLimiter(static_cast<int64_t>(read_rate)));
+        thread->shared->write_rate_limiter.reset(
+            NewGenericRateLimiter(static_cast<int64_t>(write_rate)));
+      }
+
+      // Decide if user wants to use prefix based key generation
+      if (FLAGS_keyrange_dist_a != 0.0 || FLAGS_keyrange_dist_b != 0.0 ||
+          FLAGS_keyrange_dist_c != 0.0 || FLAGS_keyrange_dist_d != 0.0) {
+        use_prefix_modeling = true;
+        gen_exp.InitiateExpDistribution(
+            FLAGS_num, FLAGS_keyrange_dist_a, FLAGS_keyrange_dist_b,
+            FLAGS_keyrange_dist_c, FLAGS_keyrange_dist_d);
+      }
+      if (FLAGS_key_dist_a == 0 || FLAGS_key_dist_b == 0) {
+        use_random_modeling = true;
+      }
+
+      Duration duration(FLAGS_duration, reads_);
+      while (!duration.Done(1)) {
+        DBWithColumnFamilies* db_with_cfh = SelectDBWithCfh(thread);
+        int64_t ini_rand, rand_v, key_rand, key_seed;
+        ini_rand = GetRandomKey(&thread->rand);
+        rand_v = ini_rand % FLAGS_num;
+        double u = static_cast<double>(rand_v) / FLAGS_num;
+
+        // Generate the keyID based on the key hotness and prefix hotness
+        if (use_random_modeling) {
+          key_rand = ini_rand;
+        } else if (use_prefix_modeling) {
+          key_rand = gen_exp.DistGetKeyID(ini_rand, FLAGS_key_dist_a,
+                                          FLAGS_key_dist_b);
+        } else {
+          key_seed = PowerCdfInversion(u, FLAGS_key_dist_a, FLAGS_key_dist_b);
+          Random64 rand(key_seed);
+          key_rand = static_cast<int64_t>(rand.Next()) % FLAGS_num;
+        }
+        GenerateKeyFromInt(key_rand, FLAGS_num, &key);
+        int query_type = query.GetType(rand_v);
+
+        // change the qps
+        uint64_t now = FLAGS_env->NowMicros();
+        uint64_t usecs_since_last;
+        if (now > thread->stats.GetSineInterval()) {
+          usecs_since_last = now - thread->stats.GetSineInterval();
+        } else {
+          usecs_since_last = 0;
+        }
+
+        if (FLAGS_sine_mix_rate &&
+            usecs_since_last >
+                (FLAGS_sine_mix_rate_interval_milliseconds * uint64_t{1000})) {
+          double usecs_since_start =
+              static_cast<double>(now - thread->stats.GetStart());
+          thread->stats.ResetSineInterval();
+          double mix_rate_with_noise =
+              AddNoise(SineRate(usecs_since_start / 1000000.0),
+                       FLAGS_sine_mix_rate_noise);
+          read_rate = mix_rate_with_noise * (query.ratio_[0] + query.ratio_[2]);
+          write_rate = mix_rate_with_noise * query.ratio_[1];
+
+          if (read_rate > 0) {
+            thread->shared->read_rate_limiter->SetBytesPerSecond(
+                static_cast<int64_t>(read_rate));
+          }
+          if (write_rate > 0) {
+            thread->shared->write_rate_limiter->SetBytesPerSecond(
+                static_cast<int64_t>(write_rate));
+          }
+        }
+        // Start the query
+        if (query_type == 0) {
+          // the Get query
+          gets++;
+          if (FLAGS_num_column_families > 1) {
+            s = db_with_cfh->db->Get(read_options_,
+                                     db_with_cfh->GetCfh(key_rand), key,
+                                     &pinnable_val);
+          } else {
+            pinnable_val.Reset();
+            s = db_with_cfh->db->Get(read_options_,
+                                     db_with_cfh->db->DefaultColumnFamily(),
+                                     key, &pinnable_val);
+          }
+
+          if (s.ok()) {
+            get_found++;
+            bytes += key.size() + pinnable_val.size();
+          } else if (!s.IsNotFound()) {
+            fprintf(stderr, "Get returned an error: %s\n",
+                    s.ToString().c_str());
+            abort();
+          }
+
+          if (thread->shared->read_rate_limiter && (gets + seek) % 100 == 0) {
+            thread->shared->read_rate_limiter->Request(100, Env::IO_HIGH,
+                                                       nullptr /*stats*/);
+          }
+          thread->stats.FinishedOps(db_with_cfh, db_with_cfh->db, 1, kRead);
+        } else if (query_type == 1) {
+          // the Put query
+          puts++;
+          int64_t val_size = ParetoCdfInversion(
+              u, FLAGS_value_theta, FLAGS_value_k, FLAGS_value_sigma);
+          if (val_size < 10) {
+            val_size = 10;
+          } else if (val_size > value_max) {
+            val_size = val_size % value_max;
+          }
+          total_val_size += val_size;
+
+          s = db_with_cfh->db->Put(
+              write_options_, key,
+              gen.Generate(static_cast<unsigned int>(val_size)));
+          if (!s.ok()) {
+            fprintf(stderr, "put error: %s\n", s.ToString().c_str());
+            ErrorExit();
+          }
+
+          if (thread->shared->write_rate_limiter && puts % 100 == 0) {
+            thread->shared->write_rate_limiter->Request(100, Env::IO_HIGH,
+                                                        nullptr /*stats*/);
+          }
+          thread->stats.FinishedOps(db_with_cfh, db_with_cfh->db, 1, kWrite);
+        } else if (query_type == 2) {
+          // Seek query
+          if (db_with_cfh->db != nullptr) {
+            Iterator* single_iter = nullptr;
+            single_iter = db_with_cfh->db->NewIterator(read_options_);
+            if (single_iter != nullptr) {
+              single_iter->Seek(key);
+              seek++;
+              if (single_iter->Valid() &&
+                  single_iter->key().compare(key) == 0) {
+                seek_found++;
+              }
+              int64_t scan_length =
+                  ParetoCdfInversion(u, FLAGS_iter_theta, FLAGS_iter_k,
+                                     FLAGS_iter_sigma) %
+                  scan_len_max;
+              for (int64_t j = 0; j < scan_length && single_iter->Valid();
+                   j++) {
+                Slice value = single_iter->value();
+                memcpy(value_buffer, value.data(),
+                       std::min(value.size(), sizeof(value_buffer)));
+                bytes +=
+                    single_iter->key().size() + single_iter->value().size();
+                single_iter->Next();
+                assert(single_iter->status().ok());
+                total_scan_length++;
+              }
+            }
+            delete single_iter;
+          }
+          thread->stats.FinishedOps(db_with_cfh, db_with_cfh->db, 1, kSeek);
+        }
+      }
+      char msg[256];
+      snprintf(msg, sizeof(msg),
+               "( Gets:%" PRIu64 " Puts:%" PRIu64 " Seek:%" PRIu64
+               ", reads %" PRIu64 " in %" PRIu64
+               " found, "
+               "avg size: %.1f value, %.1f scan)\n",
+               gets, puts, seek, get_found + seek_found, gets + seek,
+               total_val_size / puts, total_scan_length / seek);
+
+      thread->stats.AddBytes(bytes);
+      thread->stats.AddMessage(msg);
+    }
+
+    void IteratorCreation(ThreadState * thread) {
+      Duration duration(FLAGS_duration, reads_);
+      ReadOptions options = read_options_;
+      std::unique_ptr<char[]> ts_guard;
+      if (user_timestamp_size_ > 0) {
+        ts_guard.reset(new char[user_timestamp_size_]);
+      }
+      while (!duration.Done(1)) {
+        DB* db = SelectDB(thread);
+        Slice ts;
+        if (user_timestamp_size_ > 0) {
+          ts = mock_app_clock_->GetTimestampForRead(thread->rand,
+                                                    ts_guard.get());
+          options.timestamp = &ts;
+        }
+        Iterator* iter = db->NewIterator(options);
+        delete iter;
+        thread->stats.FinishedOps(nullptr, db, 1, kOthers);
+      }
+    }
+
+    void IteratorCreationWhileWriting(ThreadState * thread) {
+      if (thread->tid > 0) {
+        IteratorCreation(thread);
+      } else {
+        BGWriter(thread, kWrite);
+      }
+    }
+
+    void SeekRandom(ThreadState * thread) {
+      int64_t read = 0;
+      int64_t found = 0;
+      int64_t bytes = 0;
+      ReadOptions options = read_options_;
+      std::unique_ptr<char[]> ts_guard;
+      Slice ts;
+      if (user_timestamp_size_ > 0) {
+        ts_guard.reset(new char[user_timestamp_size_]);
+        ts = mock_app_clock_->GetTimestampForRead(thread->rand, ts_guard.get());
+        options.timestamp = &ts;
+      }
+
+      std::vector<Iterator*> tailing_iters;
+      if (FLAGS_use_tailing_iterator) {
+        if (db_.db != nullptr) {
+          tailing_iters.push_back(db_.db->NewIterator(options));
+        } else {
+          for (const auto& db_with_cfh : multi_dbs_) {
+            tailing_iters.push_back(db_with_cfh.db->NewIterator(options));
+          }
+        }
+      }
+      options.auto_prefix_mode = FLAGS_auto_prefix_mode;
+
+      std::unique_ptr<const char[]> key_guard;
+      Slice key = AllocateKey(&key_guard);
+
+      std::unique_ptr<const char[]> upper_bound_key_guard;
+      Slice upper_bound = AllocateKey(&upper_bound_key_guard);
+      std::unique_ptr<const char[]> lower_bound_key_guard;
+      Slice lower_bound = AllocateKey(&lower_bound_key_guard);
+
+      Duration duration(FLAGS_duration, reads_);
+      char value_buffer[256];
+      std::unique_ptr<ManagedSnapshot> snapshot = nullptr;
+      if (FLAGS_explicit_snapshot) {
+        snapshot = std::make_unique<ManagedSnapshot>(db_.db);
+        options.snapshot = snapshot->snapshot();
+      } else {
+        options.snapshot = nullptr;
+      }
+      while (!duration.Done(1)) {
+        int64_t seek_pos = thread->rand.Next() % FLAGS_num;
+        GenerateKeyFromIntForSeek(static_cast<uint64_t>(seek_pos), FLAGS_num,
+                                  &key);
+        if (FLAGS_max_scan_distance != 0) {
+          if (FLAGS_reverse_iterator) {
+            GenerateKeyFromInt(static_cast<uint64_t>(std::max(
+                                   static_cast<int64_t>(0),
+                                   seek_pos - FLAGS_max_scan_distance)),
+                               FLAGS_num, &lower_bound);
+            options.iterate_lower_bound = &lower_bound;
+          } else {
+            auto min_num =
+                std::min(FLAGS_num, seek_pos + FLAGS_max_scan_distance);
+            GenerateKeyFromInt(static_cast<uint64_t>(min_num), FLAGS_num,
+                               &upper_bound);
+            options.iterate_upper_bound = &upper_bound;
+          }
+        } else if (FLAGS_auto_prefix_mode && prefix_extractor_ &&
+                   !FLAGS_reverse_iterator) {
+          // Set upper bound to next prefix
+          auto mutable_upper_bound = const_cast<char*>(upper_bound.data());
+          std::memcpy(mutable_upper_bound, key.data(), prefix_size_);
+          mutable_upper_bound[prefix_size_ - 1]++;
+          upper_bound = Slice(upper_bound.data(), prefix_size_);
+          options.iterate_upper_bound = &upper_bound;
+        }
+
+        // Pick a Iterator to use
+        uint64_t db_idx_to_use =
+            (db_.db == nullptr)
+                ? (uint64_t{thread->rand.Next()} % multi_dbs_.size())
+                : 0;
+        std::unique_ptr<Iterator> single_iter;
+        Iterator* iter_to_use;
+        if (FLAGS_use_tailing_iterator) {
+          iter_to_use = tailing_iters[db_idx_to_use];
+        } else {
+          if (db_.db != nullptr) {
+            single_iter.reset(db_.db->NewIterator(options));
+          } else {
+            single_iter.reset(
+                multi_dbs_[db_idx_to_use].db->NewIterator(options));
+          }
+          iter_to_use = single_iter.get();
+        }
+
+        iter_to_use->Seek(key);
+        read++;
+        if (iter_to_use->Valid() && iter_to_use->key().compare(key) == 0) {
+          found++;
+        }
+
+        for (int j = 0; j < FLAGS_seek_nexts && iter_to_use->Valid(); ++j) {
+          // Copy out iterator's value to make sure we read them.
+          Slice value = iter_to_use->value();
+          memcpy(value_buffer, value.data(),
+                 std::min(value.size(), sizeof(value_buffer)));
+          bytes += iter_to_use->key().size() + iter_to_use->value().size();
+
+          if (!FLAGS_reverse_iterator) {
+            iter_to_use->Next();
+          } else {
+            iter_to_use->Prev();
+          }
+          assert(iter_to_use->status().ok());
+        }
+
+        if (thread->shared->read_rate_limiter.get() != nullptr &&
+            read % 256 == 255) {
+          thread->shared->read_rate_limiter->Request(
+              256, Env::IO_HIGH, nullptr /* stats */,
+              RateLimiter::OpType::kRead);
+        }
+
+        thread->stats.FinishedOps(&db_, db_.db, 1, kSeek);
+      }
+      for (auto iter : tailing_iters) {
+        delete iter;
+      }
+
+      char msg[100];
+      snprintf(msg, sizeof(msg), "(%" PRIu64 " of %" PRIu64 " found)\n", found,
+               read);
+      thread->stats.AddBytes(bytes);
+      thread->stats.AddMessage(msg);
+    }
+
+    void SeekRandomWhileWriting(ThreadState * thread) {
+      if (thread->tid > 0) {
+        SeekRandom(thread);
+      } else {
+        BGWriter(thread, kWrite);
+      }
+    }
+
+    void SeekRandomWhileMerging(ThreadState * thread) {
+      if (thread->tid > 0) {
+        SeekRandom(thread);
+      } else {
+        BGWriter(thread, kMerge);
+      }
+    }
+
+    void DoDelete(ThreadState * thread, bool seq) {
+      WriteBatch batch(/*reserved_bytes=*/0, /*max_bytes=*/0,
+                       FLAGS_write_batch_protection_bytes_per_key,
+                       user_timestamp_size_);
+      Duration duration(seq ? 0 : FLAGS_duration, deletes_);
+      int64_t i = 0;
+      std::unique_ptr<const char[]> key_guard;
+      Slice key = AllocateKey(&key_guard);
+      std::unique_ptr<char[]> ts_guard;
+      Slice ts;
+      if (user_timestamp_size_ > 0) {
+        ts_guard.reset(new char[user_timestamp_size_]);
+      }
+
+      while (!duration.Done(entries_per_batch_)) {
+        DB* db = SelectDB(thread);
+        batch.Clear();
+        for (int64_t j = 0; j < entries_per_batch_; ++j) {
+          const int64_t k = seq ? i + j : (thread->rand.Next() % FLAGS_num);
+          GenerateKeyFromInt(k, FLAGS_num, &key);
+          batch.Delete(key);
+        }
+        Status s;
+        if (user_timestamp_size_ > 0) {
+          ts = mock_app_clock_->Allocate(ts_guard.get());
+          s = batch.UpdateTimestamps(
+              ts, [this](uint32_t) { return user_timestamp_size_; });
+          if (!s.ok()) {
+            fprintf(stderr, "assign timestamp: %s\n", s.ToString().c_str());
+            ErrorExit();
+          }
+        }
+        s = db->Write(write_options_, &batch);
+        thread->stats.FinishedOps(nullptr, db, entries_per_batch_, kDelete);
+        if (!s.ok()) {
+          fprintf(stderr, "del error: %s\n", s.ToString().c_str());
+          exit(1);
+        }
+        i += entries_per_batch_;
+      }
+    }
+
+    void DeleteSeq(ThreadState * thread) { DoDelete(thread, true); }
+
+    void DeleteRandom(ThreadState * thread) { DoDelete(thread, false); }
+
+    void ReadWhileWriting(ThreadState * thread) {
+      if (thread->tid > 0) {
+        ReadRandom(thread);
+      } else {
+        BGWriter(thread, kWrite);
+      }
+    }
+
+    void MultiReadWhileWriting(ThreadState * thread) {
+      if (thread->tid > 0) {
+        MultiReadRandom(thread);
+      } else {
+        BGWriter(thread, kWrite);
+      }
+    }
+
+    void ReadWhileMerging(ThreadState * thread) {
+      if (thread->tid > 0) {
+        ReadRandom(thread);
+      } else {
+        BGWriter(thread, kMerge);
+      }
+    }
+
+    void BGWriter(ThreadState * thread, enum OperationType write_merge) {
+      // Special thread that keeps writing until other threads are done.
+      RandomGenerator gen;
+      int64_t bytes = 0;
+
+      std::unique_ptr<RateLimiter> write_rate_limiter;
+      if (FLAGS_benchmark_write_rate_limit > 0) {
+        write_rate_limiter.reset(
+            NewGenericRateLimiter(FLAGS_benchmark_write_rate_limit));
+      }
+
+      // Don't merge stats from this thread with the readers.
+      thread->stats.SetExcludeFromMerge();
+
+      std::unique_ptr<const char[]> key_guard;
+      Slice key = AllocateKey(&key_guard);
+      std::unique_ptr<char[]> ts_guard;
+      std::unique_ptr<const char[]> begin_key_guard;
+      Slice begin_key = AllocateKey(&begin_key_guard);
+      std::unique_ptr<const char[]> end_key_guard;
+      Slice end_key = AllocateKey(&end_key_guard);
+      uint64_t num_range_deletions = 0;
+      std::vector<std::unique_ptr<const char[]>> expanded_key_guards;
+      std::vector<Slice> expanded_keys;
+      if (FLAGS_expand_range_tombstones) {
+        expanded_key_guards.resize(range_tombstone_width_);
+        for (auto& expanded_key_guard : expanded_key_guards) {
+          expanded_keys.emplace_back(AllocateKey(&expanded_key_guard));
+        }
+      }
+      if (user_timestamp_size_ > 0) {
+        ts_guard.reset(new char[user_timestamp_size_]);
+      }
+      uint32_t written = 0;
+      bool hint_printed = false;
+
+      while (true) {
+        DB* db = SelectDB(thread);
+        {
+          MutexLock l(&thread->shared->mu);
+          if (FLAGS_finish_after_writes && written == writes_) {
+            fprintf(stderr, "Exiting the writer after %u writes...\n", written);
+            break;
+          }
+          if (thread->shared->num_done + 1 >= thread->shared->num_initialized) {
+            // Other threads have finished
+            if (FLAGS_finish_after_writes) {
+              // Wait for the writes to be finished
+              if (!hint_printed) {
+                fprintf(stderr,
+                        "Reads are finished. Have %d more writes to do\n",
+                        static_cast<int>(writes_) - written);
+                hint_printed = true;
+              }
+            } else {
+              // Finish the write immediately
+              break;
+            }
+          }
+        }
+
+        GenerateKeyFromInt(thread->rand.Next() % FLAGS_num, FLAGS_num, &key);
+        Status s;
+
+        Slice val = gen.Generate();
+        Slice ts;
+        if (user_timestamp_size_ > 0) {
+          ts = mock_app_clock_->Allocate(ts_guard.get());
+        }
+        if (write_merge == kWrite) {
+          if (user_timestamp_size_ == 0) {
+            s = db->Put(write_options_, key, val);
+          } else {
+            s = db->Put(write_options_, key, ts, val);
+          }
+        } else {
+          s = db->Merge(write_options_, key, val);
+        }
+        // Restore write_options_
+        written++;
+
+        if (!s.ok()) {
+          fprintf(stderr, "put or merge error: %s\n", s.ToString().c_str());
+          exit(1);
+        }
+        bytes += key.size() + val.size() + user_timestamp_size_;
+        thread->stats.FinishedOps(&db_, db_.db, 1, kWrite);
+
+        if (FLAGS_benchmark_write_rate_limit > 0) {
+          write_rate_limiter->Request(key.size() + val.size(), Env::IO_HIGH,
+                                      nullptr /* stats */,
+                                      RateLimiter::OpType::kWrite);
+        }
+
+        if (writes_per_range_tombstone_ > 0 &&
+            written > writes_before_delete_range_ &&
+            (written - writes_before_delete_range_) /
+                    writes_per_range_tombstone_ <=
+                max_num_range_tombstones_ &&
+            (written - writes_before_delete_range_) %
+                    writes_per_range_tombstone_ ==
+                0) {
+          num_range_deletions++;
+          int64_t begin_num = thread->rand.Next() % FLAGS_num;
+          if (FLAGS_expand_range_tombstones) {
+            for (int64_t offset = 0; offset < range_tombstone_width_;
+                 ++offset) {
+              GenerateKeyFromInt(begin_num + offset, FLAGS_num,
+                                 &expanded_keys[offset]);
+              if (!db->Delete(write_options_, expanded_keys[offset]).ok()) {
+                fprintf(stderr, "delete error: %s\n", s.ToString().c_str());
+                exit(1);
+              }
+            }
+          } else {
+            GenerateKeyFromInt(begin_num, FLAGS_num, &begin_key);
+            GenerateKeyFromInt(begin_num + range_tombstone_width_, FLAGS_num,
+                               &end_key);
+            if (!db->DeleteRange(write_options_, db->DefaultColumnFamily(),
+                                 begin_key, end_key)
+                     .ok()) {
+              fprintf(stderr, "deleterange error: %s\n", s.ToString().c_str());
+              exit(1);
+            }
+          }
+          thread->stats.FinishedOps(&db_, db_.db, 1, kWrite);
+          // TODO: DeleteRange is not included in calculcation of bytes/rate
+          // limiter request
+        }
+      }
+      if (num_range_deletions > 0) {
+        std::cout << "Number of range deletions: " << num_range_deletions
+                  << std::endl;
+      }
+      thread->stats.AddBytes(bytes);
+    }
+
+    void ReadWhileScanning(ThreadState * thread) {
+      if (thread->tid > 0) {
+        ReadRandom(thread);
+      } else {
+        BGScan(thread);
+      }
+    }
+
+    void BGScan(ThreadState * thread) {
+      if (FLAGS_num_multi_db > 0) {
+        fprintf(stderr, "Not supporting multiple DBs.\n");
+        abort();
+      }
+      assert(db_.db != nullptr);
+      ReadOptions read_options = read_options_;
+      std::unique_ptr<char[]> ts_guard;
+      Slice ts;
+      if (user_timestamp_size_ > 0) {
+        ts_guard.reset(new char[user_timestamp_size_]);
+        ts = mock_app_clock_->GetTimestampForRead(thread->rand, ts_guard.get());
+        read_options.timestamp = &ts;
+      }
+      std::unique_ptr<ManagedSnapshot> snapshot = nullptr;
+      if (FLAGS_explicit_snapshot) {
+        snapshot = std::make_unique<ManagedSnapshot>(db_.db);
+        read_options.snapshot = snapshot->snapshot();
+      } else {
+        read_options.snapshot = nullptr;
+      }
+      Iterator* iter = db_.db->NewIterator(read_options);
+
+      fprintf(stderr, "num reads to do %" PRIu64 "\n", reads_);
+      Duration duration(FLAGS_duration, reads_);
+      uint64_t num_seek_to_first = 0;
+      uint64_t num_next = 0;
+      while (!duration.Done(1)) {
+        if (!iter->Valid()) {
+          iter->SeekToFirst();
+          num_seek_to_first++;
+        } else if (!iter->status().ok()) {
+          fprintf(stderr, "Iterator error: %s\n",
+                  iter->status().ToString().c_str());
+          abort();
+        } else {
+          iter->Next();
+          num_next++;
+        }
+
+        thread->stats.FinishedOps(&db_, db_.db, 1, kSeek);
+      }
+      (void)num_seek_to_first;
+      (void)num_next;
+      delete iter;
+    }
+
+    // Given a key K and value V, this puts (K+"0", V), (K+"1", V), (K+"2", V)
+    // in DB atomically i.e in a single batch. Also refer GetMany.
+    Status PutMany(DB * db, const WriteOptions& writeoptions, const Slice& key,
+                   const Slice& value) {
+      std::string suffixes[3] = {"2", "1", "0"};
+      std::string keys[3];
+
+      WriteBatch batch(/*reserved_bytes=*/0, /*max_bytes=*/0,
+                       FLAGS_write_batch_protection_bytes_per_key,
+                       user_timestamp_size_);
+      Status s;
+      for (int i = 0; i < 3; i++) {
+        keys[i] = key.ToString() + suffixes[i];
+        batch.Put(keys[i], value);
+      }
+
+      std::unique_ptr<char[]> ts_guard;
+      if (user_timestamp_size_ > 0) {
+        ts_guard.reset(new char[user_timestamp_size_]);
+        Slice ts = mock_app_clock_->Allocate(ts_guard.get());
+        s = batch.UpdateTimestamps(
+            ts, [this](uint32_t) { return user_timestamp_size_; });
+        if (!s.ok()) {
+          fprintf(stderr, "assign timestamp to batch: %s\n",
+                  s.ToString().c_str());
+          ErrorExit();
+        }
+      }
+
+      s = db->Write(writeoptions, &batch);
+      return s;
+    }
+
+    // Given a key K, this deletes (K+"0", V), (K+"1", V), (K+"2", V)
+    // in DB atomically i.e in a single batch. Also refer GetMany.
+    Status DeleteMany(DB * db, const WriteOptions& writeoptions,
+                      const Slice& key) {
+      std::string suffixes[3] = {"1", "2", "0"};
+      std::string keys[3];
+
+      WriteBatch batch(0, 0, FLAGS_write_batch_protection_bytes_per_key,
+                       user_timestamp_size_);
+      Status s;
+      for (int i = 0; i < 3; i++) {
+        keys[i] = key.ToString() + suffixes[i];
+        batch.Delete(keys[i]);
+      }
+
+      std::unique_ptr<char[]> ts_guard;
+      if (user_timestamp_size_ > 0) {
+        ts_guard.reset(new char[user_timestamp_size_]);
+        Slice ts = mock_app_clock_->Allocate(ts_guard.get());
+        s = batch.UpdateTimestamps(
+            ts, [this](uint32_t) { return user_timestamp_size_; });
+        if (!s.ok()) {
+          fprintf(stderr, "assign timestamp to batch: %s\n",
+                  s.ToString().c_str());
+          ErrorExit();
+        }
+      }
+
+      s = db->Write(writeoptions, &batch);
+      return s;
+    }
+
+    // Given a key K and value V, this gets values for K+"0", K+"1" and K+"2"
+    // in the same snapshot, and verifies that all the values are identical.
+    // ASSUMES that PutMany was used to put (K, V) into the DB.
+    Status GetMany(DB * db, const Slice& key, std::string* value) {
+      std::string suffixes[3] = {"0", "1", "2"};
+      std::string keys[3];
+      Slice key_slices[3];
+      std::string values[3];
+      ReadOptions readoptionscopy = read_options_;
+
+      std::unique_ptr<char[]> ts_guard;
+      Slice ts;
+      if (user_timestamp_size_ > 0) {
+        ts_guard.reset(new char[user_timestamp_size_]);
+        ts = mock_app_clock_->Allocate(ts_guard.get());
+        readoptionscopy.timestamp = &ts;
+      }
+
+      readoptionscopy.snapshot = db->GetSnapshot();
+      Status s;
+      for (int i = 0; i < 3; i++) {
+        keys[i] = key.ToString() + suffixes[i];
+        key_slices[i] = keys[i];
+        s = db->Get(readoptionscopy, key_slices[i], value);
         if (!s.ok() && !s.IsNotFound()) {
           fprintf(stderr, "get error: %s\n", s.ToString().c_str());
+          values[i] = "";
           // we continue after error rather than exiting so that we can
           // find more errors if any
-        } else if (!s.IsNotFound()) {
-          found++;
-        }
-        get_weight--;
-        reads_done++;
-        thread->stats.FinishedOps(nullptr, db, 1, kRead);
-      } else if (put_weight > 0) {
-        // then do all the corresponding number of puts
-        // for all the gets we have done earlier
+        } else if (s.IsNotFound()) {
+          values[i] = "";
+        } else {
+          values[i] = *value;
+        }
+      }
+      db->ReleaseSnapshot(readoptionscopy.snapshot);
+
+      if ((values[0] != values[1]) || (values[1] != values[2])) {
+        fprintf(stderr, "inconsistent values for key %s: %s, %s, %s\n",
+                key.ToString().c_str(), values[0].c_str(), values[1].c_str(),
+                values[2].c_str());
+        // we continue after error rather than exiting so that we can
+        // find more errors if any
+      }
+
+      return s;
+    }
+
+    // Differs from readrandomwriterandom in the following ways:
+    // (a) Uses GetMany/PutMany to read/write key values. Refer to those funcs.
+    // (b) Does deletes as well (per FLAGS_deletepercent)
+    // (c) In order to achieve high % of 'found' during lookups, and to do
+    //     multiple writes (including puts and deletes) it uses upto
+    //     FLAGS_numdistinct distinct keys instead of FLAGS_num distinct keys.
+    // (d) Does not have a MultiGet option.
+    void RandomWithVerify(ThreadState * thread) {
+      RandomGenerator gen;
+      std::string value;
+      int64_t found = 0;
+      int get_weight = 0;
+      int put_weight = 0;
+      int delete_weight = 0;
+      int64_t gets_done = 0;
+      int64_t puts_done = 0;
+      int64_t deletes_done = 0;
+
+      std::unique_ptr<const char[]> key_guard;
+      Slice key = AllocateKey(&key_guard);
+
+      // the number of iterations is the larger of read_ or write_
+      for (int64_t i = 0; i < readwrites_; i++) {
+        DB* db = SelectDB(thread);
+        if (get_weight == 0 && put_weight == 0 && delete_weight == 0) {
+          // one batch completed, reinitialize for next batch
+          get_weight = FLAGS_readwritepercent;
+          delete_weight = FLAGS_deletepercent;
+          put_weight = 100 - get_weight - delete_weight;
+        }
+        GenerateKeyFromInt(thread->rand.Next() % FLAGS_numdistinct,
+                           FLAGS_numdistinct, &key);
+        if (get_weight > 0) {
+          // do all the gets first
+          Status s = GetMany(db, key, &value);
+          if (!s.ok() && !s.IsNotFound()) {
+            fprintf(stderr, "getmany error: %s\n", s.ToString().c_str());
+            // we continue after error rather than exiting so that we can
+            // find more errors if any
+          } else if (!s.IsNotFound()) {
+            found++;
+          }
+          get_weight--;
+          gets_done++;
+          thread->stats.FinishedOps(&db_, db_.db, 1, kRead);
+        } else if (put_weight > 0) {
+          // then do all the corresponding number of puts
+          // for all the gets we have done earlier
+          Status s = PutMany(db, write_options_, key, gen.Generate());
+          if (!s.ok()) {
+            fprintf(stderr, "putmany error: %s\n", s.ToString().c_str());
+            exit(1);
+          }
+          put_weight--;
+          puts_done++;
+          thread->stats.FinishedOps(&db_, db_.db, 1, kWrite);
+        } else if (delete_weight > 0) {
+          Status s = DeleteMany(db, write_options_, key);
+          if (!s.ok()) {
+            fprintf(stderr, "deletemany error: %s\n", s.ToString().c_str());
+            exit(1);
+          }
+          delete_weight--;
+          deletes_done++;
+          thread->stats.FinishedOps(&db_, db_.db, 1, kDelete);
+        }
+      }
+      char msg[128];
+      snprintf(msg, sizeof(msg),
+               "( get:%" PRIu64 " put:%" PRIu64 " del:%" PRIu64
+               " total:%" PRIu64 " found:%" PRIu64 ")",
+               gets_done, puts_done, deletes_done, readwrites_, found);
+      thread->stats.AddMessage(msg);
+    }
+
+    // This is different from ReadWhileWriting because it does not use
+    // an extra thread.
+    void ReadRandomWriteRandom(ThreadState * thread) {
+      ReadOptions options = read_options_;
+      RandomGenerator gen;
+      std::string value;
+      int64_t found = 0;
+      int get_weight = 0;
+      int put_weight = 0;
+      int64_t reads_done = 0;
+      int64_t writes_done = 0;
+      Duration duration(FLAGS_duration, readwrites_);
+
+      std::unique_ptr<const char[]> key_guard;
+      Slice key = AllocateKey(&key_guard);
+
+      std::unique_ptr<char[]> ts_guard;
+      if (user_timestamp_size_ > 0) {
+        ts_guard.reset(new char[user_timestamp_size_]);
+      }
+
+      // the number of iterations is the larger of read_ or write_
+      while (!duration.Done(1)) {
+        DB* db = SelectDB(thread);
+        GenerateKeyFromInt(thread->rand.Next() % FLAGS_num, FLAGS_num, &key);
+        if (get_weight == 0 && put_weight == 0) {
+          // one batch completed, reinitialize for next batch
+          get_weight = FLAGS_readwritepercent;
+          put_weight = 100 - get_weight;
+        }
+        if (get_weight > 0) {
+          // do all the gets first
+          Slice ts;
+          if (user_timestamp_size_ > 0) {
+            ts = mock_app_clock_->GetTimestampForRead(thread->rand,
+                                                      ts_guard.get());
+            options.timestamp = &ts;
+          }
+          Status s = db->Get(options, key, &value);
+          if (!s.ok() && !s.IsNotFound()) {
+            fprintf(stderr, "get error: %s\n", s.ToString().c_str());
+            // we continue after error rather than exiting so that we can
+            // find more errors if any
+          } else if (!s.IsNotFound()) {
+            found++;
+          }
+          get_weight--;
+          reads_done++;
+          thread->stats.FinishedOps(nullptr, db, 1, kRead);
+        } else if (put_weight > 0) {
+          // then do all the corresponding number of puts
+          // for all the gets we have done earlier
+          Status s;
+          if (user_timestamp_size_ > 0) {
+            Slice ts = mock_app_clock_->Allocate(ts_guard.get());
+            s = db->Put(write_options_, key, ts, gen.Generate());
+          } else {
+            s = db->Put(write_options_, key, gen.Generate());
+          }
+          if (!s.ok()) {
+            fprintf(stderr, "put error: %s\n", s.ToString().c_str());
+            ErrorExit();
+          }
+          put_weight--;
+          writes_done++;
+          thread->stats.FinishedOps(nullptr, db, 1, kWrite);
+        }
+      }
+      char msg[100];
+      snprintf(msg, sizeof(msg),
+               "( reads:%" PRIu64 " writes:%" PRIu64 " total:%" PRIu64
+               " found:%" PRIu64 ")",
+               reads_done, writes_done, readwrites_, found);
+      thread->stats.AddMessage(msg);
+    }
+
+    //
+    // Read-modify-write for random keys
+    void UpdateRandom(ThreadState * thread) {
+      ReadOptions options = read_options_;
+      RandomGenerator gen;
+      std::string value;
+      int64_t found = 0;
+      int64_t bytes = 0;
+      Duration duration(FLAGS_duration, readwrites_);
+
+      std::unique_ptr<const char[]> key_guard;
+      Slice key = AllocateKey(&key_guard);
+      std::unique_ptr<char[]> ts_guard;
+      if (user_timestamp_size_ > 0) {
+        ts_guard.reset(new char[user_timestamp_size_]);
+      }
+      // the number of iterations is the larger of read_ or write_
+      while (!duration.Done(1)) {
+        DB* db = SelectDB(thread);
+        GenerateKeyFromInt(thread->rand.Next() % FLAGS_num, FLAGS_num, &key);
+        Slice ts;
+        if (user_timestamp_size_ > 0) {
+          // Read with newest timestamp because we are doing rmw.
+          ts = mock_app_clock_->Allocate(ts_guard.get());
+          options.timestamp = &ts;
+        }
+
+        auto status = db->Get(options, key, &value);
+        if (status.ok()) {
+          ++found;
+          bytes += key.size() + value.size() + user_timestamp_size_;
+        } else if (!status.IsNotFound()) {
+          fprintf(stderr, "Get returned an error: %s\n",
+                  status.ToString().c_str());
+          abort();
+        }
+
+        if (thread->shared->write_rate_limiter) {
+          thread->shared->write_rate_limiter->Request(
+              key.size() + value.size(), Env::IO_HIGH, nullptr /*stats*/,
+              RateLimiter::OpType::kWrite);
+        }
+
+        Slice val = gen.Generate();
         Status s;
+        if (user_timestamp_size_ > 0) {
+          ts = mock_app_clock_->Allocate(ts_guard.get());
+          s = db->Put(write_options_, key, ts, val);
+        } else {
+          s = db->Put(write_options_, key, val);
+        }
+        if (!s.ok()) {
+          fprintf(stderr, "put error: %s\n", s.ToString().c_str());
+          exit(1);
+        }
+        bytes += key.size() + val.size() + user_timestamp_size_;
+        thread->stats.FinishedOps(nullptr, db, 1, kUpdate);
+      }
+      char msg[100];
+      snprintf(msg, sizeof(msg), "( updates:%" PRIu64 " found:%" PRIu64 ")",
+               readwrites_, found);
+      thread->stats.AddBytes(bytes);
+      thread->stats.AddMessage(msg);
+    }
+
+    // Read-XOR-write for random keys. Xors the existing value with a randomly
+    // generated value, and stores the result. Assuming A in the array of bytes
+    // representing the existing value, we generate an array B of the same size,
+    // then compute C = A^B as C[i]=A[i]^B[i], and store C
+    void XORUpdateRandom(ThreadState * thread) {
+      ReadOptions options = read_options_;
+      RandomGenerator gen;
+      std::string existing_value;
+      int64_t found = 0;
+      Duration duration(FLAGS_duration, readwrites_);
+
+      BytesXOROperator xor_operator;
+
+      std::unique_ptr<const char[]> key_guard;
+      Slice key = AllocateKey(&key_guard);
+      std::unique_ptr<char[]> ts_guard;
+      if (user_timestamp_size_ > 0) {
+        ts_guard.reset(new char[user_timestamp_size_]);
+      }
+      // the number of iterations is the larger of read_ or write_
+      while (!duration.Done(1)) {
+        DB* db = SelectDB(thread);
+        GenerateKeyFromInt(thread->rand.Next() % FLAGS_num, FLAGS_num, &key);
+        Slice ts;
+        if (user_timestamp_size_ > 0) {
+          ts = mock_app_clock_->Allocate(ts_guard.get());
+          options.timestamp = &ts;
+        }
+
+        auto status = db->Get(options, key, &existing_value);
+        if (status.ok()) {
+          ++found;
+        } else if (!status.IsNotFound()) {
+          fprintf(stderr, "Get returned an error: %s\n",
+                  status.ToString().c_str());
+          exit(1);
+        }
+
+        Slice value =
+            gen.Generate(static_cast<unsigned int>(existing_value.size()));
+        std::string new_value;
+
+        if (status.ok()) {
+          Slice existing_value_slice = Slice(existing_value);
+          xor_operator.XOR(&existing_value_slice, value, &new_value);
+        } else {
+          xor_operator.XOR(nullptr, value, &new_value);
+        }
+
+        Status s;
+        if (user_timestamp_size_ > 0) {
+          ts = mock_app_clock_->Allocate(ts_guard.get());
+          s = db->Put(write_options_, key, ts, Slice(new_value));
+        } else {
+          s = db->Put(write_options_, key, Slice(new_value));
+        }
+        if (!s.ok()) {
+          fprintf(stderr, "put error: %s\n", s.ToString().c_str());
+          ErrorExit();
+        }
+        thread->stats.FinishedOps(nullptr, db, 1);
+      }
+      char msg[100];
+      snprintf(msg, sizeof(msg), "( updates:%" PRIu64 " found:%" PRIu64 ")",
+               readwrites_, found);
+      thread->stats.AddMessage(msg);
+    }
+
+    // Read-modify-write for random keys.
+    // Each operation causes the key grow by value_size (simulating an append).
+    // Generally used for benchmarking against merges of similar type
+    void AppendRandom(ThreadState * thread) {
+      ReadOptions options = read_options_;
+      RandomGenerator gen;
+      std::string value;
+      int64_t found = 0;
+      int64_t bytes = 0;
+
+      std::unique_ptr<const char[]> key_guard;
+      Slice key = AllocateKey(&key_guard);
+      std::unique_ptr<char[]> ts_guard;
+      if (user_timestamp_size_ > 0) {
+        ts_guard.reset(new char[user_timestamp_size_]);
+      }
+      // The number of iterations is the larger of read_ or write_
+      Duration duration(FLAGS_duration, readwrites_);
+      while (!duration.Done(1)) {
+        DB* db = SelectDB(thread);
+        GenerateKeyFromInt(thread->rand.Next() % FLAGS_num, FLAGS_num, &key);
+        Slice ts;
+        if (user_timestamp_size_ > 0) {
+          ts = mock_app_clock_->Allocate(ts_guard.get());
+          options.timestamp = &ts;
+        }
+
+        auto status = db->Get(options, key, &value);
+        if (status.ok()) {
+          ++found;
+          bytes += key.size() + value.size() + user_timestamp_size_;
+        } else if (!status.IsNotFound()) {
+          fprintf(stderr, "Get returned an error: %s\n",
+                  status.ToString().c_str());
+          abort();
+        } else {
+          // If not existing, then just assume an empty string of data
+          value.clear();
+        }
+
+        // Update the value (by appending data)
+        Slice operand = gen.Generate();
+        if (value.size() > 0) {
+          // Use a delimiter to match the semantics for StringAppendOperator
+          value.append(1, ',');
+        }
+        value.append(operand.data(), operand.size());
+
+        Status s;
+        if (user_timestamp_size_ > 0) {
+          ts = mock_app_clock_->Allocate(ts_guard.get());
+          s = db->Put(write_options_, key, ts, value);
+        } else {
+          // Write back to the database
+          s = db->Put(write_options_, key, value);
+        }
+        if (!s.ok()) {
+          fprintf(stderr, "put error: %s\n", s.ToString().c_str());
+          ErrorExit();
+        }
+        bytes += key.size() + value.size() + user_timestamp_size_;
+        thread->stats.FinishedOps(nullptr, db, 1, kUpdate);
+      }
+
+      char msg[100];
+      snprintf(msg, sizeof(msg), "( updates:%" PRIu64 " found:%" PRIu64 ")",
+               readwrites_, found);
+      thread->stats.AddBytes(bytes);
+      thread->stats.AddMessage(msg);
+    }
+
+    // Read-modify-write for random keys (using MergeOperator)
+    // The merge operator to use should be defined by FLAGS_merge_operator
+    // Adjust FLAGS_value_size so that the keys are reasonable for this operator
+    // Assumes that the merge operator is non-null (i.e.: is well-defined)
+    //
+    // For example, use FLAGS_merge_operator="uint64add" and FLAGS_value_size=8
+    // to simulate random additions over 64-bit integers using merge.
+    //
+    // The number of merges on the same key can be controlled by adjusting
+    // FLAGS_merge_keys.
+    void MergeRandom(ThreadState * thread) {
+      RandomGenerator gen;
+      int64_t bytes = 0;
+      std::unique_ptr<const char[]> key_guard;
+      Slice key = AllocateKey(&key_guard);
+      // The number of iterations is the larger of read_ or write_
+      Duration duration(FLAGS_duration, readwrites_);
+      while (!duration.Done(1)) {
+        DBWithColumnFamilies* db_with_cfh = SelectDBWithCfh(thread);
+        int64_t key_rand = thread->rand.Next() % merge_keys_;
+        GenerateKeyFromInt(key_rand, merge_keys_, &key);
+
+        Status s;
+        Slice val = gen.Generate();
+        if (FLAGS_num_column_families > 1) {
+          s = db_with_cfh->db->Merge(write_options_,
+                                     db_with_cfh->GetCfh(key_rand), key, val);
+        } else {
+          s = db_with_cfh->db->Merge(
+              write_options_, db_with_cfh->db->DefaultColumnFamily(), key, val);
+        }
+
+        if (!s.ok()) {
+          fprintf(stderr, "merge error: %s\n", s.ToString().c_str());
+          exit(1);
+        }
+        bytes += key.size() + val.size();
+        thread->stats.FinishedOps(nullptr, db_with_cfh->db, 1, kMerge);
+      }
+
+      // Print some statistics
+      char msg[100];
+      snprintf(msg, sizeof(msg), "( updates:%" PRIu64 ")", readwrites_);
+      thread->stats.AddBytes(bytes);
+      thread->stats.AddMessage(msg);
+    }
+
+    // Read and merge random keys. The amount of reads and merges are controlled
+    // by adjusting FLAGS_num and FLAGS_mergereadpercent. The number of distinct
+    // keys (and thus also the number of reads and merges on the same key) can
+    // be adjusted with FLAGS_merge_keys.
+    //
+    // As with MergeRandom, the merge operator to use should be defined by
+    // FLAGS_merge_operator.
+    void ReadRandomMergeRandom(ThreadState * thread) {
+      RandomGenerator gen;
+      std::string value;
+      int64_t num_hits = 0;
+      int64_t num_gets = 0;
+      int64_t num_merges = 0;
+      size_t max_length = 0;
+
+      std::unique_ptr<const char[]> key_guard;
+      Slice key = AllocateKey(&key_guard);
+      // the number of iterations is the larger of read_ or write_
+      Duration duration(FLAGS_duration, readwrites_);
+      while (!duration.Done(1)) {
+        DB* db = SelectDB(thread);
+        GenerateKeyFromInt(thread->rand.Next() % merge_keys_, merge_keys_,
+                           &key);
+
+        bool do_merge = int(thread->rand.Next() % 100) < FLAGS_mergereadpercent;
+
+        if (do_merge) {
+          Status s = db->Merge(write_options_, key, gen.Generate());
+          if (!s.ok()) {
+            fprintf(stderr, "merge error: %s\n", s.ToString().c_str());
+            exit(1);
+          }
+          num_merges++;
+          thread->stats.FinishedOps(nullptr, db, 1, kMerge);
+        } else {
+          Status s = db->Get(read_options_, key, &value);
+          if (value.length() > max_length) {
+            max_length = value.length();
+          }
+
+          if (!s.ok() && !s.IsNotFound()) {
+            fprintf(stderr, "get error: %s\n", s.ToString().c_str());
+            // we continue after error rather than exiting so that we can
+            // find more errors if any
+          } else if (!s.IsNotFound()) {
+            num_hits++;
+          }
+          num_gets++;
+          thread->stats.FinishedOps(nullptr, db, 1, kRead);
+        }
+      }
+
+      char msg[100];
+      snprintf(msg, sizeof(msg),
+               "(reads:%" PRIu64 " merges:%" PRIu64 " total:%" PRIu64
+               " hits:%" PRIu64 " maxlength:%" ROCKSDB_PRIszt ")",
+               num_gets, num_merges, readwrites_, num_hits, max_length);
+      thread->stats.AddMessage(msg);
+    }
+
+    void WriteSeqSeekSeq(ThreadState * thread) {
+      writes_ = FLAGS_num;
+      DoWrite(thread, SEQUENTIAL);
+      // exclude writes from the ops/sec calculation
+      thread->stats.Start(thread->tid);
+
+      DB* db = SelectDB(thread);
+      ReadOptions read_opts = read_options_;
+      std::unique_ptr<char[]> ts_guard;
+      Slice ts;
+      if (user_timestamp_size_ > 0) {
+        ts_guard.reset(new char[user_timestamp_size_]);
+        ts = mock_app_clock_->GetTimestampForRead(thread->rand, ts_guard.get());
+        read_opts.timestamp = &ts;
+      }
+      std::unique_ptr<ManagedSnapshot> snapshot = nullptr;
+      if (FLAGS_explicit_snapshot) {
+        snapshot = std::make_unique<ManagedSnapshot>(db);
+        read_opts.snapshot = snapshot->snapshot();
+      } else {
+        read_opts.snapshot = nullptr;
+      }
+      std::unique_ptr<Iterator> iter(db->NewIterator(read_opts));
+
+      std::unique_ptr<const char[]> key_guard;
+      Slice key = AllocateKey(&key_guard);
+      for (int64_t i = 0; i < FLAGS_num; ++i) {
+        GenerateKeyFromInt(i, FLAGS_num, &key);
+        iter->Seek(key);
+        assert(iter->Valid() && iter->key() == key);
+        thread->stats.FinishedOps(nullptr, db, 1, kSeek);
+
+        for (int j = 0; j < FLAGS_seek_nexts && i + 1 < FLAGS_num; ++j) {
+          if (!FLAGS_reverse_iterator) {
+            iter->Next();
+          } else {
+            iter->Prev();
+          }
+          GenerateKeyFromInt(++i, FLAGS_num, &key);
+          assert(iter->Valid() && iter->key() == key);
+          thread->stats.FinishedOps(nullptr, db, 1, kSeek);
+        }
+
+        iter->Seek(key);
+        assert(iter->Valid() && iter->key() == key);
+        thread->stats.FinishedOps(nullptr, db, 1, kSeek);
+      }
+    }
+
+    bool binary_search(std::vector<int> & data, int start, int end, int key) {
+      if (data.empty()) {
+        return false;
+      }
+      if (start > end) {
+        return false;
+      }
+      int mid = start + (end - start) / 2;
+      if (mid > static_cast<int>(data.size()) - 1) {
+        return false;
+      }
+      if (data[mid] == key) {
+        return true;
+      } else if (data[mid] > key) {
+        return binary_search(data, start, mid - 1, key);
+      } else {
+        return binary_search(data, mid + 1, end, key);
+      }
+    }
+
+    // Does a bunch of merge operations for a key(key1) where the merge operand
+    // is a sorted list. Next performance comparison is done between doing a Get
+    // for key1 followed by searching for another key(key2) in the large sorted
+    // list vs calling GetMergeOperands for key1 and then searching for the key2
+    // in all the sorted sub-lists. Later case is expected to be a lot faster.
+    void GetMergeOperands(ThreadState * thread) {
+      DB* db = SelectDB(thread);
+      const int kTotalValues = 100000;
+      const int kListSize = 100;
+      std::string key = "my_key";
+      std::string value;
+
+      for (int i = 1; i < kTotalValues; i++) {
+        if (i % kListSize == 0) {
+          // Remove trailing ','
+          value.pop_back();
+          db->Merge(WriteOptions(), key, value);
+          value.clear();
+        } else {
+          value.append(std::to_string(i)).append(",");
+        }
+      }
+
+      SortList s;
+      std::vector<int> data;
+      // This value can be experimented with and it will demonstrate the
+      // perf difference between doing a Get and searching for lookup_key in the
+      // resultant large sorted list vs doing GetMergeOperands and searching
+      // for lookup_key within this resultant sorted sub-lists.
+      int lookup_key = 1;
+
+      // Get API call
+      std::cout << "--- Get API call --- \n";
+      PinnableSlice p_slice;
+      uint64_t st = FLAGS_env->NowNanos();
+      db->Get(ReadOptions(), db->DefaultColumnFamily(), key, &p_slice);
+      s.MakeVector(data, p_slice);
+      bool found =
+          binary_search(data, 0, static_cast<int>(data.size() - 1), lookup_key);
+      std::cout << "Found key? " << std::to_string(found) << "\n";
+      uint64_t sp = FLAGS_env->NowNanos();
+      std::cout << "Get: " << (sp - st) / 1000000000.0 << " seconds\n";
+      std::string* dat_ = p_slice.GetSelf();
+      std::cout << "Sample data from Get API call: " << dat_->substr(0, 10)
+                << "\n";
+      data.clear();
+
+      // GetMergeOperands API call
+      std::cout << "--- GetMergeOperands API --- \n";
+      std::vector<PinnableSlice> a_slice((kTotalValues / kListSize) + 1);
+      st = FLAGS_env->NowNanos();
+      int number_of_operands = 0;
+      GetMergeOperandsOptions get_merge_operands_options;
+      get_merge_operands_options.expected_max_number_of_operands =
+          (kTotalValues / 100) + 1;
+      db->GetMergeOperands(ReadOptions(), db->DefaultColumnFamily(), key,
+                           a_slice.data(), &get_merge_operands_options,
+                           &number_of_operands);
+      for (PinnableSlice& psl : a_slice) {
+        s.MakeVector(data, psl);
+        found = binary_search(data, 0, static_cast<int>(data.size() - 1),
+                              lookup_key);
+        data.clear();
+        if (found) {
+          break;
+        }
+      }
+      std::cout << "Found key? " << std::to_string(found) << "\n";
+      sp = FLAGS_env->NowNanos();
+      std::cout << "Get Merge operands: " << (sp - st) / 1000000000.0
+                << " seconds \n";
+      int to_print = 0;
+      std::cout << "Sample data from GetMergeOperands API call: ";
+      for (PinnableSlice& psl : a_slice) {
+        std::cout << "List: " << to_print << " : " << *psl.GetSelf() << "\n";
+        if (to_print++ > 2) {
+          break;
+        }
+      }
+    }
+
+    void VerifyChecksum(ThreadState * thread) {
+      DB* db = SelectDB(thread);
+      ReadOptions ro;
+      ro.adaptive_readahead = FLAGS_adaptive_readahead;
+      ro.async_io = FLAGS_async_io;
+      ro.rate_limiter_priority =
+          FLAGS_rate_limit_user_ops ? Env::IO_USER : Env::IO_TOTAL;
+      ro.readahead_size = FLAGS_readahead_size;
+      ro.auto_readahead_size = FLAGS_auto_readahead_size;
+      Status s = db->VerifyChecksum(ro);
+      if (!s.ok()) {
+        fprintf(stderr, "VerifyChecksum() failed: %s\n", s.ToString().c_str());
+        exit(1);
+      }
+    }
+
+    void VerifyFileChecksums(ThreadState * thread) {
+      DB* db = SelectDB(thread);
+      ReadOptions ro;
+      ro.adaptive_readahead = FLAGS_adaptive_readahead;
+      ro.async_io = FLAGS_async_io;
+      ro.rate_limiter_priority =
+          FLAGS_rate_limit_user_ops ? Env::IO_USER : Env::IO_TOTAL;
+      ro.readahead_size = FLAGS_readahead_size;
+      ro.auto_readahead_size = FLAGS_auto_readahead_size;
+      Status s = db->VerifyFileChecksums(ro);
+      if (!s.ok()) {
+        fprintf(stderr, "VerifyFileChecksums() failed: %s\n",
+                s.ToString().c_str());
+        exit(1);
+      }
+    }
+
+    // This benchmark stress tests Transactions.  For a given --duration (or
+    // total number of --writes, a Transaction will perform a read-modify-write
+    // to increment the value of a key in each of N(--transaction-sets) sets of
+    // keys (where each set has --num keys).  If --threads is set, this will be
+    // done in parallel.
+    //
+    // To test transactions, use --transaction_db=true.  Not setting this
+    // parameter
+    // will run the same benchmark without transactions.
+    //
+    // RandomTransactionVerify() will then validate the correctness of the
+    // results by checking if the sum of all keys in each set is the same.
+    void RandomTransaction(ThreadState * thread) {
+      Duration duration(FLAGS_duration, readwrites_);
+      uint16_t num_prefix_ranges =
+          static_cast<uint16_t>(FLAGS_transaction_sets);
+      uint64_t transactions_done = 0;
+
+      if (num_prefix_ranges == 0 || num_prefix_ranges > 9999) {
+        fprintf(stderr, "invalid value for transaction_sets\n");
+        abort();
+      }
+
+      TransactionOptions txn_options;
+      txn_options.lock_timeout = FLAGS_transaction_lock_timeout;
+      txn_options.set_snapshot = FLAGS_transaction_set_snapshot;
+
+      RandomTransactionInserter inserter(&thread->rand, write_options_,
+                                         read_options_, FLAGS_num,
+                                         num_prefix_ranges);
+
+      if (FLAGS_num_multi_db > 1) {
+        fprintf(stderr,
+                "Cannot run RandomTransaction benchmark with "
+                "FLAGS_multi_db > 1.");
+        abort();
+      }
+
+      while (!duration.Done(1)) {
+        bool success;
+
+        // RandomTransactionInserter will attempt to insert a key for each
+        // # of FLAGS_transaction_sets
+        if (FLAGS_optimistic_transaction_db) {
+          success = inserter.OptimisticTransactionDBInsert(db_.opt_txn_db);
+        } else if (FLAGS_transaction_db) {
+          TransactionDB* txn_db = static_cast<TransactionDB*>(db_.db);
+          success = inserter.TransactionDBInsert(txn_db, txn_options);
+        } else {
+          success = inserter.DBInsert(db_.db);
+        }
+
+        if (!success) {
+          fprintf(stderr, "Unexpected error: %s\n",
+                  inserter.GetLastStatus().ToString().c_str());
+          abort();
+        }
+
+        thread->stats.FinishedOps(nullptr, db_.db, 1, kOthers);
+        transactions_done++;
+      }
+
+      char msg[100];
+      if (FLAGS_optimistic_transaction_db || FLAGS_transaction_db) {
+        snprintf(msg, sizeof(msg),
+                 "( transactions:%" PRIu64 " aborts:%" PRIu64 ")",
+                 transactions_done, inserter.GetFailureCount());
+      } else {
+        snprintf(msg, sizeof(msg), "( batches:%" PRIu64 " )",
+                 transactions_done);
+      }
+      thread->stats.AddMessage(msg);
+      thread->stats.AddBytes(static_cast<int64_t>(inserter.GetBytesInserted()));
+    }
+
+    // Verifies consistency of data after RandomTransaction() has been run.
+    // Since each iteration of RandomTransaction() incremented a key in each set
+    // by the same value, the sum of the keys in each set should be the same.
+    void RandomTransactionVerify() {
+      if (!FLAGS_transaction_db && !FLAGS_optimistic_transaction_db) {
+        // transactions not used, nothing to verify.
+        return;
+      }
+
+      Status s = RandomTransactionInserter::Verify(
+          db_.db, static_cast<uint16_t>(FLAGS_transaction_sets));
+
+      if (s.ok()) {
+        fprintf(stdout, "RandomTransactionVerify Success.\n");
+      } else {
+        fprintf(stdout, "RandomTransactionVerify FAILED!!\n");
+      }
+    }
+
+    // Writes and deletes random keys without overwriting keys.
+    //
+    // This benchmark is intended to partially replicate the behavior of MyRocks
+    // secondary indices: All data is stored in keys and updates happen by
+    // deleting the old version of the key and inserting the new version.
+    void RandomReplaceKeys(ThreadState * thread) {
+      std::unique_ptr<const char[]> key_guard;
+      Slice key = AllocateKey(&key_guard);
+      std::unique_ptr<char[]> ts_guard;
+      if (user_timestamp_size_ > 0) {
+        ts_guard.reset(new char[user_timestamp_size_]);
+      }
+      std::vector<uint32_t> counters(FLAGS_numdistinct, 0);
+      size_t max_counter = 50;
+      RandomGenerator gen;
+
+      Status s;
+      DB* db = SelectDB(thread);
+      for (int64_t i = 0; i < FLAGS_numdistinct; i++) {
+        GenerateKeyFromInt(i * max_counter, FLAGS_num, &key);
         if (user_timestamp_size_ > 0) {
           Slice ts = mock_app_clock_->Allocate(ts_guard.get());
           s = db->Put(write_options_, key, ts, gen.Generate());
@@ -7545,1343 +8239,718 @@
           s = db->Put(write_options_, key, gen.Generate());
         }
         if (!s.ok()) {
-          fprintf(stderr, "put error: %s\n", s.ToString().c_str());
-          ErrorExit();
-        }
-        put_weight--;
-        writes_done++;
-        thread->stats.FinishedOps(nullptr, db, 1, kWrite);
-      }
-    }
-    char msg[100];
-    snprintf(msg, sizeof(msg),
-             "( reads:%" PRIu64 " writes:%" PRIu64 " total:%" PRIu64
-             " found:%" PRIu64 ")",
-             reads_done, writes_done, readwrites_, found);
-    thread->stats.AddMessage(msg);
-  }
-
-  //
-  // Read-modify-write for random keys
-  void UpdateRandom(ThreadState* thread) {
-    ReadOptions options = read_options_;
-    RandomGenerator gen;
-    std::string value;
-    int64_t found = 0;
-    int64_t bytes = 0;
-    Duration duration(FLAGS_duration, readwrites_);
-
-    std::unique_ptr<const char[]> key_guard;
-    Slice key = AllocateKey(&key_guard);
-    std::unique_ptr<char[]> ts_guard;
-    if (user_timestamp_size_ > 0) {
-      ts_guard.reset(new char[user_timestamp_size_]);
-    }
-    // the number of iterations is the larger of read_ or write_
-    while (!duration.Done(1)) {
-      DB* db = SelectDB(thread);
-      GenerateKeyFromInt(thread->rand.Next() % FLAGS_num, FLAGS_num, &key);
-      Slice ts;
-      if (user_timestamp_size_ > 0) {
-        // Read with newest timestamp because we are doing rmw.
-        ts = mock_app_clock_->Allocate(ts_guard.get());
-        options.timestamp = &ts;
-      }
-
-      auto status = db->Get(options, key, &value);
-      if (status.ok()) {
-        ++found;
-        bytes += key.size() + value.size() + user_timestamp_size_;
-      } else if (!status.IsNotFound()) {
-        fprintf(stderr, "Get returned an error: %s\n",
-                status.ToString().c_str());
-        abort();
-      }
-
-      if (thread->shared->write_rate_limiter) {
-        thread->shared->write_rate_limiter->Request(
-            key.size() + value.size(), Env::IO_HIGH, nullptr /*stats*/,
-            RateLimiter::OpType::kWrite);
-      }
-
-      Slice val = gen.Generate();
-      Status s;
-      if (user_timestamp_size_ > 0) {
-        ts = mock_app_clock_->Allocate(ts_guard.get());
-        s = db->Put(write_options_, key, ts, val);
-      } else {
-        s = db->Put(write_options_, key, val);
-      }
-      if (!s.ok()) {
-        fprintf(stderr, "put error: %s\n", s.ToString().c_str());
-        exit(1);
-      }
-      bytes += key.size() + val.size() + user_timestamp_size_;
-      thread->stats.FinishedOps(nullptr, db, 1, kUpdate);
-    }
-    char msg[100];
-    snprintf(msg, sizeof(msg), "( updates:%" PRIu64 " found:%" PRIu64 ")",
-             readwrites_, found);
-    thread->stats.AddBytes(bytes);
-    thread->stats.AddMessage(msg);
-  }
-
-  // Read-XOR-write for random keys. Xors the existing value with a randomly
-  // generated value, and stores the result. Assuming A in the array of bytes
-  // representing the existing value, we generate an array B of the same size,
-  // then compute C = A^B as C[i]=A[i]^B[i], and store C
-  void XORUpdateRandom(ThreadState* thread) {
-    ReadOptions options = read_options_;
-    RandomGenerator gen;
-    std::string existing_value;
-    int64_t found = 0;
-    Duration duration(FLAGS_duration, readwrites_);
-
-    BytesXOROperator xor_operator;
-
-    std::unique_ptr<const char[]> key_guard;
-    Slice key = AllocateKey(&key_guard);
-    std::unique_ptr<char[]> ts_guard;
-    if (user_timestamp_size_ > 0) {
-      ts_guard.reset(new char[user_timestamp_size_]);
-    }
-    // the number of iterations is the larger of read_ or write_
-    while (!duration.Done(1)) {
-      DB* db = SelectDB(thread);
-      GenerateKeyFromInt(thread->rand.Next() % FLAGS_num, FLAGS_num, &key);
-      Slice ts;
-      if (user_timestamp_size_ > 0) {
-        ts = mock_app_clock_->Allocate(ts_guard.get());
-        options.timestamp = &ts;
-      }
-
-      auto status = db->Get(options, key, &existing_value);
-      if (status.ok()) {
-        ++found;
-      } else if (!status.IsNotFound()) {
-        fprintf(stderr, "Get returned an error: %s\n",
-                status.ToString().c_str());
-        exit(1);
-      }
-
-      Slice value =
-          gen.Generate(static_cast<unsigned int>(existing_value.size()));
-      std::string new_value;
-
-      if (status.ok()) {
-        Slice existing_value_slice = Slice(existing_value);
-        xor_operator.XOR(&existing_value_slice, value, &new_value);
-      } else {
-        xor_operator.XOR(nullptr, value, &new_value);
-      }
-
-      Status s;
-      if (user_timestamp_size_ > 0) {
-        ts = mock_app_clock_->Allocate(ts_guard.get());
-        s = db->Put(write_options_, key, ts, Slice(new_value));
-      } else {
-        s = db->Put(write_options_, key, Slice(new_value));
-      }
-      if (!s.ok()) {
-        fprintf(stderr, "put error: %s\n", s.ToString().c_str());
-        ErrorExit();
-      }
-      thread->stats.FinishedOps(nullptr, db, 1);
-    }
-    char msg[100];
-    snprintf(msg, sizeof(msg), "( updates:%" PRIu64 " found:%" PRIu64 ")",
-             readwrites_, found);
-    thread->stats.AddMessage(msg);
-  }
-
-  // Read-modify-write for random keys.
-  // Each operation causes the key grow by value_size (simulating an append).
-  // Generally used for benchmarking against merges of similar type
-  void AppendRandom(ThreadState* thread) {
-    ReadOptions options = read_options_;
-    RandomGenerator gen;
-    std::string value;
-    int64_t found = 0;
-    int64_t bytes = 0;
-
-    std::unique_ptr<const char[]> key_guard;
-    Slice key = AllocateKey(&key_guard);
-    std::unique_ptr<char[]> ts_guard;
-    if (user_timestamp_size_ > 0) {
-      ts_guard.reset(new char[user_timestamp_size_]);
-    }
-    // The number of iterations is the larger of read_ or write_
-    Duration duration(FLAGS_duration, readwrites_);
-    while (!duration.Done(1)) {
-      DB* db = SelectDB(thread);
-      GenerateKeyFromInt(thread->rand.Next() % FLAGS_num, FLAGS_num, &key);
-      Slice ts;
-      if (user_timestamp_size_ > 0) {
-        ts = mock_app_clock_->Allocate(ts_guard.get());
-        options.timestamp = &ts;
-      }
-
-      auto status = db->Get(options, key, &value);
-      if (status.ok()) {
-        ++found;
-        bytes += key.size() + value.size() + user_timestamp_size_;
-      } else if (!status.IsNotFound()) {
-        fprintf(stderr, "Get returned an error: %s\n",
-                status.ToString().c_str());
-        abort();
-      } else {
-        // If not existing, then just assume an empty string of data
-        value.clear();
-      }
-
-      // Update the value (by appending data)
-      Slice operand = gen.Generate();
-      if (value.size() > 0) {
-        // Use a delimiter to match the semantics for StringAppendOperator
-        value.append(1, ',');
-      }
-      value.append(operand.data(), operand.size());
-
-      Status s;
-      if (user_timestamp_size_ > 0) {
-        ts = mock_app_clock_->Allocate(ts_guard.get());
-        s = db->Put(write_options_, key, ts, value);
-      } else {
-        // Write back to the database
-        s = db->Put(write_options_, key, value);
-      }
-      if (!s.ok()) {
-        fprintf(stderr, "put error: %s\n", s.ToString().c_str());
-        ErrorExit();
-      }
-      bytes += key.size() + value.size() + user_timestamp_size_;
-      thread->stats.FinishedOps(nullptr, db, 1, kUpdate);
-    }
-
-    char msg[100];
-    snprintf(msg, sizeof(msg), "( updates:%" PRIu64 " found:%" PRIu64 ")",
-             readwrites_, found);
-    thread->stats.AddBytes(bytes);
-    thread->stats.AddMessage(msg);
-  }
-
-  // Read-modify-write for random keys (using MergeOperator)
-  // The merge operator to use should be defined by FLAGS_merge_operator
-  // Adjust FLAGS_value_size so that the keys are reasonable for this operator
-  // Assumes that the merge operator is non-null (i.e.: is well-defined)
-  //
-  // For example, use FLAGS_merge_operator="uint64add" and FLAGS_value_size=8
-  // to simulate random additions over 64-bit integers using merge.
-  //
-  // The number of merges on the same key can be controlled by adjusting
-  // FLAGS_merge_keys.
-  void MergeRandom(ThreadState* thread) {
-    RandomGenerator gen;
-    int64_t bytes = 0;
-    std::unique_ptr<const char[]> key_guard;
-    Slice key = AllocateKey(&key_guard);
-    // The number of iterations is the larger of read_ or write_
-    Duration duration(FLAGS_duration, readwrites_);
-    while (!duration.Done(1)) {
-      DBWithColumnFamilies* db_with_cfh = SelectDBWithCfh(thread);
-      int64_t key_rand = thread->rand.Next() % merge_keys_;
-      GenerateKeyFromInt(key_rand, merge_keys_, &key);
-
-      Status s;
-      Slice val = gen.Generate();
-      if (FLAGS_num_column_families > 1) {
-        s = db_with_cfh->db->Merge(write_options_,
-                                   db_with_cfh->GetCfh(key_rand), key, val);
-      } else {
-        s = db_with_cfh->db->Merge(
-            write_options_, db_with_cfh->db->DefaultColumnFamily(), key, val);
-      }
-
-      if (!s.ok()) {
-        fprintf(stderr, "merge error: %s\n", s.ToString().c_str());
-        exit(1);
-      }
-      bytes += key.size() + val.size();
-      thread->stats.FinishedOps(nullptr, db_with_cfh->db, 1, kMerge);
-    }
-
-    // Print some statistics
-    char msg[100];
-    snprintf(msg, sizeof(msg), "( updates:%" PRIu64 ")", readwrites_);
-    thread->stats.AddBytes(bytes);
-    thread->stats.AddMessage(msg);
-  }
-
-  // Read and merge random keys. The amount of reads and merges are controlled
-  // by adjusting FLAGS_num and FLAGS_mergereadpercent. The number of distinct
-  // keys (and thus also the number of reads and merges on the same key) can be
-  // adjusted with FLAGS_merge_keys.
-  //
-  // As with MergeRandom, the merge operator to use should be defined by
-  // FLAGS_merge_operator.
-  void ReadRandomMergeRandom(ThreadState* thread) {
-    RandomGenerator gen;
-    std::string value;
-    int64_t num_hits = 0;
-    int64_t num_gets = 0;
-    int64_t num_merges = 0;
-    size_t max_length = 0;
-
-    std::unique_ptr<const char[]> key_guard;
-    Slice key = AllocateKey(&key_guard);
-    // the number of iterations is the larger of read_ or write_
-    Duration duration(FLAGS_duration, readwrites_);
-    while (!duration.Done(1)) {
-      DB* db = SelectDB(thread);
-      GenerateKeyFromInt(thread->rand.Next() % merge_keys_, merge_keys_, &key);
-
-      bool do_merge = int(thread->rand.Next() % 100) < FLAGS_mergereadpercent;
-
-      if (do_merge) {
-        Status s = db->Merge(write_options_, key, gen.Generate());
-        if (!s.ok()) {
-          fprintf(stderr, "merge error: %s\n", s.ToString().c_str());
+          fprintf(stderr, "Operation failed: %s\n", s.ToString().c_str());
           exit(1);
         }
-        num_merges++;
-        thread->stats.FinishedOps(nullptr, db, 1, kMerge);
-      } else {
-        Status s = db->Get(read_options_, key, &value);
-        if (value.length() > max_length) {
-          max_length = value.length();
-        }
-
-        if (!s.ok() && !s.IsNotFound()) {
-          fprintf(stderr, "get error: %s\n", s.ToString().c_str());
-          // we continue after error rather than exiting so that we can
-          // find more errors if any
-        } else if (!s.IsNotFound()) {
-          num_hits++;
-        }
-        num_gets++;
-        thread->stats.FinishedOps(nullptr, db, 1, kRead);
-      }
-    }
-
-    char msg[100];
-    snprintf(msg, sizeof(msg),
-             "(reads:%" PRIu64 " merges:%" PRIu64 " total:%" PRIu64
-             " hits:%" PRIu64 " maxlength:%" ROCKSDB_PRIszt ")",
-             num_gets, num_merges, readwrites_, num_hits, max_length);
-    thread->stats.AddMessage(msg);
-  }
-
-  void WriteSeqSeekSeq(ThreadState* thread) {
-    writes_ = FLAGS_num;
-    DoWrite(thread, SEQUENTIAL);
-    // exclude writes from the ops/sec calculation
-    thread->stats.Start(thread->tid);
-
-    DB* db = SelectDB(thread);
-    ReadOptions read_opts = read_options_;
-    std::unique_ptr<char[]> ts_guard;
-    Slice ts;
-    if (user_timestamp_size_ > 0) {
-      ts_guard.reset(new char[user_timestamp_size_]);
-      ts = mock_app_clock_->GetTimestampForRead(thread->rand, ts_guard.get());
-      read_opts.timestamp = &ts;
-    }
-    std::unique_ptr<ManagedSnapshot> snapshot = nullptr;
-    if (FLAGS_explicit_snapshot) {
-      snapshot = std::make_unique<ManagedSnapshot>(db);
-      read_opts.snapshot = snapshot->snapshot();
-    } else {
-      read_opts.snapshot = nullptr;
-    }
-    std::unique_ptr<Iterator> iter(db->NewIterator(read_opts));
-
-    std::unique_ptr<const char[]> key_guard;
-    Slice key = AllocateKey(&key_guard);
-    for (int64_t i = 0; i < FLAGS_num; ++i) {
-      GenerateKeyFromInt(i, FLAGS_num, &key);
-      iter->Seek(key);
-      assert(iter->Valid() && iter->key() == key);
-      thread->stats.FinishedOps(nullptr, db, 1, kSeek);
-
-      for (int j = 0; j < FLAGS_seek_nexts && i + 1 < FLAGS_num; ++j) {
-        if (!FLAGS_reverse_iterator) {
-          iter->Next();
-        } else {
-          iter->Prev();
-        }
-        GenerateKeyFromInt(++i, FLAGS_num, &key);
-        assert(iter->Valid() && iter->key() == key);
-        thread->stats.FinishedOps(nullptr, db, 1, kSeek);
-      }
-
-      iter->Seek(key);
-      assert(iter->Valid() && iter->key() == key);
-      thread->stats.FinishedOps(nullptr, db, 1, kSeek);
-    }
-  }
-
-  bool binary_search(std::vector<int>& data, int start, int end, int key) {
-    if (data.empty()) {
-      return false;
-    }
-    if (start > end) {
-      return false;
-    }
-    int mid = start + (end - start) / 2;
-    if (mid > static_cast<int>(data.size()) - 1) {
-      return false;
-    }
-    if (data[mid] == key) {
-      return true;
-    } else if (data[mid] > key) {
-      return binary_search(data, start, mid - 1, key);
-    } else {
-      return binary_search(data, mid + 1, end, key);
-    }
-  }
-
-  // Does a bunch of merge operations for a key(key1) where the merge operand
-  // is a sorted list. Next performance comparison is done between doing a Get
-  // for key1 followed by searching for another key(key2) in the large sorted
-  // list vs calling GetMergeOperands for key1 and then searching for the key2
-  // in all the sorted sub-lists. Later case is expected to be a lot faster.
-  void GetMergeOperands(ThreadState* thread) {
-    DB* db = SelectDB(thread);
-    const int kTotalValues = 100000;
-    const int kListSize = 100;
-    std::string key = "my_key";
-    std::string value;
-
-    for (int i = 1; i < kTotalValues; i++) {
-      if (i % kListSize == 0) {
-        // Remove trailing ','
-        value.pop_back();
-        db->Merge(WriteOptions(), key, value);
-        value.clear();
-      } else {
-        value.append(std::to_string(i)).append(",");
-      }
-    }
-
-    SortList s;
-    std::vector<int> data;
-    // This value can be experimented with and it will demonstrate the
-    // perf difference between doing a Get and searching for lookup_key in the
-    // resultant large sorted list vs doing GetMergeOperands and searching
-    // for lookup_key within this resultant sorted sub-lists.
-    int lookup_key = 1;
-
-    // Get API call
-    std::cout << "--- Get API call --- \n";
-    PinnableSlice p_slice;
-    uint64_t st = FLAGS_env->NowNanos();
-    db->Get(ReadOptions(), db->DefaultColumnFamily(), key, &p_slice);
-    s.MakeVector(data, p_slice);
-    bool found =
-        binary_search(data, 0, static_cast<int>(data.size() - 1), lookup_key);
-    std::cout << "Found key? " << std::to_string(found) << "\n";
-    uint64_t sp = FLAGS_env->NowNanos();
-    std::cout << "Get: " << (sp - st) / 1000000000.0 << " seconds\n";
-    std::string* dat_ = p_slice.GetSelf();
-    std::cout << "Sample data from Get API call: " << dat_->substr(0, 10)
-              << "\n";
-    data.clear();
-
-    // GetMergeOperands API call
-    std::cout << "--- GetMergeOperands API --- \n";
-    std::vector<PinnableSlice> a_slice((kTotalValues / kListSize) + 1);
-    st = FLAGS_env->NowNanos();
-    int number_of_operands = 0;
-    GetMergeOperandsOptions get_merge_operands_options;
-    get_merge_operands_options.expected_max_number_of_operands =
-        (kTotalValues / 100) + 1;
-    db->GetMergeOperands(ReadOptions(), db->DefaultColumnFamily(), key,
-                         a_slice.data(), &get_merge_operands_options,
-                         &number_of_operands);
-    for (PinnableSlice& psl : a_slice) {
-      s.MakeVector(data, psl);
-      found =
-          binary_search(data, 0, static_cast<int>(data.size() - 1), lookup_key);
-      data.clear();
-      if (found) {
-        break;
-      }
-    }
-    std::cout << "Found key? " << std::to_string(found) << "\n";
-    sp = FLAGS_env->NowNanos();
-    std::cout << "Get Merge operands: " << (sp - st) / 1000000000.0
-              << " seconds \n";
-    int to_print = 0;
-    std::cout << "Sample data from GetMergeOperands API call: ";
-    for (PinnableSlice& psl : a_slice) {
-      std::cout << "List: " << to_print << " : " << *psl.GetSelf() << "\n";
-      if (to_print++ > 2) {
-        break;
-      }
-    }
-  }
-
-  void VerifyChecksum(ThreadState* thread) {
-    DB* db = SelectDB(thread);
-    ReadOptions ro;
-    ro.adaptive_readahead = FLAGS_adaptive_readahead;
-    ro.async_io = FLAGS_async_io;
-    ro.rate_limiter_priority =
-        FLAGS_rate_limit_user_ops ? Env::IO_USER : Env::IO_TOTAL;
-    ro.readahead_size = FLAGS_readahead_size;
-    ro.auto_readahead_size = FLAGS_auto_readahead_size;
-    Status s = db->VerifyChecksum(ro);
-    if (!s.ok()) {
-      fprintf(stderr, "VerifyChecksum() failed: %s\n", s.ToString().c_str());
-      exit(1);
-    }
-  }
-
-  void VerifyFileChecksums(ThreadState* thread) {
-    DB* db = SelectDB(thread);
-    ReadOptions ro;
-    ro.adaptive_readahead = FLAGS_adaptive_readahead;
-    ro.async_io = FLAGS_async_io;
-    ro.rate_limiter_priority =
-        FLAGS_rate_limit_user_ops ? Env::IO_USER : Env::IO_TOTAL;
-    ro.readahead_size = FLAGS_readahead_size;
-    ro.auto_readahead_size = FLAGS_auto_readahead_size;
-    Status s = db->VerifyFileChecksums(ro);
-    if (!s.ok()) {
-      fprintf(stderr, "VerifyFileChecksums() failed: %s\n",
-              s.ToString().c_str());
-      exit(1);
-    }
-  }
-
-  // This benchmark stress tests Transactions.  For a given --duration (or
-  // total number of --writes, a Transaction will perform a read-modify-write
-  // to increment the value of a key in each of N(--transaction-sets) sets of
-  // keys (where each set has --num keys).  If --threads is set, this will be
-  // done in parallel.
-  //
-  // To test transactions, use --transaction_db=true.  Not setting this
-  // parameter
-  // will run the same benchmark without transactions.
-  //
-  // RandomTransactionVerify() will then validate the correctness of the results
-  // by checking if the sum of all keys in each set is the same.
-  void RandomTransaction(ThreadState* thread) {
-    Duration duration(FLAGS_duration, readwrites_);
-    uint16_t num_prefix_ranges = static_cast<uint16_t>(FLAGS_transaction_sets);
-    uint64_t transactions_done = 0;
-
-    if (num_prefix_ranges == 0 || num_prefix_ranges > 9999) {
-      fprintf(stderr, "invalid value for transaction_sets\n");
-      abort();
-    }
-
-    TransactionOptions txn_options;
-    txn_options.lock_timeout = FLAGS_transaction_lock_timeout;
-    txn_options.set_snapshot = FLAGS_transaction_set_snapshot;
-
-    RandomTransactionInserter inserter(&thread->rand, write_options_,
-                                       read_options_, FLAGS_num,
-                                       num_prefix_ranges);
-
-    if (FLAGS_num_multi_db > 1) {
-      fprintf(stderr,
-              "Cannot run RandomTransaction benchmark with "
-              "FLAGS_multi_db > 1.");
-      abort();
-    }
-
-    while (!duration.Done(1)) {
-      bool success;
-
-      // RandomTransactionInserter will attempt to insert a key for each
-      // # of FLAGS_transaction_sets
-      if (FLAGS_optimistic_transaction_db) {
-        success = inserter.OptimisticTransactionDBInsert(db_.opt_txn_db);
-      } else if (FLAGS_transaction_db) {
-        TransactionDB* txn_db = static_cast<TransactionDB*>(db_.db);
-        success = inserter.TransactionDBInsert(txn_db, txn_options);
-      } else {
-        success = inserter.DBInsert(db_.db);
-      }
-
-      if (!success) {
-        fprintf(stderr, "Unexpected error: %s\n",
-                inserter.GetLastStatus().ToString().c_str());
-        abort();
-      }
-
-      thread->stats.FinishedOps(nullptr, db_.db, 1, kOthers);
-      transactions_done++;
-    }
-
-    char msg[100];
-    if (FLAGS_optimistic_transaction_db || FLAGS_transaction_db) {
-      snprintf(msg, sizeof(msg),
-               "( transactions:%" PRIu64 " aborts:%" PRIu64 ")",
-               transactions_done, inserter.GetFailureCount());
-    } else {
-      snprintf(msg, sizeof(msg), "( batches:%" PRIu64 " )", transactions_done);
-    }
-    thread->stats.AddMessage(msg);
-    thread->stats.AddBytes(static_cast<int64_t>(inserter.GetBytesInserted()));
-  }
-
-  // Verifies consistency of data after RandomTransaction() has been run.
-  // Since each iteration of RandomTransaction() incremented a key in each set
-  // by the same value, the sum of the keys in each set should be the same.
-  void RandomTransactionVerify() {
-    if (!FLAGS_transaction_db && !FLAGS_optimistic_transaction_db) {
-      // transactions not used, nothing to verify.
-      return;
-    }
-
-    Status s = RandomTransactionInserter::Verify(
-        db_.db, static_cast<uint16_t>(FLAGS_transaction_sets));
-
-    if (s.ok()) {
-      fprintf(stdout, "RandomTransactionVerify Success.\n");
-    } else {
-      fprintf(stdout, "RandomTransactionVerify FAILED!!\n");
-    }
-  }
-
-  // Writes and deletes random keys without overwriting keys.
-  //
-  // This benchmark is intended to partially replicate the behavior of MyRocks
-  // secondary indices: All data is stored in keys and updates happen by
-  // deleting the old version of the key and inserting the new version.
-  void RandomReplaceKeys(ThreadState* thread) {
-    std::unique_ptr<const char[]> key_guard;
-    Slice key = AllocateKey(&key_guard);
-    std::unique_ptr<char[]> ts_guard;
-    if (user_timestamp_size_ > 0) {
-      ts_guard.reset(new char[user_timestamp_size_]);
-    }
-    std::vector<uint32_t> counters(FLAGS_numdistinct, 0);
-    size_t max_counter = 50;
-    RandomGenerator gen;
-
-    Status s;
-    DB* db = SelectDB(thread);
-    for (int64_t i = 0; i < FLAGS_numdistinct; i++) {
-      GenerateKeyFromInt(i * max_counter, FLAGS_num, &key);
-      if (user_timestamp_size_ > 0) {
-        Slice ts = mock_app_clock_->Allocate(ts_guard.get());
-        s = db->Put(write_options_, key, ts, gen.Generate());
-      } else {
-        s = db->Put(write_options_, key, gen.Generate());
-      }
-      if (!s.ok()) {
-        fprintf(stderr, "Operation failed: %s\n", s.ToString().c_str());
-        exit(1);
-      }
-    }
-
-    db->GetSnapshot();
-
-    std::default_random_engine generator;
-    std::normal_distribution<double> distribution(FLAGS_numdistinct / 2.0,
-                                                  FLAGS_stddev);
-    Duration duration(FLAGS_duration, FLAGS_num);
-    while (!duration.Done(1)) {
-      int64_t rnd_id = static_cast<int64_t>(distribution(generator));
-      int64_t key_id = std::max(std::min(FLAGS_numdistinct - 1, rnd_id),
-                                static_cast<int64_t>(0));
-      GenerateKeyFromInt(key_id * max_counter + counters[key_id], FLAGS_num,
-                         &key);
-      if (user_timestamp_size_ > 0) {
-        Slice ts = mock_app_clock_->Allocate(ts_guard.get());
-        s = FLAGS_use_single_deletes ? db->SingleDelete(write_options_, key, ts)
-                                     : db->Delete(write_options_, key, ts);
-      } else {
-        s = FLAGS_use_single_deletes ? db->SingleDelete(write_options_, key)
-                                     : db->Delete(write_options_, key);
-      }
-      if (s.ok()) {
-        counters[key_id] = (counters[key_id] + 1) % max_counter;
+      }
+
+      db->GetSnapshot();
+
+      std::default_random_engine generator;
+      std::normal_distribution<double> distribution(FLAGS_numdistinct / 2.0,
+                                                    FLAGS_stddev);
+      Duration duration(FLAGS_duration, FLAGS_num);
+      while (!duration.Done(1)) {
+        int64_t rnd_id = static_cast<int64_t>(distribution(generator));
+        int64_t key_id = std::max(std::min(FLAGS_numdistinct - 1, rnd_id),
+                                  static_cast<int64_t>(0));
         GenerateKeyFromInt(key_id * max_counter + counters[key_id], FLAGS_num,
                            &key);
         if (user_timestamp_size_ > 0) {
           Slice ts = mock_app_clock_->Allocate(ts_guard.get());
-          s = db->Put(write_options_, key, ts, Slice());
+          s = FLAGS_use_single_deletes
+                  ? db->SingleDelete(write_options_, key, ts)
+                  : db->Delete(write_options_, key, ts);
         } else {
-          s = db->Put(write_options_, key, Slice());
-        }
-      }
-
-      if (!s.ok()) {
-        fprintf(stderr, "Operation failed: %s\n", s.ToString().c_str());
-        exit(1);
-      }
-
-      thread->stats.FinishedOps(nullptr, db, 1, kOthers);
-    }
-
-    char msg[200];
-    snprintf(msg, sizeof(msg),
-             "use single deletes: %d, "
-             "standard deviation: %lf\n",
-             FLAGS_use_single_deletes, FLAGS_stddev);
-    thread->stats.AddMessage(msg);
-  }
-
-  void TimeSeriesReadOrDelete(ThreadState* thread, bool do_deletion) {
-    int64_t read = 0;
-    int64_t found = 0;
-    int64_t bytes = 0;
-
-    Iterator* iter = nullptr;
-    // Only work on single database
-    assert(db_.db != nullptr);
-    iter = db_.db->NewIterator(read_options_);
-
-    std::unique_ptr<const char[]> key_guard;
-    Slice key = AllocateKey(&key_guard);
-
-    char value_buffer[256];
-    while (true) {
-      {
-        MutexLock l(&thread->shared->mu);
-        if (thread->shared->num_done >= 1) {
-          // Write thread have finished
-          break;
-        }
-      }
-      if (!FLAGS_use_tailing_iterator) {
-        delete iter;
-        iter = db_.db->NewIterator(read_options_);
-      }
-      // Pick a Iterator to use
-
-      int64_t key_id = thread->rand.Next() % FLAGS_key_id_range;
-      GenerateKeyFromInt(key_id, FLAGS_num, &key);
-      // Reset last 8 bytes to 0
-      char* start = const_cast<char*>(key.data());
-      start += key.size() - 8;
-      memset(start, 0, 8);
-      ++read;
-
-      bool key_found = false;
-      // Seek the prefix
-      for (iter->Seek(key); iter->Valid() && iter->key().starts_with(key);
-           iter->Next()) {
-        key_found = true;
-        // Copy out iterator's value to make sure we read them.
-        if (do_deletion) {
-          bytes += iter->key().size();
-          if (KeyExpired(timestamp_emulator_.get(), iter->key())) {
-            thread->stats.FinishedOps(&db_, db_.db, 1, kDelete);
-            db_.db->Delete(write_options_, iter->key());
+          s = FLAGS_use_single_deletes ? db->SingleDelete(write_options_, key)
+                                       : db->Delete(write_options_, key);
+        }
+        if (s.ok()) {
+          counters[key_id] = (counters[key_id] + 1) % max_counter;
+          GenerateKeyFromInt(key_id * max_counter + counters[key_id], FLAGS_num,
+                             &key);
+          if (user_timestamp_size_ > 0) {
+            Slice ts = mock_app_clock_->Allocate(ts_guard.get());
+            s = db->Put(write_options_, key, ts, Slice());
           } else {
+            s = db->Put(write_options_, key, Slice());
+          }
+        }
+
+        if (!s.ok()) {
+          fprintf(stderr, "Operation failed: %s\n", s.ToString().c_str());
+          exit(1);
+        }
+
+        thread->stats.FinishedOps(nullptr, db, 1, kOthers);
+      }
+
+      char msg[200];
+      snprintf(msg, sizeof(msg),
+               "use single deletes: %d, "
+               "standard deviation: %lf\n",
+               FLAGS_use_single_deletes, FLAGS_stddev);
+      thread->stats.AddMessage(msg);
+    }
+
+    void TimeSeriesReadOrDelete(ThreadState * thread, bool do_deletion) {
+      int64_t read = 0;
+      int64_t found = 0;
+      int64_t bytes = 0;
+
+      Iterator* iter = nullptr;
+      // Only work on single database
+      assert(db_.db != nullptr);
+      iter = db_.db->NewIterator(read_options_);
+
+      std::unique_ptr<const char[]> key_guard;
+      Slice key = AllocateKey(&key_guard);
+
+      char value_buffer[256];
+      while (true) {
+        {
+          MutexLock l(&thread->shared->mu);
+          if (thread->shared->num_done >= 1) {
+            // Write thread have finished
             break;
           }
+        }
+        if (!FLAGS_use_tailing_iterator) {
+          delete iter;
+          iter = db_.db->NewIterator(read_options_);
+        }
+        // Pick a Iterator to use
+
+        int64_t key_id = thread->rand.Next() % FLAGS_key_id_range;
+        GenerateKeyFromInt(key_id, FLAGS_num, &key);
+        // Reset last 8 bytes to 0
+        char* start = const_cast<char*>(key.data());
+        start += key.size() - 8;
+        memset(start, 0, 8);
+        ++read;
+
+        bool key_found = false;
+        // Seek the prefix
+        for (iter->Seek(key); iter->Valid() && iter->key().starts_with(key);
+             iter->Next()) {
+          key_found = true;
+          // Copy out iterator's value to make sure we read them.
+          if (do_deletion) {
+            bytes += iter->key().size();
+            if (KeyExpired(timestamp_emulator_.get(), iter->key())) {
+              thread->stats.FinishedOps(&db_, db_.db, 1, kDelete);
+              db_.db->Delete(write_options_, iter->key());
+            } else {
+              break;
+            }
+          } else {
+            bytes += iter->key().size() + iter->value().size();
+            thread->stats.FinishedOps(&db_, db_.db, 1, kRead);
+            Slice value = iter->value();
+            memcpy(value_buffer, value.data(),
+                   std::min(value.size(), sizeof(value_buffer)));
+
+            assert(iter->status().ok());
+          }
+        }
+        found += key_found;
+
+        if (thread->shared->read_rate_limiter.get() != nullptr) {
+          thread->shared->read_rate_limiter->Request(
+              1, Env::IO_HIGH, nullptr /* stats */, RateLimiter::OpType::kRead);
+        }
+      }
+      delete iter;
+
+      char msg[100];
+      snprintf(msg, sizeof(msg), "(%" PRIu64 " of %" PRIu64 " found)", found,
+               read);
+      thread->stats.AddBytes(bytes);
+      thread->stats.AddMessage(msg);
+    }
+
+    void TimeSeriesWrite(ThreadState * thread) {
+      // Special thread that keeps writing until other threads are done.
+      RandomGenerator gen;
+      int64_t bytes = 0;
+
+      // Don't merge stats from this thread with the readers.
+      thread->stats.SetExcludeFromMerge();
+
+      std::unique_ptr<RateLimiter> write_rate_limiter;
+      if (FLAGS_benchmark_write_rate_limit > 0) {
+        write_rate_limiter.reset(
+            NewGenericRateLimiter(FLAGS_benchmark_write_rate_limit));
+      }
+
+      std::unique_ptr<const char[]> key_guard;
+      Slice key = AllocateKey(&key_guard);
+
+      Duration duration(FLAGS_duration, writes_);
+      while (!duration.Done(1)) {
+        DB* db = SelectDB(thread);
+
+        uint64_t key_id = thread->rand.Next() % FLAGS_key_id_range;
+        // Write key id
+        GenerateKeyFromInt(key_id, FLAGS_num, &key);
+        // Write timestamp
+
+        char* start = const_cast<char*>(key.data());
+        char* pos = start + 8;
+        int bytes_to_fill =
+            std::min(key_size_ - static_cast<int>(pos - start), 8);
+        uint64_t timestamp_value = timestamp_emulator_->Get();
+        if (port::kLittleEndian) {
+          for (int i = 0; i < bytes_to_fill; ++i) {
+            pos[i] = (timestamp_value >> ((bytes_to_fill - i - 1) << 3)) & 0xFF;
+          }
         } else {
-          bytes += iter->key().size() + iter->value().size();
-          thread->stats.FinishedOps(&db_, db_.db, 1, kRead);
-          Slice value = iter->value();
-          memcpy(value_buffer, value.data(),
-                 std::min(value.size(), sizeof(value_buffer)));
-
-          assert(iter->status().ok());
-        }
-      }
-      found += key_found;
-
-      if (thread->shared->read_rate_limiter.get() != nullptr) {
-        thread->shared->read_rate_limiter->Request(
-            1, Env::IO_HIGH, nullptr /* stats */, RateLimiter::OpType::kRead);
-      }
-    }
-    delete iter;
-
-    char msg[100];
-    snprintf(msg, sizeof(msg), "(%" PRIu64 " of %" PRIu64 " found)", found,
-             read);
-    thread->stats.AddBytes(bytes);
-    thread->stats.AddMessage(msg);
-  }
-
-  void TimeSeriesWrite(ThreadState* thread) {
-    // Special thread that keeps writing until other threads are done.
-    RandomGenerator gen;
-    int64_t bytes = 0;
-
-    // Don't merge stats from this thread with the readers.
-    thread->stats.SetExcludeFromMerge();
-
-    std::unique_ptr<RateLimiter> write_rate_limiter;
-    if (FLAGS_benchmark_write_rate_limit > 0) {
-      write_rate_limiter.reset(
-          NewGenericRateLimiter(FLAGS_benchmark_write_rate_limit));
-    }
-
-    std::unique_ptr<const char[]> key_guard;
-    Slice key = AllocateKey(&key_guard);
-
-    Duration duration(FLAGS_duration, writes_);
-    while (!duration.Done(1)) {
+          memcpy(pos, static_cast<void*>(&timestamp_value), bytes_to_fill);
+        }
+
+        timestamp_emulator_->Inc();
+
+        Status s;
+        Slice val = gen.Generate();
+        s = db->Put(write_options_, key, val);
+
+        if (!s.ok()) {
+          fprintf(stderr, "put error: %s\n", s.ToString().c_str());
+          ErrorExit();
+        }
+        bytes = key.size() + val.size();
+        thread->stats.FinishedOps(&db_, db_.db, 1, kWrite);
+        thread->stats.AddBytes(bytes);
+
+        if (FLAGS_benchmark_write_rate_limit > 0) {
+          write_rate_limiter->Request(key.size() + val.size(), Env::IO_HIGH,
+                                      nullptr /* stats */,
+                                      RateLimiter::OpType::kWrite);
+        }
+      }
+    }
+
+    void TimeSeries(ThreadState * thread) {
+      if (thread->tid > 0) {
+        bool do_deletion = FLAGS_expire_style == "delete" &&
+                           thread->tid <= FLAGS_num_deletion_threads;
+        TimeSeriesReadOrDelete(thread, do_deletion);
+      } else {
+        TimeSeriesWrite(thread);
+        thread->stats.Stop();
+        thread->stats.Report("timeseries write");
+      }
+    }
+
+    void Compact(ThreadState * thread) {
       DB* db = SelectDB(thread);
-
-      uint64_t key_id = thread->rand.Next() % FLAGS_key_id_range;
-      // Write key id
-      GenerateKeyFromInt(key_id, FLAGS_num, &key);
-      // Write timestamp
-
-      char* start = const_cast<char*>(key.data());
-      char* pos = start + 8;
-      int bytes_to_fill =
-          std::min(key_size_ - static_cast<int>(pos - start), 8);
-      uint64_t timestamp_value = timestamp_emulator_->Get();
-      if (port::kLittleEndian) {
-        for (int i = 0; i < bytes_to_fill; ++i) {
-          pos[i] = (timestamp_value >> ((bytes_to_fill - i - 1) << 3)) & 0xFF;
-        }
+      CompactRangeOptions cro;
+      cro.bottommost_level_compaction =
+          BottommostLevelCompaction::kForceOptimized;
+      cro.max_subcompactions = static_cast<uint32_t>(FLAGS_subcompactions);
+      db->CompactRange(cro, nullptr, nullptr);
+    }
+
+    void CompactAll() {
+      CompactRangeOptions cro;
+      cro.max_subcompactions = static_cast<uint32_t>(FLAGS_subcompactions);
+      if (db_.db != nullptr) {
+        db_.db->CompactRange(cro, nullptr, nullptr);
+      }
+      for (const auto& db_with_cfh : multi_dbs_) {
+        db_with_cfh.db->CompactRange(cro, nullptr, nullptr);
+      }
+    }
+
+    void WaitForCompactionHelper(DBWithColumnFamilies & db) {
+      fprintf(stdout, "waitforcompaction(%s): started\n",
+              db.db->GetName().c_str());
+
+      Status s = db.db->WaitForCompact(WaitForCompactOptions());
+
+      fprintf(stdout, "waitforcompaction(%s): finished with status (%s)\n",
+              db.db->GetName().c_str(), s.ToString().c_str());
+    }
+
+    void WaitForCompaction() {
+      // Give background threads a chance to wake
+      FLAGS_env->SleepForMicroseconds(5 * 1000000);
+
+      if (db_.db != nullptr) {
+        WaitForCompactionHelper(db_);
       } else {
-        memcpy(pos, static_cast<void*>(&timestamp_value), bytes_to_fill);
-      }
-
-      timestamp_emulator_->Inc();
-
-      Status s;
-      Slice val = gen.Generate();
-      s = db->Put(write_options_, key, val);
-
-      if (!s.ok()) {
-        fprintf(stderr, "put error: %s\n", s.ToString().c_str());
-        ErrorExit();
-      }
-      bytes = key.size() + val.size();
-      thread->stats.FinishedOps(&db_, db_.db, 1, kWrite);
-      thread->stats.AddBytes(bytes);
-
-      if (FLAGS_benchmark_write_rate_limit > 0) {
-        write_rate_limiter->Request(key.size() + val.size(), Env::IO_HIGH,
-                                    nullptr /* stats */,
-                                    RateLimiter::OpType::kWrite);
-      }
-    }
-  }
-
-  void TimeSeries(ThreadState* thread) {
-    if (thread->tid > 0) {
-      bool do_deletion = FLAGS_expire_style == "delete" &&
-                         thread->tid <= FLAGS_num_deletion_threads;
-      TimeSeriesReadOrDelete(thread, do_deletion);
-    } else {
-      TimeSeriesWrite(thread);
-      thread->stats.Stop();
-      thread->stats.Report("timeseries write");
-    }
-  }
-
-  void Compact(ThreadState* thread) {
-    DB* db = SelectDB(thread);
-    CompactRangeOptions cro;
-    cro.bottommost_level_compaction =
-        BottommostLevelCompaction::kForceOptimized;
-    cro.max_subcompactions = static_cast<uint32_t>(FLAGS_subcompactions);
-    db->CompactRange(cro, nullptr, nullptr);
-  }
-
-  void CompactAll() {
-    CompactRangeOptions cro;
-    cro.max_subcompactions = static_cast<uint32_t>(FLAGS_subcompactions);
-    if (db_.db != nullptr) {
-      db_.db->CompactRange(cro, nullptr, nullptr);
-    }
-    for (const auto& db_with_cfh : multi_dbs_) {
-      db_with_cfh.db->CompactRange(cro, nullptr, nullptr);
-    }
-  }
-
-  void WaitForCompactionHelper(DBWithColumnFamilies& db) {
-    fprintf(stdout, "waitforcompaction(%s): started\n",
-            db.db->GetName().c_str());
-
-    Status s = db.db->WaitForCompact(WaitForCompactOptions());
-
-    fprintf(stdout, "waitforcompaction(%s): finished with status (%s)\n",
-            db.db->GetName().c_str(), s.ToString().c_str());
-  }
-
-  void WaitForCompaction() {
-    // Give background threads a chance to wake
-    FLAGS_env->SleepForMicroseconds(5 * 1000000);
-
-    if (db_.db != nullptr) {
-      WaitForCompactionHelper(db_);
-    } else {
-      for (auto& db_with_cfh : multi_dbs_) {
-        WaitForCompactionHelper(db_with_cfh);
-      }
-    }
-  }
-
-  bool CompactLevelHelper(DBWithColumnFamilies& db_with_cfh, int from_level) {
-    std::vector<LiveFileMetaData> files;
-    db_with_cfh.db->GetLiveFilesMetaData(&files);
-
-    assert(from_level == 0 || from_level == 1);
-
-    int real_from_level = from_level;
-    if (real_from_level > 0) {
-      // With dynamic leveled compaction the first level with data beyond L0
-      // might not be L1.
-      real_from_level = std::numeric_limits<int>::max();
-
+        for (auto& db_with_cfh : multi_dbs_) {
+          WaitForCompactionHelper(db_with_cfh);
+        }
+      }
+    }
+
+    bool CompactLevelHelper(DBWithColumnFamilies & db_with_cfh,
+                            int from_level) {
+      std::vector<LiveFileMetaData> files;
+      db_with_cfh.db->GetLiveFilesMetaData(&files);
+
+      assert(from_level == 0 || from_level == 1);
+
+      int real_from_level = from_level;
+      if (real_from_level > 0) {
+        // With dynamic leveled compaction the first level with data beyond L0
+        // might not be L1.
+        real_from_level = std::numeric_limits<int>::max();
+
+        for (auto& f : files) {
+          if (f.level > 0 && f.level < real_from_level) {
+            real_from_level = f.level;
+          }
+        }
+
+        if (real_from_level == std::numeric_limits<int>::max()) {
+          fprintf(stdout, "compact%d found 0 files to compact\n", from_level);
+          return true;
+        }
+      }
+
+      // The goal is to compact from from_level to the level that follows it,
+      // and with dynamic leveled compaction the next level might not be
+      // real_from_level+1
+      int next_level = std::numeric_limits<int>::max();
+
+      std::vector<std::string> files_to_compact;
       for (auto& f : files) {
-        if (f.level > 0 && f.level < real_from_level) {
-          real_from_level = f.level;
-        }
-      }
-
-      if (real_from_level == std::numeric_limits<int>::max()) {
+        if (f.level == real_from_level) {
+          files_to_compact.push_back(f.name);
+        } else if (f.level > real_from_level && f.level < next_level) {
+          next_level = f.level;
+        }
+      }
+
+      if (files_to_compact.empty()) {
         fprintf(stdout, "compact%d found 0 files to compact\n", from_level);
         return true;
-      }
-    }
-
-    // The goal is to compact from from_level to the level that follows it,
-    // and with dynamic leveled compaction the next level might not be
-    // real_from_level+1
-    int next_level = std::numeric_limits<int>::max();
-
-    std::vector<std::string> files_to_compact;
-    for (auto& f : files) {
-      if (f.level == real_from_level) {
-        files_to_compact.push_back(f.name);
-      } else if (f.level > real_from_level && f.level < next_level) {
-        next_level = f.level;
-      }
-    }
-
-    if (files_to_compact.empty()) {
-      fprintf(stdout, "compact%d found 0 files to compact\n", from_level);
+      } else if (next_level == std::numeric_limits<int>::max()) {
+        // There is no data beyond real_from_level. So we are done.
+        fprintf(stdout, "compact%d found no data beyond L%d\n", from_level,
+                real_from_level);
+        return true;
+      }
+
+      fprintf(stdout, "compact%d found %d files to compact from L%d to L%d\n",
+              from_level, static_cast<int>(files_to_compact.size()),
+              real_from_level, next_level);
+
+      ROCKSDB_NAMESPACE::CompactionOptions options;
+      // Lets RocksDB use the configured compression for this level
+      options.compression = ROCKSDB_NAMESPACE::kDisableCompressionOption;
+
+      ROCKSDB_NAMESPACE::ColumnFamilyDescriptor cfDesc;
+      db_with_cfh.db->DefaultColumnFamily()->GetDescriptor(&cfDesc);
+      options.output_file_size_limit = cfDesc.options.target_file_size_base;
+
+      Status status =
+          db_with_cfh.db->CompactFiles(options, files_to_compact, next_level);
+      if (!status.ok()) {
+        // This can fail for valid reasons including the operation was aborted
+        // or a filename is invalid because background compaction removed it.
+        // Having read the current cases for which an error is raised I prefer
+        // not to figure out whether an exception should be thrown here.
+        fprintf(stderr, "compact%d CompactFiles failed: %s\n", from_level,
+                status.ToString().c_str());
+        return false;
+      }
       return true;
-    } else if (next_level == std::numeric_limits<int>::max()) {
-      // There is no data beyond real_from_level. So we are done.
-      fprintf(stdout, "compact%d found no data beyond L%d\n", from_level,
-              real_from_level);
-      return true;
-    }
-
-    fprintf(stdout, "compact%d found %d files to compact from L%d to L%d\n",
-            from_level, static_cast<int>(files_to_compact.size()),
-            real_from_level, next_level);
-
-    ROCKSDB_NAMESPACE::CompactionOptions options;
-    // Lets RocksDB use the configured compression for this level
-    options.compression = ROCKSDB_NAMESPACE::kDisableCompressionOption;
-
-    ROCKSDB_NAMESPACE::ColumnFamilyDescriptor cfDesc;
-    db_with_cfh.db->DefaultColumnFamily()->GetDescriptor(&cfDesc);
-    options.output_file_size_limit = cfDesc.options.target_file_size_base;
-
-    Status status =
-        db_with_cfh.db->CompactFiles(options, files_to_compact, next_level);
-    if (!status.ok()) {
-      // This can fail for valid reasons including the operation was aborted
-      // or a filename is invalid because background compaction removed it.
-      // Having read the current cases for which an error is raised I prefer
-      // not to figure out whether an exception should be thrown here.
-      fprintf(stderr, "compact%d CompactFiles failed: %s\n", from_level,
-              status.ToString().c_str());
-      return false;
-    }
-    return true;
-  }
-
-  void CompactLevel(int from_level) {
-    if (db_.db != nullptr) {
-      while (!CompactLevelHelper(db_, from_level)) {
-        WaitForCompaction();
-      }
-    }
-    for (auto& db_with_cfh : multi_dbs_) {
-      while (!CompactLevelHelper(db_with_cfh, from_level)) {
-        WaitForCompaction();
-      }
-    }
-  }
-
-  void Flush() {
-    FlushOptions flush_opt;
-    flush_opt.wait = true;
-
-    if (db_.db != nullptr) {
-      Status s;
-      if (FLAGS_num_column_families > 1) {
-        s = db_.db->Flush(flush_opt, db_.cfh);
-      } else {
-        s = db_.db->Flush(flush_opt, db_.db->DefaultColumnFamily());
-      }
-
-      if (!s.ok()) {
-        fprintf(stderr, "Flush failed: %s\n", s.ToString().c_str());
-        exit(1);
-      }
-    } else {
-      for (const auto& db_with_cfh : multi_dbs_) {
+    }
+
+    void CompactLevel(int from_level) {
+      if (db_.db != nullptr) {
+        while (!CompactLevelHelper(db_, from_level)) {
+          WaitForCompaction();
+        }
+      }
+      for (auto& db_with_cfh : multi_dbs_) {
+        while (!CompactLevelHelper(db_with_cfh, from_level)) {
+          WaitForCompaction();
+        }
+      }
+    }
+
+    void Flush() {
+      FlushOptions flush_opt;
+      flush_opt.wait = true;
+
+      if (db_.db != nullptr) {
         Status s;
         if (FLAGS_num_column_families > 1) {
-          s = db_with_cfh.db->Flush(flush_opt, db_with_cfh.cfh);
+          s = db_.db->Flush(flush_opt, db_.cfh);
         } else {
-          s = db_with_cfh.db->Flush(flush_opt,
-                                    db_with_cfh.db->DefaultColumnFamily());
+          s = db_.db->Flush(flush_opt, db_.db->DefaultColumnFamily());
         }
 
         if (!s.ok()) {
           fprintf(stderr, "Flush failed: %s\n", s.ToString().c_str());
           exit(1);
         }
-      }
-    }
-    fprintf(stdout, "flush memtable\n");
-  }
-
-  void ResetStats() {
-    if (db_.db != nullptr) {
-      db_.db->ResetStats();
-    }
-    for (const auto& db_with_cfh : multi_dbs_) {
-      db_with_cfh.db->ResetStats();
-    }
-  }
-
-  void PrintStatsHistory() {
-    if (db_.db != nullptr) {
-      PrintStatsHistoryImpl(db_.db, false);
-    }
-    for (const auto& db_with_cfh : multi_dbs_) {
-      PrintStatsHistoryImpl(db_with_cfh.db, true);
-    }
-  }
-
-  void PrintStatsHistoryImpl(DB* db, bool print_header) {
-    if (print_header) {
-      fprintf(stdout, "\n==== DB: %s ===\n", db->GetName().c_str());
-    }
-
-    std::unique_ptr<StatsHistoryIterator> shi;
-    Status s =
-        db->GetStatsHistory(0, std::numeric_limits<uint64_t>::max(), &shi);
-    if (!s.ok()) {
-      fprintf(stdout, "%s\n", s.ToString().c_str());
-      return;
-    }
-    assert(shi);
-    while (shi->Valid()) {
-      uint64_t stats_time = shi->GetStatsTime();
-      fprintf(stdout, "------ %s ------\n",
-              TimeToHumanString(static_cast<int>(stats_time)).c_str());
-      for (auto& entry : shi->GetStatsMap()) {
-        fprintf(stdout, " %" PRIu64 "   %s  %" PRIu64 "\n", stats_time,
-                entry.first.c_str(), entry.second);
-      }
-      shi->Next();
-    }
-  }
-
-  void CacheReportProblems() {
-    auto debug_logger = std::make_shared<StderrLogger>(DEBUG_LEVEL);
-    cache_->ReportProblems(debug_logger);
-  }
-
-  void PrintStats(const char* key) {
-    if (db_.db != nullptr) {
-      PrintStats(db_.db, key, false);
-    }
-    for (const auto& db_with_cfh : multi_dbs_) {
-      PrintStats(db_with_cfh.db, key, true);
-    }
-  }
-
-  void PrintStats(DB* db, const char* key, bool print_header = false) {
-    if (print_header) {
-      fprintf(stdout, "\n==== DB: %s ===\n", db->GetName().c_str());
-    }
-    std::string stats;
-    if (!db->GetProperty(key, &stats)) {
-      stats = "(failed)";
-    }
-    fprintf(stdout, "\n%s\n", stats.c_str());
-  }
-
-  void PrintStats(const std::vector<std::string>& keys) {
-    if (db_.db != nullptr) {
-      PrintStats(db_.db, keys);
-    }
-    for (const auto& db_with_cfh : multi_dbs_) {
-      PrintStats(db_with_cfh.db, keys, true);
-    }
-  }
-
-  void PrintStats(DB* db, const std::vector<std::string>& keys,
-                  bool print_header = false) {
-    if (print_header) {
-      fprintf(stdout, "\n==== DB: %s ===\n", db->GetName().c_str());
-    }
-
-    for (const auto& key : keys) {
+      } else {
+        for (const auto& db_with_cfh : multi_dbs_) {
+          Status s;
+          if (FLAGS_num_column_families > 1) {
+            s = db_with_cfh.db->Flush(flush_opt, db_with_cfh.cfh);
+          } else {
+            s = db_with_cfh.db->Flush(flush_opt,
+                                      db_with_cfh.db->DefaultColumnFamily());
+          }
+
+          if (!s.ok()) {
+            fprintf(stderr, "Flush failed: %s\n", s.ToString().c_str());
+            exit(1);
+          }
+        }
+      }
+      fprintf(stdout, "flush memtable\n");
+    }
+
+    void ResetStats() {
+      if (db_.db != nullptr) {
+        db_.db->ResetStats();
+      }
+      for (const auto& db_with_cfh : multi_dbs_) {
+        db_with_cfh.db->ResetStats();
+      }
+    }
+
+    void PrintStatsHistory() {
+      if (db_.db != nullptr) {
+        PrintStatsHistoryImpl(db_.db, false);
+      }
+      for (const auto& db_with_cfh : multi_dbs_) {
+        PrintStatsHistoryImpl(db_with_cfh.db, true);
+      }
+    }
+
+    void PrintStatsHistoryImpl(DB * db, bool print_header) {
+      if (print_header) {
+        fprintf(stdout, "\n==== DB: %s ===\n", db->GetName().c_str());
+      }
+
+      std::unique_ptr<StatsHistoryIterator> shi;
+      Status s =
+          db->GetStatsHistory(0, std::numeric_limits<uint64_t>::max(), &shi);
+      if (!s.ok()) {
+        fprintf(stdout, "%s\n", s.ToString().c_str());
+        return;
+      }
+      assert(shi);
+      while (shi->Valid()) {
+        uint64_t stats_time = shi->GetStatsTime();
+        fprintf(stdout, "------ %s ------\n",
+                TimeToHumanString(static_cast<int>(stats_time)).c_str());
+        for (auto& entry : shi->GetStatsMap()) {
+          fprintf(stdout, " %" PRIu64 "   %s  %" PRIu64 "\n", stats_time,
+                  entry.first.c_str(), entry.second);
+        }
+        shi->Next();
+      }
+    }
+
+    void CacheReportProblems() {
+      auto debug_logger = std::make_shared<StderrLogger>(DEBUG_LEVEL);
+      cache_->ReportProblems(debug_logger);
+    }
+
+    void PrintStats(const char* key) {
+      if (db_.db != nullptr) {
+        PrintStats(db_.db, key, false);
+      }
+      for (const auto& db_with_cfh : multi_dbs_) {
+        PrintStats(db_with_cfh.db, key, true);
+      }
+    }
+
+    void PrintStats(DB * db, const char* key, bool print_header = false) {
+      if (print_header) {
+        fprintf(stdout, "\n==== DB: %s ===\n", db->GetName().c_str());
+      }
       std::string stats;
       if (!db->GetProperty(key, &stats)) {
         stats = "(failed)";
       }
-      fprintf(stdout, "%s: %s\n", key.c_str(), stats.c_str());
-    }
+      fprintf(stdout, "\n%s\n", stats.c_str());
+    }
+
+    void PrintStats(const std::vector<std::string>& keys) {
+      if (db_.db != nullptr) {
+        PrintStats(db_.db, keys);
+      }
+      for (const auto& db_with_cfh : multi_dbs_) {
+        PrintStats(db_with_cfh.db, keys, true);
+      }
+    }
+
+    void PrintStats(DB * db, const std::vector<std::string>& keys,
+                    bool print_header = false) {
+      if (print_header) {
+        fprintf(stdout, "\n==== DB: %s ===\n", db->GetName().c_str());
+      }
+
+      for (const auto& key : keys) {
+        std::string stats;
+        if (!db->GetProperty(key, &stats)) {
+          stats = "(failed)";
+        }
+        fprintf(stdout, "%s: %s\n", key.c_str(), stats.c_str());
+      }
+    }
+
+    void Replay(ThreadState * thread) {
+      if (db_.db != nullptr) {
+        Replay(thread, &db_);
+      }
+    }
+
+    void Replay(ThreadState* /*thread*/, DBWithColumnFamilies * db_with_cfh) {
+      Status s;
+      std::unique_ptr<TraceReader> trace_reader;
+      s = NewFileTraceReader(FLAGS_env, EnvOptions(), FLAGS_trace_file,
+                             &trace_reader);
+      if (!s.ok()) {
+        fprintf(
+            stderr,
+            "Encountered an error creating a TraceReader from the trace file. "
+            "Error: %s\n",
+            s.ToString().c_str());
+        exit(1);
+      }
+      std::unique_ptr<Replayer> replayer;
+      s = db_with_cfh->db->NewDefaultReplayer(
+          db_with_cfh->cfh, std::move(trace_reader), &replayer);
+      if (!s.ok()) {
+        fprintf(stderr,
+                "Encountered an error creating a default Replayer. "
+                "Error: %s\n",
+                s.ToString().c_str());
+        exit(1);
+      }
+      s = replayer->Prepare();
+      if (!s.ok()) {
+        fprintf(stderr, "Prepare for replay failed. Error: %s\n",
+                s.ToString().c_str());
+      }
+      s = replayer->Replay(
+          ReplayOptions(static_cast<uint32_t>(FLAGS_trace_replay_threads),
+                        FLAGS_trace_replay_fast_forward),
+          nullptr);
+      replayer.reset();
+      if (s.ok()) {
+        fprintf(stdout, "Replay completed from trace_file: %s\n",
+                FLAGS_trace_file.c_str());
+      } else {
+        fprintf(stderr, "Replay failed. Error: %s\n", s.ToString().c_str());
+      }
+    }
+
+    void Backup(ThreadState * thread) {
+      DB* db = SelectDB(thread);
+      std::unique_ptr<BackupEngineOptions> engine_options(
+          new BackupEngineOptions(FLAGS_backup_dir));
+      Status s;
+      BackupEngine* backup_engine;
+      if (FLAGS_backup_rate_limit > 0) {
+        engine_options->backup_rate_limiter.reset(NewGenericRateLimiter(
+            FLAGS_backup_rate_limit, 100000 /* refill_period_us */,
+            10 /* fairness */, RateLimiter::Mode::kAllIo));
+      }
+      // Build new backup of the entire DB
+      engine_options->destroy_old_data = true;
+      s = BackupEngine::Open(FLAGS_env, *engine_options, &backup_engine);
+      assert(s.ok());
+      s = backup_engine->CreateNewBackup(db);
+      assert(s.ok());
+      std::vector<BackupInfo> backup_info;
+      backup_engine->GetBackupInfo(&backup_info);
+      // Verify that a new backup is created
+      assert(backup_info.size() == 1);
+    }
+
+    void Restore(ThreadState* /* thread */) {
+      std::unique_ptr<BackupEngineOptions> engine_options(
+          new BackupEngineOptions(FLAGS_backup_dir));
+      if (FLAGS_restore_rate_limit > 0) {
+        engine_options->restore_rate_limiter.reset(NewGenericRateLimiter(
+            FLAGS_restore_rate_limit, 100000 /* refill_period_us */,
+            10 /* fairness */, RateLimiter::Mode::kAllIo));
+      }
+      BackupEngineReadOnly* backup_engine;
+      Status s = BackupEngineReadOnly::Open(FLAGS_env, *engine_options,
+                                            &backup_engine);
+      assert(s.ok());
+      s = backup_engine->RestoreDBFromLatestBackup(FLAGS_restore_dir,
+                                                   FLAGS_restore_dir);
+      assert(s.ok());
+      delete backup_engine;
+    }
+  };
+
+  int db_bench_tool(int argc, char** argv, ToolHooks& hooks) {
+    ROCKSDB_NAMESPACE::port::InstallStackTraceHandler();
+    ConfigOptions config_options;
+    static bool initialized = false;
+    if (!initialized) {
+      SetUsageMessage(std::string("\nUSAGE:\n") + std::string(argv[0]) +
+                      " [OPTIONS]...");
+      SetVersionString(GetRocksVersionAsString(true));
+      initialized = true;
+    }
+    ParseCommandLineFlags(&argc, &argv, true);
+    FLAGS_compaction_style_e =
+        (ROCKSDB_NAMESPACE::CompactionStyle)FLAGS_compaction_style;
+    if (FLAGS_statistics && !FLAGS_statistics_string.empty()) {
+      fprintf(stderr,
+              "Cannot provide both --statistics and --statistics_string.\n");
+      exit(1);
+    }
+    if (!FLAGS_statistics_string.empty()) {
+      Status s = Statistics::CreateFromString(
+          config_options, FLAGS_statistics_string, &dbstats);
+      if (dbstats == nullptr) {
+        fprintf(stderr,
+                "No Statistics registered matching string: %s status=%s\n",
+                FLAGS_statistics_string.c_str(), s.ToString().c_str());
+        exit(1);
+      }
+    }
+    if (FLAGS_statistics) {
+      dbstats = ROCKSDB_NAMESPACE::CreateDBStatistics();
+    }
+    if (dbstats) {
+      dbstats->set_stats_level(static_cast<StatsLevel>(FLAGS_stats_level));
+    }
+    FLAGS_compaction_pri_e =
+        (ROCKSDB_NAMESPACE::CompactionPri)FLAGS_compaction_pri;
+
+    std::vector<std::string> fanout = ROCKSDB_NAMESPACE::StringSplit(
+        FLAGS_max_bytes_for_level_multiplier_additional, ',');
+    for (size_t j = 0; j < fanout.size(); j++) {
+      FLAGS_max_bytes_for_level_multiplier_additional_v.push_back(
+#ifndef CYGWIN
+          std::stoi(fanout[j]));
+#else
+          stoi(fanout[j]));
+#endif
+    }
+
+    FLAGS_compression_type_e =
+        StringToCompressionType(FLAGS_compression_type.c_str());
+
+    FLAGS_wal_compression_e =
+        StringToCompressionType(FLAGS_wal_compression.c_str());
+
+    FLAGS_compressed_secondary_cache_compression_type_e =
+        StringToCompressionType(
+            FLAGS_compressed_secondary_cache_compression_type.c_str());
+
+    // Stacked BlobDB
+    FLAGS_blob_db_compression_type_e =
+        StringToCompressionType(FLAGS_blob_db_compression_type.c_str());
+
+    int env_opts = !FLAGS_env_uri.empty() + !FLAGS_fs_uri.empty();
+    if (env_opts > 1) {
+      fprintf(stderr, "Error: --env_uri and --fs_uri are mutually exclusive\n");
+      exit(1);
+    }
+
+    if (env_opts == 1) {
+      Status s = Env::CreateFromUri(config_options, FLAGS_env_uri, FLAGS_fs_uri,
+                                    &FLAGS_env, &env_guard);
+      if (!s.ok()) {
+        fprintf(stderr, "Failed creating env: %s\n", s.ToString().c_str());
+        exit(1);
+      }
+    } else if (FLAGS_simulate_hdd || FLAGS_simulate_hybrid_fs_file != "") {
+      //**TODO: Make the simulate fs something that can be loaded
+      // from the ObjectRegistry...
+      static std::shared_ptr<ROCKSDB_NAMESPACE::Env> composite_env =
+          NewCompositeEnv(std::make_shared<SimulatedHybridFileSystem>(
+              FileSystem::Default(), FLAGS_simulate_hybrid_fs_file,
+              /*throughput_multiplier=*/
+              int{FLAGS_simulate_hybrid_hdd_multipliers},
+              /*is_full_fs_warm=*/FLAGS_simulate_hdd));
+      FLAGS_env = composite_env.get();
+    }
+
+    // Let -readonly imply -use_existing_db
+    FLAGS_use_existing_db |= FLAGS_readonly;
+
+    if (FLAGS_build_info) {
+      std::string build_info;
+      std::cout << GetRocksBuildInfoAsString(build_info, true) << std::endl;
+      // Similar to --version, nothing else will be done when this flag is set
+      exit(0);
+    }
+
+    if (!FLAGS_seed) {
+      uint64_t now = FLAGS_env->GetSystemClock()->NowMicros();
+      seed_base = static_cast<int64_t>(now);
+      fprintf(stdout, "Set seed to %" PRIu64 " because --seed was 0\n",
+              *seed_base);
+    } else {
+      seed_base = FLAGS_seed;
+    }
+
+    if (FLAGS_use_existing_keys && !FLAGS_use_existing_db) {
+      fprintf(stderr,
+              "`-use_existing_db` must be true for `-use_existing_keys` to be "
+              "settable\n");
+      exit(1);
+    }
+
+    FLAGS_value_size_distribution_type_e =
+        StringToDistributionType(FLAGS_value_size_distribution_type.c_str());
+
+    // Note options sanitization may increase thread pool sizes according to
+    // max_background_flushes/max_background_compactions/max_background_jobs
+    FLAGS_env->SetBackgroundThreads(FLAGS_num_high_pri_threads,
+                                    ROCKSDB_NAMESPACE::Env::Priority::HIGH);
+    FLAGS_env->SetBackgroundThreads(FLAGS_num_bottom_pri_threads,
+                                    ROCKSDB_NAMESPACE::Env::Priority::BOTTOM);
+    FLAGS_env->SetBackgroundThreads(FLAGS_num_low_pri_threads,
+                                    ROCKSDB_NAMESPACE::Env::Priority::LOW);
+
+    // Choose a location for the test database if none given with --db=<path>
+    if (FLAGS_db.empty()) {
+      std::string default_db_path;
+      FLAGS_env->GetTestDirectory(&default_db_path);
+      default_db_path += "/dbbench";
+      FLAGS_db = default_db_path;
+    }
+
+    if (FLAGS_backup_dir.empty()) {
+      FLAGS_backup_dir = FLAGS_db + "/backup";
+    }
+
+    if (FLAGS_restore_dir.empty()) {
+      FLAGS_restore_dir = FLAGS_db + "/restore";
+    }
+
+    if (FLAGS_stats_interval_seconds > 0) {
+      // When both are set then FLAGS_stats_interval determines the frequency
+      // at which the timer is checked for FLAGS_stats_interval_seconds
+      FLAGS_stats_interval = 1000;
+    }
+
+    if (FLAGS_seek_missing_prefix && FLAGS_prefix_size <= 8) {
+      fprintf(stderr, "prefix_size > 8 required by --seek_missing_prefix\n");
+      exit(1);
+    }
+
+    ROCKSDB_NAMESPACE::Benchmark benchmark;
+    benchmark.Run(hooks);
+
+    if (FLAGS_print_malloc_stats) {
+      std::string stats_string;
+      ROCKSDB_NAMESPACE::DumpMallocStats(&stats_string);
+      fprintf(stdout, "Malloc stats:\n%s\n", stats_string.c_str());
+    }
+
+    return 0;
   }
-
-  void Replay(ThreadState* thread) {
-    if (db_.db != nullptr) {
-      Replay(thread, &db_);
-    }
-  }
-
-  void Replay(ThreadState* /*thread*/, DBWithColumnFamilies* db_with_cfh) {
-    Status s;
-    std::unique_ptr<TraceReader> trace_reader;
-    s = NewFileTraceReader(FLAGS_env, EnvOptions(), FLAGS_trace_file,
-                           &trace_reader);
-    if (!s.ok()) {
-      fprintf(
-          stderr,
-          "Encountered an error creating a TraceReader from the trace file. "
-          "Error: %s\n",
-          s.ToString().c_str());
-      exit(1);
-    }
-    std::unique_ptr<Replayer> replayer;
-    s = db_with_cfh->db->NewDefaultReplayer(db_with_cfh->cfh,
-                                            std::move(trace_reader), &replayer);
-    if (!s.ok()) {
-      fprintf(stderr,
-              "Encountered an error creating a default Replayer. "
-              "Error: %s\n",
-              s.ToString().c_str());
-      exit(1);
-    }
-    s = replayer->Prepare();
-    if (!s.ok()) {
-      fprintf(stderr, "Prepare for replay failed. Error: %s\n",
-              s.ToString().c_str());
-    }
-    s = replayer->Replay(
-        ReplayOptions(static_cast<uint32_t>(FLAGS_trace_replay_threads),
-                      FLAGS_trace_replay_fast_forward),
-        nullptr);
-    replayer.reset();
-    if (s.ok()) {
-      fprintf(stdout, "Replay completed from trace_file: %s\n",
-              FLAGS_trace_file.c_str());
-    } else {
-      fprintf(stderr, "Replay failed. Error: %s\n", s.ToString().c_str());
-    }
-  }
-
-  void Backup(ThreadState* thread) {
-    DB* db = SelectDB(thread);
-    std::unique_ptr<BackupEngineOptions> engine_options(
-        new BackupEngineOptions(FLAGS_backup_dir));
-    Status s;
-    BackupEngine* backup_engine;
-    if (FLAGS_backup_rate_limit > 0) {
-      engine_options->backup_rate_limiter.reset(NewGenericRateLimiter(
-          FLAGS_backup_rate_limit, 100000 /* refill_period_us */,
-          10 /* fairness */, RateLimiter::Mode::kAllIo));
-    }
-    // Build new backup of the entire DB
-    engine_options->destroy_old_data = true;
-    s = BackupEngine::Open(FLAGS_env, *engine_options, &backup_engine);
-    assert(s.ok());
-    s = backup_engine->CreateNewBackup(db);
-    assert(s.ok());
-    std::vector<BackupInfo> backup_info;
-    backup_engine->GetBackupInfo(&backup_info);
-    // Verify that a new backup is created
-    assert(backup_info.size() == 1);
-  }
-
-  void Restore(ThreadState* /* thread */) {
-    std::unique_ptr<BackupEngineOptions> engine_options(
-        new BackupEngineOptions(FLAGS_backup_dir));
-    if (FLAGS_restore_rate_limit > 0) {
-      engine_options->restore_rate_limiter.reset(NewGenericRateLimiter(
-          FLAGS_restore_rate_limit, 100000 /* refill_period_us */,
-          10 /* fairness */, RateLimiter::Mode::kAllIo));
-    }
-    BackupEngineReadOnly* backup_engine;
-    Status s =
-        BackupEngineReadOnly::Open(FLAGS_env, *engine_options, &backup_engine);
-    assert(s.ok());
-    s = backup_engine->RestoreDBFromLatestBackup(FLAGS_restore_dir,
-                                                 FLAGS_restore_dir);
-    assert(s.ok());
-    delete backup_engine;
-  }
-};
-
-int db_bench_tool(int argc, char** argv, ToolHooks& hooks) {
-  ROCKSDB_NAMESPACE::port::InstallStackTraceHandler();
-  ConfigOptions config_options;
-  static bool initialized = false;
-  if (!initialized) {
-    SetUsageMessage(std::string("\nUSAGE:\n") + std::string(argv[0]) +
-                    " [OPTIONS]...");
-    SetVersionString(GetRocksVersionAsString(true));
-    initialized = true;
-  }
-  ParseCommandLineFlags(&argc, &argv, true);
-  FLAGS_compaction_style_e =
-      (ROCKSDB_NAMESPACE::CompactionStyle)FLAGS_compaction_style;
-  if (FLAGS_statistics && !FLAGS_statistics_string.empty()) {
-    fprintf(stderr,
-            "Cannot provide both --statistics and --statistics_string.\n");
-    exit(1);
-  }
-  if (!FLAGS_statistics_string.empty()) {
-    Status s = Statistics::CreateFromString(config_options,
-                                            FLAGS_statistics_string, &dbstats);
-    if (dbstats == nullptr) {
-      fprintf(stderr,
-              "No Statistics registered matching string: %s status=%s\n",
-              FLAGS_statistics_string.c_str(), s.ToString().c_str());
-      exit(1);
-    }
-  }
-  if (FLAGS_statistics) {
-    dbstats = ROCKSDB_NAMESPACE::CreateDBStatistics();
-  }
-  if (dbstats) {
-    dbstats->set_stats_level(static_cast<StatsLevel>(FLAGS_stats_level));
-  }
-  FLAGS_compaction_pri_e =
-      (ROCKSDB_NAMESPACE::CompactionPri)FLAGS_compaction_pri;
-
-  std::vector<std::string> fanout = ROCKSDB_NAMESPACE::StringSplit(
-      FLAGS_max_bytes_for_level_multiplier_additional, ',');
-  for (size_t j = 0; j < fanout.size(); j++) {
-    FLAGS_max_bytes_for_level_multiplier_additional_v.push_back(
-#ifndef CYGWIN
-        std::stoi(fanout[j]));
-#else
-        stoi(fanout[j]));
-#endif
-  }
-
-  FLAGS_compression_type_e =
-      StringToCompressionType(FLAGS_compression_type.c_str());
-
-  FLAGS_wal_compression_e =
-      StringToCompressionType(FLAGS_wal_compression.c_str());
-
-  FLAGS_compressed_secondary_cache_compression_type_e = StringToCompressionType(
-      FLAGS_compressed_secondary_cache_compression_type.c_str());
-
-  // Stacked BlobDB
-  FLAGS_blob_db_compression_type_e =
-      StringToCompressionType(FLAGS_blob_db_compression_type.c_str());
-
-  int env_opts = !FLAGS_env_uri.empty() + !FLAGS_fs_uri.empty();
-  if (env_opts > 1) {
-    fprintf(stderr, "Error: --env_uri and --fs_uri are mutually exclusive\n");
-    exit(1);
-  }
-
-  if (env_opts == 1) {
-    Status s = Env::CreateFromUri(config_options, FLAGS_env_uri, FLAGS_fs_uri,
-                                  &FLAGS_env, &env_guard);
-    if (!s.ok()) {
-      fprintf(stderr, "Failed creating env: %s\n", s.ToString().c_str());
-      exit(1);
-    }
-  } else if (FLAGS_simulate_hdd || FLAGS_simulate_hybrid_fs_file != "") {
-    //**TODO: Make the simulate fs something that can be loaded
-    // from the ObjectRegistry...
-    static std::shared_ptr<ROCKSDB_NAMESPACE::Env> composite_env =
-        NewCompositeEnv(std::make_shared<SimulatedHybridFileSystem>(
-            FileSystem::Default(), FLAGS_simulate_hybrid_fs_file,
-            /*throughput_multiplier=*/
-            int{FLAGS_simulate_hybrid_hdd_multipliers},
-            /*is_full_fs_warm=*/FLAGS_simulate_hdd));
-    FLAGS_env = composite_env.get();
-  }
-
-  // Let -readonly imply -use_existing_db
-  FLAGS_use_existing_db |= FLAGS_readonly;
-
-  if (FLAGS_build_info) {
-    std::string build_info;
-    std::cout << GetRocksBuildInfoAsString(build_info, true) << std::endl;
-    // Similar to --version, nothing else will be done when this flag is set
-    exit(0);
-  }
-
-  if (!FLAGS_seed) {
-    uint64_t now = FLAGS_env->GetSystemClock()->NowMicros();
-    seed_base = static_cast<int64_t>(now);
-    fprintf(stdout, "Set seed to %" PRIu64 " because --seed was 0\n",
-            *seed_base);
-  } else {
-    seed_base = FLAGS_seed;
-  }
-
-  if (FLAGS_use_existing_keys && !FLAGS_use_existing_db) {
-    fprintf(stderr,
-            "`-use_existing_db` must be true for `-use_existing_keys` to be "
-            "settable\n");
-    exit(1);
-  }
-
-  FLAGS_value_size_distribution_type_e =
-      StringToDistributionType(FLAGS_value_size_distribution_type.c_str());
-
-  // Note options sanitization may increase thread pool sizes according to
-  // max_background_flushes/max_background_compactions/max_background_jobs
-  FLAGS_env->SetBackgroundThreads(FLAGS_num_high_pri_threads,
-                                  ROCKSDB_NAMESPACE::Env::Priority::HIGH);
-  FLAGS_env->SetBackgroundThreads(FLAGS_num_bottom_pri_threads,
-                                  ROCKSDB_NAMESPACE::Env::Priority::BOTTOM);
-  FLAGS_env->SetBackgroundThreads(FLAGS_num_low_pri_threads,
-                                  ROCKSDB_NAMESPACE::Env::Priority::LOW);
-
-  // Choose a location for the test database if none given with --db=<path>
-  if (FLAGS_db.empty()) {
-    std::string default_db_path;
-    FLAGS_env->GetTestDirectory(&default_db_path);
-    default_db_path += "/dbbench";
-    FLAGS_db = default_db_path;
-  }
-
-  if (FLAGS_backup_dir.empty()) {
-    FLAGS_backup_dir = FLAGS_db + "/backup";
-  }
-
-  if (FLAGS_restore_dir.empty()) {
-    FLAGS_restore_dir = FLAGS_db + "/restore";
-  }
-
-  if (FLAGS_stats_interval_seconds > 0) {
-    // When both are set then FLAGS_stats_interval determines the frequency
-    // at which the timer is checked for FLAGS_stats_interval_seconds
-    FLAGS_stats_interval = 1000;
-  }
-
-  if (FLAGS_seek_missing_prefix && FLAGS_prefix_size <= 8) {
-    fprintf(stderr, "prefix_size > 8 required by --seek_missing_prefix\n");
-    exit(1);
-  }
-
-  ROCKSDB_NAMESPACE::Benchmark benchmark;
-  benchmark.Run(hooks);
-
-  if (FLAGS_print_malloc_stats) {
-    std::string stats_string;
-    ROCKSDB_NAMESPACE::DumpMallocStats(&stats_string);
-    fprintf(stdout, "Malloc stats:\n%s\n", stats_string.c_str());
-  }
-
-  return 0;
-}
 }  // namespace ROCKSDB_NAMESPACE
 #endif