--- conflicted
+++ resolved
@@ -2846,19 +2846,9 @@
     }
 
     if (report_file_operations_) {
-<<<<<<< HEAD
-      if (!FLAGS_hdfs.empty()) {
-        fprintf(stderr,
-                "--hdfs and --report_file_operations cannot be enabled "
-                "at the same time");
-        exit(1);
-      }
       FLAGS_env = new CompositeEnvWrapper(
           FLAGS_env,
           std::make_shared<CountedFileSystem>(FLAGS_env->GetFileSystem()));
-=======
-      FLAGS_env = new ReportFileOpEnv(FLAGS_env);
->>>>>>> 3e27add3
     }
 
     if (FLAGS_prefix_size > FLAGS_key_size) {
