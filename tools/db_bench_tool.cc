//  Copyright (c) 2011-present, Facebook, Inc.  All rights reserved.
//  This source code is licensed under both the GPLv2 (found in the
//  COPYING file in the root directory) and Apache 2.0 License
//  (found in the LICENSE.Apache file in the root directory).
//
// Copyright (c) 2011 The LevelDB Authors. All rights reserved.
// Use of this source code is governed by a BSD-style license that can be
// found in the LICENSE file. See the AUTHORS file for names of contributors.

#ifdef GFLAGS
#ifdef NUMA
#include <numa.h>
#endif
#ifndef OS_WIN
#include <unistd.h>
#endif
#include <fcntl.h>
#include <sys/types.h>

#include <cstdio>
#include <cstdlib>
#ifdef __APPLE__
#include <mach/host_info.h>
#include <mach/mach_host.h>
#include <sys/sysctl.h>
#endif
#ifdef __FreeBSD__
#include <sys/sysctl.h>
#endif
#include <atomic>
#include <cinttypes>
#include <condition_variable>
#include <cstddef>
#include <iostream>
#include <memory>
#include <mutex>
#include <optional>
#include <queue>
#include <thread>
#include <unordered_map>

#include "db/db_impl/db_impl.h"
#include "db/malloc_stats.h"
#include "db/version_set.h"
#include "monitoring/histogram.h"
#include "monitoring/statistics_impl.h"
#include "options/cf_options.h"
#include "port/port.h"
#include "port/stack_trace.h"
#include "rocksdb/cache.h"
#include "rocksdb/convenience.h"
#include "rocksdb/db.h"
#include "rocksdb/env.h"
#include "rocksdb/filter_policy.h"
#include "rocksdb/memtablerep.h"
#include "rocksdb/options.h"
#include "rocksdb/perf_context.h"
#include "rocksdb/persistent_cache.h"
#include "rocksdb/rate_limiter.h"
#include "rocksdb/secondary_cache.h"
#include "rocksdb/slice.h"
#include "rocksdb/slice_transform.h"
#include "rocksdb/stats_history.h"
#include "rocksdb/table.h"
#include "rocksdb/tool_hooks.h"
#include "rocksdb/utilities/backup_engine.h"
#include "rocksdb/utilities/object_registry.h"
#include "rocksdb/utilities/optimistic_transaction_db.h"
#include "rocksdb/utilities/options_type.h"
#include "rocksdb/utilities/options_util.h"
#include "rocksdb/utilities/replayer.h"
#include "rocksdb/utilities/sim_cache.h"
#include "rocksdb/utilities/transaction.h"
#include "rocksdb/utilities/transaction_db.h"
#include "rocksdb/write_batch.h"
#include "test_util/testutil.h"
#include "test_util/transaction_test_util.h"
#include "tools/simulated_hybrid_file_system.h"
#include "util/cast_util.h"
#include "util/compression.h"
#include "util/crc32c.h"
#include "util/file_checksum_helper.h"
#include "util/gflags_compat.h"
#include "util/mutexlock.h"
#include "util/random.h"
#include "util/rate_tracker.h"
#include "util/simple_mixed_compressor.h"
#include "util/stderr_logger.h"
#include "util/string_util.h"
#include "util/xxhash.h"
#include "utilities/blob_db/blob_db.h"
#include "utilities/counted_fs.h"
#include "utilities/merge_operators.h"
#include "utilities/merge_operators/bytesxor.h"
#include "utilities/merge_operators/sortlist.h"
#include "utilities/persistent_cache/block_cache_tier.h"
#ifdef MEMKIND
#include "memory/memkind_kmem_allocator.h"
#endif

#ifdef OS_WIN
#include <io.h>  // open/close
#endif

using GFLAGS_NAMESPACE::ParseCommandLineFlags;
using GFLAGS_NAMESPACE::RegisterFlagValidator;
using GFLAGS_NAMESPACE::SetUsageMessage;
using GFLAGS_NAMESPACE::SetVersionString;

DEFINE_string(
    benchmarks,
    "fillseq,"
    "fillseqdeterministic,"
    "fillsync,"
    "fillrandom,"
    "filluniquerandomdeterministic,"
    "overwrite,"
    "readrandom,"
    "newiterator,"
    "newiteratorwhilewriting,"
    "seekrandom,"
    "seekrandomwhilewriting,"
    "seekrandomwhilemerging,"
    "readseq,"
    "readreverse,"
    "compact,"
    "compactall,"
    "flush,"
    "compact0,"
    "compact1,"
    "waitforcompaction,"
    "multireadrandom,"
    "mixgraph,"
    "readseq,"
    "readtorowcache,"
    "readtocache,"
    "readreverse,"
    "readwhilewriting,"
    "readwhilemerging,"
    "readwhilescanning,"
    "readrandomwriterandom,"
    "updaterandom,"
    "xorupdaterandom,"
    "approximatesizerandom,"
    "randomwithverify,"
    "fill100K,"
    "crc32c,"
    "xxhash,"
    "xxhash64,"
    "xxh3,"
    "compress,"
    "uncompress,"
    "acquireload,"
    "fillseekseq,"
    "randomtransaction,"
    "randomreplacekeys,"
    "timeseries,"
    "getmergeoperands,"
    "readrandomoperands,"
    "backup,"
    "restore,"
    "approximatememtablestats",

    "Comma-separated list of operations to run in the specified"
    " order. Available benchmarks:\n"
    "\tfillseq       -- write N values in sequential key"
    " order in async mode\n"
    "\tfillseqdeterministic       -- write N values in the specified"
    " key order and keep the shape of the LSM tree\n"
    "\tfillrandom    -- write N values in random key order in async"
    " mode\n"
    "\tfilluniquerandomdeterministic       -- write N values in a random"
    " key order and keep the shape of the LSM tree\n"
    "\toverwrite     -- overwrite N values in random key order in "
    "async mode\n"
    "\tfillsync      -- write N/1000 values in random key order in "
    "sync mode\n"
    "\tfill100K      -- write N/1000 100K values in random order in"
    " async mode\n"
    "\tdeleteseq     -- delete N keys in sequential order\n"
    "\tdeleterandom  -- delete N keys in random order\n"
    "\treadseq       -- read N times sequentially\n"
    "\treadtocache   -- 1 thread reading database sequentially\n"
    "\treadreverse   -- read N times in reverse order\n"
    "\treadrandom    -- read N times in random order\n"
    "\treadmissing   -- read N missing keys in random order\n"
    "\treadwhilewriting      -- 1 writer, N threads doing random "
    "reads\n"
    "\treadwhilemerging      -- 1 merger, N threads doing random "
    "reads\n"
    "\treadwhilescanning     -- 1 thread doing full table scan, "
    "N threads doing random reads\n"
    "\treadrandomwriterandom -- N threads doing random-read, "
    "random-write\n"
    "\tupdaterandom  -- N threads doing read-modify-write for random "
    "keys\n"
    "\txorupdaterandom  -- N threads doing read-XOR-write for "
    "random keys\n"
    "\tappendrandom  -- N threads doing read-modify-write with "
    "growing values\n"
    "\tmergerandom   -- same as updaterandom/appendrandom using merge"
    " operator. "
    "Must be used with merge_operator\n"
    "\treadrandommergerandom -- perform N random read-or-merge "
    "operations. Must be used with merge_operator\n"
    "\tnewiterator   -- repeated iterator creation\n"
    "\tseekrandom    -- N random seeks, call Next seek_nexts times "
    "per seek\n"
    "\tseekrandomwhilewriting -- seekrandom and 1 thread doing "
    "overwrite\n"
    "\tseekrandomwhilemerging -- seekrandom and 1 thread doing "
    "merge\n"
    "\tcrc32c        -- repeated crc32c of <block size> data\n"
    "\txxhash        -- repeated xxHash of <block size> data\n"
    "\txxhash64      -- repeated xxHash64 of <block size> data\n"
    "\txxh3          -- repeated XXH3 of <block size> data\n"
    "\tacquireload   -- load N*1000 times\n"
    "\tfillseekseq   -- write N values in sequential key, then read "
    "them by seeking to each key\n"
    "\trandomtransaction     -- execute N random transactions and "
    "verify correctness\n"
    "\trandomreplacekeys     -- randomly replaces N keys by deleting "
    "the old version and putting the new version\n\n"
    "\ttimeseries            -- 1 writer generates time series data "
    "and multiple readers doing random reads on id\n\n"
    "Meta operations:\n"
    "\tcompact     -- Compact the entire DB; If multiple, randomly choose one\n"
    "\tcompactall  -- Compact the entire DB\n"
    "\tcompact0  -- compact L0 into L1\n"
    "\tcompact1  -- compact L1 into L2\n"
    "\twaitforcompaction - pause until compaction is (probably) done\n"
    "\tflush - flush the memtable\n"
    "\tstats       -- Print DB stats\n"
    "\tresetstats  -- Reset DB stats\n"
    "\tlevelstats  -- Print the number of files and bytes per level\n"
    "\tmemstats  -- Print memtable stats\n"
    "\tsstables    -- Print sstable info\n"
    "\theapprofile -- Dump a heap profile (if supported by this port)\n"
    "\treplay      -- replay the trace file specified with trace_file\n"
    "\tgetmergeoperands -- Insert lots of merge records which are a list of "
    "sorted ints for a key and then compare performance of lookup for another "
    "key by doing a Get followed by binary searching in the large sorted list "
    "vs doing a GetMergeOperands and binary searching in the operands which "
    "are sorted sub-lists. The MergeOperator used is sortlist.h\n"
    "\treadrandomoperands -- read random keys using `GetMergeOperands()`. An "
    "operation includes a rare but possible retry in case it got "
    "`Status::Incomplete()`. This happens upon encountering more keys than "
    "have ever been seen by the thread (or eight initially)\n"
    "\tbackup --  Create a backup of the current DB and verify that a new "
    "backup is corrected. "
    "Rate limit can be specified through --backup_rate_limit\n"
    "\trestore -- Restore the DB from the latest backup available, rate limit "
    "can be specified through --restore_rate_limit\n"
    "\tapproximatememtablestats -- Tests accuracy of "
    "GetApproximateMemTableStats, ideally\n"
    "after fillrandom, where actual answer is batch_size");

DEFINE_int64(num, 1000000, "Number of key/values to place in database");

DEFINE_int64(numdistinct, 1000,
             "Number of distinct keys to use. Used in RandomWithVerify to "
             "read/write on fewer keys so that gets are more likely to find the"
             " key and puts are more likely to update the same key");

DEFINE_int64(merge_keys, -1,
             "Number of distinct keys to use for MergeRandom and "
             "ReadRandomMergeRandom. "
             "If negative, there will be FLAGS_num keys.");
DEFINE_int32(num_column_families, 1, "Number of Column Families to use.");

DEFINE_int32(
    num_hot_column_families, 0,
    "Number of Hot Column Families. If more than 0, only write to this "
    "number of column families. After finishing all the writes to them, "
    "create new set of column families and insert to them. Only used "
    "when num_column_families > 1.");

DEFINE_string(column_family_distribution, "",
              "Comma-separated list of percentages, where the ith element "
              "indicates the probability of an op using the ith column family. "
              "The number of elements must be `num_hot_column_families` if "
              "specified; otherwise, it must be `num_column_families`. The "
              "sum of elements must be 100. E.g., if `num_column_families=4`, "
              "and `num_hot_column_families=0`, a valid list could be "
              "\"10,20,30,40\".");

DEFINE_int64(reads, -1,
             "Number of read operations to do.  "
             "If negative, do FLAGS_num reads.");

DEFINE_int64(deletes, -1,
             "Number of delete operations to do.  "
             "If negative, do FLAGS_num deletions.");

DEFINE_int32(bloom_locality, 0, "Control bloom filter probes locality");

DEFINE_int64(seed, 0,
             "Seed base for random number generators. "
             "When 0 it is derived from the current time.");
static std::optional<int64_t> seed_base;

DEFINE_int32(threads, 1, "Number of concurrent threads to run.");

DEFINE_int32(duration, 0,
             "Time in seconds for the random-ops tests to run."
             " When 0 then num & reads determine the test duration");

DEFINE_string(value_size_distribution_type, "fixed",
              "Value size distribution type: fixed, uniform, normal");

DEFINE_int32(value_size, 100, "Size of each value in fixed distribution");
static unsigned int value_size = 100;

DEFINE_int32(value_size_min, 100, "Min size of random value");

DEFINE_int32(value_size_max, 102400, "Max size of random value");

DEFINE_int32(seek_nexts, 0,
             "How many times to call Next() after Seek() in "
             "fillseekseq, seekrandom, seekrandomwhilewriting and "
             "seekrandomwhilemerging");

DEFINE_bool(reverse_iterator, false,
            "When true use Prev rather than Next for iterators that do "
            "Seek and then Next");

DEFINE_bool(auto_prefix_mode, false, "Set auto_prefix_mode for seek benchmark");

DEFINE_int64(max_scan_distance, 0,
             "Used to define iterate_upper_bound (or iterate_lower_bound "
             "if FLAGS_reverse_iterator is set to true) when value is nonzero");

DEFINE_bool(use_uint64_comparator, false, "use Uint64 user comparator");

DEFINE_int64(batch_size, 1, "Batch size");

static bool ValidateKeySize(const char* /*flagname*/, int32_t /*value*/) {
  return true;
}

static bool ValidateUint32Range(const char* flagname, uint64_t value) {
  if (value > std::numeric_limits<uint32_t>::max()) {
    fprintf(stderr, "Invalid value for --%s: %lu, overflow\n", flagname,
            (unsigned long)value);
    return false;
  }
  return true;
}

DEFINE_int32(key_size, 16, "size of each key");

DEFINE_int32(user_timestamp_size, 0,
             "number of bytes in a user-defined timestamp");

DEFINE_int32(num_multi_db, 0,
             "Number of DBs used in the benchmark. 0 means single DB.");

DEFINE_double(compression_ratio, 0.5,
              "Arrange to generate values that shrink to this fraction of "
              "their original size after compression");

DEFINE_double(
    overwrite_probability, 0.0,
    "Used in 'filluniquerandom' benchmark: for each write operation, "
    "we give a probability to perform an overwrite instead. The key used for "
    "the overwrite is randomly chosen from the last 'overwrite_window_size' "
    "keys previously inserted into the DB. "
    "Valid overwrite_probability values: [0.0, 1.0].");

DEFINE_uint32(overwrite_window_size, 1,
              "Used in 'filluniquerandom' benchmark. For each write operation,"
              " when the overwrite_probability flag is set by the user, the "
              "key used to perform an overwrite is randomly chosen from the "
              "last 'overwrite_window_size' keys previously inserted into DB. "
              "Warning: large values can affect throughput. "
              "Valid overwrite_window_size values: [1, kMaxUint32].");

DEFINE_uint64(
    disposable_entries_delete_delay, 0,
    "Minimum delay in microseconds for the series of Deletes "
    "to be issued. When 0 the insertion of the last disposable entry is "
    "immediately followed by the issuance of the Deletes. "
    "(only compatible with fillanddeleteuniquerandom benchmark).");

DEFINE_uint64(disposable_entries_batch_size, 0,
              "Number of consecutively inserted disposable KV entries "
              "that will be deleted after 'delete_delay' microseconds. "
              "A series of Deletes is always issued once all the "
              "disposable KV entries it targets have been inserted "
              "into the DB. When 0 no deletes are issued and a "
              "regular 'filluniquerandom' benchmark occurs. "
              "(only compatible with fillanddeleteuniquerandom benchmark)");

DEFINE_int32(disposable_entries_value_size, 64,
             "Size of the values (in bytes) of the entries targeted by "
             "selective deletes. "
             "(only compatible with fillanddeleteuniquerandom benchmark)");

DEFINE_uint64(
    persistent_entries_batch_size, 0,
    "Number of KV entries being inserted right before the deletes "
    "targeting the disposable KV entries are issued. These "
    "persistent keys are not targeted by the deletes, and will always "
    "remain valid in the DB. (only compatible with "
    "--benchmarks='fillanddeleteuniquerandom' "
    "and used when--disposable_entries_batch_size is > 0).");

DEFINE_int32(persistent_entries_value_size, 64,
             "Size of the values (in bytes) of the entries not targeted by "
             "deletes. (only compatible with "
             "--benchmarks='fillanddeleteuniquerandom' "
             "and used when--disposable_entries_batch_size is > 0).");

DEFINE_double(read_random_exp_range, 0.0,
              "Read random's key will be generated using distribution of "
              "num * exp(-r) where r is uniform number from 0 to this value. "
              "The larger the number is, the more skewed the reads are. "
              "Only used in readrandom and multireadrandom benchmarks.");

DEFINE_bool(histogram, false, "Print histogram of operation timings");

DEFINE_bool(confidence_interval_only, false,
            "Print 95% confidence interval upper and lower bounds only for "
            "aggregate stats.");

DEFINE_bool(enable_numa, false,
            "Make operations aware of NUMA architecture and bind memory "
            "and cpus corresponding to nodes together. In NUMA, memory "
            "in same node as CPUs are closer when compared to memory in "
            "other nodes. Reads can be faster when the process is bound to "
            "CPU and memory of same node. Use \"$numactl --hardware\" command "
            "to see NUMA memory architecture.");

DEFINE_int64(db_write_buffer_size,
             ROCKSDB_NAMESPACE::Options().db_write_buffer_size,
             "Number of bytes to buffer in all memtables before compacting");

DEFINE_bool(cost_write_buffer_to_cache, false,
            "The usage of memtable is costed to the block cache");

DEFINE_int64(arena_block_size, ROCKSDB_NAMESPACE::Options().arena_block_size,
             "The size, in bytes, of one block in arena memory allocation.");

DEFINE_int64(write_buffer_size, ROCKSDB_NAMESPACE::Options().write_buffer_size,
             "Number of bytes to buffer in memtable before compacting");

DEFINE_int32(max_write_buffer_number,
             ROCKSDB_NAMESPACE::Options().max_write_buffer_number,
             "The number of in-memory memtables. Each memtable is of size"
             " write_buffer_size bytes.");

DEFINE_int32(min_write_buffer_number_to_merge,
             ROCKSDB_NAMESPACE::Options().min_write_buffer_number_to_merge,
             "The minimum number of write buffers that will be merged together"
             "before writing to storage. This is cheap because it is an"
             "in-memory merge. If this feature is not enabled, then all these"
             "write buffers are flushed to L0 as separate files and this "
             "increases read amplification because a get request has to check"
             " in all of these files. Also, an in-memory merge may result in"
             " writing less data to storage if there are duplicate records "
             " in each of these individual write buffers.");

DEFINE_int64(max_write_buffer_size_to_maintain,
             ROCKSDB_NAMESPACE::Options().max_write_buffer_size_to_maintain,
             "The total maximum size of write buffers to maintain in memory "
             "including copies of buffers that have already been flushed. "
             "Unlike max_write_buffer_number, this parameter does not affect "
             "flushing. This controls the minimum amount of write history "
             "that will be available in memory for conflict checking when "
             "Transactions are used. If this value is too low, some "
             "transactions may fail at commit time due to not being able to "
             "determine whether there were any write conflicts. Setting this "
             "value to 0 will cause write buffers to be freed immediately "
             "after they are flushed.  If this value is set to -1, "
             "'max_write_buffer_number' will be used.");

DEFINE_int32(max_background_jobs,
             ROCKSDB_NAMESPACE::Options().max_background_jobs,
             "The maximum number of concurrent background jobs that can occur "
             "in parallel.");

DEFINE_int32(num_bottom_pri_threads, 0,
             "The number of threads in the bottom-priority thread pool (used "
             "by universal compaction only).");

DEFINE_int32(num_high_pri_threads, 0,
             "The maximum number of concurrent background compactions"
             " that can occur in parallel.");

DEFINE_int32(num_low_pri_threads, 0,
             "The maximum number of concurrent background compactions"
             " that can occur in parallel.");

DEFINE_int32(max_background_compactions,
             ROCKSDB_NAMESPACE::Options().max_background_compactions,
             "The maximum number of concurrent background compactions"
             " that can occur in parallel.");

DEFINE_uint64(subcompactions, 1,
              "For CompactRange, set max_subcompactions for each compaction "
              "job in this CompactRange, for auto compactions, this is "
              "Maximum number of subcompactions to divide L0-L1 compactions "
              "into.");
static const bool FLAGS_subcompactions_dummy __attribute__((__unused__)) =
    RegisterFlagValidator(&FLAGS_subcompactions, &ValidateUint32Range);

DEFINE_int32(max_background_flushes,
             ROCKSDB_NAMESPACE::Options().max_background_flushes,
             "The maximum number of concurrent background flushes"
             " that can occur in parallel.");

static ROCKSDB_NAMESPACE::CompactionStyle FLAGS_compaction_style_e;
DEFINE_int32(compaction_style,
             (int32_t)ROCKSDB_NAMESPACE::Options().compaction_style,
             "style of compaction: level-based, universal and fifo");

static ROCKSDB_NAMESPACE::CompactionPri FLAGS_compaction_pri_e;
DEFINE_int32(compaction_pri,
             (int32_t)ROCKSDB_NAMESPACE::Options().compaction_pri,
             "priority of files to compaction: by size or by data age");

DEFINE_int32(universal_size_ratio, 0,
             "Percentage flexibility while comparing file size "
             "(for universal compaction only).");

DEFINE_int32(universal_min_merge_width, 0,
             "The minimum number of files in a single compaction run "
             "(for universal compaction only).");

DEFINE_int32(universal_max_merge_width, 0,
             "The max number of files to compact in universal style "
             "compaction");

DEFINE_int32(universal_max_size_amplification_percent, 0,
             "The max size amplification for universal style compaction");

DEFINE_int32(universal_compression_size_percent, -1,
             "The percentage of the database to compress for universal "
             "compaction. -1 means compress everything.");

DEFINE_int32(universal_max_read_amp, -1,
             "The limit on the number of sorted runs");

DEFINE_bool(universal_allow_trivial_move, false,
            "Allow trivial move in universal compaction.");

DEFINE_bool(universal_incremental, false,
            "Enable incremental compactions in universal compaction.");

DEFINE_int32(
    universal_stop_style,
    (int32_t)ROCKSDB_NAMESPACE::CompactionOptionsUniversal().stop_style,
    "Universal compaction stop style.");

DEFINE_int64(cache_size, 32 << 20,  // 32MB
             "Number of bytes to use as a cache of uncompressed data");

DEFINE_int32(cache_numshardbits, -1,
             "Number of shards for the block cache"
             " is 2 ** cache_numshardbits. Negative means use default settings."
             " This is applied only if FLAGS_cache_size is non-negative.");

DEFINE_double(cache_high_pri_pool_ratio, 0.0,
              "Ratio of block cache reserve for high pri blocks. "
              "If > 0.0, we also enable "
              "cache_index_and_filter_blocks_with_high_priority.");

DEFINE_double(cache_low_pri_pool_ratio, 0.0,
              "Ratio of block cache reserve for low pri blocks.");

DEFINE_string(cache_type, "lru_cache", "Type of block cache.");

DEFINE_bool(use_compressed_secondary_cache, false,
            "Use the CompressedSecondaryCache as the secondary cache.");

DEFINE_int64(compressed_secondary_cache_size, 32 << 20,  // 32MB
             "Number of bytes to use as a cache of data");

DEFINE_int32(compressed_secondary_cache_numshardbits, 6,
             "Number of shards for the block cache"
             " is 2 ** compressed_secondary_cache_numshardbits."
             " Negative means use default settings."
             " This is applied only if FLAGS_cache_size is non-negative.");

DEFINE_double(compressed_secondary_cache_high_pri_pool_ratio, 0.0,
              "Ratio of block cache reserve for high pri blocks. "
              "If > 0.0, we also enable "
              "cache_index_and_filter_blocks_with_high_priority.");

DEFINE_double(compressed_secondary_cache_low_pri_pool_ratio, 0.0,
              "Ratio of block cache reserve for low pri blocks.");

DEFINE_string(compressed_secondary_cache_compression_type, "lz4",
              "The compression algorithm to use for large "
              "values stored in CompressedSecondaryCache.");
static enum ROCKSDB_NAMESPACE::CompressionType
    FLAGS_compressed_secondary_cache_compression_type_e =
        ROCKSDB_NAMESPACE::kLZ4Compression;

DEFINE_string(compression_manager, "none",
              "Set the compression manager type to mixed(roundrobin), "
              "autoskip, autotune "
              "type. None for BuilInCompressor");

DEFINE_double(autotune_iogoal, 0.99,
              "ratio of rate_limiter budget to set as io goal for autotune "
              "compression manager");
DEFINE_double(autotune_miniogoal, 0.9,
              "ratio of rate_limiter budget to set as io goal for autotune "
              "compression manager");
DEFINE_double(
    autotune_cpubudget, 0.9,
    "autotune compression manager tries to use cpu under the given cpubudget");
DEFINE_double(
    autotune_mincpubudget, 0.8,
    "autotune compression manager tries to use cpu under the given cpubudget");

DEFINE_int32(compressed_secondary_cache_compression_level,
             ROCKSDB_NAMESPACE::CompressionOptions().level,
             "Compression level. The meaning of this value is library-"
             "dependent. If unset, we try to use the default for the library "
             "specified in `--compressed_secondary_cache_compression_type`");

DEFINE_uint32(
    compressed_secondary_cache_compress_format_version, 2,
    "compress_format_version can have two values: "
    "compress_format_version == 1 -- decompressed size is not included"
    " in the block header."
    "compress_format_version == 2 -- decompressed size is included"
    " in the block header in varint32 format.");

DEFINE_bool(use_tiered_cache, false,
            "If use_compressed_secondary_cache is true and "
            "use_tiered_volatile_cache is true, then allocate a tiered cache "
            "that distributes cache reservations proportionally over both "
            "the caches.");

DEFINE_string(
    tiered_adm_policy, "auto",
    "Admission policy to use for the secondary cache(s) in the tiered cache. "
    "Allowed values are auto, placeholder, allow_cache_hits, and three_queue.");

DEFINE_int64(simcache_size, -1,
             "Number of bytes to use as a simcache of "
             "uncompressed data. Nagative value disables simcache.");

DEFINE_bool(cache_index_and_filter_blocks, false,
            "Cache index/filter blocks in block cache.");

DEFINE_bool(use_cache_jemalloc_no_dump_allocator, false,
            "Use JemallocNodumpAllocator for block/blob cache.");

DEFINE_bool(use_cache_memkind_kmem_allocator, false,
            "Use memkind kmem allocator for block/blob cache.");

DEFINE_bool(
    decouple_partitioned_filters,
    ROCKSDB_NAMESPACE::BlockBasedTableOptions().decouple_partitioned_filters,
    "Decouple filter partitioning from index partitioning.");

DEFINE_bool(partition_index_and_filters, false,
            "Partition index and filter blocks.");

DEFINE_bool(partition_index, false, "Partition index blocks");

DEFINE_bool(index_with_first_key, false, "Include first key in the index");

DEFINE_bool(
    optimize_filters_for_memory,
    ROCKSDB_NAMESPACE::BlockBasedTableOptions().optimize_filters_for_memory,
    "Minimize memory footprint of filters");

DEFINE_int64(
    index_shortening_mode, 2,
    "mode to shorten index: 0 for no shortening; 1 for only shortening "
    "separaters; 2 for shortening shortening and successor");

DEFINE_int64(metadata_block_size,
             ROCKSDB_NAMESPACE::BlockBasedTableOptions().metadata_block_size,
             "Max partition size when partitioning index/filters");

// The default reduces the overhead of reading time with flash. With HDD, which
// offers much less throughput, however, this number better to be set to 1.
DEFINE_int32(ops_between_duration_checks, 1000,
             "Check duration limit every x ops");

DEFINE_bool(pin_l0_filter_and_index_blocks_in_cache, false,
            "Pin index/filter blocks of L0 files in block cache.");

DEFINE_bool(
    pin_top_level_index_and_filter, false,
    "Pin top-level index of partitioned index/filter blocks in block cache.");

DEFINE_int32(block_size,
             static_cast<int32_t>(
                 ROCKSDB_NAMESPACE::BlockBasedTableOptions().block_size),
             "Number of bytes in a block.");

DEFINE_int32(format_version,
             static_cast<int32_t>(
                 ROCKSDB_NAMESPACE::BlockBasedTableOptions().format_version),
             "Format version of SST files.");

DEFINE_int32(block_restart_interval,
             ROCKSDB_NAMESPACE::BlockBasedTableOptions().block_restart_interval,
             "Number of keys between restart points "
             "for delta encoding of keys in data block.");

DEFINE_int32(
    index_block_restart_interval,
    ROCKSDB_NAMESPACE::BlockBasedTableOptions().index_block_restart_interval,
    "Number of keys between restart points "
    "for delta encoding of keys in index block.");

DEFINE_int32(read_amp_bytes_per_bit,
             ROCKSDB_NAMESPACE::BlockBasedTableOptions().read_amp_bytes_per_bit,
             "Number of bytes per bit to be used in block read-amp bitmap");

DEFINE_bool(
    enable_index_compression,
    ROCKSDB_NAMESPACE::BlockBasedTableOptions().enable_index_compression,
    "Compress the index block");

DEFINE_bool(block_align,
            ROCKSDB_NAMESPACE::BlockBasedTableOptions().block_align,
            "Align data blocks on page size");

DEFINE_int64(prepopulate_block_cache, 0,
             "Pre-populate hot/warm blocks in block cache. 0 to disable and 1 "
             "to insert during flush");

DEFINE_uint32(uncache_aggressiveness,
              ROCKSDB_NAMESPACE::ColumnFamilyOptions().uncache_aggressiveness,
              "Aggressiveness of erasing cache entries that are likely "
              "obsolete. 0 = disabled, 1 = minimum, 100 = moderate, 10000 = "
              "normal max");

DEFINE_bool(use_data_block_hash_index, false,
            "if use kDataBlockBinaryAndHash "
            "instead of kDataBlockBinarySearch. "
            "This is valid if only we use BlockTable");

DEFINE_double(data_block_hash_table_util_ratio, 0.75,
              "util ratio for data block hash index table. "
              "This is only valid if use_data_block_hash_index is "
              "set to true");

DEFINE_int64(compressed_cache_size, -1,
             "Number of bytes to use as a cache of compressed data.");

DEFINE_int64(row_cache_size, 0,
             "Number of bytes to use as a cache of individual rows"
             " (0 = disabled).");

DEFINE_int32(open_files, ROCKSDB_NAMESPACE::Options().max_open_files,
             "Maximum number of files to keep open at the same time"
             " (use default if == 0)");

DEFINE_int32(file_opening_threads,
             ROCKSDB_NAMESPACE::Options().max_file_opening_threads,
             "If open_files is set to -1, this option set the number of "
             "threads that will be used to open files during DB::Open()");

DEFINE_uint64(compaction_readahead_size,
              ROCKSDB_NAMESPACE::Options().compaction_readahead_size,
              "Compaction readahead size");

DEFINE_int32(log_readahead_size, 0, "WAL and manifest readahead size");

DEFINE_int32(writable_file_max_buffer_size, 1024 * 1024,
             "Maximum write buffer for Writable File");

DEFINE_int32(bloom_bits, -1,
             "Bloom filter bits per key. Negative means use default."
             "Zero disables.");

DEFINE_bool(use_ribbon_filter, false, "Use Ribbon instead of Bloom filter");

DEFINE_double(memtable_bloom_size_ratio, 0,
              "Ratio of memtable size used for bloom filter. 0 means no bloom "
              "filter.");
DEFINE_bool(memtable_whole_key_filtering, false,
            "Try to use whole key bloom filter in memtables.");
DEFINE_bool(memtable_use_huge_page, false,
            "Try to use huge page in memtables.");

DEFINE_bool(whole_key_filtering,
            ROCKSDB_NAMESPACE::BlockBasedTableOptions().whole_key_filtering,
            "Use whole keys (in addition to prefixes) in SST bloom filter.");

DEFINE_bool(use_existing_db, false,
            "If true, do not destroy the existing database.  If you set this "
            "flag and also specify a benchmark that wants a fresh database, "
            "that benchmark will fail.");

DEFINE_bool(use_existing_keys, false,
            "If true, uses existing keys in the DB, "
            "rather than generating new ones. This involves some startup "
            "latency to load all keys into memory. It is supported for the "
            "same read/overwrite benchmarks as `-use_existing_db=true`, which "
            "must also be set for this flag to be enabled. When this flag is "
            "set, the value for `-num` will be ignored.");

DEFINE_bool(show_table_properties, false,
            "If true, then per-level table"
            " properties will be printed on every stats-interval when"
            " stats_interval is set and stats_per_interval is on.");

DEFINE_string(db, "", "Use the db with the following name.");

DEFINE_bool(progress_reports, true,
            "If true, db_bench will report number of finished operations.");

// Read cache flags

DEFINE_string(read_cache_path, "",
              "If not empty string, a read cache will be used in this path");

DEFINE_int64(read_cache_size, 4LL * 1024 * 1024 * 1024,
             "Maximum size of the read cache");

DEFINE_bool(read_cache_direct_write, true,
            "Whether to use Direct IO for writing to the read cache");

DEFINE_bool(read_cache_direct_read, true,
            "Whether to use Direct IO for reading from read cache");

DEFINE_bool(use_keep_filter, false, "Whether to use a noop compaction filter");

static bool ValidateCacheNumshardbits(const char* flagname, int32_t value) {
  if (value >= 20) {
    fprintf(stderr, "Invalid value for --%s: %d, must be < 20\n", flagname,
            value);
    return false;
  }
  return true;
}

DEFINE_bool(verify_checksum, true,
            "Verify checksum for every block read from storage");

DEFINE_int32(checksum_type,
             ROCKSDB_NAMESPACE::BlockBasedTableOptions().checksum,
             "ChecksumType as an int");

DEFINE_bool(statistics, false, "Database statistics");
DEFINE_int32(stats_level, ROCKSDB_NAMESPACE::StatsLevel::kExceptDetailedTimers,
             "stats level for statistics");
DEFINE_string(statistics_string, "", "Serialized statistics string");
static class std::shared_ptr<ROCKSDB_NAMESPACE::Statistics> dbstats;

DEFINE_int64(writes, -1,
             "Number of write operations to do. If negative, do --num reads.");

DEFINE_bool(finish_after_writes, false,
            "Write thread terminates after all writes are finished");

DEFINE_bool(sync, false, "Sync all writes to disk");

DEFINE_bool(use_fsync, false, "If true, issue fsync instead of fdatasync");

DEFINE_bool(disable_wal, false, "If true, do not write WAL for write.");

DEFINE_bool(manual_wal_flush, false,
            "If true, buffer WAL until buffer is full or a manual FlushWAL().");

DEFINE_string(wal_compression, "none",
              "Algorithm to use for WAL compression. none to disable.");
static enum ROCKSDB_NAMESPACE::CompressionType FLAGS_wal_compression_e =
    ROCKSDB_NAMESPACE::kNoCompression;

DEFINE_string(wal_dir, "", "If not empty, use the given dir for WAL");

DEFINE_string(truth_db, "/dev/shm/truth_db/dbbench",
              "Truth key/values used when using verify");

DEFINE_int32(num_levels, 7, "The total number of levels");

DEFINE_int64(target_file_size_base,
             ROCKSDB_NAMESPACE::Options().target_file_size_base,
             "Target file size at level-1");

DEFINE_int32(target_file_size_multiplier,
             ROCKSDB_NAMESPACE::Options().target_file_size_multiplier,
             "A multiplier to compute target level-N file size (N >= 2)");

DEFINE_uint64(max_bytes_for_level_base,
              ROCKSDB_NAMESPACE::Options().max_bytes_for_level_base,
              "Max bytes for level-1");

DEFINE_bool(level_compaction_dynamic_level_bytes, false,
            "Whether level size base is dynamic");

DEFINE_double(max_bytes_for_level_multiplier, 10,
              "A multiplier to compute max bytes for level-N (N >= 2)");

static std::vector<int> FLAGS_max_bytes_for_level_multiplier_additional_v;
DEFINE_string(max_bytes_for_level_multiplier_additional, "",
              "A vector that specifies additional fanout per level");

DEFINE_int32(level0_stop_writes_trigger,
             ROCKSDB_NAMESPACE::Options().level0_stop_writes_trigger,
             "Number of files in level-0 that will trigger put stop.");

DEFINE_int32(level0_slowdown_writes_trigger,
             ROCKSDB_NAMESPACE::Options().level0_slowdown_writes_trigger,
             "Number of files in level-0 that will slow down writes.");

DEFINE_int32(level0_file_num_compaction_trigger,
             ROCKSDB_NAMESPACE::Options().level0_file_num_compaction_trigger,
             "Number of files in level-0 when compactions start.");

DEFINE_uint64(periodic_compaction_seconds,
              ROCKSDB_NAMESPACE::Options().periodic_compaction_seconds,
              "Files older than this will be picked up for compaction and"
              " rewritten to the same level");

DEFINE_uint64(ttl_seconds, ROCKSDB_NAMESPACE::Options().ttl, "Set options.ttl");

static bool ValidateInt32Percent(const char* flagname, int32_t value) {
  if (value <= 0 || value >= 100) {
    fprintf(stderr, "Invalid value for --%s: %d, 0< pct <100 \n", flagname,
            value);
    return false;
  }
  return true;
}
DEFINE_int32(readwritepercent, 90,
             "Ratio of reads to reads/writes (expressed as percentage) for "
             "the ReadRandomWriteRandom workload. The default value 90 means "
             "90% operations out of all reads and writes operations are "
             "reads. In other words, 9 gets for every 1 put.");

DEFINE_int32(mergereadpercent, 70,
             "Ratio of merges to merges&reads (expressed as percentage) for "
             "the ReadRandomMergeRandom workload. The default value 70 means "
             "70% out of all read and merge operations are merges. In other "
             "words, 7 merges for every 3 gets.");

DEFINE_int32(deletepercent, 2,
             "Percentage of deletes out of reads/writes/deletes (used in "
             "RandomWithVerify only). RandomWithVerify "
             "calculates writepercent as (100 - FLAGS_readwritepercent - "
             "deletepercent), so deletepercent must be smaller than (100 - "
             "FLAGS_readwritepercent)");

DEFINE_bool(optimize_filters_for_hits,
            ROCKSDB_NAMESPACE::Options().optimize_filters_for_hits,
            "Optimizes bloom filters for workloads for most lookups return "
            "a value. For now this doesn't create bloom filters for the max "
            "level of the LSM to reduce metadata that should fit in RAM. ");

DEFINE_bool(paranoid_checks, ROCKSDB_NAMESPACE::Options().paranoid_checks,
            "RocksDB will aggressively check consistency of the data.");

DEFINE_bool(force_consistency_checks,
            ROCKSDB_NAMESPACE::Options().force_consistency_checks,
            "Runs consistency checks on the LSM every time a change is "
            "applied.");

DEFINE_uint64(delete_obsolete_files_period_micros, 0,
              "Ignored. Left here for backward compatibility");

DEFINE_int64(writes_before_delete_range, 0,
             "Number of writes before DeleteRange is called regularly.");

DEFINE_int64(writes_per_range_tombstone, 0,
             "Number of writes between range tombstones");

DEFINE_int64(range_tombstone_width, 100, "Number of keys in tombstone's range");

DEFINE_int64(max_num_range_tombstones, 0,
             "Maximum number of range tombstones to insert.");

DEFINE_bool(expand_range_tombstones, false,
            "Expand range tombstone into sequential regular tombstones.");

// Transactions Options
DEFINE_bool(optimistic_transaction_db, false,
            "Open a OptimisticTransactionDB instance. "
            "Required for randomtransaction benchmark.");

DEFINE_bool(transaction_db, false,
            "Open a TransactionDB instance. "
            "Required for randomtransaction benchmark.");

DEFINE_uint64(transaction_sets, 2,
              "Number of keys each transaction will "
              "modify (use in RandomTransaction only).  Max: 9999");

DEFINE_bool(transaction_set_snapshot, false,
            "Setting to true will have each transaction call SetSnapshot()"
            " upon creation.");

DEFINE_int32(transaction_sleep, 0,
             "Max microseconds to sleep in between "
             "reading and writing a value (used in RandomTransaction only). ");

DEFINE_uint64(transaction_lock_timeout, 100,
              "If using a transaction_db, specifies the lock wait timeout in"
              " milliseconds before failing a transaction waiting on a lock");
DEFINE_string(
    options_file, "",
    "The path to a RocksDB options file.  If specified, then db_bench will "
    "run with the RocksDB options in the default column family of the "
    "specified options file. "
    "Note that with this setting, db_bench will ONLY accept the following "
    "RocksDB options related command-line arguments, all other arguments "
    "that are related to RocksDB options will be ignored:\n"
    "\t--use_existing_db\n"
    "\t--use_existing_keys\n"
    "\t--statistics\n"
    "\t--row_cache_size\n"
    "\t--row_cache_numshardbits\n"
    "\t--enable_io_prio\n"
    "\t--dump_malloc_stats\n"
    "\t--num_multi_db\n");

// FIFO Compaction Options
DEFINE_uint64(fifo_compaction_max_table_files_size_mb, 0,
              "The limit of total table file sizes to trigger FIFO compaction");

DEFINE_bool(fifo_compaction_allow_compaction, true,
            "Allow compaction in FIFO compaction.");

DEFINE_uint64(fifo_compaction_ttl, 0, "TTL for the SST Files in seconds.");

DEFINE_uint64(fifo_age_for_warm, 0, "age_for_warm for FIFO compaction.");

// Stacked BlobDB Options
DEFINE_bool(use_blob_db, false, "[Stacked BlobDB] Open a BlobDB instance.");

DEFINE_bool(
    blob_db_enable_gc,
    ROCKSDB_NAMESPACE::blob_db::BlobDBOptions().enable_garbage_collection,
    "[Stacked BlobDB] Enable BlobDB garbage collection.");

DEFINE_double(
    blob_db_gc_cutoff,
    ROCKSDB_NAMESPACE::blob_db::BlobDBOptions().garbage_collection_cutoff,
    "[Stacked BlobDB] Cutoff ratio for BlobDB garbage collection.");

DEFINE_bool(blob_db_is_fifo,
            ROCKSDB_NAMESPACE::blob_db::BlobDBOptions().is_fifo,
            "[Stacked BlobDB] Enable FIFO eviction strategy in BlobDB.");

DEFINE_uint64(blob_db_max_db_size,
              ROCKSDB_NAMESPACE::blob_db::BlobDBOptions().max_db_size,
              "[Stacked BlobDB] Max size limit of the directory where blob "
              "files are stored.");

DEFINE_uint64(blob_db_max_ttl_range, 0,
              "[Stacked BlobDB] TTL range to generate BlobDB data (in "
              "seconds). 0 means no TTL.");

DEFINE_uint64(
    blob_db_ttl_range_secs,
    ROCKSDB_NAMESPACE::blob_db::BlobDBOptions().ttl_range_secs,
    "[Stacked BlobDB] TTL bucket size to use when creating blob files.");

DEFINE_uint64(
    blob_db_min_blob_size,
    ROCKSDB_NAMESPACE::blob_db::BlobDBOptions().min_blob_size,
    "[Stacked BlobDB] Smallest blob to store in a file. Blobs "
    "smaller than this will be inlined with the key in the LSM tree.");

DEFINE_uint64(blob_db_bytes_per_sync,
              ROCKSDB_NAMESPACE::blob_db::BlobDBOptions().bytes_per_sync,
              "[Stacked BlobDB] Bytes to sync blob file at.");

DEFINE_uint64(blob_db_file_size,
              ROCKSDB_NAMESPACE::blob_db::BlobDBOptions().blob_file_size,
              "[Stacked BlobDB] Target size of each blob file.");

DEFINE_string(
    blob_db_compression_type, "snappy",
    "[Stacked BlobDB] Algorithm to use to compress blobs in blob files.");
static enum ROCKSDB_NAMESPACE::CompressionType
    FLAGS_blob_db_compression_type_e = ROCKSDB_NAMESPACE::kSnappyCompression;

// Integrated BlobDB options
DEFINE_bool(
    enable_blob_files,
    ROCKSDB_NAMESPACE::AdvancedColumnFamilyOptions().enable_blob_files,
    "[Integrated BlobDB] Enable writing large values to separate blob files.");

DEFINE_uint64(min_blob_size,
              ROCKSDB_NAMESPACE::AdvancedColumnFamilyOptions().min_blob_size,
              "[Integrated BlobDB] The size of the smallest value to be stored "
              "separately in a blob file.");

DEFINE_uint64(blob_file_size,
              ROCKSDB_NAMESPACE::AdvancedColumnFamilyOptions().blob_file_size,
              "[Integrated BlobDB] The size limit for blob files.");

DEFINE_string(blob_compression_type, "none",
              "[Integrated BlobDB] The compression algorithm to use for large "
              "values stored in blob files.");

DEFINE_bool(enable_blob_garbage_collection,
            ROCKSDB_NAMESPACE::AdvancedColumnFamilyOptions()
                .enable_blob_garbage_collection,
            "[Integrated BlobDB] Enable blob garbage collection.");

DEFINE_double(blob_garbage_collection_age_cutoff,
              ROCKSDB_NAMESPACE::AdvancedColumnFamilyOptions()
                  .blob_garbage_collection_age_cutoff,
              "[Integrated BlobDB] The cutoff in terms of blob file age for "
              "garbage collection.");

DEFINE_double(blob_garbage_collection_force_threshold,
              ROCKSDB_NAMESPACE::AdvancedColumnFamilyOptions()
                  .blob_garbage_collection_force_threshold,
              "[Integrated BlobDB] The threshold for the ratio of garbage in "
              "the eligible blob files for forcing garbage collection.");

DEFINE_uint64(blob_compaction_readahead_size,
              ROCKSDB_NAMESPACE::AdvancedColumnFamilyOptions()
                  .blob_compaction_readahead_size,
              "[Integrated BlobDB] Compaction readahead for blob files.");

DEFINE_int32(
    blob_file_starting_level,
    ROCKSDB_NAMESPACE::AdvancedColumnFamilyOptions().blob_file_starting_level,
    "[Integrated BlobDB] The starting level for blob files.");

DEFINE_bool(use_blob_cache, false, "[Integrated BlobDB] Enable blob cache.");

DEFINE_bool(
    use_shared_block_and_blob_cache, true,
    "[Integrated BlobDB] Use a shared backing cache for both block "
    "cache and blob cache. It only takes effect if use_blob_cache is enabled.");

DEFINE_uint64(
    blob_cache_size, 8 << 20,
    "[Integrated BlobDB] Number of bytes to use as a cache of blobs. It only "
    "takes effect if the block and blob caches are different "
    "(use_shared_block_and_blob_cache = false).");

DEFINE_int32(blob_cache_numshardbits, 6,
             "[Integrated BlobDB] Number of shards for the blob cache is 2 ** "
             "blob_cache_numshardbits. Negative means use default settings. "
             "It only takes effect if blob_cache_size is greater than 0, and "
             "the block and blob caches are different "
             "(use_shared_block_and_blob_cache = false).");

DEFINE_int32(prepopulate_blob_cache, 0,
             "[Integrated BlobDB] Pre-populate hot/warm blobs in blob cache. 0 "
             "to disable and 1 to insert during flush.");

// Secondary DB instance Options
DEFINE_bool(use_secondary_db, false,
            "Open a RocksDB secondary instance. A primary instance can be "
            "running in another db_bench process.");

DEFINE_string(secondary_path, "",
              "Path to a directory used by the secondary instance to store "
              "private files, e.g. info log.");

DEFINE_int32(secondary_update_interval, 5,
             "Secondary instance attempts to catch up with the primary every "
             "secondary_update_interval seconds.");

DEFINE_bool(open_as_follower, false,
            "Open a RocksDB DB as a follower. The leader instance can be "
            "running in another db_bench process.");

DEFINE_string(leader_path, "", "Path to the directory of the leader DB");

DEFINE_bool(report_bg_io_stats, false,
            "Measure times spents on I/Os while in compactions. ");

DEFINE_bool(use_stderr_info_logger, false,
            "Write info logs to stderr instead of to LOG file. ");

DEFINE_string(trace_file, "", "Trace workload to a file. ");

DEFINE_double(trace_replay_fast_forward, 1.0,
              "Fast forward trace replay, must > 0.0.");
DEFINE_int32(block_cache_trace_sampling_frequency, 1,
             "Block cache trace sampling frequency, termed s. It uses spatial "
             "downsampling and samples accesses to one out of s blocks.");
DEFINE_int64(
    block_cache_trace_max_trace_file_size_in_bytes,
    uint64_t{64} * 1024 * 1024 * 1024,
    "The maximum block cache trace file size in bytes. Block cache accesses "
    "will not be logged if the trace file size exceeds this threshold. Default "
    "is 64 GB.");
DEFINE_string(block_cache_trace_file, "", "Block cache trace file path.");
DEFINE_int32(trace_replay_threads, 1,
             "The number of threads to replay, must >=1.");

DEFINE_bool(io_uring_enabled, true,
            "If true, enable the use of IO uring if the platform supports it");
extern "C" bool RocksDbIOUringEnable() { return FLAGS_io_uring_enabled; }

DEFINE_bool(adaptive_readahead, false,
            "carry forward internal auto readahead size from one file to next "
            "file at each level during iteration");

DEFINE_bool(rate_limit_user_ops, false,
            "When true use Env::IO_USER priority level to charge internal rate "
            "limiter for reads associated with user operations.");

DEFINE_bool(file_checksum, false,
            "When true use FileChecksumGenCrc32cFactory for "
            "file_checksum_gen_factory.");

DEFINE_bool(rate_limit_auto_wal_flush, false,
            "When true use Env::IO_USER priority level to charge internal rate "
            "limiter for automatic WAL flush (`Options::manual_wal_flush` == "
            "false) after the user write operation.");

DEFINE_bool(async_io, false,
            "When set true, RocksDB does asynchronous reads for internal auto "
            "readahead prefetching.");

DEFINE_bool(optimize_multiget_for_io, true,
            "When set true, RocksDB does asynchronous reads for SST files in "
            "multiple levels for MultiGet.");

DEFINE_bool(charge_compression_dictionary_building_buffer, false,
            "Setting for "
            "CacheEntryRoleOptions::charged of "
            "CacheEntryRole::kCompressionDictionaryBuildingBuffer");

DEFINE_bool(charge_filter_construction, false,
            "Setting for "
            "CacheEntryRoleOptions::charged of "
            "CacheEntryRole::kFilterConstruction");

DEFINE_bool(charge_table_reader, false,
            "Setting for "
            "CacheEntryRoleOptions::charged of "
            "CacheEntryRole::kBlockBasedTableReader");

DEFINE_bool(charge_file_metadata, false,
            "Setting for "
            "CacheEntryRoleOptions::charged of "
            "CacheEntryRole::kFileMetadata");

DEFINE_bool(charge_blob_cache, false,
            "Setting for "
            "CacheEntryRoleOptions::charged of "
            "CacheEntryRole::kBlobCache");

DEFINE_uint64(backup_rate_limit, 0ull,
              "If non-zero, db_bench will rate limit reads and writes for DB "
              "backup. This "
              "is the global rate in ops/second.");

DEFINE_uint64(restore_rate_limit, 0ull,
              "If non-zero, db_bench will rate limit reads and writes for DB "
              "restore. This "
              "is the global rate in ops/second.");

DEFINE_string(backup_dir, "",
              "If not empty string, use the given dir for backup.");

DEFINE_string(restore_dir, "",
              "If not empty string, use the given dir for restore.");

DEFINE_uint64(
    initial_auto_readahead_size,
    ROCKSDB_NAMESPACE::BlockBasedTableOptions().initial_auto_readahead_size,
    "RocksDB does auto-readahead for iterators on noticing more than two reads "
    "for a table file if user doesn't provide readahead_size. The readahead "
    "size starts at initial_auto_readahead_size");

DEFINE_uint64(
    max_auto_readahead_size,
    ROCKSDB_NAMESPACE::BlockBasedTableOptions().max_auto_readahead_size,
    "Rocksdb implicit readahead starts at "
    "BlockBasedTableOptions.initial_auto_readahead_size and doubles on every "
    "additional read upto max_auto_readahead_size");

DEFINE_uint64(
    num_file_reads_for_auto_readahead,
    ROCKSDB_NAMESPACE::BlockBasedTableOptions()
        .num_file_reads_for_auto_readahead,
    "Rocksdb implicit readahead is enabled if reads are sequential and "
    "num_file_reads_for_auto_readahead indicates after how many sequential "
    "reads into that file internal auto prefetching should be start.");

DEFINE_bool(
    auto_readahead_size, false,
    "When set true, RocksDB does auto tuning of readahead size during Scans");

DEFINE_bool(paranoid_memory_checks, false,
            "Sets CF option paranoid_memory_checks");

DEFINE_bool(
    auto_refresh_iterator_with_snapshot, false,
    "When set to true, RocksDB iterator will automatically refresh itself "
    "upon detecting stale superversion - preserving its' original snapshot");

DEFINE_bool(explicit_snapshot, false,
            "When set to true iterators will be initialized with explicit "
            "snapshot");

DEFINE_uint32(memtable_op_scan_flush_trigger,
              ROCKSDB_NAMESPACE::AdvancedColumnFamilyOptions()
                  .memtable_op_scan_flush_trigger,
              "Setting for CF option memtable_op_scan_flush_trigger.");

DEFINE_bool(verify_compression, false,
            "See BlockBasedTableOptions::verify_compression");

static enum ROCKSDB_NAMESPACE::CompressionType StringToCompressionType(
    const char* ctype) {
  assert(ctype);

  if (!strcasecmp(ctype, "none")) {
    return ROCKSDB_NAMESPACE::kNoCompression;
  } else if (!strcasecmp(ctype, "snappy")) {
    return ROCKSDB_NAMESPACE::kSnappyCompression;
  } else if (!strcasecmp(ctype, "zlib")) {
    return ROCKSDB_NAMESPACE::kZlibCompression;
  } else if (!strcasecmp(ctype, "bzip2")) {
    return ROCKSDB_NAMESPACE::kBZip2Compression;
  } else if (!strcasecmp(ctype, "lz4")) {
    return ROCKSDB_NAMESPACE::kLZ4Compression;
  } else if (!strcasecmp(ctype, "lz4hc")) {
    return ROCKSDB_NAMESPACE::kLZ4HCCompression;
  } else if (!strcasecmp(ctype, "xpress")) {
    return ROCKSDB_NAMESPACE::kXpressCompression;
  } else if (!strcasecmp(ctype, "zstd")) {
    return ROCKSDB_NAMESPACE::kZSTD;
  } else {
    fprintf(stderr, "Cannot parse compression type '%s'\n", ctype);
    exit(1);
  }
}

static enum ROCKSDB_NAMESPACE::TieredAdmissionPolicy StringToAdmissionPolicy(
    const char* policy) {
  assert(policy);

  if (!strcasecmp(policy, "auto")) {
    return ROCKSDB_NAMESPACE::kAdmPolicyAuto;
  } else if (!strcasecmp(policy, "placeholder")) {
    return ROCKSDB_NAMESPACE::kAdmPolicyPlaceholder;
  } else if (!strcasecmp(policy, "allow_cache_hits")) {
    return ROCKSDB_NAMESPACE::kAdmPolicyAllowCacheHits;
  } else if (!strcasecmp(policy, "three_queue")) {
    return ROCKSDB_NAMESPACE::kAdmPolicyThreeQueue;
  } else if (!strcasecmp(policy, "allow_all")) {
    return ROCKSDB_NAMESPACE::kAdmPolicyAllowAll;
  } else {
    fprintf(stderr, "Cannot parse admission policy %s\n", policy);
    exit(1);
  }
}

static std::string ColumnFamilyName(size_t i) {
  if (i == 0) {
    return ROCKSDB_NAMESPACE::kDefaultColumnFamilyName;
  } else {
    char name[100];
    snprintf(name, sizeof(name), "column_family_name_%06zu", i);
    return std::string(name);
  }
}

DEFINE_string(compression_type, "snappy",
              "Algorithm to use to compress the database");
static enum ROCKSDB_NAMESPACE::CompressionType FLAGS_compression_type_e =
    ROCKSDB_NAMESPACE::kSnappyCompression;

DEFINE_int64(sample_for_compression, 0, "Sample every N block for compression");

DEFINE_int32(compression_level, ROCKSDB_NAMESPACE::CompressionOptions().level,
             "Compression level. The meaning of this value is library-"
             "dependent. If unset, we try to use the default for the library "
             "specified in `--compression_type`");

DEFINE_int32(compression_max_dict_bytes,
             ROCKSDB_NAMESPACE::CompressionOptions().max_dict_bytes,
             "Maximum size of dictionary used to prime the compression "
             "library.");

DEFINE_int32(compression_zstd_max_train_bytes,
             ROCKSDB_NAMESPACE::CompressionOptions().zstd_max_train_bytes,
             "Maximum size of training data passed to zstd's dictionary "
             "trainer.");

DEFINE_int32(min_level_to_compress, -1,
             "If non-negative, compression starts"
             " from this level. Levels with number < min_level_to_compress are"
             " not compressed. Otherwise, apply compression_type to "
             "all levels.");

DEFINE_int32(compression_parallel_threads, 1,
             "Number of threads for parallel compression.");

DEFINE_uint64(compression_max_dict_buffer_bytes,
              ROCKSDB_NAMESPACE::CompressionOptions().max_dict_buffer_bytes,
              "Maximum bytes to buffer to collect samples for dictionary.");

DEFINE_bool(compression_use_zstd_dict_trainer,
            ROCKSDB_NAMESPACE::CompressionOptions().use_zstd_dict_trainer,
            "If true, use ZSTD_TrainDictionary() to create dictionary, else"
            "use ZSTD_FinalizeDictionary() to create dictionary");

static bool ValidateTableCacheNumshardbits(const char* flagname,
                                           int32_t value) {
  if (0 >= value || value >= 20) {
    fprintf(stderr, "Invalid value for --%s: %d, must be  0 < val < 20\n",
            flagname, value);
    return false;
  }
  return true;
}
DEFINE_int32(table_cache_numshardbits, 4, "");

DEFINE_string(env_uri, "",
              "URI for registry Env lookup. Mutually exclusive with --fs_uri");
DEFINE_string(fs_uri, "",
              "URI for registry Filesystem lookup. Mutually exclusive"
              " with --env_uri."
              " Creates a default environment with the specified filesystem.");
DEFINE_string(simulate_hybrid_fs_file, "",
              "File for Store Metadata for Simulate hybrid FS. Empty means "
              "disable the feature. Now, if it is set, last_level_temperature "
              "is set to kWarm.");
DEFINE_int32(simulate_hybrid_hdd_multipliers, 1,
             "In simulate_hybrid_fs_file or simulate_hdd mode, how many HDDs "
             "are simulated.");
DEFINE_bool(simulate_hdd, false, "Simulate read/write latency on HDD.");

DEFINE_int64(
    preclude_last_level_data_seconds, 0,
    "Preclude the latest data from the last level. (Used for tiered storage)");

DEFINE_int64(preserve_internal_time_seconds, 0,
             "Preserve the internal time information which stores with SST.");

static std::shared_ptr<ROCKSDB_NAMESPACE::Env> env_guard;

static ROCKSDB_NAMESPACE::Env* FLAGS_env = ROCKSDB_NAMESPACE::Env::Default();

DEFINE_int64(stats_interval, 0,
             "Stats are reported every N operations when this is greater than "
             "zero. When 0 the interval grows over time.");

DEFINE_int64(stats_interval_seconds, 0,
             "Report stats every N seconds. This overrides stats_interval when"
             " both are > 0.");
DEFINE_int32(
    stats_per_interval_block_compression, 0,
    "Reports additional block compression stats per interval when this "
    "is greater than "
    "0.");
DEFINE_int32(stats_per_interval_cpuio_usage, 0,
             "Reports additional cpu and io usage stats per interval when this "
             "is greater than "
             "0.");
DEFINE_int32(stats_per_interval, 0,
             "Reports additional stats per interval when this is greater than "
             "0.");

DEFINE_uint64(slow_usecs, 1000000,
              "A message is printed for operations that take at least this "
              "many microseconds.");

DEFINE_int64(report_interval_seconds, 0,
             "If greater than zero, it will write simple stats in CSV format "
             "to --report_file every N seconds");

DEFINE_string(report_file, "report.csv",
              "Filename where some simple stats are reported to (if "
              "--report_interval_seconds is bigger than 0)");

DEFINE_int32(thread_status_per_interval, 0,
             "Takes and report a snapshot of the current status of each thread"
             " when this is greater than 0.");

DEFINE_int32(perf_level, ROCKSDB_NAMESPACE::PerfLevel::kDisable,
             "Level of perf collection");

DEFINE_uint64(soft_pending_compaction_bytes_limit, 64ull * 1024 * 1024 * 1024,
              "Slowdown writes if pending compaction bytes exceed this number");

DEFINE_uint64(hard_pending_compaction_bytes_limit, 128ull * 1024 * 1024 * 1024,
              "Stop writes if pending compaction bytes exceed this number");

DEFINE_uint64(delayed_write_rate, 8388608u,
              "Limited bytes allowed to DB when soft_rate_limit or "
              "level0_slowdown_writes_trigger triggers");

DEFINE_bool(enable_pipelined_write, true,
            "Allow WAL and memtable writes to be pipelined");

DEFINE_bool(
    unordered_write, false,
    "Enable the unordered write feature, which provides higher throughput but "
    "relaxes the guarantees around atomic reads and immutable snapshots");

DEFINE_bool(allow_concurrent_memtable_write, true,
            "Allow multi-writers to update mem tables in parallel.");

DEFINE_double(experimental_mempurge_threshold, 0.0,
              "Maximum useful payload ratio estimate that triggers a mempurge "
              "(memtable garbage collection).");

DEFINE_bool(inplace_update_support,
            ROCKSDB_NAMESPACE::Options().inplace_update_support,
            "Support in-place memtable update for smaller or same-size values");

DEFINE_uint64(inplace_update_num_locks,
              ROCKSDB_NAMESPACE::Options().inplace_update_num_locks,
              "Number of RW locks to protect in-place memtable updates");

DEFINE_bool(enable_write_thread_adaptive_yield, true,
            "Use a yielding spin loop for brief writer thread waits.");

DEFINE_uint64(
    write_thread_max_yield_usec, 100,
    "Maximum microseconds for enable_write_thread_adaptive_yield operation.");

DEFINE_uint64(write_thread_slow_yield_usec, 3,
              "The threshold at which a slow yield is considered a signal that "
              "other processes or threads want the core.");

DEFINE_uint64(rate_limiter_bytes_per_sec, 0, "Set options.rate_limiter value.");

DEFINE_int64(rate_limiter_refill_period_us, 100 * 1000,
             "Set refill period on rate limiter.");

DEFINE_bool(rate_limiter_auto_tuned, false,
            "Enable dynamic adjustment of rate limit according to demand for "
            "background I/O");

DEFINE_int64(rate_limiter_single_burst_bytes, 0,
             "Set single burst bytes on background I/O rate limiter.");

DEFINE_bool(sine_write_rate, false, "Use a sine wave write_rate_limit");

DEFINE_uint64(
    sine_write_rate_interval_milliseconds, 10000,
    "Interval of which the sine wave write_rate_limit is recalculated");

DEFINE_double(sine_a, 1, "A in f(x) = A sin(bx + c) + d");

DEFINE_double(sine_b, 1, "B in f(x) = A sin(bx + c) + d");

DEFINE_double(sine_c, 0, "C in f(x) = A sin(bx + c) + d");

DEFINE_double(sine_d, 1, "D in f(x) = A sin(bx + c) + d");

DEFINE_bool(rate_limit_bg_reads, false,
            "Use options.rate_limiter on compaction reads");

DEFINE_uint64(
    benchmark_write_rate_limit, 0,
    "If non-zero, db_bench will rate-limit the writes going into RocksDB. This "
    "is the global rate in bytes/second.");

// the parameters of mix_graph
DEFINE_double(keyrange_dist_a, 0.0,
              "The parameter 'a' of prefix average access distribution "
              "f(x)=a*exp(b*x)+c*exp(d*x)");
DEFINE_double(keyrange_dist_b, 0.0,
              "The parameter 'b' of prefix average access distribution "
              "f(x)=a*exp(b*x)+c*exp(d*x)");
DEFINE_double(keyrange_dist_c, 0.0,
              "The parameter 'c' of prefix average access distribution"
              "f(x)=a*exp(b*x)+c*exp(d*x)");
DEFINE_double(keyrange_dist_d, 0.0,
              "The parameter 'd' of prefix average access distribution"
              "f(x)=a*exp(b*x)+c*exp(d*x)");
DEFINE_int64(keyrange_num, 1,
             "The number of key ranges that are in the same prefix "
             "group, each prefix range will have its key access distribution");
DEFINE_double(key_dist_a, 0.0,
              "The parameter 'a' of key access distribution model f(x)=a*x^b");
DEFINE_double(key_dist_b, 0.0,
              "The parameter 'b' of key access distribution model f(x)=a*x^b");
DEFINE_double(value_theta, 0.0,
              "The parameter 'theta' of Generized Pareto Distribution "
              "f(x)=(1/sigma)*(1+k*(x-theta)/sigma)^-(1/k+1)");
// Use reasonable defaults based on the mixgraph paper
DEFINE_double(value_k, 0.2615,
              "The parameter 'k' of Generized Pareto Distribution "
              "f(x)=(1/sigma)*(1+k*(x-theta)/sigma)^-(1/k+1)");
// Use reasonable defaults based on the mixgraph paper
DEFINE_double(value_sigma, 25.45,
              "The parameter 'theta' of Generized Pareto Distribution "
              "f(x)=(1/sigma)*(1+k*(x-theta)/sigma)^-(1/k+1)");
DEFINE_double(iter_theta, 0.0,
              "The parameter 'theta' of Generized Pareto Distribution "
              "f(x)=(1/sigma)*(1+k*(x-theta)/sigma)^-(1/k+1)");
// Use reasonable defaults based on the mixgraph paper
DEFINE_double(iter_k, 2.517,
              "The parameter 'k' of Generized Pareto Distribution "
              "f(x)=(1/sigma)*(1+k*(x-theta)/sigma)^-(1/k+1)");
// Use reasonable defaults based on the mixgraph paper
DEFINE_double(iter_sigma, 14.236,
              "The parameter 'sigma' of Generized Pareto Distribution "
              "f(x)=(1/sigma)*(1+k*(x-theta)/sigma)^-(1/k+1)");
DEFINE_double(mix_get_ratio, 1.0,
              "The ratio of Get queries of mix_graph workload");
DEFINE_double(mix_put_ratio, 0.0,
              "The ratio of Put queries of mix_graph workload");
DEFINE_double(mix_seek_ratio, 0.0,
              "The ratio of Seek queries of mix_graph workload");
DEFINE_int64(mix_max_scan_len, 10000, "The max scan length of Iterator");
DEFINE_int64(mix_max_value_size, 1024, "The max value size of this workload");
DEFINE_double(
    sine_mix_rate_noise, 0.0,
    "Add the noise ratio to the sine rate, it is between 0.0 and 1.0");
DEFINE_bool(sine_mix_rate, false,
            "Enable the sine QPS control on the mix workload");
DEFINE_uint64(
    sine_mix_rate_interval_milliseconds, 10000,
    "Interval of which the sine wave read_rate_limit is recalculated");
DEFINE_int64(mix_accesses, -1,
             "The total query accesses of mix_graph workload");

DEFINE_uint64(
    benchmark_read_rate_limit, 0,
    "If non-zero, db_bench will rate-limit the reads from RocksDB. This "
    "is the global rate in ops/second.");

DEFINE_uint64(max_compaction_bytes,
              ROCKSDB_NAMESPACE::Options().max_compaction_bytes,
              "Max bytes allowed in one compaction");

DEFINE_bool(readonly, false, "Run read only benchmarks.");

DEFINE_bool(print_malloc_stats, false,
            "Print malloc stats to stdout after benchmarks finish.");

DEFINE_bool(disable_auto_compactions, false, "Do not auto trigger compactions");

DEFINE_uint64(wal_ttl_seconds, 0, "Set the TTL for the WAL Files in seconds.");
DEFINE_uint64(wal_size_limit_MB, 0,
              "Set the size limit for the WAL Files in MB.");
DEFINE_uint64(max_total_wal_size, 0, "Set total max WAL size");

DEFINE_bool(mmap_read, ROCKSDB_NAMESPACE::Options().allow_mmap_reads,
            "Allow reads to occur via mmap-ing files");

DEFINE_bool(mmap_write, ROCKSDB_NAMESPACE::Options().allow_mmap_writes,
            "Allow writes to occur via mmap-ing files");

DEFINE_bool(use_direct_reads, ROCKSDB_NAMESPACE::Options().use_direct_reads,
            "Use O_DIRECT for reading data");

DEFINE_bool(use_direct_io_for_flush_and_compaction,
            ROCKSDB_NAMESPACE::Options().use_direct_io_for_flush_and_compaction,
            "Use O_DIRECT for background flush and compaction writes");

DEFINE_bool(advise_random_on_open,
            ROCKSDB_NAMESPACE::Options().advise_random_on_open,
            "Advise random access on table file open");

DEFINE_bool(use_tailing_iterator, false,
            "Use tailing iterator to access a series of keys instead of get");

DEFINE_bool(use_adaptive_mutex, ROCKSDB_NAMESPACE::Options().use_adaptive_mutex,
            "Use adaptive mutex");

DEFINE_uint64(bytes_per_sync, ROCKSDB_NAMESPACE::Options().bytes_per_sync,
              "Allows OS to incrementally sync SST files to disk while they are"
              " being written, in the background. Issue one request for every"
              " bytes_per_sync written. 0 turns it off.");

DEFINE_uint64(wal_bytes_per_sync,
              ROCKSDB_NAMESPACE::Options().wal_bytes_per_sync,
              "Allows OS to incrementally sync WAL files to disk while they are"
              " being written, in the background. Issue one request for every"
              " wal_bytes_per_sync written. 0 turns it off.");

DEFINE_bool(use_single_deletes, true,
            "Use single deletes (used in RandomReplaceKeys only).");

DEFINE_double(stddev, 2000.0,
              "Standard deviation of normal distribution used for picking keys"
              " (used in RandomReplaceKeys only).");

DEFINE_int32(key_id_range, 100000,
             "Range of possible value of key id (used in TimeSeries only).");

DEFINE_string(expire_style, "none",
              "Style to remove expired time entries. Can be one of the options "
              "below: none (do not expired data), compaction_filter (use a "
              "compaction filter to remove expired data), delete (seek IDs and "
              "remove expired data) (used in TimeSeries only).");

DEFINE_uint64(
    time_range, 100000,
    "Range of timestamp that store in the database (used in TimeSeries"
    " only).");

DEFINE_int32(num_deletion_threads, 1,
             "Number of threads to do deletion (used in TimeSeries and delete "
             "expire_style only).");

DEFINE_int32(max_successive_merges, 0,
             "Maximum number of successive merge operations on a key in the "
             "memtable");

DEFINE_bool(strict_max_successive_merges, false,
            "Whether to issue filesystem reads to keep within "
            "`max_successive_merges` limit");

static bool ValidatePrefixSize(const char* flagname, int32_t value) {
  if (value < 0 || value >= 2000000000) {
    fprintf(stderr, "Invalid value for --%s: %d. 0<= PrefixSize <=2000000000\n",
            flagname, value);
    return false;
  }
  return true;
}

DEFINE_int32(prefix_size, 0,
             "control the prefix size for HashSkipList and plain table");
DEFINE_int64(keys_per_prefix, 0,
             "control average number of keys generated per prefix, 0 means no "
             "special handling of the prefix, i.e. use the prefix comes with "
             "the generated random number.");
DEFINE_bool(total_order_seek, false,
            "Enable total order seek regardless of index format.");
DEFINE_bool(prefix_same_as_start, false,
            "Enforce iterator to return keys with prefix same as seek key.");
DEFINE_bool(
    seek_missing_prefix, false,
    "Iterator seek to keys with non-exist prefixes. Require prefix_size > 8");

DEFINE_int32(memtable_insert_with_hint_prefix_size, 0,
             "If non-zero, enable "
             "memtable insert with hint with the given prefix size.");
DEFINE_bool(enable_io_prio, false,
            "Lower the background flush/compaction threads' IO priority");
DEFINE_bool(enable_cpu_prio, false,
            "Lower the background flush/compaction threads' CPU priority");
DEFINE_bool(identity_as_first_hash, false,
            "the first hash function of cuckoo table becomes an identity "
            "function. This is only valid when key is 8 bytes");
DEFINE_bool(dump_malloc_stats, true, "Dump malloc stats in LOG ");
DEFINE_uint64(stats_dump_period_sec,
              ROCKSDB_NAMESPACE::Options().stats_dump_period_sec,
              "Gap between printing stats to log in seconds");
DEFINE_uint64(stats_persist_period_sec,
              ROCKSDB_NAMESPACE::Options().stats_persist_period_sec,
              "Gap between persisting stats in seconds");
DEFINE_bool(persist_stats_to_disk,
            ROCKSDB_NAMESPACE::Options().persist_stats_to_disk,
            "whether to persist stats to disk");
DEFINE_uint64(stats_history_buffer_size,
              ROCKSDB_NAMESPACE::Options().stats_history_buffer_size,
              "Max number of stats snapshots to keep in memory");
DEFINE_bool(avoid_flush_during_recovery,
            ROCKSDB_NAMESPACE::Options().avoid_flush_during_recovery,
            "If true, avoids flushing the recovered WAL data where possible.");

DEFINE_bool(avoid_flush_during_shutdown,
            ROCKSDB_NAMESPACE::Options().avoid_flush_during_shutdown,
            "If true, avoids flushing the recovered WAL data where possible.");
DEFINE_int64(multiread_stride, 0,
             "Stride length for the keys in a MultiGet batch");
DEFINE_bool(multiread_batched, false, "Use the new MultiGet API");

DEFINE_string(memtablerep, "skip_list", "");
DEFINE_int64(hash_bucket_count, 1024 * 1024, "hash bucket count");
DEFINE_bool(use_plain_table, false,
            "if use plain table instead of block-based table format");
DEFINE_bool(use_cuckoo_table, false, "if use cuckoo table format");
DEFINE_double(cuckoo_hash_ratio, 0.9, "Hash ratio for Cuckoo SST table.");
DEFINE_bool(use_hash_search, false,
            "if use kHashSearch instead of kBinarySearch. "
            "This is valid if only we use BlockTable");
DEFINE_string(merge_operator, "",
              "The merge operator to use with the database."
              "If a new merge operator is specified, be sure to use fresh"
              " database The possible merge operators are defined in"
              " utilities/merge_operators.h");
DEFINE_int32(skip_list_lookahead, 0,
             "Used with skip_list memtablerep; try linear search first for "
             "this many steps from the previous position");
DEFINE_bool(report_file_operations, false,
            "if report number of file operations");
DEFINE_bool(report_open_timing, false, "if report open timing");
DEFINE_int32(readahead_size, 0, "Iterator readahead size");

DEFINE_bool(read_with_latest_user_timestamp, true,
            "If true, always use the current latest timestamp for read. If "
            "false, choose a random timestamp from the past.");

DEFINE_string(cache_uri, "", "Full URI for creating a custom cache object");
DEFINE_string(secondary_cache_uri, "",
              "Full URI for creating a custom secondary cache object");
static class std::shared_ptr<ROCKSDB_NAMESPACE::SecondaryCache> secondary_cache;

static const bool FLAGS_prefix_size_dummy __attribute__((__unused__)) =
    RegisterFlagValidator(&FLAGS_prefix_size, &ValidatePrefixSize);

static const bool FLAGS_key_size_dummy __attribute__((__unused__)) =
    RegisterFlagValidator(&FLAGS_key_size, &ValidateKeySize);

static const bool FLAGS_cache_numshardbits_dummy __attribute__((__unused__)) =
    RegisterFlagValidator(&FLAGS_cache_numshardbits,
                          &ValidateCacheNumshardbits);

static const bool FLAGS_readwritepercent_dummy __attribute__((__unused__)) =
    RegisterFlagValidator(&FLAGS_readwritepercent, &ValidateInt32Percent);

DEFINE_int32(disable_seek_compaction, false,
             "Not used, left here for backwards compatibility");

DEFINE_bool(allow_data_in_errors,
            ROCKSDB_NAMESPACE::Options().allow_data_in_errors,
            "If true, allow logging data, e.g. key, value in LOG files.");

static const bool FLAGS_deletepercent_dummy __attribute__((__unused__)) =
    RegisterFlagValidator(&FLAGS_deletepercent, &ValidateInt32Percent);
static const bool FLAGS_table_cache_numshardbits_dummy
    __attribute__((__unused__)) = RegisterFlagValidator(
        &FLAGS_table_cache_numshardbits, &ValidateTableCacheNumshardbits);

DEFINE_uint32(write_batch_protection_bytes_per_key, 0,
              "Size of per-key-value checksum in each write batch. Currently "
              "only value 0 and 8 are supported.");

DEFINE_uint32(
    memtable_protection_bytes_per_key, 0,
    "Enable memtable per key-value checksum protection. "
    "Each entry in memtable will be suffixed by a per key-value checksum. "
    "This options determines the size of such checksums. "
    "Supported values: 0, 1, 2, 4, 8.");

DEFINE_uint32(block_protection_bytes_per_key, 0,
              "Enable block per key-value checksum protection. "
              "Supported values: 0, 1, 2, 4, 8.");

DEFINE_bool(build_info, false,
            "Print the build info via GetRocksBuildInfoAsString");

DEFINE_bool(track_and_verify_wals_in_manifest, false,
            "If true, enable WAL tracking in the MANIFEST");

DEFINE_bool(track_and_verify_wals, false, "See Options.track_and_verify_wals");

DEFINE_int32(same_value_percentage, 0,
             "Percentage of time value will be same i.e good for compression "
             "of the block");

DEFINE_bool(universal_reduce_file_locking,
            ROCKSDB_NAMESPACE::Options()
                .compaction_options_universal.reduce_file_locking,
            "See Options().compaction_options_universal.reduce_file_locking");

namespace ROCKSDB_NAMESPACE {
namespace {
static Status CreateMemTableRepFactory(
    const ConfigOptions& config_options,
    std::shared_ptr<MemTableRepFactory>* factory) {
  Status s;
  if (!strcasecmp(FLAGS_memtablerep.c_str(), SkipListFactory::kNickName())) {
    factory->reset(new SkipListFactory(FLAGS_skip_list_lookahead));
  } else if (!strcasecmp(FLAGS_memtablerep.c_str(), "prefix_hash")) {
    factory->reset(NewHashSkipListRepFactory(FLAGS_hash_bucket_count));
  } else if (!strcasecmp(FLAGS_memtablerep.c_str(),
                         VectorRepFactory::kNickName())) {
    factory->reset(new VectorRepFactory());
  } else if (!strcasecmp(FLAGS_memtablerep.c_str(), "hash_linkedlist")) {
    factory->reset(NewHashLinkListRepFactory(FLAGS_hash_bucket_count));
  } else {
    std::unique_ptr<MemTableRepFactory> unique;
    s = MemTableRepFactory::CreateFromString(config_options, FLAGS_memtablerep,
                                             &unique);
    if (s.ok()) {
      factory->reset(unique.release());
    }
  }
  return s;
}

}  // namespace

enum DistributionType : unsigned char { kFixed = 0, kUniform, kNormal };

static enum DistributionType FLAGS_value_size_distribution_type_e = kFixed;

static enum DistributionType StringToDistributionType(const char* ctype) {
  assert(ctype);

  if (!strcasecmp(ctype, "fixed")) {
    return kFixed;
  } else if (!strcasecmp(ctype, "uniform")) {
    return kUniform;
  } else if (!strcasecmp(ctype, "normal")) {
    return kNormal;
  }

  fprintf(stdout, "Cannot parse distribution type '%s'\n", ctype);
  exit(1);
}

class BaseDistribution {
 public:
  BaseDistribution(unsigned int _min, unsigned int _max)
      : min_value_size_(_min), max_value_size_(_max) {}
  virtual ~BaseDistribution() = default;

  unsigned int Generate() {
    auto val = Get();
    if (NeedTruncate()) {
      val = std::max(min_value_size_, val);
      val = std::min(max_value_size_, val);
    }
    return val;
  }

 private:
  virtual unsigned int Get() = 0;
  virtual bool NeedTruncate() { return true; }
  unsigned int min_value_size_;
  unsigned int max_value_size_;
};

class FixedDistribution : public BaseDistribution {
 public:
  FixedDistribution(unsigned int size)
      : BaseDistribution(size, size), size_(size) {}

 private:
  unsigned int Get() override { return size_; }
  bool NeedTruncate() override { return false; }
  unsigned int size_;
};

class NormalDistribution : public BaseDistribution,
                           public std::normal_distribution<double> {
 public:
  NormalDistribution(unsigned int _min, unsigned int _max)
      : BaseDistribution(_min, _max),
        // 99.7% values within the range [min, max].
        std::normal_distribution<double>(
            (double)(_min + _max) / 2.0 /*mean*/,
            (double)(_max - _min) / 6.0 /*stddev*/),
        gen_(rd_()) {}

 private:
  unsigned int Get() override {
    return static_cast<unsigned int>((*this)(gen_));
  }
  std::random_device rd_;
  std::mt19937 gen_;
};

class UniformDistribution : public BaseDistribution,
                            public std::uniform_int_distribution<unsigned int> {
 public:
  UniformDistribution(unsigned int _min, unsigned int _max)
      : BaseDistribution(_min, _max),
        std::uniform_int_distribution<unsigned int>(_min, _max),
        gen_(rd_()) {}

 private:
  unsigned int Get() override { return (*this)(gen_); }
  bool NeedTruncate() override { return false; }
  std::random_device rd_;
  std::mt19937 gen_;
};

// Helper for quickly generating random data.
class RandomGenerator {
 private:
  std::string data_;
  unsigned int pos_;
  std::unique_ptr<BaseDistribution> dist_;
  Random rnd;

 public:
  RandomGenerator() : rnd(301) {
    auto max_value_size = FLAGS_value_size_max;
    switch (FLAGS_value_size_distribution_type_e) {
      case kUniform:
        dist_.reset(new UniformDistribution(FLAGS_value_size_min,
                                            FLAGS_value_size_max));
        break;
      case kNormal:
        dist_.reset(
            new NormalDistribution(FLAGS_value_size_min, FLAGS_value_size_max));
        break;
      case kFixed:
      default:
        dist_.reset(new FixedDistribution(value_size));
        max_value_size = value_size;
    }
    // We use a limited amount of data over and over again and ensure
    // that it is larger than the compression window (32KB), and also
    // large enough to serve all typical value sizes we want to write.
    std::string piece;
    while (data_.size() < (unsigned)std::max(1048576, max_value_size)) {
      // Add a short fragment that is as compressible as specified
      // by FLAGS_compression_ratio.
      test::CompressibleString(&rnd, FLAGS_compression_ratio, 100, &piece);
      data_.append(piece);
    }
    pos_ = 0;
  }

  Slice Generate(unsigned int len) {
    assert(len <= data_.size());
    if (rnd.PercentTrue(FLAGS_same_value_percentage)) {
      return Slice(data_.data(), len);
    } else {
      if (pos_ + len > data_.size()) {
        pos_ = 0;
      }
      pos_ += len;
      return Slice(data_.data() + pos_ - len, len);
    }
  }

  Slice Generate() {
    auto len = dist_->Generate();
    return Generate(len);
  }
};

static void AppendWithSpace(std::string* str, Slice msg) {
  if (msg.empty()) {
    return;
  }
  if (!str->empty()) {
    str->push_back(' ');
  }
  str->append(msg.data(), msg.size());
}
struct DBWithColumnFamilies {
  std::vector<ColumnFamilyHandle*> cfh;
  DB* db;
  OptimisticTransactionDB* opt_txn_db;
  std::atomic<size_t> num_created;  // Need to be updated after all the
                                    // new entries in cfh are set.
  size_t num_hot;  // Number of column families to be queried at each moment.
                   // After each CreateNewCf(), another num_hot number of new
                   // Column families will be created and used to be queried.
  port::Mutex create_cf_mutex;  // Only one thread can execute CreateNewCf()
  std::vector<int> cfh_idx_to_prob;  // ith index holds probability of operating
                                     // on cfh[i].

  DBWithColumnFamilies() : db(nullptr), opt_txn_db(nullptr) {
    cfh.clear();
    num_created = 0;
    num_hot = 0;
  }

  DBWithColumnFamilies(const DBWithColumnFamilies& other)
      : cfh(other.cfh),
        db(other.db),
        opt_txn_db(other.opt_txn_db),
        num_created(other.num_created.load()),
        num_hot(other.num_hot),
        cfh_idx_to_prob(other.cfh_idx_to_prob) {}

  void DeleteDBs() {
    std::for_each(cfh.begin(), cfh.end(),
                  [](ColumnFamilyHandle* cfhi) { delete cfhi; });
    cfh.clear();
    if (opt_txn_db) {
      delete opt_txn_db;
      opt_txn_db = nullptr;
    } else {
      delete db;
      db = nullptr;
    }
  }

  ColumnFamilyHandle* GetCfh(int64_t rand_num) {
    assert(num_hot > 0);
    size_t rand_offset = 0;
    if (!cfh_idx_to_prob.empty()) {
      assert(cfh_idx_to_prob.size() == num_hot);
      int sum = 0;
      while (sum + cfh_idx_to_prob[rand_offset] < rand_num % 100) {
        sum += cfh_idx_to_prob[rand_offset];
        ++rand_offset;
      }
      assert(rand_offset < cfh_idx_to_prob.size());
    } else {
      rand_offset = rand_num % num_hot;
    }
    return cfh[num_created.load(std::memory_order_acquire) - num_hot +
               rand_offset];
  }

  // stage: assume CF from 0 to stage * num_hot has be created. Need to create
  //        stage * num_hot + 1 to stage * (num_hot + 1).
  void CreateNewCf(ColumnFamilyOptions options, int64_t stage) {
    MutexLock l(&create_cf_mutex);
    if ((stage + 1) * num_hot <= num_created) {
      // Already created.
      return;
    }
    auto new_num_created = num_created + num_hot;
    assert(new_num_created <= cfh.size());
    for (size_t i = num_created; i < new_num_created; i++) {
      Status s =
          db->CreateColumnFamily(options, ColumnFamilyName(i), &(cfh[i]));
      if (!s.ok()) {
        fprintf(stderr, "create column family error: %s\n",
                s.ToString().c_str());
        abort();
      }
    }
    num_created.store(new_num_created, std::memory_order_release);
  }
};

// A class that reports stats to CSV file.
class ReporterAgent {
 public:
  ReporterAgent(Env* env, const std::string& fname,
                uint64_t report_interval_secs)
      : env_(env),
        total_ops_done_(0),
        last_report_(0),
        report_interval_secs_(report_interval_secs),
        stop_(false) {
    auto s = env_->NewWritableFile(fname, &report_file_, EnvOptions());
    if (s.ok()) {
      s = report_file_->Append(Header() + "\n");
    }
    if (s.ok()) {
      s = report_file_->Flush();
    }
    if (!s.ok()) {
      fprintf(stderr, "Can't open %s: %s\n", fname.c_str(),
              s.ToString().c_str());
      abort();
    }

    reporting_thread_ = port::Thread([&]() { SleepAndReport(); });
  }

  ~ReporterAgent() {
    {
      std::unique_lock<std::mutex> lk(mutex_);
      stop_ = true;
      stop_cv_.notify_all();
    }
    reporting_thread_.join();
  }

  // thread safe
  void ReportFinishedOps(int64_t num_ops) {
    total_ops_done_.fetch_add(num_ops);
  }

 private:
  std::string Header() const { return "secs_elapsed,interval_qps"; }
  void SleepAndReport() {
    auto* clock = env_->GetSystemClock().get();
    auto time_started = clock->NowMicros();
    while (true) {
      {
        std::unique_lock<std::mutex> lk(mutex_);
        if (stop_ ||
            stop_cv_.wait_for(lk, std::chrono::seconds(report_interval_secs_),
                              [&]() { return stop_; })) {
          // stopping
          break;
        }
        // else -> timeout, which means time for a report!
      }
      auto total_ops_done_snapshot = total_ops_done_.load();
      // round the seconds elapsed
      auto secs_elapsed =
          (clock->NowMicros() - time_started + kMicrosInSecond / 2) /
          kMicrosInSecond;
      std::string report =
          std::to_string(secs_elapsed) + "," +
          std::to_string(total_ops_done_snapshot - last_report_) + "\n";
      auto s = report_file_->Append(report);
      if (s.ok()) {
        s = report_file_->Flush();
      }
      if (!s.ok()) {
        fprintf(stderr,
                "Can't write to report file (%s), stopping the reporting\n",
                s.ToString().c_str());
        break;
      }
      last_report_ = total_ops_done_snapshot;
    }
  }

  Env* env_;
  std::unique_ptr<WritableFile> report_file_;
  std::atomic<int64_t> total_ops_done_;
  int64_t last_report_;
  const uint64_t report_interval_secs_;
  ROCKSDB_NAMESPACE::port::Thread reporting_thread_;
  std::mutex mutex_;
  // will notify on stop
  std::condition_variable stop_cv_;
  bool stop_;
};

enum OperationType : unsigned char {
  kRead = 0,
  kWrite,
  kDelete,
  kSeek,
  kMerge,
  kUpdate,
  kCompress,
  kUncompress,
  kCrc,
  kHash,
  kOthers
};

static std::unordered_map<OperationType, std::string, std::hash<unsigned char>>
    OperationTypeString = {{kRead, "read"},         {kWrite, "write"},
                           {kDelete, "delete"},     {kSeek, "seek"},
                           {kMerge, "merge"},       {kUpdate, "update"},
                           {kCompress, "compress"}, {kCompress, "uncompress"},
                           {kCrc, "crc"},           {kHash, "hash"},
                           {kOthers, "op"}};

class CombinedStats;
class Stats {
 private:
  SystemClock* clock_;
  int id_;
  uint64_t start_ = 0;
  uint64_t sine_interval_;
  uint64_t finish_;
  double seconds_;
  uint64_t done_;
  uint64_t last_report_done_;
  uint64_t next_report_;
  uint64_t bytes_;
  uint64_t last_op_finish_;
  uint64_t last_report_finish_;
  CPUIOUtilizationTracker usage_tracker_;
  AtomicRateTracker<size_t> req_drain_rate_;
  std::unordered_map<OperationType, std::shared_ptr<HistogramImpl>,
                     std::hash<unsigned char>>
      hist_;
  std::string message_;
  bool exclude_from_merge_;
  ReporterAgent* reporter_agent_;  // does not own
  Options opts_;
  friend class CombinedStats;

 public:
  explicit Stats(const Options& option)
      : clock_(FLAGS_env->GetSystemClock().get()),
        usage_tracker_(option.rate_limiter),
        opts_(option) {
    Start(-1);
  }

  void SetReporterAgent(ReporterAgent* reporter_agent) {
    reporter_agent_ = reporter_agent;
  }

  void Start(int id) {
    id_ = id;
    next_report_ = FLAGS_stats_interval ? FLAGS_stats_interval : 100;
    last_op_finish_ = start_;
    hist_.clear();
    done_ = 0;
    last_report_done_ = 0;
    bytes_ = 0;
    seconds_ = 0;
    start_ = clock_->NowMicros();
    sine_interval_ = clock_->NowMicros();
    finish_ = start_;
    last_report_finish_ = start_;
    message_.clear();
    // When set, stats from this thread won't be merged with others.
    exclude_from_merge_ = false;
  }

  void Merge(const Stats& other) {
    if (other.exclude_from_merge_) {
      return;
    }

    for (auto it = other.hist_.begin(); it != other.hist_.end(); ++it) {
      auto this_it = hist_.find(it->first);
      if (this_it != hist_.end()) {
        this_it->second->Merge(*(other.hist_.at(it->first)));
      } else {
        hist_.insert({it->first, it->second});
      }
    }

    done_ += other.done_;
    bytes_ += other.bytes_;
    seconds_ += other.seconds_;
    if (other.start_ < start_) {
      start_ = other.start_;
    }
    if (other.finish_ > finish_) {
      finish_ = other.finish_;
    }

    // Just keep the messages from one thread.
    if (message_.empty()) {
      message_ = other.message_;
    }
  }

  void Stop() {
    finish_ = clock_->NowMicros();
    seconds_ = (finish_ - start_) * 1e-6;
  }

  void AddMessage(Slice msg) { AppendWithSpace(&message_, msg); }

  void SetId(int id) { id_ = id; }
  void SetExcludeFromMerge() { exclude_from_merge_ = true; }

  void PrintThreadStatus() {
    std::vector<ThreadStatus> thread_list;
    FLAGS_env->GetThreadList(&thread_list);

    fprintf(stderr, "\n%18s %10s %12s %20s %13s %45s %12s %s\n", "ThreadID",
            "ThreadType", "cfName", "Operation", "ElapsedTime", "Stage",
            "State", "OperationProperties");

    int64_t current_time = 0;
    clock_->GetCurrentTime(&current_time).PermitUncheckedError();
    for (auto ts : thread_list) {
      fprintf(stderr, "%18" PRIu64 " %10s %12s %20s %13s %45s %12s",
              ts.thread_id,
              ThreadStatus::GetThreadTypeName(ts.thread_type).c_str(),
              ts.cf_name.c_str(),
              ThreadStatus::GetOperationName(ts.operation_type).c_str(),
              ThreadStatus::MicrosToString(ts.op_elapsed_micros).c_str(),
              ThreadStatus::GetOperationStageName(ts.operation_stage).c_str(),
              ThreadStatus::GetStateName(ts.state_type).c_str());

      auto op_properties = ThreadStatus::InterpretOperationProperties(
          ts.operation_type, ts.op_properties);
      for (const auto& op_prop : op_properties) {
        fprintf(stderr, " %s %" PRIu64 " |", op_prop.first.c_str(),
                op_prop.second);
      }
      fprintf(stderr, "\n");
    }
  }

  void ResetSineInterval() { sine_interval_ = clock_->NowMicros(); }

  uint64_t GetSineInterval() { return sine_interval_; }

  uint64_t GetStart() { return start_; }

  void ResetLastOpTime() {
    // Set to now to avoid latency from calls to SleepForMicroseconds.
    last_op_finish_ = clock_->NowMicros();
  }

  void FinishedOps(DBWithColumnFamilies* db_with_cfh, DB* db, int64_t num_ops,
                   enum OperationType op_type = kOthers) {
    if (reporter_agent_) {
      reporter_agent_->ReportFinishedOps(num_ops);
    }
    if (FLAGS_histogram) {
      uint64_t now = clock_->NowMicros();
      uint64_t micros = now - last_op_finish_;

      if (hist_.find(op_type) == hist_.end()) {
        auto hist_temp = std::make_shared<HistogramImpl>();
        hist_.insert({op_type, std::move(hist_temp)});
      }
      hist_[op_type]->Add(micros);

      if (micros >= FLAGS_slow_usecs && !FLAGS_stats_interval) {
        fprintf(stderr, "long op: %" PRIu64 " micros%30s\r", micros, "");
        fflush(stderr);
      }
      last_op_finish_ = now;
    }

    done_ += num_ops;
    if (done_ >= next_report_ && FLAGS_progress_reports) {
      if (!FLAGS_stats_interval) {
        if (next_report_ < 1000) {
          next_report_ += 100;
        } else if (next_report_ < 5000) {
          next_report_ += 500;
        } else if (next_report_ < 10000) {
          next_report_ += 1000;
        } else if (next_report_ < 50000) {
          next_report_ += 5000;
        } else if (next_report_ < 100000) {
          next_report_ += 10000;
        } else if (next_report_ < 500000) {
          next_report_ += 50000;
        } else {
          next_report_ += 100000;
        }
        fprintf(stderr, "... finished %" PRIu64 " ops%30s\r", done_, "");
      } else {
        uint64_t now = clock_->NowMicros();
        int64_t usecs_since_last = now - last_report_finish_;

        // Determine whether to print status where interval is either
        // each N operations or each N seconds.

        if (FLAGS_stats_interval_seconds &&
            usecs_since_last < (FLAGS_stats_interval_seconds * 1000000)) {
          // Don't check again for this many operations.
          next_report_ += FLAGS_stats_interval;

        } else {
          fprintf(stderr,
                  "%s ... thread %d: (%" PRIu64 ",%" PRIu64
                  ") ops and "
                  "(%.1f,%.1f) ops/second in (%.6f,%.6f) seconds\n",
                  clock_->TimeToString(now / 1000000).c_str(), id_,
                  done_ - last_report_done_, done_,
                  (done_ - last_report_done_) / (usecs_since_last / 1000000.0),
                  done_ / ((now - start_) / 1000000.0),
                  (now - last_report_finish_) / 1000000.0,
                  (now - start_) / 1000000.0);
          if (id_ == 0 && FLAGS_stats_per_interval_cpuio_usage &&
              opts_.rate_limiter) {
            auto drain_request =
                (dbstats != nullptr)
                    ? dbstats->getTickerCount(NUMBER_RATE_LIMITER_DRAINS)
                    : 0;
#if defined(_WIN32)
#else
            usage_tracker_.Record();
            auto cpu_usage = usage_tracker_.GetCpuUtilization();
            auto bytes_throughput = usage_tracker_.GetIoUtilization();
            auto req_drain_throughput = req_drain_rate_.Record(drain_request);
            fprintf(stderr,
                    "UsageRateStats: %s rate_limiter_bytes_through: %f "
                    "drain_request: %f "
                    "cpu_time: %f\n",
                    clock_->TimeToString(now / 1000000).c_str(),
                    bytes_throughput, req_drain_throughput, cpu_usage);
#endif
          }
          if (dbstats != nullptr &&
              FLAGS_stats_per_interval_block_compression) {
            auto compressed = dbstats->getTickerCount(NUMBER_BLOCK_COMPRESSED);
            auto rejected =
                dbstats->getTickerCount(NUMBER_BLOCK_COMPRESSION_REJECTED);
            auto bypassed =
                dbstats->getTickerCount(NUMBER_BLOCK_COMPRESSION_BYPASSED);
            fprintf(stderr,
                    "%s ... thread %d: compressed: %" PRIu64
                    " rejected: %" PRIu64 " bypassed: %" PRIu64 "\n",
                    clock_->TimeToString(now / 1000000).c_str(), id_,
                    compressed, rejected, bypassed);
          };
          if (id_ == 0 && FLAGS_stats_per_interval) {
            std::string stats;

            if (db_with_cfh && db_with_cfh->num_created.load()) {
              for (size_t i = 0; i < db_with_cfh->num_created.load(); ++i) {
                if (db->GetProperty(db_with_cfh->cfh[i], "rocksdb.cfstats",
                                    &stats)) {
                  fprintf(stderr, "%s\n", stats.c_str());
                }
                if (FLAGS_show_table_properties) {
                  for (int level = 0; level < FLAGS_num_levels; ++level) {
                    if (db->GetProperty(
                            db_with_cfh->cfh[i],
                            "rocksdb.aggregated-table-properties-at-level" +
                                std::to_string(level),
                            &stats)) {
                      if (stats.find("# entries=0") == std::string::npos) {
                        fprintf(stderr, "Level[%d]: %s\n", level,
                                stats.c_str());
                      }
                    }
                  }
                }
              }
            } else if (db) {
              if (db->GetProperty("rocksdb.stats", &stats)) {
                fprintf(stderr, "%s", stats.c_str());
              }
              if (db->GetProperty("rocksdb.num-running-compactions", &stats)) {
                fprintf(stderr, "num-running-compactions: %s\n", stats.c_str());
              }
              if (db->GetProperty("rocksdb.num-running-flushes", &stats)) {
                fprintf(stderr, "num-running-flushes: %s\n\n", stats.c_str());
              }
              if (FLAGS_show_table_properties) {
                for (int level = 0; level < FLAGS_num_levels; ++level) {
                  if (db->GetProperty(
                          "rocksdb.aggregated-table-properties-at-level" +
                              std::to_string(level),
                          &stats)) {
                    if (stats.find("# entries=0") == std::string::npos) {
                      fprintf(stderr, "Level[%d]: %s\n", level, stats.c_str());
                    }
                  }
                }
              }
            }
          }

          next_report_ += FLAGS_stats_interval;
          last_report_finish_ = now;
          last_report_done_ = done_;
        }
      }
      if (id_ == 0 && FLAGS_thread_status_per_interval) {
        PrintThreadStatus();
      }
      fflush(stderr);
    }
  }

  void AddBytes(int64_t n) { bytes_ += n; }

  void Report(const Slice& name) {
    // Pretend at least one op was done in case we are running a benchmark
    // that does not call FinishedOps().
    if (done_ < 1) {
      done_ = 1;
    }

    std::string extra;
    double elapsed = (finish_ - start_) * 1e-6;
    if (bytes_ > 0) {
      // Rate is computed on actual elapsed time, not the sum of per-thread
      // elapsed times.
      char rate[100];
      snprintf(rate, sizeof(rate), "%6.1f MB/s",
               (bytes_ / 1048576.0) / elapsed);
      extra = rate;
    }
    AppendWithSpace(&extra, message_);
    double throughput = (double)done_ / elapsed;

    fprintf(stdout,
            "%-12s : %11.3f micros/op %ld ops/sec %.3f seconds %" PRIu64
            " operations;%s%s\n",
            name.ToString().c_str(), seconds_ * 1e6 / done_, (long)throughput,
            elapsed, done_, (extra.empty() ? "" : " "), extra.c_str());
    if (FLAGS_histogram) {
      for (auto it = hist_.begin(); it != hist_.end(); ++it) {
        fprintf(stdout, "Microseconds per %s:\n%s\n",
                OperationTypeString[it->first].c_str(),
                it->second->ToString().c_str());
      }
    }
    if (FLAGS_report_file_operations) {
      auto* counted_fs =
          FLAGS_env->GetFileSystem()->CheckedCast<CountedFileSystem>();
      assert(counted_fs);
      fprintf(stdout, "%s", counted_fs->PrintCounters().c_str());
      counted_fs->ResetCounters();
    }
    fflush(stdout);
  }
};

class CombinedStats {
 public:
  void AddStats(const Stats& stat) {
    uint64_t total_ops = stat.done_;
    uint64_t total_bytes_ = stat.bytes_;
    double elapsed;

    if (total_ops < 1) {
      total_ops = 1;
    }

    elapsed = (stat.finish_ - stat.start_) * 1e-6;
    throughput_ops_.emplace_back(total_ops / elapsed);

    if (total_bytes_ > 0) {
      double mbs = (total_bytes_ / 1048576.0);
      throughput_mbs_.emplace_back(mbs / elapsed);
    }
  }

  void Report(const std::string& bench_name) {
    if (throughput_ops_.size() < 2) {
      // skip if there are not enough samples
      return;
    }

    const char* name = bench_name.c_str();
    int num_runs = static_cast<int>(throughput_ops_.size());

    if (throughput_mbs_.size() == throughput_ops_.size()) {
      fprintf(stdout,
              "%s [AVG %d runs] : %d (\xC2\xB1 %d) ops/sec; %6.1f (\xC2\xB1 "
              "%.1f) MB/sec\n",
              name, num_runs, static_cast<int>(CalcAvg(throughput_ops_)),
              static_cast<int>(CalcConfidence95(throughput_ops_)),
              CalcAvg(throughput_mbs_), CalcConfidence95(throughput_mbs_));
    } else {
      fprintf(stdout, "%s [AVG %d runs] : %d (\xC2\xB1 %d) ops/sec\n", name,
              num_runs, static_cast<int>(CalcAvg(throughput_ops_)),
              static_cast<int>(CalcConfidence95(throughput_ops_)));
    }
  }

  void ReportWithConfidenceIntervals(const std::string& bench_name) {
    if (throughput_ops_.size() < 2) {
      // skip if there are not enough samples
      return;
    }

    const char* name = bench_name.c_str();
    int num_runs = static_cast<int>(throughput_ops_.size());

    int ops_avg = static_cast<int>(CalcAvg(throughput_ops_));
    int ops_confidence_95 = static_cast<int>(CalcConfidence95(throughput_ops_));

    if (throughput_mbs_.size() == throughput_ops_.size()) {
      double mbs_avg = CalcAvg(throughput_mbs_);
      double mbs_confidence_95 = CalcConfidence95(throughput_mbs_);
      fprintf(stdout,
              "%s [CI95 %d runs] : (%d, %d) ops/sec; (%.1f, %.1f) MB/sec\n",
              name, num_runs, ops_avg - ops_confidence_95,
              ops_avg + ops_confidence_95, mbs_avg - mbs_confidence_95,
              mbs_avg + mbs_confidence_95);
    } else {
      fprintf(stdout, "%s [CI95 %d runs] : (%d, %d) ops/sec\n", name, num_runs,
              ops_avg - ops_confidence_95, ops_avg + ops_confidence_95);
    }
  }

  void ReportFinal(const std::string& bench_name) {
    if (throughput_ops_.size() < 2) {
      // skip if there are not enough samples
      return;
    }

    const char* name = bench_name.c_str();
    int num_runs = static_cast<int>(throughput_ops_.size());

    if (throughput_mbs_.size() == throughput_ops_.size()) {
      // \xC2\xB1 is +/- character in UTF-8
      fprintf(stdout,
              "%s [AVG    %d runs] : %d (\xC2\xB1 %d) ops/sec; %6.1f (\xC2\xB1 "
              "%.1f) MB/sec\n"
              "%s [MEDIAN %d runs] : %d ops/sec; %6.1f MB/sec\n",
              name, num_runs, static_cast<int>(CalcAvg(throughput_ops_)),
              static_cast<int>(CalcConfidence95(throughput_ops_)),
              CalcAvg(throughput_mbs_), CalcConfidence95(throughput_mbs_), name,
              num_runs, static_cast<int>(CalcMedian(throughput_ops_)),
              CalcMedian(throughput_mbs_));
    } else {
      fprintf(stdout,
              "%s [AVG    %d runs] : %d (\xC2\xB1 %d) ops/sec\n"
              "%s [MEDIAN %d runs] : %d ops/sec\n",
              name, num_runs, static_cast<int>(CalcAvg(throughput_ops_)),
              static_cast<int>(CalcConfidence95(throughput_ops_)), name,
              num_runs, static_cast<int>(CalcMedian(throughput_ops_)));
    }
  }

 private:
  double CalcAvg(std::vector<double>& data) {
    double avg = 0;
    for (double x : data) {
      avg += x;
    }
    avg = avg / data.size();
    return avg;
  }

  // Calculates 95% CI assuming a normal distribution of samples.
  // Samples are not from a normal distribution, but it still
  // provides useful approximation.
  double CalcConfidence95(std::vector<double>& data) {
    assert(data.size() > 1);
    double avg = CalcAvg(data);
    double std_error = CalcStdDev(data, avg) / std::sqrt(data.size());

    // Z score for the 97.5 percentile
    // see https://en.wikipedia.org/wiki/1.96
    return 1.959964 * std_error;
  }

  double CalcMedian(std::vector<double>& data) {
    assert(data.size() > 0);
    std::sort(data.begin(), data.end());

    size_t mid = data.size() / 2;
    if (data.size() % 2 == 1) {
      // Odd number of entries
      return data[mid];
    } else {
      // Even number of entries
      return (data[mid] + data[mid - 1]) / 2;
    }
  }

  double CalcStdDev(std::vector<double>& data, double average) {
    assert(data.size() > 1);
    double squared_sum = 0.0;
    for (double x : data) {
      squared_sum += std::pow(x - average, 2);
    }

    // using samples count - 1 following Bessel's correction
    // see https://en.wikipedia.org/wiki/Bessel%27s_correction
    return std::sqrt(squared_sum / (data.size() - 1));
  }

  std::vector<double> throughput_ops_;
  std::vector<double> throughput_mbs_;
};

class TimestampEmulator {
 private:
  std::atomic<uint64_t> timestamp_;

 public:
  TimestampEmulator() : timestamp_(0) {}
  uint64_t Get() const { return timestamp_.load(); }
  void Inc() { timestamp_++; }
  Slice Allocate(char* scratch) {
    // TODO: support larger timestamp sizes
    assert(FLAGS_user_timestamp_size == 8);
    assert(scratch);
    uint64_t ts = timestamp_.fetch_add(1);
    EncodeFixed64(scratch, ts);
    return Slice(scratch, FLAGS_user_timestamp_size);
  }
  Slice GetTimestampForRead(Random64& rand, char* scratch) {
    assert(FLAGS_user_timestamp_size == 8);
    assert(scratch);
    if (FLAGS_read_with_latest_user_timestamp) {
      return Allocate(scratch);
    }
    // Choose a random timestamp from the past.
    uint64_t ts = rand.Next() % Get();
    EncodeFixed64(scratch, ts);
    return Slice(scratch, FLAGS_user_timestamp_size);
  }
};

// State shared by all concurrent executions of the same benchmark.
struct SharedState {
  port::Mutex mu;
  port::CondVar cv;
  int total;
  int perf_level;
  std::shared_ptr<RateLimiter> write_rate_limiter;
  std::shared_ptr<RateLimiter> read_rate_limiter;

  // Each thread goes through the following states:
  //    (1) initializing
  //    (2) waiting for others to be initialized
  //    (3) running
  //    (4) done

  long num_initialized;
  long num_done;
  bool start;

  SharedState() : cv(&mu), perf_level(FLAGS_perf_level) {}
};

// Per-thread state for concurrent executions of the same benchmark.
struct ThreadState {
  int tid;        // 0..n-1 when running in n threads
  Random64 rand;  // Has different seeds for different threads
  Stats stats;
  SharedState* shared;

  explicit ThreadState(int index, int my_seed, const Options& option)
      : tid(index), rand(*seed_base + my_seed), stats(option) {}
};

class Duration {
 public:
  Duration(uint64_t max_seconds, int64_t max_ops, int64_t ops_per_stage = 0) {
    max_seconds_ = max_seconds;
    max_ops_ = max_ops;
    ops_per_stage_ = (ops_per_stage > 0) ? ops_per_stage : max_ops;
    ops_ = 0;
    start_at_ = FLAGS_env->NowMicros();
  }

  int64_t GetStage() { return std::min(ops_, max_ops_ - 1) / ops_per_stage_; }

  bool Done(int64_t increment) {
    if (increment <= 0) {
      increment = 1;  // avoid Done(0) and infinite loops
    }
    ops_ += increment;

    if (max_seconds_) {
      // Recheck every appx 1000 ops (exact iff increment is factor of 1000)
      auto granularity = FLAGS_ops_between_duration_checks;
      if ((ops_ / granularity) != ((ops_ - increment) / granularity)) {
        uint64_t now = FLAGS_env->NowMicros();
        return ((now - start_at_) / 1000000) >= max_seconds_;
      } else {
        return false;
      }
    } else {
      return ops_ > max_ops_;
    }
  }

 private:
  uint64_t max_seconds_;
  int64_t max_ops_;
  int64_t ops_per_stage_;
  int64_t ops_;
  uint64_t start_at_;
};

class Benchmark {
 private:
  std::shared_ptr<Cache> cache_;
  std::shared_ptr<Cache> compressed_cache_;
  std::shared_ptr<const SliceTransform> prefix_extractor_;
  DBWithColumnFamilies db_;
  std::vector<DBWithColumnFamilies> multi_dbs_;
  int64_t num_;
  int key_size_;
  int user_timestamp_size_;
  int prefix_size_;
  int total_thread_count_;
  int64_t keys_per_prefix_;
  int64_t entries_per_batch_;
  int64_t writes_before_delete_range_;
  int64_t writes_per_range_tombstone_;
  int64_t range_tombstone_width_;
  int64_t max_num_range_tombstones_;
  ReadOptions read_options_;
  WriteOptions write_options_;
  Options open_options_;  // keep options around to properly destroy db later
  TraceOptions trace_options_;
  TraceOptions block_cache_trace_options_;
  int64_t reads_;
  int64_t deletes_;
  double read_random_exp_range_;
  int64_t writes_;
  int64_t readwrites_;
  int64_t merge_keys_;
  bool report_file_operations_;
  bool use_blob_db_;    // Stacked BlobDB
  bool read_operands_;  // read via GetMergeOperands()
  std::vector<std::string> keys_;

  class ErrorHandlerListener : public EventListener {
   public:
    ErrorHandlerListener()
        : mutex_(),
          cv_(&mutex_),
          no_auto_recovery_(false),
          recovery_complete_(false) {}

    ~ErrorHandlerListener() override = default;

    const char* Name() const override { return kClassName(); }
    static const char* kClassName() { return "ErrorHandlerListener"; }

    void OnErrorRecoveryBegin(BackgroundErrorReason /*reason*/,
                              Status /*bg_error*/,
                              bool* auto_recovery) override {
      if (*auto_recovery && no_auto_recovery_) {
        *auto_recovery = false;
      }
    }

    void OnErrorRecoveryCompleted(Status /*old_bg_error*/) override {
      InstrumentedMutexLock l(&mutex_);
      recovery_complete_ = true;
      cv_.SignalAll();
    }

    bool WaitForRecovery(uint64_t abs_time_us) {
      InstrumentedMutexLock l(&mutex_);
      if (!recovery_complete_) {
        cv_.TimedWait(abs_time_us);
      }
      if (recovery_complete_) {
        recovery_complete_ = false;
        return true;
      }
      return false;
    }

    void EnableAutoRecovery(bool enable = true) { no_auto_recovery_ = !enable; }

   private:
    InstrumentedMutex mutex_;
    InstrumentedCondVar cv_;
    bool no_auto_recovery_;
    bool recovery_complete_;
  };

  std::shared_ptr<ErrorHandlerListener> listener_;

  std::unique_ptr<TimestampEmulator> mock_app_clock_;

  bool SanityCheck() {
    if (FLAGS_compression_ratio > 1) {
      fprintf(stderr, "compression_ratio should be between 0 and 1\n");
      return false;
    }
    return true;
  }

  inline bool CompressSlice(const CompressionInfo& compression_info,
                            const Slice& input, std::string* compressed) {
    constexpr uint32_t compress_format_version = 2;

    return OLD_CompressData(input, compression_info, compress_format_version,
                            compressed);
  }

  void PrintHeader(const Options& options) {
    PrintEnvironment();
    fprintf(stdout,
            "Keys:       %d bytes each (+ %d bytes user-defined timestamp)\n",
            FLAGS_key_size, FLAGS_user_timestamp_size);
    auto avg_value_size = FLAGS_value_size;
    if (FLAGS_value_size_distribution_type_e == kFixed) {
      fprintf(stdout,
              "Values:     %d bytes each (%d bytes after compression)\n",
              avg_value_size,
              static_cast<int>(avg_value_size * FLAGS_compression_ratio + 0.5));
    } else {
      avg_value_size = (FLAGS_value_size_min + FLAGS_value_size_max) / 2;
      fprintf(stdout,
              "Values:     %d avg bytes each (%d bytes after compression)\n",
              avg_value_size,
              static_cast<int>(avg_value_size * FLAGS_compression_ratio + 0.5));
      fprintf(stdout, "Values Distribution: %s (min: %d, max: %d)\n",
              FLAGS_value_size_distribution_type.c_str(), FLAGS_value_size_min,
              FLAGS_value_size_max);
    }
    fprintf(stdout, "Entries:    %" PRIu64 "\n", num_);
    fprintf(stdout, "Prefix:    %d bytes\n", FLAGS_prefix_size);
    fprintf(stdout, "Keys per prefix:    %" PRIu64 "\n", keys_per_prefix_);
    fprintf(stdout, "RawSize:    %.1f MB (estimated)\n",
            ((static_cast<int64_t>(FLAGS_key_size + avg_value_size) * num_) /
             1048576.0));
    fprintf(
        stdout, "FileSize:   %.1f MB (estimated)\n",
        (((FLAGS_key_size + avg_value_size * FLAGS_compression_ratio) * num_) /
         1048576.0));
    fprintf(stdout, "Write rate: %" PRIu64 " bytes/second\n",
            FLAGS_benchmark_write_rate_limit);
    fprintf(stdout, "Read rate: %" PRIu64 " ops/second\n",
            FLAGS_benchmark_read_rate_limit);
    if (FLAGS_enable_numa) {
      fprintf(stderr, "Running in NUMA enabled mode.\n");
#ifndef NUMA
      fprintf(stderr, "NUMA is not defined in the system.\n");
      exit(1);
#else
      if (numa_available() == -1) {
        fprintf(stderr, "NUMA is not supported by the system.\n");
        exit(1);
      }
#endif
    }
    // mixed compression  manager expect compression type to be expliciltiy
    // configured through Options to be zstd
    auto compression = std::string("zstd");
    if (!strcasecmp(FLAGS_compression_manager.c_str(), "none")) {
      compression = CompressionTypeToString(FLAGS_compression_type_e);
    } else {
      fprintf(stdout, "Compression manager: %s\n",
              FLAGS_compression_manager.c_str());
    }
    fprintf(stdout, "Compression: %s\n", compression.c_str());
    fprintf(stdout, "Compression sampling rate: %" PRId64 "\n",
            FLAGS_sample_for_compression);
    if (options.memtable_factory != nullptr) {
      fprintf(stdout, "Memtablerep: %s\n",
              options.memtable_factory->GetId().c_str());
    }
    fprintf(stdout, "Perf Level: %d\n", FLAGS_perf_level);

    PrintWarnings(compression.c_str());
    fprintf(stdout, "------------------------------------------------\n");
  }

  void PrintWarnings(const char* compression) {
#if defined(__GNUC__) && !defined(__OPTIMIZE__)
    fprintf(
        stdout,
        "WARNING: Optimization is disabled: benchmarks unnecessarily slow\n");
#endif
#ifndef NDEBUG
    fprintf(stdout,
            "WARNING: Assertions are enabled; benchmarks unnecessarily slow\n");
#endif
    if (FLAGS_compression_type_e != ROCKSDB_NAMESPACE::kNoCompression) {
      // The test string should not be too small.
      const int len = FLAGS_block_size;
      std::string input_str(len, 'y');
      std::string compressed;
      CompressionOptions opts;
      CompressionContext context(FLAGS_compression_type_e, opts);
      CompressionInfo info(opts, context, CompressionDict::GetEmptyDict(),
                           FLAGS_compression_type_e);
      bool result = CompressSlice(info, Slice(input_str), &compressed);

      if (!result) {
        fprintf(stdout, "WARNING: %s compression is not enabled\n",
                compression);
      } else if (compressed.size() >= input_str.size()) {
        fprintf(stdout, "WARNING: %s compression is not effective\n",
                compression);
      }
    }
  }

// Current the following isn't equivalent to OS_LINUX.
#if defined(__linux)
  static Slice TrimSpace(Slice s) {
    unsigned int start = 0;
    while (start < s.size() && isspace(s[start])) {
      start++;
    }
    unsigned int limit = static_cast<unsigned int>(s.size());
    while (limit > start && isspace(s[limit - 1])) {
      limit--;
    }
    return Slice(s.data() + start, limit - start);
  }
#endif

  void PrintEnvironment() {
    fprintf(stderr, "RocksDB:    version %s\n",
            GetRocksVersionAsString(true).c_str());

#if defined(__linux) || defined(__APPLE__) || defined(__FreeBSD__)
    time_t now = time(nullptr);
    char buf[52];
    // Lint complains about ctime() usage, so replace it with ctime_r(). The
    // requirement is to provide a buffer which is at least 26 bytes.
    fprintf(stderr, "Date:       %s",
            ctime_r(&now, buf));  // ctime_r() adds newline

#if defined(__linux)
    FILE* cpuinfo = fopen("/proc/cpuinfo", "r");
    if (cpuinfo != nullptr) {
      char line[1000];
      int num_cpus = 0;
      std::string cpu_type;
      std::string cache_size;
      while (fgets(line, sizeof(line), cpuinfo) != nullptr) {
        const char* sep = strchr(line, ':');
        if (sep == nullptr) {
          continue;
        }
        Slice key = TrimSpace(Slice(line, sep - 1 - line));
        Slice val = TrimSpace(Slice(sep + 1));
        if (key == "model name") {
          ++num_cpus;
          cpu_type = val.ToString();
        } else if (key == "cache size") {
          cache_size = val.ToString();
        }
      }
      fclose(cpuinfo);
      fprintf(stderr, "CPU:        %d * %s\n", num_cpus, cpu_type.c_str());
      fprintf(stderr, "CPUCache:   %s\n", cache_size.c_str());
    }
#elif defined(__APPLE__)
    struct host_basic_info h;
    size_t hlen = HOST_BASIC_INFO_COUNT;
    if (host_info(mach_host_self(), HOST_BASIC_INFO, (host_info_t)&h,
                  (uint32_t*)&hlen) == KERN_SUCCESS) {
      std::string cpu_type;
      std::string cache_size;
      size_t hcache_size;
      hlen = sizeof(hcache_size);
      if (sysctlbyname("hw.cachelinesize", &hcache_size, &hlen, NULL, 0) == 0) {
        cache_size = std::to_string(hcache_size);
      }
      switch (h.cpu_type) {
        case CPU_TYPE_X86_64:
          cpu_type = "x86_64";
          break;
        case CPU_TYPE_ARM64:
          cpu_type = "arm64";
          break;
        default:
          break;
      }
      fprintf(stderr, "CPU:        %d * %s\n", h.max_cpus, cpu_type.c_str());
      fprintf(stderr, "CPUCache:   %s\n", cache_size.c_str());
    }
#elif defined(__FreeBSD__)
    int ncpus;
    size_t len = sizeof(ncpus);
    int mib[2] = {CTL_HW, HW_NCPU};
    if (sysctl(mib, 2, &ncpus, &len, nullptr, 0) == 0) {
      char cpu_type[16];
      len = sizeof(cpu_type) - 1;
      mib[1] = HW_MACHINE;
      if (sysctl(mib, 2, cpu_type, &len, nullptr, 0) == 0) cpu_type[len] = 0;

      fprintf(stderr, "CPU:        %d * %s\n", ncpus, cpu_type);
      // no programmatic way to get the cache line size except on PPC
    }
#endif
#endif
  }

  static bool KeyExpired(const TimestampEmulator* timestamp_emulator,
                         const Slice& key) {
    const char* pos = key.data();
    pos += 8;
    uint64_t timestamp = 0;
    if (port::kLittleEndian) {
      int bytes_to_fill = 8;
      for (int i = 0; i < bytes_to_fill; ++i) {
        timestamp |= (static_cast<uint64_t>(static_cast<unsigned char>(pos[i]))
                      << ((bytes_to_fill - i - 1) << 3));
      }
    } else {
      memcpy(&timestamp, pos, sizeof(timestamp));
    }
    return timestamp_emulator->Get() - timestamp > FLAGS_time_range;
  }

  class ExpiredTimeFilter : public CompactionFilter {
   public:
    explicit ExpiredTimeFilter(
        const std::shared_ptr<TimestampEmulator>& timestamp_emulator)
        : timestamp_emulator_(timestamp_emulator) {}
    bool Filter(int /*level*/, const Slice& key,
                const Slice& /*existing_value*/, std::string* /*new_value*/,
                bool* /*value_changed*/) const override {
      return KeyExpired(timestamp_emulator_.get(), key);
    }
    const char* Name() const override { return "ExpiredTimeFilter"; }

   private:
    std::shared_ptr<TimestampEmulator> timestamp_emulator_;
  };

  class KeepFilter : public CompactionFilter {
   public:
    bool Filter(int /*level*/, const Slice& /*key*/, const Slice& /*value*/,
                std::string* /*new_value*/,
                bool* /*value_changed*/) const override {
      return false;
    }

    const char* Name() const override { return "KeepFilter"; }
  };

  static std::shared_ptr<MemoryAllocator> GetCacheAllocator() {
    std::shared_ptr<MemoryAllocator> allocator;

    if (FLAGS_use_cache_jemalloc_no_dump_allocator) {
      JemallocAllocatorOptions jemalloc_options;
      if (!NewJemallocNodumpAllocator(jemalloc_options, &allocator).ok()) {
        fprintf(stderr, "JemallocNodumpAllocator not supported.\n");
        exit(1);
      }
    } else if (FLAGS_use_cache_memkind_kmem_allocator) {
#ifdef MEMKIND
      allocator = std::make_shared<MemkindKmemAllocator>();
#else
      fprintf(stderr, "Memkind library is not linked with the binary.\n");
      exit(1);
#endif
    }

    return allocator;
  }

  static int32_t GetCacheHashSeed() {
    // For a fixed Cache seed, need a non-negative int32
    return static_cast<int32_t>(*seed_base) & 0x7fffffff;
  }

  static std::shared_ptr<Cache> NewCache(int64_t capacity) {
    CompressedSecondaryCacheOptions secondary_cache_opts;
    TieredAdmissionPolicy adm_policy = TieredAdmissionPolicy::kAdmPolicyAuto;
    bool use_tiered_cache = false;
    if (capacity <= 0) {
      return nullptr;
    }
    if (FLAGS_use_compressed_secondary_cache) {
      secondary_cache_opts.capacity = FLAGS_compressed_secondary_cache_size;
      secondary_cache_opts.num_shard_bits =
          FLAGS_compressed_secondary_cache_numshardbits;
      secondary_cache_opts.high_pri_pool_ratio =
          FLAGS_compressed_secondary_cache_high_pri_pool_ratio;
      secondary_cache_opts.low_pri_pool_ratio =
          FLAGS_compressed_secondary_cache_low_pri_pool_ratio;
      secondary_cache_opts.compression_type =
          FLAGS_compressed_secondary_cache_compression_type_e;
      secondary_cache_opts.compression_opts.level =
          FLAGS_compressed_secondary_cache_compression_level;
      secondary_cache_opts.compress_format_version =
          FLAGS_compressed_secondary_cache_compress_format_version;
      if (FLAGS_use_tiered_cache) {
        use_tiered_cache = true;
        adm_policy = StringToAdmissionPolicy(FLAGS_tiered_adm_policy.c_str());
      }
    }
    if (!FLAGS_secondary_cache_uri.empty()) {
      if (!use_tiered_cache && FLAGS_use_compressed_secondary_cache) {
        fprintf(
            stderr,
            "Cannot specify both --secondary_cache_uri and "
            "--use_compressed_secondary_cache when using a non-tiered cache\n");
        exit(1);
      }
      Status s = SecondaryCache::CreateFromString(
          ConfigOptions(), FLAGS_secondary_cache_uri, &secondary_cache);
      if (secondary_cache == nullptr) {
        fprintf(stderr,
                "No secondary cache registered matching string: %s status=%s\n",
                FLAGS_secondary_cache_uri.c_str(), s.ToString().c_str());
        exit(1);
      }
    }

    std::shared_ptr<Cache> block_cache;
    if (!FLAGS_cache_uri.empty()) {
      Status s = Cache::CreateFromString(ConfigOptions(), FLAGS_cache_uri,
                                         &block_cache);
      if (block_cache == nullptr) {
        fprintf(stderr, "No  cache registered matching string: %s status=%s\n",
                FLAGS_cache_uri.c_str(), s.ToString().c_str());
        exit(1);
      }
    } else if (FLAGS_cache_type == "clock_cache") {
      fprintf(stderr, "Old clock cache implementation has been removed.\n");
      exit(1);
    } else if (EndsWith(FLAGS_cache_type, "hyper_clock_cache")) {
      size_t estimated_entry_charge;
      if (FLAGS_cache_type == "fixed_hyper_clock_cache" ||
          FLAGS_cache_type == "hyper_clock_cache") {
        estimated_entry_charge = FLAGS_block_size;
      } else if (FLAGS_cache_type == "auto_hyper_clock_cache") {
        estimated_entry_charge = 0;
      } else {
        fprintf(stderr, "Cache type not supported.");
        exit(1);
      }
      HyperClockCacheOptions opts(FLAGS_cache_size, estimated_entry_charge,
                                  FLAGS_cache_numshardbits);
      opts.hash_seed = GetCacheHashSeed();
      if (use_tiered_cache) {
        TieredCacheOptions tiered_opts;
        tiered_opts.cache_type = PrimaryCacheType::kCacheTypeHCC;
        tiered_opts.cache_opts = &opts;
        tiered_opts.total_capacity =
            opts.capacity + secondary_cache_opts.capacity;
        tiered_opts.compressed_secondary_ratio =
            secondary_cache_opts.capacity * 1.0 / tiered_opts.total_capacity;
        tiered_opts.comp_cache_opts = secondary_cache_opts;
        tiered_opts.nvm_sec_cache = secondary_cache;
        tiered_opts.adm_policy = adm_policy;
        block_cache = NewTieredCache(tiered_opts);
      } else {
        if (!FLAGS_secondary_cache_uri.empty()) {
          opts.secondary_cache = secondary_cache;
        } else if (FLAGS_use_compressed_secondary_cache) {
          opts.secondary_cache =
              NewCompressedSecondaryCache(secondary_cache_opts);
        }
        block_cache = opts.MakeSharedCache();
      }
    } else if (FLAGS_cache_type == "lru_cache") {
      LRUCacheOptions opts(
          static_cast<size_t>(capacity), FLAGS_cache_numshardbits,
          false /*strict_capacity_limit*/, FLAGS_cache_high_pri_pool_ratio,
          GetCacheAllocator(), kDefaultToAdaptiveMutex,
          kDefaultCacheMetadataChargePolicy, FLAGS_cache_low_pri_pool_ratio);
      opts.hash_seed = GetCacheHashSeed();
      if (use_tiered_cache) {
        TieredCacheOptions tiered_opts;
        tiered_opts.cache_type = PrimaryCacheType::kCacheTypeLRU;
        tiered_opts.cache_opts = &opts;
        tiered_opts.total_capacity =
            opts.capacity + secondary_cache_opts.capacity;
        tiered_opts.compressed_secondary_ratio =
            secondary_cache_opts.capacity * 1.0 / tiered_opts.total_capacity;
        tiered_opts.comp_cache_opts = secondary_cache_opts;
        tiered_opts.nvm_sec_cache = secondary_cache;
        tiered_opts.adm_policy = adm_policy;
        block_cache = NewTieredCache(tiered_opts);
      } else {
        if (!FLAGS_secondary_cache_uri.empty()) {
          opts.secondary_cache = secondary_cache;
        } else if (FLAGS_use_compressed_secondary_cache) {
          opts.secondary_cache =
              NewCompressedSecondaryCache(secondary_cache_opts);
        }
        block_cache = opts.MakeSharedCache();
      }
    } else {
      fprintf(stderr, "Cache type not supported.");
      exit(1);
    }

    if (!block_cache) {
      fprintf(stderr, "Unable to allocate block cache\n");
      exit(1);
    }
    return block_cache;
  }

 public:
  Benchmark()
      : cache_(NewCache(FLAGS_cache_size)),
        compressed_cache_(NewCache(FLAGS_compressed_cache_size)),
        prefix_extractor_(FLAGS_prefix_size != 0
                              ? NewFixedPrefixTransform(FLAGS_prefix_size)
                              : nullptr),
        num_(FLAGS_num),
        key_size_(FLAGS_key_size),
        user_timestamp_size_(FLAGS_user_timestamp_size),
        prefix_size_(FLAGS_prefix_size),
        total_thread_count_(0),
        keys_per_prefix_(FLAGS_keys_per_prefix),
        entries_per_batch_(1),
        reads_(FLAGS_reads < 0 ? FLAGS_num : FLAGS_reads),
        read_random_exp_range_(0.0),
        writes_(FLAGS_writes < 0 ? FLAGS_num : FLAGS_writes),
        readwrites_(
            (FLAGS_writes < 0 && FLAGS_reads < 0)
                ? FLAGS_num
                : ((FLAGS_writes > FLAGS_reads) ? FLAGS_writes : FLAGS_reads)),
        merge_keys_(FLAGS_merge_keys < 0 ? FLAGS_num : FLAGS_merge_keys),
        report_file_operations_(FLAGS_report_file_operations),
        use_blob_db_(FLAGS_use_blob_db),  // Stacked BlobDB
        read_operands_(false) {
    // use simcache instead of cache
    if (FLAGS_simcache_size >= 0) {
      if (FLAGS_cache_numshardbits >= 1) {
        cache_ =
            NewSimCache(cache_, FLAGS_simcache_size, FLAGS_cache_numshardbits);
      } else {
        cache_ = NewSimCache(cache_, FLAGS_simcache_size, 0);
      }
    }

    if (report_file_operations_) {
      FLAGS_env = new CompositeEnvWrapper(
          FLAGS_env,
          std::make_shared<CountedFileSystem>(FLAGS_env->GetFileSystem()));
    }

    if (FLAGS_prefix_size > FLAGS_key_size) {
      fprintf(stderr, "prefix size is larger than key size");
      exit(1);
    }

    std::vector<std::string> files;
    FLAGS_env->GetChildren(FLAGS_db, &files);
    for (size_t i = 0; i < files.size(); i++) {
      if (Slice(files[i]).starts_with("heap-")) {
        FLAGS_env->DeleteFile(FLAGS_db + "/" + files[i]);
      }
    }
    if (!FLAGS_use_existing_db) {
      Options options;
      options.env = FLAGS_env;
      if (!FLAGS_wal_dir.empty()) {
        options.wal_dir = FLAGS_wal_dir;
      }
      if (use_blob_db_) {
        // Stacked BlobDB
        blob_db::DestroyBlobDB(FLAGS_db, options, blob_db::BlobDBOptions());
      }
      DestroyDB(FLAGS_db, options);
      if (!FLAGS_wal_dir.empty()) {
        FLAGS_env->DeleteDir(FLAGS_wal_dir);
      }

      if (FLAGS_num_multi_db > 1) {
        FLAGS_env->CreateDir(FLAGS_db);
        if (!FLAGS_wal_dir.empty()) {
          FLAGS_env->CreateDir(FLAGS_wal_dir);
        }
      }
    }

    listener_.reset(new ErrorHandlerListener());
    if (user_timestamp_size_ > 0) {
      mock_app_clock_.reset(new TimestampEmulator());
    }
  }

  void DeleteDBs() {
    db_.DeleteDBs();
    for (const DBWithColumnFamilies& dbwcf : multi_dbs_) {
      delete dbwcf.db;
    }
  }

  ~Benchmark() {
    DeleteDBs();
    if (cache_.get() != nullptr) {
      // Clear cache reference first
      open_options_.write_buffer_manager.reset();
      // this will leak, but we're shutting down so nobody cares
      cache_->DisownData();
    }
  }

  Slice AllocateKey(std::unique_ptr<const char[]>* key_guard) {
    char* data = new char[key_size_];
    const char* const_data = data;
    key_guard->reset(const_data);
    return Slice(key_guard->get(), key_size_);
  }

  // Generate key according to the given specification and random number.
  // The resulting key will have the following format:
  //   - If keys_per_prefix_ is positive, extra trailing bytes are either cut
  //     off or padded with '0'.
  //     The prefix value is derived from key value.
  //     ----------------------------
  //     | prefix 00000 | key 00000 |
  //     ----------------------------
  //
  //   - If keys_per_prefix_ is 0, the key is simply a binary representation of
  //     random number followed by trailing '0's
  //     ----------------------------
  //     |        key 00000         |
  //     ----------------------------
  void GenerateKeyFromInt(uint64_t v, int64_t num_keys, Slice* key) {
    if (!keys_.empty()) {
      assert(FLAGS_use_existing_keys);
      assert(keys_.size() == static_cast<size_t>(num_keys));
      assert(v < static_cast<uint64_t>(num_keys));
      *key = keys_[v];
      return;
    }
    char* start = const_cast<char*>(key->data());
    char* pos = start;
    if (keys_per_prefix_ > 0) {
      int64_t num_prefix = num_keys / keys_per_prefix_;
      int64_t prefix = v % num_prefix;
      int bytes_to_fill = std::min(prefix_size_, 8);
      if (port::kLittleEndian) {
        for (int i = 0; i < bytes_to_fill; ++i) {
          pos[i] = (prefix >> ((bytes_to_fill - i - 1) << 3)) & 0xFF;
        }
      } else {
        memcpy(pos, static_cast<void*>(&prefix), bytes_to_fill);
      }
      if (prefix_size_ > 8) {
        // fill the rest with 0s
        memset(pos + 8, '0', prefix_size_ - 8);
      }
      pos += prefix_size_;
    }

    int bytes_to_fill = std::min(key_size_ - static_cast<int>(pos - start), 8);
    if (port::kLittleEndian) {
      for (int i = 0; i < bytes_to_fill; ++i) {
        pos[i] = (v >> ((bytes_to_fill - i - 1) << 3)) & 0xFF;
      }
    } else {
      memcpy(pos, static_cast<void*>(&v), bytes_to_fill);
    }
    pos += bytes_to_fill;
    if (key_size_ > pos - start) {
      memset(pos, '0', key_size_ - (pos - start));
    }
  }

  void GenerateKeyFromIntForSeek(uint64_t v, int64_t num_keys, Slice* key) {
    GenerateKeyFromInt(v, num_keys, key);
    if (FLAGS_seek_missing_prefix) {
      assert(prefix_size_ > 8);
      char* key_ptr = const_cast<char*>(key->data());
      // This rely on GenerateKeyFromInt filling paddings with '0's.
      // Putting a '1' will create a non-existing prefix.
      key_ptr[8] = '1';
    }
  }

  std::string GetPathForMultiple(std::string base_name, size_t id) {
    if (!base_name.empty()) {
#ifndef OS_WIN
      if (base_name.back() != '/') {
        base_name += '/';
      }
#else
      if (base_name.back() != '\\') {
        base_name += '\\';
      }
#endif
    }
    return base_name + std::to_string(id);
  }

  void VerifyDBFromDB(std::string& truth_db_name) {
    DBWithColumnFamilies truth_db;
    auto s = DB::OpenForReadOnly(open_options_, truth_db_name, &truth_db.db);
    if (!s.ok()) {
      fprintf(stderr, "open error: %s\n", s.ToString().c_str());
      exit(1);
    }
    ReadOptions ro;
    ro.total_order_seek = true;
    std::unique_ptr<Iterator> truth_iter(truth_db.db->NewIterator(ro));
    std::unique_ptr<Iterator> db_iter(db_.db->NewIterator(ro));
    // Verify that all the key/values in truth_db are retrivable in db with
    // ::Get
    fprintf(stderr, "Verifying db >= truth_db with ::Get...\n");
    for (truth_iter->SeekToFirst(); truth_iter->Valid(); truth_iter->Next()) {
      std::string value;
      s = db_.db->Get(ro, truth_iter->key(), &value);
      assert(s.ok());
      // TODO(myabandeh): provide debugging hints
      assert(Slice(value) == truth_iter->value());
    }
    // Verify that the db iterator does not give any extra key/value
    fprintf(stderr, "Verifying db == truth_db...\n");
    for (db_iter->SeekToFirst(), truth_iter->SeekToFirst(); db_iter->Valid();
         db_iter->Next(), truth_iter->Next()) {
      assert(truth_iter->Valid());
      assert(truth_iter->value() == db_iter->value());
    }
    // No more key should be left unchecked in truth_db
    assert(!truth_iter->Valid());
    fprintf(stderr, "...Verified\n");
  }

  void ErrorExit() {
    DeleteDBs();
    exit(1);
  }

  void Run(ToolHooks& hooks) {
    if (!SanityCheck()) {
      ErrorExit();
    }
    Open(&open_options_, hooks);
    PrintHeader(open_options_);
    std::stringstream benchmark_stream(FLAGS_benchmarks);
    std::string name;
    std::unique_ptr<ExpiredTimeFilter> filter;
    while (std::getline(benchmark_stream, name, ',')) {
      // Sanitize parameters
      num_ = FLAGS_num;
      reads_ = (FLAGS_reads < 0 ? FLAGS_num : FLAGS_reads);
      writes_ = (FLAGS_writes < 0 ? FLAGS_num : FLAGS_writes);
      deletes_ = (FLAGS_deletes < 0 ? FLAGS_num : FLAGS_deletes);
      value_size = FLAGS_value_size;
      key_size_ = FLAGS_key_size;
      entries_per_batch_ = FLAGS_batch_size;
      writes_before_delete_range_ = FLAGS_writes_before_delete_range;
      writes_per_range_tombstone_ = FLAGS_writes_per_range_tombstone;
      range_tombstone_width_ = FLAGS_range_tombstone_width;
      max_num_range_tombstones_ = FLAGS_max_num_range_tombstones;
      write_options_ = WriteOptions();
      read_random_exp_range_ = FLAGS_read_random_exp_range;
      if (FLAGS_sync) {
        write_options_.sync = true;
      }
      write_options_.disableWAL = FLAGS_disable_wal;
      write_options_.rate_limiter_priority =
          FLAGS_rate_limit_auto_wal_flush ? Env::IO_USER : Env::IO_TOTAL;
      read_options_ = ReadOptions(FLAGS_verify_checksum, true);
      read_options_.total_order_seek = FLAGS_total_order_seek;
      read_options_.prefix_same_as_start = FLAGS_prefix_same_as_start;
      read_options_.rate_limiter_priority =
          FLAGS_rate_limit_user_ops ? Env::IO_USER : Env::IO_TOTAL;
      read_options_.tailing = FLAGS_use_tailing_iterator;
      read_options_.readahead_size = FLAGS_readahead_size;
      read_options_.adaptive_readahead = FLAGS_adaptive_readahead;
      read_options_.async_io = FLAGS_async_io;
      read_options_.optimize_multiget_for_io = FLAGS_optimize_multiget_for_io;
      read_options_.auto_readahead_size = FLAGS_auto_readahead_size;
      read_options_.auto_refresh_iterator_with_snapshot =
          FLAGS_auto_refresh_iterator_with_snapshot;

      void (Benchmark::*method)(ThreadState*) = nullptr;
      void (Benchmark::*post_process_method)() = nullptr;

      bool fresh_db = false;
      int num_threads = FLAGS_threads;

      int num_repeat = 1;
      int num_warmup = 0;
      if (!name.empty() && *name.rbegin() == ']') {
        auto it = name.find('[');
        if (it == std::string::npos) {
          fprintf(stderr, "unknown benchmark arguments '%s'\n", name.c_str());
          ErrorExit();
        }
        std::string args = name.substr(it + 1);
        args.resize(args.size() - 1);
        name.resize(it);

        std::string bench_arg;
        std::stringstream args_stream(args);
        while (std::getline(args_stream, bench_arg, '-')) {
          if (bench_arg.empty()) {
            continue;
          }
          if (bench_arg[0] == 'X') {
            // Repeat the benchmark n times
            std::string num_str = bench_arg.substr(1);
            num_repeat = std::stoi(num_str);
          } else if (bench_arg[0] == 'W') {
            // Warm up the benchmark for n times
            std::string num_str = bench_arg.substr(1);
            num_warmup = std::stoi(num_str);
          }
        }
      }

      // Both fillseqdeterministic and filluniquerandomdeterministic
      // fill the levels except the max level with UNIQUE_RANDOM
      // and fill the max level with fillseq and filluniquerandom, respectively
      if (name == "fillseqdeterministic" ||
          name == "filluniquerandomdeterministic") {
        if (!FLAGS_disable_auto_compactions) {
          fprintf(stderr,
                  "Please disable_auto_compactions in FillDeterministic "
                  "benchmark\n");
          ErrorExit();
        }
        if (num_threads > 1) {
          fprintf(stderr,
                  "filldeterministic multithreaded not supported"
                  ", use 1 thread\n");
          num_threads = 1;
        }
        fresh_db = true;
        if (name == "fillseqdeterministic") {
          method = &Benchmark::WriteSeqDeterministic;
        } else {
          method = &Benchmark::WriteUniqueRandomDeterministic;
        }
      } else if (name == "fillseq") {
        fresh_db = true;
        method = &Benchmark::WriteSeq;
      } else if (name == "fillbatch") {
        fresh_db = true;
        entries_per_batch_ = 1000;
        method = &Benchmark::WriteSeq;
      } else if (name == "fillrandom") {
        fresh_db = true;
        method = &Benchmark::WriteRandom;
      } else if (name == "filluniquerandom" ||
                 name == "fillanddeleteuniquerandom") {
        fresh_db = true;
        if (num_threads > 1) {
          fprintf(stderr,
                  "filluniquerandom and fillanddeleteuniquerandom "
                  "multithreaded not supported, use 1 thread");
          num_threads = 1;
        }
        method = &Benchmark::WriteUniqueRandom;
      } else if (name == "overwrite") {
        method = &Benchmark::WriteRandom;
      } else if (name == "fillsync") {
        fresh_db = true;
        num_ /= 1000;
        write_options_.sync = true;
        method = &Benchmark::WriteRandom;
      } else if (name == "fill100K") {
        fresh_db = true;
        num_ /= 1000;
        value_size = 100 * 1000;
        method = &Benchmark::WriteRandom;
      } else if (name == "readseq") {
        method = &Benchmark::ReadSequential;
      } else if (name == "readtorowcache") {
        if (!FLAGS_use_existing_keys || !FLAGS_row_cache_size) {
          fprintf(stderr,
                  "Please set use_existing_keys to true and specify a "
                  "row cache size in readtorowcache benchmark\n");
          ErrorExit();
        }
        method = &Benchmark::ReadToRowCache;
      } else if (name == "readtocache") {
        method = &Benchmark::ReadSequential;
        num_threads = 1;
        reads_ = num_;
      } else if (name == "readreverse") {
        method = &Benchmark::ReadReverse;
      } else if (name == "readrandom") {
        if (FLAGS_multiread_stride) {
          fprintf(stderr, "entries_per_batch = %" PRIi64 "\n",
                  entries_per_batch_);
        }
        method = &Benchmark::ReadRandom;
      } else if (name == "readrandomfast") {
        method = &Benchmark::ReadRandomFast;
      } else if (name == "multireadrandom") {
        fprintf(stderr, "entries_per_batch = %" PRIi64 "\n",
                entries_per_batch_);
        method = &Benchmark::MultiReadRandom;
      } else if (name == "multireadwhilewriting") {
        fprintf(stderr, "entries_per_batch = %" PRIi64 "\n",
                entries_per_batch_);
        num_threads++;
        method = &Benchmark::MultiReadWhileWriting;
      } else if (name == "approximatesizerandom") {
        fprintf(stderr, "entries_per_batch = %" PRIi64 "\n",
                entries_per_batch_);
        method = &Benchmark::ApproximateSizeRandom;
      } else if (name == "approximatememtablestats") {
        method = &Benchmark::ApproximateMemtableStats;
      } else if (name == "mixgraph") {
        method = &Benchmark::MixGraph;
      } else if (name == "readmissing") {
        ++key_size_;
        method = &Benchmark::ReadRandom;
      } else if (name == "newiterator") {
        method = &Benchmark::IteratorCreation;
      } else if (name == "newiteratorwhilewriting") {
        num_threads++;  // Add extra thread for writing
        method = &Benchmark::IteratorCreationWhileWriting;
      } else if (name == "seekrandom") {
        method = &Benchmark::SeekRandom;
      } else if (name == "seekrandomwhilewriting") {
        num_threads++;  // Add extra thread for writing
        method = &Benchmark::SeekRandomWhileWriting;
      } else if (name == "seekrandomwhilemerging") {
        num_threads++;  // Add extra thread for merging
        method = &Benchmark::SeekRandomWhileMerging;
      } else if (name == "readrandomsmall") {
        reads_ /= 1000;
        method = &Benchmark::ReadRandom;
      } else if (name == "deleteseq") {
        method = &Benchmark::DeleteSeq;
      } else if (name == "deleterandom") {
        method = &Benchmark::DeleteRandom;
      } else if (name == "readwhilewriting") {
        num_threads++;  // Add extra thread for writing
        method = &Benchmark::ReadWhileWriting;
      } else if (name == "readwhilemerging") {
        num_threads++;  // Add extra thread for writing
        method = &Benchmark::ReadWhileMerging;
      } else if (name == "readwhilescanning") {
        num_threads++;  // Add extra thread for scaning
        method = &Benchmark::ReadWhileScanning;
      } else if (name == "readrandomwriterandom") {
        method = &Benchmark::ReadRandomWriteRandom;
      } else if (name == "readrandommergerandom") {
        if (FLAGS_merge_operator.empty()) {
          fprintf(stdout, "%-12s : skipped (--merge_operator is unknown)\n",
                  name.c_str());
          ErrorExit();
        }
        method = &Benchmark::ReadRandomMergeRandom;
      } else if (name == "updaterandom") {
        method = &Benchmark::UpdateRandom;
      } else if (name == "xorupdaterandom") {
        method = &Benchmark::XORUpdateRandom;
      } else if (name == "appendrandom") {
        method = &Benchmark::AppendRandom;
      } else if (name == "mergerandom") {
        if (FLAGS_merge_operator.empty()) {
          fprintf(stdout, "%-12s : skipped (--merge_operator is unknown)\n",
                  name.c_str());
          exit(1);
        }
        method = &Benchmark::MergeRandom;
      } else if (name == "randomwithverify") {
        method = &Benchmark::RandomWithVerify;
      } else if (name == "fillseekseq") {
        method = &Benchmark::WriteSeqSeekSeq;
      } else if (name == "compact") {
        method = &Benchmark::Compact;
      } else if (name == "compactall") {
        CompactAll();
      } else if (name == "compact0") {
        CompactLevel(0);
      } else if (name == "compact1") {
        CompactLevel(1);
      } else if (name == "waitforcompaction") {
        WaitForCompaction();
      } else if (name == "flush") {
        Flush();
      } else if (name == "crc32c") {
        method = &Benchmark::Crc32c;
      } else if (name == "xxhash") {
        method = &Benchmark::xxHash;
      } else if (name == "xxhash64") {
        method = &Benchmark::xxHash64;
      } else if (name == "xxh3") {
        method = &Benchmark::xxh3;
      } else if (name == "acquireload") {
        method = &Benchmark::AcquireLoad;
      } else if (name == "compress") {
        method = &Benchmark::Compress;
      } else if (name == "uncompress") {
        method = &Benchmark::Uncompress;
      } else if (name == "randomtransaction") {
        method = &Benchmark::RandomTransaction;
        post_process_method = &Benchmark::RandomTransactionVerify;
      } else if (name == "randomreplacekeys") {
        fresh_db = true;
        method = &Benchmark::RandomReplaceKeys;
      } else if (name == "timeseries") {
        timestamp_emulator_.reset(new TimestampEmulator());
        if (FLAGS_expire_style == "compaction_filter") {
          filter.reset(new ExpiredTimeFilter(timestamp_emulator_));
          fprintf(stdout, "Compaction filter is used to remove expired data");
          open_options_.compaction_filter = filter.get();
        }
        fresh_db = true;
        method = &Benchmark::TimeSeries;
      } else if (name == "block_cache_entry_stats") {
        // DB::Properties::kBlockCacheEntryStats
        PrintStats("rocksdb.block-cache-entry-stats");
      } else if (name == "cache_report_problems") {
        CacheReportProblems();
      } else if (name == "stats") {
        PrintStats("rocksdb.stats");
      } else if (name == "resetstats") {
        ResetStats();
      } else if (name == "verify") {
        VerifyDBFromDB(FLAGS_truth_db);
      } else if (name == "levelstats") {
        PrintStats("rocksdb.levelstats");
      } else if (name == "memstats") {
        std::vector<std::string> keys{"rocksdb.num-immutable-mem-table",
                                      "rocksdb.cur-size-active-mem-table",
                                      "rocksdb.cur-size-all-mem-tables",
                                      "rocksdb.size-all-mem-tables",
                                      "rocksdb.num-entries-active-mem-table",
                                      "rocksdb.num-entries-imm-mem-tables"};
        PrintStats(keys);
      } else if (name == "sstables") {
        PrintStats("rocksdb.sstables");
      } else if (name == "stats_history") {
        PrintStatsHistory();
      } else if (name == "replay") {
        if (num_threads > 1) {
          fprintf(stderr, "Multi-threaded replay is not yet supported\n");
          ErrorExit();
        }
        if (FLAGS_trace_file == "") {
          fprintf(stderr, "Please set --trace_file to be replayed from\n");
          ErrorExit();
        }
        method = &Benchmark::Replay;
      } else if (name == "getmergeoperands") {
        method = &Benchmark::GetMergeOperands;
      } else if (name == "verifychecksum") {
        method = &Benchmark::VerifyChecksum;
      } else if (name == "verifyfilechecksums") {
        method = &Benchmark::VerifyFileChecksums;
      } else if (name == "readrandomoperands") {
        read_operands_ = true;
        method = &Benchmark::ReadRandom;
      } else if (name == "backup") {
        method = &Benchmark::Backup;
      } else if (name == "restore") {
        method = &Benchmark::Restore;
      } else if (!name.empty()) {  // No error message for empty name
        fprintf(stderr, "unknown benchmark '%s'\n", name.c_str());
        ErrorExit();
      }

      if (fresh_db) {
        if (FLAGS_use_existing_db) {
          fprintf(stdout, "%-12s : skipped (--use_existing_db is true)\n",
                  name.c_str());
          method = nullptr;
        } else {
          if (db_.db != nullptr) {
            db_.DeleteDBs();
            DestroyDB(FLAGS_db, open_options_);
          }
          Options options = open_options_;
          for (size_t i = 0; i < multi_dbs_.size(); i++) {
            delete multi_dbs_[i].db;
            if (!open_options_.wal_dir.empty()) {
              options.wal_dir = GetPathForMultiple(open_options_.wal_dir, i);
            }
            DestroyDB(GetPathForMultiple(FLAGS_db, i), options);
          }
          multi_dbs_.clear();
        }
        Open(&open_options_, hooks);  // use open_options for the last accessed
      }

      if (method != nullptr) {
        fprintf(stdout, "DB path: [%s]\n", FLAGS_db.c_str());

        if (name == "backup") {
          std::cout << "Backup path: [" << FLAGS_backup_dir << "]" << std::endl;
        } else if (name == "restore") {
          std::cout << "Backup path: [" << FLAGS_backup_dir << "]" << std::endl;
          std::cout << "Restore path: [" << FLAGS_restore_dir << "]"
                    << std::endl;
        }
        // A trace_file option can be provided both for trace and replay
        // operations. But db_bench does not support tracing and replaying at
        // the same time, for now. So, start tracing only when it is not a
        // replay.
        if (FLAGS_trace_file != "" && name != "replay") {
          std::unique_ptr<TraceWriter> trace_writer;
          Status s = NewFileTraceWriter(FLAGS_env, EnvOptions(),
                                        FLAGS_trace_file, &trace_writer);
          if (!s.ok()) {
            fprintf(stderr, "Encountered an error starting a trace, %s\n",
                    s.ToString().c_str());
            ErrorExit();
          }
          s = db_.db->StartTrace(trace_options_, std::move(trace_writer));
          if (!s.ok()) {
            fprintf(stderr, "Encountered an error starting a trace, %s\n",
                    s.ToString().c_str());
            ErrorExit();
          }
          fprintf(stdout, "Tracing the workload to: [%s]\n",
                  FLAGS_trace_file.c_str());
        }
        // Start block cache tracing.
        if (!FLAGS_block_cache_trace_file.empty()) {
          // Sanity checks.
          if (FLAGS_block_cache_trace_sampling_frequency <= 0) {
            fprintf(stderr,
                    "Block cache trace sampling frequency must be higher than "
                    "0.\n");
            ErrorExit();
          }
          if (FLAGS_block_cache_trace_max_trace_file_size_in_bytes <= 0) {
            fprintf(stderr,
                    "The maximum file size for block cache tracing must be "
                    "higher than 0.\n");
            ErrorExit();
          }
          block_cache_trace_options_.max_trace_file_size =
              FLAGS_block_cache_trace_max_trace_file_size_in_bytes;
          block_cache_trace_options_.sampling_frequency =
              FLAGS_block_cache_trace_sampling_frequency;
          std::unique_ptr<TraceWriter> block_cache_trace_writer;
          Status s = NewFileTraceWriter(FLAGS_env, EnvOptions(),
                                        FLAGS_block_cache_trace_file,
                                        &block_cache_trace_writer);
          if (!s.ok()) {
            fprintf(stderr,
                    "Encountered an error when creating trace writer, %s\n",
                    s.ToString().c_str());
            ErrorExit();
          }
          s = db_.db->StartBlockCacheTrace(block_cache_trace_options_,
                                           std::move(block_cache_trace_writer));
          if (!s.ok()) {
            fprintf(
                stderr,
                "Encountered an error when starting block cache tracing, %s\n",
                s.ToString().c_str());
            ErrorExit();
          }
          fprintf(stdout, "Tracing block cache accesses to: [%s]\n",
                  FLAGS_block_cache_trace_file.c_str());
        }

        if (num_warmup > 0) {
          printf("Warming up benchmark by running %d times\n", num_warmup);
        }

        for (int i = 0; i < num_warmup; i++) {
          RunBenchmark(num_threads, name, method);
        }

        if (num_repeat > 1) {
          printf("Running benchmark for %d times\n", num_repeat);
        }

        CombinedStats combined_stats;
        for (int i = 0; i < num_repeat; i++) {
          Stats stats = RunBenchmark(num_threads, name, method);
          combined_stats.AddStats(stats);
          if (FLAGS_confidence_interval_only) {
            combined_stats.ReportWithConfidenceIntervals(name);
          } else {
            combined_stats.Report(name);
          }
        }
        if (num_repeat > 1) {
          combined_stats.ReportFinal(name);
        }
      }
      if (post_process_method != nullptr) {
        (this->*post_process_method)();
      }
    }

    if (secondary_update_thread_) {
      secondary_update_stopped_.store(1, std::memory_order_relaxed);
      secondary_update_thread_->join();
      secondary_update_thread_.reset();
    }

    if (name != "replay" && FLAGS_trace_file != "") {
      Status s = db_.db->EndTrace();
      if (!s.ok()) {
        fprintf(stderr, "Encountered an error ending the trace, %s\n",
                s.ToString().c_str());
      }
    }
    if (!FLAGS_block_cache_trace_file.empty()) {
      Status s = db_.db->EndBlockCacheTrace();
      if (!s.ok()) {
        fprintf(stderr,
                "Encountered an error ending the block cache tracing, %s\n",
                s.ToString().c_str());
      }
    }

    if (FLAGS_statistics) {
      fprintf(stdout, "STATISTICS:\n%s\n", dbstats->ToString().c_str());
    }
    if (FLAGS_simcache_size >= 0) {
      fprintf(
          stdout, "SIMULATOR CACHE STATISTICS:\n%s\n",
          static_cast_with_check<SimCache>(cache_.get())->ToString().c_str());
    }

    if (FLAGS_use_secondary_db) {
      fprintf(stdout, "Secondary instance updated  %" PRIu64 " times.\n",
              secondary_db_updates_);
    }
  }

 private:
  std::shared_ptr<TimestampEmulator> timestamp_emulator_;
  std::unique_ptr<port::Thread> secondary_update_thread_;
  std::atomic<int> secondary_update_stopped_{0};
  uint64_t secondary_db_updates_ = 0;
  struct ThreadArg {
    Benchmark* bm;
    SharedState* shared;
    ThreadState* thread;
    void (Benchmark::*method)(ThreadState*);
  };

  static void ThreadBody(void* v) {
    ThreadArg* arg = static_cast<ThreadArg*>(v);
    SharedState* shared = arg->shared;
    ThreadState* thread = arg->thread;
    {
      MutexLock l(&shared->mu);
      shared->num_initialized++;
      if (shared->num_initialized >= shared->total) {
        shared->cv.SignalAll();
      }
      while (!shared->start) {
        shared->cv.Wait();
      }
    }

    SetPerfLevel(static_cast<PerfLevel>(shared->perf_level));
    perf_context.EnablePerLevelPerfContext();
    thread->stats.Start(thread->tid);
    (arg->bm->*(arg->method))(thread);
    if (FLAGS_perf_level > ROCKSDB_NAMESPACE::PerfLevel::kDisable) {
      thread->stats.AddMessage(std::string("PERF_CONTEXT:\n") +
                               get_perf_context()->ToString());
    }
    thread->stats.Stop();

    {
      MutexLock l(&shared->mu);
      shared->num_done++;
      if (shared->num_done >= shared->total) {
        shared->cv.SignalAll();
      }
    }
  }

  Stats RunBenchmark(int n, Slice name,
                     void (Benchmark::*method)(ThreadState*)) {
    SharedState shared;
    shared.total = n;
    shared.num_initialized = 0;
    shared.num_done = 0;
    shared.start = false;
    if (FLAGS_benchmark_write_rate_limit > 0) {
      shared.write_rate_limiter.reset(
          NewGenericRateLimiter(FLAGS_benchmark_write_rate_limit));
    }
    if (FLAGS_benchmark_read_rate_limit > 0) {
      shared.read_rate_limiter.reset(NewGenericRateLimiter(
          FLAGS_benchmark_read_rate_limit, 100000 /* refill_period_us */,
          10 /* fairness */, RateLimiter::Mode::kReadsOnly));
    }

    std::unique_ptr<ReporterAgent> reporter_agent;
    if (FLAGS_report_interval_seconds > 0) {
      reporter_agent.reset(new ReporterAgent(FLAGS_env, FLAGS_report_file,
                                             FLAGS_report_interval_seconds));
    }

    ThreadArg* arg = new ThreadArg[n];

    for (int i = 0; i < n; i++) {
#ifdef NUMA
      if (FLAGS_enable_numa) {
        // Performs a local allocation of memory to threads in numa node.
        int n_nodes = numa_num_task_nodes();  // Number of nodes in NUMA.
        numa_exit_on_error = 1;
        int numa_node = i % n_nodes;
        bitmask* nodes = numa_allocate_nodemask();
        numa_bitmask_clearall(nodes);
        numa_bitmask_setbit(nodes, numa_node);
        // numa_bind() call binds the process to the node and these
        // properties are passed on to the thread that is created in
        // StartThread method called later in the loop.
        numa_bind(nodes);
        numa_set_strict(1);
        numa_free_nodemask(nodes);
      }
#endif
      arg[i].bm = this;
      arg[i].method = method;
      arg[i].shared = &shared;
      total_thread_count_++;
      arg[i].thread = new ThreadState(i, total_thread_count_, open_options_);
      arg[i].thread->stats.SetReporterAgent(reporter_agent.get());
      arg[i].thread->shared = &shared;
      FLAGS_env->StartThread(ThreadBody, &arg[i]);
    }

    shared.mu.Lock();
    while (shared.num_initialized < n) {
      shared.cv.Wait();
    }

    shared.start = true;
    shared.cv.SignalAll();
    while (shared.num_done < n) {
      shared.cv.Wait();
    }
    shared.mu.Unlock();

    // Stats for some threads can be excluded.
    Stats merge_stats(open_options_);
    for (int i = 0; i < n; i++) {
      merge_stats.Merge(arg[i].thread->stats);
    }
    merge_stats.Report(name);

    for (int i = 0; i < n; i++) {
      delete arg[i].thread;
    }
    delete[] arg;

    return merge_stats;
  }

  template <OperationType kOpType, typename FnType, typename... Args>
  static inline void ChecksumBenchmark(FnType fn, ThreadState* thread,
                                       Args... args) {
    const int size = FLAGS_block_size;  // use --block_size option for db_bench
    std::string labels = "(" + std::to_string(FLAGS_block_size) + " per op)";
    const char* label = labels.c_str();

    std::string data(size, 'x');
    uint64_t bytes = 0;
    uint32_t val = 0;
    while (bytes < 5000U * uint64_t{1048576}) {  // ~5GB
      val += static_cast<uint32_t>(fn(data.data(), size, args...));
      thread->stats.FinishedOps(nullptr, nullptr, 1, kOpType);
      bytes += size;
    }
    // Print so result is not dead
    fprintf(stderr, "... val=0x%x\r", static_cast<unsigned int>(val));

    thread->stats.AddBytes(bytes);
    thread->stats.AddMessage(label);
  }

  void Crc32c(ThreadState* thread) {
    ChecksumBenchmark<kCrc>(crc32c::Value, thread);
  }

  void xxHash(ThreadState* thread) {
    ChecksumBenchmark<kHash>(XXH32, thread, /*seed*/ 0);
  }

  void xxHash64(ThreadState* thread) {
    ChecksumBenchmark<kHash>(XXH64, thread, /*seed*/ 0);
  }

  void xxh3(ThreadState* thread) {
    ChecksumBenchmark<kHash>(XXH3_64bits, thread);
  }

  void AcquireLoad(ThreadState* thread) {
    int dummy;
    std::atomic<void*> ap(&dummy);
    int count = 0;
    void* ptr = nullptr;
    thread->stats.AddMessage("(each op is 1000 loads)");
    while (count < 100000) {
      for (int i = 0; i < 1000; i++) {
        ptr = ap.load(std::memory_order_acquire);
      }
      count++;
      thread->stats.FinishedOps(nullptr, nullptr, 1, kOthers);
    }
    if (ptr == nullptr) {
      exit(1);  // Disable unused variable warning.
    }
  }

  void Compress(ThreadState* thread) {
    RandomGenerator gen;
    Slice input = gen.Generate(FLAGS_block_size);
    int64_t bytes = 0;
    int64_t produced = 0;
    bool ok = true;
    std::string compressed;
    CompressionOptions opts;
    opts.level = FLAGS_compression_level;
    CompressionContext context(FLAGS_compression_type_e, opts);
    CompressionInfo info(opts, context, CompressionDict::GetEmptyDict(),
                         FLAGS_compression_type_e);
    // Compress 1G
    while (ok && bytes < int64_t(1) << 30) {
      compressed.clear();
      ok = CompressSlice(info, input, &compressed);
      produced += compressed.size();
      bytes += input.size();
      thread->stats.FinishedOps(nullptr, nullptr, 1, kCompress);
    }

    if (!ok) {
      thread->stats.AddMessage("(compression failure)");
    } else {
      char buf[340];
      snprintf(buf, sizeof(buf), "(output: %.1f%%)",
               (produced * 100.0) / bytes);
      thread->stats.AddMessage(buf);
      thread->stats.AddBytes(bytes);
    }
  }

  void Uncompress(ThreadState* thread) {
    RandomGenerator gen;
    Slice input = gen.Generate(FLAGS_block_size);
    std::string compressed;

    CompressionOptions compression_opts;
    compression_opts.level = FLAGS_compression_level;
    CompressionContext compression_ctx(FLAGS_compression_type_e,
                                       compression_opts);
    CompressionInfo compression_info(compression_opts, compression_ctx,
                                     CompressionDict::GetEmptyDict(),
                                     FLAGS_compression_type_e);
    UncompressionContext uncompression_ctx(FLAGS_compression_type_e);
    UncompressionInfo uncompression_info(uncompression_ctx,
                                         UncompressionDict::GetEmptyDict(),
                                         FLAGS_compression_type_e);

    bool ok = CompressSlice(compression_info, input, &compressed);
    int64_t bytes = 0;
    size_t uncompressed_size = 0;
    while (ok && bytes < 1024 * 1048576) {
      constexpr uint32_t compress_format_version = 2;

      CacheAllocationPtr uncompressed = OLD_UncompressData(
          uncompression_info, compressed.data(), compressed.size(),
          &uncompressed_size, compress_format_version);

      ok = uncompressed.get() != nullptr;
      bytes += input.size();
      thread->stats.FinishedOps(nullptr, nullptr, 1, kUncompress);
    }

    if (!ok) {
      thread->stats.AddMessage("(compression failure)");
    } else {
      thread->stats.AddBytes(bytes);
    }
  }

  // Returns true if the options is initialized from the specified
  // options file.
  bool InitializeOptionsFromFile(Options* opts) {
    printf("Initializing RocksDB Options from the specified file\n");
    DBOptions db_opts;
    std::vector<ColumnFamilyDescriptor> cf_descs;
    if (FLAGS_options_file != "") {
      ConfigOptions config_opts;
      config_opts.ignore_unknown_options = false;
      config_opts.input_strings_escaped = true;
      config_opts.env = FLAGS_env;
      auto s = LoadOptionsFromFile(config_opts, FLAGS_options_file, &db_opts,
                                   &cf_descs);
      db_opts.env = FLAGS_env;
      if (s.ok()) {
        *opts = Options(db_opts, cf_descs[0].options);
        return true;
      }
      fprintf(stderr, "Unable to load options file %s --- %s\n",
              FLAGS_options_file.c_str(), s.ToString().c_str());
      exit(1);
    }
    return false;
  }

  void InitializeOptionsFromFlags(Options* opts) {
    printf("Initializing RocksDB Options from command-line flags\n");
    Options& options = *opts;
    ConfigOptions config_options(options);
    config_options.ignore_unsupported_options = false;

    assert(db_.db == nullptr);

    options.env = FLAGS_env;
    options.wal_dir = FLAGS_wal_dir;
    options.dump_malloc_stats = FLAGS_dump_malloc_stats;
    options.stats_dump_period_sec =
        static_cast<unsigned int>(FLAGS_stats_dump_period_sec);
    options.stats_persist_period_sec =
        static_cast<unsigned int>(FLAGS_stats_persist_period_sec);
    options.persist_stats_to_disk = FLAGS_persist_stats_to_disk;
    options.stats_history_buffer_size =
        static_cast<size_t>(FLAGS_stats_history_buffer_size);
    options.avoid_flush_during_recovery = FLAGS_avoid_flush_during_recovery;
    options.avoid_flush_during_shutdown = FLAGS_avoid_flush_during_shutdown;

    options.compression_opts.level = FLAGS_compression_level;
    options.compression_opts.max_dict_bytes = FLAGS_compression_max_dict_bytes;
    options.compression_opts.zstd_max_train_bytes =
        FLAGS_compression_zstd_max_train_bytes;
    options.compression_opts.parallel_threads =
        FLAGS_compression_parallel_threads;
    options.compression_opts.max_dict_buffer_bytes =
        FLAGS_compression_max_dict_buffer_bytes;
    options.compression_opts.use_zstd_dict_trainer =
        FLAGS_compression_use_zstd_dict_trainer;

    options.max_open_files = FLAGS_open_files;
    if (FLAGS_cost_write_buffer_to_cache || FLAGS_db_write_buffer_size != 0) {
      options.write_buffer_manager.reset(
          new WriteBufferManager(FLAGS_db_write_buffer_size, cache_));
    }
    options.arena_block_size = FLAGS_arena_block_size;
    options.write_buffer_size = FLAGS_write_buffer_size;
    options.max_write_buffer_number = FLAGS_max_write_buffer_number;
    options.min_write_buffer_number_to_merge =
        FLAGS_min_write_buffer_number_to_merge;
    options.max_write_buffer_size_to_maintain =
        FLAGS_max_write_buffer_size_to_maintain;
    options.max_background_jobs = FLAGS_max_background_jobs;
    options.max_background_compactions = FLAGS_max_background_compactions;
    options.max_subcompactions = static_cast<uint32_t>(FLAGS_subcompactions);
    options.max_background_flushes = FLAGS_max_background_flushes;
    options.compaction_style = FLAGS_compaction_style_e;
    options.compaction_pri = FLAGS_compaction_pri_e;
    options.allow_mmap_reads = FLAGS_mmap_read;
    options.allow_mmap_writes = FLAGS_mmap_write;
    options.use_direct_reads = FLAGS_use_direct_reads;
    options.use_direct_io_for_flush_and_compaction =
        FLAGS_use_direct_io_for_flush_and_compaction;
    options.manual_wal_flush = FLAGS_manual_wal_flush;
    options.wal_compression = FLAGS_wal_compression_e;
    options.ttl = FLAGS_fifo_compaction_ttl;
    options.compaction_options_fifo = CompactionOptionsFIFO(
        FLAGS_fifo_compaction_max_table_files_size_mb * 1024 * 1024,
        FLAGS_fifo_compaction_allow_compaction);
    options.compaction_options_fifo.age_for_warm = FLAGS_fifo_age_for_warm;
    options.prefix_extractor = prefix_extractor_;
    if (FLAGS_use_uint64_comparator) {
      options.comparator = test::Uint64Comparator();
      if (FLAGS_key_size != 8) {
        fprintf(stderr, "Using Uint64 comparator but key size is not 8.\n");
        exit(1);
      }
    }
    if (FLAGS_use_stderr_info_logger) {
      options.info_log = std::make_shared<StderrLogger>();
    }
    options.memtable_huge_page_size = FLAGS_memtable_use_huge_page ? 2048 : 0;
    options.memtable_prefix_bloom_size_ratio = FLAGS_memtable_bloom_size_ratio;
    options.memtable_whole_key_filtering = FLAGS_memtable_whole_key_filtering;
    if (FLAGS_memtable_insert_with_hint_prefix_size > 0) {
      options.memtable_insert_with_hint_prefix_extractor.reset(
          NewCappedPrefixTransform(
              FLAGS_memtable_insert_with_hint_prefix_size));
    }
    options.bloom_locality = FLAGS_bloom_locality;
    options.max_file_opening_threads = FLAGS_file_opening_threads;
    options.compaction_readahead_size = FLAGS_compaction_readahead_size;
    options.log_readahead_size = FLAGS_log_readahead_size;
    options.writable_file_max_buffer_size = FLAGS_writable_file_max_buffer_size;
    options.use_fsync = FLAGS_use_fsync;
    options.num_levels = FLAGS_num_levels;
    options.target_file_size_base = FLAGS_target_file_size_base;
    options.target_file_size_multiplier = FLAGS_target_file_size_multiplier;
    options.max_bytes_for_level_base = FLAGS_max_bytes_for_level_base;
    options.level_compaction_dynamic_level_bytes =
        FLAGS_level_compaction_dynamic_level_bytes;
    options.max_bytes_for_level_multiplier =
        FLAGS_max_bytes_for_level_multiplier;
    options.uncache_aggressiveness = FLAGS_uncache_aggressiveness;
    Status s =
        CreateMemTableRepFactory(config_options, &options.memtable_factory);
    if (!s.ok()) {
      fprintf(stderr, "Could not create memtable factory: %s\n",
              s.ToString().c_str());
      exit(1);
    } else if ((FLAGS_prefix_size == 0) &&
               (options.memtable_factory->IsInstanceOf("prefix_hash") ||
                options.memtable_factory->IsInstanceOf("hash_linkedlist"))) {
      fprintf(stderr,
              "prefix_size should be non-zero if PrefixHash or "
              "HashLinkedList memtablerep is used\n");
      exit(1);
    }
    if (FLAGS_use_plain_table) {
      if (!options.memtable_factory->IsInstanceOf("prefix_hash") &&
          !options.memtable_factory->IsInstanceOf("hash_linkedlist")) {
        fprintf(stderr, "Warning: plain table is used with %s\n",
                options.memtable_factory->Name());
      }

      int bloom_bits_per_key = FLAGS_bloom_bits;
      if (bloom_bits_per_key < 0) {
        bloom_bits_per_key = PlainTableOptions().bloom_bits_per_key;
      }

      PlainTableOptions plain_table_options;
      plain_table_options.user_key_len = FLAGS_key_size;
      plain_table_options.bloom_bits_per_key = bloom_bits_per_key;
      plain_table_options.hash_table_ratio = 0.75;
      options.table_factory = std::shared_ptr<TableFactory>(
          NewPlainTableFactory(plain_table_options));
    } else if (FLAGS_use_cuckoo_table) {
      if (FLAGS_cuckoo_hash_ratio > 1 || FLAGS_cuckoo_hash_ratio < 0) {
        fprintf(stderr, "Invalid cuckoo_hash_ratio\n");
        exit(1);
      }

      if (!FLAGS_mmap_read) {
        fprintf(stderr, "cuckoo table format requires mmap read to operate\n");
        exit(1);
      }

      ROCKSDB_NAMESPACE::CuckooTableOptions table_options;
      table_options.hash_table_ratio = FLAGS_cuckoo_hash_ratio;
      table_options.identity_as_first_hash = FLAGS_identity_as_first_hash;
      options.table_factory =
          std::shared_ptr<TableFactory>(NewCuckooTableFactory(table_options));
    } else {
      BlockBasedTableOptions block_based_options;
      block_based_options.checksum =
          static_cast<ChecksumType>(FLAGS_checksum_type);
      if (FLAGS_use_hash_search) {
        if (FLAGS_prefix_size == 0) {
          fprintf(stderr,
                  "prefix_size not assigned when enable use_hash_search \n");
          exit(1);
        }
        block_based_options.index_type = BlockBasedTableOptions::kHashSearch;
      } else {
        block_based_options.index_type = BlockBasedTableOptions::kBinarySearch;
      }
      block_based_options.decouple_partitioned_filters =
          FLAGS_decouple_partitioned_filters;
      if (FLAGS_partition_index_and_filters || FLAGS_partition_index) {
        if (FLAGS_index_with_first_key) {
          fprintf(stderr,
                  "--index_with_first_key is not compatible with"
                  " partition index.");
        }
        if (FLAGS_use_hash_search) {
          fprintf(stderr,
                  "use_hash_search is incompatible with "
                  "partition index and is ignored");
        }
        block_based_options.index_type =
            BlockBasedTableOptions::kTwoLevelIndexSearch;
        block_based_options.metadata_block_size = FLAGS_metadata_block_size;
        if (FLAGS_partition_index_and_filters) {
          block_based_options.partition_filters = true;
        }
      } else if (FLAGS_index_with_first_key) {
        block_based_options.index_type =
            BlockBasedTableOptions::kBinarySearchWithFirstKey;
      }
      BlockBasedTableOptions::IndexShorteningMode index_shortening =
          block_based_options.index_shortening;
      switch (FLAGS_index_shortening_mode) {
        case 0:
          index_shortening =
              BlockBasedTableOptions::IndexShorteningMode::kNoShortening;
          break;
        case 1:
          index_shortening =
              BlockBasedTableOptions::IndexShorteningMode::kShortenSeparators;
          break;
        case 2:
          index_shortening = BlockBasedTableOptions::IndexShorteningMode::
              kShortenSeparatorsAndSuccessor;
          break;
        default:
          fprintf(stderr, "Unknown key shortening mode\n");
      }
      block_based_options.optimize_filters_for_memory =
          FLAGS_optimize_filters_for_memory;
      block_based_options.index_shortening = index_shortening;
      if (cache_ == nullptr) {
        block_based_options.no_block_cache = true;
      }
      block_based_options.cache_index_and_filter_blocks =
          FLAGS_cache_index_and_filter_blocks;
      block_based_options.pin_l0_filter_and_index_blocks_in_cache =
          FLAGS_pin_l0_filter_and_index_blocks_in_cache;
      block_based_options.pin_top_level_index_and_filter =
          FLAGS_pin_top_level_index_and_filter;
      if (FLAGS_cache_high_pri_pool_ratio > 1e-6) {  // > 0.0 + eps
        block_based_options.cache_index_and_filter_blocks_with_high_priority =
            true;
      }
      if (FLAGS_cache_high_pri_pool_ratio + FLAGS_cache_low_pri_pool_ratio >
          1.0) {
        fprintf(stderr,
                "Sum of high_pri_pool_ratio and low_pri_pool_ratio "
                "cannot exceed 1.0.\n");
      }
      block_based_options.block_cache = cache_;
      block_based_options.cache_usage_options.options_overrides.insert(
          {CacheEntryRole::kCompressionDictionaryBuildingBuffer,
           {/*.charged = */ FLAGS_charge_compression_dictionary_building_buffer
                ? CacheEntryRoleOptions::Decision::kEnabled
                : CacheEntryRoleOptions::Decision::kDisabled}});
      block_based_options.cache_usage_options.options_overrides.insert(
          {CacheEntryRole::kFilterConstruction,
           {/*.charged = */ FLAGS_charge_filter_construction
                ? CacheEntryRoleOptions::Decision::kEnabled
                : CacheEntryRoleOptions::Decision::kDisabled}});
      block_based_options.cache_usage_options.options_overrides.insert(
          {CacheEntryRole::kBlockBasedTableReader,
           {/*.charged = */ FLAGS_charge_table_reader
                ? CacheEntryRoleOptions::Decision::kEnabled
                : CacheEntryRoleOptions::Decision::kDisabled}});
      block_based_options.cache_usage_options.options_overrides.insert(
          {CacheEntryRole::kFileMetadata,
           {/*.charged = */ FLAGS_charge_file_metadata
                ? CacheEntryRoleOptions::Decision::kEnabled
                : CacheEntryRoleOptions::Decision::kDisabled}});
      block_based_options.cache_usage_options.options_overrides.insert(
          {CacheEntryRole::kBlobCache,
           {/*.charged = */ FLAGS_charge_blob_cache
                ? CacheEntryRoleOptions::Decision::kEnabled
                : CacheEntryRoleOptions::Decision::kDisabled}});
      block_based_options.block_size = FLAGS_block_size;
      block_based_options.block_restart_interval = FLAGS_block_restart_interval;
      block_based_options.index_block_restart_interval =
          FLAGS_index_block_restart_interval;
      TEST_AllowUnsupportedFormatVersion() = true;
      block_based_options.format_version =
          static_cast<uint32_t>(FLAGS_format_version);
      block_based_options.read_amp_bytes_per_bit = FLAGS_read_amp_bytes_per_bit;
      block_based_options.enable_index_compression =
          FLAGS_enable_index_compression;
      block_based_options.block_align = FLAGS_block_align;
      block_based_options.whole_key_filtering = FLAGS_whole_key_filtering;
      block_based_options.max_auto_readahead_size =
          FLAGS_max_auto_readahead_size;
      block_based_options.initial_auto_readahead_size =
          FLAGS_initial_auto_readahead_size;
      block_based_options.num_file_reads_for_auto_readahead =
          FLAGS_num_file_reads_for_auto_readahead;
      block_based_options.verify_compression = FLAGS_verify_compression;
      BlockBasedTableOptions::PrepopulateBlockCache prepopulate_block_cache =
          block_based_options.prepopulate_block_cache;
      switch (FLAGS_prepopulate_block_cache) {
        case 0:
          prepopulate_block_cache =
              BlockBasedTableOptions::PrepopulateBlockCache::kDisable;
          break;
        case 1:
          prepopulate_block_cache =
              BlockBasedTableOptions::PrepopulateBlockCache::kFlushOnly;
          break;
        default:
          fprintf(stderr, "Unknown prepopulate block cache mode\n");
      }
      block_based_options.prepopulate_block_cache = prepopulate_block_cache;
      if (FLAGS_use_data_block_hash_index) {
        block_based_options.data_block_index_type =
            ROCKSDB_NAMESPACE::BlockBasedTableOptions::kDataBlockBinaryAndHash;
      } else {
        block_based_options.data_block_index_type =
            ROCKSDB_NAMESPACE::BlockBasedTableOptions::kDataBlockBinarySearch;
      }
      block_based_options.data_block_hash_table_util_ratio =
          FLAGS_data_block_hash_table_util_ratio;
      if (FLAGS_read_cache_path != "") {
        Status rc_status;

        // Read cache need to be provided with a the Logger, we will put all
        // reac cache logs in the read cache path in a file named rc_LOG
        rc_status = FLAGS_env->CreateDirIfMissing(FLAGS_read_cache_path);
        std::shared_ptr<Logger> read_cache_logger;
        if (rc_status.ok()) {
          rc_status = FLAGS_env->NewLogger(FLAGS_read_cache_path + "/rc_LOG",
                                           &read_cache_logger);
        }

        if (rc_status.ok()) {
          PersistentCacheConfig rc_cfg(FLAGS_env, FLAGS_read_cache_path,
                                       FLAGS_read_cache_size,
                                       read_cache_logger);

          rc_cfg.enable_direct_reads = FLAGS_read_cache_direct_read;
          rc_cfg.enable_direct_writes = FLAGS_read_cache_direct_write;
          rc_cfg.writer_qdepth = 4;
          rc_cfg.writer_dispatch_size = 4 * 1024;

          auto pcache = std::make_shared<BlockCacheTier>(rc_cfg);
          block_based_options.persistent_cache = pcache;
          rc_status = pcache->Open();
        }

        if (!rc_status.ok()) {
          fprintf(stderr, "Error initializing read cache, %s\n",
                  rc_status.ToString().c_str());
          exit(1);
        }
      }

      if (FLAGS_use_blob_cache) {
        if (FLAGS_use_shared_block_and_blob_cache) {
          options.blob_cache = cache_;
        } else {
          if (FLAGS_blob_cache_size > 0) {
            LRUCacheOptions co;
            co.capacity = FLAGS_blob_cache_size;
            co.num_shard_bits = FLAGS_blob_cache_numshardbits;
            co.memory_allocator = GetCacheAllocator();

            options.blob_cache = NewLRUCache(co);
          } else {
            fprintf(
                stderr,
                "Unable to create a standalone blob cache if blob_cache_size "
                "<= 0.\n");
            exit(1);
          }
        }
        switch (FLAGS_prepopulate_blob_cache) {
          case 0:
            options.prepopulate_blob_cache = PrepopulateBlobCache::kDisable;
            break;
          case 1:
            options.prepopulate_blob_cache = PrepopulateBlobCache::kFlushOnly;
            break;
          default:
            fprintf(stderr, "Unknown prepopulate blob cache mode\n");
            exit(1);
        }

        fprintf(stdout,
                "Integrated BlobDB: blob cache enabled"
                ", block and blob caches shared: %d",
                FLAGS_use_shared_block_and_blob_cache);
        if (!FLAGS_use_shared_block_and_blob_cache) {
          fprintf(stdout,
                  ", blob cache size %" PRIu64
                  ", blob cache num shard bits: %d",
                  FLAGS_blob_cache_size, FLAGS_blob_cache_numshardbits);
        }
        fprintf(stdout, ", blob cache prepopulated: %d\n",
                FLAGS_prepopulate_blob_cache);
      } else {
        fprintf(stdout, "Integrated BlobDB: blob cache disabled\n");
      }

      options.table_factory.reset(
          NewBlockBasedTableFactory(block_based_options));
    }
    if (FLAGS_max_bytes_for_level_multiplier_additional_v.size() > 0) {
      if (FLAGS_max_bytes_for_level_multiplier_additional_v.size() !=
          static_cast<unsigned int>(FLAGS_num_levels)) {
        fprintf(stderr, "Insufficient number of fanouts specified %d\n",
                static_cast<int>(
                    FLAGS_max_bytes_for_level_multiplier_additional_v.size()));
        exit(1);
      }
      options.max_bytes_for_level_multiplier_additional =
          FLAGS_max_bytes_for_level_multiplier_additional_v;
    }
    options.level0_stop_writes_trigger = FLAGS_level0_stop_writes_trigger;
    options.level0_file_num_compaction_trigger =
        FLAGS_level0_file_num_compaction_trigger;
    options.level0_slowdown_writes_trigger =
        FLAGS_level0_slowdown_writes_trigger;
    options.compression = FLAGS_compression_type_e;
    std::shared_ptr<CompressionManagerWrapper> mgr = nullptr;
    if (!strcasecmp(FLAGS_compression_manager.c_str(), "mixed")) {
      mgr =
          std::make_shared<RoundRobinManager>(GetBuiltinV2CompressionManager());
    } else if (!strcasecmp(FLAGS_compression_manager.c_str(),
                           "autotunecompression")) {
      auto ratelimiter_throughput = FLAGS_rate_limiter_bytes_per_sec;
<<<<<<< HEAD
      double io_usage_limit = FLAGS_autotune_iogoal * ratelimiter_throughput;
      double io_minusage_limit =
          FLAGS_autotune_miniogoal * ratelimiter_throughput;
      double cpu_usage_limit = FLAGS_autotune_cpubudget;
      double cpu_minusage_limit = FLAGS_autotune_mincpubudget;
      std::shared_ptr<IOGoalCPUBudgetFactory> budget_factory =
          makeDefaultBudgetFactory(cpu_usage_limit, io_usage_limit,
                                   cpu_minusage_limit, io_minusage_limit,
                                   options);
      mgr = CreateAutoTuneCompressionManager(nullptr, budget_factory);
    } else if (!strcasecmp(FLAGS_compression_manager.c_str(),
                           "dynamicautotunecompression")) {
      auto ratelimiter_throughput = FLAGS_rate_limiter_bytes_per_sec;
      double io_usage_limit = FLAGS_autotune_iogoal * ratelimiter_throughput;
      double io_minusage_limit =
          FLAGS_autotune_miniogoal * ratelimiter_throughput;
      double cpu_usage_limit = FLAGS_autotune_cpubudget;
      double cpu_minusage_limit = FLAGS_autotune_mincpubudget;
      std::shared_ptr<IOGoalCPUBudgetFactory> budget_factory =
          makeDefaultDynamicBudgetFactory(cpu_usage_limit, io_usage_limit,
                                          cpu_minusage_limit, io_minusage_limit,
                                          options);
      mgr = CreateAutoTuneCompressionManager(nullptr, budget_factory);

=======
      double io_upper_bound = FLAGS_autotune_iogoal * ratelimiter_throughput;
      double io_lower_bound = FLAGS_autotune_miniogoal * ratelimiter_throughput;
      double cpu_upper_bound = FLAGS_autotune_cpubudget;
      double cpu_lower_bound = FLAGS_autotune_mincpubudget;
      std::shared_ptr<IOGoal> io_goal =
          std::make_shared<IOGoal>(io_upper_bound, io_lower_bound);
      std::shared_ptr<CPUBudget> cpu_budget =
          std::make_shared<CPUBudget>(cpu_upper_bound, cpu_lower_bound);
      mgr = CreateAutoTuneCompressionManager(nullptr, io_goal, cpu_budget,
                                             options);
>>>>>>> 61ec6949
    } else if (!strcasecmp(FLAGS_compression_manager.c_str(), "autoskip")) {
      mgr = CreateAutoSkipCompressionManager();
    } else if (!strcasecmp(FLAGS_compression_manager.c_str(), "none")) {
      options.compression = FLAGS_compression_type_e;
    } else {
      // compression manager is not supported
      // exit with error
      fprintf(stderr, "Requested compression manager not supported");
      ErrorExit();
    }
    if (FLAGS_compression_type_e == kNoCompression &&
        strcasecmp(FLAGS_compression_manager.c_str(), "none")) {
      fprintf(stderr,
              "Compression type must not be no Compression when using "
              "compression manager");
      ErrorExit();
    }
    if (mgr != nullptr) {
      options.compression_manager = mgr;
    }

    if (FLAGS_simulate_hybrid_fs_file != "") {
      options.last_level_temperature = Temperature::kWarm;
    }
    options.preclude_last_level_data_seconds =
        FLAGS_preclude_last_level_data_seconds;
    options.preserve_internal_time_seconds =
        FLAGS_preserve_internal_time_seconds;
    options.sample_for_compression = FLAGS_sample_for_compression;
    options.WAL_ttl_seconds = FLAGS_wal_ttl_seconds;
    options.WAL_size_limit_MB = FLAGS_wal_size_limit_MB;
    options.max_total_wal_size = FLAGS_max_total_wal_size;

    if (FLAGS_min_level_to_compress >= 0) {
      assert(FLAGS_min_level_to_compress <= FLAGS_num_levels);
      options.compression_per_level.resize(FLAGS_num_levels);
      for (int i = 0; i < FLAGS_min_level_to_compress; i++) {
        options.compression_per_level[i] = kNoCompression;
      }
      for (int i = FLAGS_min_level_to_compress; i < FLAGS_num_levels; i++) {
        options.compression_per_level[i] = FLAGS_compression_type_e;
      }
    }
    options.soft_pending_compaction_bytes_limit =
        FLAGS_soft_pending_compaction_bytes_limit;
    options.hard_pending_compaction_bytes_limit =
        FLAGS_hard_pending_compaction_bytes_limit;
    options.delayed_write_rate = FLAGS_delayed_write_rate;
    options.allow_concurrent_memtable_write =
        FLAGS_allow_concurrent_memtable_write;
    options.experimental_mempurge_threshold =
        FLAGS_experimental_mempurge_threshold;
    options.inplace_update_support = FLAGS_inplace_update_support;
    options.inplace_update_num_locks = FLAGS_inplace_update_num_locks;
    options.enable_write_thread_adaptive_yield =
        FLAGS_enable_write_thread_adaptive_yield;
    options.enable_pipelined_write = FLAGS_enable_pipelined_write;
    options.unordered_write = FLAGS_unordered_write;
    options.write_thread_max_yield_usec = FLAGS_write_thread_max_yield_usec;
    options.write_thread_slow_yield_usec = FLAGS_write_thread_slow_yield_usec;
    options.table_cache_numshardbits = FLAGS_table_cache_numshardbits;
    options.max_compaction_bytes = FLAGS_max_compaction_bytes;
    options.disable_auto_compactions = FLAGS_disable_auto_compactions;
    options.optimize_filters_for_hits = FLAGS_optimize_filters_for_hits;
    options.paranoid_checks = FLAGS_paranoid_checks;
    options.force_consistency_checks = FLAGS_force_consistency_checks;
    options.periodic_compaction_seconds = FLAGS_periodic_compaction_seconds;
    options.ttl = FLAGS_ttl_seconds;
    // fill storage options
    options.advise_random_on_open = FLAGS_advise_random_on_open;
    options.use_adaptive_mutex = FLAGS_use_adaptive_mutex;
    options.bytes_per_sync = FLAGS_bytes_per_sync;
    options.wal_bytes_per_sync = FLAGS_wal_bytes_per_sync;

    // merge operator options
    if (!FLAGS_merge_operator.empty()) {
      s = MergeOperator::CreateFromString(config_options, FLAGS_merge_operator,
                                          &options.merge_operator);
      if (!s.ok()) {
        fprintf(stderr, "invalid merge operator[%s]: %s\n",
                FLAGS_merge_operator.c_str(), s.ToString().c_str());
        exit(1);
      }
    }
    options.max_successive_merges = FLAGS_max_successive_merges;
    options.strict_max_successive_merges = FLAGS_strict_max_successive_merges;
    options.report_bg_io_stats = FLAGS_report_bg_io_stats;

    // set universal style compaction configurations, if applicable
    if (FLAGS_universal_size_ratio != 0) {
      options.compaction_options_universal.size_ratio =
          FLAGS_universal_size_ratio;
    }
    if (FLAGS_universal_min_merge_width != 0) {
      options.compaction_options_universal.min_merge_width =
          FLAGS_universal_min_merge_width;
    }
    if (FLAGS_universal_max_merge_width != 0) {
      options.compaction_options_universal.max_merge_width =
          FLAGS_universal_max_merge_width;
    }
    if (FLAGS_universal_max_size_amplification_percent != 0) {
      options.compaction_options_universal.max_size_amplification_percent =
          FLAGS_universal_max_size_amplification_percent;
    }
    if (FLAGS_universal_compression_size_percent != -1) {
      options.compaction_options_universal.compression_size_percent =
          FLAGS_universal_compression_size_percent;
    }
    options.compaction_options_universal.max_read_amp =
        FLAGS_universal_max_read_amp;
    options.compaction_options_universal.allow_trivial_move =
        FLAGS_universal_allow_trivial_move;
    options.compaction_options_universal.incremental =
        FLAGS_universal_incremental;
    options.compaction_options_universal.stop_style =
        static_cast<CompactionStopStyle>(FLAGS_universal_stop_style);
    if (FLAGS_thread_status_per_interval > 0) {
      options.enable_thread_tracking = true;
    }

    if (FLAGS_user_timestamp_size > 0) {
      if (FLAGS_user_timestamp_size != 8) {
        fprintf(stderr, "Only 64 bits timestamps are supported.\n");
        exit(1);
      }
      options.comparator = test::BytewiseComparatorWithU64TsWrapper();
    }

    options.allow_data_in_errors = FLAGS_allow_data_in_errors;
    options.track_and_verify_wals_in_manifest =
        FLAGS_track_and_verify_wals_in_manifest;
    options.track_and_verify_wals = FLAGS_track_and_verify_wals;

    // Integrated BlobDB
    options.enable_blob_files = FLAGS_enable_blob_files;
    options.min_blob_size = FLAGS_min_blob_size;
    options.blob_file_size = FLAGS_blob_file_size;
    options.blob_compression_type =
        StringToCompressionType(FLAGS_blob_compression_type.c_str());
    options.enable_blob_garbage_collection =
        FLAGS_enable_blob_garbage_collection;
    options.blob_garbage_collection_age_cutoff =
        FLAGS_blob_garbage_collection_age_cutoff;
    options.blob_garbage_collection_force_threshold =
        FLAGS_blob_garbage_collection_force_threshold;
    options.blob_compaction_readahead_size =
        FLAGS_blob_compaction_readahead_size;
    options.blob_file_starting_level = FLAGS_blob_file_starting_level;

    if (FLAGS_readonly && FLAGS_transaction_db) {
      fprintf(stderr, "Cannot use readonly flag with transaction_db\n");
      exit(1);
    }
    if (FLAGS_use_secondary_db &&
        (FLAGS_transaction_db || FLAGS_optimistic_transaction_db)) {
      fprintf(stderr, "Cannot use use_secondary_db flag with transaction_db\n");
      exit(1);
    }
    options.memtable_protection_bytes_per_key =
        FLAGS_memtable_protection_bytes_per_key;
    options.block_protection_bytes_per_key =
        FLAGS_block_protection_bytes_per_key;
    options.paranoid_memory_checks = FLAGS_paranoid_memory_checks;
    options.memtable_op_scan_flush_trigger =
        FLAGS_memtable_op_scan_flush_trigger;
    options.compaction_options_universal.reduce_file_locking =
        FLAGS_universal_reduce_file_locking;
  }

  void InitializeOptionsGeneral(Options* opts, ToolHooks& hooks) {
    // Be careful about what is set here to avoid accidentally overwriting
    // settings already configured by OPTIONS file. Only configure settings that
    // are needed for the benchmark to run, settings for shared objects that
    // were not configured already, settings that require dynamically invoking
    // APIs, and settings for the benchmark itself.
    Options& options = *opts;

    // Always set these since they are harmless when not needed and prevent
    // a guaranteed failure when they are needed.
    options.create_missing_column_families = true;
    options.create_if_missing = true;

    if (options.statistics == nullptr) {
      options.statistics = dbstats;
    }

    auto table_options =
        options.table_factory->GetOptions<BlockBasedTableOptions>();
    if (table_options != nullptr) {
      if (FLAGS_cache_size > 0) {
        // This violates this function's rules on when to set options. But we
        // have to do it because the case of unconfigured block cache in OPTIONS
        // file is indistinguishable (it is sanitized to 32MB by this point, not
        // nullptr), and our regression tests assume this will be the shared
        // block cache, even with OPTIONS file provided.
        table_options->block_cache = cache_;
      }
      if (table_options->filter_policy == nullptr) {
        if (FLAGS_bloom_bits < 0) {
          table_options->filter_policy = BlockBasedTableOptions().filter_policy;
        } else if (FLAGS_bloom_bits == 0) {
          table_options->filter_policy.reset();
        } else {
          table_options->filter_policy.reset(
              FLAGS_use_ribbon_filter ? NewRibbonFilterPolicy(FLAGS_bloom_bits)
                                      : NewBloomFilterPolicy(FLAGS_bloom_bits));
        }
      }
    }

    if (options.row_cache == nullptr) {
      if (FLAGS_row_cache_size) {
        if (FLAGS_cache_numshardbits >= 1) {
          options.row_cache =
              NewLRUCache(FLAGS_row_cache_size, FLAGS_cache_numshardbits);
        } else {
          options.row_cache = NewLRUCache(FLAGS_row_cache_size);
        }
      }
    }

    if (options.env == Env::Default()) {
      options.env = FLAGS_env;
    }
    if (FLAGS_enable_io_prio) {
      options.env->LowerThreadPoolIOPriority(Env::LOW);
      options.env->LowerThreadPoolIOPriority(Env::HIGH);
    }
    if (FLAGS_enable_cpu_prio) {
      options.env->LowerThreadPoolCPUPriority(Env::LOW);
      options.env->LowerThreadPoolCPUPriority(Env::HIGH);
    }

    if (FLAGS_sine_write_rate) {
      FLAGS_benchmark_write_rate_limit = static_cast<uint64_t>(SineRate(0));
    }

    if (options.rate_limiter == nullptr) {
      if (FLAGS_rate_limiter_bytes_per_sec > 0) {
        options.rate_limiter.reset(NewGenericRateLimiter(
            FLAGS_rate_limiter_bytes_per_sec,
            FLAGS_rate_limiter_refill_period_us, 10 /* fairness */,
            // TODO: replace this with a more general FLAG for deciding
            // RateLimiter::Mode as now we also rate-limit foreground reads e.g,
            // Get()/MultiGet()
            FLAGS_rate_limit_bg_reads ? RateLimiter::Mode::kReadsOnly
                                      : RateLimiter::Mode::kWritesOnly,
            FLAGS_rate_limiter_auto_tuned,
            FLAGS_rate_limiter_single_burst_bytes));
      }
    }

    options.listeners.emplace_back(listener_);

    if (options.file_checksum_gen_factory == nullptr) {
      if (FLAGS_file_checksum) {
        options.file_checksum_gen_factory.reset(
            new FileChecksumGenCrc32cFactory());
      }
    }

    if (FLAGS_num_multi_db <= 1) {
      OpenDb(options, hooks, FLAGS_db, &db_);
    } else {
      multi_dbs_.clear();
      multi_dbs_.resize(FLAGS_num_multi_db);
      auto wal_dir = options.wal_dir;
      for (int i = 0; i < FLAGS_num_multi_db; i++) {
        if (!wal_dir.empty()) {
          options.wal_dir = GetPathForMultiple(wal_dir, i);
        }
        OpenDb(options, hooks, GetPathForMultiple(FLAGS_db, i), &multi_dbs_[i]);
      }
      options.wal_dir = wal_dir;
    }

    // KeepFilter is a noop filter, this can be used to test compaction filter
    if (options.compaction_filter == nullptr) {
      if (FLAGS_use_keep_filter) {
        options.compaction_filter = new KeepFilter();
        fprintf(stdout, "A noop compaction filter is used\n");
      }
    }

    if (FLAGS_use_existing_keys) {
      // Only work on single database
      assert(db_.db != nullptr);
      ReadOptions read_opts;  // before read_options_ initialized
      read_opts.total_order_seek = true;
      Iterator* iter = db_.db->NewIterator(read_opts);
      for (iter->SeekToFirst(); iter->Valid(); iter->Next()) {
        keys_.emplace_back(iter->key().ToString());
      }
      delete iter;
      FLAGS_num = keys_.size();
    }
  }

  void Open(Options* opts, ToolHooks& hooks) {
    if (!InitializeOptionsFromFile(opts)) {
      InitializeOptionsFromFlags(opts);
    }

    InitializeOptionsGeneral(opts, hooks);
  }

  void OpenDb(Options options, ToolHooks& hooks, const std::string& db_name,
              DBWithColumnFamilies* db) {
    uint64_t open_start = FLAGS_report_open_timing ? FLAGS_env->NowNanos() : 0;
    Status s;
    // Open with column families if necessary.
    if (FLAGS_num_column_families > 1) {
      size_t num_hot = FLAGS_num_column_families;
      if (FLAGS_num_hot_column_families > 0 &&
          FLAGS_num_hot_column_families < FLAGS_num_column_families) {
        num_hot = FLAGS_num_hot_column_families;
      } else {
        FLAGS_num_hot_column_families = FLAGS_num_column_families;
      }
      std::vector<ColumnFamilyDescriptor> column_families;
      for (size_t i = 0; i < num_hot; i++) {
        column_families.emplace_back(ColumnFamilyName(i),
                                     ColumnFamilyOptions(options));
      }
      std::vector<int> cfh_idx_to_prob;
      if (!FLAGS_column_family_distribution.empty()) {
        std::stringstream cf_prob_stream(FLAGS_column_family_distribution);
        std::string cf_prob;
        int sum = 0;
        while (std::getline(cf_prob_stream, cf_prob, ',')) {
          cfh_idx_to_prob.push_back(std::stoi(cf_prob));
          sum += cfh_idx_to_prob.back();
        }
        if (sum != 100) {
          fprintf(stderr, "column_family_distribution items must sum to 100\n");
          exit(1);
        }
        if (cfh_idx_to_prob.size() != num_hot) {
          fprintf(stderr,
                  "got %" ROCKSDB_PRIszt
                  " column_family_distribution items; expected "
                  "%" ROCKSDB_PRIszt "\n",
                  cfh_idx_to_prob.size(), num_hot);
          exit(1);
        }
      }
      if (FLAGS_readonly) {
        s = hooks.OpenForReadOnly(options, db_name, column_families, &db->cfh,
                                  &db->db);
      } else if (FLAGS_optimistic_transaction_db) {
        s = hooks.OpenOptimisticTransactionDB(options, db_name, column_families,
                                              &db->cfh, &db->opt_txn_db);
        if (s.ok()) {
          db->db = db->opt_txn_db->GetBaseDB();
        }
      } else if (FLAGS_transaction_db) {
        TransactionDB* ptr;
        TransactionDBOptions txn_db_options;
        if (options.unordered_write) {
          options.two_write_queues = true;
          txn_db_options.skip_concurrency_control = true;
          txn_db_options.write_policy = WRITE_PREPARED;
        }
        s = hooks.OpenTransactionDB(options, txn_db_options, db_name,
                                    column_families, &db->cfh, &ptr);
        if (s.ok()) {
          db->db = ptr;
        }
      } else {
        s = hooks.Open(options, db_name, column_families, &db->cfh, &db->db);
      }
      db->cfh.resize(FLAGS_num_column_families);
      db->num_created = num_hot;
      db->num_hot = num_hot;
      db->cfh_idx_to_prob = std::move(cfh_idx_to_prob);
    } else if (FLAGS_readonly) {
      s = hooks.OpenForReadOnly(options, db_name, &db->db, false);
    } else if (FLAGS_optimistic_transaction_db) {
      s = hooks.OpenOptimisticTransactionDB(options, db_name, &db->opt_txn_db);
      if (s.ok()) {
        db->db = db->opt_txn_db->GetBaseDB();
      }
    } else if (FLAGS_transaction_db) {
      TransactionDB* ptr = nullptr;
      TransactionDBOptions txn_db_options;
      if (options.unordered_write) {
        options.two_write_queues = true;
        txn_db_options.skip_concurrency_control = true;
        txn_db_options.write_policy = WRITE_PREPARED;
      }
      s = CreateLoggerFromOptions(db_name, options, &options.info_log);
      if (s.ok()) {
        s = hooks.OpenTransactionDB(options, txn_db_options, db_name, &ptr);
      }
      if (s.ok()) {
        db->db = ptr;
      }
    } else if (FLAGS_use_blob_db) {
      // Stacked BlobDB
      blob_db::BlobDBOptions blob_db_options;
      blob_db_options.enable_garbage_collection = FLAGS_blob_db_enable_gc;
      blob_db_options.garbage_collection_cutoff = FLAGS_blob_db_gc_cutoff;
      blob_db_options.is_fifo = FLAGS_blob_db_is_fifo;
      blob_db_options.max_db_size = FLAGS_blob_db_max_db_size;
      blob_db_options.ttl_range_secs = FLAGS_blob_db_ttl_range_secs;
      blob_db_options.min_blob_size = FLAGS_blob_db_min_blob_size;
      blob_db_options.bytes_per_sync = FLAGS_blob_db_bytes_per_sync;
      blob_db_options.blob_file_size = FLAGS_blob_db_file_size;
      blob_db_options.compression = FLAGS_blob_db_compression_type_e;
      blob_db::BlobDB* ptr = nullptr;
      s = hooks.Open(options, blob_db_options, db_name, &ptr);
      if (s.ok()) {
        db->db = ptr;
      }
    } else if (FLAGS_use_secondary_db) {
      if (FLAGS_secondary_path.empty()) {
        std::string default_secondary_path;
        FLAGS_env->GetTestDirectory(&default_secondary_path);
        default_secondary_path += "/dbbench_secondary";
        FLAGS_secondary_path = default_secondary_path;
      }
      s = hooks.OpenAsSecondary(options, db_name, FLAGS_secondary_path,
                                &db->db);
      if (s.ok() && FLAGS_secondary_update_interval > 0) {
        secondary_update_thread_.reset(new port::Thread(
            [this](int interval, DBWithColumnFamilies* _db) {
              while (0 == secondary_update_stopped_.load(
                              std::memory_order_relaxed)) {
                Status secondary_update_status =
                    _db->db->TryCatchUpWithPrimary();
                if (!secondary_update_status.ok()) {
                  fprintf(stderr, "Failed to catch up with primary: %s\n",
                          secondary_update_status.ToString().c_str());
                  break;
                }
                ++secondary_db_updates_;
                FLAGS_env->SleepForMicroseconds(interval * 1000000);
              }
            },
            FLAGS_secondary_update_interval, db));
      }
    } else if (FLAGS_open_as_follower) {
      std::unique_ptr<DB> dbptr;
      s = hooks.OpenAsFollower(options, db_name, FLAGS_leader_path, &dbptr);
      if (s.ok()) {
        db->db = dbptr.release();
      }
    } else {
      s = hooks.Open(options, db_name, &db->db);
    }
    if (FLAGS_report_open_timing) {
      std::cout << "OpenDb:     "
                << (FLAGS_env->NowNanos() - open_start) / 1000000.0
                << " milliseconds\n";
    }
    if (!s.ok()) {
      fprintf(stderr, "open error: %s\n", s.ToString().c_str());
      exit(1);
    }
  }

  enum WriteMode { RANDOM, SEQUENTIAL, UNIQUE_RANDOM };

  void WriteSeqDeterministic(ThreadState* thread) {
    DoDeterministicCompact(thread, open_options_.compaction_style, SEQUENTIAL);
  }

  void WriteUniqueRandomDeterministic(ThreadState* thread) {
    DoDeterministicCompact(thread, open_options_.compaction_style,
                           UNIQUE_RANDOM);
  }

  void WriteSeq(ThreadState* thread) { DoWrite(thread, SEQUENTIAL); }

  void WriteRandom(ThreadState* thread) { DoWrite(thread, RANDOM); }

  void WriteUniqueRandom(ThreadState* thread) {
    DoWrite(thread, UNIQUE_RANDOM);
  }

  class KeyGenerator {
   public:
    KeyGenerator(Random64* rand, WriteMode mode, uint64_t num,
                 uint64_t /*num_per_set*/ = 64 * 1024)
        : rand_(rand), mode_(mode), num_(num), next_(0) {
      if (mode_ == UNIQUE_RANDOM) {
        // NOTE: if memory consumption of this approach becomes a concern,
        // we can either break it into pieces and only random shuffle a section
        // each time. Alternatively, use a bit map implementation
        // (https://reviews.facebook.net/differential/diff/54627/)
        values_.resize(num_);
        for (uint64_t i = 0; i < num_; ++i) {
          values_[i] = i;
        }
        RandomShuffle(values_.begin(), values_.end(),
                      static_cast<uint32_t>(*seed_base));
      }
    }

    uint64_t Next() {
      switch (mode_) {
        case SEQUENTIAL:
          return next_++;
        case RANDOM:
          return rand_->Next() % num_;
        case UNIQUE_RANDOM:
          assert(next_ < num_);
          return values_[next_++];
      }
      assert(false);
      return std::numeric_limits<uint64_t>::max();
    }

    // Only available for UNIQUE_RANDOM mode.
    uint64_t Fetch(uint64_t index) {
      assert(mode_ == UNIQUE_RANDOM);
      assert(index < values_.size());
      return values_[index];
    }

   private:
    Random64* rand_;
    WriteMode mode_;
    const uint64_t num_;
    uint64_t next_;
    std::vector<uint64_t> values_;
  };

  DB* SelectDB(ThreadState* thread) { return SelectDBWithCfh(thread)->db; }

  DBWithColumnFamilies* SelectDBWithCfh(ThreadState* thread) {
    return SelectDBWithCfh(thread->rand.Next());
  }

  DBWithColumnFamilies* SelectDBWithCfh(uint64_t rand_int) {
    if (db_.db != nullptr) {
      return &db_;
    } else {
      return &multi_dbs_[rand_int % multi_dbs_.size()];
    }
  }

  double SineRate(double x) {
    return FLAGS_sine_a * sin((FLAGS_sine_b * x) + FLAGS_sine_c) + FLAGS_sine_d;
  }

  void DoWrite(ThreadState* thread, WriteMode write_mode) {
    const int test_duration = write_mode == RANDOM ? FLAGS_duration : 0;
    const int64_t num_ops = writes_ == 0 ? num_ : writes_;

    size_t num_key_gens = 1;
    if (db_.db == nullptr) {
      num_key_gens = multi_dbs_.size();
    }
    std::vector<std::unique_ptr<KeyGenerator>> key_gens(num_key_gens);
    int64_t max_ops = num_ops * num_key_gens;
    int64_t ops_per_stage = max_ops;
    if (FLAGS_num_column_families > 1 && FLAGS_num_hot_column_families > 0) {
      ops_per_stage = (max_ops - 1) / (FLAGS_num_column_families /
                                       FLAGS_num_hot_column_families) +
                      1;
    }

    Duration duration(test_duration, max_ops, ops_per_stage);
    const uint64_t num_per_key_gen = num_ + max_num_range_tombstones_;
    for (size_t i = 0; i < num_key_gens; i++) {
      key_gens[i].reset(new KeyGenerator(&(thread->rand), write_mode,
                                         num_per_key_gen, ops_per_stage));
    }

    if (num_ != FLAGS_num) {
      char msg[100];
      snprintf(msg, sizeof(msg), "(%" PRIu64 " ops)", num_);
      thread->stats.AddMessage(msg);
    }

    RandomGenerator gen;
    WriteBatch batch(/*reserved_bytes=*/0, /*max_bytes=*/0,
                     FLAGS_write_batch_protection_bytes_per_key,
                     user_timestamp_size_);
    Status s;
    int64_t bytes = 0;

    std::unique_ptr<const char[]> key_guard;
    Slice key = AllocateKey(&key_guard);
    std::unique_ptr<const char[]> begin_key_guard;
    Slice begin_key = AllocateKey(&begin_key_guard);
    std::unique_ptr<const char[]> end_key_guard;
    Slice end_key = AllocateKey(&end_key_guard);
    double p = 0.0;
    uint64_t num_overwrites = 0, num_unique_keys = 0, num_selective_deletes = 0;
    // If user set overwrite_probability flag,
    // check if value is in [0.0,1.0].
    if (FLAGS_overwrite_probability > 0.0) {
      p = FLAGS_overwrite_probability > 1.0 ? 1.0 : FLAGS_overwrite_probability;
      // If overwrite set by user, and UNIQUE_RANDOM mode on,
      // the overwrite_window_size must be > 0.
      if (write_mode == UNIQUE_RANDOM && FLAGS_overwrite_window_size == 0) {
        fprintf(stderr,
                "Overwrite_window_size must be  strictly greater than 0.\n");
        ErrorExit();
      }
    }

    // Default_random_engine provides slightly
    // improved throughput over mt19937.
    std::default_random_engine overwrite_gen{
        static_cast<unsigned int>(*seed_base)};
    std::bernoulli_distribution overwrite_decider(p);

    // Inserted key window is filled with the last N
    // keys previously inserted into the DB (with
    // N=FLAGS_overwrite_window_size).
    // We use a deque struct because:
    // - random access is O(1)
    // - insertion/removal at beginning/end is also O(1).
    std::deque<int64_t> inserted_key_window;
    Random64 reservoir_id_gen(*seed_base);

    // --- Variables used in disposable/persistent keys simulation:
    // The following variables are used when
    // disposable_entries_batch_size is >0. We simualte a workload
    // where the following sequence is repeated multiple times:
    // "A set of keys S1 is inserted ('disposable entries'), then after
    // some delay another set of keys S2 is inserted ('persistent entries')
    // and the first set of keys S1 is deleted. S2 artificially represents
    // the insertion of hypothetical results from some undefined computation
    // done on the first set of keys S1. The next sequence can start as soon
    // as the last disposable entry in the set S1 of this sequence is
    // inserted, if the delay is non negligible"
    bool skip_for_loop = false, is_disposable_entry = true;
    std::vector<uint64_t> disposable_entries_index(num_key_gens, 0);
    std::vector<uint64_t> persistent_ent_and_del_index(num_key_gens, 0);
    const uint64_t kNumDispAndPersEntries =
        FLAGS_disposable_entries_batch_size +
        FLAGS_persistent_entries_batch_size;
    if (kNumDispAndPersEntries > 0) {
      if ((write_mode != UNIQUE_RANDOM) || (writes_per_range_tombstone_ > 0) ||
          (p > 0.0)) {
        fprintf(
            stderr,
            "Disposable/persistent deletes are not compatible with overwrites "
            "and DeleteRanges; and are only supported in filluniquerandom.\n");
        ErrorExit();
      }
      if (FLAGS_disposable_entries_value_size < 0 ||
          FLAGS_persistent_entries_value_size < 0) {
        fprintf(
            stderr,
            "disposable_entries_value_size and persistent_entries_value_size"
            "have to be positive.\n");
        ErrorExit();
      }
    }
    Random rnd_disposable_entry(static_cast<uint32_t>(*seed_base));
    std::string random_value;
    // Queue that stores scheduled timestamp of disposable entries deletes,
    // along with starting index of disposable entry keys to delete.
    std::vector<std::queue<std::pair<uint64_t, uint64_t>>> disposable_entries_q(
        num_key_gens);
    // --- End of variables used in disposable/persistent keys simulation.

    std::vector<std::unique_ptr<const char[]>> expanded_key_guards;
    std::vector<Slice> expanded_keys;
    if (FLAGS_expand_range_tombstones) {
      expanded_key_guards.resize(range_tombstone_width_);
      for (auto& expanded_key_guard : expanded_key_guards) {
        expanded_keys.emplace_back(AllocateKey(&expanded_key_guard));
      }
    }

    std::unique_ptr<char[]> ts_guard;
    if (user_timestamp_size_ > 0) {
      ts_guard.reset(new char[user_timestamp_size_]);
    }

    int64_t stage = 0;
    int64_t num_written = 0;
    int64_t next_seq_db_at = num_ops;
    size_t id = 0;
    int64_t num_range_deletions = 0;

    while ((num_per_key_gen != 0) && !duration.Done(entries_per_batch_)) {
      if (duration.GetStage() != stage) {
        stage = duration.GetStage();
        if (db_.db != nullptr) {
          db_.CreateNewCf(open_options_, stage);
        } else {
          for (auto& db : multi_dbs_) {
            db.CreateNewCf(open_options_, stage);
          }
        }
      }

      if (write_mode != SEQUENTIAL) {
        id = thread->rand.Next() % num_key_gens;
      } else {
        // When doing a sequential load with multiple databases, load them in
        // order rather than all at the same time to avoid:
        // 1) long delays between flushing memtables
        // 2) flushing memtables for all of them at the same point in time
        // 3) not putting the same number of keys in each database
        if (num_written >= next_seq_db_at) {
          next_seq_db_at += num_ops;
          id++;
          if (id >= num_key_gens) {
            fprintf(stderr, "Logic error. Filled all databases\n");
            ErrorExit();
          }
        }
      }
      DBWithColumnFamilies* db_with_cfh = SelectDBWithCfh(id);

      batch.Clear();
      int64_t batch_bytes = 0;
      int64_t req_count = 0;
      for (; req_count < entries_per_batch_; req_count++) {
        int64_t rand_num = 0;
        if ((write_mode == UNIQUE_RANDOM) && (p > 0.0)) {
          if ((inserted_key_window.size() > 0) &&
              overwrite_decider(overwrite_gen)) {
            num_overwrites++;
            rand_num = inserted_key_window[reservoir_id_gen.Next() %
                                           inserted_key_window.size()];
          } else {
            num_unique_keys++;
            rand_num = key_gens[id]->Next();
            if (inserted_key_window.size() < FLAGS_overwrite_window_size) {
              inserted_key_window.push_back(rand_num);
            } else {
              inserted_key_window.pop_front();
              inserted_key_window.push_back(rand_num);
            }
          }
        } else if (kNumDispAndPersEntries > 0) {
          // Check if queue is non-empty and if we need to insert
          // 'persistent' KV entries (KV entries that are never deleted)
          // and delete disposable entries previously inserted.
          if (!disposable_entries_q[id].empty() &&
              (disposable_entries_q[id].front().first <
               FLAGS_env->NowMicros())) {
            // If we need to perform a "merge op" pattern,
            // we first write all the persistent KV entries not targeted
            // by deletes, and then we write the disposable entries deletes.
            if (persistent_ent_and_del_index[id] <
                FLAGS_persistent_entries_batch_size) {
              // Generate key to insert.
              rand_num =
                  key_gens[id]->Fetch(disposable_entries_q[id].front().second +
                                      FLAGS_disposable_entries_batch_size +
                                      persistent_ent_and_del_index[id]);
              persistent_ent_and_del_index[id]++;
              is_disposable_entry = false;
              skip_for_loop = false;
            } else if (persistent_ent_and_del_index[id] <
                       kNumDispAndPersEntries) {
              // Find key of the entry to delete.
              rand_num =
                  key_gens[id]->Fetch(disposable_entries_q[id].front().second +
                                      (persistent_ent_and_del_index[id] -
                                       FLAGS_persistent_entries_batch_size));
              persistent_ent_and_del_index[id]++;
              GenerateKeyFromInt(rand_num, FLAGS_num, &key);
              // For the delete operation, everything happens here and we
              // skip the rest of the for-loop, which is designed for
              // inserts.
              if (FLAGS_num_column_families <= 1) {
                batch.Delete(key);
              } else {
                // We use same rand_num as seed for key and column family so
                // that we can deterministically find the cfh corresponding to a
                // particular key while reading the key.
                batch.Delete(db_with_cfh->GetCfh(rand_num), key);
              }
              // A delete only includes Key+Timestamp (no value).
              batch_bytes += key_size_ + user_timestamp_size_;
              bytes += key_size_ + user_timestamp_size_;
              num_selective_deletes++;
              // Skip rest of the for-loop (j=0, j<entries_per_batch_,j++).
              skip_for_loop = true;
            } else {
              assert(false);  // should never reach this point.
            }
            // If disposable_entries_q needs to be updated (ie: when a selective
            // insert+delete was successfully completed, pop the job out of the
            // queue).
            if (!disposable_entries_q[id].empty() &&
                (disposable_entries_q[id].front().first <
                 FLAGS_env->NowMicros()) &&
                persistent_ent_and_del_index[id] == kNumDispAndPersEntries) {
              disposable_entries_q[id].pop();
              persistent_ent_and_del_index[id] = 0;
            }

            // If we are deleting disposable entries, skip the rest of the
            // for-loop since there is no key-value inserts at this moment in
            // time.
            if (skip_for_loop) {
              continue;
            }

          }
          // If no job is in the queue, then we keep inserting disposable KV
          // entries that will be deleted later by a series of deletes.
          else {
            rand_num = key_gens[id]->Fetch(disposable_entries_index[id]);
            disposable_entries_index[id]++;
            is_disposable_entry = true;
            if ((disposable_entries_index[id] %
                 FLAGS_disposable_entries_batch_size) == 0) {
              // Skip the persistent KV entries inserts for now
              disposable_entries_index[id] +=
                  FLAGS_persistent_entries_batch_size;
            }
          }
        } else {
          rand_num = key_gens[id]->Next();
        }
        GenerateKeyFromInt(rand_num, FLAGS_num, &key);
        Slice val;
        if (kNumDispAndPersEntries > 0) {
          random_value = rnd_disposable_entry.RandomString(
              is_disposable_entry ? FLAGS_disposable_entries_value_size
                                  : FLAGS_persistent_entries_value_size);
          val = Slice(random_value);
          num_unique_keys++;
        } else {
          val = gen.Generate();
        }
        if (use_blob_db_) {
          // Stacked BlobDB
          blob_db::BlobDB* blobdb =
              static_cast<blob_db::BlobDB*>(db_with_cfh->db);
          if (FLAGS_blob_db_max_ttl_range > 0) {
            int ttl = rand() % FLAGS_blob_db_max_ttl_range;
            s = blobdb->PutWithTTL(write_options_, key, val, ttl);
          } else {
            s = blobdb->Put(write_options_, key, val);
          }
        } else if (FLAGS_num_column_families <= 1) {
          batch.Put(key, val);
        } else {
          // We use same rand_num as seed for key and column family so that we
          // can deterministically find the cfh corresponding to a particular
          // key while reading the key.
          batch.Put(db_with_cfh->GetCfh(rand_num), key, val);
        }
        batch_bytes += val.size() + key_size_ + user_timestamp_size_;
        bytes += val.size() + key_size_ + user_timestamp_size_;
        ++num_written;

        // If all disposable entries have been inserted, then we need to
        // add in the job queue a call for 'persistent entry insertions +
        // disposable entry deletions'.
        if (kNumDispAndPersEntries > 0 && is_disposable_entry &&
            ((disposable_entries_index[id] % kNumDispAndPersEntries) == 0)) {
          // Queue contains [timestamp, starting_idx],
          // timestamp = current_time + delay (minimum aboslute time when to
          // start inserting the selective deletes) starting_idx = index in the
          // keygen of the rand_num to generate the key of the first KV entry to
          // delete (= key of the first selective delete).
          disposable_entries_q[id].push(std::make_pair(
              FLAGS_env->NowMicros() +
                  FLAGS_disposable_entries_delete_delay /* timestamp */,
              disposable_entries_index[id] - kNumDispAndPersEntries
              /*starting idx*/));
        }
        if (writes_per_range_tombstone_ > 0 &&
            num_written > writes_before_delete_range_ &&
            (num_written - writes_before_delete_range_) /
                    writes_per_range_tombstone_ <=
                max_num_range_tombstones_ &&
            (num_written - writes_before_delete_range_) %
                    writes_per_range_tombstone_ ==
                0) {
          num_range_deletions++;
          int64_t begin_num = key_gens[id]->Next();
          if (FLAGS_expand_range_tombstones) {
            for (int64_t offset = 0; offset < range_tombstone_width_;
                 ++offset) {
              GenerateKeyFromInt(begin_num + offset, FLAGS_num,
                                 &expanded_keys[offset]);
              if (use_blob_db_) {
                // Stacked BlobDB
                s = db_with_cfh->db->Delete(write_options_,
                                            expanded_keys[offset]);
              } else if (FLAGS_num_column_families <= 1) {
                batch.Delete(expanded_keys[offset]);
              } else {
                batch.Delete(db_with_cfh->GetCfh(rand_num),
                             expanded_keys[offset]);
              }
            }
          } else {
            GenerateKeyFromInt(begin_num, FLAGS_num, &begin_key);
            GenerateKeyFromInt(begin_num + range_tombstone_width_, FLAGS_num,
                               &end_key);
            if (use_blob_db_) {
              // Stacked BlobDB
              s = db_with_cfh->db->DeleteRange(
                  write_options_, db_with_cfh->db->DefaultColumnFamily(),
                  begin_key, end_key);
            } else if (FLAGS_num_column_families <= 1) {
              batch.DeleteRange(begin_key, end_key);
            } else {
              batch.DeleteRange(db_with_cfh->GetCfh(rand_num), begin_key,
                                end_key);
            }
          }
        }
      }
      if (thread->shared->write_rate_limiter.get() != nullptr) {
        thread->shared->write_rate_limiter->Request(
            batch_bytes, Env::IO_HIGH, nullptr /* stats */,
            RateLimiter::OpType::kWrite);
        // Set time at which last op finished to Now() to hide latency and
        // sleep from rate limiter. Also, do the check once per batch, not
        // once per write.
        thread->stats.ResetLastOpTime();
      }
      if (user_timestamp_size_ > 0) {
        Slice user_ts = mock_app_clock_->Allocate(ts_guard.get());
        s = batch.UpdateTimestamps(
            user_ts, [this](uint32_t) { return user_timestamp_size_; });
        if (!s.ok()) {
          fprintf(stderr, "assign timestamp to write batch: %s\n",
                  s.ToString().c_str());
          ErrorExit();
        }
      }
      if (!use_blob_db_) {
        // Not stacked BlobDB
        s = db_with_cfh->db->Write(write_options_, &batch);
      }
      thread->stats.FinishedOps(db_with_cfh, db_with_cfh->db, req_count,
                                kWrite);
      if (FLAGS_sine_write_rate) {
        uint64_t now = FLAGS_env->NowMicros();

        uint64_t usecs_since_last;
        if (now > thread->stats.GetSineInterval()) {
          usecs_since_last = now - thread->stats.GetSineInterval();
        } else {
          usecs_since_last = 0;
        }

        if (usecs_since_last >
            (FLAGS_sine_write_rate_interval_milliseconds * uint64_t{1000})) {
          double usecs_since_start =
              static_cast<double>(now - thread->stats.GetStart());
          thread->stats.ResetSineInterval();
          uint64_t write_rate =
              static_cast<uint64_t>(SineRate(usecs_since_start / 1000000.0));
          thread->shared->write_rate_limiter.reset(
              NewGenericRateLimiter(write_rate));
        }
      }
      if (!s.ok()) {
        s = listener_->WaitForRecovery(600000000) ? Status::OK() : s;
      }

      if (!s.ok()) {
        fprintf(stderr, "put error: %s\n", s.ToString().c_str());
        ErrorExit();
      }
    }
    if ((write_mode == UNIQUE_RANDOM) && (p > 0.0)) {
      fprintf(stdout,
              "Number of unique keys inserted: %" PRIu64
              ".\nNumber of overwrites: %" PRIu64 "\n",
              num_unique_keys, num_overwrites);
    } else if (kNumDispAndPersEntries > 0) {
      fprintf(stdout,
              "Number of unique keys inserted (disposable+persistent): %" PRIu64
              ".\nNumber of 'disposable entry delete': %" PRIu64 "\n",
              num_written, num_selective_deletes);
    }
    if (num_range_deletions > 0) {
      std::cout << "Number of range deletions: " << num_range_deletions
                << std::endl;
    }
    thread->stats.AddBytes(bytes);
  }

  Status DoDeterministicCompact(ThreadState* thread,
                                CompactionStyle compaction_style,
                                WriteMode write_mode) {
    ColumnFamilyMetaData meta;
    std::vector<DB*> db_list;
    if (db_.db != nullptr) {
      db_list.push_back(db_.db);
    } else {
      for (auto& db : multi_dbs_) {
        db_list.push_back(db.db);
      }
    }
    std::vector<Options> options_list;
    for (auto db : db_list) {
      options_list.push_back(db->GetOptions());
      if (compaction_style != kCompactionStyleFIFO) {
        db->SetOptions({{"disable_auto_compactions", "1"},
                        {"level0_slowdown_writes_trigger", "400000000"},
                        {"level0_stop_writes_trigger", "400000000"}});
      } else {
        db->SetOptions({{"disable_auto_compactions", "1"}});
      }
    }

    assert(!db_list.empty());
    auto num_db = db_list.size();
    size_t num_levels = static_cast<size_t>(open_options_.num_levels);
    size_t output_level = open_options_.num_levels - 1;
    std::vector<std::vector<std::vector<SstFileMetaData>>> sorted_runs(num_db);
    std::vector<size_t> num_files_at_level0(num_db, 0);
    if (compaction_style == kCompactionStyleLevel) {
      if (num_levels == 0) {
        return Status::InvalidArgument("num_levels should be larger than 1");
      }
      bool should_stop = false;
      while (!should_stop) {
        if (sorted_runs[0].empty()) {
          DoWrite(thread, write_mode);
        } else {
          DoWrite(thread, UNIQUE_RANDOM);
        }
        for (size_t i = 0; i < num_db; i++) {
          auto db = db_list[i];
          db->Flush(FlushOptions());
          db->GetColumnFamilyMetaData(&meta);
          if (num_files_at_level0[i] == meta.levels[0].files.size() ||
              writes_ == 0) {
            should_stop = true;
            continue;
          }
          sorted_runs[i].emplace_back(
              meta.levels[0].files.begin(),
              meta.levels[0].files.end() - num_files_at_level0[i]);
          num_files_at_level0[i] = meta.levels[0].files.size();
          if (sorted_runs[i].back().size() == 1) {
            should_stop = true;
            continue;
          }
          if (sorted_runs[i].size() == output_level) {
            auto& L1 = sorted_runs[i].back();
            L1.erase(L1.begin(), L1.begin() + L1.size() / 3);
            should_stop = true;
            continue;
          }
        }
        writes_ /=
            static_cast<int64_t>(open_options_.max_bytes_for_level_multiplier);
      }
      for (size_t i = 0; i < num_db; i++) {
        if (sorted_runs[i].size() < num_levels - 1) {
          fprintf(stderr, "n is too small to fill %" ROCKSDB_PRIszt " levels\n",
                  num_levels);
          exit(1);
        }
      }
      for (size_t i = 0; i < num_db; i++) {
        auto db = db_list[i];
        auto compactionOptions = CompactionOptions();
        compactionOptions.compression = FLAGS_compression_type_e;
        auto options = db->GetOptions();
        MutableCFOptions mutable_cf_options(options);
        for (size_t j = 0; j < sorted_runs[i].size(); j++) {
          compactionOptions.output_file_size_limit = MaxFileSizeForLevel(
              mutable_cf_options, static_cast<int>(output_level),
              compaction_style);
          std::cout << sorted_runs[i][j].size() << std::endl;
          db->CompactFiles(
              compactionOptions,
              {sorted_runs[i][j].back().name, sorted_runs[i][j].front().name},
              static_cast<int>(output_level - j) /*level*/);
        }
      }
    } else if (compaction_style == kCompactionStyleUniversal) {
      auto ratio = open_options_.compaction_options_universal.size_ratio;
      bool should_stop = false;
      while (!should_stop) {
        if (sorted_runs[0].empty()) {
          DoWrite(thread, write_mode);
        } else {
          DoWrite(thread, UNIQUE_RANDOM);
        }
        for (size_t i = 0; i < num_db; i++) {
          auto db = db_list[i];
          db->Flush(FlushOptions());
          db->GetColumnFamilyMetaData(&meta);
          if (num_files_at_level0[i] == meta.levels[0].files.size() ||
              writes_ == 0) {
            should_stop = true;
            continue;
          }
          sorted_runs[i].emplace_back(
              meta.levels[0].files.begin(),
              meta.levels[0].files.end() - num_files_at_level0[i]);
          num_files_at_level0[i] = meta.levels[0].files.size();
          if (sorted_runs[i].back().size() == 1) {
            should_stop = true;
            continue;
          }
          num_files_at_level0[i] = meta.levels[0].files.size();
        }
        writes_ = static_cast<int64_t>(writes_ * static_cast<double>(100) /
                                       (ratio + 200));
      }
      for (size_t i = 0; i < num_db; i++) {
        if (sorted_runs[i].size() < num_levels) {
          fprintf(stderr, "n is too small to fill %" ROCKSDB_PRIszt " levels\n",
                  num_levels);
          exit(1);
        }
      }
      for (size_t i = 0; i < num_db; i++) {
        auto db = db_list[i];
        auto compactionOptions = CompactionOptions();
        compactionOptions.compression = FLAGS_compression_type_e;
        auto options = db->GetOptions();
        MutableCFOptions mutable_cf_options(options);
        for (size_t j = 0; j < sorted_runs[i].size(); j++) {
          compactionOptions.output_file_size_limit = MaxFileSizeForLevel(
              mutable_cf_options, static_cast<int>(output_level),
              compaction_style);
          db->CompactFiles(
              compactionOptions,
              {sorted_runs[i][j].back().name, sorted_runs[i][j].front().name},
              (output_level > j ? static_cast<int>(output_level - j)
                                : 0) /*level*/);
        }
      }
    } else if (compaction_style == kCompactionStyleFIFO) {
      if (num_levels != 1) {
        return Status::InvalidArgument(
            "num_levels should be 1 for FIFO compaction");
      }
      if (FLAGS_num_multi_db != 0) {
        return Status::InvalidArgument("Doesn't support multiDB");
      }
      auto db = db_list[0];
      std::vector<std::string> file_names;
      while (true) {
        if (sorted_runs[0].empty()) {
          DoWrite(thread, write_mode);
        } else {
          DoWrite(thread, UNIQUE_RANDOM);
        }
        db->Flush(FlushOptions());
        db->GetColumnFamilyMetaData(&meta);
        auto total_size = meta.levels[0].size;
        if (total_size >=
            db->GetOptions().compaction_options_fifo.max_table_files_size) {
          for (const auto& file_meta : meta.levels[0].files) {
            file_names.emplace_back(file_meta.name);
          }
          break;
        }
      }
      // TODO(shuzhang1989): Investigate why CompactFiles not working
      // auto compactionOptions = CompactionOptions();
      // db->CompactFiles(compactionOptions, file_names, 0);
      auto compactionOptions = CompactRangeOptions();
      compactionOptions.max_subcompactions =
          static_cast<uint32_t>(FLAGS_subcompactions);
      db->CompactRange(compactionOptions, nullptr, nullptr);
    } else {
      fprintf(stdout,
              "%-12s : skipped (-compaction_stype=kCompactionStyleNone)\n",
              "filldeterministic");
      return Status::InvalidArgument("None compaction is not supported");
    }

// Verify seqno and key range
// Note: the seqno get changed at the max level by implementation
// optimization, so skip the check of the max level.
#ifndef NDEBUG
    for (size_t k = 0; k < num_db; k++) {
      auto db = db_list[k];
      db->GetColumnFamilyMetaData(&meta);
      // verify the number of sorted runs
      if (compaction_style == kCompactionStyleLevel) {
        assert(num_levels - 1 == sorted_runs[k].size());
      } else if (compaction_style == kCompactionStyleUniversal) {
        assert(meta.levels[0].files.size() + num_levels - 1 ==
               sorted_runs[k].size());
      } else if (compaction_style == kCompactionStyleFIFO) {
        // TODO(gzh): FIFO compaction
        db->GetColumnFamilyMetaData(&meta);
        auto total_size = meta.levels[0].size;
        assert(total_size <=
               db->GetOptions().compaction_options_fifo.max_table_files_size);
        break;
      }

      // verify smallest/largest seqno and key range of each sorted run
      auto max_level = num_levels - 1;
      int level;
      for (size_t i = 0; i < sorted_runs[k].size(); i++) {
        level = static_cast<int>(max_level - i);
        SequenceNumber sorted_run_smallest_seqno = kMaxSequenceNumber;
        SequenceNumber sorted_run_largest_seqno = 0;
        std::string sorted_run_smallest_key, sorted_run_largest_key;
        bool first_key = true;
        for (const auto& fileMeta : sorted_runs[k][i]) {
          sorted_run_smallest_seqno =
              std::min(sorted_run_smallest_seqno, fileMeta.smallest_seqno);
          sorted_run_largest_seqno =
              std::max(sorted_run_largest_seqno, fileMeta.largest_seqno);
          if (first_key ||
              db->DefaultColumnFamily()->GetComparator()->Compare(
                  fileMeta.smallestkey, sorted_run_smallest_key) < 0) {
            sorted_run_smallest_key = fileMeta.smallestkey;
          }
          if (first_key ||
              db->DefaultColumnFamily()->GetComparator()->Compare(
                  fileMeta.largestkey, sorted_run_largest_key) > 0) {
            sorted_run_largest_key = fileMeta.largestkey;
          }
          first_key = false;
        }
        if (compaction_style == kCompactionStyleLevel ||
            (compaction_style == kCompactionStyleUniversal && level > 0)) {
          SequenceNumber level_smallest_seqno = kMaxSequenceNumber;
          SequenceNumber level_largest_seqno = 0;
          for (const auto& fileMeta : meta.levels[level].files) {
            level_smallest_seqno =
                std::min(level_smallest_seqno, fileMeta.smallest_seqno);
            level_largest_seqno =
                std::max(level_largest_seqno, fileMeta.largest_seqno);
          }
          assert(sorted_run_smallest_key ==
                 meta.levels[level].files.front().smallestkey);
          assert(sorted_run_largest_key ==
                 meta.levels[level].files.back().largestkey);
          if (level != static_cast<int>(max_level)) {
            // compaction at max_level would change sequence number
            assert(sorted_run_smallest_seqno == level_smallest_seqno);
            assert(sorted_run_largest_seqno == level_largest_seqno);
          }
        } else if (compaction_style == kCompactionStyleUniversal) {
          // level <= 0 means sorted runs on level 0
          auto level0_file =
              meta.levels[0].files[sorted_runs[k].size() - 1 - i];
          assert(sorted_run_smallest_key == level0_file.smallestkey);
          assert(sorted_run_largest_key == level0_file.largestkey);
          if (level != static_cast<int>(max_level)) {
            assert(sorted_run_smallest_seqno == level0_file.smallest_seqno);
            assert(sorted_run_largest_seqno == level0_file.largest_seqno);
          }
        }
      }
    }
#endif
    // print the size of each sorted_run
    for (size_t k = 0; k < num_db; k++) {
      auto db = db_list[k];
      fprintf(stdout,
              "---------------------- DB %" ROCKSDB_PRIszt
              " LSM ---------------------\n",
              k);
      db->GetColumnFamilyMetaData(&meta);
      for (auto& levelMeta : meta.levels) {
        if (levelMeta.files.empty()) {
          continue;
        }
        if (levelMeta.level == 0) {
          for (auto& fileMeta : levelMeta.files) {
            fprintf(stdout, "Level[%d]: %s(size: %" PRIi64 " bytes)\n",
                    levelMeta.level, fileMeta.name.c_str(), fileMeta.size);
          }
        } else {
          fprintf(stdout, "Level[%d]: %s - %s(total size: %" PRIi64 " bytes)\n",
                  levelMeta.level, levelMeta.files.front().name.c_str(),
                  levelMeta.files.back().name.c_str(), levelMeta.size);
        }
      }
    }
    for (size_t i = 0; i < num_db; i++) {
      db_list[i]->SetOptions(
          {{"disable_auto_compactions",
            std::to_string(options_list[i].disable_auto_compactions)},
           {"level0_slowdown_writes_trigger",
            std::to_string(options_list[i].level0_slowdown_writes_trigger)},
           {"level0_stop_writes_trigger",
            std::to_string(options_list[i].level0_stop_writes_trigger)}});
    }
    return Status::OK();
  }

  void ReadSequential(ThreadState* thread) {
    if (db_.db != nullptr) {
      ReadSequential(thread, db_.db);
    } else {
      for (const auto& db_with_cfh : multi_dbs_) {
        ReadSequential(thread, db_with_cfh.db);
      }
    }
  }

  void ReadSequential(ThreadState* thread, DB* db) {
    ReadOptions options = read_options_;
    std::unique_ptr<char[]> ts_guard;
    Slice ts;
    if (user_timestamp_size_ > 0) {
      ts_guard.reset(new char[user_timestamp_size_]);
      ts = mock_app_clock_->GetTimestampForRead(thread->rand, ts_guard.get());
      options.timestamp = &ts;
    }

    options.adaptive_readahead = FLAGS_adaptive_readahead;
    options.async_io = FLAGS_async_io;
    options.auto_readahead_size = FLAGS_auto_readahead_size;
    std::unique_ptr<ManagedSnapshot> snapshot = nullptr;
    if (FLAGS_explicit_snapshot) {
      snapshot = std::make_unique<ManagedSnapshot>(db);
      options.snapshot = snapshot->snapshot();
    } else {
      options.snapshot = nullptr;
    }

    Iterator* iter = db->NewIterator(options);
    int64_t i = 0;
    int64_t bytes = 0;
    for (iter->SeekToFirst(); i < reads_ && iter->Valid(); iter->Next()) {
      bytes += iter->key().size() + iter->value().size();
      thread->stats.FinishedOps(nullptr, db, 1, kRead);
      ++i;

      if (thread->shared->read_rate_limiter.get() != nullptr &&
          i % 1024 == 1023) {
        thread->shared->read_rate_limiter->Request(1024, Env::IO_HIGH,
                                                   nullptr /* stats */,
                                                   RateLimiter::OpType::kRead);
      }
    }

    delete iter;
    thread->stats.AddBytes(bytes);
  }

  void ReadToRowCache(ThreadState* thread) {
    int64_t read = 0;
    int64_t found = 0;
    int64_t bytes = 0;
    int64_t key_rand = 0;
    std::unique_ptr<const char[]> key_guard;
    Slice key = AllocateKey(&key_guard);
    PinnableSlice pinnable_val;

    while (key_rand < FLAGS_num) {
      DBWithColumnFamilies* db_with_cfh = SelectDBWithCfh(thread);
      // We use same key_rand as seed for key and column family so that we can
      // deterministically find the cfh corresponding to a particular key, as it
      // is done in DoWrite method.
      GenerateKeyFromInt(key_rand, FLAGS_num, &key);
      key_rand++;
      read++;
      Status s;
      if (FLAGS_num_column_families > 1) {
        s = db_with_cfh->db->Get(read_options_, db_with_cfh->GetCfh(key_rand),
                                 key, &pinnable_val);
      } else {
        pinnable_val.Reset();
        s = db_with_cfh->db->Get(read_options_,
                                 db_with_cfh->db->DefaultColumnFamily(), key,
                                 &pinnable_val);
      }

      if (s.ok()) {
        found++;
        bytes += key.size() + pinnable_val.size();
      } else if (!s.IsNotFound()) {
        fprintf(stderr, "Get returned an error: %s\n", s.ToString().c_str());
        abort();
      }

      if (thread->shared->read_rate_limiter.get() != nullptr &&
          read % 256 == 255) {
        thread->shared->read_rate_limiter->Request(
            256, Env::IO_HIGH, nullptr /* stats */, RateLimiter::OpType::kRead);
      }

      thread->stats.FinishedOps(db_with_cfh, db_with_cfh->db, 1, kRead);
    }

    char msg[100];
    snprintf(msg, sizeof(msg), "(%" PRIu64 " of %" PRIu64 " found)\n", found,
             read);

    thread->stats.AddBytes(bytes);
    thread->stats.AddMessage(msg);
  }

  void ReadReverse(ThreadState* thread) {
    if (db_.db != nullptr) {
      ReadReverse(thread, db_.db);
    } else {
      for (const auto& db_with_cfh : multi_dbs_) {
        ReadReverse(thread, db_with_cfh.db);
      }
    }
  }

  void ReadReverse(ThreadState* thread, DB* db) {
    Iterator* iter = db->NewIterator(read_options_);
    int64_t i = 0;
    int64_t bytes = 0;
    for (iter->SeekToLast(); i < reads_ && iter->Valid(); iter->Prev()) {
      bytes += iter->key().size() + iter->value().size();
      thread->stats.FinishedOps(nullptr, db, 1, kRead);
      ++i;
      if (thread->shared->read_rate_limiter.get() != nullptr &&
          i % 1024 == 1023) {
        thread->shared->read_rate_limiter->Request(1024, Env::IO_HIGH,
                                                   nullptr /* stats */,
                                                   RateLimiter::OpType::kRead);
      }
    }
    delete iter;
    thread->stats.AddBytes(bytes);
  }

  void ReadRandomFast(ThreadState* thread) {
    int64_t read = 0;
    int64_t found = 0;
    int64_t nonexist = 0;
    ReadOptions options = read_options_;
    std::unique_ptr<const char[]> key_guard;
    Slice key = AllocateKey(&key_guard);
    std::string value;
    Slice ts;
    std::unique_ptr<char[]> ts_guard;
    if (user_timestamp_size_ > 0) {
      ts_guard.reset(new char[user_timestamp_size_]);
    }
    DB* db = SelectDBWithCfh(thread)->db;

    int64_t pot = 1;
    while (pot < FLAGS_num) {
      pot <<= 1;
    }

    Duration duration(FLAGS_duration, reads_);
    do {
      for (int i = 0; i < 100; ++i) {
        int64_t key_rand = thread->rand.Next() & (pot - 1);
        GenerateKeyFromInt(key_rand, FLAGS_num, &key);
        ++read;
        std::string ts_ret;
        std::string* ts_ptr = nullptr;
        if (user_timestamp_size_ > 0) {
          ts = mock_app_clock_->GetTimestampForRead(thread->rand,
                                                    ts_guard.get());
          options.timestamp = &ts;
          ts_ptr = &ts_ret;
        }
        auto status = db->Get(options, key, &value, ts_ptr);
        if (status.ok()) {
          ++found;
        } else if (!status.IsNotFound()) {
          fprintf(stderr, "Get returned an error: %s\n",
                  status.ToString().c_str());
          abort();
        }
        if (key_rand >= FLAGS_num) {
          ++nonexist;
        }
      }
      if (thread->shared->read_rate_limiter.get() != nullptr) {
        thread->shared->read_rate_limiter->Request(
            100, Env::IO_HIGH, nullptr /* stats */, RateLimiter::OpType::kRead);
      }

      thread->stats.FinishedOps(nullptr, db, 100, kRead);
    } while (!duration.Done(100));

    char msg[100];
    snprintf(msg, sizeof(msg),
             "(%" PRIu64 " of %" PRIu64
             " found, "
             "issued %" PRIu64 " non-exist keys)\n",
             found, read, nonexist);

    thread->stats.AddMessage(msg);
  }

  int64_t GetRandomKey(Random64* rand) {
    uint64_t rand_int = rand->Next();
    int64_t key_rand;
    if (read_random_exp_range_ == 0) {
      key_rand = rand_int % FLAGS_num;
    } else {
      const uint64_t kBigInt = static_cast<uint64_t>(1U) << 62;
      long double order = -static_cast<long double>(rand_int % kBigInt) /
                          static_cast<long double>(kBigInt) *
                          read_random_exp_range_;
      long double exp_ran = std::exp(order);
      uint64_t rand_num =
          static_cast<int64_t>(exp_ran * static_cast<long double>(FLAGS_num));
      // Map to a different number to avoid locality.
      const uint64_t kBigPrime = 0x5bd1e995;
      // Overflow is like %(2^64). Will have little impact of results.
      key_rand = static_cast<int64_t>((rand_num * kBigPrime) % FLAGS_num);
    }
    return key_rand;
  }

  void ReadRandom(ThreadState* thread) {
    int64_t read = 0;
    int64_t found = 0;
    int64_t bytes = 0;
    int num_keys = 0;
    int64_t key_rand = 0;
    ReadOptions options = read_options_;
    std::unique_ptr<const char[]> key_guard;
    Slice key = AllocateKey(&key_guard);
    PinnableSlice pinnable_val;
    std::vector<PinnableSlice> pinnable_vals;
    if (read_operands_) {
      // Start off with a small-ish value that'll be increased later if
      // `GetMergeOperands()` tells us it is not large enough.
      pinnable_vals.resize(8);
    }
    std::unique_ptr<char[]> ts_guard;
    Slice ts;
    if (user_timestamp_size_ > 0) {
      ts_guard.reset(new char[user_timestamp_size_]);
    }

    Duration duration(FLAGS_duration, reads_);
    while (!duration.Done(1)) {
      DBWithColumnFamilies* db_with_cfh = SelectDBWithCfh(thread);
      // We use same key_rand as seed for key and column family so that we can
      // deterministically find the cfh corresponding to a particular key, as it
      // is done in DoWrite method.
      if (entries_per_batch_ > 1 && FLAGS_multiread_stride) {
        if (++num_keys == entries_per_batch_) {
          num_keys = 0;
          key_rand = GetRandomKey(&thread->rand);
          if ((key_rand + (entries_per_batch_ - 1) * FLAGS_multiread_stride) >=
              FLAGS_num) {
            key_rand = FLAGS_num - entries_per_batch_ * FLAGS_multiread_stride;
          }
        } else {
          key_rand += FLAGS_multiread_stride;
        }
      } else {
        key_rand = GetRandomKey(&thread->rand);
      }
      GenerateKeyFromInt(key_rand, FLAGS_num, &key);
      read++;
      std::string ts_ret;
      std::string* ts_ptr = nullptr;
      if (user_timestamp_size_ > 0) {
        ts = mock_app_clock_->GetTimestampForRead(thread->rand, ts_guard.get());
        options.timestamp = &ts;
        ts_ptr = &ts_ret;
      }
      Status s;
      pinnable_val.Reset();
      for (size_t i = 0; i < pinnable_vals.size(); ++i) {
        pinnable_vals[i].Reset();
      }
      ColumnFamilyHandle* cfh;
      if (FLAGS_num_column_families > 1) {
        cfh = db_with_cfh->GetCfh(key_rand);
      } else {
        cfh = db_with_cfh->db->DefaultColumnFamily();
      }
      if (read_operands_) {
        GetMergeOperandsOptions get_merge_operands_options;
        get_merge_operands_options.expected_max_number_of_operands =
            static_cast<int>(pinnable_vals.size());
        int number_of_operands;
        s = db_with_cfh->db->GetMergeOperands(
            options, cfh, key, pinnable_vals.data(),
            &get_merge_operands_options, &number_of_operands);
        if (s.IsIncomplete()) {
          // Should only happen a few times when we encounter a key that had
          // more merge operands than any key seen so far. Production use case
          // would typically retry in such event to get all the operands so do
          // that here.
          pinnable_vals.resize(number_of_operands);
          get_merge_operands_options.expected_max_number_of_operands =
              static_cast<int>(pinnable_vals.size());
          s = db_with_cfh->db->GetMergeOperands(
              options, cfh, key, pinnable_vals.data(),
              &get_merge_operands_options, &number_of_operands);
        }
      } else {
        s = db_with_cfh->db->Get(options, cfh, key, &pinnable_val, ts_ptr);
      }

      if (s.ok()) {
        found++;
        bytes += key.size() + pinnable_val.size() + user_timestamp_size_;
        for (size_t i = 0; i < pinnable_vals.size(); ++i) {
          bytes += pinnable_vals[i].size();
          pinnable_vals[i].Reset();
        }
      } else if (!s.IsNotFound()) {
        fprintf(stderr, "Get returned an error: %s\n", s.ToString().c_str());
        abort();
      }

      if (thread->shared->read_rate_limiter.get() != nullptr &&
          read % 256 == 255) {
        thread->shared->read_rate_limiter->Request(
            256, Env::IO_HIGH, nullptr /* stats */, RateLimiter::OpType::kRead);
      }

      thread->stats.FinishedOps(db_with_cfh, db_with_cfh->db, 1, kRead);
    }

    char msg[100];
    snprintf(msg, sizeof(msg), "(%" PRIu64 " of %" PRIu64 " found)\n", found,
             read);

    thread->stats.AddBytes(bytes);
    thread->stats.AddMessage(msg);
  }

  // Calls MultiGet over a list of keys from a random distribution.
  // Returns the total number of keys found.
  void MultiReadRandom(ThreadState* thread) {
    int64_t read = 0;
    int64_t bytes = 0;
    int64_t num_multireads = 0;
    int64_t found = 0;
    ReadOptions options = read_options_;
    std::vector<Slice> keys;
    std::vector<std::unique_ptr<const char[]>> key_guards;
    std::vector<std::string> values(entries_per_batch_);
    PinnableSlice* pin_values = new PinnableSlice[entries_per_batch_];
    std::unique_ptr<PinnableSlice[]> pin_values_guard(pin_values);
    std::vector<Status> stat_list(entries_per_batch_);
    while (static_cast<int64_t>(keys.size()) < entries_per_batch_) {
      key_guards.push_back(std::unique_ptr<const char[]>());
      keys.push_back(AllocateKey(&key_guards.back()));
    }

    std::unique_ptr<char[]> ts_guard;
    if (user_timestamp_size_ > 0) {
      ts_guard.reset(new char[user_timestamp_size_]);
    }

    Duration duration(FLAGS_duration, reads_);
    while (!duration.Done(entries_per_batch_)) {
      DB* db = SelectDB(thread);
      if (FLAGS_multiread_stride) {
        int64_t key = GetRandomKey(&thread->rand);
        if ((key + (entries_per_batch_ - 1) * FLAGS_multiread_stride) >=
            static_cast<int64_t>(FLAGS_num)) {
          key = FLAGS_num - entries_per_batch_ * FLAGS_multiread_stride;
        }
        for (int64_t i = 0; i < entries_per_batch_; ++i) {
          GenerateKeyFromInt(key, FLAGS_num, &keys[i]);
          key += FLAGS_multiread_stride;
        }
      } else {
        for (int64_t i = 0; i < entries_per_batch_; ++i) {
          GenerateKeyFromInt(GetRandomKey(&thread->rand), FLAGS_num, &keys[i]);
        }
      }
      Slice ts;
      if (user_timestamp_size_ > 0) {
        ts = mock_app_clock_->GetTimestampForRead(thread->rand, ts_guard.get());
        options.timestamp = &ts;
      }
      if (!FLAGS_multiread_batched) {
        std::vector<Status> statuses = db->MultiGet(options, keys, &values);
        assert(static_cast<int64_t>(statuses.size()) == entries_per_batch_);

        read += entries_per_batch_;
        num_multireads++;
        for (int64_t i = 0; i < entries_per_batch_; ++i) {
          if (statuses[i].ok()) {
            bytes += keys[i].size() + values[i].size() + user_timestamp_size_;
            ++found;
          } else if (!statuses[i].IsNotFound()) {
            fprintf(stderr, "MultiGet returned an error: %s\n",
                    statuses[i].ToString().c_str());
            abort();
          }
        }
      } else {
        db->MultiGet(options, db->DefaultColumnFamily(), keys.size(),
                     keys.data(), pin_values, stat_list.data());

        read += entries_per_batch_;
        num_multireads++;
        for (int64_t i = 0; i < entries_per_batch_; ++i) {
          if (stat_list[i].ok()) {
            bytes +=
                keys[i].size() + pin_values[i].size() + user_timestamp_size_;
            ++found;
          } else if (!stat_list[i].IsNotFound()) {
            fprintf(stderr, "MultiGet returned an error: %s\n",
                    stat_list[i].ToString().c_str());
            abort();
          }
          stat_list[i] = Status::OK();
          pin_values[i].Reset();
        }
      }
      if (thread->shared->read_rate_limiter.get() != nullptr &&
          num_multireads % 256 == 255) {
        thread->shared->read_rate_limiter->Request(
            256 * entries_per_batch_, Env::IO_HIGH, nullptr /* stats */,
            RateLimiter::OpType::kRead);
      }
      thread->stats.FinishedOps(nullptr, db, entries_per_batch_, kRead);
    }

    char msg[100];
    snprintf(msg, sizeof(msg), "(%" PRIu64 " of %" PRIu64 " found)", found,
             read);
    thread->stats.AddBytes(bytes);
    thread->stats.AddMessage(msg);
  }

  void ApproximateMemtableStats(ThreadState* thread) {
    const size_t batch_size = entries_per_batch_;
    std::unique_ptr<const char[]> skey_guard;
    Slice skey = AllocateKey(&skey_guard);
    std::unique_ptr<const char[]> ekey_guard;
    Slice ekey = AllocateKey(&ekey_guard);
    Duration duration(FLAGS_duration, reads_);
    if (FLAGS_num < static_cast<int64_t>(batch_size)) {
      std::terminate();
    }
    uint64_t range = static_cast<uint64_t>(FLAGS_num) - batch_size;
    auto count_hist = std::make_shared<HistogramImpl>();
    while (!duration.Done(1)) {
      DB* db = SelectDB(thread);
      uint64_t start_key = thread->rand.Uniform(range);
      GenerateKeyFromInt(start_key, FLAGS_num, &skey);
      uint64_t end_key = start_key + batch_size;
      GenerateKeyFromInt(end_key, FLAGS_num, &ekey);
      uint64_t count = UINT64_MAX;
      uint64_t size = UINT64_MAX;
      db->GetApproximateMemTableStats({skey, ekey}, &count, &size);
      count_hist->Add(count);
      thread->stats.FinishedOps(nullptr, db, 1, kOthers);
    }
    thread->stats.AddMessage("\nReported entry count stats (expected " +
                             std::to_string(batch_size) + "):");
    thread->stats.AddMessage("\n" + count_hist->ToString());
  }

  // Calls ApproximateSize over random key ranges.
  void ApproximateSizeRandom(ThreadState* thread) {
    int64_t size_sum = 0;
    int64_t num_sizes = 0;
    const size_t batch_size = entries_per_batch_;
    std::vector<Range> ranges;
    std::vector<Slice> lkeys;
    std::vector<std::unique_ptr<const char[]>> lkey_guards;
    std::vector<Slice> rkeys;
    std::vector<std::unique_ptr<const char[]>> rkey_guards;
    std::vector<uint64_t> sizes;
    while (ranges.size() < batch_size) {
      // Ugly without C++17 return from emplace_back
      lkey_guards.emplace_back();
      rkey_guards.emplace_back();
      lkeys.emplace_back(AllocateKey(&lkey_guards.back()));
      rkeys.emplace_back(AllocateKey(&rkey_guards.back()));
      ranges.emplace_back(lkeys.back(), rkeys.back());
      sizes.push_back(0);
    }
    Duration duration(FLAGS_duration, reads_);
    while (!duration.Done(1)) {
      DB* db = SelectDB(thread);
      for (size_t i = 0; i < batch_size; ++i) {
        int64_t lkey = GetRandomKey(&thread->rand);
        int64_t rkey = GetRandomKey(&thread->rand);
        if (lkey > rkey) {
          std::swap(lkey, rkey);
        }
        GenerateKeyFromInt(lkey, FLAGS_num, &lkeys[i]);
        GenerateKeyFromInt(rkey, FLAGS_num, &rkeys[i]);
      }
      db->GetApproximateSizes(
          ranges.data(), static_cast<int>(entries_per_batch_), sizes.data());
      num_sizes += entries_per_batch_;
      for (int64_t size : sizes) {
        size_sum += size;
      }
      thread->stats.FinishedOps(nullptr, db, entries_per_batch_, kOthers);
    }

    char msg[100];
    snprintf(msg, sizeof(msg), "(Avg approx size=%g)",
             static_cast<double>(size_sum) / static_cast<double>(num_sizes));
    thread->stats.AddMessage(msg);
  }

  // The inverse function of Pareto distribution
  int64_t ParetoCdfInversion(double u, double theta, double k, double sigma) {
    double ret;
    if (k == 0.0) {
      ret = theta - sigma * std::log(u);
    } else {
      ret = theta + sigma * (std::pow(u, -1 * k) - 1) / k;
    }
    return static_cast<int64_t>(ceil(ret));
  }
  // The inverse function of power distribution (y=ax^b)
  int64_t PowerCdfInversion(double u, double a, double b) {
    double ret;
    ret = std::pow((u / a), (1 / b));
    return static_cast<int64_t>(ceil(ret));
  }

  // Add the noice to the QPS
  double AddNoise(double origin, double noise_ratio) {
    if (noise_ratio < 0.0 || noise_ratio > 1.0) {
      return origin;
    }
    int band_int = static_cast<int>(FLAGS_sine_a);
    double delta = (rand() % band_int - band_int / 2) * noise_ratio;
    if (origin + delta < 0) {
      return origin;
    } else {
      return (origin + delta);
    }
  }

  // Decide the ratio of different query types
  // 0 Get, 1 Put, 2 Seek, 3 SeekForPrev, 4 Delete, 5 SingleDelete, 6 merge
  class QueryDecider {
   public:
    std::vector<int> type_;
    std::vector<double> ratio_;
    int range_;

    QueryDecider() = default;
    ~QueryDecider() = default;

    Status Initiate(std::vector<double> ratio_input) {
      int range_max = 1000;
      double sum = 0.0;
      for (auto& ratio : ratio_input) {
        sum += ratio;
      }
      range_ = 0;
      for (auto& ratio : ratio_input) {
        range_ += static_cast<int>(ceil(range_max * (ratio / sum)));
        type_.push_back(range_);
        ratio_.push_back(ratio / sum);
      }
      return Status::OK();
    }

    int GetType(int64_t rand_num) {
      if (rand_num < 0) {
        rand_num = rand_num * (-1);
      }
      assert(range_ != 0);
      int pos = static_cast<int>(rand_num % range_);
      for (int i = 0; i < static_cast<int>(type_.size()); i++) {
        if (pos < type_[i]) {
          return i;
        }
      }
      return 0;
    }
  };

  // KeyrangeUnit is the struct of a keyrange. It is used in a keyrange vector
  // to transfer a random value to one keyrange based on the hotness.
  struct KeyrangeUnit {
    int64_t keyrange_start;
    int64_t keyrange_access;
    int64_t keyrange_keys;
  };

  // From our observations, the prefix hotness (key-range hotness) follows
  // the two-term-exponential distribution: f(x) = a*exp(b*x) + c*exp(d*x).
  // However, we cannot directly use the inverse function to decide a
  // key-range from a random distribution. To achieve it, we create a list of
  // KeyrangeUnit, each KeyrangeUnit occupies a range of integers whose size is
  // decided based on the hotness of the key-range. When a random value is
  // generated based on uniform distribution, we map it to the KeyrangeUnit Vec
  // and one KeyrangeUnit is selected. The probability of a  KeyrangeUnit being
  // selected is the same as the hotness of this KeyrangeUnit. After that, the
  // key can be randomly allocated to the key-range of this KeyrangeUnit, or we
  // can based on the power distribution (y=ax^b) to generate the offset of
  // the key in the selected key-range. In this way, we generate the keyID
  // based on the hotness of the prefix and also the key hotness distribution.
  class GenerateTwoTermExpKeys {
   public:
    // Avoid uninitialized warning-as-error in some compilers
    int64_t keyrange_rand_max_ = 0;
    int64_t keyrange_size_ = 0;
    int64_t keyrange_num_ = 0;
    std::vector<KeyrangeUnit> keyrange_set_;

    // Initiate the KeyrangeUnit vector and calculate the size of each
    // KeyrangeUnit.
    Status InitiateExpDistribution(int64_t total_keys, double prefix_a,
                                   double prefix_b, double prefix_c,
                                   double prefix_d) {
      int64_t amplify = 0;
      int64_t keyrange_start = 0;
      if (FLAGS_keyrange_num <= 0) {
        keyrange_num_ = 1;
      } else {
        keyrange_num_ = FLAGS_keyrange_num;
      }
      keyrange_size_ = total_keys / keyrange_num_;

      // Calculate the key-range shares size based on the input parameters
      for (int64_t pfx = keyrange_num_; pfx >= 1; pfx--) {
        // Step 1. Calculate the probability that this key range will be
        // accessed in a query. It is based on the two-term expoential
        // distribution
        double keyrange_p = prefix_a * std::exp(prefix_b * pfx) +
                            prefix_c * std::exp(prefix_d * pfx);
        if (keyrange_p < std::pow(10.0, -16.0)) {
          keyrange_p = 0.0;
        }
        // Step 2. Calculate the amplify
        // In order to allocate a query to a key-range based on the random
        // number generated for this query, we need to extend the probability
        // of each key range from [0,1] to [0, amplify]. Amplify is calculated
        // by 1/(smallest key-range probability). In this way, we ensure that
        // all key-ranges are assigned with an Integer that  >=0
        if (amplify == 0 && keyrange_p > 0) {
          amplify = static_cast<int64_t>(std::floor(1 / keyrange_p)) + 1;
        }

        // Step 3. For each key-range, we calculate its position in the
        // [0, amplify] range, including the start, the size (keyrange_access)
        KeyrangeUnit p_unit;
        p_unit.keyrange_start = keyrange_start;
        if (0.0 >= keyrange_p) {
          p_unit.keyrange_access = 0;
        } else {
          p_unit.keyrange_access =
              static_cast<int64_t>(std::floor(amplify * keyrange_p));
        }
        p_unit.keyrange_keys = keyrange_size_;
        keyrange_set_.push_back(p_unit);
        keyrange_start += p_unit.keyrange_access;
      }
      keyrange_rand_max_ = keyrange_start;

      // Step 4. Shuffle the key-ranges randomly
      // Since the access probability is calculated from small to large,
      // If we do not re-allocate them, hot key-ranges are always at the end
      // and cold key-ranges are at the begin of the key space. Therefore, the
      // key-ranges are shuffled and the rand seed is only decide by the
      // key-range hotness distribution. With the same distribution parameters
      // the shuffle results are the same.
      Random64 rand_loca(keyrange_rand_max_);
      for (int64_t i = 0; i < FLAGS_keyrange_num; i++) {
        int64_t pos = rand_loca.Next() % FLAGS_keyrange_num;
        assert(i >= 0 && i < static_cast<int64_t>(keyrange_set_.size()) &&
               pos >= 0 && pos < static_cast<int64_t>(keyrange_set_.size()));
        std::swap(keyrange_set_[i], keyrange_set_[pos]);
      }

      // Step 5. Recalculate the prefix start postion after shuffling
      int64_t offset = 0;
      for (auto& p_unit : keyrange_set_) {
        p_unit.keyrange_start = offset;
        offset += p_unit.keyrange_access;
      }

      return Status::OK();
    }

    // Generate the Key ID according to the input ini_rand and key distribution
    int64_t DistGetKeyID(int64_t ini_rand, double key_dist_a,
                         double key_dist_b) {
      int64_t keyrange_rand = ini_rand % keyrange_rand_max_;

      // Calculate and select one key-range that contains the new key
      int64_t start = 0, end = static_cast<int64_t>(keyrange_set_.size());
      while (start + 1 < end) {
        int64_t mid = start + (end - start) / 2;
        assert(mid >= 0 && mid < static_cast<int64_t>(keyrange_set_.size()));
        if (keyrange_rand < keyrange_set_[mid].keyrange_start) {
          end = mid;
        } else {
          start = mid;
        }
      }
      int64_t keyrange_id = start;

      // Select one key in the key-range and compose the keyID
      int64_t key_offset = 0, key_seed;
      if (key_dist_a == 0.0 || key_dist_b == 0.0) {
        key_offset = ini_rand % keyrange_size_;
      } else {
        double u =
            static_cast<double>(ini_rand % keyrange_size_) / keyrange_size_;
        key_seed = static_cast<int64_t>(
            ceil(std::pow((u / key_dist_a), (1 / key_dist_b))));
        Random64 rand_key(key_seed);
        key_offset = rand_key.Next() % keyrange_size_;
      }
      return keyrange_size_ * keyrange_id + key_offset;
    }
  };

  // The social graph workload mixed with Get, Put, Iterator queries.
  // The value size and iterator length follow Pareto distribution.
  // The overall key access follow power distribution. If user models the
  // workload based on different key-ranges (or different prefixes), user
  // can use two-term-exponential distribution to fit the workload. User
  // needs to decide the ratio between Get, Put, Iterator queries before
  // starting the benchmark.
  void MixGraph(ThreadState* thread) {
    int64_t gets = 0;
    int64_t puts = 0;
    int64_t get_found = 0;
    int64_t seek = 0;
    int64_t seek_found = 0;
    int64_t bytes = 0;
    double total_scan_length = 0;
    double total_val_size = 0;
    const int64_t default_value_max = 1 * 1024 * 1024;
    int64_t value_max = default_value_max;
    int64_t scan_len_max = FLAGS_mix_max_scan_len;
    double write_rate = 1000000.0;
    double read_rate = 1000000.0;
    bool use_prefix_modeling = false;
    bool use_random_modeling = false;
    GenerateTwoTermExpKeys gen_exp;
    std::vector<double> ratio{FLAGS_mix_get_ratio, FLAGS_mix_put_ratio,
                              FLAGS_mix_seek_ratio};
    char value_buffer[default_value_max];
    QueryDecider query;
    RandomGenerator gen;
    Status s;
    if (value_max > FLAGS_mix_max_value_size) {
      value_max = FLAGS_mix_max_value_size;
    }

    std::unique_ptr<const char[]> key_guard;
    Slice key = AllocateKey(&key_guard);
    PinnableSlice pinnable_val;
    query.Initiate(ratio);

    // the limit of qps initiation
    if (FLAGS_sine_mix_rate) {
      thread->shared->read_rate_limiter.reset(
          NewGenericRateLimiter(static_cast<int64_t>(read_rate)));
      thread->shared->write_rate_limiter.reset(
          NewGenericRateLimiter(static_cast<int64_t>(write_rate)));
    }

    // Decide if user wants to use prefix based key generation
    if (FLAGS_keyrange_dist_a != 0.0 || FLAGS_keyrange_dist_b != 0.0 ||
        FLAGS_keyrange_dist_c != 0.0 || FLAGS_keyrange_dist_d != 0.0) {
      use_prefix_modeling = true;
      gen_exp.InitiateExpDistribution(
          FLAGS_num, FLAGS_keyrange_dist_a, FLAGS_keyrange_dist_b,
          FLAGS_keyrange_dist_c, FLAGS_keyrange_dist_d);
    }
    if (FLAGS_key_dist_a == 0 || FLAGS_key_dist_b == 0) {
      use_random_modeling = true;
    }

    Duration duration(FLAGS_duration, reads_);
    while (!duration.Done(1)) {
      DBWithColumnFamilies* db_with_cfh = SelectDBWithCfh(thread);
      int64_t ini_rand, rand_v, key_rand, key_seed;
      ini_rand = GetRandomKey(&thread->rand);
      rand_v = ini_rand % FLAGS_num;
      double u = static_cast<double>(rand_v) / FLAGS_num;

      // Generate the keyID based on the key hotness and prefix hotness
      if (use_random_modeling) {
        key_rand = ini_rand;
      } else if (use_prefix_modeling) {
        key_rand =
            gen_exp.DistGetKeyID(ini_rand, FLAGS_key_dist_a, FLAGS_key_dist_b);
      } else {
        key_seed = PowerCdfInversion(u, FLAGS_key_dist_a, FLAGS_key_dist_b);
        Random64 rand(key_seed);
        key_rand = static_cast<int64_t>(rand.Next()) % FLAGS_num;
      }
      GenerateKeyFromInt(key_rand, FLAGS_num, &key);
      int query_type = query.GetType(rand_v);

      // change the qps
      uint64_t now = FLAGS_env->NowMicros();
      uint64_t usecs_since_last;
      if (now > thread->stats.GetSineInterval()) {
        usecs_since_last = now - thread->stats.GetSineInterval();
      } else {
        usecs_since_last = 0;
      }

      if (FLAGS_sine_mix_rate &&
          usecs_since_last >
              (FLAGS_sine_mix_rate_interval_milliseconds * uint64_t{1000})) {
        double usecs_since_start =
            static_cast<double>(now - thread->stats.GetStart());
        thread->stats.ResetSineInterval();
        double mix_rate_with_noise = AddNoise(
            SineRate(usecs_since_start / 1000000.0), FLAGS_sine_mix_rate_noise);
        read_rate = mix_rate_with_noise * (query.ratio_[0] + query.ratio_[2]);
        write_rate = mix_rate_with_noise * query.ratio_[1];

        if (read_rate > 0) {
          thread->shared->read_rate_limiter->SetBytesPerSecond(
              static_cast<int64_t>(read_rate));
        }
        if (write_rate > 0) {
          thread->shared->write_rate_limiter->SetBytesPerSecond(
              static_cast<int64_t>(write_rate));
        }
      }
      // Start the query
      if (query_type == 0) {
        // the Get query
        gets++;
        if (FLAGS_num_column_families > 1) {
          s = db_with_cfh->db->Get(read_options_, db_with_cfh->GetCfh(key_rand),
                                   key, &pinnable_val);
        } else {
          pinnable_val.Reset();
          s = db_with_cfh->db->Get(read_options_,
                                   db_with_cfh->db->DefaultColumnFamily(), key,
                                   &pinnable_val);
        }

        if (s.ok()) {
          get_found++;
          bytes += key.size() + pinnable_val.size();
        } else if (!s.IsNotFound()) {
          fprintf(stderr, "Get returned an error: %s\n", s.ToString().c_str());
          abort();
        }

        if (thread->shared->read_rate_limiter && (gets + seek) % 100 == 0) {
          thread->shared->read_rate_limiter->Request(100, Env::IO_HIGH,
                                                     nullptr /*stats*/);
        }
        thread->stats.FinishedOps(db_with_cfh, db_with_cfh->db, 1, kRead);
      } else if (query_type == 1) {
        // the Put query
        puts++;
        int64_t val_size = ParetoCdfInversion(u, FLAGS_value_theta,
                                              FLAGS_value_k, FLAGS_value_sigma);
        if (val_size < 10) {
          val_size = 10;
        } else if (val_size > value_max) {
          val_size = val_size % value_max;
        }
        total_val_size += val_size;

        s = db_with_cfh->db->Put(
            write_options_, key,
            gen.Generate(static_cast<unsigned int>(val_size)));
        if (!s.ok()) {
          fprintf(stderr, "put error: %s\n", s.ToString().c_str());
          ErrorExit();
        }

        if (thread->shared->write_rate_limiter && puts % 100 == 0) {
          thread->shared->write_rate_limiter->Request(100, Env::IO_HIGH,
                                                      nullptr /*stats*/);
        }
        thread->stats.FinishedOps(db_with_cfh, db_with_cfh->db, 1, kWrite);
      } else if (query_type == 2) {
        // Seek query
        if (db_with_cfh->db != nullptr) {
          Iterator* single_iter = nullptr;
          single_iter = db_with_cfh->db->NewIterator(read_options_);
          if (single_iter != nullptr) {
            single_iter->Seek(key);
            seek++;
            if (single_iter->Valid() && single_iter->key().compare(key) == 0) {
              seek_found++;
            }
            int64_t scan_length =
                ParetoCdfInversion(u, FLAGS_iter_theta, FLAGS_iter_k,
                                   FLAGS_iter_sigma) %
                scan_len_max;
            for (int64_t j = 0; j < scan_length && single_iter->Valid(); j++) {
              Slice value = single_iter->value();
              memcpy(value_buffer, value.data(),
                     std::min(value.size(), sizeof(value_buffer)));
              bytes += single_iter->key().size() + single_iter->value().size();
              single_iter->Next();
              assert(single_iter->status().ok());
              total_scan_length++;
            }
          }
          delete single_iter;
        }
        thread->stats.FinishedOps(db_with_cfh, db_with_cfh->db, 1, kSeek);
      }
    }
    char msg[256];
    snprintf(msg, sizeof(msg),
             "( Gets:%" PRIu64 " Puts:%" PRIu64 " Seek:%" PRIu64
             ", reads %" PRIu64 " in %" PRIu64
             " found, "
             "avg size: %.1f value, %.1f scan)\n",
             gets, puts, seek, get_found + seek_found, gets + seek,
             total_val_size / puts, total_scan_length / seek);

    thread->stats.AddBytes(bytes);
    thread->stats.AddMessage(msg);
  }

  void IteratorCreation(ThreadState* thread) {
    Duration duration(FLAGS_duration, reads_);
    ReadOptions options = read_options_;
    std::unique_ptr<char[]> ts_guard;
    if (user_timestamp_size_ > 0) {
      ts_guard.reset(new char[user_timestamp_size_]);
    }
    while (!duration.Done(1)) {
      DB* db = SelectDB(thread);
      Slice ts;
      if (user_timestamp_size_ > 0) {
        ts = mock_app_clock_->GetTimestampForRead(thread->rand, ts_guard.get());
        options.timestamp = &ts;
      }
      Iterator* iter = db->NewIterator(options);
      delete iter;
      thread->stats.FinishedOps(nullptr, db, 1, kOthers);
    }
  }

  void IteratorCreationWhileWriting(ThreadState* thread) {
    if (thread->tid > 0) {
      IteratorCreation(thread);
    } else {
      BGWriter(thread, kWrite);
    }
  }

  void SeekRandom(ThreadState* thread) {
    int64_t read = 0;
    int64_t found = 0;
    int64_t bytes = 0;
    ReadOptions options = read_options_;
    std::unique_ptr<char[]> ts_guard;
    Slice ts;
    if (user_timestamp_size_ > 0) {
      ts_guard.reset(new char[user_timestamp_size_]);
      ts = mock_app_clock_->GetTimestampForRead(thread->rand, ts_guard.get());
      options.timestamp = &ts;
    }

    std::vector<Iterator*> tailing_iters;
    if (FLAGS_use_tailing_iterator) {
      if (db_.db != nullptr) {
        tailing_iters.push_back(db_.db->NewIterator(options));
      } else {
        for (const auto& db_with_cfh : multi_dbs_) {
          tailing_iters.push_back(db_with_cfh.db->NewIterator(options));
        }
      }
    }
    options.auto_prefix_mode = FLAGS_auto_prefix_mode;

    std::unique_ptr<const char[]> key_guard;
    Slice key = AllocateKey(&key_guard);

    std::unique_ptr<const char[]> upper_bound_key_guard;
    Slice upper_bound = AllocateKey(&upper_bound_key_guard);
    std::unique_ptr<const char[]> lower_bound_key_guard;
    Slice lower_bound = AllocateKey(&lower_bound_key_guard);

    Duration duration(FLAGS_duration, reads_);
    char value_buffer[256];
    std::unique_ptr<ManagedSnapshot> snapshot = nullptr;
    if (FLAGS_explicit_snapshot) {
      snapshot = std::make_unique<ManagedSnapshot>(db_.db);
      options.snapshot = snapshot->snapshot();
    } else {
      options.snapshot = nullptr;
    }
    while (!duration.Done(1)) {
      int64_t seek_pos = thread->rand.Next() % FLAGS_num;
      GenerateKeyFromIntForSeek(static_cast<uint64_t>(seek_pos), FLAGS_num,
                                &key);
      if (FLAGS_max_scan_distance != 0) {
        if (FLAGS_reverse_iterator) {
          GenerateKeyFromInt(
              static_cast<uint64_t>(std::max(
                  static_cast<int64_t>(0), seek_pos - FLAGS_max_scan_distance)),
              FLAGS_num, &lower_bound);
          options.iterate_lower_bound = &lower_bound;
        } else {
          auto min_num =
              std::min(FLAGS_num, seek_pos + FLAGS_max_scan_distance);
          GenerateKeyFromInt(static_cast<uint64_t>(min_num), FLAGS_num,
                             &upper_bound);
          options.iterate_upper_bound = &upper_bound;
        }
      } else if (FLAGS_auto_prefix_mode && prefix_extractor_ &&
                 !FLAGS_reverse_iterator) {
        // Set upper bound to next prefix
        auto mutable_upper_bound = const_cast<char*>(upper_bound.data());
        std::memcpy(mutable_upper_bound, key.data(), prefix_size_);
        mutable_upper_bound[prefix_size_ - 1]++;
        upper_bound = Slice(upper_bound.data(), prefix_size_);
        options.iterate_upper_bound = &upper_bound;
      }

      // Pick a Iterator to use
      uint64_t db_idx_to_use =
          (db_.db == nullptr)
              ? (uint64_t{thread->rand.Next()} % multi_dbs_.size())
              : 0;
      std::unique_ptr<Iterator> single_iter;
      Iterator* iter_to_use;
      if (FLAGS_use_tailing_iterator) {
        iter_to_use = tailing_iters[db_idx_to_use];
      } else {
        if (db_.db != nullptr) {
          single_iter.reset(db_.db->NewIterator(options));
        } else {
          single_iter.reset(multi_dbs_[db_idx_to_use].db->NewIterator(options));
        }
        iter_to_use = single_iter.get();
      }

      iter_to_use->Seek(key);
      read++;
      if (iter_to_use->Valid() && iter_to_use->key().compare(key) == 0) {
        found++;
      }

      for (int j = 0; j < FLAGS_seek_nexts && iter_to_use->Valid(); ++j) {
        // Copy out iterator's value to make sure we read them.
        Slice value = iter_to_use->value();
        memcpy(value_buffer, value.data(),
               std::min(value.size(), sizeof(value_buffer)));
        bytes += iter_to_use->key().size() + iter_to_use->value().size();

        if (!FLAGS_reverse_iterator) {
          iter_to_use->Next();
        } else {
          iter_to_use->Prev();
        }
        assert(iter_to_use->status().ok());
      }

      if (thread->shared->read_rate_limiter.get() != nullptr &&
          read % 256 == 255) {
        thread->shared->read_rate_limiter->Request(
            256, Env::IO_HIGH, nullptr /* stats */, RateLimiter::OpType::kRead);
      }

      thread->stats.FinishedOps(&db_, db_.db, 1, kSeek);
    }
    for (auto iter : tailing_iters) {
      delete iter;
    }

    char msg[100];
    snprintf(msg, sizeof(msg), "(%" PRIu64 " of %" PRIu64 " found)\n", found,
             read);
    thread->stats.AddBytes(bytes);
    thread->stats.AddMessage(msg);
  }

  void SeekRandomWhileWriting(ThreadState* thread) {
    if (thread->tid > 0) {
      SeekRandom(thread);
    } else {
      BGWriter(thread, kWrite);
    }
  }

  void SeekRandomWhileMerging(ThreadState* thread) {
    if (thread->tid > 0) {
      SeekRandom(thread);
    } else {
      BGWriter(thread, kMerge);
    }
  }

  void DoDelete(ThreadState* thread, bool seq) {
    WriteBatch batch(/*reserved_bytes=*/0, /*max_bytes=*/0,
                     FLAGS_write_batch_protection_bytes_per_key,
                     user_timestamp_size_);
    Duration duration(seq ? 0 : FLAGS_duration, deletes_);
    int64_t i = 0;
    std::unique_ptr<const char[]> key_guard;
    Slice key = AllocateKey(&key_guard);
    std::unique_ptr<char[]> ts_guard;
    Slice ts;
    if (user_timestamp_size_ > 0) {
      ts_guard.reset(new char[user_timestamp_size_]);
    }

    while (!duration.Done(entries_per_batch_)) {
      DB* db = SelectDB(thread);
      batch.Clear();
      for (int64_t j = 0; j < entries_per_batch_; ++j) {
        const int64_t k = seq ? i + j : (thread->rand.Next() % FLAGS_num);
        GenerateKeyFromInt(k, FLAGS_num, &key);
        batch.Delete(key);
      }
      Status s;
      if (user_timestamp_size_ > 0) {
        ts = mock_app_clock_->Allocate(ts_guard.get());
        s = batch.UpdateTimestamps(
            ts, [this](uint32_t) { return user_timestamp_size_; });
        if (!s.ok()) {
          fprintf(stderr, "assign timestamp: %s\n", s.ToString().c_str());
          ErrorExit();
        }
      }
      s = db->Write(write_options_, &batch);
      thread->stats.FinishedOps(nullptr, db, entries_per_batch_, kDelete);
      if (!s.ok()) {
        fprintf(stderr, "del error: %s\n", s.ToString().c_str());
        exit(1);
      }
      i += entries_per_batch_;
    }
  }

  void DeleteSeq(ThreadState* thread) { DoDelete(thread, true); }

  void DeleteRandom(ThreadState* thread) { DoDelete(thread, false); }

  void ReadWhileWriting(ThreadState* thread) {
    if (thread->tid > 0) {
      ReadRandom(thread);
    } else {
      BGWriter(thread, kWrite);
    }
  }

  void MultiReadWhileWriting(ThreadState* thread) {
    if (thread->tid > 0) {
      MultiReadRandom(thread);
    } else {
      BGWriter(thread, kWrite);
    }
  }

  void ReadWhileMerging(ThreadState* thread) {
    if (thread->tid > 0) {
      ReadRandom(thread);
    } else {
      BGWriter(thread, kMerge);
    }
  }

  void BGWriter(ThreadState* thread, enum OperationType write_merge) {
    // Special thread that keeps writing until other threads are done.
    RandomGenerator gen;
    int64_t bytes = 0;

    std::unique_ptr<RateLimiter> write_rate_limiter;
    if (FLAGS_benchmark_write_rate_limit > 0) {
      write_rate_limiter.reset(
          NewGenericRateLimiter(FLAGS_benchmark_write_rate_limit));
    }

    // Don't merge stats from this thread with the readers.
    thread->stats.SetExcludeFromMerge();

    std::unique_ptr<const char[]> key_guard;
    Slice key = AllocateKey(&key_guard);
    std::unique_ptr<char[]> ts_guard;
    std::unique_ptr<const char[]> begin_key_guard;
    Slice begin_key = AllocateKey(&begin_key_guard);
    std::unique_ptr<const char[]> end_key_guard;
    Slice end_key = AllocateKey(&end_key_guard);
    uint64_t num_range_deletions = 0;
    std::vector<std::unique_ptr<const char[]>> expanded_key_guards;
    std::vector<Slice> expanded_keys;
    if (FLAGS_expand_range_tombstones) {
      expanded_key_guards.resize(range_tombstone_width_);
      for (auto& expanded_key_guard : expanded_key_guards) {
        expanded_keys.emplace_back(AllocateKey(&expanded_key_guard));
      }
    }
    if (user_timestamp_size_ > 0) {
      ts_guard.reset(new char[user_timestamp_size_]);
    }
    uint32_t written = 0;
    bool hint_printed = false;

    while (true) {
      DB* db = SelectDB(thread);
      {
        MutexLock l(&thread->shared->mu);
        if (FLAGS_finish_after_writes && written == writes_) {
          fprintf(stderr, "Exiting the writer after %u writes...\n", written);
          break;
        }
        if (thread->shared->num_done + 1 >= thread->shared->num_initialized) {
          // Other threads have finished
          if (FLAGS_finish_after_writes) {
            // Wait for the writes to be finished
            if (!hint_printed) {
              fprintf(stderr, "Reads are finished. Have %d more writes to do\n",
                      static_cast<int>(writes_) - written);
              hint_printed = true;
            }
          } else {
            // Finish the write immediately
            break;
          }
        }
      }

      GenerateKeyFromInt(thread->rand.Next() % FLAGS_num, FLAGS_num, &key);
      Status s;

      Slice val = gen.Generate();
      Slice ts;
      if (user_timestamp_size_ > 0) {
        ts = mock_app_clock_->Allocate(ts_guard.get());
      }
      if (write_merge == kWrite) {
        if (user_timestamp_size_ == 0) {
          s = db->Put(write_options_, key, val);
        } else {
          s = db->Put(write_options_, key, ts, val);
        }
      } else {
        s = db->Merge(write_options_, key, val);
      }
      // Restore write_options_
      written++;

      if (!s.ok()) {
        fprintf(stderr, "put or merge error: %s\n", s.ToString().c_str());
        exit(1);
      }
      bytes += key.size() + val.size() + user_timestamp_size_;
      thread->stats.FinishedOps(&db_, db_.db, 1, kWrite);

      if (FLAGS_benchmark_write_rate_limit > 0) {
        write_rate_limiter->Request(key.size() + val.size(), Env::IO_HIGH,
                                    nullptr /* stats */,
                                    RateLimiter::OpType::kWrite);
      }

      if (writes_per_range_tombstone_ > 0 &&
          written > writes_before_delete_range_ &&
          (written - writes_before_delete_range_) /
                  writes_per_range_tombstone_ <=
              max_num_range_tombstones_ &&
          (written - writes_before_delete_range_) %
                  writes_per_range_tombstone_ ==
              0) {
        num_range_deletions++;
        int64_t begin_num = thread->rand.Next() % FLAGS_num;
        if (FLAGS_expand_range_tombstones) {
          for (int64_t offset = 0; offset < range_tombstone_width_; ++offset) {
            GenerateKeyFromInt(begin_num + offset, FLAGS_num,
                               &expanded_keys[offset]);
            if (!db->Delete(write_options_, expanded_keys[offset]).ok()) {
              fprintf(stderr, "delete error: %s\n", s.ToString().c_str());
              exit(1);
            }
          }
        } else {
          GenerateKeyFromInt(begin_num, FLAGS_num, &begin_key);
          GenerateKeyFromInt(begin_num + range_tombstone_width_, FLAGS_num,
                             &end_key);
          if (!db->DeleteRange(write_options_, db->DefaultColumnFamily(),
                               begin_key, end_key)
                   .ok()) {
            fprintf(stderr, "deleterange error: %s\n", s.ToString().c_str());
            exit(1);
          }
        }
        thread->stats.FinishedOps(&db_, db_.db, 1, kWrite);
        // TODO: DeleteRange is not included in calculcation of bytes/rate
        // limiter request
      }
    }
    if (num_range_deletions > 0) {
      std::cout << "Number of range deletions: " << num_range_deletions
                << std::endl;
    }
    thread->stats.AddBytes(bytes);
  }

  void ReadWhileScanning(ThreadState* thread) {
    if (thread->tid > 0) {
      ReadRandom(thread);
    } else {
      BGScan(thread);
    }
  }

  void BGScan(ThreadState* thread) {
    if (FLAGS_num_multi_db > 0) {
      fprintf(stderr, "Not supporting multiple DBs.\n");
      abort();
    }
    assert(db_.db != nullptr);
    ReadOptions read_options = read_options_;
    std::unique_ptr<char[]> ts_guard;
    Slice ts;
    if (user_timestamp_size_ > 0) {
      ts_guard.reset(new char[user_timestamp_size_]);
      ts = mock_app_clock_->GetTimestampForRead(thread->rand, ts_guard.get());
      read_options.timestamp = &ts;
    }
    std::unique_ptr<ManagedSnapshot> snapshot = nullptr;
    if (FLAGS_explicit_snapshot) {
      snapshot = std::make_unique<ManagedSnapshot>(db_.db);
      read_options.snapshot = snapshot->snapshot();
    } else {
      read_options.snapshot = nullptr;
    }
    Iterator* iter = db_.db->NewIterator(read_options);

    fprintf(stderr, "num reads to do %" PRIu64 "\n", reads_);
    Duration duration(FLAGS_duration, reads_);
    uint64_t num_seek_to_first = 0;
    uint64_t num_next = 0;
    while (!duration.Done(1)) {
      if (!iter->Valid()) {
        iter->SeekToFirst();
        num_seek_to_first++;
      } else if (!iter->status().ok()) {
        fprintf(stderr, "Iterator error: %s\n",
                iter->status().ToString().c_str());
        abort();
      } else {
        iter->Next();
        num_next++;
      }

      thread->stats.FinishedOps(&db_, db_.db, 1, kSeek);
    }
    (void)num_seek_to_first;
    (void)num_next;
    delete iter;
  }

  // Given a key K and value V, this puts (K+"0", V), (K+"1", V), (K+"2", V)
  // in DB atomically i.e in a single batch. Also refer GetMany.
  Status PutMany(DB* db, const WriteOptions& writeoptions, const Slice& key,
                 const Slice& value) {
    std::string suffixes[3] = {"2", "1", "0"};
    std::string keys[3];

    WriteBatch batch(/*reserved_bytes=*/0, /*max_bytes=*/0,
                     FLAGS_write_batch_protection_bytes_per_key,
                     user_timestamp_size_);
    Status s;
    for (int i = 0; i < 3; i++) {
      keys[i] = key.ToString() + suffixes[i];
      batch.Put(keys[i], value);
    }

    std::unique_ptr<char[]> ts_guard;
    if (user_timestamp_size_ > 0) {
      ts_guard.reset(new char[user_timestamp_size_]);
      Slice ts = mock_app_clock_->Allocate(ts_guard.get());
      s = batch.UpdateTimestamps(
          ts, [this](uint32_t) { return user_timestamp_size_; });
      if (!s.ok()) {
        fprintf(stderr, "assign timestamp to batch: %s\n",
                s.ToString().c_str());
        ErrorExit();
      }
    }

    s = db->Write(writeoptions, &batch);
    return s;
  }

  // Given a key K, this deletes (K+"0", V), (K+"1", V), (K+"2", V)
  // in DB atomically i.e in a single batch. Also refer GetMany.
  Status DeleteMany(DB* db, const WriteOptions& writeoptions,
                    const Slice& key) {
    std::string suffixes[3] = {"1", "2", "0"};
    std::string keys[3];

    WriteBatch batch(0, 0, FLAGS_write_batch_protection_bytes_per_key,
                     user_timestamp_size_);
    Status s;
    for (int i = 0; i < 3; i++) {
      keys[i] = key.ToString() + suffixes[i];
      batch.Delete(keys[i]);
    }

    std::unique_ptr<char[]> ts_guard;
    if (user_timestamp_size_ > 0) {
      ts_guard.reset(new char[user_timestamp_size_]);
      Slice ts = mock_app_clock_->Allocate(ts_guard.get());
      s = batch.UpdateTimestamps(
          ts, [this](uint32_t) { return user_timestamp_size_; });
      if (!s.ok()) {
        fprintf(stderr, "assign timestamp to batch: %s\n",
                s.ToString().c_str());
        ErrorExit();
      }
    }

    s = db->Write(writeoptions, &batch);
    return s;
  }

  // Given a key K and value V, this gets values for K+"0", K+"1" and K+"2"
  // in the same snapshot, and verifies that all the values are identical.
  // ASSUMES that PutMany was used to put (K, V) into the DB.
  Status GetMany(DB* db, const Slice& key, std::string* value) {
    std::string suffixes[3] = {"0", "1", "2"};
    std::string keys[3];
    Slice key_slices[3];
    std::string values[3];
    ReadOptions readoptionscopy = read_options_;

    std::unique_ptr<char[]> ts_guard;
    Slice ts;
    if (user_timestamp_size_ > 0) {
      ts_guard.reset(new char[user_timestamp_size_]);
      ts = mock_app_clock_->Allocate(ts_guard.get());
      readoptionscopy.timestamp = &ts;
    }

    readoptionscopy.snapshot = db->GetSnapshot();
    Status s;
    for (int i = 0; i < 3; i++) {
      keys[i] = key.ToString() + suffixes[i];
      key_slices[i] = keys[i];
      s = db->Get(readoptionscopy, key_slices[i], value);
      if (!s.ok() && !s.IsNotFound()) {
        fprintf(stderr, "get error: %s\n", s.ToString().c_str());
        values[i] = "";
        // we continue after error rather than exiting so that we can
        // find more errors if any
      } else if (s.IsNotFound()) {
        values[i] = "";
      } else {
        values[i] = *value;
      }
    }
    db->ReleaseSnapshot(readoptionscopy.snapshot);

    if ((values[0] != values[1]) || (values[1] != values[2])) {
      fprintf(stderr, "inconsistent values for key %s: %s, %s, %s\n",
              key.ToString().c_str(), values[0].c_str(), values[1].c_str(),
              values[2].c_str());
      // we continue after error rather than exiting so that we can
      // find more errors if any
    }

    return s;
  }

  // Differs from readrandomwriterandom in the following ways:
  // (a) Uses GetMany/PutMany to read/write key values. Refer to those funcs.
  // (b) Does deletes as well (per FLAGS_deletepercent)
  // (c) In order to achieve high % of 'found' during lookups, and to do
  //     multiple writes (including puts and deletes) it uses upto
  //     FLAGS_numdistinct distinct keys instead of FLAGS_num distinct keys.
  // (d) Does not have a MultiGet option.
  void RandomWithVerify(ThreadState* thread) {
    RandomGenerator gen;
    std::string value;
    int64_t found = 0;
    int get_weight = 0;
    int put_weight = 0;
    int delete_weight = 0;
    int64_t gets_done = 0;
    int64_t puts_done = 0;
    int64_t deletes_done = 0;

    std::unique_ptr<const char[]> key_guard;
    Slice key = AllocateKey(&key_guard);

    // the number of iterations is the larger of read_ or write_
    for (int64_t i = 0; i < readwrites_; i++) {
      DB* db = SelectDB(thread);
      if (get_weight == 0 && put_weight == 0 && delete_weight == 0) {
        // one batch completed, reinitialize for next batch
        get_weight = FLAGS_readwritepercent;
        delete_weight = FLAGS_deletepercent;
        put_weight = 100 - get_weight - delete_weight;
      }
      GenerateKeyFromInt(thread->rand.Next() % FLAGS_numdistinct,
                         FLAGS_numdistinct, &key);
      if (get_weight > 0) {
        // do all the gets first
        Status s = GetMany(db, key, &value);
        if (!s.ok() && !s.IsNotFound()) {
          fprintf(stderr, "getmany error: %s\n", s.ToString().c_str());
          // we continue after error rather than exiting so that we can
          // find more errors if any
        } else if (!s.IsNotFound()) {
          found++;
        }
        get_weight--;
        gets_done++;
        thread->stats.FinishedOps(&db_, db_.db, 1, kRead);
      } else if (put_weight > 0) {
        // then do all the corresponding number of puts
        // for all the gets we have done earlier
        Status s = PutMany(db, write_options_, key, gen.Generate());
        if (!s.ok()) {
          fprintf(stderr, "putmany error: %s\n", s.ToString().c_str());
          exit(1);
        }
        put_weight--;
        puts_done++;
        thread->stats.FinishedOps(&db_, db_.db, 1, kWrite);
      } else if (delete_weight > 0) {
        Status s = DeleteMany(db, write_options_, key);
        if (!s.ok()) {
          fprintf(stderr, "deletemany error: %s\n", s.ToString().c_str());
          exit(1);
        }
        delete_weight--;
        deletes_done++;
        thread->stats.FinishedOps(&db_, db_.db, 1, kDelete);
      }
    }
    char msg[128];
    snprintf(msg, sizeof(msg),
             "( get:%" PRIu64 " put:%" PRIu64 " del:%" PRIu64 " total:%" PRIu64
             " found:%" PRIu64 ")",
             gets_done, puts_done, deletes_done, readwrites_, found);
    thread->stats.AddMessage(msg);
  }

  // This is different from ReadWhileWriting because it does not use
  // an extra thread.
  void ReadRandomWriteRandom(ThreadState* thread) {
    ReadOptions options = read_options_;
    RandomGenerator gen;
    std::string value;
    int64_t found = 0;
    int get_weight = 0;
    int put_weight = 0;
    int64_t reads_done = 0;
    int64_t writes_done = 0;
    Duration duration(FLAGS_duration, readwrites_);

    std::unique_ptr<const char[]> key_guard;
    Slice key = AllocateKey(&key_guard);

    std::unique_ptr<char[]> ts_guard;
    if (user_timestamp_size_ > 0) {
      ts_guard.reset(new char[user_timestamp_size_]);
    }

    // the number of iterations is the larger of read_ or write_
    while (!duration.Done(1)) {
      DB* db = SelectDB(thread);
      GenerateKeyFromInt(thread->rand.Next() % FLAGS_num, FLAGS_num, &key);
      if (get_weight == 0 && put_weight == 0) {
        // one batch completed, reinitialize for next batch
        get_weight = FLAGS_readwritepercent;
        put_weight = 100 - get_weight;
      }
      if (get_weight > 0) {
        // do all the gets first
        Slice ts;
        if (user_timestamp_size_ > 0) {
          ts = mock_app_clock_->GetTimestampForRead(thread->rand,
                                                    ts_guard.get());
          options.timestamp = &ts;
        }
        Status s = db->Get(options, key, &value);
        if (!s.ok() && !s.IsNotFound()) {
          fprintf(stderr, "get error: %s\n", s.ToString().c_str());
          // we continue after error rather than exiting so that we can
          // find more errors if any
        } else if (!s.IsNotFound()) {
          found++;
        }
        get_weight--;
        reads_done++;
        thread->stats.FinishedOps(nullptr, db, 1, kRead);
      } else if (put_weight > 0) {
        // then do all the corresponding number of puts
        // for all the gets we have done earlier
        Status s;
        if (user_timestamp_size_ > 0) {
          Slice ts = mock_app_clock_->Allocate(ts_guard.get());
          s = db->Put(write_options_, key, ts, gen.Generate());
        } else {
          s = db->Put(write_options_, key, gen.Generate());
        }
        if (!s.ok()) {
          fprintf(stderr, "put error: %s\n", s.ToString().c_str());
          ErrorExit();
        }
        put_weight--;
        writes_done++;
        thread->stats.FinishedOps(nullptr, db, 1, kWrite);
      }
    }
    char msg[100];
    snprintf(msg, sizeof(msg),
             "( reads:%" PRIu64 " writes:%" PRIu64 " total:%" PRIu64
             " found:%" PRIu64 ")",
             reads_done, writes_done, readwrites_, found);
    thread->stats.AddMessage(msg);
  }

  //
  // Read-modify-write for random keys
  void UpdateRandom(ThreadState* thread) {
    ReadOptions options = read_options_;
    RandomGenerator gen;
    std::string value;
    int64_t found = 0;
    int64_t bytes = 0;
    Duration duration(FLAGS_duration, readwrites_);

    std::unique_ptr<const char[]> key_guard;
    Slice key = AllocateKey(&key_guard);
    std::unique_ptr<char[]> ts_guard;
    if (user_timestamp_size_ > 0) {
      ts_guard.reset(new char[user_timestamp_size_]);
    }
    // the number of iterations is the larger of read_ or write_
    while (!duration.Done(1)) {
      DB* db = SelectDB(thread);
      GenerateKeyFromInt(thread->rand.Next() % FLAGS_num, FLAGS_num, &key);
      Slice ts;
      if (user_timestamp_size_ > 0) {
        // Read with newest timestamp because we are doing rmw.
        ts = mock_app_clock_->Allocate(ts_guard.get());
        options.timestamp = &ts;
      }

      auto status = db->Get(options, key, &value);
      if (status.ok()) {
        ++found;
        bytes += key.size() + value.size() + user_timestamp_size_;
      } else if (!status.IsNotFound()) {
        fprintf(stderr, "Get returned an error: %s\n",
                status.ToString().c_str());
        abort();
      }

      if (thread->shared->write_rate_limiter) {
        thread->shared->write_rate_limiter->Request(
            key.size() + value.size(), Env::IO_HIGH, nullptr /*stats*/,
            RateLimiter::OpType::kWrite);
      }

      Slice val = gen.Generate();
      Status s;
      if (user_timestamp_size_ > 0) {
        ts = mock_app_clock_->Allocate(ts_guard.get());
        s = db->Put(write_options_, key, ts, val);
      } else {
        s = db->Put(write_options_, key, val);
      }
      if (!s.ok()) {
        fprintf(stderr, "put error: %s\n", s.ToString().c_str());
        exit(1);
      }
      bytes += key.size() + val.size() + user_timestamp_size_;
      thread->stats.FinishedOps(nullptr, db, 1, kUpdate);
    }
    char msg[100];
    snprintf(msg, sizeof(msg), "( updates:%" PRIu64 " found:%" PRIu64 ")",
             readwrites_, found);
    thread->stats.AddBytes(bytes);
    thread->stats.AddMessage(msg);
  }

  // Read-XOR-write for random keys. Xors the existing value with a randomly
  // generated value, and stores the result. Assuming A in the array of bytes
  // representing the existing value, we generate an array B of the same size,
  // then compute C = A^B as C[i]=A[i]^B[i], and store C
  void XORUpdateRandom(ThreadState* thread) {
    ReadOptions options = read_options_;
    RandomGenerator gen;
    std::string existing_value;
    int64_t found = 0;
    Duration duration(FLAGS_duration, readwrites_);

    BytesXOROperator xor_operator;

    std::unique_ptr<const char[]> key_guard;
    Slice key = AllocateKey(&key_guard);
    std::unique_ptr<char[]> ts_guard;
    if (user_timestamp_size_ > 0) {
      ts_guard.reset(new char[user_timestamp_size_]);
    }
    // the number of iterations is the larger of read_ or write_
    while (!duration.Done(1)) {
      DB* db = SelectDB(thread);
      GenerateKeyFromInt(thread->rand.Next() % FLAGS_num, FLAGS_num, &key);
      Slice ts;
      if (user_timestamp_size_ > 0) {
        ts = mock_app_clock_->Allocate(ts_guard.get());
        options.timestamp = &ts;
      }

      auto status = db->Get(options, key, &existing_value);
      if (status.ok()) {
        ++found;
      } else if (!status.IsNotFound()) {
        fprintf(stderr, "Get returned an error: %s\n",
                status.ToString().c_str());
        exit(1);
      }

      Slice value =
          gen.Generate(static_cast<unsigned int>(existing_value.size()));
      std::string new_value;

      if (status.ok()) {
        Slice existing_value_slice = Slice(existing_value);
        xor_operator.XOR(&existing_value_slice, value, &new_value);
      } else {
        xor_operator.XOR(nullptr, value, &new_value);
      }

      Status s;
      if (user_timestamp_size_ > 0) {
        ts = mock_app_clock_->Allocate(ts_guard.get());
        s = db->Put(write_options_, key, ts, Slice(new_value));
      } else {
        s = db->Put(write_options_, key, Slice(new_value));
      }
      if (!s.ok()) {
        fprintf(stderr, "put error: %s\n", s.ToString().c_str());
        ErrorExit();
      }
      thread->stats.FinishedOps(nullptr, db, 1);
    }
    char msg[100];
    snprintf(msg, sizeof(msg), "( updates:%" PRIu64 " found:%" PRIu64 ")",
             readwrites_, found);
    thread->stats.AddMessage(msg);
  }

  // Read-modify-write for random keys.
  // Each operation causes the key grow by value_size (simulating an append).
  // Generally used for benchmarking against merges of similar type
  void AppendRandom(ThreadState* thread) {
    ReadOptions options = read_options_;
    RandomGenerator gen;
    std::string value;
    int64_t found = 0;
    int64_t bytes = 0;

    std::unique_ptr<const char[]> key_guard;
    Slice key = AllocateKey(&key_guard);
    std::unique_ptr<char[]> ts_guard;
    if (user_timestamp_size_ > 0) {
      ts_guard.reset(new char[user_timestamp_size_]);
    }
    // The number of iterations is the larger of read_ or write_
    Duration duration(FLAGS_duration, readwrites_);
    while (!duration.Done(1)) {
      DB* db = SelectDB(thread);
      GenerateKeyFromInt(thread->rand.Next() % FLAGS_num, FLAGS_num, &key);
      Slice ts;
      if (user_timestamp_size_ > 0) {
        ts = mock_app_clock_->Allocate(ts_guard.get());
        options.timestamp = &ts;
      }

      auto status = db->Get(options, key, &value);
      if (status.ok()) {
        ++found;
        bytes += key.size() + value.size() + user_timestamp_size_;
      } else if (!status.IsNotFound()) {
        fprintf(stderr, "Get returned an error: %s\n",
                status.ToString().c_str());
        abort();
      } else {
        // If not existing, then just assume an empty string of data
        value.clear();
      }

      // Update the value (by appending data)
      Slice operand = gen.Generate();
      if (value.size() > 0) {
        // Use a delimiter to match the semantics for StringAppendOperator
        value.append(1, ',');
      }
      value.append(operand.data(), operand.size());

      Status s;
      if (user_timestamp_size_ > 0) {
        ts = mock_app_clock_->Allocate(ts_guard.get());
        s = db->Put(write_options_, key, ts, value);
      } else {
        // Write back to the database
        s = db->Put(write_options_, key, value);
      }
      if (!s.ok()) {
        fprintf(stderr, "put error: %s\n", s.ToString().c_str());
        ErrorExit();
      }
      bytes += key.size() + value.size() + user_timestamp_size_;
      thread->stats.FinishedOps(nullptr, db, 1, kUpdate);
    }

    char msg[100];
    snprintf(msg, sizeof(msg), "( updates:%" PRIu64 " found:%" PRIu64 ")",
             readwrites_, found);
    thread->stats.AddBytes(bytes);
    thread->stats.AddMessage(msg);
  }

  // Read-modify-write for random keys (using MergeOperator)
  // The merge operator to use should be defined by FLAGS_merge_operator
  // Adjust FLAGS_value_size so that the keys are reasonable for this operator
  // Assumes that the merge operator is non-null (i.e.: is well-defined)
  //
  // For example, use FLAGS_merge_operator="uint64add" and FLAGS_value_size=8
  // to simulate random additions over 64-bit integers using merge.
  //
  // The number of merges on the same key can be controlled by adjusting
  // FLAGS_merge_keys.
  void MergeRandom(ThreadState* thread) {
    RandomGenerator gen;
    int64_t bytes = 0;
    std::unique_ptr<const char[]> key_guard;
    Slice key = AllocateKey(&key_guard);
    // The number of iterations is the larger of read_ or write_
    Duration duration(FLAGS_duration, readwrites_);
    while (!duration.Done(1)) {
      DBWithColumnFamilies* db_with_cfh = SelectDBWithCfh(thread);
      int64_t key_rand = thread->rand.Next() % merge_keys_;
      GenerateKeyFromInt(key_rand, merge_keys_, &key);

      Status s;
      Slice val = gen.Generate();
      if (FLAGS_num_column_families > 1) {
        s = db_with_cfh->db->Merge(write_options_,
                                   db_with_cfh->GetCfh(key_rand), key, val);
      } else {
        s = db_with_cfh->db->Merge(
            write_options_, db_with_cfh->db->DefaultColumnFamily(), key, val);
      }

      if (!s.ok()) {
        fprintf(stderr, "merge error: %s\n", s.ToString().c_str());
        exit(1);
      }
      bytes += key.size() + val.size();
      thread->stats.FinishedOps(nullptr, db_with_cfh->db, 1, kMerge);
    }

    // Print some statistics
    char msg[100];
    snprintf(msg, sizeof(msg), "( updates:%" PRIu64 ")", readwrites_);
    thread->stats.AddBytes(bytes);
    thread->stats.AddMessage(msg);
  }

  // Read and merge random keys. The amount of reads and merges are controlled
  // by adjusting FLAGS_num and FLAGS_mergereadpercent. The number of distinct
  // keys (and thus also the number of reads and merges on the same key) can be
  // adjusted with FLAGS_merge_keys.
  //
  // As with MergeRandom, the merge operator to use should be defined by
  // FLAGS_merge_operator.
  void ReadRandomMergeRandom(ThreadState* thread) {
    RandomGenerator gen;
    std::string value;
    int64_t num_hits = 0;
    int64_t num_gets = 0;
    int64_t num_merges = 0;
    size_t max_length = 0;

    std::unique_ptr<const char[]> key_guard;
    Slice key = AllocateKey(&key_guard);
    // the number of iterations is the larger of read_ or write_
    Duration duration(FLAGS_duration, readwrites_);
    while (!duration.Done(1)) {
      DB* db = SelectDB(thread);
      GenerateKeyFromInt(thread->rand.Next() % merge_keys_, merge_keys_, &key);

      bool do_merge = int(thread->rand.Next() % 100) < FLAGS_mergereadpercent;

      if (do_merge) {
        Status s = db->Merge(write_options_, key, gen.Generate());
        if (!s.ok()) {
          fprintf(stderr, "merge error: %s\n", s.ToString().c_str());
          exit(1);
        }
        num_merges++;
        thread->stats.FinishedOps(nullptr, db, 1, kMerge);
      } else {
        Status s = db->Get(read_options_, key, &value);
        if (value.length() > max_length) {
          max_length = value.length();
        }

        if (!s.ok() && !s.IsNotFound()) {
          fprintf(stderr, "get error: %s\n", s.ToString().c_str());
          // we continue after error rather than exiting so that we can
          // find more errors if any
        } else if (!s.IsNotFound()) {
          num_hits++;
        }
        num_gets++;
        thread->stats.FinishedOps(nullptr, db, 1, kRead);
      }
    }

    char msg[100];
    snprintf(msg, sizeof(msg),
             "(reads:%" PRIu64 " merges:%" PRIu64 " total:%" PRIu64
             " hits:%" PRIu64 " maxlength:%" ROCKSDB_PRIszt ")",
             num_gets, num_merges, readwrites_, num_hits, max_length);
    thread->stats.AddMessage(msg);
  }

  void WriteSeqSeekSeq(ThreadState* thread) {
    writes_ = FLAGS_num;
    DoWrite(thread, SEQUENTIAL);
    // exclude writes from the ops/sec calculation
    thread->stats.Start(thread->tid);

    DB* db = SelectDB(thread);
    ReadOptions read_opts = read_options_;
    std::unique_ptr<char[]> ts_guard;
    Slice ts;
    if (user_timestamp_size_ > 0) {
      ts_guard.reset(new char[user_timestamp_size_]);
      ts = mock_app_clock_->GetTimestampForRead(thread->rand, ts_guard.get());
      read_opts.timestamp = &ts;
    }
    std::unique_ptr<ManagedSnapshot> snapshot = nullptr;
    if (FLAGS_explicit_snapshot) {
      snapshot = std::make_unique<ManagedSnapshot>(db);
      read_opts.snapshot = snapshot->snapshot();
    } else {
      read_opts.snapshot = nullptr;
    }
    std::unique_ptr<Iterator> iter(db->NewIterator(read_opts));

    std::unique_ptr<const char[]> key_guard;
    Slice key = AllocateKey(&key_guard);
    for (int64_t i = 0; i < FLAGS_num; ++i) {
      GenerateKeyFromInt(i, FLAGS_num, &key);
      iter->Seek(key);
      assert(iter->Valid() && iter->key() == key);
      thread->stats.FinishedOps(nullptr, db, 1, kSeek);

      for (int j = 0; j < FLAGS_seek_nexts && i + 1 < FLAGS_num; ++j) {
        if (!FLAGS_reverse_iterator) {
          iter->Next();
        } else {
          iter->Prev();
        }
        GenerateKeyFromInt(++i, FLAGS_num, &key);
        assert(iter->Valid() && iter->key() == key);
        thread->stats.FinishedOps(nullptr, db, 1, kSeek);
      }

      iter->Seek(key);
      assert(iter->Valid() && iter->key() == key);
      thread->stats.FinishedOps(nullptr, db, 1, kSeek);
    }
  }

  bool binary_search(std::vector<int>& data, int start, int end, int key) {
    if (data.empty()) {
      return false;
    }
    if (start > end) {
      return false;
    }
    int mid = start + (end - start) / 2;
    if (mid > static_cast<int>(data.size()) - 1) {
      return false;
    }
    if (data[mid] == key) {
      return true;
    } else if (data[mid] > key) {
      return binary_search(data, start, mid - 1, key);
    } else {
      return binary_search(data, mid + 1, end, key);
    }
  }

  // Does a bunch of merge operations for a key(key1) where the merge operand
  // is a sorted list. Next performance comparison is done between doing a Get
  // for key1 followed by searching for another key(key2) in the large sorted
  // list vs calling GetMergeOperands for key1 and then searching for the key2
  // in all the sorted sub-lists. Later case is expected to be a lot faster.
  void GetMergeOperands(ThreadState* thread) {
    DB* db = SelectDB(thread);
    const int kTotalValues = 100000;
    const int kListSize = 100;
    std::string key = "my_key";
    std::string value;

    for (int i = 1; i < kTotalValues; i++) {
      if (i % kListSize == 0) {
        // Remove trailing ','
        value.pop_back();
        db->Merge(WriteOptions(), key, value);
        value.clear();
      } else {
        value.append(std::to_string(i)).append(",");
      }
    }

    SortList s;
    std::vector<int> data;
    // This value can be experimented with and it will demonstrate the
    // perf difference between doing a Get and searching for lookup_key in the
    // resultant large sorted list vs doing GetMergeOperands and searching
    // for lookup_key within this resultant sorted sub-lists.
    int lookup_key = 1;

    // Get API call
    std::cout << "--- Get API call --- \n";
    PinnableSlice p_slice;
    uint64_t st = FLAGS_env->NowNanos();
    db->Get(ReadOptions(), db->DefaultColumnFamily(), key, &p_slice);
    s.MakeVector(data, p_slice);
    bool found =
        binary_search(data, 0, static_cast<int>(data.size() - 1), lookup_key);
    std::cout << "Found key? " << std::to_string(found) << "\n";
    uint64_t sp = FLAGS_env->NowNanos();
    std::cout << "Get: " << (sp - st) / 1000000000.0 << " seconds\n";
    std::string* dat_ = p_slice.GetSelf();
    std::cout << "Sample data from Get API call: " << dat_->substr(0, 10)
              << "\n";
    data.clear();

    // GetMergeOperands API call
    std::cout << "--- GetMergeOperands API --- \n";
    std::vector<PinnableSlice> a_slice((kTotalValues / kListSize) + 1);
    st = FLAGS_env->NowNanos();
    int number_of_operands = 0;
    GetMergeOperandsOptions get_merge_operands_options;
    get_merge_operands_options.expected_max_number_of_operands =
        (kTotalValues / 100) + 1;
    db->GetMergeOperands(ReadOptions(), db->DefaultColumnFamily(), key,
                         a_slice.data(), &get_merge_operands_options,
                         &number_of_operands);
    for (PinnableSlice& psl : a_slice) {
      s.MakeVector(data, psl);
      found =
          binary_search(data, 0, static_cast<int>(data.size() - 1), lookup_key);
      data.clear();
      if (found) {
        break;
      }
    }
    std::cout << "Found key? " << std::to_string(found) << "\n";
    sp = FLAGS_env->NowNanos();
    std::cout << "Get Merge operands: " << (sp - st) / 1000000000.0
              << " seconds \n";
    int to_print = 0;
    std::cout << "Sample data from GetMergeOperands API call: ";
    for (PinnableSlice& psl : a_slice) {
      std::cout << "List: " << to_print << " : " << *psl.GetSelf() << "\n";
      if (to_print++ > 2) {
        break;
      }
    }
  }

  void VerifyChecksum(ThreadState* thread) {
    DB* db = SelectDB(thread);
    ReadOptions ro;
    ro.adaptive_readahead = FLAGS_adaptive_readahead;
    ro.async_io = FLAGS_async_io;
    ro.rate_limiter_priority =
        FLAGS_rate_limit_user_ops ? Env::IO_USER : Env::IO_TOTAL;
    ro.readahead_size = FLAGS_readahead_size;
    ro.auto_readahead_size = FLAGS_auto_readahead_size;
    Status s = db->VerifyChecksum(ro);
    if (!s.ok()) {
      fprintf(stderr, "VerifyChecksum() failed: %s\n", s.ToString().c_str());
      exit(1);
    }
  }

  void VerifyFileChecksums(ThreadState* thread) {
    DB* db = SelectDB(thread);
    ReadOptions ro;
    ro.adaptive_readahead = FLAGS_adaptive_readahead;
    ro.async_io = FLAGS_async_io;
    ro.rate_limiter_priority =
        FLAGS_rate_limit_user_ops ? Env::IO_USER : Env::IO_TOTAL;
    ro.readahead_size = FLAGS_readahead_size;
    ro.auto_readahead_size = FLAGS_auto_readahead_size;
    Status s = db->VerifyFileChecksums(ro);
    if (!s.ok()) {
      fprintf(stderr, "VerifyFileChecksums() failed: %s\n",
              s.ToString().c_str());
      exit(1);
    }
  }

  // This benchmark stress tests Transactions.  For a given --duration (or
  // total number of --writes, a Transaction will perform a read-modify-write
  // to increment the value of a key in each of N(--transaction-sets) sets of
  // keys (where each set has --num keys).  If --threads is set, this will be
  // done in parallel.
  //
  // To test transactions, use --transaction_db=true.  Not setting this
  // parameter
  // will run the same benchmark without transactions.
  //
  // RandomTransactionVerify() will then validate the correctness of the results
  // by checking if the sum of all keys in each set is the same.
  void RandomTransaction(ThreadState* thread) {
    Duration duration(FLAGS_duration, readwrites_);
    uint16_t num_prefix_ranges = static_cast<uint16_t>(FLAGS_transaction_sets);
    uint64_t transactions_done = 0;

    if (num_prefix_ranges == 0 || num_prefix_ranges > 9999) {
      fprintf(stderr, "invalid value for transaction_sets\n");
      abort();
    }

    TransactionOptions txn_options;
    txn_options.lock_timeout = FLAGS_transaction_lock_timeout;
    txn_options.set_snapshot = FLAGS_transaction_set_snapshot;

    RandomTransactionInserter inserter(&thread->rand, write_options_,
                                       read_options_, FLAGS_num,
                                       num_prefix_ranges);

    if (FLAGS_num_multi_db > 1) {
      fprintf(stderr,
              "Cannot run RandomTransaction benchmark with "
              "FLAGS_multi_db > 1.");
      abort();
    }

    while (!duration.Done(1)) {
      bool success;

      // RandomTransactionInserter will attempt to insert a key for each
      // # of FLAGS_transaction_sets
      if (FLAGS_optimistic_transaction_db) {
        success = inserter.OptimisticTransactionDBInsert(db_.opt_txn_db);
      } else if (FLAGS_transaction_db) {
        TransactionDB* txn_db = static_cast<TransactionDB*>(db_.db);
        success = inserter.TransactionDBInsert(txn_db, txn_options);
      } else {
        success = inserter.DBInsert(db_.db);
      }

      if (!success) {
        fprintf(stderr, "Unexpected error: %s\n",
                inserter.GetLastStatus().ToString().c_str());
        abort();
      }

      thread->stats.FinishedOps(nullptr, db_.db, 1, kOthers);
      transactions_done++;
    }

    char msg[100];
    if (FLAGS_optimistic_transaction_db || FLAGS_transaction_db) {
      snprintf(msg, sizeof(msg),
               "( transactions:%" PRIu64 " aborts:%" PRIu64 ")",
               transactions_done, inserter.GetFailureCount());
    } else {
      snprintf(msg, sizeof(msg), "( batches:%" PRIu64 " )", transactions_done);
    }
    thread->stats.AddMessage(msg);
    thread->stats.AddBytes(static_cast<int64_t>(inserter.GetBytesInserted()));
  }

  // Verifies consistency of data after RandomTransaction() has been run.
  // Since each iteration of RandomTransaction() incremented a key in each set
  // by the same value, the sum of the keys in each set should be the same.
  void RandomTransactionVerify() {
    if (!FLAGS_transaction_db && !FLAGS_optimistic_transaction_db) {
      // transactions not used, nothing to verify.
      return;
    }

    Status s = RandomTransactionInserter::Verify(
        db_.db, static_cast<uint16_t>(FLAGS_transaction_sets));

    if (s.ok()) {
      fprintf(stdout, "RandomTransactionVerify Success.\n");
    } else {
      fprintf(stdout, "RandomTransactionVerify FAILED!!\n");
    }
  }

  // Writes and deletes random keys without overwriting keys.
  //
  // This benchmark is intended to partially replicate the behavior of MyRocks
  // secondary indices: All data is stored in keys and updates happen by
  // deleting the old version of the key and inserting the new version.
  void RandomReplaceKeys(ThreadState* thread) {
    std::unique_ptr<const char[]> key_guard;
    Slice key = AllocateKey(&key_guard);
    std::unique_ptr<char[]> ts_guard;
    if (user_timestamp_size_ > 0) {
      ts_guard.reset(new char[user_timestamp_size_]);
    }
    std::vector<uint32_t> counters(FLAGS_numdistinct, 0);
    size_t max_counter = 50;
    RandomGenerator gen;

    Status s;
    DB* db = SelectDB(thread);
    for (int64_t i = 0; i < FLAGS_numdistinct; i++) {
      GenerateKeyFromInt(i * max_counter, FLAGS_num, &key);
      if (user_timestamp_size_ > 0) {
        Slice ts = mock_app_clock_->Allocate(ts_guard.get());
        s = db->Put(write_options_, key, ts, gen.Generate());
      } else {
        s = db->Put(write_options_, key, gen.Generate());
      }
      if (!s.ok()) {
        fprintf(stderr, "Operation failed: %s\n", s.ToString().c_str());
        exit(1);
      }
    }

    db->GetSnapshot();

    std::default_random_engine generator;
    std::normal_distribution<double> distribution(FLAGS_numdistinct / 2.0,
                                                  FLAGS_stddev);
    Duration duration(FLAGS_duration, FLAGS_num);
    while (!duration.Done(1)) {
      int64_t rnd_id = static_cast<int64_t>(distribution(generator));
      int64_t key_id = std::max(std::min(FLAGS_numdistinct - 1, rnd_id),
                                static_cast<int64_t>(0));
      GenerateKeyFromInt(key_id * max_counter + counters[key_id], FLAGS_num,
                         &key);
      if (user_timestamp_size_ > 0) {
        Slice ts = mock_app_clock_->Allocate(ts_guard.get());
        s = FLAGS_use_single_deletes ? db->SingleDelete(write_options_, key, ts)
                                     : db->Delete(write_options_, key, ts);
      } else {
        s = FLAGS_use_single_deletes ? db->SingleDelete(write_options_, key)
                                     : db->Delete(write_options_, key);
      }
      if (s.ok()) {
        counters[key_id] = (counters[key_id] + 1) % max_counter;
        GenerateKeyFromInt(key_id * max_counter + counters[key_id], FLAGS_num,
                           &key);
        if (user_timestamp_size_ > 0) {
          Slice ts = mock_app_clock_->Allocate(ts_guard.get());
          s = db->Put(write_options_, key, ts, Slice());
        } else {
          s = db->Put(write_options_, key, Slice());
        }
      }

      if (!s.ok()) {
        fprintf(stderr, "Operation failed: %s\n", s.ToString().c_str());
        exit(1);
      }

      thread->stats.FinishedOps(nullptr, db, 1, kOthers);
    }

    char msg[200];
    snprintf(msg, sizeof(msg),
             "use single deletes: %d, "
             "standard deviation: %lf\n",
             FLAGS_use_single_deletes, FLAGS_stddev);
    thread->stats.AddMessage(msg);
  }

  void TimeSeriesReadOrDelete(ThreadState* thread, bool do_deletion) {
    int64_t read = 0;
    int64_t found = 0;
    int64_t bytes = 0;

    Iterator* iter = nullptr;
    // Only work on single database
    assert(db_.db != nullptr);
    iter = db_.db->NewIterator(read_options_);

    std::unique_ptr<const char[]> key_guard;
    Slice key = AllocateKey(&key_guard);

    char value_buffer[256];
    while (true) {
      {
        MutexLock l(&thread->shared->mu);
        if (thread->shared->num_done >= 1) {
          // Write thread have finished
          break;
        }
      }
      if (!FLAGS_use_tailing_iterator) {
        delete iter;
        iter = db_.db->NewIterator(read_options_);
      }
      // Pick a Iterator to use

      int64_t key_id = thread->rand.Next() % FLAGS_key_id_range;
      GenerateKeyFromInt(key_id, FLAGS_num, &key);
      // Reset last 8 bytes to 0
      char* start = const_cast<char*>(key.data());
      start += key.size() - 8;
      memset(start, 0, 8);
      ++read;

      bool key_found = false;
      // Seek the prefix
      for (iter->Seek(key); iter->Valid() && iter->key().starts_with(key);
           iter->Next()) {
        key_found = true;
        // Copy out iterator's value to make sure we read them.
        if (do_deletion) {
          bytes += iter->key().size();
          if (KeyExpired(timestamp_emulator_.get(), iter->key())) {
            thread->stats.FinishedOps(&db_, db_.db, 1, kDelete);
            db_.db->Delete(write_options_, iter->key());
          } else {
            break;
          }
        } else {
          bytes += iter->key().size() + iter->value().size();
          thread->stats.FinishedOps(&db_, db_.db, 1, kRead);
          Slice value = iter->value();
          memcpy(value_buffer, value.data(),
                 std::min(value.size(), sizeof(value_buffer)));

          assert(iter->status().ok());
        }
      }
      found += key_found;

      if (thread->shared->read_rate_limiter.get() != nullptr) {
        thread->shared->read_rate_limiter->Request(
            1, Env::IO_HIGH, nullptr /* stats */, RateLimiter::OpType::kRead);
      }
    }
    delete iter;

    char msg[100];
    snprintf(msg, sizeof(msg), "(%" PRIu64 " of %" PRIu64 " found)", found,
             read);
    thread->stats.AddBytes(bytes);
    thread->stats.AddMessage(msg);
  }

  void TimeSeriesWrite(ThreadState* thread) {
    // Special thread that keeps writing until other threads are done.
    RandomGenerator gen;
    int64_t bytes = 0;

    // Don't merge stats from this thread with the readers.
    thread->stats.SetExcludeFromMerge();

    std::unique_ptr<RateLimiter> write_rate_limiter;
    if (FLAGS_benchmark_write_rate_limit > 0) {
      write_rate_limiter.reset(
          NewGenericRateLimiter(FLAGS_benchmark_write_rate_limit));
    }

    std::unique_ptr<const char[]> key_guard;
    Slice key = AllocateKey(&key_guard);

    Duration duration(FLAGS_duration, writes_);
    while (!duration.Done(1)) {
      DB* db = SelectDB(thread);

      uint64_t key_id = thread->rand.Next() % FLAGS_key_id_range;
      // Write key id
      GenerateKeyFromInt(key_id, FLAGS_num, &key);
      // Write timestamp

      char* start = const_cast<char*>(key.data());
      char* pos = start + 8;
      int bytes_to_fill =
          std::min(key_size_ - static_cast<int>(pos - start), 8);
      uint64_t timestamp_value = timestamp_emulator_->Get();
      if (port::kLittleEndian) {
        for (int i = 0; i < bytes_to_fill; ++i) {
          pos[i] = (timestamp_value >> ((bytes_to_fill - i - 1) << 3)) & 0xFF;
        }
      } else {
        memcpy(pos, static_cast<void*>(&timestamp_value), bytes_to_fill);
      }

      timestamp_emulator_->Inc();

      Status s;
      Slice val = gen.Generate();
      s = db->Put(write_options_, key, val);

      if (!s.ok()) {
        fprintf(stderr, "put error: %s\n", s.ToString().c_str());
        ErrorExit();
      }
      bytes = key.size() + val.size();
      thread->stats.FinishedOps(&db_, db_.db, 1, kWrite);
      thread->stats.AddBytes(bytes);

      if (FLAGS_benchmark_write_rate_limit > 0) {
        write_rate_limiter->Request(key.size() + val.size(), Env::IO_HIGH,
                                    nullptr /* stats */,
                                    RateLimiter::OpType::kWrite);
      }
    }
  }

  void TimeSeries(ThreadState* thread) {
    if (thread->tid > 0) {
      bool do_deletion = FLAGS_expire_style == "delete" &&
                         thread->tid <= FLAGS_num_deletion_threads;
      TimeSeriesReadOrDelete(thread, do_deletion);
    } else {
      TimeSeriesWrite(thread);
      thread->stats.Stop();
      thread->stats.Report("timeseries write");
    }
  }

  void Compact(ThreadState* thread) {
    DB* db = SelectDB(thread);
    CompactRangeOptions cro;
    cro.bottommost_level_compaction =
        BottommostLevelCompaction::kForceOptimized;
    cro.max_subcompactions = static_cast<uint32_t>(FLAGS_subcompactions);
    db->CompactRange(cro, nullptr, nullptr);
  }

  void CompactAll() {
    CompactRangeOptions cro;
    cro.max_subcompactions = static_cast<uint32_t>(FLAGS_subcompactions);
    if (db_.db != nullptr) {
      db_.db->CompactRange(cro, nullptr, nullptr);
    }
    for (const auto& db_with_cfh : multi_dbs_) {
      db_with_cfh.db->CompactRange(cro, nullptr, nullptr);
    }
  }

  void WaitForCompactionHelper(DBWithColumnFamilies& db) {
    fprintf(stdout, "waitforcompaction(%s): started\n",
            db.db->GetName().c_str());

    Status s = db.db->WaitForCompact(WaitForCompactOptions());

    fprintf(stdout, "waitforcompaction(%s): finished with status (%s)\n",
            db.db->GetName().c_str(), s.ToString().c_str());
  }

  void WaitForCompaction() {
    // Give background threads a chance to wake
    FLAGS_env->SleepForMicroseconds(5 * 1000000);

    if (db_.db != nullptr) {
      WaitForCompactionHelper(db_);
    } else {
      for (auto& db_with_cfh : multi_dbs_) {
        WaitForCompactionHelper(db_with_cfh);
      }
    }
  }

  bool CompactLevelHelper(DBWithColumnFamilies& db_with_cfh, int from_level) {
    std::vector<LiveFileMetaData> files;
    db_with_cfh.db->GetLiveFilesMetaData(&files);

    assert(from_level == 0 || from_level == 1);

    int real_from_level = from_level;
    if (real_from_level > 0) {
      // With dynamic leveled compaction the first level with data beyond L0
      // might not be L1.
      real_from_level = std::numeric_limits<int>::max();

      for (auto& f : files) {
        if (f.level > 0 && f.level < real_from_level) {
          real_from_level = f.level;
        }
      }

      if (real_from_level == std::numeric_limits<int>::max()) {
        fprintf(stdout, "compact%d found 0 files to compact\n", from_level);
        return true;
      }
    }

    // The goal is to compact from from_level to the level that follows it,
    // and with dynamic leveled compaction the next level might not be
    // real_from_level+1
    int next_level = std::numeric_limits<int>::max();

    std::vector<std::string> files_to_compact;
    for (auto& f : files) {
      if (f.level == real_from_level) {
        files_to_compact.push_back(f.name);
      } else if (f.level > real_from_level && f.level < next_level) {
        next_level = f.level;
      }
    }

    if (files_to_compact.empty()) {
      fprintf(stdout, "compact%d found 0 files to compact\n", from_level);
      return true;
    } else if (next_level == std::numeric_limits<int>::max()) {
      // There is no data beyond real_from_level. So we are done.
      fprintf(stdout, "compact%d found no data beyond L%d\n", from_level,
              real_from_level);
      return true;
    }

    fprintf(stdout, "compact%d found %d files to compact from L%d to L%d\n",
            from_level, static_cast<int>(files_to_compact.size()),
            real_from_level, next_level);

    ROCKSDB_NAMESPACE::CompactionOptions options;
    // Lets RocksDB use the configured compression for this level
    options.compression = ROCKSDB_NAMESPACE::kDisableCompressionOption;

    ROCKSDB_NAMESPACE::ColumnFamilyDescriptor cfDesc;
    db_with_cfh.db->DefaultColumnFamily()->GetDescriptor(&cfDesc);
    options.output_file_size_limit = cfDesc.options.target_file_size_base;

    Status status =
        db_with_cfh.db->CompactFiles(options, files_to_compact, next_level);
    if (!status.ok()) {
      // This can fail for valid reasons including the operation was aborted
      // or a filename is invalid because background compaction removed it.
      // Having read the current cases for which an error is raised I prefer
      // not to figure out whether an exception should be thrown here.
      fprintf(stderr, "compact%d CompactFiles failed: %s\n", from_level,
              status.ToString().c_str());
      return false;
    }
    return true;
  }

  void CompactLevel(int from_level) {
    if (db_.db != nullptr) {
      while (!CompactLevelHelper(db_, from_level)) {
        WaitForCompaction();
      }
    }
    for (auto& db_with_cfh : multi_dbs_) {
      while (!CompactLevelHelper(db_with_cfh, from_level)) {
        WaitForCompaction();
      }
    }
  }

  void Flush() {
    FlushOptions flush_opt;
    flush_opt.wait = true;

    if (db_.db != nullptr) {
      Status s;
      if (FLAGS_num_column_families > 1) {
        s = db_.db->Flush(flush_opt, db_.cfh);
      } else {
        s = db_.db->Flush(flush_opt, db_.db->DefaultColumnFamily());
      }

      if (!s.ok()) {
        fprintf(stderr, "Flush failed: %s\n", s.ToString().c_str());
        exit(1);
      }
    } else {
      for (const auto& db_with_cfh : multi_dbs_) {
        Status s;
        if (FLAGS_num_column_families > 1) {
          s = db_with_cfh.db->Flush(flush_opt, db_with_cfh.cfh);
        } else {
          s = db_with_cfh.db->Flush(flush_opt,
                                    db_with_cfh.db->DefaultColumnFamily());
        }

        if (!s.ok()) {
          fprintf(stderr, "Flush failed: %s\n", s.ToString().c_str());
          exit(1);
        }
      }
    }
    fprintf(stdout, "flush memtable\n");
  }

  void ResetStats() {
    if (db_.db != nullptr) {
      db_.db->ResetStats();
    }
    for (const auto& db_with_cfh : multi_dbs_) {
      db_with_cfh.db->ResetStats();
    }
  }

  void PrintStatsHistory() {
    if (db_.db != nullptr) {
      PrintStatsHistoryImpl(db_.db, false);
    }
    for (const auto& db_with_cfh : multi_dbs_) {
      PrintStatsHistoryImpl(db_with_cfh.db, true);
    }
  }

  void PrintStatsHistoryImpl(DB* db, bool print_header) {
    if (print_header) {
      fprintf(stdout, "\n==== DB: %s ===\n", db->GetName().c_str());
    }

    std::unique_ptr<StatsHistoryIterator> shi;
    Status s =
        db->GetStatsHistory(0, std::numeric_limits<uint64_t>::max(), &shi);
    if (!s.ok()) {
      fprintf(stdout, "%s\n", s.ToString().c_str());
      return;
    }
    assert(shi);
    while (shi->Valid()) {
      uint64_t stats_time = shi->GetStatsTime();
      fprintf(stdout, "------ %s ------\n",
              TimeToHumanString(static_cast<int>(stats_time)).c_str());
      for (auto& entry : shi->GetStatsMap()) {
        fprintf(stdout, " %" PRIu64 "   %s  %" PRIu64 "\n", stats_time,
                entry.first.c_str(), entry.second);
      }
      shi->Next();
    }
  }

  void CacheReportProblems() {
    auto debug_logger = std::make_shared<StderrLogger>(DEBUG_LEVEL);
    cache_->ReportProblems(debug_logger);
  }

  void PrintStats(const char* key) {
    if (db_.db != nullptr) {
      PrintStats(db_.db, key, false);
    }
    for (const auto& db_with_cfh : multi_dbs_) {
      PrintStats(db_with_cfh.db, key, true);
    }
  }

  void PrintStats(DB* db, const char* key, bool print_header = false) {
    if (print_header) {
      fprintf(stdout, "\n==== DB: %s ===\n", db->GetName().c_str());
    }
    std::string stats;
    if (!db->GetProperty(key, &stats)) {
      stats = "(failed)";
    }
    fprintf(stdout, "\n%s\n", stats.c_str());
  }

  void PrintStats(const std::vector<std::string>& keys) {
    if (db_.db != nullptr) {
      PrintStats(db_.db, keys);
    }
    for (const auto& db_with_cfh : multi_dbs_) {
      PrintStats(db_with_cfh.db, keys, true);
    }
  }

  void PrintStats(DB* db, const std::vector<std::string>& keys,
                  bool print_header = false) {
    if (print_header) {
      fprintf(stdout, "\n==== DB: %s ===\n", db->GetName().c_str());
    }

    for (const auto& key : keys) {
      std::string stats;
      if (!db->GetProperty(key, &stats)) {
        stats = "(failed)";
      }
      fprintf(stdout, "%s: %s\n", key.c_str(), stats.c_str());
    }
  }

  void Replay(ThreadState* thread) {
    if (db_.db != nullptr) {
      Replay(thread, &db_);
    }
  }

  void Replay(ThreadState* /*thread*/, DBWithColumnFamilies* db_with_cfh) {
    Status s;
    std::unique_ptr<TraceReader> trace_reader;
    s = NewFileTraceReader(FLAGS_env, EnvOptions(), FLAGS_trace_file,
                           &trace_reader);
    if (!s.ok()) {
      fprintf(
          stderr,
          "Encountered an error creating a TraceReader from the trace file. "
          "Error: %s\n",
          s.ToString().c_str());
      exit(1);
    }
    std::unique_ptr<Replayer> replayer;
    s = db_with_cfh->db->NewDefaultReplayer(db_with_cfh->cfh,
                                            std::move(trace_reader), &replayer);
    if (!s.ok()) {
      fprintf(stderr,
              "Encountered an error creating a default Replayer. "
              "Error: %s\n",
              s.ToString().c_str());
      exit(1);
    }
    s = replayer->Prepare();
    if (!s.ok()) {
      fprintf(stderr, "Prepare for replay failed. Error: %s\n",
              s.ToString().c_str());
    }
    s = replayer->Replay(
        ReplayOptions(static_cast<uint32_t>(FLAGS_trace_replay_threads),
                      FLAGS_trace_replay_fast_forward),
        nullptr);
    replayer.reset();
    if (s.ok()) {
      fprintf(stdout, "Replay completed from trace_file: %s\n",
              FLAGS_trace_file.c_str());
    } else {
      fprintf(stderr, "Replay failed. Error: %s\n", s.ToString().c_str());
    }
  }

  void Backup(ThreadState* thread) {
    DB* db = SelectDB(thread);
    std::unique_ptr<BackupEngineOptions> engine_options(
        new BackupEngineOptions(FLAGS_backup_dir));
    Status s;
    BackupEngine* backup_engine;
    if (FLAGS_backup_rate_limit > 0) {
      engine_options->backup_rate_limiter.reset(NewGenericRateLimiter(
          FLAGS_backup_rate_limit, 100000 /* refill_period_us */,
          10 /* fairness */, RateLimiter::Mode::kAllIo));
    }
    // Build new backup of the entire DB
    engine_options->destroy_old_data = true;
    s = BackupEngine::Open(FLAGS_env, *engine_options, &backup_engine);
    assert(s.ok());
    s = backup_engine->CreateNewBackup(db);
    assert(s.ok());
    std::vector<BackupInfo> backup_info;
    backup_engine->GetBackupInfo(&backup_info);
    // Verify that a new backup is created
    assert(backup_info.size() == 1);
  }

  void Restore(ThreadState* /* thread */) {
    std::unique_ptr<BackupEngineOptions> engine_options(
        new BackupEngineOptions(FLAGS_backup_dir));
    if (FLAGS_restore_rate_limit > 0) {
      engine_options->restore_rate_limiter.reset(NewGenericRateLimiter(
          FLAGS_restore_rate_limit, 100000 /* refill_period_us */,
          10 /* fairness */, RateLimiter::Mode::kAllIo));
    }
    BackupEngineReadOnly* backup_engine;
    Status s =
        BackupEngineReadOnly::Open(FLAGS_env, *engine_options, &backup_engine);
    assert(s.ok());
    s = backup_engine->RestoreDBFromLatestBackup(FLAGS_restore_dir,
                                                 FLAGS_restore_dir);
    assert(s.ok());
    delete backup_engine;
  }
};

int db_bench_tool(int argc, char** argv, ToolHooks& hooks) {
  ROCKSDB_NAMESPACE::port::InstallStackTraceHandler();
  ConfigOptions config_options;
  static bool initialized = false;
  if (!initialized) {
    SetUsageMessage(std::string("\nUSAGE:\n") + std::string(argv[0]) +
                    " [OPTIONS]...");
    SetVersionString(GetRocksVersionAsString(true));
    initialized = true;
  }
  ParseCommandLineFlags(&argc, &argv, true);
  FLAGS_compaction_style_e =
      (ROCKSDB_NAMESPACE::CompactionStyle)FLAGS_compaction_style;
  if (FLAGS_statistics && !FLAGS_statistics_string.empty()) {
    fprintf(stderr,
            "Cannot provide both --statistics and --statistics_string.\n");
    exit(1);
  }
  if (!FLAGS_statistics_string.empty()) {
    Status s = Statistics::CreateFromString(config_options,
                                            FLAGS_statistics_string, &dbstats);
    if (dbstats == nullptr) {
      fprintf(stderr,
              "No Statistics registered matching string: %s status=%s\n",
              FLAGS_statistics_string.c_str(), s.ToString().c_str());
      exit(1);
    }
  }
  if (FLAGS_statistics) {
    dbstats = ROCKSDB_NAMESPACE::CreateDBStatistics();
  }
  if (dbstats) {
    dbstats->set_stats_level(static_cast<StatsLevel>(FLAGS_stats_level));
  }
  FLAGS_compaction_pri_e =
      (ROCKSDB_NAMESPACE::CompactionPri)FLAGS_compaction_pri;

  std::vector<std::string> fanout = ROCKSDB_NAMESPACE::StringSplit(
      FLAGS_max_bytes_for_level_multiplier_additional, ',');
  for (size_t j = 0; j < fanout.size(); j++) {
    FLAGS_max_bytes_for_level_multiplier_additional_v.push_back(
#ifndef CYGWIN
        std::stoi(fanout[j]));
#else
        stoi(fanout[j]));
#endif
  }

  FLAGS_compression_type_e =
      StringToCompressionType(FLAGS_compression_type.c_str());

  FLAGS_wal_compression_e =
      StringToCompressionType(FLAGS_wal_compression.c_str());

  FLAGS_compressed_secondary_cache_compression_type_e = StringToCompressionType(
      FLAGS_compressed_secondary_cache_compression_type.c_str());

  // Stacked BlobDB
  FLAGS_blob_db_compression_type_e =
      StringToCompressionType(FLAGS_blob_db_compression_type.c_str());

  int env_opts = !FLAGS_env_uri.empty() + !FLAGS_fs_uri.empty();
  if (env_opts > 1) {
    fprintf(stderr, "Error: --env_uri and --fs_uri are mutually exclusive\n");
    exit(1);
  }

  if (env_opts == 1) {
    Status s = Env::CreateFromUri(config_options, FLAGS_env_uri, FLAGS_fs_uri,
                                  &FLAGS_env, &env_guard);
    if (!s.ok()) {
      fprintf(stderr, "Failed creating env: %s\n", s.ToString().c_str());
      exit(1);
    }
  } else if (FLAGS_simulate_hdd || FLAGS_simulate_hybrid_fs_file != "") {
    //**TODO: Make the simulate fs something that can be loaded
    // from the ObjectRegistry...
    static std::shared_ptr<ROCKSDB_NAMESPACE::Env> composite_env =
        NewCompositeEnv(std::make_shared<SimulatedHybridFileSystem>(
            FileSystem::Default(), FLAGS_simulate_hybrid_fs_file,
            /*throughput_multiplier=*/
            int{FLAGS_simulate_hybrid_hdd_multipliers},
            /*is_full_fs_warm=*/FLAGS_simulate_hdd));
    FLAGS_env = composite_env.get();
  }

  // Let -readonly imply -use_existing_db
  FLAGS_use_existing_db |= FLAGS_readonly;

  if (FLAGS_build_info) {
    std::string build_info;
    std::cout << GetRocksBuildInfoAsString(build_info, true) << std::endl;
    // Similar to --version, nothing else will be done when this flag is set
    exit(0);
  }

  if (!FLAGS_seed) {
    uint64_t now = FLAGS_env->GetSystemClock()->NowMicros();
    seed_base = static_cast<int64_t>(now);
    fprintf(stdout, "Set seed to %" PRIu64 " because --seed was 0\n",
            *seed_base);
  } else {
    seed_base = FLAGS_seed;
  }

  if (FLAGS_use_existing_keys && !FLAGS_use_existing_db) {
    fprintf(stderr,
            "`-use_existing_db` must be true for `-use_existing_keys` to be "
            "settable\n");
    exit(1);
  }

  FLAGS_value_size_distribution_type_e =
      StringToDistributionType(FLAGS_value_size_distribution_type.c_str());

  // Note options sanitization may increase thread pool sizes according to
  // max_background_flushes/max_background_compactions/max_background_jobs
  FLAGS_env->SetBackgroundThreads(FLAGS_num_high_pri_threads,
                                  ROCKSDB_NAMESPACE::Env::Priority::HIGH);
  FLAGS_env->SetBackgroundThreads(FLAGS_num_bottom_pri_threads,
                                  ROCKSDB_NAMESPACE::Env::Priority::BOTTOM);
  FLAGS_env->SetBackgroundThreads(FLAGS_num_low_pri_threads,
                                  ROCKSDB_NAMESPACE::Env::Priority::LOW);

  // Choose a location for the test database if none given with --db=<path>
  if (FLAGS_db.empty()) {
    std::string default_db_path;
    FLAGS_env->GetTestDirectory(&default_db_path);
    default_db_path += "/dbbench";
    FLAGS_db = default_db_path;
  }

  if (FLAGS_backup_dir.empty()) {
    FLAGS_backup_dir = FLAGS_db + "/backup";
  }

  if (FLAGS_restore_dir.empty()) {
    FLAGS_restore_dir = FLAGS_db + "/restore";
  }

  if (FLAGS_stats_interval_seconds > 0) {
    // When both are set then FLAGS_stats_interval determines the frequency
    // at which the timer is checked for FLAGS_stats_interval_seconds
    FLAGS_stats_interval = 1000;
  }

  if (FLAGS_seek_missing_prefix && FLAGS_prefix_size <= 8) {
    fprintf(stderr, "prefix_size > 8 required by --seek_missing_prefix\n");
    exit(1);
  }

  ROCKSDB_NAMESPACE::Benchmark benchmark;
  benchmark.Run(hooks);

  if (FLAGS_print_malloc_stats) {
    std::string stats_string;
    ROCKSDB_NAMESPACE::DumpMallocStats(&stats_string);
    fprintf(stdout, "Malloc stats:\n%s\n", stats_string.c_str());
  }

  return 0;
}
}  // namespace ROCKSDB_NAMESPACE
#endif<|MERGE_RESOLUTION|>--- conflicted
+++ resolved
@@ -4710,32 +4710,6 @@
     } else if (!strcasecmp(FLAGS_compression_manager.c_str(),
                            "autotunecompression")) {
       auto ratelimiter_throughput = FLAGS_rate_limiter_bytes_per_sec;
-<<<<<<< HEAD
-      double io_usage_limit = FLAGS_autotune_iogoal * ratelimiter_throughput;
-      double io_minusage_limit =
-          FLAGS_autotune_miniogoal * ratelimiter_throughput;
-      double cpu_usage_limit = FLAGS_autotune_cpubudget;
-      double cpu_minusage_limit = FLAGS_autotune_mincpubudget;
-      std::shared_ptr<IOGoalCPUBudgetFactory> budget_factory =
-          makeDefaultBudgetFactory(cpu_usage_limit, io_usage_limit,
-                                   cpu_minusage_limit, io_minusage_limit,
-                                   options);
-      mgr = CreateAutoTuneCompressionManager(nullptr, budget_factory);
-    } else if (!strcasecmp(FLAGS_compression_manager.c_str(),
-                           "dynamicautotunecompression")) {
-      auto ratelimiter_throughput = FLAGS_rate_limiter_bytes_per_sec;
-      double io_usage_limit = FLAGS_autotune_iogoal * ratelimiter_throughput;
-      double io_minusage_limit =
-          FLAGS_autotune_miniogoal * ratelimiter_throughput;
-      double cpu_usage_limit = FLAGS_autotune_cpubudget;
-      double cpu_minusage_limit = FLAGS_autotune_mincpubudget;
-      std::shared_ptr<IOGoalCPUBudgetFactory> budget_factory =
-          makeDefaultDynamicBudgetFactory(cpu_usage_limit, io_usage_limit,
-                                          cpu_minusage_limit, io_minusage_limit,
-                                          options);
-      mgr = CreateAutoTuneCompressionManager(nullptr, budget_factory);
-
-=======
       double io_upper_bound = FLAGS_autotune_iogoal * ratelimiter_throughput;
       double io_lower_bound = FLAGS_autotune_miniogoal * ratelimiter_throughput;
       double cpu_upper_bound = FLAGS_autotune_cpubudget;
@@ -4746,7 +4720,6 @@
           std::make_shared<CPUBudget>(cpu_upper_bound, cpu_lower_bound);
       mgr = CreateAutoTuneCompressionManager(nullptr, io_goal, cpu_budget,
                                              options);
->>>>>>> 61ec6949
     } else if (!strcasecmp(FLAGS_compression_manager.c_str(), "autoskip")) {
       mgr = CreateAutoSkipCompressionManager();
     } else if (!strcasecmp(FLAGS_compression_manager.c_str(), "none")) {
