--- conflicted
+++ resolved
@@ -561,13 +561,8 @@
 DEFINE_bool(use_compressed_secondary_cache, false,
             "Use the CompressedSecondaryCache as the secondary cache.");
 
-<<<<<<< HEAD
 DEFINE_int64(compressed_secondary_cache_size, 8 << 20,  // 8MB
              "Number of bytes to use as a cache of data");
-=======
-DEFINE_int64(lru_secondary_cache_size, 8 << 20,  // 8MB
-             "Number of bytes to use as a cache of data.");
->>>>>>> a180c5cc
 
 DEFINE_int32(compressed_secondary_cache_numshardbits, 6,
              "Number of shards for the block cache"
