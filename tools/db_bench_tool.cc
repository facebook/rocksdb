//  Copyright (c) 2011-present, Facebook, Inc.  All rights reserved.
//  This source code is licensed under both the GPLv2 (found in the
//  COPYING file in the root directory) and Apache 2.0 License
//  (found in the LICENSE.Apache file in the root directory).
//
// Copyright (c) 2011 The LevelDB Authors. All rights reserved.
// Use of this source code is governed by a BSD-style license that can be
// found in the LICENSE file. See the AUTHORS file for names of contributors.

#ifdef GFLAGS
#ifdef NUMA
#include <numa.h>
#endif
#ifndef OS_WIN
#include <unistd.h>
#endif
#include <fcntl.h>
#include <stdio.h>
#include <stdlib.h>
#include <sys/types.h>
#ifdef __APPLE__
#include <mach/host_info.h>
#include <mach/mach_host.h>
#include <sys/sysctl.h>
#endif
#ifdef __FreeBSD__
#include <sys/sysctl.h>
#endif
#include <atomic>
#include <cinttypes>
#include <condition_variable>
#include <cstddef>
#include <memory>
#include <mutex>
#include <thread>
#include <unordered_map>

#include "db/db_impl/db_impl.h"
#include "db/malloc_stats.h"
#include "db/version_set.h"
#include "hdfs/env_hdfs.h"
#include "monitoring/histogram.h"
#include "monitoring/statistics.h"
#include "options/cf_options.h"
#include "port/port.h"
#include "port/stack_trace.h"
#include "rocksdb/cache.h"
#include "rocksdb/convenience.h"
#include "rocksdb/db.h"
#include "rocksdb/env.h"
#include "rocksdb/filter_policy.h"
#include "rocksdb/memtablerep.h"
#include "rocksdb/options.h"
#include "rocksdb/perf_context.h"
#include "rocksdb/persistent_cache.h"
#include "rocksdb/rate_limiter.h"
#include "rocksdb/slice.h"
#include "rocksdb/slice_transform.h"
#include "rocksdb/stats_history.h"
#include "rocksdb/utilities/object_registry.h"
#include "rocksdb/utilities/optimistic_transaction_db.h"
#include "rocksdb/utilities/options_util.h"
#include "rocksdb/utilities/sim_cache.h"
#include "rocksdb/utilities/transaction.h"
#include "rocksdb/utilities/transaction_db.h"
#include "rocksdb/write_batch.h"
#include "test_util/testutil.h"
#include "test_util/transaction_test_util.h"
#include "tools/simulated_hybrid_file_system.h"
#include "util/cast_util.h"
#include "util/compression.h"
#include "util/crc32c.h"
#include "util/gflags_compat.h"
#include "util/mutexlock.h"
#include "util/random.h"
#include "util/stderr_logger.h"
#include "util/string_util.h"
#include "util/xxhash.h"
#include "utilities/blob_db/blob_db.h"
#include "utilities/merge_operators.h"
#include "utilities/merge_operators/bytesxor.h"
#include "utilities/merge_operators/sortlist.h"
#include "utilities/persistent_cache/block_cache_tier.h"

#ifdef MEMKIND
#include "memory/memkind_kmem_allocator.h"
#endif

#ifdef OS_WIN
#include <io.h>  // open/close
#endif

using GFLAGS_NAMESPACE::ParseCommandLineFlags;
using GFLAGS_NAMESPACE::RegisterFlagValidator;
using GFLAGS_NAMESPACE::SetUsageMessage;

DEFINE_string(
    benchmarks,
    "fillseq,"
    "fillseqdeterministic,"
    "fillsync,"
    "fillrandom,"
    "filluniquerandomdeterministic,"
    "overwrite,"
    "readrandom,"
    "newiterator,"
    "newiteratorwhilewriting,"
    "seekrandom,"
    "seekrandomwhilewriting,"
    "seekrandomwhilemerging,"
    "readseq,"
    "readreverse,"
    "compact,"
    "compactall,"
    "flush,"
#ifndef ROCKSDB_LITE
    "compact0,"
    "compact1,"
    "waitforcompaction,"
#endif
    "multireadrandom,"
    "mixgraph,"
    "readseq,"
    "readtorowcache,"
    "readtocache,"
    "readreverse,"
    "readwhilewriting,"
    "readwhilemerging,"
    "readwhilescanning,"
    "readrandomwriterandom,"
    "updaterandom,"
    "xorupdaterandom,"
    "approximatesizerandom,"
    "randomwithverify,"
    "fill100K,"
    "crc32c,"
    "xxhash,"
    "compress,"
    "uncompress,"
    "acquireload,"
    "fillseekseq,"
    "randomtransaction,"
    "randomreplacekeys,"
    "timeseries,"
    "getmergeoperands",

    "Comma-separated list of operations to run in the specified"
    " order. Available benchmarks:\n"
    "\tfillseq       -- write N values in sequential key"
    " order in async mode\n"
    "\tfillseqdeterministic       -- write N values in the specified"
    " key order and keep the shape of the LSM tree\n"
    "\tfillrandom    -- write N values in random key order in async"
    " mode\n"
    "\tfilluniquerandomdeterministic       -- write N values in a random"
    " key order and keep the shape of the LSM tree\n"
    "\toverwrite     -- overwrite N values in random key order in"
    " async mode\n"
    "\tfillsync      -- write N/1000 values in random key order in "
    "sync mode\n"
    "\tfill100K      -- write N/1000 100K values in random order in"
    " async mode\n"
    "\tdeleteseq     -- delete N keys in sequential order\n"
    "\tdeleterandom  -- delete N keys in random order\n"
    "\treadseq       -- read N times sequentially\n"
    "\treadtocache   -- 1 thread reading database sequentially\n"
    "\treadreverse   -- read N times in reverse order\n"
    "\treadrandom    -- read N times in random order\n"
    "\treadmissing   -- read N missing keys in random order\n"
    "\treadwhilewriting      -- 1 writer, N threads doing random "
    "reads\n"
    "\treadwhilemerging      -- 1 merger, N threads doing random "
    "reads\n"
    "\treadwhilescanning     -- 1 thread doing full table scan, "
    "N threads doing random reads\n"
    "\treadrandomwriterandom -- N threads doing random-read, "
    "random-write\n"
    "\tupdaterandom  -- N threads doing read-modify-write for random "
    "keys\n"
    "\txorupdaterandom  -- N threads doing read-XOR-write for "
    "random keys\n"
    "\tappendrandom  -- N threads doing read-modify-write with "
    "growing values\n"
    "\tmergerandom   -- same as updaterandom/appendrandom using merge"
    " operator. "
    "Must be used with merge_operator\n"
    "\treadrandommergerandom -- perform N random read-or-merge "
    "operations. Must be used with merge_operator\n"
    "\tnewiterator   -- repeated iterator creation\n"
    "\tseekrandom    -- N random seeks, call Next seek_nexts times "
    "per seek\n"
    "\tseekrandomwhilewriting -- seekrandom and 1 thread doing "
    "overwrite\n"
    "\tseekrandomwhilemerging -- seekrandom and 1 thread doing "
    "merge\n"
    "\tcrc32c        -- repeated crc32c of 4K of data\n"
    "\txxhash        -- repeated xxHash of 4K of data\n"
    "\tacquireload   -- load N*1000 times\n"
    "\tfillseekseq   -- write N values in sequential key, then read "
    "them by seeking to each key\n"
    "\trandomtransaction     -- execute N random transactions and "
    "verify correctness\n"
    "\trandomreplacekeys     -- randomly replaces N keys by deleting "
    "the old version and putting the new version\n\n"
    "\ttimeseries            -- 1 writer generates time series data "
    "and multiple readers doing random reads on id\n\n"
    "Meta operations:\n"
    "\tcompact     -- Compact the entire DB; If multiple, randomly choose one\n"
    "\tcompactall  -- Compact the entire DB\n"
#ifndef ROCKSDB_LITE
    "\tcompact0  -- compact L0 into L1\n"
    "\tcompact1  -- compact L1 into L2\n"
    "\twaitforcompaction - pause until compaction is (probably) done\n"
#endif
    "\tflush - flush the memtable\n"
    "\tstats       -- Print DB stats\n"
    "\tresetstats  -- Reset DB stats\n"
    "\tlevelstats  -- Print the number of files and bytes per level\n"
    "\tmemstats  -- Print memtable stats\n"
    "\tsstables    -- Print sstable info\n"
    "\theapprofile -- Dump a heap profile (if supported by this port)\n"
    "\treplay      -- replay the trace file specified with trace_file\n"
    "\tgetmergeoperands -- Insert lots of merge records which are a list of "
    "sorted ints for a key and then compare performance of lookup for another "
    "key "
    "by doing a Get followed by binary searching in the large sorted list vs "
    "doing a GetMergeOperands and binary searching in the operands which are"
    "sorted sub-lists. The MergeOperator used is sortlist.h\n");

DEFINE_int64(num, 1000000, "Number of key/values to place in database");

DEFINE_int64(numdistinct, 1000,
             "Number of distinct keys to use. Used in RandomWithVerify to "
             "read/write on fewer keys so that gets are more likely to find the"
             " key and puts are more likely to update the same key");

DEFINE_int64(merge_keys, -1,
             "Number of distinct keys to use for MergeRandom and "
             "ReadRandomMergeRandom. "
             "If negative, there will be FLAGS_num keys.");
DEFINE_int32(num_column_families, 1, "Number of Column Families to use.");

DEFINE_int32(
    num_hot_column_families, 0,
    "Number of Hot Column Families. If more than 0, only write to this "
    "number of column families. After finishing all the writes to them, "
    "create new set of column families and insert to them. Only used "
    "when num_column_families > 1.");

DEFINE_string(column_family_distribution, "",
              "Comma-separated list of percentages, where the ith element "
              "indicates the probability of an op using the ith column family. "
              "The number of elements must be `num_hot_column_families` if "
              "specified; otherwise, it must be `num_column_families`. The "
              "sum of elements must be 100. E.g., if `num_column_families=4`, "
              "and `num_hot_column_families=0`, a valid list could be "
              "\"10,20,30,40\".");

DEFINE_int64(reads, -1, "Number of read operations to do.  "
             "If negative, do FLAGS_num reads.");

DEFINE_int64(deletes, -1, "Number of delete operations to do.  "
             "If negative, do FLAGS_num deletions.");

DEFINE_int32(bloom_locality, 0, "Control bloom filter probes locality");

DEFINE_int64(seed, 0, "Seed base for random number generators. "
             "When 0 it is deterministic.");

DEFINE_int32(threads, 1, "Number of concurrent threads to run.");

DEFINE_int32(duration, 0, "Time in seconds for the random-ops tests to run."
             " When 0 then num & reads determine the test duration");

DEFINE_string(value_size_distribution_type, "fixed",
              "Value size distribution type: fixed, uniform, normal");

DEFINE_int32(value_size, 100, "Size of each value in fixed distribution");
static unsigned int value_size = 100;

DEFINE_int32(value_size_min, 100, "Min size of random value");

DEFINE_int32(value_size_max, 102400, "Max size of random value");

DEFINE_int32(seek_nexts, 0,
             "How many times to call Next() after Seek() in "
             "fillseekseq, seekrandom, seekrandomwhilewriting and "
             "seekrandomwhilemerging");

DEFINE_bool(reverse_iterator, false,
            "When true use Prev rather than Next for iterators that do "
            "Seek and then Next");

DEFINE_int64(max_scan_distance, 0,
             "Used to define iterate_upper_bound (or iterate_lower_bound "
             "if FLAGS_reverse_iterator is set to true) when value is nonzero");

DEFINE_bool(use_uint64_comparator, false, "use Uint64 user comparator");

DEFINE_int64(batch_size, 1, "Batch size");

static bool ValidateKeySize(const char* /*flagname*/, int32_t /*value*/) {
  return true;
}

static bool ValidateUint32Range(const char* flagname, uint64_t value) {
  if (value > std::numeric_limits<uint32_t>::max()) {
    fprintf(stderr, "Invalid value for --%s: %lu, overflow\n", flagname,
            (unsigned long)value);
    return false;
  }
  return true;
}

DEFINE_int32(key_size, 16, "size of each key");

DEFINE_int32(user_timestamp_size, 0,
             "number of bytes in a user-defined timestamp");

DEFINE_int32(num_multi_db, 0,
             "Number of DBs used in the benchmark. 0 means single DB.");

DEFINE_double(compression_ratio, 0.5, "Arrange to generate values that shrink"
              " to this fraction of their original size after compression");

DEFINE_double(read_random_exp_range, 0.0,
              "Read random's key will be generated using distribution of "
              "num * exp(-r) where r is uniform number from 0 to this value. "
              "The larger the number is, the more skewed the reads are. "
              "Only used in readrandom and multireadrandom benchmarks.");

DEFINE_bool(histogram, false, "Print histogram of operation timings");

DEFINE_bool(enable_numa, false,
            "Make operations aware of NUMA architecture and bind memory "
            "and cpus corresponding to nodes together. In NUMA, memory "
            "in same node as CPUs are closer when compared to memory in "
            "other nodes. Reads can be faster when the process is bound to "
            "CPU and memory of same node. Use \"$numactl --hardware\" command "
            "to see NUMA memory architecture.");

DEFINE_int64(db_write_buffer_size,
             ROCKSDB_NAMESPACE::Options().db_write_buffer_size,
             "Number of bytes to buffer in all memtables before compacting");

DEFINE_bool(cost_write_buffer_to_cache, false,
            "The usage of memtable is costed to the block cache");

DEFINE_int64(arena_block_size, ROCKSDB_NAMESPACE::Options().arena_block_size,
             "The size, in bytes, of one block in arena memory allocation.");

DEFINE_int64(write_buffer_size, ROCKSDB_NAMESPACE::Options().write_buffer_size,
             "Number of bytes to buffer in memtable before compacting");

DEFINE_int32(max_write_buffer_number,
             ROCKSDB_NAMESPACE::Options().max_write_buffer_number,
             "The number of in-memory memtables. Each memtable is of size"
             " write_buffer_size bytes.");

DEFINE_int32(min_write_buffer_number_to_merge,
             ROCKSDB_NAMESPACE::Options().min_write_buffer_number_to_merge,
             "The minimum number of write buffers that will be merged together"
             "before writing to storage. This is cheap because it is an"
             "in-memory merge. If this feature is not enabled, then all these"
             "write buffers are flushed to L0 as separate files and this "
             "increases read amplification because a get request has to check"
             " in all of these files. Also, an in-memory merge may result in"
             " writing less data to storage if there are duplicate records "
             " in each of these individual write buffers.");

DEFINE_int32(max_write_buffer_number_to_maintain,
             ROCKSDB_NAMESPACE::Options().max_write_buffer_number_to_maintain,
             "The total maximum number of write buffers to maintain in memory "
             "including copies of buffers that have already been flushed. "
             "Unlike max_write_buffer_number, this parameter does not affect "
             "flushing. This controls the minimum amount of write history "
             "that will be available in memory for conflict checking when "
             "Transactions are used. If this value is too low, some "
             "transactions may fail at commit time due to not being able to "
             "determine whether there were any write conflicts. Setting this "
             "value to 0 will cause write buffers to be freed immediately "
             "after they are flushed.  If this value is set to -1, "
             "'max_write_buffer_number' will be used.");

DEFINE_int64(max_write_buffer_size_to_maintain,
             ROCKSDB_NAMESPACE::Options().max_write_buffer_size_to_maintain,
             "The total maximum size of write buffers to maintain in memory "
             "including copies of buffers that have already been flushed. "
             "Unlike max_write_buffer_number, this parameter does not affect "
             "flushing. This controls the minimum amount of write history "
             "that will be available in memory for conflict checking when "
             "Transactions are used. If this value is too low, some "
             "transactions may fail at commit time due to not being able to "
             "determine whether there were any write conflicts. Setting this "
             "value to 0 will cause write buffers to be freed immediately "
             "after they are flushed.  If this value is set to -1, "
             "'max_write_buffer_number' will be used.");

DEFINE_int32(max_background_jobs,
             ROCKSDB_NAMESPACE::Options().max_background_jobs,
             "The maximum number of concurrent background jobs that can occur "
             "in parallel.");

DEFINE_int32(num_bottom_pri_threads, 0,
             "The number of threads in the bottom-priority thread pool (used "
             "by universal compaction only).");

DEFINE_int32(num_high_pri_threads, 0,
             "The maximum number of concurrent background compactions"
             " that can occur in parallel.");

DEFINE_int32(num_low_pri_threads, 0,
             "The maximum number of concurrent background compactions"
             " that can occur in parallel.");

DEFINE_int32(max_background_compactions,
             ROCKSDB_NAMESPACE::Options().max_background_compactions,
             "The maximum number of concurrent background compactions"
             " that can occur in parallel.");

DEFINE_int32(base_background_compactions, -1, "DEPRECATED");

DEFINE_uint64(subcompactions, 1,
              "Maximum number of subcompactions to divide L0-L1 compactions "
              "into.");
static const bool FLAGS_subcompactions_dummy
    __attribute__((__unused__)) = RegisterFlagValidator(&FLAGS_subcompactions,
                                                    &ValidateUint32Range);

DEFINE_int32(max_background_flushes,
             ROCKSDB_NAMESPACE::Options().max_background_flushes,
             "The maximum number of concurrent background flushes"
             " that can occur in parallel.");

static ROCKSDB_NAMESPACE::CompactionStyle FLAGS_compaction_style_e;
DEFINE_int32(compaction_style,
             (int32_t)ROCKSDB_NAMESPACE::Options().compaction_style,
             "style of compaction: level-based, universal and fifo");

static ROCKSDB_NAMESPACE::CompactionPri FLAGS_compaction_pri_e;
DEFINE_int32(compaction_pri,
             (int32_t)ROCKSDB_NAMESPACE::Options().compaction_pri,
             "priority of files to compaction: by size or by data age");

DEFINE_int32(universal_size_ratio, 0,
             "Percentage flexibility while comparing file size"
             " (for universal compaction only).");

DEFINE_int32(universal_min_merge_width, 0, "The minimum number of files in a"
             " single compaction run (for universal compaction only).");

DEFINE_int32(universal_max_merge_width, 0, "The max number of files to compact"
             " in universal style compaction");

DEFINE_int32(universal_max_size_amplification_percent, 0,
             "The max size amplification for universal style compaction");

DEFINE_int32(universal_compression_size_percent, -1,
             "The percentage of the database to compress for universal "
             "compaction. -1 means compress everything.");

DEFINE_bool(universal_allow_trivial_move, false,
            "Allow trivial move in universal compaction.");

DEFINE_int64(cache_size, 8 << 20,  // 8MB
             "Number of bytes to use as a cache of uncompressed data");

DEFINE_int32(cache_numshardbits, 6,
             "Number of shards for the block cache"
             " is 2 ** cache_numshardbits. Negative means use default settings."
             " This is applied only if FLAGS_cache_size is non-negative.");

DEFINE_double(cache_high_pri_pool_ratio, 0.0,
              "Ratio of block cache reserve for high pri blocks. "
              "If > 0.0, we also enable "
              "cache_index_and_filter_blocks_with_high_priority.");

DEFINE_bool(use_clock_cache, false,
            "Replace default LRU block cache with clock cache.");

DEFINE_int64(simcache_size, -1,
             "Number of bytes to use as a simcache of "
             "uncompressed data. Nagative value disables simcache.");

DEFINE_bool(cache_index_and_filter_blocks, false,
            "Cache index/filter blocks in block cache.");

DEFINE_bool(use_cache_memkind_kmem_allocator, false,
            "Use memkind kmem allocator for block cache.");

DEFINE_bool(partition_index_and_filters, false,
            "Partition index and filter blocks.");

DEFINE_bool(partition_index, false, "Partition index blocks");

DEFINE_bool(index_with_first_key, false, "Include first key in the index");

DEFINE_bool(
    optimize_filters_for_memory,
    ROCKSDB_NAMESPACE::BlockBasedTableOptions().optimize_filters_for_memory,
    "Minimize memory footprint of filters");

DEFINE_int64(
    index_shortening_mode, 2,
    "mode to shorten index: 0 for no shortening; 1 for only shortening "
    "separaters; 2 for shortening shortening and successor");

DEFINE_int64(metadata_block_size,
             ROCKSDB_NAMESPACE::BlockBasedTableOptions().metadata_block_size,
             "Max partition size when partitioning index/filters");

// The default reduces the overhead of reading time with flash. With HDD, which
// offers much less throughput, however, this number better to be set to 1.
DEFINE_int32(ops_between_duration_checks, 1000,
             "Check duration limit every x ops");

DEFINE_bool(pin_l0_filter_and_index_blocks_in_cache, false,
            "Pin index/filter blocks of L0 files in block cache.");

DEFINE_bool(
    pin_top_level_index_and_filter, false,
    "Pin top-level index of partitioned index/filter blocks in block cache.");

DEFINE_int32(block_size,
             static_cast<int32_t>(
                 ROCKSDB_NAMESPACE::BlockBasedTableOptions().block_size),
             "Number of bytes in a block.");

DEFINE_int32(format_version,
             static_cast<int32_t>(
                 ROCKSDB_NAMESPACE::BlockBasedTableOptions().format_version),
             "Format version of SST files.");

DEFINE_int32(block_restart_interval,
             ROCKSDB_NAMESPACE::BlockBasedTableOptions().block_restart_interval,
             "Number of keys between restart points "
             "for delta encoding of keys in data block.");

DEFINE_int32(
    index_block_restart_interval,
    ROCKSDB_NAMESPACE::BlockBasedTableOptions().index_block_restart_interval,
    "Number of keys between restart points "
    "for delta encoding of keys in index block.");

DEFINE_int32(read_amp_bytes_per_bit,
             ROCKSDB_NAMESPACE::BlockBasedTableOptions().read_amp_bytes_per_bit,
             "Number of bytes per bit to be used in block read-amp bitmap");

DEFINE_bool(
    enable_index_compression,
    ROCKSDB_NAMESPACE::BlockBasedTableOptions().enable_index_compression,
    "Compress the index block");

DEFINE_bool(block_align,
            ROCKSDB_NAMESPACE::BlockBasedTableOptions().block_align,
            "Align data blocks on page size");

DEFINE_bool(use_data_block_hash_index, false,
            "if use kDataBlockBinaryAndHash "
            "instead of kDataBlockBinarySearch. "
            "This is valid if only we use BlockTable");

DEFINE_double(data_block_hash_table_util_ratio, 0.75,
              "util ratio for data block hash index table. "
              "This is only valid if use_data_block_hash_index is "
              "set to true");

DEFINE_int64(compressed_cache_size, -1,
             "Number of bytes to use as a cache of compressed data.");

DEFINE_int64(row_cache_size, 0,
             "Number of bytes to use as a cache of individual rows"
             " (0 = disabled).");

DEFINE_int32(open_files, ROCKSDB_NAMESPACE::Options().max_open_files,
             "Maximum number of files to keep open at the same time"
             " (use default if == 0)");

DEFINE_int32(file_opening_threads,
             ROCKSDB_NAMESPACE::Options().max_file_opening_threads,
             "If open_files is set to -1, this option set the number of "
             "threads that will be used to open files during DB::Open()");

DEFINE_bool(new_table_reader_for_compaction_inputs, true,
             "If true, uses a separate file handle for compaction inputs");

DEFINE_int32(compaction_readahead_size, 0, "Compaction readahead size");

DEFINE_int32(log_readahead_size, 0, "WAL and manifest readahead size");

DEFINE_int32(random_access_max_buffer_size, 1024 * 1024,
             "Maximum windows randomaccess buffer size");

DEFINE_int32(writable_file_max_buffer_size, 1024 * 1024,
             "Maximum write buffer for Writable File");

DEFINE_int32(bloom_bits, -1, "Bloom filter bits per key. Negative means"
             " use default settings.");

DEFINE_bool(use_ribbon_filter, false, "Use Ribbon instead of Bloom filter");

DEFINE_double(memtable_bloom_size_ratio, 0,
              "Ratio of memtable size used for bloom filter. 0 means no bloom "
              "filter.");
DEFINE_bool(memtable_whole_key_filtering, false,
            "Try to use whole key bloom filter in memtables.");
DEFINE_bool(memtable_use_huge_page, false,
            "Try to use huge page in memtables.");

DEFINE_bool(use_existing_db, false, "If true, do not destroy the existing"
            " database.  If you set this flag and also specify a benchmark that"
            " wants a fresh database, that benchmark will fail.");

DEFINE_bool(use_existing_keys, false,
            "If true, uses existing keys in the DB, "
            "rather than generating new ones. This involves some startup "
            "latency to load all keys into memory. It is supported for the "
            "same read/overwrite benchmarks as `-use_existing_db=true`, which "
            "must also be set for this flag to be enabled. When this flag is "
            "set, the value for `-num` will be ignored.");

DEFINE_bool(show_table_properties, false,
            "If true, then per-level table"
            " properties will be printed on every stats-interval when"
            " stats_interval is set and stats_per_interval is on.");

DEFINE_string(db, "", "Use the db with the following name.");

// Read cache flags

DEFINE_string(read_cache_path, "",
              "If not empty string, a read cache will be used in this path");

DEFINE_int64(read_cache_size, 4LL * 1024 * 1024 * 1024,
             "Maximum size of the read cache");

DEFINE_bool(read_cache_direct_write, true,
            "Whether to use Direct IO for writing to the read cache");

DEFINE_bool(read_cache_direct_read, true,
            "Whether to use Direct IO for reading from read cache");

DEFINE_bool(use_keep_filter, false, "Whether to use a noop compaction filter");

static bool ValidateCacheNumshardbits(const char* flagname, int32_t value) {
  if (value >= 20) {
    fprintf(stderr, "Invalid value for --%s: %d, must be < 20\n",
            flagname, value);
    return false;
  }
  return true;
}

DEFINE_bool(verify_checksum, true,
            "Verify checksum for every block read"
            " from storage");

DEFINE_bool(statistics, false, "Database statistics");
DEFINE_int32(stats_level, ROCKSDB_NAMESPACE::StatsLevel::kExceptDetailedTimers,
             "stats level for statistics");
DEFINE_string(statistics_string, "", "Serialized statistics string");
static class std::shared_ptr<ROCKSDB_NAMESPACE::Statistics> dbstats;

DEFINE_int64(writes, -1, "Number of write operations to do. If negative, do"
             " --num reads.");

DEFINE_bool(finish_after_writes, false, "Write thread terminates after all writes are finished");

DEFINE_bool(sync, false, "Sync all writes to disk");

DEFINE_bool(use_fsync, false, "If true, issue fsync instead of fdatasync");

DEFINE_bool(disable_wal, false, "If true, do not write WAL for write.");

DEFINE_string(wal_dir, "", "If not empty, use the given dir for WAL");

DEFINE_string(truth_db, "/dev/shm/truth_db/dbbench",
              "Truth key/values used when using verify");

DEFINE_int32(num_levels, 7, "The total number of levels");

DEFINE_int64(target_file_size_base,
             ROCKSDB_NAMESPACE::Options().target_file_size_base,
             "Target file size at level-1");

DEFINE_int32(target_file_size_multiplier,
             ROCKSDB_NAMESPACE::Options().target_file_size_multiplier,
             "A multiplier to compute target level-N file size (N >= 2)");

DEFINE_uint64(max_bytes_for_level_base,
              ROCKSDB_NAMESPACE::Options().max_bytes_for_level_base,
              "Max bytes for level-1");

DEFINE_bool(level_compaction_dynamic_level_bytes, false,
            "Whether level size base is dynamic");

DEFINE_double(max_bytes_for_level_multiplier, 10,
              "A multiplier to compute max bytes for level-N (N >= 2)");

static std::vector<int> FLAGS_max_bytes_for_level_multiplier_additional_v;
DEFINE_string(max_bytes_for_level_multiplier_additional, "",
              "A vector that specifies additional fanout per level");

DEFINE_int32(level0_stop_writes_trigger,
             ROCKSDB_NAMESPACE::Options().level0_stop_writes_trigger,
             "Number of files in level-0"
             " that will trigger put stop.");

DEFINE_int32(level0_slowdown_writes_trigger,
             ROCKSDB_NAMESPACE::Options().level0_slowdown_writes_trigger,
             "Number of files in level-0"
             " that will slow down writes.");

DEFINE_int32(level0_file_num_compaction_trigger,
             ROCKSDB_NAMESPACE::Options().level0_file_num_compaction_trigger,
             "Number of files in level-0"
             " when compactions start");

DEFINE_uint64(periodic_compaction_seconds,
              ROCKSDB_NAMESPACE::Options().periodic_compaction_seconds,
              "Files older than this will be picked up for compaction and"
              " rewritten to the same level");

static bool ValidateInt32Percent(const char* flagname, int32_t value) {
  if (value <= 0 || value>=100) {
    fprintf(stderr, "Invalid value for --%s: %d, 0< pct <100 \n",
            flagname, value);
    return false;
  }
  return true;
}
DEFINE_int32(readwritepercent, 90, "Ratio of reads to reads/writes (expressed"
             " as percentage) for the ReadRandomWriteRandom workload. The "
             "default value 90 means 90% operations out of all reads and writes"
             " operations are reads. In other words, 9 gets for every 1 put.");

DEFINE_int32(mergereadpercent, 70, "Ratio of merges to merges&reads (expressed"
             " as percentage) for the ReadRandomMergeRandom workload. The"
             " default value 70 means 70% out of all read and merge operations"
             " are merges. In other words, 7 merges for every 3 gets.");

DEFINE_int32(deletepercent, 2, "Percentage of deletes out of reads/writes/"
             "deletes (used in RandomWithVerify only). RandomWithVerify "
             "calculates writepercent as (100 - FLAGS_readwritepercent - "
             "deletepercent), so deletepercent must be smaller than (100 - "
             "FLAGS_readwritepercent)");

DEFINE_bool(optimize_filters_for_hits, false,
            "Optimizes bloom filters for workloads for most lookups return "
            "a value. For now this doesn't create bloom filters for the max "
            "level of the LSM to reduce metadata that should fit in RAM. ");

DEFINE_uint64(delete_obsolete_files_period_micros, 0,
              "Ignored. Left here for backward compatibility");

DEFINE_int64(writes_before_delete_range, 0,
             "Number of writes before DeleteRange is called regularly.");

DEFINE_int64(writes_per_range_tombstone, 0,
             "Number of writes between range tombstones");

DEFINE_int64(range_tombstone_width, 100, "Number of keys in tombstone's range");

DEFINE_int64(max_num_range_tombstones, 0,
             "Maximum number of range tombstones "
             "to insert.");

DEFINE_bool(expand_range_tombstones, false,
            "Expand range tombstone into sequential regular tombstones.");

#ifndef ROCKSDB_LITE
// Transactions Options
DEFINE_bool(optimistic_transaction_db, false,
            "Open a OptimisticTransactionDB instance. "
            "Required for randomtransaction benchmark.");

DEFINE_bool(transaction_db, false,
            "Open a TransactionDB instance. "
            "Required for randomtransaction benchmark.");

DEFINE_uint64(transaction_sets, 2,
              "Number of keys each transaction will "
              "modify (use in RandomTransaction only).  Max: 9999");

DEFINE_bool(transaction_set_snapshot, false,
            "Setting to true will have each transaction call SetSnapshot()"
            " upon creation.");

DEFINE_int32(transaction_sleep, 0,
             "Max microseconds to sleep in between "
             "reading and writing a value (used in RandomTransaction only). ");

DEFINE_uint64(transaction_lock_timeout, 100,
              "If using a transaction_db, specifies the lock wait timeout in"
              " milliseconds before failing a transaction waiting on a lock");
DEFINE_string(
    options_file, "",
    "The path to a RocksDB options file.  If specified, then db_bench will "
    "run with the RocksDB options in the default column family of the "
    "specified options file. "
    "Note that with this setting, db_bench will ONLY accept the following "
    "RocksDB options related command-line arguments, all other arguments "
    "that are related to RocksDB options will be ignored:\n"
    "\t--use_existing_db\n"
    "\t--use_existing_keys\n"
    "\t--statistics\n"
    "\t--row_cache_size\n"
    "\t--row_cache_numshardbits\n"
    "\t--enable_io_prio\n"
    "\t--dump_malloc_stats\n"
    "\t--num_multi_db\n");

// FIFO Compaction Options
DEFINE_uint64(fifo_compaction_max_table_files_size_mb, 0,
              "The limit of total table file sizes to trigger FIFO compaction");

DEFINE_bool(fifo_compaction_allow_compaction, true,
            "Allow compaction in FIFO compaction.");

DEFINE_uint64(fifo_compaction_ttl, 0, "TTL for the SST Files in seconds.");

// Stacked BlobDB Options
DEFINE_bool(use_blob_db, false, "[Stacked BlobDB] Open a BlobDB instance.");

DEFINE_bool(
    blob_db_enable_gc,
    ROCKSDB_NAMESPACE::blob_db::BlobDBOptions().enable_garbage_collection,
    "[Stacked BlobDB] Enable BlobDB garbage collection.");

DEFINE_double(
    blob_db_gc_cutoff,
    ROCKSDB_NAMESPACE::blob_db::BlobDBOptions().garbage_collection_cutoff,
    "[Stacked BlobDB] Cutoff ratio for BlobDB garbage collection.");

DEFINE_bool(blob_db_is_fifo,
            ROCKSDB_NAMESPACE::blob_db::BlobDBOptions().is_fifo,
            "[Stacked BlobDB] Enable FIFO eviction strategy in BlobDB.");

DEFINE_uint64(blob_db_max_db_size,
              ROCKSDB_NAMESPACE::blob_db::BlobDBOptions().max_db_size,
              "[Stacked BlobDB] Max size limit of the directory where blob "
              "files are stored.");

DEFINE_uint64(blob_db_max_ttl_range, 0,
              "[Stacked BlobDB] TTL range to generate BlobDB data (in "
              "seconds). 0 means no TTL.");

DEFINE_uint64(
    blob_db_ttl_range_secs,
    ROCKSDB_NAMESPACE::blob_db::BlobDBOptions().ttl_range_secs,
    "[Stacked BlobDB] TTL bucket size to use when creating blob files.");

DEFINE_uint64(
    blob_db_min_blob_size,
    ROCKSDB_NAMESPACE::blob_db::BlobDBOptions().min_blob_size,
    "[Stacked BlobDB] Smallest blob to store in a file. Blobs "
    "smaller than this will be inlined with the key in the LSM tree.");

DEFINE_uint64(blob_db_bytes_per_sync,
              ROCKSDB_NAMESPACE::blob_db::BlobDBOptions().bytes_per_sync,
              "[Stacked BlobDB] Bytes to sync blob file at.");

DEFINE_uint64(blob_db_file_size,
              ROCKSDB_NAMESPACE::blob_db::BlobDBOptions().blob_file_size,
              "[Stacked BlobDB] Target size of each blob file.");

DEFINE_string(
    blob_db_compression_type, "snappy",
    "[Stacked BlobDB] Algorithm to use to compress blobs in blob files.");
static enum ROCKSDB_NAMESPACE::CompressionType
    FLAGS_blob_db_compression_type_e = ROCKSDB_NAMESPACE::kSnappyCompression;

#endif  // ROCKSDB_LITE

// Integrated BlobDB options
DEFINE_bool(
    enable_blob_files,
    ROCKSDB_NAMESPACE::AdvancedColumnFamilyOptions().enable_blob_files,
    "[Integrated BlobDB] Enable writing large values to separate blob files.");

DEFINE_uint64(min_blob_size,
              ROCKSDB_NAMESPACE::AdvancedColumnFamilyOptions().min_blob_size,
              "[Integrated BlobDB] The size of the smallest value to be stored "
              "separately in a blob file.");

DEFINE_uint64(blob_file_size,
              ROCKSDB_NAMESPACE::AdvancedColumnFamilyOptions().blob_file_size,
              "[Integrated BlobDB] The size limit for blob files.");

DEFINE_string(blob_compression_type, "none",
              "[Integrated BlobDB] The compression algorithm to use for large "
              "values stored in blob files.");

DEFINE_bool(enable_blob_garbage_collection,
            ROCKSDB_NAMESPACE::AdvancedColumnFamilyOptions()
                .enable_blob_garbage_collection,
            "[Integrated BlobDB] Enable blob garbage collection.");

DEFINE_double(blob_garbage_collection_age_cutoff,
              ROCKSDB_NAMESPACE::AdvancedColumnFamilyOptions()
                  .blob_garbage_collection_age_cutoff,
              "[Integrated BlobDB] The cutoff in terms of blob file age for "
              "garbage collection.");

#ifndef ROCKSDB_LITE

// Secondary DB instance Options
DEFINE_bool(use_secondary_db, false,
            "Open a RocksDB secondary instance. A primary instance can be "
            "running in another db_bench process.");

DEFINE_string(secondary_path, "",
              "Path to a directory used by the secondary instance to store "
              "private files, e.g. info log.");

DEFINE_int32(secondary_update_interval, 5,
             "Secondary instance attempts to catch up with the primary every "
             "secondary_update_interval seconds.");

#endif  // ROCKSDB_LITE

DEFINE_bool(report_bg_io_stats, false,
            "Measure times spents on I/Os while in compactions. ");

DEFINE_bool(use_stderr_info_logger, false,
            "Write info logs to stderr instead of to LOG file. ");

DEFINE_string(trace_file, "", "Trace workload to a file. ");

DEFINE_int32(trace_replay_fast_forward, 1,
             "Fast forward trace replay, must >= 1. ");
DEFINE_int32(block_cache_trace_sampling_frequency, 1,
             "Block cache trace sampling frequency, termed s. It uses spatial "
             "downsampling and samples accesses to one out of s blocks.");
DEFINE_int64(
    block_cache_trace_max_trace_file_size_in_bytes,
    uint64_t{64} * 1024 * 1024 * 1024,
    "The maximum block cache trace file size in bytes. Block cache accesses "
    "will not be logged if the trace file size exceeds this threshold. Default "
    "is 64 GB.");
DEFINE_string(block_cache_trace_file, "", "Block cache trace file path.");
DEFINE_int32(trace_replay_threads, 1,
             "The number of threads to replay, must >=1.");

static enum ROCKSDB_NAMESPACE::CompressionType StringToCompressionType(
    const char* ctype) {
  assert(ctype);

  if (!strcasecmp(ctype, "none"))
    return ROCKSDB_NAMESPACE::kNoCompression;
  else if (!strcasecmp(ctype, "snappy"))
    return ROCKSDB_NAMESPACE::kSnappyCompression;
  else if (!strcasecmp(ctype, "zlib"))
    return ROCKSDB_NAMESPACE::kZlibCompression;
  else if (!strcasecmp(ctype, "bzip2"))
    return ROCKSDB_NAMESPACE::kBZip2Compression;
  else if (!strcasecmp(ctype, "lz4"))
    return ROCKSDB_NAMESPACE::kLZ4Compression;
  else if (!strcasecmp(ctype, "lz4hc"))
    return ROCKSDB_NAMESPACE::kLZ4HCCompression;
  else if (!strcasecmp(ctype, "xpress"))
    return ROCKSDB_NAMESPACE::kXpressCompression;
  else if (!strcasecmp(ctype, "zstd"))
    return ROCKSDB_NAMESPACE::kZSTD;

  fprintf(stdout, "Cannot parse compression type '%s'\n", ctype);
  return ROCKSDB_NAMESPACE::kSnappyCompression;  // default value
}

static std::string ColumnFamilyName(size_t i) {
  if (i == 0) {
    return ROCKSDB_NAMESPACE::kDefaultColumnFamilyName;
  } else {
    char name[100];
    snprintf(name, sizeof(name), "column_family_name_%06zu", i);
    return std::string(name);
  }
}

DEFINE_string(compression_type, "snappy",
              "Algorithm to use to compress the database");
static enum ROCKSDB_NAMESPACE::CompressionType FLAGS_compression_type_e =
    ROCKSDB_NAMESPACE::kSnappyCompression;

DEFINE_int64(sample_for_compression, 0, "Sample every N block for compression");

DEFINE_int32(compression_level, ROCKSDB_NAMESPACE::CompressionOptions().level,
             "Compression level. The meaning of this value is library-"
             "dependent. If unset, we try to use the default for the library "
             "specified in `--compression_type`");

DEFINE_int32(compression_max_dict_bytes,
             ROCKSDB_NAMESPACE::CompressionOptions().max_dict_bytes,
             "Maximum size of dictionary used to prime the compression "
             "library.");

DEFINE_int32(compression_zstd_max_train_bytes,
             ROCKSDB_NAMESPACE::CompressionOptions().zstd_max_train_bytes,
             "Maximum size of training data passed to zstd's dictionary "
             "trainer.");

DEFINE_int32(min_level_to_compress, -1, "If non-negative, compression starts"
             " from this level. Levels with number < min_level_to_compress are"
             " not compressed. Otherwise, apply compression_type to "
             "all levels.");

DEFINE_int32(compression_parallel_threads, 1,
             "Number of threads for parallel compression.");

DEFINE_uint64(compression_max_dict_buffer_bytes,
              ROCKSDB_NAMESPACE::CompressionOptions().max_dict_buffer_bytes,
              "Maximum bytes to buffer to collect samples for dictionary.");

static bool ValidateTableCacheNumshardbits(const char* flagname,
                                           int32_t value) {
  if (0 >= value || value >= 20) {
    fprintf(stderr, "Invalid value for --%s: %d, must be  0 < val < 20\n",
            flagname, value);
    return false;
  }
  return true;
}
DEFINE_int32(table_cache_numshardbits, 4, "");

#ifndef ROCKSDB_LITE
DEFINE_string(env_uri, "",
              "URI for registry Env lookup. Mutually exclusive"
              " with --hdfs and --fs_uri");
DEFINE_string(fs_uri, "",
              "URI for registry Filesystem lookup. Mutually exclusive"
              " with --hdfs and --env_uri."
              " Creates a default environment with the specified filesystem.");
#endif  // ROCKSDB_LITE
DEFINE_string(hdfs, "",
              "Name of hdfs environment. Mutually exclusive with"
              " --env_uri and --fs_uri");
DEFINE_string(simulate_hybrid_fs_file, "",
              "File for Store Metadata for Simulate hybrid FS. Empty means "
              "disable the feature. Now, if it is set, "
              "bottommost_temperature is set to kWarm.");

static std::shared_ptr<ROCKSDB_NAMESPACE::Env> env_guard;

static ROCKSDB_NAMESPACE::Env* FLAGS_env = ROCKSDB_NAMESPACE::Env::Default();

DEFINE_int64(stats_interval, 0, "Stats are reported every N operations when "
             "this is greater than zero. When 0 the interval grows over time.");

DEFINE_int64(stats_interval_seconds, 0, "Report stats every N seconds. This "
             "overrides stats_interval when both are > 0.");

DEFINE_int32(stats_per_interval, 0, "Reports additional stats per interval when"
             " this is greater than 0.");

DEFINE_int64(report_interval_seconds, 0,
             "If greater than zero, it will write simple stats in CVS format "
             "to --report_file every N seconds");

DEFINE_string(report_file, "report.csv",
              "Filename where some simple stats are reported to (if "
              "--report_interval_seconds is bigger than 0)");

DEFINE_int32(thread_status_per_interval, 0,
             "Takes and report a snapshot of the current status of each thread"
             " when this is greater than 0.");

DEFINE_int32(perf_level, ROCKSDB_NAMESPACE::PerfLevel::kDisable,
             "Level of perf collection");

static bool ValidateRateLimit(const char* flagname, double value) {
  const double EPSILON = 1e-10;
  if ( value < -EPSILON ) {
    fprintf(stderr, "Invalid value for --%s: %12.6f, must be >= 0.0\n",
            flagname, value);
    return false;
  }
  return true;
}
DEFINE_double(soft_rate_limit, 0.0, "DEPRECATED");

DEFINE_double(hard_rate_limit, 0.0, "DEPRECATED");

DEFINE_uint64(soft_pending_compaction_bytes_limit, 64ull * 1024 * 1024 * 1024,
              "Slowdown writes if pending compaction bytes exceed this number");

DEFINE_uint64(hard_pending_compaction_bytes_limit, 128ull * 1024 * 1024 * 1024,
              "Stop writes if pending compaction bytes exceed this number");

DEFINE_uint64(delayed_write_rate, 8388608u,
              "Limited bytes allowed to DB when soft_rate_limit or "
              "level0_slowdown_writes_trigger triggers");

DEFINE_bool(enable_pipelined_write, true,
            "Allow WAL and memtable writes to be pipelined");

DEFINE_bool(
    unordered_write, false,
    "Enable the unordered write feature, which provides higher throughput but "
    "relaxes the guarantees around atomic reads and immutable snapshots");

DEFINE_bool(allow_concurrent_memtable_write, true,
            "Allow multi-writers to update mem tables in parallel.");

DEFINE_bool(inplace_update_support,
            ROCKSDB_NAMESPACE::Options().inplace_update_support,
            "Support in-place memtable update for smaller or same-size values");

DEFINE_uint64(inplace_update_num_locks,
              ROCKSDB_NAMESPACE::Options().inplace_update_num_locks,
              "Number of RW locks to protect in-place memtable updates");

DEFINE_bool(enable_write_thread_adaptive_yield, true,
            "Use a yielding spin loop for brief writer thread waits.");

DEFINE_uint64(
    write_thread_max_yield_usec, 100,
    "Maximum microseconds for enable_write_thread_adaptive_yield operation.");

DEFINE_uint64(write_thread_slow_yield_usec, 3,
              "The threshold at which a slow yield is considered a signal that "
              "other processes or threads want the core.");

DEFINE_int32(rate_limit_delay_max_milliseconds, 1000,
             "When hard_rate_limit is set then this is the max time a put will"
             " be stalled.");

DEFINE_uint64(rate_limiter_bytes_per_sec, 0, "Set options.rate_limiter value.");

DEFINE_bool(rate_limiter_auto_tuned, false,
            "Enable dynamic adjustment of rate limit according to demand for "
            "background I/O");


DEFINE_bool(sine_write_rate, false,
            "Use a sine wave write_rate_limit");

DEFINE_uint64(sine_write_rate_interval_milliseconds, 10000,
              "Interval of which the sine wave write_rate_limit is recalculated");

DEFINE_double(sine_a, 1,
             "A in f(x) = A sin(bx + c) + d");

DEFINE_double(sine_b, 1,
             "B in f(x) = A sin(bx + c) + d");

DEFINE_double(sine_c, 0,
             "C in f(x) = A sin(bx + c) + d");

DEFINE_double(sine_d, 1,
             "D in f(x) = A sin(bx + c) + d");

DEFINE_bool(rate_limit_bg_reads, false,
            "Use options.rate_limiter on compaction reads");

DEFINE_uint64(
    benchmark_write_rate_limit, 0,
    "If non-zero, db_bench will rate-limit the writes going into RocksDB. This "
    "is the global rate in bytes/second.");

// the parameters of mix_graph
DEFINE_double(keyrange_dist_a, 0.0,
              "The parameter 'a' of prefix average access distribution "
              "f(x)=a*exp(b*x)+c*exp(d*x)");
DEFINE_double(keyrange_dist_b, 0.0,
              "The parameter 'b' of prefix average access distribution "
              "f(x)=a*exp(b*x)+c*exp(d*x)");
DEFINE_double(keyrange_dist_c, 0.0,
              "The parameter 'c' of prefix average access distribution"
              "f(x)=a*exp(b*x)+c*exp(d*x)");
DEFINE_double(keyrange_dist_d, 0.0,
              "The parameter 'd' of prefix average access distribution"
              "f(x)=a*exp(b*x)+c*exp(d*x)");
DEFINE_int64(keyrange_num, 1,
             "The number of key ranges that are in the same prefix "
             "group, each prefix range will have its key access "
             "distribution");
DEFINE_double(key_dist_a, 0.0,
              "The parameter 'a' of key access distribution model "
              "f(x)=a*x^b");
DEFINE_double(key_dist_b, 0.0,
              "The parameter 'b' of key access distribution model "
              "f(x)=a*x^b");
DEFINE_double(value_theta, 0.0,
              "The parameter 'theta' of Generized Pareto Distribution "
              "f(x)=(1/sigma)*(1+k*(x-theta)/sigma)^-(1/k+1)");
DEFINE_double(value_k, 0.0,
              "The parameter 'k' of Generized Pareto Distribution "
              "f(x)=(1/sigma)*(1+k*(x-theta)/sigma)^-(1/k+1)");
DEFINE_double(value_sigma, 0.0,
              "The parameter 'theta' of Generized Pareto Distribution "
              "f(x)=(1/sigma)*(1+k*(x-theta)/sigma)^-(1/k+1)");
DEFINE_double(iter_theta, 0.0,
              "The parameter 'theta' of Generized Pareto Distribution "
              "f(x)=(1/sigma)*(1+k*(x-theta)/sigma)^-(1/k+1)");
DEFINE_double(iter_k, 0.0,
              "The parameter 'k' of Generized Pareto Distribution "
              "f(x)=(1/sigma)*(1+k*(x-theta)/sigma)^-(1/k+1)");
DEFINE_double(iter_sigma, 0.0,
              "The parameter 'sigma' of Generized Pareto Distribution "
              "f(x)=(1/sigma)*(1+k*(x-theta)/sigma)^-(1/k+1)");
DEFINE_double(mix_get_ratio, 1.0,
              "The ratio of Get queries of mix_graph workload");
DEFINE_double(mix_put_ratio, 0.0,
              "The ratio of Put queries of mix_graph workload");
DEFINE_double(mix_seek_ratio, 0.0,
              "The ratio of Seek queries of mix_graph workload");
DEFINE_int64(mix_max_scan_len, 10000, "The max scan length of Iterator");
DEFINE_int64(mix_ave_kv_size, 512,
             "The average key-value size of this workload");
DEFINE_int64(mix_max_value_size, 1024, "The max value size of this workload");
DEFINE_double(
    sine_mix_rate_noise, 0.0,
    "Add the noise ratio to the sine rate, it is between 0.0 and 1.0");
DEFINE_bool(sine_mix_rate, false,
            "Enable the sine QPS control on the mix workload");
DEFINE_uint64(
    sine_mix_rate_interval_milliseconds, 10000,
    "Interval of which the sine wave read_rate_limit is recalculated");
DEFINE_int64(mix_accesses, -1,
             "The total query accesses of mix_graph workload");

DEFINE_uint64(
    benchmark_read_rate_limit, 0,
    "If non-zero, db_bench will rate-limit the reads from RocksDB. This "
    "is the global rate in ops/second.");

DEFINE_uint64(max_compaction_bytes,
              ROCKSDB_NAMESPACE::Options().max_compaction_bytes,
              "Max bytes allowed in one compaction");

#ifndef ROCKSDB_LITE
DEFINE_bool(readonly, false, "Run read only benchmarks.");

DEFINE_bool(print_malloc_stats, false,
            "Print malloc stats to stdout after benchmarks finish.");
#endif  // ROCKSDB_LITE

DEFINE_bool(disable_auto_compactions, false, "Do not auto trigger compactions");

DEFINE_uint64(wal_ttl_seconds, 0, "Set the TTL for the WAL Files in seconds.");
DEFINE_uint64(wal_size_limit_MB, 0, "Set the size limit for the WAL Files"
              " in MB.");
DEFINE_uint64(max_total_wal_size, 0, "Set total max WAL size");

DEFINE_bool(mmap_read, ROCKSDB_NAMESPACE::Options().allow_mmap_reads,
            "Allow reads to occur via mmap-ing files");

DEFINE_bool(mmap_write, ROCKSDB_NAMESPACE::Options().allow_mmap_writes,
            "Allow writes to occur via mmap-ing files");

DEFINE_bool(use_direct_reads, ROCKSDB_NAMESPACE::Options().use_direct_reads,
            "Use O_DIRECT for reading data");

DEFINE_bool(use_direct_io_for_flush_and_compaction,
            ROCKSDB_NAMESPACE::Options().use_direct_io_for_flush_and_compaction,
            "Use O_DIRECT for background flush and compaction writes");

DEFINE_bool(advise_random_on_open,
            ROCKSDB_NAMESPACE::Options().advise_random_on_open,
            "Advise random access on table file open");

DEFINE_string(compaction_fadvice, "NORMAL",
              "Access pattern advice when a file is compacted");
static auto FLAGS_compaction_fadvice_e =
    ROCKSDB_NAMESPACE::Options().access_hint_on_compaction_start;

DEFINE_bool(use_tailing_iterator, false,
            "Use tailing iterator to access a series of keys instead of get");

DEFINE_bool(use_adaptive_mutex, ROCKSDB_NAMESPACE::Options().use_adaptive_mutex,
            "Use adaptive mutex");

DEFINE_uint64(bytes_per_sync, ROCKSDB_NAMESPACE::Options().bytes_per_sync,
              "Allows OS to incrementally sync SST files to disk while they are"
              " being written, in the background. Issue one request for every"
              " bytes_per_sync written. 0 turns it off.");

DEFINE_uint64(wal_bytes_per_sync,
              ROCKSDB_NAMESPACE::Options().wal_bytes_per_sync,
              "Allows OS to incrementally sync WAL files to disk while they are"
              " being written, in the background. Issue one request for every"
              " wal_bytes_per_sync written. 0 turns it off.");

DEFINE_bool(use_single_deletes, true,
            "Use single deletes (used in RandomReplaceKeys only).");

DEFINE_double(stddev, 2000.0,
              "Standard deviation of normal distribution used for picking keys"
              " (used in RandomReplaceKeys only).");

DEFINE_int32(key_id_range, 100000,
             "Range of possible value of key id (used in TimeSeries only).");

DEFINE_string(expire_style, "none",
              "Style to remove expired time entries. Can be one of the options "
              "below: none (do not expired data), compaction_filter (use a "
              "compaction filter to remove expired data), delete (seek IDs and "
              "remove expired data) (used in TimeSeries only).");

DEFINE_uint64(
    time_range, 100000,
    "Range of timestamp that store in the database (used in TimeSeries"
    " only).");

DEFINE_int32(num_deletion_threads, 1,
             "Number of threads to do deletion (used in TimeSeries and delete "
             "expire_style only).");

DEFINE_int32(max_successive_merges, 0, "Maximum number of successive merge"
             " operations on a key in the memtable");

static bool ValidatePrefixSize(const char* flagname, int32_t value) {
  if (value < 0 || value>=2000000000) {
    fprintf(stderr, "Invalid value for --%s: %d. 0<= PrefixSize <=2000000000\n",
            flagname, value);
    return false;
  }
  return true;
}

DEFINE_int32(prefix_size, 0, "control the prefix size for HashSkipList and "
             "plain table");
DEFINE_int64(keys_per_prefix, 0, "control average number of keys generated "
             "per prefix, 0 means no special handling of the prefix, "
             "i.e. use the prefix comes with the generated random number.");
DEFINE_bool(total_order_seek, false,
            "Enable total order seek regardless of index format.");
DEFINE_bool(prefix_same_as_start, false,
            "Enforce iterator to return keys with prefix same as seek key.");
DEFINE_bool(
    seek_missing_prefix, false,
    "Iterator seek to keys with non-exist prefixes. Require prefix_size > 8");

DEFINE_int32(memtable_insert_with_hint_prefix_size, 0,
             "If non-zero, enable "
             "memtable insert with hint with the given prefix size.");
DEFINE_bool(enable_io_prio, false, "Lower the background flush/compaction "
            "threads' IO priority");
DEFINE_bool(enable_cpu_prio, false, "Lower the background flush/compaction "
            "threads' CPU priority");
DEFINE_bool(identity_as_first_hash, false, "the first hash function of cuckoo "
            "table becomes an identity function. This is only valid when key "
            "is 8 bytes");
DEFINE_bool(dump_malloc_stats, true, "Dump malloc stats in LOG ");
DEFINE_uint64(stats_dump_period_sec,
              ROCKSDB_NAMESPACE::Options().stats_dump_period_sec,
              "Gap between printing stats to log in seconds");
DEFINE_uint64(stats_persist_period_sec,
              ROCKSDB_NAMESPACE::Options().stats_persist_period_sec,
              "Gap between persisting stats in seconds");
DEFINE_bool(persist_stats_to_disk,
            ROCKSDB_NAMESPACE::Options().persist_stats_to_disk,
            "whether to persist stats to disk");
DEFINE_uint64(stats_history_buffer_size,
              ROCKSDB_NAMESPACE::Options().stats_history_buffer_size,
              "Max number of stats snapshots to keep in memory");
DEFINE_int64(multiread_stride, 0,
             "Stride length for the keys in a MultiGet batch");
DEFINE_bool(multiread_batched, false, "Use the new MultiGet API");

enum RepFactory {
  kSkipList,
  kPrefixHash,
  kVectorRep,
  kHashLinkedList,
};

static enum RepFactory StringToRepFactory(const char* ctype) {
  assert(ctype);

  if (!strcasecmp(ctype, "skip_list"))
    return kSkipList;
  else if (!strcasecmp(ctype, "prefix_hash"))
    return kPrefixHash;
  else if (!strcasecmp(ctype, "vector"))
    return kVectorRep;
  else if (!strcasecmp(ctype, "hash_linkedlist"))
    return kHashLinkedList;

  fprintf(stdout, "Cannot parse memreptable %s\n", ctype);
  return kSkipList;
}

static enum RepFactory FLAGS_rep_factory;
DEFINE_string(memtablerep, "skip_list", "");
DEFINE_int64(hash_bucket_count, 1024 * 1024, "hash bucket count");
DEFINE_bool(use_plain_table, false, "if use plain table "
            "instead of block-based table format");
DEFINE_bool(use_cuckoo_table, false, "if use cuckoo table format");
DEFINE_double(cuckoo_hash_ratio, 0.9, "Hash ratio for Cuckoo SST table.");
DEFINE_bool(use_hash_search, false, "if use kHashSearch "
            "instead of kBinarySearch. "
            "This is valid if only we use BlockTable");
DEFINE_bool(use_block_based_filter, false, "if use kBlockBasedFilter "
            "instead of kFullFilter for filter block. "
            "This is valid if only we use BlockTable");
DEFINE_string(merge_operator, "", "The merge operator to use with the database."
              "If a new merge operator is specified, be sure to use fresh"
              " database The possible merge operators are defined in"
              " utilities/merge_operators.h");
DEFINE_int32(skip_list_lookahead, 0, "Used with skip_list memtablerep; try "
             "linear search first for this many steps from the previous "
             "position");
DEFINE_bool(report_file_operations, false, "if report number of file "
            "operations");
DEFINE_int32(readahead_size, 0, "Iterator readahead size");

DEFINE_bool(read_with_latest_user_timestamp, true,
            "If true, always use the current latest timestamp for read. If "
            "false, choose a random timestamp from the past.");

static const bool FLAGS_soft_rate_limit_dummy __attribute__((__unused__)) =
    RegisterFlagValidator(&FLAGS_soft_rate_limit, &ValidateRateLimit);

static const bool FLAGS_hard_rate_limit_dummy __attribute__((__unused__)) =
    RegisterFlagValidator(&FLAGS_hard_rate_limit, &ValidateRateLimit);

static const bool FLAGS_prefix_size_dummy __attribute__((__unused__)) =
    RegisterFlagValidator(&FLAGS_prefix_size, &ValidatePrefixSize);

static const bool FLAGS_key_size_dummy __attribute__((__unused__)) =
    RegisterFlagValidator(&FLAGS_key_size, &ValidateKeySize);

static const bool FLAGS_cache_numshardbits_dummy __attribute__((__unused__)) =
    RegisterFlagValidator(&FLAGS_cache_numshardbits,
                          &ValidateCacheNumshardbits);

static const bool FLAGS_readwritepercent_dummy __attribute__((__unused__)) =
    RegisterFlagValidator(&FLAGS_readwritepercent, &ValidateInt32Percent);

DEFINE_int32(disable_seek_compaction, false,
             "Not used, left here for backwards compatibility");

static const bool FLAGS_deletepercent_dummy __attribute__((__unused__)) =
    RegisterFlagValidator(&FLAGS_deletepercent, &ValidateInt32Percent);
static const bool FLAGS_table_cache_numshardbits_dummy __attribute__((__unused__)) =
    RegisterFlagValidator(&FLAGS_table_cache_numshardbits,
                          &ValidateTableCacheNumshardbits);

namespace ROCKSDB_NAMESPACE {

namespace {
struct ReportFileOpCounters {
  std::atomic<int> open_counter_;
  std::atomic<int> read_counter_;
  std::atomic<int> append_counter_;
  std::atomic<uint64_t> bytes_read_;
  std::atomic<uint64_t> bytes_written_;
};

// A special Env to records and report file operations in db_bench
class ReportFileOpEnv : public EnvWrapper {
 public:
  explicit ReportFileOpEnv(Env* base) : EnvWrapper(base) { reset(); }

  void reset() {
    counters_.open_counter_ = 0;
    counters_.read_counter_ = 0;
    counters_.append_counter_ = 0;
    counters_.bytes_read_ = 0;
    counters_.bytes_written_ = 0;
  }

  Status NewSequentialFile(const std::string& f,
                           std::unique_ptr<SequentialFile>* r,
                           const EnvOptions& soptions) override {
    class CountingFile : public SequentialFile {
     private:
      std::unique_ptr<SequentialFile> target_;
      ReportFileOpCounters* counters_;

     public:
      CountingFile(std::unique_ptr<SequentialFile>&& target,
                   ReportFileOpCounters* counters)
          : target_(std::move(target)), counters_(counters) {}

      Status Read(size_t n, Slice* result, char* scratch) override {
        counters_->read_counter_.fetch_add(1, std::memory_order_relaxed);
        Status rv = target_->Read(n, result, scratch);
        counters_->bytes_read_.fetch_add(result->size(),
                                         std::memory_order_relaxed);
        return rv;
      }

      Status Skip(uint64_t n) override { return target_->Skip(n); }
    };

    Status s = target()->NewSequentialFile(f, r, soptions);
    if (s.ok()) {
      counters()->open_counter_.fetch_add(1, std::memory_order_relaxed);
      r->reset(new CountingFile(std::move(*r), counters()));
    }
    return s;
  }

  Status NewRandomAccessFile(const std::string& f,
                             std::unique_ptr<RandomAccessFile>* r,
                             const EnvOptions& soptions) override {
    class CountingFile : public RandomAccessFile {
     private:
      std::unique_ptr<RandomAccessFile> target_;
      ReportFileOpCounters* counters_;

     public:
      CountingFile(std::unique_ptr<RandomAccessFile>&& target,
                   ReportFileOpCounters* counters)
          : target_(std::move(target)), counters_(counters) {}
      Status Read(uint64_t offset, size_t n, Slice* result,
                  char* scratch) const override {
        counters_->read_counter_.fetch_add(1, std::memory_order_relaxed);
        Status rv = target_->Read(offset, n, result, scratch);
        counters_->bytes_read_.fetch_add(result->size(),
                                         std::memory_order_relaxed);
        return rv;
      }
    };

    Status s = target()->NewRandomAccessFile(f, r, soptions);
    if (s.ok()) {
      counters()->open_counter_.fetch_add(1, std::memory_order_relaxed);
      r->reset(new CountingFile(std::move(*r), counters()));
    }
    return s;
  }

  Status NewWritableFile(const std::string& f, std::unique_ptr<WritableFile>* r,
                         const EnvOptions& soptions) override {
    class CountingFile : public WritableFile {
     private:
      std::unique_ptr<WritableFile> target_;
      ReportFileOpCounters* counters_;

     public:
      CountingFile(std::unique_ptr<WritableFile>&& target,
                   ReportFileOpCounters* counters)
          : target_(std::move(target)), counters_(counters) {}

      Status Append(const Slice& data) override {
        counters_->append_counter_.fetch_add(1, std::memory_order_relaxed);
        Status rv = target_->Append(data);
        counters_->bytes_written_.fetch_add(data.size(),
                                            std::memory_order_relaxed);
        return rv;
      }

      Status Append(
          const Slice& data,
          const DataVerificationInfo& /* verification_info */) override {
        return Append(data);
      }

      Status Truncate(uint64_t size) override { return target_->Truncate(size); }
      Status Close() override { return target_->Close(); }
      Status Flush() override { return target_->Flush(); }
      Status Sync() override { return target_->Sync(); }
    };

    Status s = target()->NewWritableFile(f, r, soptions);
    if (s.ok()) {
      counters()->open_counter_.fetch_add(1, std::memory_order_relaxed);
      r->reset(new CountingFile(std::move(*r), counters()));
    }
    return s;
  }

  // getter
  ReportFileOpCounters* counters() { return &counters_; }

 private:
  ReportFileOpCounters counters_;
};

}  // namespace

enum DistributionType : unsigned char {
  kFixed = 0,
  kUniform,
  kNormal
};

static enum DistributionType FLAGS_value_size_distribution_type_e = kFixed;

static enum DistributionType StringToDistributionType(const char* ctype) {
  assert(ctype);

  if (!strcasecmp(ctype, "fixed"))
    return kFixed;
  else if (!strcasecmp(ctype, "uniform"))
    return kUniform;
  else if (!strcasecmp(ctype, "normal"))
    return kNormal;

  fprintf(stdout, "Cannot parse distribution type '%s'\n", ctype);
  return kFixed;  // default value
}

class BaseDistribution {
 public:
  BaseDistribution(unsigned int _min, unsigned int _max)
      : min_value_size_(_min), max_value_size_(_max) {}
  virtual ~BaseDistribution() {}

  unsigned int Generate() {
    auto val = Get();
    if (NeedTruncate()) {
      val = std::max(min_value_size_, val);
      val = std::min(max_value_size_, val);
    }
    return val;
  }
 private:
  virtual unsigned int Get() = 0;
  virtual bool NeedTruncate() {
    return true;
  }
  unsigned int min_value_size_;
  unsigned int max_value_size_;
};

class FixedDistribution : public BaseDistribution
{
 public:
  FixedDistribution(unsigned int size) :
    BaseDistribution(size, size),
    size_(size) {}
 private:
  virtual unsigned int Get() override {
    return size_;
  }
  virtual bool NeedTruncate() override {
    return false;
  }
  unsigned int size_;
};

class NormalDistribution
    : public BaseDistribution, public std::normal_distribution<double> {
 public:
  NormalDistribution(unsigned int _min, unsigned int _max)
      : BaseDistribution(_min, _max),
        // 99.7% values within the range [min, max].
        std::normal_distribution<double>(
            (double)(_min + _max) / 2.0 /*mean*/,
            (double)(_max - _min) / 6.0 /*stddev*/),
        gen_(rd_()) {}

 private:
  virtual unsigned int Get() override {
    return static_cast<unsigned int>((*this)(gen_));
  }
  std::random_device rd_;
  std::mt19937 gen_;
};

class UniformDistribution
    : public BaseDistribution,
      public std::uniform_int_distribution<unsigned int> {
 public:
  UniformDistribution(unsigned int _min, unsigned int _max)
      : BaseDistribution(_min, _max),
        std::uniform_int_distribution<unsigned int>(_min, _max),
        gen_(rd_()) {}

 private:
  virtual unsigned int Get() override {
    return (*this)(gen_);
  }
  virtual bool NeedTruncate() override {
    return false;
  }
  std::random_device rd_;
  std::mt19937 gen_;
};

// Helper for quickly generating random data.
class RandomGenerator {
 private:
  std::string data_;
  unsigned int pos_;
  std::unique_ptr<BaseDistribution> dist_;

 public:

  RandomGenerator() {
    auto max_value_size = FLAGS_value_size_max;
    switch (FLAGS_value_size_distribution_type_e) {
      case kUniform:
        dist_.reset(new UniformDistribution(FLAGS_value_size_min,
                                            FLAGS_value_size_max));
        break;
      case kNormal:
        dist_.reset(new NormalDistribution(FLAGS_value_size_min,
                                           FLAGS_value_size_max));
        break;
      case kFixed:
      default:
        dist_.reset(new FixedDistribution(value_size));
        max_value_size = value_size;
    }
    // We use a limited amount of data over and over again and ensure
    // that it is larger than the compression window (32KB), and also
    // large enough to serve all typical value sizes we want to write.
    Random rnd(301);
    std::string piece;
    while (data_.size() < (unsigned)std::max(1048576, max_value_size)) {
      // Add a short fragment that is as compressible as specified
      // by FLAGS_compression_ratio.
      test::CompressibleString(&rnd, FLAGS_compression_ratio, 100, &piece);
      data_.append(piece);
    }
    pos_ = 0;
  }

  Slice Generate(unsigned int len) {
    assert(len <= data_.size());
    if (pos_ + len > data_.size()) {
      pos_ = 0;
    }
    pos_ += len;
    return Slice(data_.data() + pos_ - len, len);
  }

  Slice Generate() {
    auto len = dist_->Generate();
    return Generate(len);
  }
};

static void AppendWithSpace(std::string* str, Slice msg) {
  if (msg.empty()) return;
  if (!str->empty()) {
    str->push_back(' ');
  }
  str->append(msg.data(), msg.size());
}

struct DBWithColumnFamilies {
  std::vector<ColumnFamilyHandle*> cfh;
  DB* db;
#ifndef ROCKSDB_LITE
  OptimisticTransactionDB* opt_txn_db;
#endif  // ROCKSDB_LITE
  std::atomic<size_t> num_created;  // Need to be updated after all the
                                    // new entries in cfh are set.
  size_t num_hot;  // Number of column families to be queried at each moment.
                   // After each CreateNewCf(), another num_hot number of new
                   // Column families will be created and used to be queried.
  port::Mutex create_cf_mutex;  // Only one thread can execute CreateNewCf()
  std::vector<int> cfh_idx_to_prob;  // ith index holds probability of operating
                                     // on cfh[i].

  DBWithColumnFamilies()
      : db(nullptr)
#ifndef ROCKSDB_LITE
        , opt_txn_db(nullptr)
#endif  // ROCKSDB_LITE
  {
    cfh.clear();
    num_created = 0;
    num_hot = 0;
  }

  DBWithColumnFamilies(const DBWithColumnFamilies& other)
      : cfh(other.cfh),
        db(other.db),
#ifndef ROCKSDB_LITE
        opt_txn_db(other.opt_txn_db),
#endif  // ROCKSDB_LITE
        num_created(other.num_created.load()),
        num_hot(other.num_hot),
        cfh_idx_to_prob(other.cfh_idx_to_prob) {
  }

  void DeleteDBs() {
    std::for_each(cfh.begin(), cfh.end(),
                  [](ColumnFamilyHandle* cfhi) { delete cfhi; });
    cfh.clear();
#ifndef ROCKSDB_LITE
    if (opt_txn_db) {
      delete opt_txn_db;
      opt_txn_db = nullptr;
    } else {
      delete db;
      db = nullptr;
    }
#else
    delete db;
    db = nullptr;
#endif  // ROCKSDB_LITE
  }

  ColumnFamilyHandle* GetCfh(int64_t rand_num) {
    assert(num_hot > 0);
    size_t rand_offset = 0;
    if (!cfh_idx_to_prob.empty()) {
      assert(cfh_idx_to_prob.size() == num_hot);
      int sum = 0;
      while (sum + cfh_idx_to_prob[rand_offset] < rand_num % 100) {
        sum += cfh_idx_to_prob[rand_offset];
        ++rand_offset;
      }
      assert(rand_offset < cfh_idx_to_prob.size());
    } else {
      rand_offset = rand_num % num_hot;
    }
    return cfh[num_created.load(std::memory_order_acquire) - num_hot +
               rand_offset];
  }

  // stage: assume CF from 0 to stage * num_hot has be created. Need to create
  //        stage * num_hot + 1 to stage * (num_hot + 1).
  void CreateNewCf(ColumnFamilyOptions options, int64_t stage) {
    MutexLock l(&create_cf_mutex);
    if ((stage + 1) * num_hot <= num_created) {
      // Already created.
      return;
    }
    auto new_num_created = num_created + num_hot;
    assert(new_num_created <= cfh.size());
    for (size_t i = num_created; i < new_num_created; i++) {
      Status s =
          db->CreateColumnFamily(options, ColumnFamilyName(i), &(cfh[i]));
      if (!s.ok()) {
        fprintf(stderr, "create column family error: %s\n",
                s.ToString().c_str());
        abort();
      }
    }
    num_created.store(new_num_created, std::memory_order_release);
  }
};

// a class that reports stats to CSV file
class ReporterAgent {
 public:
  ReporterAgent(Env* env, const std::string& fname,
                uint64_t report_interval_secs)
      : env_(env),
        total_ops_done_(0),
        last_report_(0),
        report_interval_secs_(report_interval_secs),
        stop_(false) {
    auto s = env_->NewWritableFile(fname, &report_file_, EnvOptions());
    if (s.ok()) {
      s = report_file_->Append(Header() + "\n");
    }
    if (s.ok()) {
      s = report_file_->Flush();
    }
    if (!s.ok()) {
      fprintf(stderr, "Can't open %s: %s\n", fname.c_str(),
              s.ToString().c_str());
      abort();
    }

    reporting_thread_ = port::Thread([&]() { SleepAndReport(); });
  }

  ~ReporterAgent() {
    {
      std::unique_lock<std::mutex> lk(mutex_);
      stop_ = true;
      stop_cv_.notify_all();
    }
    reporting_thread_.join();
  }

  // thread safe
  void ReportFinishedOps(int64_t num_ops) {
    total_ops_done_.fetch_add(num_ops);
  }

 private:
  std::string Header() const { return "secs_elapsed,interval_qps"; }
  void SleepAndReport() {
    auto* clock = env_->GetSystemClock().get();
    auto time_started = clock->NowMicros();
    while (true) {
      {
        std::unique_lock<std::mutex> lk(mutex_);
        if (stop_ ||
            stop_cv_.wait_for(lk, std::chrono::seconds(report_interval_secs_),
                              [&]() { return stop_; })) {
          // stopping
          break;
        }
        // else -> timeout, which means time for a report!
      }
      auto total_ops_done_snapshot = total_ops_done_.load();
      // round the seconds elapsed
      auto secs_elapsed =
          (clock->NowMicros() - time_started + kMicrosInSecond / 2) /
          kMicrosInSecond;
      std::string report = ToString(secs_elapsed) + "," +
                           ToString(total_ops_done_snapshot - last_report_) +
                           "\n";
      auto s = report_file_->Append(report);
      if (s.ok()) {
        s = report_file_->Flush();
      }
      if (!s.ok()) {
        fprintf(stderr,
                "Can't write to report file (%s), stopping the reporting\n",
                s.ToString().c_str());
        break;
      }
      last_report_ = total_ops_done_snapshot;
    }
  }

  Env* env_;
  std::unique_ptr<WritableFile> report_file_;
  std::atomic<int64_t> total_ops_done_;
  int64_t last_report_;
  const uint64_t report_interval_secs_;
  ROCKSDB_NAMESPACE::port::Thread reporting_thread_;
  std::mutex mutex_;
  // will notify on stop
  std::condition_variable stop_cv_;
  bool stop_;
};

enum OperationType : unsigned char {
  kRead = 0,
  kWrite,
  kDelete,
  kSeek,
  kMerge,
  kUpdate,
  kCompress,
  kUncompress,
  kCrc,
  kHash,
  kOthers
};

static std::unordered_map<OperationType, std::string, std::hash<unsigned char>>
                          OperationTypeString = {
  {kRead, "read"},
  {kWrite, "write"},
  {kDelete, "delete"},
  {kSeek, "seek"},
  {kMerge, "merge"},
  {kUpdate, "update"},
  {kCompress, "compress"},
  {kCompress, "uncompress"},
  {kCrc, "crc"},
  {kHash, "hash"},
  {kOthers, "op"}
};

class CombinedStats;
class Stats {
 private:
  SystemClock* clock_;
  int id_;
  uint64_t start_ = 0;
  uint64_t sine_interval_;
  uint64_t finish_;
  double seconds_;
  uint64_t done_;
  uint64_t last_report_done_;
  uint64_t next_report_;
  uint64_t bytes_;
  uint64_t last_op_finish_;
  uint64_t last_report_finish_;
  std::unordered_map<OperationType, std::shared_ptr<HistogramImpl>,
                     std::hash<unsigned char>> hist_;
  std::string message_;
  bool exclude_from_merge_;
  ReporterAgent* reporter_agent_;  // does not own
  friend class CombinedStats;

 public:
  Stats() : clock_(FLAGS_env->GetSystemClock().get()) { Start(-1); }

  void SetReporterAgent(ReporterAgent* reporter_agent) {
    reporter_agent_ = reporter_agent;
  }

  void Start(int id) {
    id_ = id;
    next_report_ = FLAGS_stats_interval ? FLAGS_stats_interval : 100;
    last_op_finish_ = start_;
    hist_.clear();
    done_ = 0;
    last_report_done_ = 0;
    bytes_ = 0;
    seconds_ = 0;
    start_ = clock_->NowMicros();
    sine_interval_ = clock_->NowMicros();
    finish_ = start_;
    last_report_finish_ = start_;
    message_.clear();
    // When set, stats from this thread won't be merged with others.
    exclude_from_merge_ = false;
  }

  void Merge(const Stats& other) {
    if (other.exclude_from_merge_)
      return;

    for (auto it = other.hist_.begin(); it != other.hist_.end(); ++it) {
      auto this_it = hist_.find(it->first);
      if (this_it != hist_.end()) {
        this_it->second->Merge(*(other.hist_.at(it->first)));
      } else {
        hist_.insert({ it->first, it->second });
      }
    }

    done_ += other.done_;
    bytes_ += other.bytes_;
    seconds_ += other.seconds_;
    if (other.start_ < start_) start_ = other.start_;
    if (other.finish_ > finish_) finish_ = other.finish_;

    // Just keep the messages from one thread
    if (message_.empty()) message_ = other.message_;
  }

  void Stop() {
    finish_ = clock_->NowMicros();
    seconds_ = (finish_ - start_) * 1e-6;
  }

  void AddMessage(Slice msg) {
    AppendWithSpace(&message_, msg);
  }

  void SetId(int id) { id_ = id; }
  void SetExcludeFromMerge() { exclude_from_merge_ = true; }

  void PrintThreadStatus() {
    std::vector<ThreadStatus> thread_list;
    FLAGS_env->GetThreadList(&thread_list);

    fprintf(stderr, "\n%18s %10s %12s %20s %13s %45s %12s %s\n",
        "ThreadID", "ThreadType", "cfName", "Operation",
        "ElapsedTime", "Stage", "State", "OperationProperties");

    int64_t current_time = 0;
    clock_->GetCurrentTime(&current_time).PermitUncheckedError();
    for (auto ts : thread_list) {
      fprintf(stderr, "%18" PRIu64 " %10s %12s %20s %13s %45s %12s",
          ts.thread_id,
          ThreadStatus::GetThreadTypeName(ts.thread_type).c_str(),
          ts.cf_name.c_str(),
          ThreadStatus::GetOperationName(ts.operation_type).c_str(),
          ThreadStatus::MicrosToString(ts.op_elapsed_micros).c_str(),
          ThreadStatus::GetOperationStageName(ts.operation_stage).c_str(),
          ThreadStatus::GetStateName(ts.state_type).c_str());

      auto op_properties = ThreadStatus::InterpretOperationProperties(
          ts.operation_type, ts.op_properties);
      for (const auto& op_prop : op_properties) {
        fprintf(stderr, " %s %" PRIu64" |",
            op_prop.first.c_str(), op_prop.second);
      }
      fprintf(stderr, "\n");
    }
  }

  void ResetSineInterval() { sine_interval_ = clock_->NowMicros(); }

  uint64_t GetSineInterval() {
    return sine_interval_;
  }

  uint64_t GetStart() {
    return start_;
  }

  void ResetLastOpTime() {
    // Set to now to avoid latency from calls to SleepForMicroseconds
    last_op_finish_ = clock_->NowMicros();
  }

  void FinishedOps(DBWithColumnFamilies* db_with_cfh, DB* db, int64_t num_ops,
                   enum OperationType op_type = kOthers) {
    if (reporter_agent_) {
      reporter_agent_->ReportFinishedOps(num_ops);
    }
    if (FLAGS_histogram) {
      uint64_t now = clock_->NowMicros();
      uint64_t micros = now - last_op_finish_;

      if (hist_.find(op_type) == hist_.end())
      {
        auto hist_temp = std::make_shared<HistogramImpl>();
        hist_.insert({op_type, std::move(hist_temp)});
      }
      hist_[op_type]->Add(micros);

      if (micros > 20000 && !FLAGS_stats_interval) {
        fprintf(stderr, "long op: %" PRIu64 " micros%30s\r", micros, "");
        fflush(stderr);
      }
      last_op_finish_ = now;
    }

    done_ += num_ops;
    if (done_ >= next_report_) {
      if (!FLAGS_stats_interval) {
        if      (next_report_ < 1000)   next_report_ += 100;
        else if (next_report_ < 5000)   next_report_ += 500;
        else if (next_report_ < 10000)  next_report_ += 1000;
        else if (next_report_ < 50000)  next_report_ += 5000;
        else if (next_report_ < 100000) next_report_ += 10000;
        else if (next_report_ < 500000) next_report_ += 50000;
        else                            next_report_ += 100000;
        fprintf(stderr, "... finished %" PRIu64 " ops%30s\r", done_, "");
      } else {
        uint64_t now = clock_->NowMicros();
        int64_t usecs_since_last = now - last_report_finish_;

        // Determine whether to print status where interval is either
        // each N operations or each N seconds.

        if (FLAGS_stats_interval_seconds &&
            usecs_since_last < (FLAGS_stats_interval_seconds * 1000000)) {
          // Don't check again for this many operations
          next_report_ += FLAGS_stats_interval;

        } else {
          fprintf(stderr,
                  "%s ... thread %d: (%" PRIu64 ",%" PRIu64
                  ") ops and "
                  "(%.1f,%.1f) ops/second in (%.6f,%.6f) seconds\n",
                  clock_->TimeToString(now / 1000000).c_str(), id_,
                  done_ - last_report_done_, done_,
                  (done_ - last_report_done_) / (usecs_since_last / 1000000.0),
                  done_ / ((now - start_) / 1000000.0),
                  (now - last_report_finish_) / 1000000.0,
                  (now - start_) / 1000000.0);

          if (id_ == 0 && FLAGS_stats_per_interval) {
            std::string stats;

            if (db_with_cfh && db_with_cfh->num_created.load()) {
              for (size_t i = 0; i < db_with_cfh->num_created.load(); ++i) {
                if (db->GetProperty(db_with_cfh->cfh[i], "rocksdb.cfstats",
                                    &stats))
                  fprintf(stderr, "%s\n", stats.c_str());
                if (FLAGS_show_table_properties) {
                  for (int level = 0; level < FLAGS_num_levels; ++level) {
                    if (db->GetProperty(
                            db_with_cfh->cfh[i],
                            "rocksdb.aggregated-table-properties-at-level" +
                                ToString(level),
                            &stats)) {
                      if (stats.find("# entries=0") == std::string::npos) {
                        fprintf(stderr, "Level[%d]: %s\n", level,
                                stats.c_str());
                      }
                    }
                  }
                }
              }
            } else if (db) {
              if (db->GetProperty("rocksdb.stats", &stats)) {
                fprintf(stderr, "%s\n", stats.c_str());
              }
              if (FLAGS_show_table_properties) {
                for (int level = 0; level < FLAGS_num_levels; ++level) {
                  if (db->GetProperty(
                          "rocksdb.aggregated-table-properties-at-level" +
                              ToString(level),
                          &stats)) {
                    if (stats.find("# entries=0") == std::string::npos) {
                      fprintf(stderr, "Level[%d]: %s\n", level, stats.c_str());
                    }
                  }
                }
              }
            }
          }

          next_report_ += FLAGS_stats_interval;
          last_report_finish_ = now;
          last_report_done_ = done_;
        }
      }
      if (id_ == 0 && FLAGS_thread_status_per_interval) {
        PrintThreadStatus();
      }
      fflush(stderr);
    }
  }

  void AddBytes(int64_t n) {
    bytes_ += n;
  }

  void Report(const Slice& name) {
    // Pretend at least one op was done in case we are running a benchmark
    // that does not call FinishedOps().
    if (done_ < 1) done_ = 1;

    std::string extra;
    if (bytes_ > 0) {
      // Rate is computed on actual elapsed time, not the sum of per-thread
      // elapsed times.
      double elapsed = (finish_ - start_) * 1e-6;
      char rate[100];
      snprintf(rate, sizeof(rate), "%6.1f MB/s",
               (bytes_ / 1048576.0) / elapsed);
      extra = rate;
    }
    AppendWithSpace(&extra, message_);
    double elapsed = (finish_ - start_) * 1e-6;
    double throughput = (double)done_/elapsed;

    fprintf(stdout, "%-12s : %11.3f micros/op %ld ops/sec;%s%s\n",
            name.ToString().c_str(),
            seconds_ * 1e6 / done_,
            (long)throughput,
            (extra.empty() ? "" : " "),
            extra.c_str());
    if (FLAGS_histogram) {
      for (auto it = hist_.begin(); it != hist_.end(); ++it) {
        fprintf(stdout, "Microseconds per %s:\n%s\n",
                OperationTypeString[it->first].c_str(),
                it->second->ToString().c_str());
      }
    }
    if (FLAGS_report_file_operations) {
      ReportFileOpEnv* env = static_cast<ReportFileOpEnv*>(FLAGS_env);
      ReportFileOpCounters* counters = env->counters();
      fprintf(stdout, "Num files opened: %d\n",
              counters->open_counter_.load(std::memory_order_relaxed));
      fprintf(stdout, "Num Read(): %d\n",
              counters->read_counter_.load(std::memory_order_relaxed));
      fprintf(stdout, "Num Append(): %d\n",
              counters->append_counter_.load(std::memory_order_relaxed));
      fprintf(stdout, "Num bytes read: %" PRIu64 "\n",
              counters->bytes_read_.load(std::memory_order_relaxed));
      fprintf(stdout, "Num bytes written: %" PRIu64 "\n",
              counters->bytes_written_.load(std::memory_order_relaxed));
      env->reset();
    }
    fflush(stdout);
  }
};

class CombinedStats {
 public:
  void AddStats(const Stats& stat) {
    uint64_t total_ops = stat.done_;
    uint64_t total_bytes_ = stat.bytes_;
    double elapsed;

    if (total_ops < 1) {
      total_ops = 1;
    }

    elapsed = (stat.finish_ - stat.start_) * 1e-6;
    throughput_ops_.emplace_back(total_ops / elapsed);

    if (total_bytes_ > 0) {
      double mbs = (total_bytes_ / 1048576.0);
      throughput_mbs_.emplace_back(mbs / elapsed);
    }
  }

  void Report(const std::string& bench_name) {
    const char* name = bench_name.c_str();
    int num_runs = static_cast<int>(throughput_ops_.size());

    if (throughput_mbs_.size() == throughput_ops_.size()) {
      fprintf(stdout,
              "%s [AVG    %d runs] : %d ops/sec; %6.1f MB/sec\n"
              "%s [MEDIAN %d runs] : %d ops/sec; %6.1f MB/sec\n",
              name, num_runs, static_cast<int>(CalcAvg(throughput_ops_)),
              CalcAvg(throughput_mbs_), name, num_runs,
              static_cast<int>(CalcMedian(throughput_ops_)),
              CalcMedian(throughput_mbs_));
    } else {
      fprintf(stdout,
              "%s [AVG    %d runs] : %d ops/sec\n"
              "%s [MEDIAN %d runs] : %d ops/sec\n",
              name, num_runs, static_cast<int>(CalcAvg(throughput_ops_)), name,
              num_runs, static_cast<int>(CalcMedian(throughput_ops_)));
    }
  }

 private:
  double CalcAvg(std::vector<double> data) {
    double avg = 0;
    for (double x : data) {
      avg += x;
    }
    avg = avg / data.size();
    return avg;
  }

  double CalcMedian(std::vector<double> data) {
    assert(data.size() > 0);
    std::sort(data.begin(), data.end());

    size_t mid = data.size() / 2;
    if (data.size() % 2 == 1) {
      // Odd number of entries
      return data[mid];
    } else {
      // Even number of entries
      return (data[mid] + data[mid - 1]) / 2;
    }
  }

  std::vector<double> throughput_ops_;
  std::vector<double> throughput_mbs_;
};

class TimestampEmulator {
 private:
  std::atomic<uint64_t> timestamp_;

 public:
  TimestampEmulator() : timestamp_(0) {}
  uint64_t Get() const { return timestamp_.load(); }
  void Inc() { timestamp_++; }
  Slice Allocate(char* scratch) {
    // TODO: support larger timestamp sizes
    assert(FLAGS_user_timestamp_size == 8);
    assert(scratch);
    uint64_t ts = timestamp_.fetch_add(1);
    EncodeFixed64(scratch, ts);
    return Slice(scratch, FLAGS_user_timestamp_size);
  }
  Slice GetTimestampForRead(Random64& rand, char* scratch) {
    assert(FLAGS_user_timestamp_size == 8);
    assert(scratch);
    if (FLAGS_read_with_latest_user_timestamp) {
      return Allocate(scratch);
    }
    // Choose a random timestamp from the past.
    uint64_t ts = rand.Next() % Get();
    EncodeFixed64(scratch, ts);
    return Slice(scratch, FLAGS_user_timestamp_size);
  }
};

// State shared by all concurrent executions of the same benchmark.
struct SharedState {
  port::Mutex mu;
  port::CondVar cv;
  int total;
  int perf_level;
  std::shared_ptr<RateLimiter> write_rate_limiter;
  std::shared_ptr<RateLimiter> read_rate_limiter;

  // Each thread goes through the following states:
  //    (1) initializing
  //    (2) waiting for others to be initialized
  //    (3) running
  //    (4) done

  long num_initialized;
  long num_done;
  bool start;

  SharedState() : cv(&mu), perf_level(FLAGS_perf_level) { }
};

// Per-thread state for concurrent executions of the same benchmark.
struct ThreadState {
  int tid;             // 0..n-1 when running in n threads
  Random64 rand;         // Has different seeds for different threads
  Stats stats;
  SharedState* shared;

  explicit ThreadState(int index)
      : tid(index), rand((FLAGS_seed ? FLAGS_seed : 1000) + index) {}
};

class Duration {
 public:
  Duration(uint64_t max_seconds, int64_t max_ops, int64_t ops_per_stage = 0) {
    max_seconds_ = max_seconds;
    max_ops_= max_ops;
    ops_per_stage_ = (ops_per_stage > 0) ? ops_per_stage : max_ops;
    ops_ = 0;
    start_at_ = FLAGS_env->NowMicros();
  }

  int64_t GetStage() { return std::min(ops_, max_ops_ - 1) / ops_per_stage_; }

  bool Done(int64_t increment) {
    if (increment <= 0) increment = 1;    // avoid Done(0) and infinite loops
    ops_ += increment;

    if (max_seconds_) {
      // Recheck every appx 1000 ops (exact iff increment is factor of 1000)
      auto granularity = FLAGS_ops_between_duration_checks;
      if ((ops_ / granularity) != ((ops_ - increment) / granularity)) {
        uint64_t now = FLAGS_env->NowMicros();
        return ((now - start_at_) / 1000000) >= max_seconds_;
      } else {
        return false;
      }
    } else {
      return ops_ > max_ops_;
    }
  }

 private:
  uint64_t max_seconds_;
  int64_t max_ops_;
  int64_t ops_per_stage_;
  int64_t ops_;
  uint64_t start_at_;
};

class Benchmark {
 private:
  std::shared_ptr<Cache> cache_;
  std::shared_ptr<Cache> compressed_cache_;
  std::shared_ptr<const FilterPolicy> filter_policy_;
  const SliceTransform* prefix_extractor_;
  DBWithColumnFamilies db_;
  std::vector<DBWithColumnFamilies> multi_dbs_;
  int64_t num_;
  int key_size_;
  int user_timestamp_size_;
  int prefix_size_;
  int64_t keys_per_prefix_;
  int64_t entries_per_batch_;
  int64_t writes_before_delete_range_;
  int64_t writes_per_range_tombstone_;
  int64_t range_tombstone_width_;
  int64_t max_num_range_tombstones_;
  WriteOptions write_options_;
  Options open_options_;  // keep options around to properly destroy db later
#ifndef ROCKSDB_LITE
  TraceOptions trace_options_;
  TraceOptions block_cache_trace_options_;
#endif
  int64_t reads_;
  int64_t deletes_;
  double read_random_exp_range_;
  int64_t writes_;
  int64_t readwrites_;
  int64_t merge_keys_;
  bool report_file_operations_;
  bool use_blob_db_;  // Stacked BlobDB
  std::vector<std::string> keys_;

  class ErrorHandlerListener : public EventListener {
   public:
#ifndef ROCKSDB_LITE
    ErrorHandlerListener()
        : mutex_(),
          cv_(&mutex_),
          no_auto_recovery_(false),
          recovery_complete_(false) {}

    ~ErrorHandlerListener() override {}

    void OnErrorRecoveryBegin(BackgroundErrorReason /*reason*/,
                              Status /*bg_error*/,
                              bool* auto_recovery) override {
      if (*auto_recovery && no_auto_recovery_) {
        *auto_recovery = false;
      }
    }

    void OnErrorRecoveryCompleted(Status /*old_bg_error*/) override {
      InstrumentedMutexLock l(&mutex_);
      recovery_complete_ = true;
      cv_.SignalAll();
    }

    bool WaitForRecovery(uint64_t abs_time_us) {
      InstrumentedMutexLock l(&mutex_);
      if (!recovery_complete_) {
        cv_.TimedWait(abs_time_us);
      }
      if (recovery_complete_) {
        recovery_complete_ = false;
        return true;
      }
      return false;
    }

    void EnableAutoRecovery(bool enable = true) { no_auto_recovery_ = !enable; }

   private:
    InstrumentedMutex mutex_;
    InstrumentedCondVar cv_;
    bool no_auto_recovery_;
    bool recovery_complete_;
#else   // ROCKSDB_LITE
    bool WaitForRecovery(uint64_t /*abs_time_us*/) { return true; }
    void EnableAutoRecovery(bool /*enable*/) {}
#endif  // ROCKSDB_LITE
  };

  std::shared_ptr<ErrorHandlerListener> listener_;

  std::unique_ptr<TimestampEmulator> mock_app_clock_;

  bool SanityCheck() {
    if (FLAGS_compression_ratio > 1) {
      fprintf(stderr, "compression_ratio should be between 0 and 1\n");
      return false;
    }
    return true;
  }

  inline bool CompressSlice(const CompressionInfo& compression_info,
                            const Slice& input, std::string* compressed) {
    constexpr uint32_t compress_format_version = 2;

    return CompressData(input, compression_info, compress_format_version,
                        compressed);
  }

  void PrintHeader() {
    PrintEnvironment();
    fprintf(stdout,
            "Keys:       %d bytes each (+ %d bytes user-defined timestamp)\n",
            FLAGS_key_size, FLAGS_user_timestamp_size);
    auto avg_value_size = FLAGS_value_size;
    if (FLAGS_value_size_distribution_type_e == kFixed) {
      fprintf(stdout, "Values:     %d bytes each (%d bytes after compression)\n",
              avg_value_size,
              static_cast<int>(avg_value_size * FLAGS_compression_ratio + 0.5));
    } else {
      avg_value_size = (FLAGS_value_size_min + FLAGS_value_size_max) / 2;
      fprintf(stdout, "Values:     %d avg bytes each (%d bytes after compression)\n",
              avg_value_size,
              static_cast<int>(avg_value_size * FLAGS_compression_ratio + 0.5));
      fprintf(stdout, "Values Distribution: %s (min: %d, max: %d)\n",
              FLAGS_value_size_distribution_type.c_str(),
              FLAGS_value_size_min, FLAGS_value_size_max);
    }
    fprintf(stdout, "Entries:    %" PRIu64 "\n", num_);
    fprintf(stdout, "Prefix:    %d bytes\n", FLAGS_prefix_size);
    fprintf(stdout, "Keys per prefix:    %" PRIu64 "\n", keys_per_prefix_);
    fprintf(stdout, "RawSize:    %.1f MB (estimated)\n",
            ((static_cast<int64_t>(FLAGS_key_size + avg_value_size) * num_)
             / 1048576.0));
    fprintf(stdout, "FileSize:   %.1f MB (estimated)\n",
            (((FLAGS_key_size + avg_value_size * FLAGS_compression_ratio)
              * num_)
             / 1048576.0));
    fprintf(stdout, "Write rate: %" PRIu64 " bytes/second\n",
            FLAGS_benchmark_write_rate_limit);
    fprintf(stdout, "Read rate: %" PRIu64 " ops/second\n",
            FLAGS_benchmark_read_rate_limit);
    if (FLAGS_enable_numa) {
      fprintf(stderr, "Running in NUMA enabled mode.\n");
#ifndef NUMA
      fprintf(stderr, "NUMA is not defined in the system.\n");
      exit(1);
#else
      if (numa_available() == -1) {
        fprintf(stderr, "NUMA is not supported by the system.\n");
        exit(1);
      }
#endif
    }

    auto compression = CompressionTypeToString(FLAGS_compression_type_e);
    fprintf(stdout, "Compression: %s\n", compression.c_str());
    fprintf(stdout, "Compression sampling rate: %" PRId64 "\n",
            FLAGS_sample_for_compression);

    switch (FLAGS_rep_factory) {
      case kPrefixHash:
        fprintf(stdout, "Memtablerep: prefix_hash\n");
        break;
      case kSkipList:
        fprintf(stdout, "Memtablerep: skip_list\n");
        break;
      case kVectorRep:
        fprintf(stdout, "Memtablerep: vector\n");
        break;
      case kHashLinkedList:
        fprintf(stdout, "Memtablerep: hash_linkedlist\n");
        break;
    }
    fprintf(stdout, "Perf Level: %d\n", FLAGS_perf_level);

    PrintWarnings(compression.c_str());
    fprintf(stdout, "------------------------------------------------\n");
  }

  void PrintWarnings(const char* compression) {
#if defined(__GNUC__) && !defined(__OPTIMIZE__)
    fprintf(stdout,
            "WARNING: Optimization is disabled: benchmarks unnecessarily slow\n"
            );
#endif
#ifndef NDEBUG
    fprintf(stdout,
            "WARNING: Assertions are enabled; benchmarks unnecessarily slow\n");
#endif
    if (FLAGS_compression_type_e != ROCKSDB_NAMESPACE::kNoCompression) {
      // The test string should not be too small.
      const int len = FLAGS_block_size;
      std::string input_str(len, 'y');
      std::string compressed;
      CompressionOptions opts;
      CompressionContext context(FLAGS_compression_type_e);
      CompressionInfo info(opts, context, CompressionDict::GetEmptyDict(),
                           FLAGS_compression_type_e,
                           FLAGS_sample_for_compression);
      bool result = CompressSlice(info, Slice(input_str), &compressed);

      if (!result) {
        fprintf(stdout, "WARNING: %s compression is not enabled\n",
                compression);
      } else if (compressed.size() >= input_str.size()) {
        fprintf(stdout, "WARNING: %s compression is not effective\n",
                compression);
      }
    }
  }

// Current the following isn't equivalent to OS_LINUX.
#if defined(__linux)
  static Slice TrimSpace(Slice s) {
    unsigned int start = 0;
    while (start < s.size() && isspace(s[start])) {
      start++;
    }
    unsigned int limit = static_cast<unsigned int>(s.size());
    while (limit > start && isspace(s[limit-1])) {
      limit--;
    }
    return Slice(s.data() + start, limit - start);
  }
#endif

  void PrintEnvironment() {
    fprintf(stderr, "RocksDB:    version %d.%d\n",
            kMajorVersion, kMinorVersion);

#if defined(__linux) || defined(__APPLE__) || defined(__FreeBSD__)
    time_t now = time(nullptr);
    char buf[52];
    // Lint complains about ctime() usage, so replace it with ctime_r(). The
    // requirement is to provide a buffer which is at least 26 bytes.
    fprintf(stderr, "Date:       %s",
            ctime_r(&now, buf));  // ctime_r() adds newline

#if defined(__linux)
    FILE* cpuinfo = fopen("/proc/cpuinfo", "r");
    if (cpuinfo != nullptr) {
      char line[1000];
      int num_cpus = 0;
      std::string cpu_type;
      std::string cache_size;
      while (fgets(line, sizeof(line), cpuinfo) != nullptr) {
        const char* sep = strchr(line, ':');
        if (sep == nullptr) {
          continue;
        }
        Slice key = TrimSpace(Slice(line, sep - 1 - line));
        Slice val = TrimSpace(Slice(sep + 1));
        if (key == "model name") {
          ++num_cpus;
          cpu_type = val.ToString();
        } else if (key == "cache size") {
          cache_size = val.ToString();
        }
      }
      fclose(cpuinfo);
      fprintf(stderr, "CPU:        %d * %s\n", num_cpus, cpu_type.c_str());
      fprintf(stderr, "CPUCache:   %s\n", cache_size.c_str());
    }
#elif defined(__APPLE__)
    struct host_basic_info h;
    size_t hlen = HOST_BASIC_INFO_COUNT;
    if (host_info(mach_host_self(), HOST_BASIC_INFO, (host_info_t)&h,
                  (uint32_t*)&hlen) == KERN_SUCCESS) {
      std::string cpu_type;
      std::string cache_size;
      size_t hcache_size;
      hlen = sizeof(hcache_size);
      if (sysctlbyname("hw.cachelinesize", &hcache_size, &hlen, NULL, 0) == 0) {
        cache_size = std::to_string(hcache_size);
      }
      switch (h.cpu_type) {
        case CPU_TYPE_X86_64:
          cpu_type = "x86_64";
          break;
        case CPU_TYPE_ARM64:
          cpu_type = "arm64";
          break;
        default:
          break;
      }
      fprintf(stderr, "CPU:        %d * %s\n", h.max_cpus, cpu_type.c_str());
      fprintf(stderr, "CPUCache:   %s\n", cache_size.c_str());
    }
#elif defined(__FreeBSD__)
    int ncpus;
    size_t len = sizeof(ncpus);
    int mib[2] = {CTL_HW, HW_NCPU};
    if (sysctl(mib, 2, &ncpus, &len, nullptr, 0) == 0) {
      char cpu_type[16];
      len = sizeof(cpu_type) - 1;
      mib[1] = HW_MACHINE;
      if (sysctl(mib, 2, cpu_type, &len, nullptr, 0) == 0) cpu_type[len] = 0;

      fprintf(stderr, "CPU:        %d * %s\n", ncpus, cpu_type);
      // no programmatic way to get the cache line size except on PPC
    }
#endif
#endif
  }

  static bool KeyExpired(const TimestampEmulator* timestamp_emulator,
                         const Slice& key) {
    const char* pos = key.data();
    pos += 8;
    uint64_t timestamp = 0;
    if (port::kLittleEndian) {
      int bytes_to_fill = 8;
      for (int i = 0; i < bytes_to_fill; ++i) {
        timestamp |= (static_cast<uint64_t>(static_cast<unsigned char>(pos[i]))
                      << ((bytes_to_fill - i - 1) << 3));
      }
    } else {
      memcpy(&timestamp, pos, sizeof(timestamp));
    }
    return timestamp_emulator->Get() - timestamp > FLAGS_time_range;
  }

  class ExpiredTimeFilter : public CompactionFilter {
   public:
    explicit ExpiredTimeFilter(
        const std::shared_ptr<TimestampEmulator>& timestamp_emulator)
        : timestamp_emulator_(timestamp_emulator) {}
    bool Filter(int /*level*/, const Slice& key,
                const Slice& /*existing_value*/, std::string* /*new_value*/,
                bool* /*value_changed*/) const override {
      return KeyExpired(timestamp_emulator_.get(), key);
    }
    const char* Name() const override { return "ExpiredTimeFilter"; }

   private:
    std::shared_ptr<TimestampEmulator> timestamp_emulator_;
  };

  class KeepFilter : public CompactionFilter {
   public:
    bool Filter(int /*level*/, const Slice& /*key*/, const Slice& /*value*/,
                std::string* /*new_value*/,
                bool* /*value_changed*/) const override {
      return false;
    }

    const char* Name() const override { return "KeepFilter"; }
  };

  std::shared_ptr<Cache> NewCache(int64_t capacity) {
    if (capacity <= 0) {
      return nullptr;
    }
    if (FLAGS_use_clock_cache) {
      auto cache = NewClockCache(static_cast<size_t>(capacity),
                                 FLAGS_cache_numshardbits);
      if (!cache) {
        fprintf(stderr, "Clock cache not supported.");
        exit(1);
      }
      return cache;
    } else {
      if (FLAGS_use_cache_memkind_kmem_allocator) {
#ifdef MEMKIND
        return NewLRUCache(
            static_cast<size_t>(capacity), FLAGS_cache_numshardbits,
            false /*strict_capacity_limit*/, FLAGS_cache_high_pri_pool_ratio,
            std::make_shared<MemkindKmemAllocator>());

#else
        fprintf(stderr, "Memkind library is not linked with the binary.");
        exit(1);
#endif
      } else {
        return NewLRUCache(
            static_cast<size_t>(capacity), FLAGS_cache_numshardbits,
            false /*strict_capacity_limit*/, FLAGS_cache_high_pri_pool_ratio);
      }
    }
  }

 public:
  Benchmark()
      : cache_(NewCache(FLAGS_cache_size)),
        compressed_cache_(NewCache(FLAGS_compressed_cache_size)),
        filter_policy_(
            FLAGS_use_ribbon_filter
                ? NewExperimentalRibbonFilterPolicy(FLAGS_bloom_bits)
                : FLAGS_bloom_bits >= 0
                      ? NewBloomFilterPolicy(FLAGS_bloom_bits,
                                             FLAGS_use_block_based_filter)
                      : nullptr),
        prefix_extractor_(NewFixedPrefixTransform(FLAGS_prefix_size)),
        num_(FLAGS_num),
        key_size_(FLAGS_key_size),
        user_timestamp_size_(FLAGS_user_timestamp_size),
        prefix_size_(FLAGS_prefix_size),
        keys_per_prefix_(FLAGS_keys_per_prefix),
        entries_per_batch_(1),
        reads_(FLAGS_reads < 0 ? FLAGS_num : FLAGS_reads),
        read_random_exp_range_(0.0),
        writes_(FLAGS_writes < 0 ? FLAGS_num : FLAGS_writes),
        readwrites_(
            (FLAGS_writes < 0 && FLAGS_reads < 0)
                ? FLAGS_num
                : ((FLAGS_writes > FLAGS_reads) ? FLAGS_writes : FLAGS_reads)),
        merge_keys_(FLAGS_merge_keys < 0 ? FLAGS_num : FLAGS_merge_keys),
        report_file_operations_(FLAGS_report_file_operations),
#ifndef ROCKSDB_LITE
        use_blob_db_(FLAGS_use_blob_db)  // Stacked BlobDB
#else
        use_blob_db_(false)  // Stacked BlobDB
#endif  // !ROCKSDB_LITE
  {
    // use simcache instead of cache
    if (FLAGS_simcache_size >= 0) {
      if (FLAGS_cache_numshardbits >= 1) {
        cache_ =
            NewSimCache(cache_, FLAGS_simcache_size, FLAGS_cache_numshardbits);
      } else {
        cache_ = NewSimCache(cache_, FLAGS_simcache_size, 0);
      }
    }

    if (report_file_operations_) {
      if (!FLAGS_hdfs.empty()) {
        fprintf(stderr,
                "--hdfs and --report_file_operations cannot be enabled "
                "at the same time");
        exit(1);
      }
      FLAGS_env = new ReportFileOpEnv(FLAGS_env);
    }

    if (FLAGS_prefix_size > FLAGS_key_size) {
      fprintf(stderr, "prefix size is larger than key size");
      exit(1);
    }

    std::vector<std::string> files;
    FLAGS_env->GetChildren(FLAGS_db, &files);
    for (size_t i = 0; i < files.size(); i++) {
      if (Slice(files[i]).starts_with("heap-")) {
        FLAGS_env->DeleteFile(FLAGS_db + "/" + files[i]);
      }
    }
    if (!FLAGS_use_existing_db) {
      Options options;
      options.env = FLAGS_env;
      if (!FLAGS_wal_dir.empty()) {
        options.wal_dir = FLAGS_wal_dir;
      }
#ifndef ROCKSDB_LITE
      if (use_blob_db_) {
        // Stacked BlobDB
        blob_db::DestroyBlobDB(FLAGS_db, options, blob_db::BlobDBOptions());
      }
#endif  // !ROCKSDB_LITE
      DestroyDB(FLAGS_db, options);
      if (!FLAGS_wal_dir.empty()) {
        FLAGS_env->DeleteDir(FLAGS_wal_dir);
      }

      if (FLAGS_num_multi_db > 1) {
        FLAGS_env->CreateDir(FLAGS_db);
        if (!FLAGS_wal_dir.empty()) {
          FLAGS_env->CreateDir(FLAGS_wal_dir);
        }
      }
    }

    listener_.reset(new ErrorHandlerListener());
    if (user_timestamp_size_ > 0) {
      mock_app_clock_.reset(new TimestampEmulator());
    }
  }

  ~Benchmark() {
    db_.DeleteDBs();
    for (auto db : multi_dbs_) {
      db.DeleteDBs();
    }
    delete prefix_extractor_;
    if (cache_.get() != nullptr) {
      // this will leak, but we're shutting down so nobody cares
      cache_->DisownData();
    }
  }

  Slice AllocateKey(std::unique_ptr<const char[]>* key_guard) {
    char* data = new char[key_size_];
    const char* const_data = data;
    key_guard->reset(const_data);
    return Slice(key_guard->get(), key_size_);
  }

  // Generate key according to the given specification and random number.
  // The resulting key will have the following format:
  //   - If keys_per_prefix_ is positive, extra trailing bytes are either cut
  //     off or padded with '0'.
  //     The prefix value is derived from key value.
  //     ----------------------------
  //     | prefix 00000 | key 00000 |
  //     ----------------------------
  //
  //   - If keys_per_prefix_ is 0, the key is simply a binary representation of
  //     random number followed by trailing '0's
  //     ----------------------------
  //     |        key 00000         |
  //     ----------------------------
  void GenerateKeyFromInt(uint64_t v, int64_t num_keys, Slice* key) {
    if (!keys_.empty()) {
      assert(FLAGS_use_existing_keys);
      assert(keys_.size() == static_cast<size_t>(num_keys));
      assert(v < static_cast<uint64_t>(num_keys));
      *key = keys_[v];
      return;
    }
    char* start = const_cast<char*>(key->data());
    char* pos = start;
    if (keys_per_prefix_ > 0) {
      int64_t num_prefix = num_keys / keys_per_prefix_;
      int64_t prefix = v % num_prefix;
      int bytes_to_fill = std::min(prefix_size_, 8);
      if (port::kLittleEndian) {
        for (int i = 0; i < bytes_to_fill; ++i) {
          pos[i] = (prefix >> ((bytes_to_fill - i - 1) << 3)) & 0xFF;
        }
      } else {
        memcpy(pos, static_cast<void*>(&prefix), bytes_to_fill);
      }
      if (prefix_size_ > 8) {
        // fill the rest with 0s
        memset(pos + 8, '0', prefix_size_ - 8);
      }
      pos += prefix_size_;
    }

    int bytes_to_fill = std::min(key_size_ - static_cast<int>(pos - start), 8);
    if (port::kLittleEndian) {
      for (int i = 0; i < bytes_to_fill; ++i) {
        pos[i] = (v >> ((bytes_to_fill - i - 1) << 3)) & 0xFF;
      }
    } else {
      memcpy(pos, static_cast<void*>(&v), bytes_to_fill);
    }
    pos += bytes_to_fill;
    if (key_size_ > pos - start) {
      memset(pos, '0', key_size_ - (pos - start));
    }
  }

  void GenerateKeyFromIntForSeek(uint64_t v, int64_t num_keys, Slice* key) {
    GenerateKeyFromInt(v, num_keys, key);
    if (FLAGS_seek_missing_prefix) {
      assert(prefix_size_ > 8);
      char* key_ptr = const_cast<char*>(key->data());
      // This rely on GenerateKeyFromInt filling paddings with '0's.
      // Putting a '1' will create a non-existing prefix.
      key_ptr[8] = '1';
    }
  }

  std::string GetPathForMultiple(std::string base_name, size_t id) {
    if (!base_name.empty()) {
#ifndef OS_WIN
      if (base_name.back() != '/') {
        base_name += '/';
      }
#else
      if (base_name.back() != '\\') {
        base_name += '\\';
      }
#endif
    }
    return base_name + ToString(id);
  }

  void VerifyDBFromDB(std::string& truth_db_name) {
    DBWithColumnFamilies truth_db;
    auto s = DB::OpenForReadOnly(open_options_, truth_db_name, &truth_db.db);
    if (!s.ok()) {
      fprintf(stderr, "open error: %s\n", s.ToString().c_str());
      exit(1);
    }
    ReadOptions ro;
    ro.total_order_seek = true;
    std::unique_ptr<Iterator> truth_iter(truth_db.db->NewIterator(ro));
    std::unique_ptr<Iterator> db_iter(db_.db->NewIterator(ro));
    // Verify that all the key/values in truth_db are retrivable in db with
    // ::Get
    fprintf(stderr, "Verifying db >= truth_db with ::Get...\n");
    for (truth_iter->SeekToFirst(); truth_iter->Valid(); truth_iter->Next()) {
      std::string value;
      s = db_.db->Get(ro, truth_iter->key(), &value);
      assert(s.ok());
      // TODO(myabandeh): provide debugging hints
      assert(Slice(value) == truth_iter->value());
    }
    // Verify that the db iterator does not give any extra key/value
    fprintf(stderr, "Verifying db == truth_db...\n");
    for (db_iter->SeekToFirst(), truth_iter->SeekToFirst(); db_iter->Valid();
         db_iter->Next(), truth_iter->Next()) {
      assert(truth_iter->Valid());
      assert(truth_iter->value() == db_iter->value());
    }
    // No more key should be left unchecked in truth_db
    assert(!truth_iter->Valid());
    fprintf(stderr, "...Verified\n");
  }

  void ErrorExit() {
    db_.DeleteDBs();
    for (size_t i = 0; i < multi_dbs_.size(); i++) {
      delete multi_dbs_[i].db;
    }
    exit(1);
  }

  void Run() {
    if (!SanityCheck()) {
      ErrorExit();
    }
    Open(&open_options_);
    PrintHeader();
    std::stringstream benchmark_stream(FLAGS_benchmarks);
    std::string name;
    std::unique_ptr<ExpiredTimeFilter> filter;
    while (std::getline(benchmark_stream, name, ',')) {
      // Sanitize parameters
      num_ = FLAGS_num;
      reads_ = (FLAGS_reads < 0 ? FLAGS_num : FLAGS_reads);
      writes_ = (FLAGS_writes < 0 ? FLAGS_num : FLAGS_writes);
      deletes_ = (FLAGS_deletes < 0 ? FLAGS_num : FLAGS_deletes);
      value_size = FLAGS_value_size;
      key_size_ = FLAGS_key_size;
      entries_per_batch_ = FLAGS_batch_size;
      writes_before_delete_range_ = FLAGS_writes_before_delete_range;
      writes_per_range_tombstone_ = FLAGS_writes_per_range_tombstone;
      range_tombstone_width_ = FLAGS_range_tombstone_width;
      max_num_range_tombstones_ = FLAGS_max_num_range_tombstones;
      write_options_ = WriteOptions();
      read_random_exp_range_ = FLAGS_read_random_exp_range;
      if (FLAGS_sync) {
        write_options_.sync = true;
      }
      write_options_.disableWAL = FLAGS_disable_wal;

      void (Benchmark::*method)(ThreadState*) = nullptr;
      void (Benchmark::*post_process_method)() = nullptr;

      bool fresh_db = false;
      int num_threads = FLAGS_threads;

      int num_repeat = 1;
      int num_warmup = 0;
      if (!name.empty() && *name.rbegin() == ']') {
        auto it = name.find('[');
        if (it == std::string::npos) {
          fprintf(stderr, "unknown benchmark arguments '%s'\n", name.c_str());
          ErrorExit();
        }
        std::string args = name.substr(it + 1);
        args.resize(args.size() - 1);
        name.resize(it);

        std::string bench_arg;
        std::stringstream args_stream(args);
        while (std::getline(args_stream, bench_arg, '-')) {
          if (bench_arg.empty()) {
            continue;
          }
          if (bench_arg[0] == 'X') {
            // Repeat the benchmark n times
            std::string num_str = bench_arg.substr(1);
            num_repeat = std::stoi(num_str);
          } else if (bench_arg[0] == 'W') {
            // Warm up the benchmark for n times
            std::string num_str = bench_arg.substr(1);
            num_warmup = std::stoi(num_str);
          }
        }
      }

      // Both fillseqdeterministic and filluniquerandomdeterministic
      // fill the levels except the max level with UNIQUE_RANDOM
      // and fill the max level with fillseq and filluniquerandom, respectively
      if (name == "fillseqdeterministic" ||
          name == "filluniquerandomdeterministic") {
        if (!FLAGS_disable_auto_compactions) {
          fprintf(stderr,
                  "Please disable_auto_compactions in FillDeterministic "
                  "benchmark\n");
          ErrorExit();
        }
        if (num_threads > 1) {
          fprintf(stderr,
                  "filldeterministic multithreaded not supported"
                  ", use 1 thread\n");
          num_threads = 1;
        }
        fresh_db = true;
        if (name == "fillseqdeterministic") {
          method = &Benchmark::WriteSeqDeterministic;
        } else {
          method = &Benchmark::WriteUniqueRandomDeterministic;
        }
      } else if (name == "fillseq") {
        fresh_db = true;
        method = &Benchmark::WriteSeq;
      } else if (name == "fillbatch") {
        fresh_db = true;
        entries_per_batch_ = 1000;
        method = &Benchmark::WriteSeq;
      } else if (name == "fillrandom") {
        fresh_db = true;
        method = &Benchmark::WriteRandom;
      } else if (name == "filluniquerandom") {
        fresh_db = true;
        if (num_threads > 1) {
          fprintf(stderr,
                  "filluniquerandom multithreaded not supported"
                  ", use 1 thread");
          num_threads = 1;
        }
        method = &Benchmark::WriteUniqueRandom;
      } else if (name == "overwrite") {
        method = &Benchmark::WriteRandom;
      } else if (name == "fillsync") {
        fresh_db = true;
        num_ /= 1000;
        write_options_.sync = true;
        method = &Benchmark::WriteRandom;
      } else if (name == "fill100K") {
        fresh_db = true;
        num_ /= 1000;
        value_size = 100 * 1000;
        method = &Benchmark::WriteRandom;
      } else if (name == "readseq") {
        method = &Benchmark::ReadSequential;
      } else if (name == "readtorowcache") {
        if (!FLAGS_use_existing_keys || !FLAGS_row_cache_size) {
          fprintf(stderr,
                  "Please set use_existing_keys to true and specify a "
                  "row cache size in readtorowcache benchmark\n");
          ErrorExit();
        }
        method = &Benchmark::ReadToRowCache;
      } else if (name == "readtocache") {
        method = &Benchmark::ReadSequential;
        num_threads = 1;
        reads_ = num_;
      } else if (name == "readreverse") {
        method = &Benchmark::ReadReverse;
      } else if (name == "readrandom") {
        if (FLAGS_multiread_stride) {
          fprintf(stderr, "entries_per_batch = %" PRIi64 "\n",
                  entries_per_batch_);
        }
        method = &Benchmark::ReadRandom;
      } else if (name == "readrandomfast") {
        method = &Benchmark::ReadRandomFast;
      } else if (name == "multireadrandom") {
        fprintf(stderr, "entries_per_batch = %" PRIi64 "\n",
                entries_per_batch_);
        method = &Benchmark::MultiReadRandom;
      } else if (name == "approximatesizerandom") {
        fprintf(stderr, "entries_per_batch = %" PRIi64 "\n",
                entries_per_batch_);
        method = &Benchmark::ApproximateSizeRandom;
      } else if (name == "mixgraph") {
        method = &Benchmark::MixGraph;
      } else if (name == "readmissing") {
        ++key_size_;
        method = &Benchmark::ReadRandom;
      } else if (name == "newiterator") {
        method = &Benchmark::IteratorCreation;
      } else if (name == "newiteratorwhilewriting") {
        num_threads++;  // Add extra thread for writing
        method = &Benchmark::IteratorCreationWhileWriting;
      } else if (name == "seekrandom") {
        method = &Benchmark::SeekRandom;
      } else if (name == "seekrandomwhilewriting") {
        num_threads++;  // Add extra thread for writing
        method = &Benchmark::SeekRandomWhileWriting;
      } else if (name == "seekrandomwhilemerging") {
        num_threads++;  // Add extra thread for merging
        method = &Benchmark::SeekRandomWhileMerging;
      } else if (name == "readrandomsmall") {
        reads_ /= 1000;
        method = &Benchmark::ReadRandom;
      } else if (name == "deleteseq") {
        method = &Benchmark::DeleteSeq;
      } else if (name == "deleterandom") {
        method = &Benchmark::DeleteRandom;
      } else if (name == "readwhilewriting") {
        num_threads++;  // Add extra thread for writing
        method = &Benchmark::ReadWhileWriting;
      } else if (name == "readwhilemerging") {
        num_threads++;  // Add extra thread for writing
        method = &Benchmark::ReadWhileMerging;
      } else if (name == "readwhilescanning") {
        num_threads++;  // Add extra thread for scaning
        method = &Benchmark::ReadWhileScanning;
      } else if (name == "readrandomwriterandom") {
        method = &Benchmark::ReadRandomWriteRandom;
      } else if (name == "readrandommergerandom") {
        if (FLAGS_merge_operator.empty()) {
          fprintf(stdout, "%-12s : skipped (--merge_operator is unknown)\n",
                  name.c_str());
          ErrorExit();
        }
        method = &Benchmark::ReadRandomMergeRandom;
      } else if (name == "updaterandom") {
        method = &Benchmark::UpdateRandom;
      } else if (name == "xorupdaterandom") {
        method = &Benchmark::XORUpdateRandom;
      } else if (name == "appendrandom") {
        method = &Benchmark::AppendRandom;
      } else if (name == "mergerandom") {
        if (FLAGS_merge_operator.empty()) {
          fprintf(stdout, "%-12s : skipped (--merge_operator is unknown)\n",
                  name.c_str());
          exit(1);
        }
        method = &Benchmark::MergeRandom;
      } else if (name == "randomwithverify") {
        method = &Benchmark::RandomWithVerify;
      } else if (name == "fillseekseq") {
        method = &Benchmark::WriteSeqSeekSeq;
      } else if (name == "compact") {
        method = &Benchmark::Compact;
      } else if (name == "compactall") {
        CompactAll();
#ifndef ROCKSDB_LITE
      } else if (name == "compact0") {
        CompactLevel(0);
      } else if (name == "compact1") {
        CompactLevel(1);
      } else if (name == "waitforcompaction") {
        WaitForCompaction();
#endif
      } else if (name == "flush") {
        Flush();
      } else if (name == "crc32c") {
        method = &Benchmark::Crc32c;
      } else if (name == "xxhash") {
        method = &Benchmark::xxHash;
      } else if (name == "acquireload") {
        method = &Benchmark::AcquireLoad;
      } else if (name == "compress") {
        method = &Benchmark::Compress;
      } else if (name == "uncompress") {
        method = &Benchmark::Uncompress;
#ifndef ROCKSDB_LITE
      } else if (name == "randomtransaction") {
        method = &Benchmark::RandomTransaction;
        post_process_method = &Benchmark::RandomTransactionVerify;
#endif  // ROCKSDB_LITE
      } else if (name == "randomreplacekeys") {
        fresh_db = true;
        method = &Benchmark::RandomReplaceKeys;
      } else if (name == "timeseries") {
        timestamp_emulator_.reset(new TimestampEmulator());
        if (FLAGS_expire_style == "compaction_filter") {
          filter.reset(new ExpiredTimeFilter(timestamp_emulator_));
          fprintf(stdout, "Compaction filter is used to remove expired data");
          open_options_.compaction_filter = filter.get();
        }
        fresh_db = true;
        method = &Benchmark::TimeSeries;
      } else if (name == "stats") {
        PrintStats("rocksdb.stats");
      } else if (name == "resetstats") {
        ResetStats();
      } else if (name == "verify") {
        VerifyDBFromDB(FLAGS_truth_db);
      } else if (name == "levelstats") {
        PrintStats("rocksdb.levelstats");
      } else if (name == "memstats") {
        std::vector<std::string> keys{"rocksdb.num-immutable-mem-table",
                                      "rocksdb.cur-size-active-mem-table",
                                      "rocksdb.cur-size-all-mem-tables",
                                      "rocksdb.size-all-mem-tables",
                                      "rocksdb.num-entries-active-mem-table",
                                      "rocksdb.num-entries-imm-mem-tables"};
        PrintStats(keys);
      } else if (name == "sstables") {
        PrintStats("rocksdb.sstables");
      } else if (name == "stats_history") {
        PrintStatsHistory();
      } else if (name == "replay") {
        if (num_threads > 1) {
          fprintf(stderr, "Multi-threaded replay is not yet supported\n");
          ErrorExit();
        }
        if (FLAGS_trace_file == "") {
          fprintf(stderr, "Please set --trace_file to be replayed from\n");
          ErrorExit();
        }
        method = &Benchmark::Replay;
      } else if (name == "getmergeoperands") {
        method = &Benchmark::GetMergeOperands;
      } else if (!name.empty()) {  // No error message for empty name
        fprintf(stderr, "unknown benchmark '%s'\n", name.c_str());
        ErrorExit();
      }

      if (fresh_db) {
        if (FLAGS_use_existing_db) {
          fprintf(stdout, "%-12s : skipped (--use_existing_db is true)\n",
                  name.c_str());
          method = nullptr;
        } else {
          if (db_.db != nullptr) {
            db_.DeleteDBs();
            DestroyDB(FLAGS_db, open_options_);
          }
          Options options = open_options_;
          for (size_t i = 0; i < multi_dbs_.size(); i++) {
            delete multi_dbs_[i].db;
            if (!open_options_.wal_dir.empty()) {
              options.wal_dir = GetPathForMultiple(open_options_.wal_dir, i);
            }
            DestroyDB(GetPathForMultiple(FLAGS_db, i), options);
          }
          multi_dbs_.clear();
        }
        Open(&open_options_);  // use open_options for the last accessed
      }

      if (method != nullptr) {
        fprintf(stdout, "DB path: [%s]\n", FLAGS_db.c_str());

#ifndef ROCKSDB_LITE
        // A trace_file option can be provided both for trace and replay
        // operations. But db_bench does not support tracing and replaying at
        // the same time, for now. So, start tracing only when it is not a
        // replay.
        if (FLAGS_trace_file != "" && name != "replay") {
          std::unique_ptr<TraceWriter> trace_writer;
          Status s = NewFileTraceWriter(FLAGS_env, EnvOptions(),
                                        FLAGS_trace_file, &trace_writer);
          if (!s.ok()) {
            fprintf(stderr, "Encountered an error starting a trace, %s\n",
                    s.ToString().c_str());
            ErrorExit();
          }
          s = db_.db->StartTrace(trace_options_, std::move(trace_writer));
          if (!s.ok()) {
            fprintf(stderr, "Encountered an error starting a trace, %s\n",
                    s.ToString().c_str());
            ErrorExit();
          }
          fprintf(stdout, "Tracing the workload to: [%s]\n",
                  FLAGS_trace_file.c_str());
        }
        // Start block cache tracing.
        if (!FLAGS_block_cache_trace_file.empty()) {
          // Sanity checks.
          if (FLAGS_block_cache_trace_sampling_frequency <= 0) {
            fprintf(stderr,
                    "Block cache trace sampling frequency must be higher than "
                    "0.\n");
            ErrorExit();
          }
          if (FLAGS_block_cache_trace_max_trace_file_size_in_bytes <= 0) {
            fprintf(stderr,
                    "The maximum file size for block cache tracing must be "
                    "higher than 0.\n");
            ErrorExit();
          }
          block_cache_trace_options_.max_trace_file_size =
              FLAGS_block_cache_trace_max_trace_file_size_in_bytes;
          block_cache_trace_options_.sampling_frequency =
              FLAGS_block_cache_trace_sampling_frequency;
          std::unique_ptr<TraceWriter> block_cache_trace_writer;
          Status s = NewFileTraceWriter(FLAGS_env, EnvOptions(),
                                        FLAGS_block_cache_trace_file,
                                        &block_cache_trace_writer);
          if (!s.ok()) {
            fprintf(stderr,
                    "Encountered an error when creating trace writer, %s\n",
                    s.ToString().c_str());
            ErrorExit();
          }
          s = db_.db->StartBlockCacheTrace(block_cache_trace_options_,
                                           std::move(block_cache_trace_writer));
          if (!s.ok()) {
            fprintf(
                stderr,
                "Encountered an error when starting block cache tracing, %s\n",
                s.ToString().c_str());
            ErrorExit();
          }
          fprintf(stdout, "Tracing block cache accesses to: [%s]\n",
                  FLAGS_block_cache_trace_file.c_str());
        }
#endif  // ROCKSDB_LITE

        if (num_warmup > 0) {
          printf("Warming up benchmark by running %d times\n", num_warmup);
        }

        for (int i = 0; i < num_warmup; i++) {
          RunBenchmark(num_threads, name, method);
        }

        if (num_repeat > 1) {
          printf("Running benchmark for %d times\n", num_repeat);
        }

        CombinedStats combined_stats;
        for (int i = 0; i < num_repeat; i++) {
          Stats stats = RunBenchmark(num_threads, name, method);
          combined_stats.AddStats(stats);
        }
        if (num_repeat > 1) {
          combined_stats.Report(name);
        }
      }
      if (post_process_method != nullptr) {
        (this->*post_process_method)();
      }
    }

    if (secondary_update_thread_) {
      secondary_update_stopped_.store(1, std::memory_order_relaxed);
      secondary_update_thread_->join();
      secondary_update_thread_.reset();
    }

#ifndef ROCKSDB_LITE
    if (name != "replay" && FLAGS_trace_file != "") {
      Status s = db_.db->EndTrace();
      if (!s.ok()) {
        fprintf(stderr, "Encountered an error ending the trace, %s\n",
                s.ToString().c_str());
      }
    }
    if (!FLAGS_block_cache_trace_file.empty()) {
      Status s = db_.db->EndBlockCacheTrace();
      if (!s.ok()) {
        fprintf(stderr,
                "Encountered an error ending the block cache tracing, %s\n",
                s.ToString().c_str());
      }
    }
#endif  // ROCKSDB_LITE

    if (FLAGS_statistics) {
      fprintf(stdout, "STATISTICS:\n%s\n", dbstats->ToString().c_str());
    }
    if (FLAGS_simcache_size >= 0) {
      fprintf(
          stdout, "SIMULATOR CACHE STATISTICS:\n%s\n",
          static_cast_with_check<SimCache>(cache_.get())->ToString().c_str());
    }

#ifndef ROCKSDB_LITE
    if (FLAGS_use_secondary_db) {
      fprintf(stdout, "Secondary instance updated  %" PRIu64 " times.\n",
              secondary_db_updates_);
    }
#endif  // ROCKSDB_LITE
  }

 private:
  std::shared_ptr<TimestampEmulator> timestamp_emulator_;
  std::unique_ptr<port::Thread> secondary_update_thread_;
  std::atomic<int> secondary_update_stopped_{0};
#ifndef ROCKSDB_LITE
  uint64_t secondary_db_updates_ = 0;
#endif  // ROCKSDB_LITE
  struct ThreadArg {
    Benchmark* bm;
    SharedState* shared;
    ThreadState* thread;
    void (Benchmark::*method)(ThreadState*);
  };

  static void ThreadBody(void* v) {
    ThreadArg* arg = reinterpret_cast<ThreadArg*>(v);
    SharedState* shared = arg->shared;
    ThreadState* thread = arg->thread;
    {
      MutexLock l(&shared->mu);
      shared->num_initialized++;
      if (shared->num_initialized >= shared->total) {
        shared->cv.SignalAll();
      }
      while (!shared->start) {
        shared->cv.Wait();
      }
    }

    SetPerfLevel(static_cast<PerfLevel> (shared->perf_level));
    perf_context.EnablePerLevelPerfContext();
    thread->stats.Start(thread->tid);
    (arg->bm->*(arg->method))(thread);
    thread->stats.Stop();

    {
      MutexLock l(&shared->mu);
      shared->num_done++;
      if (shared->num_done >= shared->total) {
        shared->cv.SignalAll();
      }
    }
  }

  Stats RunBenchmark(int n, Slice name,
                     void (Benchmark::*method)(ThreadState*)) {
    SharedState shared;
    shared.total = n;
    shared.num_initialized = 0;
    shared.num_done = 0;
    shared.start = false;
    if (FLAGS_benchmark_write_rate_limit > 0) {
      shared.write_rate_limiter.reset(
          NewGenericRateLimiter(FLAGS_benchmark_write_rate_limit));
    }
    if (FLAGS_benchmark_read_rate_limit > 0) {
      shared.read_rate_limiter.reset(NewGenericRateLimiter(
          FLAGS_benchmark_read_rate_limit, 100000 /* refill_period_us */,
          10 /* fairness */, RateLimiter::Mode::kReadsOnly));
    }

    std::unique_ptr<ReporterAgent> reporter_agent;
    if (FLAGS_report_interval_seconds > 0) {
      reporter_agent.reset(new ReporterAgent(FLAGS_env, FLAGS_report_file,
                                             FLAGS_report_interval_seconds));
    }

    ThreadArg* arg = new ThreadArg[n];

    for (int i = 0; i < n; i++) {
#ifdef NUMA
      if (FLAGS_enable_numa) {
        // Performs a local allocation of memory to threads in numa node.
        int n_nodes = numa_num_task_nodes();  // Number of nodes in NUMA.
        numa_exit_on_error = 1;
        int numa_node = i % n_nodes;
        bitmask* nodes = numa_allocate_nodemask();
        numa_bitmask_clearall(nodes);
        numa_bitmask_setbit(nodes, numa_node);
        // numa_bind() call binds the process to the node and these
        // properties are passed on to the thread that is created in
        // StartThread method called later in the loop.
        numa_bind(nodes);
        numa_set_strict(1);
        numa_free_nodemask(nodes);
      }
#endif
      arg[i].bm = this;
      arg[i].method = method;
      arg[i].shared = &shared;
      arg[i].thread = new ThreadState(i);
      arg[i].thread->stats.SetReporterAgent(reporter_agent.get());
      arg[i].thread->shared = &shared;
      FLAGS_env->StartThread(ThreadBody, &arg[i]);
    }

    shared.mu.Lock();
    while (shared.num_initialized < n) {
      shared.cv.Wait();
    }

    shared.start = true;
    shared.cv.SignalAll();
    while (shared.num_done < n) {
      shared.cv.Wait();
    }
    shared.mu.Unlock();

    // Stats for some threads can be excluded.
    Stats merge_stats;
    for (int i = 0; i < n; i++) {
      merge_stats.Merge(arg[i].thread->stats);
    }
    merge_stats.Report(name);

    for (int i = 0; i < n; i++) {
      delete arg[i].thread;
    }
    delete[] arg;

    return merge_stats;
  }

  void Crc32c(ThreadState* thread) {
    // Checksum about 500MB of data total
    const int size = FLAGS_block_size; // use --block_size option for db_bench
    std::string labels = "(" + ToString(FLAGS_block_size) + " per op)";
    const char* label = labels.c_str();

    std::string data(size, 'x');
    int64_t bytes = 0;
    uint32_t crc = 0;
    while (bytes < 500 * 1048576) {
      crc = crc32c::Value(data.data(), size);
      thread->stats.FinishedOps(nullptr, nullptr, 1, kCrc);
      bytes += size;
    }
    // Print so result is not dead
    fprintf(stderr, "... crc=0x%x\r", static_cast<unsigned int>(crc));

    thread->stats.AddBytes(bytes);
    thread->stats.AddMessage(label);
  }

  void xxHash(ThreadState* thread) {
    // Checksum about 500MB of data total
    const int size = 4096;
    const char* label = "(4K per op)";
    std::string data(size, 'x');
    int64_t bytes = 0;
    unsigned int xxh32 = 0;
    while (bytes < 500 * 1048576) {
      xxh32 = XXH32(data.data(), size, 0);
      thread->stats.FinishedOps(nullptr, nullptr, 1, kHash);
      bytes += size;
    }
    // Print so result is not dead
    fprintf(stderr, "... xxh32=0x%x\r", static_cast<unsigned int>(xxh32));

    thread->stats.AddBytes(bytes);
    thread->stats.AddMessage(label);
  }

  void AcquireLoad(ThreadState* thread) {
    int dummy;
    std::atomic<void*> ap(&dummy);
    int count = 0;
    void *ptr = nullptr;
    thread->stats.AddMessage("(each op is 1000 loads)");
    while (count < 100000) {
      for (int i = 0; i < 1000; i++) {
        ptr = ap.load(std::memory_order_acquire);
      }
      count++;
      thread->stats.FinishedOps(nullptr, nullptr, 1, kOthers);
    }
    if (ptr == nullptr) exit(1);  // Disable unused variable warning.
  }

  void Compress(ThreadState *thread) {
    RandomGenerator gen;
    Slice input = gen.Generate(FLAGS_block_size);
    int64_t bytes = 0;
    int64_t produced = 0;
    bool ok = true;
    std::string compressed;
    CompressionOptions opts;
    CompressionContext context(FLAGS_compression_type_e);
    CompressionInfo info(opts, context, CompressionDict::GetEmptyDict(),
                         FLAGS_compression_type_e,
                         FLAGS_sample_for_compression);
    // Compress 1G
    while (ok && bytes < int64_t(1) << 30) {
      compressed.clear();
      ok = CompressSlice(info, input, &compressed);
      produced += compressed.size();
      bytes += input.size();
      thread->stats.FinishedOps(nullptr, nullptr, 1, kCompress);
    }

    if (!ok) {
      thread->stats.AddMessage("(compression failure)");
    } else {
      char buf[340];
      snprintf(buf, sizeof(buf), "(output: %.1f%%)",
               (produced * 100.0) / bytes);
      thread->stats.AddMessage(buf);
      thread->stats.AddBytes(bytes);
    }
  }

  void Uncompress(ThreadState *thread) {
    RandomGenerator gen;
    Slice input = gen.Generate(FLAGS_block_size);
    std::string compressed;

    CompressionContext compression_ctx(FLAGS_compression_type_e);
    CompressionOptions compression_opts;
    CompressionInfo compression_info(
        compression_opts, compression_ctx, CompressionDict::GetEmptyDict(),
        FLAGS_compression_type_e, FLAGS_sample_for_compression);
    UncompressionContext uncompression_ctx(FLAGS_compression_type_e);
    UncompressionInfo uncompression_info(uncompression_ctx,
                                         UncompressionDict::GetEmptyDict(),
                                         FLAGS_compression_type_e);

    bool ok = CompressSlice(compression_info, input, &compressed);
    int64_t bytes = 0;
    size_t uncompressed_size = 0;
    while (ok && bytes < 1024 * 1048576) {
      constexpr uint32_t compress_format_version = 2;

      CacheAllocationPtr uncompressed = UncompressData(
          uncompression_info, compressed.data(), compressed.size(),
          &uncompressed_size, compress_format_version);

      ok = uncompressed.get() != nullptr;
      bytes += input.size();
      thread->stats.FinishedOps(nullptr, nullptr, 1, kUncompress);
    }

    if (!ok) {
      thread->stats.AddMessage("(compression failure)");
    } else {
      thread->stats.AddBytes(bytes);
    }
  }

  // Returns true if the options is initialized from the specified
  // options file.
  bool InitializeOptionsFromFile(Options* opts) {
#ifndef ROCKSDB_LITE
    printf("Initializing RocksDB Options from the specified file\n");
    DBOptions db_opts;
    std::vector<ColumnFamilyDescriptor> cf_descs;
    if (FLAGS_options_file != "") {
      auto s = LoadOptionsFromFile(FLAGS_options_file, FLAGS_env, &db_opts,
                                   &cf_descs);
      db_opts.env = FLAGS_env;
      if (s.ok()) {
        *opts = Options(db_opts, cf_descs[0].options);
        return true;
      }
      fprintf(stderr, "Unable to load options file %s --- %s\n",
              FLAGS_options_file.c_str(), s.ToString().c_str());
      exit(1);
    }
#else
    (void)opts;
#endif
    return false;
  }

  void InitializeOptionsFromFlags(Options* opts) {
    printf("Initializing RocksDB Options from command-line flags\n");
    Options& options = *opts;

    assert(db_.db == nullptr);

    options.env = FLAGS_env;
    options.max_open_files = FLAGS_open_files;
    if (FLAGS_cost_write_buffer_to_cache || FLAGS_db_write_buffer_size != 0) {
      options.write_buffer_manager.reset(
          new WriteBufferManager(FLAGS_db_write_buffer_size, cache_));
    }
    options.arena_block_size = FLAGS_arena_block_size;
    options.write_buffer_size = FLAGS_write_buffer_size;
    options.max_write_buffer_number = FLAGS_max_write_buffer_number;
    options.min_write_buffer_number_to_merge =
      FLAGS_min_write_buffer_number_to_merge;
    options.max_write_buffer_number_to_maintain =
        FLAGS_max_write_buffer_number_to_maintain;
    options.max_write_buffer_size_to_maintain =
        FLAGS_max_write_buffer_size_to_maintain;
    options.max_background_jobs = FLAGS_max_background_jobs;
    options.max_background_compactions = FLAGS_max_background_compactions;
    options.max_subcompactions = static_cast<uint32_t>(FLAGS_subcompactions);
    options.max_background_flushes = FLAGS_max_background_flushes;
    options.compaction_style = FLAGS_compaction_style_e;
    options.compaction_pri = FLAGS_compaction_pri_e;
    options.allow_mmap_reads = FLAGS_mmap_read;
    options.allow_mmap_writes = FLAGS_mmap_write;
    options.use_direct_reads = FLAGS_use_direct_reads;
    options.use_direct_io_for_flush_and_compaction =
        FLAGS_use_direct_io_for_flush_and_compaction;
#ifndef ROCKSDB_LITE
    options.ttl = FLAGS_fifo_compaction_ttl;
    options.compaction_options_fifo = CompactionOptionsFIFO(
        FLAGS_fifo_compaction_max_table_files_size_mb * 1024 * 1024,
        FLAGS_fifo_compaction_allow_compaction);
#endif  // ROCKSDB_LITE
    if (FLAGS_prefix_size != 0) {
      options.prefix_extractor.reset(
          NewFixedPrefixTransform(FLAGS_prefix_size));
    }
    if (FLAGS_use_uint64_comparator) {
      options.comparator = test::Uint64Comparator();
      if (FLAGS_key_size != 8) {
        fprintf(stderr, "Using Uint64 comparator but key size is not 8.\n");
        exit(1);
      }
    }
    if (FLAGS_use_stderr_info_logger) {
      options.info_log.reset(new StderrLogger());
    }
    options.memtable_huge_page_size = FLAGS_memtable_use_huge_page ? 2048 : 0;
    options.memtable_prefix_bloom_size_ratio = FLAGS_memtable_bloom_size_ratio;
    options.memtable_whole_key_filtering = FLAGS_memtable_whole_key_filtering;
    if (FLAGS_memtable_insert_with_hint_prefix_size > 0) {
      options.memtable_insert_with_hint_prefix_extractor.reset(
          NewCappedPrefixTransform(
              FLAGS_memtable_insert_with_hint_prefix_size));
    }
    options.bloom_locality = FLAGS_bloom_locality;
    options.max_file_opening_threads = FLAGS_file_opening_threads;
    options.new_table_reader_for_compaction_inputs =
        FLAGS_new_table_reader_for_compaction_inputs;
    options.compaction_readahead_size = FLAGS_compaction_readahead_size;
    options.log_readahead_size = FLAGS_log_readahead_size;
    options.random_access_max_buffer_size = FLAGS_random_access_max_buffer_size;
    options.writable_file_max_buffer_size = FLAGS_writable_file_max_buffer_size;
    options.use_fsync = FLAGS_use_fsync;
    options.num_levels = FLAGS_num_levels;
    options.target_file_size_base = FLAGS_target_file_size_base;
    options.target_file_size_multiplier = FLAGS_target_file_size_multiplier;
    options.max_bytes_for_level_base = FLAGS_max_bytes_for_level_base;
    options.level_compaction_dynamic_level_bytes =
        FLAGS_level_compaction_dynamic_level_bytes;
    options.max_bytes_for_level_multiplier =
        FLAGS_max_bytes_for_level_multiplier;
    if ((FLAGS_prefix_size == 0) && (FLAGS_rep_factory == kPrefixHash ||
                                     FLAGS_rep_factory == kHashLinkedList)) {
      fprintf(stderr, "prefix_size should be non-zero if PrefixHash or "
                      "HashLinkedList memtablerep is used\n");
      exit(1);
    }
    switch (FLAGS_rep_factory) {
      case kSkipList:
        options.memtable_factory.reset(new SkipListFactory(
            FLAGS_skip_list_lookahead));
        break;
#ifndef ROCKSDB_LITE
      case kPrefixHash:
        options.memtable_factory.reset(
            NewHashSkipListRepFactory(FLAGS_hash_bucket_count));
        break;
      case kHashLinkedList:
        options.memtable_factory.reset(NewHashLinkListRepFactory(
            FLAGS_hash_bucket_count));
        break;
      case kVectorRep:
        options.memtable_factory.reset(
          new VectorRepFactory
        );
        break;
#else
      default:
        fprintf(stderr, "Only skip list is supported in lite mode\n");
        exit(1);
#endif  // ROCKSDB_LITE
    }
    if (FLAGS_use_plain_table) {
#ifndef ROCKSDB_LITE
      if (FLAGS_rep_factory != kPrefixHash &&
          FLAGS_rep_factory != kHashLinkedList) {
        fprintf(stderr, "Waring: plain table is used with skipList\n");
      }

      int bloom_bits_per_key = FLAGS_bloom_bits;
      if (bloom_bits_per_key < 0) {
        bloom_bits_per_key = 0;
      }

      PlainTableOptions plain_table_options;
      plain_table_options.user_key_len = FLAGS_key_size;
      plain_table_options.bloom_bits_per_key = bloom_bits_per_key;
      plain_table_options.hash_table_ratio = 0.75;
      options.table_factory = std::shared_ptr<TableFactory>(
          NewPlainTableFactory(plain_table_options));
#else
      fprintf(stderr, "Plain table is not supported in lite mode\n");
      exit(1);
#endif  // ROCKSDB_LITE
    } else if (FLAGS_use_cuckoo_table) {
#ifndef ROCKSDB_LITE
      if (FLAGS_cuckoo_hash_ratio > 1 || FLAGS_cuckoo_hash_ratio < 0) {
        fprintf(stderr, "Invalid cuckoo_hash_ratio\n");
        exit(1);
      }

      if (!FLAGS_mmap_read) {
        fprintf(stderr, "cuckoo table format requires mmap read to operate\n");
        exit(1);
      }

      ROCKSDB_NAMESPACE::CuckooTableOptions table_options;
      table_options.hash_table_ratio = FLAGS_cuckoo_hash_ratio;
      table_options.identity_as_first_hash = FLAGS_identity_as_first_hash;
      options.table_factory = std::shared_ptr<TableFactory>(
          NewCuckooTableFactory(table_options));
#else
      fprintf(stderr, "Cuckoo table is not supported in lite mode\n");
      exit(1);
#endif  // ROCKSDB_LITE
    } else {
      BlockBasedTableOptions block_based_options;
      if (FLAGS_use_hash_search) {
        if (FLAGS_prefix_size == 0) {
          fprintf(stderr,
              "prefix_size not assigned when enable use_hash_search \n");
          exit(1);
        }
        block_based_options.index_type = BlockBasedTableOptions::kHashSearch;
      } else {
        block_based_options.index_type = BlockBasedTableOptions::kBinarySearch;
      }
      if (FLAGS_partition_index_and_filters || FLAGS_partition_index) {
        if (FLAGS_index_with_first_key) {
          fprintf(stderr,
                  "--index_with_first_key is not compatible with"
                  " partition index.");
        }
        if (FLAGS_use_hash_search) {
          fprintf(stderr,
                  "use_hash_search is incompatible with "
                  "partition index and is ignored");
        }
        block_based_options.index_type =
            BlockBasedTableOptions::kTwoLevelIndexSearch;
        block_based_options.metadata_block_size = FLAGS_metadata_block_size;
        if (FLAGS_partition_index_and_filters) {
          block_based_options.partition_filters = true;
        }
      } else if (FLAGS_index_with_first_key) {
        block_based_options.index_type =
            BlockBasedTableOptions::kBinarySearchWithFirstKey;
      }
      BlockBasedTableOptions::IndexShorteningMode index_shortening =
          block_based_options.index_shortening;
      switch (FLAGS_index_shortening_mode) {
        case 0:
          index_shortening =
              BlockBasedTableOptions::IndexShorteningMode::kNoShortening;
          break;
        case 1:
          index_shortening =
              BlockBasedTableOptions::IndexShorteningMode::kShortenSeparators;
          break;
        case 2:
          index_shortening = BlockBasedTableOptions::IndexShorteningMode::
              kShortenSeparatorsAndSuccessor;
          break;
        default:
          fprintf(stderr, "Unknown key shortening mode\n");
      }
      block_based_options.optimize_filters_for_memory =
          FLAGS_optimize_filters_for_memory;
      block_based_options.index_shortening = index_shortening;
      if (cache_ == nullptr) {
        block_based_options.no_block_cache = true;
      }
      block_based_options.cache_index_and_filter_blocks =
          FLAGS_cache_index_and_filter_blocks;
      block_based_options.pin_l0_filter_and_index_blocks_in_cache =
          FLAGS_pin_l0_filter_and_index_blocks_in_cache;
      block_based_options.pin_top_level_index_and_filter =
          FLAGS_pin_top_level_index_and_filter;
      if (FLAGS_cache_high_pri_pool_ratio > 1e-6) {  // > 0.0 + eps
        block_based_options.cache_index_and_filter_blocks_with_high_priority =
            true;
      }
      block_based_options.block_cache = cache_;
      block_based_options.block_cache_compressed = compressed_cache_;
      block_based_options.block_size = FLAGS_block_size;
      block_based_options.block_restart_interval = FLAGS_block_restart_interval;
      block_based_options.index_block_restart_interval =
          FLAGS_index_block_restart_interval;
      block_based_options.filter_policy = filter_policy_;
      block_based_options.format_version =
          static_cast<uint32_t>(FLAGS_format_version);
      block_based_options.read_amp_bytes_per_bit = FLAGS_read_amp_bytes_per_bit;
      block_based_options.enable_index_compression =
          FLAGS_enable_index_compression;
      block_based_options.block_align = FLAGS_block_align;
      if (FLAGS_use_data_block_hash_index) {
        block_based_options.data_block_index_type =
            ROCKSDB_NAMESPACE::BlockBasedTableOptions::kDataBlockBinaryAndHash;
      } else {
        block_based_options.data_block_index_type =
            ROCKSDB_NAMESPACE::BlockBasedTableOptions::kDataBlockBinarySearch;
      }
      block_based_options.data_block_hash_table_util_ratio =
          FLAGS_data_block_hash_table_util_ratio;
      if (FLAGS_read_cache_path != "") {
#ifndef ROCKSDB_LITE
        Status rc_status;

        // Read cache need to be provided with a the Logger, we will put all
        // reac cache logs in the read cache path in a file named rc_LOG
        rc_status = FLAGS_env->CreateDirIfMissing(FLAGS_read_cache_path);
        std::shared_ptr<Logger> read_cache_logger;
        if (rc_status.ok()) {
          rc_status = FLAGS_env->NewLogger(FLAGS_read_cache_path + "/rc_LOG",
                                           &read_cache_logger);
        }

        if (rc_status.ok()) {
          PersistentCacheConfig rc_cfg(FLAGS_env, FLAGS_read_cache_path,
                                       FLAGS_read_cache_size,
                                       read_cache_logger);

          rc_cfg.enable_direct_reads = FLAGS_read_cache_direct_read;
          rc_cfg.enable_direct_writes = FLAGS_read_cache_direct_write;
          rc_cfg.writer_qdepth = 4;
          rc_cfg.writer_dispatch_size = 4 * 1024;

          auto pcache = std::make_shared<BlockCacheTier>(rc_cfg);
          block_based_options.persistent_cache = pcache;
          rc_status = pcache->Open();
        }

        if (!rc_status.ok()) {
          fprintf(stderr, "Error initializing read cache, %s\n",
                  rc_status.ToString().c_str());
          exit(1);
        }
#else
        fprintf(stderr, "Read cache is not supported in LITE\n");
        exit(1);

#endif
      }
      options.table_factory.reset(
          NewBlockBasedTableFactory(block_based_options));
    }
    if (FLAGS_max_bytes_for_level_multiplier_additional_v.size() > 0) {
      if (FLAGS_max_bytes_for_level_multiplier_additional_v.size() !=
          static_cast<unsigned int>(FLAGS_num_levels)) {
        fprintf(stderr, "Insufficient number of fanouts specified %d\n",
                static_cast<int>(
                    FLAGS_max_bytes_for_level_multiplier_additional_v.size()));
        exit(1);
      }
      options.max_bytes_for_level_multiplier_additional =
        FLAGS_max_bytes_for_level_multiplier_additional_v;
    }
    options.level0_stop_writes_trigger = FLAGS_level0_stop_writes_trigger;
    options.level0_file_num_compaction_trigger =
        FLAGS_level0_file_num_compaction_trigger;
    options.level0_slowdown_writes_trigger =
      FLAGS_level0_slowdown_writes_trigger;
    options.compression = FLAGS_compression_type_e;
    if (FLAGS_simulate_hybrid_fs_file != "") {
      options.bottommost_temperature = Temperature::kWarm;
    }
    options.sample_for_compression = FLAGS_sample_for_compression;
    options.WAL_ttl_seconds = FLAGS_wal_ttl_seconds;
    options.WAL_size_limit_MB = FLAGS_wal_size_limit_MB;
    options.max_total_wal_size = FLAGS_max_total_wal_size;

    if (FLAGS_min_level_to_compress >= 0) {
      assert(FLAGS_min_level_to_compress <= FLAGS_num_levels);
      options.compression_per_level.resize(FLAGS_num_levels);
      for (int i = 0; i < FLAGS_min_level_to_compress; i++) {
        options.compression_per_level[i] = kNoCompression;
      }
      for (int i = FLAGS_min_level_to_compress;
           i < FLAGS_num_levels; i++) {
        options.compression_per_level[i] = FLAGS_compression_type_e;
      }
    }
    options.soft_rate_limit = FLAGS_soft_rate_limit;
    options.hard_rate_limit = FLAGS_hard_rate_limit;
    options.soft_pending_compaction_bytes_limit =
        FLAGS_soft_pending_compaction_bytes_limit;
    options.hard_pending_compaction_bytes_limit =
        FLAGS_hard_pending_compaction_bytes_limit;
    options.delayed_write_rate = FLAGS_delayed_write_rate;
    options.allow_concurrent_memtable_write =
        FLAGS_allow_concurrent_memtable_write;
    options.inplace_update_support = FLAGS_inplace_update_support;
    options.inplace_update_num_locks = FLAGS_inplace_update_num_locks;
    options.enable_write_thread_adaptive_yield =
        FLAGS_enable_write_thread_adaptive_yield;
    options.enable_pipelined_write = FLAGS_enable_pipelined_write;
    options.unordered_write = FLAGS_unordered_write;
    options.write_thread_max_yield_usec = FLAGS_write_thread_max_yield_usec;
    options.write_thread_slow_yield_usec = FLAGS_write_thread_slow_yield_usec;
    options.rate_limit_delay_max_milliseconds =
      FLAGS_rate_limit_delay_max_milliseconds;
    options.table_cache_numshardbits = FLAGS_table_cache_numshardbits;
    options.max_compaction_bytes = FLAGS_max_compaction_bytes;
    options.disable_auto_compactions = FLAGS_disable_auto_compactions;
    options.optimize_filters_for_hits = FLAGS_optimize_filters_for_hits;
    options.periodic_compaction_seconds = FLAGS_periodic_compaction_seconds;

    // fill storage options
    options.advise_random_on_open = FLAGS_advise_random_on_open;
    options.access_hint_on_compaction_start = FLAGS_compaction_fadvice_e;
    options.use_adaptive_mutex = FLAGS_use_adaptive_mutex;
    options.bytes_per_sync = FLAGS_bytes_per_sync;
    options.wal_bytes_per_sync = FLAGS_wal_bytes_per_sync;

    // merge operator options
    options.merge_operator = MergeOperators::CreateFromStringId(
        FLAGS_merge_operator);
    if (options.merge_operator == nullptr && !FLAGS_merge_operator.empty()) {
      fprintf(stderr, "invalid merge operator: %s\n",
              FLAGS_merge_operator.c_str());
      exit(1);
    }
    options.max_successive_merges = FLAGS_max_successive_merges;
    options.report_bg_io_stats = FLAGS_report_bg_io_stats;

    // set universal style compaction configurations, if applicable
    if (FLAGS_universal_size_ratio != 0) {
      options.compaction_options_universal.size_ratio =
        FLAGS_universal_size_ratio;
    }
    if (FLAGS_universal_min_merge_width != 0) {
      options.compaction_options_universal.min_merge_width =
        FLAGS_universal_min_merge_width;
    }
    if (FLAGS_universal_max_merge_width != 0) {
      options.compaction_options_universal.max_merge_width =
        FLAGS_universal_max_merge_width;
    }
    if (FLAGS_universal_max_size_amplification_percent != 0) {
      options.compaction_options_universal.max_size_amplification_percent =
        FLAGS_universal_max_size_amplification_percent;
    }
    if (FLAGS_universal_compression_size_percent != -1) {
      options.compaction_options_universal.compression_size_percent =
        FLAGS_universal_compression_size_percent;
    }
    options.compaction_options_universal.allow_trivial_move =
        FLAGS_universal_allow_trivial_move;
    if (FLAGS_thread_status_per_interval > 0) {
      options.enable_thread_tracking = true;
    }

    if (FLAGS_user_timestamp_size > 0) {
      if (FLAGS_user_timestamp_size != 8) {
        fprintf(stderr, "Only 64 bits timestamps are supported.\n");
        exit(1);
      }
      options.comparator = ROCKSDB_NAMESPACE::test::ComparatorWithU64Ts();
    }

    // Integrated BlobDB
    options.enable_blob_files = FLAGS_enable_blob_files;
    options.min_blob_size = FLAGS_min_blob_size;
    options.blob_file_size = FLAGS_blob_file_size;
    options.blob_compression_type =
        StringToCompressionType(FLAGS_blob_compression_type.c_str());
    options.enable_blob_garbage_collection =
        FLAGS_enable_blob_garbage_collection;
    options.blob_garbage_collection_age_cutoff =
        FLAGS_blob_garbage_collection_age_cutoff;

#ifndef ROCKSDB_LITE
    if (FLAGS_readonly && FLAGS_transaction_db) {
      fprintf(stderr, "Cannot use readonly flag with transaction_db\n");
      exit(1);
    }
    if (FLAGS_use_secondary_db &&
        (FLAGS_transaction_db || FLAGS_optimistic_transaction_db)) {
      fprintf(stderr, "Cannot use use_secondary_db flag with transaction_db\n");
      exit(1);
    }
#endif  // ROCKSDB_LITE

  }

  void InitializeOptionsGeneral(Options* opts) {
    Options& options = *opts;

    options.create_missing_column_families = FLAGS_num_column_families > 1;
    options.statistics = dbstats;
    options.wal_dir = FLAGS_wal_dir;
    options.create_if_missing = !FLAGS_use_existing_db;
    options.dump_malloc_stats = FLAGS_dump_malloc_stats;
    options.stats_dump_period_sec =
        static_cast<unsigned int>(FLAGS_stats_dump_period_sec);
    options.stats_persist_period_sec =
        static_cast<unsigned int>(FLAGS_stats_persist_period_sec);
    options.persist_stats_to_disk = FLAGS_persist_stats_to_disk;
    options.stats_history_buffer_size =
        static_cast<size_t>(FLAGS_stats_history_buffer_size);

    options.compression_opts.level = FLAGS_compression_level;
    options.compression_opts.max_dict_bytes = FLAGS_compression_max_dict_bytes;
    options.compression_opts.zstd_max_train_bytes =
        FLAGS_compression_zstd_max_train_bytes;
    options.compression_opts.parallel_threads =
        FLAGS_compression_parallel_threads;
    options.compression_opts.max_dict_buffer_bytes =
        FLAGS_compression_max_dict_buffer_bytes;
    // If this is a block based table, set some related options
    auto table_options =
        options.table_factory->GetOptions<BlockBasedTableOptions>();
    if (table_options != nullptr) {
      if (FLAGS_cache_size) {
        table_options->block_cache = cache_;
      }
      if (FLAGS_bloom_bits >= 0) {
        table_options->filter_policy.reset(
            FLAGS_use_ribbon_filter
                ? NewExperimentalRibbonFilterPolicy(FLAGS_bloom_bits)
                : NewBloomFilterPolicy(FLAGS_bloom_bits,
                                       FLAGS_use_block_based_filter));
      }
    }
    if (FLAGS_row_cache_size) {
      if (FLAGS_cache_numshardbits >= 1) {
        options.row_cache =
            NewLRUCache(FLAGS_row_cache_size, FLAGS_cache_numshardbits);
      } else {
        options.row_cache = NewLRUCache(FLAGS_row_cache_size);
      }
    }
    if (FLAGS_enable_io_prio) {
      FLAGS_env->LowerThreadPoolIOPriority(Env::LOW);
      FLAGS_env->LowerThreadPoolIOPriority(Env::HIGH);
    }
    if (FLAGS_enable_cpu_prio) {
      FLAGS_env->LowerThreadPoolCPUPriority(Env::LOW);
      FLAGS_env->LowerThreadPoolCPUPriority(Env::HIGH);
    }
    options.env = FLAGS_env;
    if (FLAGS_sine_write_rate) {
      FLAGS_benchmark_write_rate_limit = static_cast<uint64_t>(SineRate(0));
    }

    if (FLAGS_rate_limiter_bytes_per_sec > 0) {
      if (FLAGS_rate_limit_bg_reads &&
          !FLAGS_new_table_reader_for_compaction_inputs) {
        fprintf(stderr,
                "rate limit compaction reads must have "
                "new_table_reader_for_compaction_inputs set\n");
        exit(1);
      }
      options.rate_limiter.reset(NewGenericRateLimiter(
          FLAGS_rate_limiter_bytes_per_sec, 100 * 1000 /* refill_period_us */,
          10 /* fairness */,
          FLAGS_rate_limit_bg_reads ? RateLimiter::Mode::kReadsOnly
                                    : RateLimiter::Mode::kWritesOnly,
          FLAGS_rate_limiter_auto_tuned));
    }

    options.listeners.emplace_back(listener_);

    if (FLAGS_num_multi_db <= 1) {
      OpenDb(options, FLAGS_db, &db_);
    } else {
      multi_dbs_.clear();
      multi_dbs_.resize(FLAGS_num_multi_db);
      auto wal_dir = options.wal_dir;
      for (int i = 0; i < FLAGS_num_multi_db; i++) {
        if (!wal_dir.empty()) {
          options.wal_dir = GetPathForMultiple(wal_dir, i);
        }
        OpenDb(options, GetPathForMultiple(FLAGS_db, i), &multi_dbs_[i]);
      }
      options.wal_dir = wal_dir;
    }

    // KeepFilter is a noop filter, this can be used to test compaction filter
    if (FLAGS_use_keep_filter) {
      options.compaction_filter = new KeepFilter();
      fprintf(stdout, "A noop compaction filter is used\n");
    }

    if (FLAGS_use_existing_keys) {
      // Only work on single database
      assert(db_.db != nullptr);
      ReadOptions read_opts;
      read_opts.total_order_seek = true;
      Iterator* iter = db_.db->NewIterator(read_opts);
      for (iter->SeekToFirst(); iter->Valid(); iter->Next()) {
        keys_.emplace_back(iter->key().ToString());
      }
      delete iter;
      FLAGS_num = keys_.size();
    }
  }

  void Open(Options* opts) {
    if (!InitializeOptionsFromFile(opts)) {
      InitializeOptionsFromFlags(opts);
    }

    InitializeOptionsGeneral(opts);
  }

  void OpenDb(Options options, const std::string& db_name,
      DBWithColumnFamilies* db) {
    Status s;
    // Open with column families if necessary.
    if (FLAGS_num_column_families > 1) {
      size_t num_hot = FLAGS_num_column_families;
      if (FLAGS_num_hot_column_families > 0 &&
          FLAGS_num_hot_column_families < FLAGS_num_column_families) {
        num_hot = FLAGS_num_hot_column_families;
      } else {
        FLAGS_num_hot_column_families = FLAGS_num_column_families;
      }
      std::vector<ColumnFamilyDescriptor> column_families;
      for (size_t i = 0; i < num_hot; i++) {
        column_families.push_back(ColumnFamilyDescriptor(
              ColumnFamilyName(i), ColumnFamilyOptions(options)));
      }
      std::vector<int> cfh_idx_to_prob;
      if (!FLAGS_column_family_distribution.empty()) {
        std::stringstream cf_prob_stream(FLAGS_column_family_distribution);
        std::string cf_prob;
        int sum = 0;
        while (std::getline(cf_prob_stream, cf_prob, ',')) {
          cfh_idx_to_prob.push_back(std::stoi(cf_prob));
          sum += cfh_idx_to_prob.back();
        }
        if (sum != 100) {
          fprintf(stderr, "column_family_distribution items must sum to 100\n");
          exit(1);
        }
        if (cfh_idx_to_prob.size() != num_hot) {
          fprintf(stderr,
                  "got %" ROCKSDB_PRIszt
                  " column_family_distribution items; expected "
                  "%" ROCKSDB_PRIszt "\n",
                  cfh_idx_to_prob.size(), num_hot);
          exit(1);
        }
      }
#ifndef ROCKSDB_LITE
      if (FLAGS_readonly) {
        s = DB::OpenForReadOnly(options, db_name, column_families,
            &db->cfh, &db->db);
      } else if (FLAGS_optimistic_transaction_db) {
        s = OptimisticTransactionDB::Open(options, db_name, column_families,
                                          &db->cfh, &db->opt_txn_db);
        if (s.ok()) {
          db->db = db->opt_txn_db->GetBaseDB();
        }
      } else if (FLAGS_transaction_db) {
        TransactionDB* ptr;
        TransactionDBOptions txn_db_options;
        if (options.unordered_write) {
          options.two_write_queues = true;
          txn_db_options.skip_concurrency_control = true;
          txn_db_options.write_policy = WRITE_PREPARED;
        }
        s = TransactionDB::Open(options, txn_db_options, db_name,
                                column_families, &db->cfh, &ptr);
        if (s.ok()) {
          db->db = ptr;
        }
      } else {
        s = DB::Open(options, db_name, column_families, &db->cfh, &db->db);
      }
#else
      s = DB::Open(options, db_name, column_families, &db->cfh, &db->db);
#endif  // ROCKSDB_LITE
      db->cfh.resize(FLAGS_num_column_families);
      db->num_created = num_hot;
      db->num_hot = num_hot;
      db->cfh_idx_to_prob = std::move(cfh_idx_to_prob);
#ifndef ROCKSDB_LITE
    } else if (FLAGS_readonly) {
      s = DB::OpenForReadOnly(options, db_name, &db->db);
    } else if (FLAGS_optimistic_transaction_db) {
      s = OptimisticTransactionDB::Open(options, db_name, &db->opt_txn_db);
      if (s.ok()) {
        db->db = db->opt_txn_db->GetBaseDB();
      }
    } else if (FLAGS_transaction_db) {
      TransactionDB* ptr = nullptr;
      TransactionDBOptions txn_db_options;
      if (options.unordered_write) {
        options.two_write_queues = true;
        txn_db_options.skip_concurrency_control = true;
        txn_db_options.write_policy = WRITE_PREPARED;
      }
      s = CreateLoggerFromOptions(db_name, options, &options.info_log);
      if (s.ok()) {
        s = TransactionDB::Open(options, txn_db_options, db_name, &ptr);
      }
      if (s.ok()) {
        db->db = ptr;
      }
    } else if (FLAGS_use_blob_db) {
      // Stacked BlobDB
      blob_db::BlobDBOptions blob_db_options;
      blob_db_options.enable_garbage_collection = FLAGS_blob_db_enable_gc;
      blob_db_options.garbage_collection_cutoff = FLAGS_blob_db_gc_cutoff;
      blob_db_options.is_fifo = FLAGS_blob_db_is_fifo;
      blob_db_options.max_db_size = FLAGS_blob_db_max_db_size;
      blob_db_options.ttl_range_secs = FLAGS_blob_db_ttl_range_secs;
      blob_db_options.min_blob_size = FLAGS_blob_db_min_blob_size;
      blob_db_options.bytes_per_sync = FLAGS_blob_db_bytes_per_sync;
      blob_db_options.blob_file_size = FLAGS_blob_db_file_size;
      blob_db_options.compression = FLAGS_blob_db_compression_type_e;
      blob_db::BlobDB* ptr = nullptr;
      s = blob_db::BlobDB::Open(options, blob_db_options, db_name, &ptr);
      if (s.ok()) {
        db->db = ptr;
      }
    } else if (FLAGS_use_secondary_db) {
      if (FLAGS_secondary_path.empty()) {
        std::string default_secondary_path;
        FLAGS_env->GetTestDirectory(&default_secondary_path);
        default_secondary_path += "/dbbench_secondary";
        FLAGS_secondary_path = default_secondary_path;
      }
      s = DB::OpenAsSecondary(options, db_name, FLAGS_secondary_path, &db->db);
      if (s.ok() && FLAGS_secondary_update_interval > 0) {
        secondary_update_thread_.reset(new port::Thread(
            [this](int interval, DBWithColumnFamilies* _db) {
              while (0 == secondary_update_stopped_.load(
                              std::memory_order_relaxed)) {
                Status secondary_update_status =
                    _db->db->TryCatchUpWithPrimary();
                if (!secondary_update_status.ok()) {
                  fprintf(stderr, "Failed to catch up with primary: %s\n",
                          secondary_update_status.ToString().c_str());
                  break;
                }
                ++secondary_db_updates_;
                FLAGS_env->SleepForMicroseconds(interval * 1000000);
              }
            },
            FLAGS_secondary_update_interval, db));
      }
#endif  // ROCKSDB_LITE
    } else {
      s = DB::Open(options, db_name, &db->db);
    }
    if (!s.ok()) {
      fprintf(stderr, "open error: %s\n", s.ToString().c_str());
      exit(1);
    }
  }

  enum WriteMode {
    RANDOM, SEQUENTIAL, UNIQUE_RANDOM
  };

  void WriteSeqDeterministic(ThreadState* thread) {
    DoDeterministicCompact(thread, open_options_.compaction_style, SEQUENTIAL);
  }

  void WriteUniqueRandomDeterministic(ThreadState* thread) {
    DoDeterministicCompact(thread, open_options_.compaction_style,
                           UNIQUE_RANDOM);
  }

  void WriteSeq(ThreadState* thread) {
    DoWrite(thread, SEQUENTIAL);
  }

  void WriteRandom(ThreadState* thread) {
    DoWrite(thread, RANDOM);
  }

  void WriteUniqueRandom(ThreadState* thread) {
    DoWrite(thread, UNIQUE_RANDOM);
  }

  class KeyGenerator {
   public:
    KeyGenerator(Random64* rand, WriteMode mode, uint64_t num,
                 uint64_t /*num_per_set*/ = 64 * 1024)
        : rand_(rand), mode_(mode), num_(num), next_(0) {
      if (mode_ == UNIQUE_RANDOM) {
        // NOTE: if memory consumption of this approach becomes a concern,
        // we can either break it into pieces and only random shuffle a section
        // each time. Alternatively, use a bit map implementation
        // (https://reviews.facebook.net/differential/diff/54627/)
        values_.resize(num_);
        for (uint64_t i = 0; i < num_; ++i) {
          values_[i] = i;
        }
        RandomShuffle(values_.begin(), values_.end(),
                      static_cast<uint32_t>(FLAGS_seed));
      }
    }

    uint64_t Next() {
      switch (mode_) {
        case SEQUENTIAL:
          return next_++;
        case RANDOM:
          return rand_->Next() % num_;
        case UNIQUE_RANDOM:
          assert(next_ < num_);
          return values_[next_++];
      }
      assert(false);
      return std::numeric_limits<uint64_t>::max();
    }

   private:
    Random64* rand_;
    WriteMode mode_;
    const uint64_t num_;
    uint64_t next_;
    std::vector<uint64_t> values_;
  };

  DB* SelectDB(ThreadState* thread) {
    return SelectDBWithCfh(thread)->db;
  }

  DBWithColumnFamilies* SelectDBWithCfh(ThreadState* thread) {
    return SelectDBWithCfh(thread->rand.Next());
  }

  DBWithColumnFamilies* SelectDBWithCfh(uint64_t rand_int) {
    if (db_.db != nullptr) {
      return &db_;
    } else  {
      return &multi_dbs_[rand_int % multi_dbs_.size()];
    }
  }

  double SineRate(double x) {
    return FLAGS_sine_a*sin((FLAGS_sine_b*x) + FLAGS_sine_c) + FLAGS_sine_d;
  }

  void DoWrite(ThreadState* thread, WriteMode write_mode) {
    const int test_duration = write_mode == RANDOM ? FLAGS_duration : 0;
    const int64_t num_ops = writes_ == 0 ? num_ : writes_;

    size_t num_key_gens = 1;
    if (db_.db == nullptr) {
      num_key_gens = multi_dbs_.size();
    }
    std::vector<std::unique_ptr<KeyGenerator>> key_gens(num_key_gens);
    int64_t max_ops = num_ops * num_key_gens;
    int64_t ops_per_stage = max_ops;
    if (FLAGS_num_column_families > 1 && FLAGS_num_hot_column_families > 0) {
      ops_per_stage = (max_ops - 1) / (FLAGS_num_column_families /
                                       FLAGS_num_hot_column_families) +
                      1;
    }

    Duration duration(test_duration, max_ops, ops_per_stage);
    for (size_t i = 0; i < num_key_gens; i++) {
      key_gens[i].reset(new KeyGenerator(&(thread->rand), write_mode,
                                         num_ + max_num_range_tombstones_,
                                         ops_per_stage));
    }

    if (num_ != FLAGS_num) {
      char msg[100];
      snprintf(msg, sizeof(msg), "(%" PRIu64 " ops)", num_);
      thread->stats.AddMessage(msg);
    }

    RandomGenerator gen;
    WriteBatch batch(/*reserved_bytes=*/0, /*max_bytes=*/0,
                     user_timestamp_size_);
    Status s;
    int64_t bytes = 0;

    std::unique_ptr<const char[]> key_guard;
    Slice key = AllocateKey(&key_guard);
    std::unique_ptr<const char[]> begin_key_guard;
    Slice begin_key = AllocateKey(&begin_key_guard);
    std::unique_ptr<const char[]> end_key_guard;
    Slice end_key = AllocateKey(&end_key_guard);
    std::vector<std::unique_ptr<const char[]>> expanded_key_guards;
    std::vector<Slice> expanded_keys;
    if (FLAGS_expand_range_tombstones) {
      expanded_key_guards.resize(range_tombstone_width_);
      for (auto& expanded_key_guard : expanded_key_guards) {
        expanded_keys.emplace_back(AllocateKey(&expanded_key_guard));
      }
    }

    std::unique_ptr<char[]> ts_guard;
    if (user_timestamp_size_ > 0) {
      ts_guard.reset(new char[user_timestamp_size_]);
    }

    int64_t stage = 0;
    int64_t num_written = 0;
    while (!duration.Done(entries_per_batch_)) {
      if (duration.GetStage() != stage) {
        stage = duration.GetStage();
        if (db_.db != nullptr) {
          db_.CreateNewCf(open_options_, stage);
        } else {
          for (auto& db : multi_dbs_) {
            db.CreateNewCf(open_options_, stage);
          }
        }
      }

      size_t id = thread->rand.Next() % num_key_gens;
      DBWithColumnFamilies* db_with_cfh = SelectDBWithCfh(id);
      batch.Clear();
      int64_t batch_bytes = 0;

      for (int64_t j = 0; j < entries_per_batch_; j++) {
        int64_t rand_num = key_gens[id]->Next();
        GenerateKeyFromInt(rand_num, FLAGS_num, &key);
        Slice val = gen.Generate();
        if (use_blob_db_) {
#ifndef ROCKSDB_LITE
          // Stacked BlobDB
          blob_db::BlobDB* blobdb =
              static_cast<blob_db::BlobDB*>(db_with_cfh->db);
          if (FLAGS_blob_db_max_ttl_range > 0) {
            int ttl = rand() % FLAGS_blob_db_max_ttl_range;
            s = blobdb->PutWithTTL(write_options_, key, val, ttl);
          } else {
            s = blobdb->Put(write_options_, key, val);
          }
#endif  //  ROCKSDB_LITE
        } else if (FLAGS_num_column_families <= 1) {
          batch.Put(key, val);
        } else {
          // We use same rand_num as seed for key and column family so that we
          // can deterministically find the cfh corresponding to a particular
          // key while reading the key.
          batch.Put(db_with_cfh->GetCfh(rand_num), key,
                    val);
        }
        batch_bytes += val.size() + key_size_ + user_timestamp_size_;
        bytes += val.size() + key_size_ + user_timestamp_size_;
        ++num_written;
        if (writes_per_range_tombstone_ > 0 &&
            num_written > writes_before_delete_range_ &&
            (num_written - writes_before_delete_range_) /
                    writes_per_range_tombstone_ <=
                max_num_range_tombstones_ &&
            (num_written - writes_before_delete_range_) %
                    writes_per_range_tombstone_ ==
                0) {
          int64_t begin_num = key_gens[id]->Next();
          if (FLAGS_expand_range_tombstones) {
            for (int64_t offset = 0; offset < range_tombstone_width_;
                 ++offset) {
              GenerateKeyFromInt(begin_num + offset, FLAGS_num,
                                 &expanded_keys[offset]);
              if (use_blob_db_) {
#ifndef ROCKSDB_LITE
                // Stacked BlobDB
                s = db_with_cfh->db->Delete(write_options_,
                                            expanded_keys[offset]);
#endif  //  ROCKSDB_LITE
              } else if (FLAGS_num_column_families <= 1) {
                batch.Delete(expanded_keys[offset]);
              } else {
                batch.Delete(db_with_cfh->GetCfh(rand_num),
                             expanded_keys[offset]);
              }
            }
          } else {
            GenerateKeyFromInt(begin_num, FLAGS_num, &begin_key);
            GenerateKeyFromInt(begin_num + range_tombstone_width_, FLAGS_num,
                               &end_key);
            if (use_blob_db_) {
#ifndef ROCKSDB_LITE
              // Stacked BlobDB
              s = db_with_cfh->db->DeleteRange(
                  write_options_, db_with_cfh->db->DefaultColumnFamily(),
                  begin_key, end_key);
#endif  //  ROCKSDB_LITE
            } else if (FLAGS_num_column_families <= 1) {
              batch.DeleteRange(begin_key, end_key);
            } else {
              batch.DeleteRange(db_with_cfh->GetCfh(rand_num), begin_key,
                                end_key);
            }
          }
        }
      }
      if (thread->shared->write_rate_limiter.get() != nullptr) {
        thread->shared->write_rate_limiter->Request(
            batch_bytes, Env::IO_HIGH,
            nullptr /* stats */, RateLimiter::OpType::kWrite);
        // Set time at which last op finished to Now() to hide latency and
        // sleep from rate limiter. Also, do the check once per batch, not
        // once per write.
        thread->stats.ResetLastOpTime();
      }
      if (user_timestamp_size_ > 0) {
        Slice user_ts = mock_app_clock_->Allocate(ts_guard.get());
        s = batch.AssignTimestamp(user_ts);
        if (!s.ok()) {
          fprintf(stderr, "assign timestamp to write batch: %s\n",
                  s.ToString().c_str());
          ErrorExit();
        }
      }
      if (!use_blob_db_) {
        // Not stacked BlobDB
        s = db_with_cfh->db->Write(write_options_, &batch);
      }
      thread->stats.FinishedOps(db_with_cfh, db_with_cfh->db,
                                entries_per_batch_, kWrite);
      if (FLAGS_sine_write_rate) {
        uint64_t now = FLAGS_env->NowMicros();

        uint64_t usecs_since_last;
        if (now > thread->stats.GetSineInterval()) {
          usecs_since_last = now - thread->stats.GetSineInterval();
        } else {
          usecs_since_last = 0;
        }

        if (usecs_since_last >
            (FLAGS_sine_write_rate_interval_milliseconds * uint64_t{1000})) {
          double usecs_since_start =
                  static_cast<double>(now - thread->stats.GetStart());
          thread->stats.ResetSineInterval();
          uint64_t write_rate =
                  static_cast<uint64_t>(SineRate(usecs_since_start / 1000000.0));
          thread->shared->write_rate_limiter.reset(
                  NewGenericRateLimiter(write_rate));
        }
      }
      if (!s.ok()) {
        s = listener_->WaitForRecovery(600000000) ? Status::OK() : s;
      }

      if (!s.ok()) {
        fprintf(stderr, "put error: %s\n", s.ToString().c_str());
        ErrorExit();
      }
    }
    thread->stats.AddBytes(bytes);
  }

  Status DoDeterministicCompact(ThreadState* thread,
                                CompactionStyle compaction_style,
                                WriteMode write_mode) {
#ifndef ROCKSDB_LITE
    ColumnFamilyMetaData meta;
    std::vector<DB*> db_list;
    if (db_.db != nullptr) {
      db_list.push_back(db_.db);
    } else {
      for (auto& db : multi_dbs_) {
        db_list.push_back(db.db);
      }
    }
    std::vector<Options> options_list;
    for (auto db : db_list) {
      options_list.push_back(db->GetOptions());
      if (compaction_style != kCompactionStyleFIFO) {
        db->SetOptions({{"disable_auto_compactions", "1"},
                        {"level0_slowdown_writes_trigger", "400000000"},
                        {"level0_stop_writes_trigger", "400000000"}});
      } else {
        db->SetOptions({{"disable_auto_compactions", "1"}});
      }
    }

    assert(!db_list.empty());
    auto num_db = db_list.size();
    size_t num_levels = static_cast<size_t>(open_options_.num_levels);
    size_t output_level = open_options_.num_levels - 1;
    std::vector<std::vector<std::vector<SstFileMetaData>>> sorted_runs(num_db);
    std::vector<size_t> num_files_at_level0(num_db, 0);
    if (compaction_style == kCompactionStyleLevel) {
      if (num_levels == 0) {
        return Status::InvalidArgument("num_levels should be larger than 1");
      }
      bool should_stop = false;
      while (!should_stop) {
        if (sorted_runs[0].empty()) {
          DoWrite(thread, write_mode);
        } else {
          DoWrite(thread, UNIQUE_RANDOM);
        }
        for (size_t i = 0; i < num_db; i++) {
          auto db = db_list[i];
          db->Flush(FlushOptions());
          db->GetColumnFamilyMetaData(&meta);
          if (num_files_at_level0[i] == meta.levels[0].files.size() ||
              writes_ == 0) {
            should_stop = true;
            continue;
          }
          sorted_runs[i].emplace_back(
              meta.levels[0].files.begin(),
              meta.levels[0].files.end() - num_files_at_level0[i]);
          num_files_at_level0[i] = meta.levels[0].files.size();
          if (sorted_runs[i].back().size() == 1) {
            should_stop = true;
            continue;
          }
          if (sorted_runs[i].size() == output_level) {
            auto& L1 = sorted_runs[i].back();
            L1.erase(L1.begin(), L1.begin() + L1.size() / 3);
            should_stop = true;
            continue;
          }
        }
        writes_ /= static_cast<int64_t>(open_options_.max_bytes_for_level_multiplier);
      }
      for (size_t i = 0; i < num_db; i++) {
        if (sorted_runs[i].size() < num_levels - 1) {
          fprintf(stderr, "n is too small to fill %" ROCKSDB_PRIszt " levels\n", num_levels);
          exit(1);
        }
      }
      for (size_t i = 0; i < num_db; i++) {
        auto db = db_list[i];
        auto compactionOptions = CompactionOptions();
        compactionOptions.compression = FLAGS_compression_type_e;
        auto options = db->GetOptions();
        MutableCFOptions mutable_cf_options(options);
        for (size_t j = 0; j < sorted_runs[i].size(); j++) {
          compactionOptions.output_file_size_limit =
              MaxFileSizeForLevel(mutable_cf_options,
                  static_cast<int>(output_level), compaction_style);
          std::cout << sorted_runs[i][j].size() << std::endl;
          db->CompactFiles(compactionOptions, {sorted_runs[i][j].back().name,
                                               sorted_runs[i][j].front().name},
                           static_cast<int>(output_level - j) /*level*/);
        }
      }
    } else if (compaction_style == kCompactionStyleUniversal) {
      auto ratio = open_options_.compaction_options_universal.size_ratio;
      bool should_stop = false;
      while (!should_stop) {
        if (sorted_runs[0].empty()) {
          DoWrite(thread, write_mode);
        } else {
          DoWrite(thread, UNIQUE_RANDOM);
        }
        for (size_t i = 0; i < num_db; i++) {
          auto db = db_list[i];
          db->Flush(FlushOptions());
          db->GetColumnFamilyMetaData(&meta);
          if (num_files_at_level0[i] == meta.levels[0].files.size() ||
              writes_ == 0) {
            should_stop = true;
            continue;
          }
          sorted_runs[i].emplace_back(
              meta.levels[0].files.begin(),
              meta.levels[0].files.end() - num_files_at_level0[i]);
          num_files_at_level0[i] = meta.levels[0].files.size();
          if (sorted_runs[i].back().size() == 1) {
            should_stop = true;
            continue;
          }
          num_files_at_level0[i] = meta.levels[0].files.size();
        }
        writes_ =  static_cast<int64_t>(writes_* static_cast<double>(100) / (ratio + 200));
      }
      for (size_t i = 0; i < num_db; i++) {
        if (sorted_runs[i].size() < num_levels) {
          fprintf(stderr, "n is too small to fill %" ROCKSDB_PRIszt  " levels\n", num_levels);
          exit(1);
        }
      }
      for (size_t i = 0; i < num_db; i++) {
        auto db = db_list[i];
        auto compactionOptions = CompactionOptions();
        compactionOptions.compression = FLAGS_compression_type_e;
        auto options = db->GetOptions();
        MutableCFOptions mutable_cf_options(options);
        for (size_t j = 0; j < sorted_runs[i].size(); j++) {
          compactionOptions.output_file_size_limit =
              MaxFileSizeForLevel(mutable_cf_options,
                  static_cast<int>(output_level), compaction_style);
          db->CompactFiles(
              compactionOptions,
              {sorted_runs[i][j].back().name, sorted_runs[i][j].front().name},
              (output_level > j ? static_cast<int>(output_level - j)
                                : 0) /*level*/);
        }
      }
    } else if (compaction_style == kCompactionStyleFIFO) {
      if (num_levels != 1) {
        return Status::InvalidArgument(
          "num_levels should be 1 for FIFO compaction");
      }
      if (FLAGS_num_multi_db != 0) {
        return Status::InvalidArgument("Doesn't support multiDB");
      }
      auto db = db_list[0];
      std::vector<std::string> file_names;
      while (true) {
        if (sorted_runs[0].empty()) {
          DoWrite(thread, write_mode);
        } else {
          DoWrite(thread, UNIQUE_RANDOM);
        }
        db->Flush(FlushOptions());
        db->GetColumnFamilyMetaData(&meta);
        auto total_size = meta.levels[0].size;
        if (total_size >=
          db->GetOptions().compaction_options_fifo.max_table_files_size) {
          for (auto file_meta : meta.levels[0].files) {
            file_names.emplace_back(file_meta.name);
          }
          break;
        }
      }
      // TODO(shuzhang1989): Investigate why CompactFiles not working
      // auto compactionOptions = CompactionOptions();
      // db->CompactFiles(compactionOptions, file_names, 0);
      auto compactionOptions = CompactRangeOptions();
      db->CompactRange(compactionOptions, nullptr, nullptr);
    } else {
      fprintf(stdout,
              "%-12s : skipped (-compaction_stype=kCompactionStyleNone)\n",
              "filldeterministic");
      return Status::InvalidArgument("None compaction is not supported");
    }

// Verify seqno and key range
// Note: the seqno get changed at the max level by implementation
// optimization, so skip the check of the max level.
#ifndef NDEBUG
    for (size_t k = 0; k < num_db; k++) {
      auto db = db_list[k];
      db->GetColumnFamilyMetaData(&meta);
      // verify the number of sorted runs
      if (compaction_style == kCompactionStyleLevel) {
        assert(num_levels - 1 == sorted_runs[k].size());
      } else if (compaction_style == kCompactionStyleUniversal) {
        assert(meta.levels[0].files.size() + num_levels - 1 ==
               sorted_runs[k].size());
      } else if (compaction_style == kCompactionStyleFIFO) {
        // TODO(gzh): FIFO compaction
        db->GetColumnFamilyMetaData(&meta);
        auto total_size = meta.levels[0].size;
        assert(total_size <=
          db->GetOptions().compaction_options_fifo.max_table_files_size);
          break;
      }

      // verify smallest/largest seqno and key range of each sorted run
      auto max_level = num_levels - 1;
      int level;
      for (size_t i = 0; i < sorted_runs[k].size(); i++) {
        level = static_cast<int>(max_level - i);
        SequenceNumber sorted_run_smallest_seqno = kMaxSequenceNumber;
        SequenceNumber sorted_run_largest_seqno = 0;
        std::string sorted_run_smallest_key, sorted_run_largest_key;
        bool first_key = true;
        for (auto fileMeta : sorted_runs[k][i]) {
          sorted_run_smallest_seqno =
              std::min(sorted_run_smallest_seqno, fileMeta.smallest_seqno);
          sorted_run_largest_seqno =
              std::max(sorted_run_largest_seqno, fileMeta.largest_seqno);
          if (first_key ||
              db->DefaultColumnFamily()->GetComparator()->Compare(
                  fileMeta.smallestkey, sorted_run_smallest_key) < 0) {
            sorted_run_smallest_key = fileMeta.smallestkey;
          }
          if (first_key ||
              db->DefaultColumnFamily()->GetComparator()->Compare(
                  fileMeta.largestkey, sorted_run_largest_key) > 0) {
            sorted_run_largest_key = fileMeta.largestkey;
          }
          first_key = false;
        }
        if (compaction_style == kCompactionStyleLevel ||
            (compaction_style == kCompactionStyleUniversal && level > 0)) {
          SequenceNumber level_smallest_seqno = kMaxSequenceNumber;
          SequenceNumber level_largest_seqno = 0;
          for (auto fileMeta : meta.levels[level].files) {
            level_smallest_seqno =
                std::min(level_smallest_seqno, fileMeta.smallest_seqno);
            level_largest_seqno =
                std::max(level_largest_seqno, fileMeta.largest_seqno);
          }
          assert(sorted_run_smallest_key ==
                 meta.levels[level].files.front().smallestkey);
          assert(sorted_run_largest_key ==
                 meta.levels[level].files.back().largestkey);
          if (level != static_cast<int>(max_level)) {
            // compaction at max_level would change sequence number
            assert(sorted_run_smallest_seqno == level_smallest_seqno);
            assert(sorted_run_largest_seqno == level_largest_seqno);
          }
        } else if (compaction_style == kCompactionStyleUniversal) {
          // level <= 0 means sorted runs on level 0
          auto level0_file =
              meta.levels[0].files[sorted_runs[k].size() - 1 - i];
          assert(sorted_run_smallest_key == level0_file.smallestkey);
          assert(sorted_run_largest_key == level0_file.largestkey);
          if (level != static_cast<int>(max_level)) {
            assert(sorted_run_smallest_seqno == level0_file.smallest_seqno);
            assert(sorted_run_largest_seqno == level0_file.largest_seqno);
          }
        }
      }
    }
#endif
    // print the size of each sorted_run
    for (size_t k = 0; k < num_db; k++) {
      auto db = db_list[k];
      fprintf(stdout,
              "---------------------- DB %" ROCKSDB_PRIszt " LSM ---------------------\n", k);
      db->GetColumnFamilyMetaData(&meta);
      for (auto& levelMeta : meta.levels) {
        if (levelMeta.files.empty()) {
          continue;
        }
        if (levelMeta.level == 0) {
          for (auto& fileMeta : levelMeta.files) {
            fprintf(stdout, "Level[%d]: %s(size: %" ROCKSDB_PRIszt " bytes)\n",
                    levelMeta.level, fileMeta.name.c_str(), fileMeta.size);
          }
        } else {
          fprintf(stdout, "Level[%d]: %s - %s(total size: %" PRIi64 " bytes)\n",
                  levelMeta.level, levelMeta.files.front().name.c_str(),
                  levelMeta.files.back().name.c_str(), levelMeta.size);
        }
      }
    }
    for (size_t i = 0; i < num_db; i++) {
      db_list[i]->SetOptions(
          {{"disable_auto_compactions",
            std::to_string(options_list[i].disable_auto_compactions)},
           {"level0_slowdown_writes_trigger",
            std::to_string(options_list[i].level0_slowdown_writes_trigger)},
           {"level0_stop_writes_trigger",
            std::to_string(options_list[i].level0_stop_writes_trigger)}});
    }
    return Status::OK();
#else
    (void)thread;
    (void)compaction_style;
    (void)write_mode;
    fprintf(stderr, "Rocksdb Lite doesn't support filldeterministic\n");
    return Status::NotSupported(
        "Rocksdb Lite doesn't support filldeterministic");
#endif  // ROCKSDB_LITE
  }

  void ReadSequential(ThreadState* thread) {
    if (db_.db != nullptr) {
      ReadSequential(thread, db_.db);
    } else {
      for (const auto& db_with_cfh : multi_dbs_) {
        ReadSequential(thread, db_with_cfh.db);
      }
    }
  }

  void ReadSequential(ThreadState* thread, DB* db) {
    ReadOptions options(FLAGS_verify_checksum, true);
    options.tailing = FLAGS_use_tailing_iterator;
    std::unique_ptr<char[]> ts_guard;
    Slice ts;
    if (user_timestamp_size_ > 0) {
      ts_guard.reset(new char[user_timestamp_size_]);
      ts = mock_app_clock_->GetTimestampForRead(thread->rand, ts_guard.get());
      options.timestamp = &ts;
    }

    Iterator* iter = db->NewIterator(options);
    int64_t i = 0;
    int64_t bytes = 0;
    for (iter->SeekToFirst(); i < reads_ && iter->Valid(); iter->Next()) {
      bytes += iter->key().size() + iter->value().size();
      thread->stats.FinishedOps(nullptr, db, 1, kRead);
      ++i;

      if (thread->shared->read_rate_limiter.get() != nullptr &&
          i % 1024 == 1023) {
        thread->shared->read_rate_limiter->Request(1024, Env::IO_HIGH,
                                                   nullptr /* stats */,
                                                   RateLimiter::OpType::kRead);
      }
    }

    delete iter;
    thread->stats.AddBytes(bytes);
    if (FLAGS_perf_level > ROCKSDB_NAMESPACE::PerfLevel::kDisable) {
      thread->stats.AddMessage(std::string("PERF_CONTEXT:\n") +
                               get_perf_context()->ToString());
    }
  }

  void ReadToRowCache(ThreadState* thread) {
    int64_t read = 0;
    int64_t found = 0;
    int64_t bytes = 0;
    int64_t key_rand = 0;
    ReadOptions options(FLAGS_verify_checksum, true);
    std::unique_ptr<const char[]> key_guard;
    Slice key = AllocateKey(&key_guard);
    PinnableSlice pinnable_val;

    while (key_rand < FLAGS_num) {
      DBWithColumnFamilies* db_with_cfh = SelectDBWithCfh(thread);
      // We use same key_rand as seed for key and column family so that we can
      // deterministically find the cfh corresponding to a particular key, as it
      // is done in DoWrite method.
      GenerateKeyFromInt(key_rand, FLAGS_num, &key);
      key_rand++;
      read++;
      Status s;
      if (FLAGS_num_column_families > 1) {
        s = db_with_cfh->db->Get(options, db_with_cfh->GetCfh(key_rand), key,
                                 &pinnable_val);
      } else {
        pinnable_val.Reset();
        s = db_with_cfh->db->Get(options,
                                 db_with_cfh->db->DefaultColumnFamily(), key,
                                 &pinnable_val);
      }

      if (s.ok()) {
        found++;
        bytes += key.size() + pinnable_val.size();
      } else if (!s.IsNotFound()) {
        fprintf(stderr, "Get returned an error: %s\n", s.ToString().c_str());
        abort();
      }

      if (thread->shared->read_rate_limiter.get() != nullptr &&
          read % 256 == 255) {
        thread->shared->read_rate_limiter->Request(
            256, Env::IO_HIGH, nullptr /* stats */, RateLimiter::OpType::kRead);
      }

      thread->stats.FinishedOps(db_with_cfh, db_with_cfh->db, 1, kRead);
    }

    char msg[100];
    snprintf(msg, sizeof(msg), "(%" PRIu64 " of %" PRIu64 " found)\n", found,
             read);

    thread->stats.AddBytes(bytes);
    thread->stats.AddMessage(msg);

    if (FLAGS_perf_level > ROCKSDB_NAMESPACE::PerfLevel::kDisable) {
      thread->stats.AddMessage(std::string("PERF_CONTEXT:\n") +
                               get_perf_context()->ToString());
    }
  }

  void ReadReverse(ThreadState* thread) {
    if (db_.db != nullptr) {
      ReadReverse(thread, db_.db);
    } else {
      for (const auto& db_with_cfh : multi_dbs_) {
        ReadReverse(thread, db_with_cfh.db);
      }
    }
  }

  void ReadReverse(ThreadState* thread, DB* db) {
    Iterator* iter = db->NewIterator(ReadOptions(FLAGS_verify_checksum, true));
    int64_t i = 0;
    int64_t bytes = 0;
    for (iter->SeekToLast(); i < reads_ && iter->Valid(); iter->Prev()) {
      bytes += iter->key().size() + iter->value().size();
      thread->stats.FinishedOps(nullptr, db, 1, kRead);
      ++i;
      if (thread->shared->read_rate_limiter.get() != nullptr &&
          i % 1024 == 1023) {
        thread->shared->read_rate_limiter->Request(1024, Env::IO_HIGH,
                                                   nullptr /* stats */,
                                                   RateLimiter::OpType::kRead);
      }
    }
    delete iter;
    thread->stats.AddBytes(bytes);
  }

  void ReadRandomFast(ThreadState* thread) {
    int64_t read = 0;
    int64_t found = 0;
    int64_t nonexist = 0;
    ReadOptions options(FLAGS_verify_checksum, true);
    std::unique_ptr<const char[]> key_guard;
    Slice key = AllocateKey(&key_guard);
    std::string value;
    Slice ts;
    std::unique_ptr<char[]> ts_guard;
    if (user_timestamp_size_ > 0) {
      ts_guard.reset(new char[user_timestamp_size_]);
    }
    DB* db = SelectDBWithCfh(thread)->db;

    int64_t pot = 1;
    while (pot < FLAGS_num) {
      pot <<= 1;
    }

    Duration duration(FLAGS_duration, reads_);
    do {
      for (int i = 0; i < 100; ++i) {
        int64_t key_rand = thread->rand.Next() & (pot - 1);
        GenerateKeyFromInt(key_rand, FLAGS_num, &key);
        ++read;
        std::string ts_ret;
        std::string* ts_ptr = nullptr;
        if (user_timestamp_size_ > 0) {
          ts = mock_app_clock_->GetTimestampForRead(thread->rand,
                                                    ts_guard.get());
          options.timestamp = &ts;
          ts_ptr = &ts_ret;
        }
        auto status = db->Get(options, key, &value, ts_ptr);
        if (status.ok()) {
          ++found;
        } else if (!status.IsNotFound()) {
          fprintf(stderr, "Get returned an error: %s\n",
                  status.ToString().c_str());
          abort();
        }
        if (key_rand >= FLAGS_num) {
          ++nonexist;
        }
      }
      if (thread->shared->read_rate_limiter.get() != nullptr) {
        thread->shared->read_rate_limiter->Request(
            100, Env::IO_HIGH, nullptr /* stats */, RateLimiter::OpType::kRead);
      }

      thread->stats.FinishedOps(nullptr, db, 100, kRead);
    } while (!duration.Done(100));

    char msg[100];
    snprintf(msg, sizeof(msg), "(%" PRIu64 " of %" PRIu64 " found, "
             "issued %" PRIu64 " non-exist keys)\n",
             found, read, nonexist);

    thread->stats.AddMessage(msg);

    if (FLAGS_perf_level > ROCKSDB_NAMESPACE::PerfLevel::kDisable) {
      thread->stats.AddMessage(std::string("PERF_CONTEXT:\n") +
                               get_perf_context()->ToString());
    }
  }

  int64_t GetRandomKey(Random64* rand) {
    uint64_t rand_int = rand->Next();
    int64_t key_rand;
    if (read_random_exp_range_ == 0) {
      key_rand = rand_int % FLAGS_num;
    } else {
      const uint64_t kBigInt = static_cast<uint64_t>(1U) << 62;
      long double order = -static_cast<long double>(rand_int % kBigInt) /
                          static_cast<long double>(kBigInt) *
                          read_random_exp_range_;
      long double exp_ran = std::exp(order);
      uint64_t rand_num =
          static_cast<int64_t>(exp_ran * static_cast<long double>(FLAGS_num));
      // Map to a different number to avoid locality.
      const uint64_t kBigPrime = 0x5bd1e995;
      // Overflow is like %(2^64). Will have little impact of results.
      key_rand = static_cast<int64_t>((rand_num * kBigPrime) % FLAGS_num);
    }
    return key_rand;
  }

  void ReadRandom(ThreadState* thread) {
    int64_t read = 0;
    int64_t found = 0;
    int64_t bytes = 0;
    int num_keys = 0;
    int64_t key_rand = 0;
    ReadOptions options(FLAGS_verify_checksum, true);
    std::unique_ptr<const char[]> key_guard;
    Slice key = AllocateKey(&key_guard);
    PinnableSlice pinnable_val;
    std::unique_ptr<char[]> ts_guard;
    Slice ts;
    if (user_timestamp_size_ > 0) {
      ts_guard.reset(new char[user_timestamp_size_]);
    }

    Duration duration(FLAGS_duration, reads_);
    while (!duration.Done(1)) {
      DBWithColumnFamilies* db_with_cfh = SelectDBWithCfh(thread);
      // We use same key_rand as seed for key and column family so that we can
      // deterministically find the cfh corresponding to a particular key, as it
      // is done in DoWrite method.
      if (entries_per_batch_ > 1 && FLAGS_multiread_stride) {
        if (++num_keys == entries_per_batch_) {
          num_keys = 0;
          key_rand = GetRandomKey(&thread->rand);
          if ((key_rand + (entries_per_batch_ - 1) * FLAGS_multiread_stride) >=
              FLAGS_num) {
            key_rand = FLAGS_num - entries_per_batch_ * FLAGS_multiread_stride;
          }
        } else {
          key_rand += FLAGS_multiread_stride;
        }
      } else {
        key_rand = GetRandomKey(&thread->rand);
      }
      GenerateKeyFromInt(key_rand, FLAGS_num, &key);
      read++;
      std::string ts_ret;
      std::string* ts_ptr = nullptr;
      if (user_timestamp_size_ > 0) {
        ts = mock_app_clock_->GetTimestampForRead(thread->rand, ts_guard.get());
        options.timestamp = &ts;
        ts_ptr = &ts_ret;
      }
      Status s;
      pinnable_val.Reset();
      if (FLAGS_num_column_families > 1) {
        s = db_with_cfh->db->Get(options, db_with_cfh->GetCfh(key_rand), key,
                                 &pinnable_val, ts_ptr);
      } else {
        s = db_with_cfh->db->Get(options,
                                 db_with_cfh->db->DefaultColumnFamily(), key,
                                 &pinnable_val, ts_ptr);
      }
      if (s.ok()) {
        found++;
        bytes += key.size() + pinnable_val.size() + user_timestamp_size_;
      } else if (!s.IsNotFound()) {
        fprintf(stderr, "Get returned an error: %s\n", s.ToString().c_str());
        abort();
      }

      if (thread->shared->read_rate_limiter.get() != nullptr &&
          read % 256 == 255) {
        thread->shared->read_rate_limiter->Request(
            256, Env::IO_HIGH, nullptr /* stats */, RateLimiter::OpType::kRead);
      }

      thread->stats.FinishedOps(db_with_cfh, db_with_cfh->db, 1, kRead);
    }

    char msg[100];
    snprintf(msg, sizeof(msg), "(%" PRIu64 " of %" PRIu64 " found)\n",
             found, read);

    thread->stats.AddBytes(bytes);
    thread->stats.AddMessage(msg);

    if (FLAGS_perf_level > ROCKSDB_NAMESPACE::PerfLevel::kDisable) {
      thread->stats.AddMessage(std::string("PERF_CONTEXT:\n") +
                               get_perf_context()->ToString());
    }
  }

  // Calls MultiGet over a list of keys from a random distribution.
  // Returns the total number of keys found.
  void MultiReadRandom(ThreadState* thread) {
    int64_t read = 0;
    int64_t num_multireads = 0;
    int64_t found = 0;
    ReadOptions options(FLAGS_verify_checksum, true);
    std::vector<Slice> keys;
    std::vector<std::unique_ptr<const char[]> > key_guards;
    std::vector<std::string> values(entries_per_batch_);
    PinnableSlice* pin_values = new PinnableSlice[entries_per_batch_];
    std::unique_ptr<PinnableSlice[]> pin_values_guard(pin_values);
    std::vector<Status> stat_list(entries_per_batch_);
    while (static_cast<int64_t>(keys.size()) < entries_per_batch_) {
      key_guards.push_back(std::unique_ptr<const char[]>());
      keys.push_back(AllocateKey(&key_guards.back()));
    }

    std::unique_ptr<char[]> ts_guard;
    if (user_timestamp_size_ > 0) {
      ts_guard.reset(new char[user_timestamp_size_]);
    }

    Duration duration(FLAGS_duration, reads_);
    while (!duration.Done(entries_per_batch_)) {
      DB* db = SelectDB(thread);
      if (FLAGS_multiread_stride) {
        int64_t key = GetRandomKey(&thread->rand);
        if ((key + (entries_per_batch_ - 1) * FLAGS_multiread_stride) >=
            static_cast<int64_t>(FLAGS_num)) {
          key = FLAGS_num - entries_per_batch_ * FLAGS_multiread_stride;
        }
        for (int64_t i = 0; i < entries_per_batch_; ++i) {
          GenerateKeyFromInt(key, FLAGS_num, &keys[i]);
          key += FLAGS_multiread_stride;
        }
      } else {
        for (int64_t i = 0; i < entries_per_batch_; ++i) {
          GenerateKeyFromInt(GetRandomKey(&thread->rand), FLAGS_num, &keys[i]);
        }
      }
      Slice ts;
      if (user_timestamp_size_ > 0) {
        ts = mock_app_clock_->GetTimestampForRead(thread->rand, ts_guard.get());
        options.timestamp = &ts;
      }
      if (!FLAGS_multiread_batched) {
        std::vector<Status> statuses = db->MultiGet(options, keys, &values);
        assert(static_cast<int64_t>(statuses.size()) == entries_per_batch_);

        read += entries_per_batch_;
        num_multireads++;
        for (int64_t i = 0; i < entries_per_batch_; ++i) {
          if (statuses[i].ok()) {
            ++found;
          } else if (!statuses[i].IsNotFound()) {
            fprintf(stderr, "MultiGet returned an error: %s\n",
                    statuses[i].ToString().c_str());
            abort();
          }
        }
      } else {
        db->MultiGet(options, db->DefaultColumnFamily(), keys.size(),
                     keys.data(), pin_values, stat_list.data());

        read += entries_per_batch_;
        num_multireads++;
        for (int64_t i = 0; i < entries_per_batch_; ++i) {
          if (stat_list[i].ok()) {
            ++found;
          } else if (!stat_list[i].IsNotFound()) {
            fprintf(stderr, "MultiGet returned an error: %s\n",
                    stat_list[i].ToString().c_str());
            abort();
          }
          stat_list[i] = Status::OK();
          pin_values[i].Reset();
        }
      }
      if (thread->shared->read_rate_limiter.get() != nullptr &&
          num_multireads % 256 == 255) {
        thread->shared->read_rate_limiter->Request(
            256 * entries_per_batch_, Env::IO_HIGH, nullptr /* stats */,
            RateLimiter::OpType::kRead);
      }
      thread->stats.FinishedOps(nullptr, db, entries_per_batch_, kRead);
    }

    char msg[100];
    snprintf(msg, sizeof(msg), "(%" PRIu64 " of %" PRIu64 " found)",
             found, read);
    thread->stats.AddMessage(msg);
  }

  // Calls ApproximateSize over random key ranges.
  void ApproximateSizeRandom(ThreadState* thread) {
    int64_t size_sum = 0;
    int64_t num_sizes = 0;
    const size_t batch_size = entries_per_batch_;
    std::vector<Range> ranges;
    std::vector<Slice> lkeys;
    std::vector<std::unique_ptr<const char[]>> lkey_guards;
    std::vector<Slice> rkeys;
    std::vector<std::unique_ptr<const char[]>> rkey_guards;
    std::vector<uint64_t> sizes;
    while (ranges.size() < batch_size) {
      // Ugly without C++17 return from emplace_back
      lkey_guards.emplace_back();
      rkey_guards.emplace_back();
      lkeys.emplace_back(AllocateKey(&lkey_guards.back()));
      rkeys.emplace_back(AllocateKey(&rkey_guards.back()));
      ranges.emplace_back(lkeys.back(), rkeys.back());
      sizes.push_back(0);
    }
    Duration duration(FLAGS_duration, reads_);
    while (!duration.Done(1)) {
      DB* db = SelectDB(thread);
      for (size_t i = 0; i < batch_size; ++i) {
        int64_t lkey = GetRandomKey(&thread->rand);
        int64_t rkey = GetRandomKey(&thread->rand);
        if (lkey > rkey) {
          std::swap(lkey, rkey);
        }
        GenerateKeyFromInt(lkey, FLAGS_num, &lkeys[i]);
        GenerateKeyFromInt(rkey, FLAGS_num, &rkeys[i]);
      }
      db->GetApproximateSizes(&ranges[0], static_cast<int>(entries_per_batch_),
                              &sizes[0]);
      num_sizes += entries_per_batch_;
      for (int64_t size : sizes) {
        size_sum += size;
      }
      thread->stats.FinishedOps(nullptr, db, entries_per_batch_, kOthers);
    }

    char msg[100];
    snprintf(msg, sizeof(msg), "(Avg approx size=%g)",
             static_cast<double>(size_sum) / static_cast<double>(num_sizes));
    thread->stats.AddMessage(msg);
  }

  // The inverse function of Pareto distribution
  int64_t ParetoCdfInversion(double u, double theta, double k, double sigma) {
    double ret;
    if (k == 0.0) {
      ret = theta - sigma * std::log(u);
    } else {
      ret = theta + sigma * (std::pow(u, -1 * k) - 1) / k;
    }
    return static_cast<int64_t>(ceil(ret));
  }
  // The inverse function of power distribution (y=ax^b)
  int64_t PowerCdfInversion(double u, double a, double b) {
    double ret;
    ret = std::pow((u / a), (1 / b));
    return static_cast<int64_t>(ceil(ret));
  }

  // Add the noice to the QPS
  double AddNoise(double origin, double noise_ratio) {
    if (noise_ratio < 0.0 || noise_ratio > 1.0) {
      return origin;
    }
    int band_int = static_cast<int>(FLAGS_sine_a);
    double delta = (rand() % band_int - band_int / 2) * noise_ratio;
    if (origin + delta < 0) {
      return origin;
    } else {
      return (origin + delta);
    }
  }

  // Decide the ratio of different query types
  // 0 Get, 1 Put, 2 Seek, 3 SeekForPrev, 4 Delete, 5 SingleDelete, 6 merge
  class QueryDecider {
   public:
    std::vector<int> type_;
    std::vector<double> ratio_;
    int range_;

    QueryDecider() {}
    ~QueryDecider() {}

    Status Initiate(std::vector<double> ratio_input) {
      int range_max = 1000;
      double sum = 0.0;
      for (auto& ratio : ratio_input) {
        sum += ratio;
      }
      range_ = 0;
      for (auto& ratio : ratio_input) {
        range_ += static_cast<int>(ceil(range_max * (ratio / sum)));
        type_.push_back(range_);
        ratio_.push_back(ratio / sum);
      }
      return Status::OK();
    }

    int GetType(int64_t rand_num) {
      if (rand_num < 0) {
        rand_num = rand_num * (-1);
      }
      assert(range_ != 0);
      int pos = static_cast<int>(rand_num % range_);
      for (int i = 0; i < static_cast<int>(type_.size()); i++) {
        if (pos < type_[i]) {
          return i;
        }
      }
      return 0;
    }
  };

  // KeyrangeUnit is the struct of a keyrange. It is used in a keyrange vector
  // to transfer a random value to one keyrange based on the hotness.
  struct KeyrangeUnit {
    int64_t keyrange_start;
    int64_t keyrange_access;
    int64_t keyrange_keys;
  };

  // From our observations, the prefix hotness (key-range hotness) follows
  // the two-term-exponential distribution: f(x) = a*exp(b*x) + c*exp(d*x).
  // However, we cannot directly use the inverse function to decide a
  // key-range from a random distribution. To achieve it, we create a list of
  // KeyrangeUnit, each KeyrangeUnit occupies a range of integers whose size is
  // decided based on the hotness of the key-range. When a random value is
  // generated based on uniform distribution, we map it to the KeyrangeUnit Vec
  // and one KeyrangeUnit is selected. The probability of a  KeyrangeUnit being
  // selected is the same as the hotness of this KeyrangeUnit. After that, the
  // key can be randomly allocated to the key-range of this KeyrangeUnit, or we
  // can based on the power distribution (y=ax^b) to generate the offset of
  // the key in the selected key-range. In this way, we generate the keyID
  // based on the hotness of the prefix and also the key hotness distribution.
  class GenerateTwoTermExpKeys {
   public:
    // Avoid uninitialized warning-as-error in some compilers
    int64_t keyrange_rand_max_ = 0;
    int64_t keyrange_size_ = 0;
    int64_t keyrange_num_ = 0;
    std::vector<KeyrangeUnit> keyrange_set_;

    // Initiate the KeyrangeUnit vector and calculate the size of each
    // KeyrangeUnit.
    Status InitiateExpDistribution(int64_t total_keys, double prefix_a,
                                   double prefix_b, double prefix_c,
                                   double prefix_d) {
      int64_t amplify = 0;
      int64_t keyrange_start = 0;
      if (FLAGS_keyrange_num <= 0) {
        keyrange_num_ = 1;
      } else {
        keyrange_num_ = FLAGS_keyrange_num;
      }
      keyrange_size_ = total_keys / keyrange_num_;

      // Calculate the key-range shares size based on the input parameters
      for (int64_t pfx = keyrange_num_; pfx >= 1; pfx--) {
        // Step 1. Calculate the probability that this key range will be
        // accessed in a query. It is based on the two-term expoential
        // distribution
        double keyrange_p = prefix_a * std::exp(prefix_b * pfx) +
                            prefix_c * std::exp(prefix_d * pfx);
        if (keyrange_p < std::pow(10.0, -16.0)) {
          keyrange_p = 0.0;
        }
        // Step 2. Calculate the amplify
        // In order to allocate a query to a key-range based on the random
        // number generated for this query, we need to extend the probability
        // of each key range from [0,1] to [0, amplify]. Amplify is calculated
        // by 1/(smallest key-range probability). In this way, we ensure that
        // all key-ranges are assigned with an Integer that  >=0
        if (amplify == 0 && keyrange_p > 0) {
          amplify = static_cast<int64_t>(std::floor(1 / keyrange_p)) + 1;
        }

        // Step 3. For each key-range, we calculate its position in the
        // [0, amplify] range, including the start, the size (keyrange_access)
        KeyrangeUnit p_unit;
        p_unit.keyrange_start = keyrange_start;
        if (0.0 >= keyrange_p) {
          p_unit.keyrange_access = 0;
        } else {
          p_unit.keyrange_access =
              static_cast<int64_t>(std::floor(amplify * keyrange_p));
        }
        p_unit.keyrange_keys = keyrange_size_;
        keyrange_set_.push_back(p_unit);
        keyrange_start += p_unit.keyrange_access;
      }
      keyrange_rand_max_ = keyrange_start;

      // Step 4. Shuffle the key-ranges randomly
      // Since the access probability is calculated from small to large,
      // If we do not re-allocate them, hot key-ranges are always at the end
      // and cold key-ranges are at the begin of the key space. Therefore, the
      // key-ranges are shuffled and the rand seed is only decide by the
      // key-range hotness distribution. With the same distribution parameters
      // the shuffle results are the same.
      Random64 rand_loca(keyrange_rand_max_);
      for (int64_t i = 0; i < FLAGS_keyrange_num; i++) {
        int64_t pos = rand_loca.Next() % FLAGS_keyrange_num;
        assert(i >= 0 && i < static_cast<int64_t>(keyrange_set_.size()) &&
               pos >= 0 && pos < static_cast<int64_t>(keyrange_set_.size()));
        std::swap(keyrange_set_[i], keyrange_set_[pos]);
      }

      // Step 5. Recalculate the prefix start postion after shuffling
      int64_t offset = 0;
      for (auto& p_unit : keyrange_set_) {
        p_unit.keyrange_start = offset;
        offset += p_unit.keyrange_access;
      }

      return Status::OK();
    }

    // Generate the Key ID according to the input ini_rand and key distribution
    int64_t DistGetKeyID(int64_t ini_rand, double key_dist_a,
                         double key_dist_b) {
      int64_t keyrange_rand = ini_rand % keyrange_rand_max_;

      // Calculate and select one key-range that contains the new key
      int64_t start = 0, end = static_cast<int64_t>(keyrange_set_.size());
      while (start + 1 < end) {
        int64_t mid = start + (end - start) / 2;
        assert(mid >= 0 && mid < static_cast<int64_t>(keyrange_set_.size()));
        if (keyrange_rand < keyrange_set_[mid].keyrange_start) {
          end = mid;
        } else {
          start = mid;
        }
      }
      int64_t keyrange_id = start;

      // Select one key in the key-range and compose the keyID
      int64_t key_offset = 0, key_seed;
      if (key_dist_a == 0.0 || key_dist_b == 0.0) {
        key_offset = ini_rand % keyrange_size_;
      } else {
        double u =
            static_cast<double>(ini_rand % keyrange_size_) / keyrange_size_;
        key_seed = static_cast<int64_t>(
            ceil(std::pow((u / key_dist_a), (1 / key_dist_b))));
        Random64 rand_key(key_seed);
        key_offset = rand_key.Next() % keyrange_size_;
      }
      return keyrange_size_ * keyrange_id + key_offset;
    }
  };

  // The social graph workload mixed with Get, Put, Iterator queries.
  // The value size and iterator length follow Pareto distribution.
  // The overall key access follow power distribution. If user models the
  // workload based on different key-ranges (or different prefixes), user
  // can use two-term-exponential distribution to fit the workload. User
  // needs to decide the ratio between Get, Put, Iterator queries before
  // starting the benchmark.
  void MixGraph(ThreadState* thread) {
    int64_t read = 0;  // including single gets and Next of iterators
    int64_t gets = 0;
    int64_t puts = 0;
    int64_t found = 0;
    int64_t seek = 0;
    int64_t seek_found = 0;
    int64_t bytes = 0;
    const int64_t default_value_max = 1 * 1024 * 1024;
    int64_t value_max = default_value_max;
    int64_t scan_len_max = FLAGS_mix_max_scan_len;
    double write_rate = 1000000.0;
    double read_rate = 1000000.0;
    bool use_prefix_modeling = false;
    bool use_random_modeling = false;
    GenerateTwoTermExpKeys gen_exp;
    std::vector<double> ratio{FLAGS_mix_get_ratio, FLAGS_mix_put_ratio,
                              FLAGS_mix_seek_ratio};
    char value_buffer[default_value_max];
    QueryDecider query;
    RandomGenerator gen;
    Status s;
    if (value_max > FLAGS_mix_max_value_size) {
      value_max = FLAGS_mix_max_value_size;
    }

    ReadOptions options(FLAGS_verify_checksum, true);
    std::unique_ptr<const char[]> key_guard;
    Slice key = AllocateKey(&key_guard);
    PinnableSlice pinnable_val;
    query.Initiate(ratio);

    // the limit of qps initiation
    if (FLAGS_sine_a != 0 || FLAGS_sine_d != 0) {
      thread->shared->read_rate_limiter.reset(NewGenericRateLimiter(
          static_cast<int64_t>(read_rate), 100000 /* refill_period_us */, 10 /* fairness */,
          RateLimiter::Mode::kReadsOnly));
      thread->shared->write_rate_limiter.reset(
          NewGenericRateLimiter(static_cast<int64_t>(write_rate)));
    }

    // Decide if user wants to use prefix based key generation
    if (FLAGS_keyrange_dist_a != 0.0 || FLAGS_keyrange_dist_b != 0.0 ||
        FLAGS_keyrange_dist_c != 0.0 || FLAGS_keyrange_dist_d != 0.0) {
      use_prefix_modeling = true;
      gen_exp.InitiateExpDistribution(
          FLAGS_num, FLAGS_keyrange_dist_a, FLAGS_keyrange_dist_b,
          FLAGS_keyrange_dist_c, FLAGS_keyrange_dist_d);
    }
    if (FLAGS_key_dist_a == 0 || FLAGS_key_dist_b == 0) {
      use_random_modeling = true;
    }

    Duration duration(FLAGS_duration, reads_);
    while (!duration.Done(1)) {
      DBWithColumnFamilies* db_with_cfh = SelectDBWithCfh(thread);
      int64_t ini_rand, rand_v, key_rand, key_seed;
      ini_rand = GetRandomKey(&thread->rand);
      rand_v = ini_rand % FLAGS_num;
      double u = static_cast<double>(rand_v) / FLAGS_num;

      // Generate the keyID based on the key hotness and prefix hotness
      if (use_random_modeling) {
        key_rand = ini_rand;
      } else if (use_prefix_modeling) {
        key_rand =
            gen_exp.DistGetKeyID(ini_rand, FLAGS_key_dist_a, FLAGS_key_dist_b);
      } else {
        key_seed = PowerCdfInversion(u, FLAGS_key_dist_a, FLAGS_key_dist_b);
        Random64 rand(key_seed);
        key_rand = static_cast<int64_t>(rand.Next()) % FLAGS_num;
      }
      GenerateKeyFromInt(key_rand, FLAGS_num, &key);
      int query_type = query.GetType(rand_v);

      // change the qps
      uint64_t now = FLAGS_env->NowMicros();
      uint64_t usecs_since_last;
      if (now > thread->stats.GetSineInterval()) {
        usecs_since_last = now - thread->stats.GetSineInterval();
      } else {
        usecs_since_last = 0;
      }

      if (usecs_since_last >
          (FLAGS_sine_mix_rate_interval_milliseconds * uint64_t{1000})) {
        double usecs_since_start =
            static_cast<double>(now - thread->stats.GetStart());
        thread->stats.ResetSineInterval();
        double mix_rate_with_noise = AddNoise(
            SineRate(usecs_since_start / 1000000.0), FLAGS_sine_mix_rate_noise);
        read_rate = mix_rate_with_noise * (query.ratio_[0] + query.ratio_[2]);
        write_rate =
            mix_rate_with_noise * query.ratio_[1] * FLAGS_mix_ave_kv_size;

        thread->shared->write_rate_limiter.reset(
            NewGenericRateLimiter(static_cast<int64_t>(write_rate)));
        thread->shared->read_rate_limiter.reset(NewGenericRateLimiter(
            static_cast<int64_t>(read_rate),
            FLAGS_sine_mix_rate_interval_milliseconds * uint64_t{1000}, 10,
            RateLimiter::Mode::kReadsOnly));
      }
      // Start the query
      if (query_type == 0) {
        // the Get query
        gets++;
        read++;
        if (FLAGS_num_column_families > 1) {
          s = db_with_cfh->db->Get(options, db_with_cfh->GetCfh(key_rand), key,
                                   &pinnable_val);
        } else {
          pinnable_val.Reset();
          s = db_with_cfh->db->Get(options,
                                   db_with_cfh->db->DefaultColumnFamily(), key,
                                   &pinnable_val);
        }

        if (s.ok()) {
          found++;
          bytes += key.size() + pinnable_val.size();
        } else if (!s.IsNotFound()) {
          fprintf(stderr, "Get returned an error: %s\n", s.ToString().c_str());
          abort();
        }

        if (thread->shared->read_rate_limiter.get() != nullptr &&
            read % 256 == 255) {
          thread->shared->read_rate_limiter->Request(
              256, Env::IO_HIGH, nullptr /* stats */,
              RateLimiter::OpType::kRead);
        }
        thread->stats.FinishedOps(db_with_cfh, db_with_cfh->db, 1, kRead);
      } else if (query_type == 1) {
        // the Put query
        puts++;
        int64_t val_size = ParetoCdfInversion(
            u, FLAGS_value_theta, FLAGS_value_k, FLAGS_value_sigma);
        if (val_size < 0) {
          val_size = 10;
        } else if (val_size > value_max) {
          val_size = val_size % value_max;
        }
        s = db_with_cfh->db->Put(
            write_options_, key,
            gen.Generate(static_cast<unsigned int>(val_size)));
        if (!s.ok()) {
          fprintf(stderr, "put error: %s\n", s.ToString().c_str());
          ErrorExit();
        }

        if (thread->shared->write_rate_limiter) {
          thread->shared->write_rate_limiter->Request(
              key.size() + val_size, Env::IO_HIGH, nullptr /*stats*/,
              RateLimiter::OpType::kWrite);
        }
        thread->stats.FinishedOps(db_with_cfh, db_with_cfh->db, 1, kWrite);
      } else if (query_type == 2) {
        // Seek query
        if (db_with_cfh->db != nullptr) {
          Iterator* single_iter = nullptr;
          single_iter = db_with_cfh->db->NewIterator(options);
          if (single_iter != nullptr) {
            single_iter->Seek(key);
            seek++;
            read++;
            if (single_iter->Valid() && single_iter->key().compare(key) == 0) {
              seek_found++;
            }
            int64_t scan_length =
                ParetoCdfInversion(u, FLAGS_iter_theta, FLAGS_iter_k,
                                   FLAGS_iter_sigma) %
                scan_len_max;
            for (int64_t j = 0; j < scan_length && single_iter->Valid(); j++) {
              Slice value = single_iter->value();
              memcpy(value_buffer, value.data(),
                     std::min(value.size(), sizeof(value_buffer)));
              bytes += single_iter->key().size() + single_iter->value().size();
              single_iter->Next();
              assert(single_iter->status().ok());
            }
          }
          delete single_iter;
        }
        thread->stats.FinishedOps(db_with_cfh, db_with_cfh->db, 1, kSeek);
      }
    }
    char msg[256];
    snprintf(msg, sizeof(msg),
             "( Gets:%" PRIu64 " Puts:%" PRIu64 " Seek:%" PRIu64 " of %" PRIu64
             " in %" PRIu64 " found)\n",
             gets, puts, seek, found, read);

    thread->stats.AddBytes(bytes);
    thread->stats.AddMessage(msg);

    if (FLAGS_perf_level > ROCKSDB_NAMESPACE::PerfLevel::kDisable) {
      thread->stats.AddMessage(std::string("PERF_CONTEXT:\n") +
                               get_perf_context()->ToString());
    }
  }

  void IteratorCreation(ThreadState* thread) {
    Duration duration(FLAGS_duration, reads_);
    ReadOptions options(FLAGS_verify_checksum, true);
    std::unique_ptr<char[]> ts_guard;
    if (user_timestamp_size_ > 0) {
      ts_guard.reset(new char[user_timestamp_size_]);
    }
    while (!duration.Done(1)) {
      DB* db = SelectDB(thread);
      Slice ts;
      if (user_timestamp_size_ > 0) {
        ts = mock_app_clock_->GetTimestampForRead(thread->rand, ts_guard.get());
        options.timestamp = &ts;
      }
      Iterator* iter = db->NewIterator(options);
      delete iter;
      thread->stats.FinishedOps(nullptr, db, 1, kOthers);
    }
  }

  void IteratorCreationWhileWriting(ThreadState* thread) {
    if (thread->tid > 0) {
      IteratorCreation(thread);
    } else {
      BGWriter(thread, kWrite);
    }
  }

  void SeekRandom(ThreadState* thread) {
    int64_t read = 0;
    int64_t found = 0;
    int64_t bytes = 0;
    ReadOptions options(FLAGS_verify_checksum, true);
    options.total_order_seek = FLAGS_total_order_seek;
    options.prefix_same_as_start = FLAGS_prefix_same_as_start;
    options.tailing = FLAGS_use_tailing_iterator;
    options.readahead_size = FLAGS_readahead_size;
    std::unique_ptr<char[]> ts_guard;
    Slice ts;
    if (user_timestamp_size_ > 0) {
      ts_guard.reset(new char[user_timestamp_size_]);
      ts = mock_app_clock_->GetTimestampForRead(thread->rand, ts_guard.get());
      options.timestamp = &ts;
    }

    Iterator* single_iter = nullptr;
    std::vector<Iterator*> multi_iters;
    if (db_.db != nullptr) {
      single_iter = db_.db->NewIterator(options);
    } else {
      for (const auto& db_with_cfh : multi_dbs_) {
        multi_iters.push_back(db_with_cfh.db->NewIterator(options));
      }
    }

    std::unique_ptr<const char[]> key_guard;
    Slice key = AllocateKey(&key_guard);

    std::unique_ptr<const char[]> upper_bound_key_guard;
    Slice upper_bound = AllocateKey(&upper_bound_key_guard);
    std::unique_ptr<const char[]> lower_bound_key_guard;
    Slice lower_bound = AllocateKey(&lower_bound_key_guard);

    Duration duration(FLAGS_duration, reads_);
    char value_buffer[256];
    while (!duration.Done(1)) {
      int64_t seek_pos = thread->rand.Next() % FLAGS_num;
      GenerateKeyFromIntForSeek(static_cast<uint64_t>(seek_pos), FLAGS_num,
                                &key);
      if (FLAGS_max_scan_distance != 0) {
        if (FLAGS_reverse_iterator) {
          GenerateKeyFromInt(
              static_cast<uint64_t>(std::max(
                  static_cast<int64_t>(0), seek_pos - FLAGS_max_scan_distance)),
              FLAGS_num, &lower_bound);
          options.iterate_lower_bound = &lower_bound;
        } else {
          auto min_num =
              std::min(FLAGS_num, seek_pos + FLAGS_max_scan_distance);
          GenerateKeyFromInt(static_cast<uint64_t>(min_num), FLAGS_num,
                             &upper_bound);
          options.iterate_upper_bound = &upper_bound;
        }
      }

      if (!FLAGS_use_tailing_iterator) {
        if (db_.db != nullptr) {
          delete single_iter;
          single_iter = db_.db->NewIterator(options);
        } else {
          for (auto iter : multi_iters) {
            delete iter;
          }
          multi_iters.clear();
          for (const auto& db_with_cfh : multi_dbs_) {
            multi_iters.push_back(db_with_cfh.db->NewIterator(options));
          }
        }
      }
      // Pick a Iterator to use
      Iterator* iter_to_use = single_iter;
      if (single_iter == nullptr) {
        iter_to_use = multi_iters[thread->rand.Next() % multi_iters.size()];
      }

      iter_to_use->Seek(key);
      read++;
      if (iter_to_use->Valid() && iter_to_use->key().compare(key) == 0) {
        found++;
      }

      for (int j = 0; j < FLAGS_seek_nexts && iter_to_use->Valid(); ++j) {
        // Copy out iterator's value to make sure we read them.
        Slice value = iter_to_use->value();
        memcpy(value_buffer, value.data(),
               std::min(value.size(), sizeof(value_buffer)));
        bytes += iter_to_use->key().size() + iter_to_use->value().size();

        if (!FLAGS_reverse_iterator) {
          iter_to_use->Next();
        } else {
          iter_to_use->Prev();
        }
        assert(iter_to_use->status().ok());
      }

      if (thread->shared->read_rate_limiter.get() != nullptr &&
          read % 256 == 255) {
        thread->shared->read_rate_limiter->Request(
            256, Env::IO_HIGH, nullptr /* stats */, RateLimiter::OpType::kRead);
      }

      thread->stats.FinishedOps(&db_, db_.db, 1, kSeek);
    }
    delete single_iter;
    for (auto iter : multi_iters) {
      delete iter;
    }

    char msg[100];
    snprintf(msg, sizeof(msg), "(%" PRIu64 " of %" PRIu64 " found)\n",
             found, read);
    thread->stats.AddBytes(bytes);
    thread->stats.AddMessage(msg);
    if (FLAGS_perf_level > ROCKSDB_NAMESPACE::PerfLevel::kDisable) {
      thread->stats.AddMessage(std::string("PERF_CONTEXT:\n") +
                               get_perf_context()->ToString());
    }
  }

  void SeekRandomWhileWriting(ThreadState* thread) {
    if (thread->tid > 0) {
      SeekRandom(thread);
    } else {
      BGWriter(thread, kWrite);
    }
  }

  void SeekRandomWhileMerging(ThreadState* thread) {
    if (thread->tid > 0) {
      SeekRandom(thread);
    } else {
      BGWriter(thread, kMerge);
    }
  }

  void DoDelete(ThreadState* thread, bool seq) {
    WriteBatch batch(/*reserved_bytes=*/0, /*max_bytes=*/0,
                     user_timestamp_size_);
    Duration duration(seq ? 0 : FLAGS_duration, deletes_);
    int64_t i = 0;
    std::unique_ptr<const char[]> key_guard;
    Slice key = AllocateKey(&key_guard);
    std::unique_ptr<char[]> ts_guard;
    Slice ts;
    if (user_timestamp_size_ > 0) {
      ts_guard.reset(new char[user_timestamp_size_]);
    }

    while (!duration.Done(entries_per_batch_)) {
      DB* db = SelectDB(thread);
      batch.Clear();
      for (int64_t j = 0; j < entries_per_batch_; ++j) {
        const int64_t k = seq ? i + j : (thread->rand.Next() % FLAGS_num);
        GenerateKeyFromInt(k, FLAGS_num, &key);
        batch.Delete(key);
      }
      Status s;
      if (user_timestamp_size_ > 0) {
        ts = mock_app_clock_->Allocate(ts_guard.get());
        s = batch.AssignTimestamp(ts);
        if (!s.ok()) {
          fprintf(stderr, "assign timestamp: %s\n", s.ToString().c_str());
          ErrorExit();
        }
      }
      s = db->Write(write_options_, &batch);
      thread->stats.FinishedOps(nullptr, db, entries_per_batch_, kDelete);
      if (!s.ok()) {
        fprintf(stderr, "del error: %s\n", s.ToString().c_str());
        exit(1);
      }
      i += entries_per_batch_;
    }
  }

  void DeleteSeq(ThreadState* thread) {
    DoDelete(thread, true);
  }

  void DeleteRandom(ThreadState* thread) {
    DoDelete(thread, false);
  }

  void ReadWhileWriting(ThreadState* thread) {
    if (thread->tid > 0) {
      ReadRandom(thread);
    } else {
      BGWriter(thread, kWrite);
    }
  }

  void ReadWhileMerging(ThreadState* thread) {
    if (thread->tid > 0) {
      ReadRandom(thread);
    } else {
      BGWriter(thread, kMerge);
    }
  }

  void BGWriter(ThreadState* thread, enum OperationType write_merge) {
    // Special thread that keeps writing until other threads are done.
    RandomGenerator gen;
    int64_t bytes = 0;

    std::unique_ptr<RateLimiter> write_rate_limiter;
    if (FLAGS_benchmark_write_rate_limit > 0) {
      write_rate_limiter.reset(
          NewGenericRateLimiter(FLAGS_benchmark_write_rate_limit));
    }

    // Don't merge stats from this thread with the readers.
    thread->stats.SetExcludeFromMerge();

    std::unique_ptr<const char[]> key_guard;
    Slice key = AllocateKey(&key_guard);
    std::unique_ptr<char[]> ts_guard;
    if (user_timestamp_size_ > 0) {
      ts_guard.reset(new char[user_timestamp_size_]);
    }
    uint32_t written = 0;
    bool hint_printed = false;

    while (true) {
      DB* db = SelectDB(thread);
      {
        MutexLock l(&thread->shared->mu);
        if (FLAGS_finish_after_writes && written == writes_) {
          fprintf(stderr, "Exiting the writer after %u writes...\n", written);
          break;
        }
        if (thread->shared->num_done + 1 >= thread->shared->num_initialized) {
          // Other threads have finished
          if (FLAGS_finish_after_writes) {
            // Wait for the writes to be finished
            if (!hint_printed) {
              fprintf(stderr, "Reads are finished. Have %d more writes to do\n",
                      static_cast<int>(writes_) - written);
              hint_printed = true;
            }
          } else {
            // Finish the write immediately
            break;
          }
        }
      }

      GenerateKeyFromInt(thread->rand.Next() % FLAGS_num, FLAGS_num, &key);
      Status s;

      Slice val = gen.Generate();
      Slice ts;
      if (user_timestamp_size_ > 0) {
        ts = mock_app_clock_->Allocate(ts_guard.get());
        write_options_.timestamp = &ts;
      }
      if (write_merge == kWrite) {
        s = db->Put(write_options_, key, val);
      } else {
        s = db->Merge(write_options_, key, val);
      }
      // Restore write_options_
      if (user_timestamp_size_ > 0) {
        write_options_.timestamp = nullptr;
      }
      written++;

      if (!s.ok()) {
        fprintf(stderr, "put or merge error: %s\n", s.ToString().c_str());
        exit(1);
      }
      bytes += key.size() + val.size() + user_timestamp_size_;
      thread->stats.FinishedOps(&db_, db_.db, 1, kWrite);

      if (FLAGS_benchmark_write_rate_limit > 0) {
        write_rate_limiter->Request(
            key.size() + val.size(), Env::IO_HIGH,
            nullptr /* stats */, RateLimiter::OpType::kWrite);
      }
    }
    thread->stats.AddBytes(bytes);
  }

  void ReadWhileScanning(ThreadState* thread) {
    if (thread->tid > 0) {
      ReadRandom(thread);
    } else {
      BGScan(thread);
    }
  }

  void BGScan(ThreadState* thread) {
    if (FLAGS_num_multi_db > 0) {
      fprintf(stderr, "Not supporting multiple DBs.\n");
      abort();
    }
    assert(db_.db != nullptr);
    ReadOptions read_options;
    std::unique_ptr<char[]> ts_guard;
    Slice ts;
    if (user_timestamp_size_ > 0) {
      ts_guard.reset(new char[user_timestamp_size_]);
      ts = mock_app_clock_->GetTimestampForRead(thread->rand, ts_guard.get());
      read_options.timestamp = &ts;
    }
    Iterator* iter = db_.db->NewIterator(read_options);

    fprintf(stderr, "num reads to do %" PRIu64 "\n", reads_);
    Duration duration(FLAGS_duration, reads_);
    uint64_t num_seek_to_first = 0;
    uint64_t num_next = 0;
    while (!duration.Done(1)) {
      if (!iter->Valid()) {
        iter->SeekToFirst();
        num_seek_to_first++;
      } else if (!iter->status().ok()) {
        fprintf(stderr, "Iterator error: %s\n",
                iter->status().ToString().c_str());
        abort();
      } else {
        iter->Next();
        num_next++;
      }

      thread->stats.FinishedOps(&db_, db_.db, 1, kSeek);
    }
    delete iter;
  }

  // Given a key K and value V, this puts (K+"0", V), (K+"1", V), (K+"2", V)
  // in DB atomically i.e in a single batch. Also refer GetMany.
  Status PutMany(DB* db, const WriteOptions& writeoptions, const Slice& key,
                 const Slice& value) {
    std::string suffixes[3] = {"2", "1", "0"};
    std::string keys[3];

    WriteBatch batch(/*reserved_bytes=*/0, /*max_bytes=*/0,
                     user_timestamp_size_);
    Status s;
    for (int i = 0; i < 3; i++) {
      keys[i] = key.ToString() + suffixes[i];
      batch.Put(keys[i], value);
    }

    std::unique_ptr<char[]> ts_guard;
    if (user_timestamp_size_ > 0) {
      ts_guard.reset(new char[user_timestamp_size_]);
      Slice ts = mock_app_clock_->Allocate(ts_guard.get());
      s = batch.AssignTimestamp(ts);
      if (!s.ok()) {
        fprintf(stderr, "assign timestamp to batch: %s\n",
                s.ToString().c_str());
        ErrorExit();
      }
    }

    s = db->Write(writeoptions, &batch);
    return s;
  }


  // Given a key K, this deletes (K+"0", V), (K+"1", V), (K+"2", V)
  // in DB atomically i.e in a single batch. Also refer GetMany.
  Status DeleteMany(DB* db, const WriteOptions& writeoptions,
                    const Slice& key) {
    std::string suffixes[3] = {"1", "2", "0"};
    std::string keys[3];

    WriteBatch batch(0, 0, user_timestamp_size_);
    Status s;
    for (int i = 0; i < 3; i++) {
      keys[i] = key.ToString() + suffixes[i];
      batch.Delete(keys[i]);
    }

    std::unique_ptr<char[]> ts_guard;
    if (user_timestamp_size_ > 0) {
      ts_guard.reset(new char[user_timestamp_size_]);
      Slice ts = mock_app_clock_->Allocate(ts_guard.get());
      s = batch.AssignTimestamp(ts);
      if (!s.ok()) {
        fprintf(stderr, "assign timestamp to batch: %s\n",
                s.ToString().c_str());
        ErrorExit();
      }
    }

    s = db->Write(writeoptions, &batch);
    return s;
  }

  // Given a key K and value V, this gets values for K+"0", K+"1" and K+"2"
  // in the same snapshot, and verifies that all the values are identical.
  // ASSUMES that PutMany was used to put (K, V) into the DB.
  Status GetMany(DB* db, const ReadOptions& readoptions, const Slice& key,
                 std::string* value) {
    std::string suffixes[3] = {"0", "1", "2"};
    std::string keys[3];
    Slice key_slices[3];
    std::string values[3];
    ReadOptions readoptionscopy = readoptions;

    std::unique_ptr<char[]> ts_guard;
    Slice ts;
    if (user_timestamp_size_ > 0) {
      ts_guard.reset(new char[user_timestamp_size_]);
      ts = mock_app_clock_->Allocate(ts_guard.get());
      readoptionscopy.timestamp = &ts;
    }

    readoptionscopy.snapshot = db->GetSnapshot();
    Status s;
    for (int i = 0; i < 3; i++) {
      keys[i] = key.ToString() + suffixes[i];
      key_slices[i] = keys[i];
      s = db->Get(readoptionscopy, key_slices[i], value);
      if (!s.ok() && !s.IsNotFound()) {
        fprintf(stderr, "get error: %s\n", s.ToString().c_str());
        values[i] = "";
        // we continue after error rather than exiting so that we can
        // find more errors if any
      } else if (s.IsNotFound()) {
        values[i] = "";
      } else {
        values[i] = *value;
      }
    }
    db->ReleaseSnapshot(readoptionscopy.snapshot);

    if ((values[0] != values[1]) || (values[1] != values[2])) {
      fprintf(stderr, "inconsistent values for key %s: %s, %s, %s\n",
              key.ToString().c_str(), values[0].c_str(), values[1].c_str(),
              values[2].c_str());
      // we continue after error rather than exiting so that we can
      // find more errors if any
    }

    return s;
  }

  // Differs from readrandomwriterandom in the following ways:
  // (a) Uses GetMany/PutMany to read/write key values. Refer to those funcs.
  // (b) Does deletes as well (per FLAGS_deletepercent)
  // (c) In order to achieve high % of 'found' during lookups, and to do
  //     multiple writes (including puts and deletes) it uses upto
  //     FLAGS_numdistinct distinct keys instead of FLAGS_num distinct keys.
  // (d) Does not have a MultiGet option.
  void RandomWithVerify(ThreadState* thread) {
    ReadOptions options(FLAGS_verify_checksum, true);
    RandomGenerator gen;
    std::string value;
    int64_t found = 0;
    int get_weight = 0;
    int put_weight = 0;
    int delete_weight = 0;
    int64_t gets_done = 0;
    int64_t puts_done = 0;
    int64_t deletes_done = 0;

    std::unique_ptr<const char[]> key_guard;
    Slice key = AllocateKey(&key_guard);

    // the number of iterations is the larger of read_ or write_
    for (int64_t i = 0; i < readwrites_; i++) {
      DB* db = SelectDB(thread);
      if (get_weight == 0 && put_weight == 0 && delete_weight == 0) {
        // one batch completed, reinitialize for next batch
        get_weight = FLAGS_readwritepercent;
        delete_weight = FLAGS_deletepercent;
        put_weight = 100 - get_weight - delete_weight;
      }
      GenerateKeyFromInt(thread->rand.Next() % FLAGS_numdistinct,
          FLAGS_numdistinct, &key);
      if (get_weight > 0) {
        // do all the gets first
        Status s = GetMany(db, options, key, &value);
        if (!s.ok() && !s.IsNotFound()) {
          fprintf(stderr, "getmany error: %s\n", s.ToString().c_str());
          // we continue after error rather than exiting so that we can
          // find more errors if any
        } else if (!s.IsNotFound()) {
          found++;
        }
        get_weight--;
        gets_done++;
        thread->stats.FinishedOps(&db_, db_.db, 1, kRead);
      } else if (put_weight > 0) {
        // then do all the corresponding number of puts
        // for all the gets we have done earlier
        Status s = PutMany(db, write_options_, key, gen.Generate());
        if (!s.ok()) {
          fprintf(stderr, "putmany error: %s\n", s.ToString().c_str());
          exit(1);
        }
        put_weight--;
        puts_done++;
        thread->stats.FinishedOps(&db_, db_.db, 1, kWrite);
      } else if (delete_weight > 0) {
        Status s = DeleteMany(db, write_options_, key);
        if (!s.ok()) {
          fprintf(stderr, "deletemany error: %s\n", s.ToString().c_str());
          exit(1);
        }
        delete_weight--;
        deletes_done++;
        thread->stats.FinishedOps(&db_, db_.db, 1, kDelete);
      }
    }
    char msg[128];
    snprintf(msg, sizeof(msg),
             "( get:%" PRIu64 " put:%" PRIu64 " del:%" PRIu64 " total:%" \
             PRIu64 " found:%" PRIu64 ")",
             gets_done, puts_done, deletes_done, readwrites_, found);
    thread->stats.AddMessage(msg);
  }

  // This is different from ReadWhileWriting because it does not use
  // an extra thread.
  void ReadRandomWriteRandom(ThreadState* thread) {
    ReadOptions options(FLAGS_verify_checksum, true);
    RandomGenerator gen;
    std::string value;
    int64_t found = 0;
    int get_weight = 0;
    int put_weight = 0;
    int64_t reads_done = 0;
    int64_t writes_done = 0;
    Duration duration(FLAGS_duration, readwrites_);

    std::unique_ptr<const char[]> key_guard;
    Slice key = AllocateKey(&key_guard);

    std::unique_ptr<char[]> ts_guard;
    if (user_timestamp_size_ > 0) {
      ts_guard.reset(new char[user_timestamp_size_]);
    }

    // the number of iterations is the larger of read_ or write_
    while (!duration.Done(1)) {
      DB* db = SelectDB(thread);
      GenerateKeyFromInt(thread->rand.Next() % FLAGS_num, FLAGS_num, &key);
      if (get_weight == 0 && put_weight == 0) {
        // one batch completed, reinitialize for next batch
        get_weight = FLAGS_readwritepercent;
        put_weight = 100 - get_weight;
      }
      if (get_weight > 0) {
        // do all the gets first
        Slice ts;
        if (user_timestamp_size_ > 0) {
          ts = mock_app_clock_->GetTimestampForRead(thread->rand,
                                                    ts_guard.get());
          options.timestamp = &ts;
        }
        Status s = db->Get(options, key, &value);
        if (!s.ok() && !s.IsNotFound()) {
          fprintf(stderr, "get error: %s\n", s.ToString().c_str());
          // we continue after error rather than exiting so that we can
          // find more errors if any
        } else if (!s.IsNotFound()) {
          found++;
        }
        get_weight--;
        reads_done++;
        thread->stats.FinishedOps(nullptr, db, 1, kRead);
      } else  if (put_weight > 0) {
        // then do all the corresponding number of puts
        // for all the gets we have done earlier
        Slice ts;
        if (user_timestamp_size_ > 0) {
          ts = mock_app_clock_->Allocate(ts_guard.get());
          write_options_.timestamp = &ts;
        }
        Status s = db->Put(write_options_, key, gen.Generate());
        if (!s.ok()) {
          fprintf(stderr, "put error: %s\n", s.ToString().c_str());
          ErrorExit();
        }
        put_weight--;
        writes_done++;
        thread->stats.FinishedOps(nullptr, db, 1, kWrite);
      }
    }
    char msg[100];
    snprintf(msg, sizeof(msg), "( reads:%" PRIu64 " writes:%" PRIu64 \
             " total:%" PRIu64 " found:%" PRIu64 ")",
             reads_done, writes_done, readwrites_, found);
    thread->stats.AddMessage(msg);
  }

  //
  // Read-modify-write for random keys
  void UpdateRandom(ThreadState* thread) {
    ReadOptions options(FLAGS_verify_checksum, true);
    RandomGenerator gen;
    std::string value;
    int64_t found = 0;
    int64_t bytes = 0;
    Duration duration(FLAGS_duration, readwrites_);

    std::unique_ptr<const char[]> key_guard;
    Slice key = AllocateKey(&key_guard);
    std::unique_ptr<char[]> ts_guard;
    if (user_timestamp_size_ > 0) {
      ts_guard.reset(new char[user_timestamp_size_]);
    }
    // the number of iterations is the larger of read_ or write_
    while (!duration.Done(1)) {
      DB* db = SelectDB(thread);
      GenerateKeyFromInt(thread->rand.Next() % FLAGS_num, FLAGS_num, &key);
      Slice ts;
      if (user_timestamp_size_ > 0) {
        // Read with newest timestamp because we are doing rmw.
        ts = mock_app_clock_->Allocate(ts_guard.get());
        options.timestamp = &ts;
      }

      auto status = db->Get(options, key, &value);
      if (status.ok()) {
        ++found;
        bytes += key.size() + value.size() + user_timestamp_size_;
      } else if (!status.IsNotFound()) {
        fprintf(stderr, "Get returned an error: %s\n",
                status.ToString().c_str());
        abort();
      }

      if (thread->shared->write_rate_limiter) {
        thread->shared->write_rate_limiter->Request(
            key.size() + value.size(), Env::IO_HIGH, nullptr /*stats*/,
            RateLimiter::OpType::kWrite);
      }

      Slice val = gen.Generate();
      if (user_timestamp_size_ > 0) {
        ts = mock_app_clock_->Allocate(ts_guard.get());
        write_options_.timestamp = &ts;
      }
      Status s = db->Put(write_options_, key, val);
      if (!s.ok()) {
        fprintf(stderr, "put error: %s\n", s.ToString().c_str());
        exit(1);
      }
      bytes += key.size() + val.size() + user_timestamp_size_;
      thread->stats.FinishedOps(nullptr, db, 1, kUpdate);
    }
    char msg[100];
    snprintf(msg, sizeof(msg),
             "( updates:%" PRIu64 " found:%" PRIu64 ")", readwrites_, found);
    thread->stats.AddBytes(bytes);
    thread->stats.AddMessage(msg);
  }

  // Read-XOR-write for random keys. Xors the existing value with a randomly
  // generated value, and stores the result. Assuming A in the array of bytes
  // representing the existing value, we generate an array B of the same size,
  // then compute C = A^B as C[i]=A[i]^B[i], and store C
  void XORUpdateRandom(ThreadState* thread) {
    ReadOptions options(FLAGS_verify_checksum, true);
    RandomGenerator gen;
    std::string existing_value;
    int64_t found = 0;
    Duration duration(FLAGS_duration, readwrites_);

    BytesXOROperator xor_operator;

    std::unique_ptr<const char[]> key_guard;
    Slice key = AllocateKey(&key_guard);
    std::unique_ptr<char[]> ts_guard;
    if (user_timestamp_size_ > 0) {
      ts_guard.reset(new char[user_timestamp_size_]);
    }
    // the number of iterations is the larger of read_ or write_
    while (!duration.Done(1)) {
      DB* db = SelectDB(thread);
      GenerateKeyFromInt(thread->rand.Next() % FLAGS_num, FLAGS_num, &key);
      Slice ts;
      if (user_timestamp_size_ > 0) {
        ts = mock_app_clock_->Allocate(ts_guard.get());
        options.timestamp = &ts;
      }

      auto status = db->Get(options, key, &existing_value);
      if (status.ok()) {
        ++found;
      } else if (!status.IsNotFound()) {
        fprintf(stderr, "Get returned an error: %s\n",
                status.ToString().c_str());
        exit(1);
      }

      Slice value = gen.Generate(static_cast<unsigned int>(existing_value.size()));
      std::string new_value;

      if (status.ok()) {
        Slice existing_value_slice = Slice(existing_value);
        xor_operator.XOR(&existing_value_slice, value, &new_value);
      } else {
        xor_operator.XOR(nullptr, value, &new_value);
      }

      if (user_timestamp_size_ > 0) {
        ts = mock_app_clock_->Allocate(ts_guard.get());
        write_options_.timestamp = &ts;
      }

      Status s = db->Put(write_options_, key, Slice(new_value));
      if (!s.ok()) {
        fprintf(stderr, "put error: %s\n", s.ToString().c_str());
        ErrorExit();
      }
      thread->stats.FinishedOps(nullptr, db, 1);
    }
    char msg[100];
    snprintf(msg, sizeof(msg),
             "( updates:%" PRIu64 " found:%" PRIu64 ")", readwrites_, found);
    thread->stats.AddMessage(msg);
  }

  // Read-modify-write for random keys.
  // Each operation causes the key grow by value_size (simulating an append).
  // Generally used for benchmarking against merges of similar type
  void AppendRandom(ThreadState* thread) {
    ReadOptions options(FLAGS_verify_checksum, true);
    RandomGenerator gen;
    std::string value;
    int64_t found = 0;
    int64_t bytes = 0;

    std::unique_ptr<const char[]> key_guard;
    Slice key = AllocateKey(&key_guard);
    std::unique_ptr<char[]> ts_guard;
    if (user_timestamp_size_ > 0) {
      ts_guard.reset(new char[user_timestamp_size_]);
    }
    // The number of iterations is the larger of read_ or write_
    Duration duration(FLAGS_duration, readwrites_);
    while (!duration.Done(1)) {
      DB* db = SelectDB(thread);
      GenerateKeyFromInt(thread->rand.Next() % FLAGS_num, FLAGS_num, &key);
      Slice ts;
      if (user_timestamp_size_ > 0) {
        ts = mock_app_clock_->Allocate(ts_guard.get());
        options.timestamp = &ts;
      }

      auto status = db->Get(options, key, &value);
      if (status.ok()) {
        ++found;
        bytes += key.size() + value.size() + user_timestamp_size_;
      } else if (!status.IsNotFound()) {
        fprintf(stderr, "Get returned an error: %s\n",
                status.ToString().c_str());
        abort();
      } else {
        // If not existing, then just assume an empty string of data
        value.clear();
      }

      // Update the value (by appending data)
      Slice operand = gen.Generate();
      if (value.size() > 0) {
        // Use a delimiter to match the semantics for StringAppendOperator
        value.append(1,',');
      }
      value.append(operand.data(), operand.size());

      if (user_timestamp_size_ > 0) {
        ts = mock_app_clock_->Allocate(ts_guard.get());
        write_options_.timestamp = &ts;
      }

      // Write back to the database
      Status s = db->Put(write_options_, key, value);
      if (!s.ok()) {
        fprintf(stderr, "put error: %s\n", s.ToString().c_str());
        ErrorExit();
      }
      bytes += key.size() + value.size() + user_timestamp_size_;
      thread->stats.FinishedOps(nullptr, db, 1, kUpdate);
    }

    char msg[100];
    snprintf(msg, sizeof(msg), "( updates:%" PRIu64 " found:%" PRIu64 ")",
            readwrites_, found);
    thread->stats.AddBytes(bytes);
    thread->stats.AddMessage(msg);
  }

  // Read-modify-write for random keys (using MergeOperator)
  // The merge operator to use should be defined by FLAGS_merge_operator
  // Adjust FLAGS_value_size so that the keys are reasonable for this operator
  // Assumes that the merge operator is non-null (i.e.: is well-defined)
  //
  // For example, use FLAGS_merge_operator="uint64add" and FLAGS_value_size=8
  // to simulate random additions over 64-bit integers using merge.
  //
  // The number of merges on the same key can be controlled by adjusting
  // FLAGS_merge_keys.
  void MergeRandom(ThreadState* thread) {
    RandomGenerator gen;
    int64_t bytes = 0;
    std::unique_ptr<const char[]> key_guard;
    Slice key = AllocateKey(&key_guard);
    // The number of iterations is the larger of read_ or write_
    Duration duration(FLAGS_duration, readwrites_);
    while (!duration.Done(1)) {
      DBWithColumnFamilies* db_with_cfh = SelectDBWithCfh(thread);
      int64_t key_rand = thread->rand.Next() % merge_keys_;
      GenerateKeyFromInt(key_rand, merge_keys_, &key);

      Status s;
      Slice val = gen.Generate();
      if (FLAGS_num_column_families > 1) {
        s = db_with_cfh->db->Merge(write_options_,
                                   db_with_cfh->GetCfh(key_rand), key,
                                   val);
      } else {
        s = db_with_cfh->db->Merge(write_options_,
                                   db_with_cfh->db->DefaultColumnFamily(), key,
                                   val);
      }

      if (!s.ok()) {
        fprintf(stderr, "merge error: %s\n", s.ToString().c_str());
        exit(1);
      }
      bytes += key.size() + val.size();
      thread->stats.FinishedOps(nullptr, db_with_cfh->db, 1, kMerge);
    }

    // Print some statistics
    char msg[100];
    snprintf(msg, sizeof(msg), "( updates:%" PRIu64 ")", readwrites_);
    thread->stats.AddBytes(bytes);
    thread->stats.AddMessage(msg);
  }

  // Read and merge random keys. The amount of reads and merges are controlled
  // by adjusting FLAGS_num and FLAGS_mergereadpercent. The number of distinct
  // keys (and thus also the number of reads and merges on the same key) can be
  // adjusted with FLAGS_merge_keys.
  //
  // As with MergeRandom, the merge operator to use should be defined by
  // FLAGS_merge_operator.
  void ReadRandomMergeRandom(ThreadState* thread) {
    ReadOptions options(FLAGS_verify_checksum, true);
    RandomGenerator gen;
    std::string value;
    int64_t num_hits = 0;
    int64_t num_gets = 0;
    int64_t num_merges = 0;
    size_t max_length = 0;

    std::unique_ptr<const char[]> key_guard;
    Slice key = AllocateKey(&key_guard);
    // the number of iterations is the larger of read_ or write_
    Duration duration(FLAGS_duration, readwrites_);
    while (!duration.Done(1)) {
      DB* db = SelectDB(thread);
      GenerateKeyFromInt(thread->rand.Next() % merge_keys_, merge_keys_, &key);

      bool do_merge = int(thread->rand.Next() % 100) < FLAGS_mergereadpercent;

      if (do_merge) {
        Status s = db->Merge(write_options_, key, gen.Generate());
        if (!s.ok()) {
          fprintf(stderr, "merge error: %s\n", s.ToString().c_str());
          exit(1);
        }
        num_merges++;
        thread->stats.FinishedOps(nullptr, db, 1, kMerge);
      } else {
        Status s = db->Get(options, key, &value);
        if (value.length() > max_length)
          max_length = value.length();

        if (!s.ok() && !s.IsNotFound()) {
          fprintf(stderr, "get error: %s\n", s.ToString().c_str());
          // we continue after error rather than exiting so that we can
          // find more errors if any
        } else if (!s.IsNotFound()) {
          num_hits++;
        }
        num_gets++;
        thread->stats.FinishedOps(nullptr, db, 1, kRead);
      }
    }

    char msg[100];
    snprintf(msg, sizeof(msg),
             "(reads:%" PRIu64 " merges:%" PRIu64 " total:%" PRIu64
             " hits:%" PRIu64 " maxlength:%" ROCKSDB_PRIszt ")",
             num_gets, num_merges, readwrites_, num_hits, max_length);
    thread->stats.AddMessage(msg);
  }

  void WriteSeqSeekSeq(ThreadState* thread) {
    writes_ = FLAGS_num;
    DoWrite(thread, SEQUENTIAL);
    // exclude writes from the ops/sec calculation
    thread->stats.Start(thread->tid);

    DB* db = SelectDB(thread);
    ReadOptions read_opts(FLAGS_verify_checksum, true);
    std::unique_ptr<char[]> ts_guard;
    Slice ts;
    if (user_timestamp_size_ > 0) {
      ts_guard.reset(new char[user_timestamp_size_]);
      ts = mock_app_clock_->GetTimestampForRead(thread->rand, ts_guard.get());
      read_opts.timestamp = &ts;
    }
    std::unique_ptr<Iterator> iter(db->NewIterator(read_opts));

    std::unique_ptr<const char[]> key_guard;
    Slice key = AllocateKey(&key_guard);
    for (int64_t i = 0; i < FLAGS_num; ++i) {
      GenerateKeyFromInt(i, FLAGS_num, &key);
      iter->Seek(key);
      assert(iter->Valid() && iter->key() == key);
      thread->stats.FinishedOps(nullptr, db, 1, kSeek);

      for (int j = 0; j < FLAGS_seek_nexts && i + 1 < FLAGS_num; ++j) {
        if (!FLAGS_reverse_iterator) {
          iter->Next();
        } else {
          iter->Prev();
        }
        GenerateKeyFromInt(++i, FLAGS_num, &key);
        assert(iter->Valid() && iter->key() == key);
        thread->stats.FinishedOps(nullptr, db, 1, kSeek);
      }

      iter->Seek(key);
      assert(iter->Valid() && iter->key() == key);
      thread->stats.FinishedOps(nullptr, db, 1, kSeek);
    }
  }

  bool binary_search(std::vector<int>& data, int start, int end, int key) {
    if (data.empty()) return false;
    if (start > end) return false;
    int mid = start + (end - start) / 2;
    if (mid > static_cast<int>(data.size()) - 1) return false;
    if (data[mid] == key) {
      return true;
    } else if (data[mid] > key) {
      return binary_search(data, start, mid - 1, key);
    } else {
      return binary_search(data, mid + 1, end, key);
    }
  }

  // Does a bunch of merge operations for a key(key1) where the merge operand
  // is a sorted list. Next performance comparison is done between doing a Get
  // for key1 followed by searching for another key(key2) in the large sorted
  // list vs calling GetMergeOperands for key1 and then searching for the key2
  // in all the sorted sub-lists. Later case is expected to be a lot faster.
  void GetMergeOperands(ThreadState* thread) {
    DB* db = SelectDB(thread);
    const int kTotalValues = 100000;
    const int kListSize = 100;
    std::string key = "my_key";
    std::string value;

    for (int i = 1; i < kTotalValues; i++) {
      if (i % kListSize == 0) {
        // Remove trailing ','
        value.pop_back();
        db->Merge(WriteOptions(), key, value);
        value.clear();
      } else {
        value.append(std::to_string(i)).append(",");
      }
    }

    SortList s;
    std::vector<int> data;
    // This value can be experimented with and it will demonstrate the
    // perf difference between doing a Get and searching for lookup_key in the
    // resultant large sorted list vs doing GetMergeOperands and searching
    // for lookup_key within this resultant sorted sub-lists.
    int lookup_key = 1;

    // Get API call
    std::cout << "--- Get API call --- \n";
    PinnableSlice p_slice;
    uint64_t st = FLAGS_env->NowNanos();
    db->Get(ReadOptions(), db->DefaultColumnFamily(), key, &p_slice);
    s.MakeVector(data, p_slice);
    bool found =
        binary_search(data, 0, static_cast<int>(data.size() - 1), lookup_key);
    std::cout << "Found key? " << std::to_string(found) << "\n";
    uint64_t sp = FLAGS_env->NowNanos();
    std::cout << "Get: " << (sp - st) / 1000000000.0 << " seconds\n";
    std::string* dat_ = p_slice.GetSelf();
    std::cout << "Sample data from Get API call: " << dat_->substr(0, 10)
              << "\n";
    data.clear();

    // GetMergeOperands API call
    std::cout << "--- GetMergeOperands API --- \n";
    std::vector<PinnableSlice> a_slice((kTotalValues / kListSize) + 1);
    st = FLAGS_env->NowNanos();
    int number_of_operands = 0;
    GetMergeOperandsOptions get_merge_operands_options;
    get_merge_operands_options.expected_max_number_of_operands =
        (kTotalValues / 100) + 1;
    db->GetMergeOperands(ReadOptions(), db->DefaultColumnFamily(), key,
                         a_slice.data(), &get_merge_operands_options,
                         &number_of_operands);
    for (PinnableSlice& psl : a_slice) {
      s.MakeVector(data, psl);
      found =
          binary_search(data, 0, static_cast<int>(data.size() - 1), lookup_key);
      data.clear();
      if (found) break;
    }
    std::cout << "Found key? " << std::to_string(found) << "\n";
    sp = FLAGS_env->NowNanos();
    std::cout << "Get Merge operands: " << (sp - st) / 1000000000.0
              << " seconds \n";
    int to_print = 0;
    std::cout << "Sample data from GetMergeOperands API call: ";
    for (PinnableSlice& psl : a_slice) {
      std::cout << "List: " << to_print << " : " << *psl.GetSelf() << "\n";
      if (to_print++ > 2) break;
    }
  }

#ifndef ROCKSDB_LITE
  // This benchmark stress tests Transactions.  For a given --duration (or
  // total number of --writes, a Transaction will perform a read-modify-write
  // to increment the value of a key in each of N(--transaction-sets) sets of
  // keys (where each set has --num keys).  If --threads is set, this will be
  // done in parallel.
  //
  // To test transactions, use --transaction_db=true.  Not setting this
  // parameter
  // will run the same benchmark without transactions.
  //
  // RandomTransactionVerify() will then validate the correctness of the results
  // by checking if the sum of all keys in each set is the same.
  void RandomTransaction(ThreadState* thread) {
    ReadOptions options(FLAGS_verify_checksum, true);
    Duration duration(FLAGS_duration, readwrites_);
    ReadOptions read_options(FLAGS_verify_checksum, true);
    uint16_t num_prefix_ranges = static_cast<uint16_t>(FLAGS_transaction_sets);
    uint64_t transactions_done = 0;

    if (num_prefix_ranges == 0 || num_prefix_ranges > 9999) {
      fprintf(stderr, "invalid value for transaction_sets\n");
      abort();
    }

    TransactionOptions txn_options;
    txn_options.lock_timeout = FLAGS_transaction_lock_timeout;
    txn_options.set_snapshot = FLAGS_transaction_set_snapshot;

    RandomTransactionInserter inserter(&thread->rand, write_options_,
                                       read_options, FLAGS_num,
                                       num_prefix_ranges);

    if (FLAGS_num_multi_db > 1) {
      fprintf(stderr,
              "Cannot run RandomTransaction benchmark with "
              "FLAGS_multi_db > 1.");
      abort();
    }

    while (!duration.Done(1)) {
      bool success;

      // RandomTransactionInserter will attempt to insert a key for each
      // # of FLAGS_transaction_sets
      if (FLAGS_optimistic_transaction_db) {
        success = inserter.OptimisticTransactionDBInsert(db_.opt_txn_db);
      } else if (FLAGS_transaction_db) {
        TransactionDB* txn_db = reinterpret_cast<TransactionDB*>(db_.db);
        success = inserter.TransactionDBInsert(txn_db, txn_options);
      } else {
        success = inserter.DBInsert(db_.db);
      }

      if (!success) {
        fprintf(stderr, "Unexpected error: %s\n",
                inserter.GetLastStatus().ToString().c_str());
        abort();
      }

      thread->stats.FinishedOps(nullptr, db_.db, 1, kOthers);
      transactions_done++;
    }

    char msg[100];
    if (FLAGS_optimistic_transaction_db || FLAGS_transaction_db) {
      snprintf(msg, sizeof(msg),
               "( transactions:%" PRIu64 " aborts:%" PRIu64 ")",
               transactions_done, inserter.GetFailureCount());
    } else {
      snprintf(msg, sizeof(msg), "( batches:%" PRIu64 " )", transactions_done);
    }
    thread->stats.AddMessage(msg);

    if (FLAGS_perf_level > ROCKSDB_NAMESPACE::PerfLevel::kDisable) {
      thread->stats.AddMessage(std::string("PERF_CONTEXT:\n") +
                               get_perf_context()->ToString());
    }
    thread->stats.AddBytes(static_cast<int64_t>(inserter.GetBytesInserted()));
  }

  // Verifies consistency of data after RandomTransaction() has been run.
  // Since each iteration of RandomTransaction() incremented a key in each set
  // by the same value, the sum of the keys in each set should be the same.
  void RandomTransactionVerify() {
    if (!FLAGS_transaction_db && !FLAGS_optimistic_transaction_db) {
      // transactions not used, nothing to verify.
      return;
    }

    Status s =
        RandomTransactionInserter::Verify(db_.db,
                            static_cast<uint16_t>(FLAGS_transaction_sets));

    if (s.ok()) {
      fprintf(stdout, "RandomTransactionVerify Success.\n");
    } else {
      fprintf(stdout, "RandomTransactionVerify FAILED!!\n");
    }
  }
#endif  // ROCKSDB_LITE

  // Writes and deletes random keys without overwriting keys.
  //
  // This benchmark is intended to partially replicate the behavior of MyRocks
  // secondary indices: All data is stored in keys and updates happen by
  // deleting the old version of the key and inserting the new version.
  void RandomReplaceKeys(ThreadState* thread) {
    std::unique_ptr<const char[]> key_guard;
    Slice key = AllocateKey(&key_guard);
    std::unique_ptr<char[]> ts_guard;
    if (user_timestamp_size_ > 0) {
      ts_guard.reset(new char[user_timestamp_size_]);
    }
    std::vector<uint32_t> counters(FLAGS_numdistinct, 0);
    size_t max_counter = 50;
    RandomGenerator gen;

    Status s;
    DB* db = SelectDB(thread);
    for (int64_t i = 0; i < FLAGS_numdistinct; i++) {
      GenerateKeyFromInt(i * max_counter, FLAGS_num, &key);
      Slice ts;
      if (user_timestamp_size_ > 0) {
        ts = mock_app_clock_->Allocate(ts_guard.get());
        write_options_.timestamp = &ts;
      }
      s = db->Put(write_options_, key, gen.Generate());
      if (!s.ok()) {
        fprintf(stderr, "Operation failed: %s\n", s.ToString().c_str());
        exit(1);
      }
    }

    db->GetSnapshot();

    std::default_random_engine generator;
    std::normal_distribution<double> distribution(FLAGS_numdistinct / 2.0,
                                                  FLAGS_stddev);
    Duration duration(FLAGS_duration, FLAGS_num);
    while (!duration.Done(1)) {
      int64_t rnd_id = static_cast<int64_t>(distribution(generator));
      int64_t key_id = std::max(std::min(FLAGS_numdistinct - 1, rnd_id),
                                static_cast<int64_t>(0));
      GenerateKeyFromInt(key_id * max_counter + counters[key_id], FLAGS_num,
                         &key);
      Slice ts;
      if (user_timestamp_size_ > 0) {
        ts = mock_app_clock_->Allocate(ts_guard.get());
        write_options_.timestamp = &ts;
      }
      s = FLAGS_use_single_deletes ? db->SingleDelete(write_options_, key)
                                   : db->Delete(write_options_, key);
      if (s.ok()) {
        counters[key_id] = (counters[key_id] + 1) % max_counter;
        GenerateKeyFromInt(key_id * max_counter + counters[key_id], FLAGS_num,
                           &key);
        if (user_timestamp_size_ > 0) {
          ts = mock_app_clock_->Allocate(ts_guard.get());
          write_options_.timestamp = &ts;
        }
        s = db->Put(write_options_, key, Slice());
      }

      if (!s.ok()) {
        fprintf(stderr, "Operation failed: %s\n", s.ToString().c_str());
        exit(1);
      }

      thread->stats.FinishedOps(nullptr, db, 1, kOthers);
    }

    char msg[200];
    snprintf(msg, sizeof(msg),
             "use single deletes: %d, "
             "standard deviation: %lf\n",
             FLAGS_use_single_deletes, FLAGS_stddev);
    thread->stats.AddMessage(msg);
  }

  void TimeSeriesReadOrDelete(ThreadState* thread, bool do_deletion) {
    ReadOptions options(FLAGS_verify_checksum, true);
    int64_t read = 0;
    int64_t found = 0;
    int64_t bytes = 0;

    Iterator* iter = nullptr;
    // Only work on single database
    assert(db_.db != nullptr);
    iter = db_.db->NewIterator(options);

    std::unique_ptr<const char[]> key_guard;
    Slice key = AllocateKey(&key_guard);

    char value_buffer[256];
    while (true) {
      {
        MutexLock l(&thread->shared->mu);
        if (thread->shared->num_done >= 1) {
          // Write thread have finished
          break;
        }
      }
      if (!FLAGS_use_tailing_iterator) {
        delete iter;
        iter = db_.db->NewIterator(options);
      }
      // Pick a Iterator to use

      int64_t key_id = thread->rand.Next() % FLAGS_key_id_range;
      GenerateKeyFromInt(key_id, FLAGS_num, &key);
      // Reset last 8 bytes to 0
      char* start = const_cast<char*>(key.data());
      start += key.size() - 8;
      memset(start, 0, 8);
      ++read;

      bool key_found = false;
      // Seek the prefix
      for (iter->Seek(key); iter->Valid() && iter->key().starts_with(key);
           iter->Next()) {
        key_found = true;
        // Copy out iterator's value to make sure we read them.
        if (do_deletion) {
          bytes += iter->key().size();
          if (KeyExpired(timestamp_emulator_.get(), iter->key())) {
            thread->stats.FinishedOps(&db_, db_.db, 1, kDelete);
            db_.db->Delete(write_options_, iter->key());
          } else {
            break;
          }
        } else {
          bytes += iter->key().size() + iter->value().size();
          thread->stats.FinishedOps(&db_, db_.db, 1, kRead);
          Slice value = iter->value();
          memcpy(value_buffer, value.data(),
                 std::min(value.size(), sizeof(value_buffer)));

          assert(iter->status().ok());
        }
      }
      found += key_found;

      if (thread->shared->read_rate_limiter.get() != nullptr) {
        thread->shared->read_rate_limiter->Request(
            1, Env::IO_HIGH, nullptr /* stats */, RateLimiter::OpType::kRead);
      }
    }
    delete iter;

    char msg[100];
    snprintf(msg, sizeof(msg), "(%" PRIu64 " of %" PRIu64 " found)", found,
             read);
    thread->stats.AddBytes(bytes);
    thread->stats.AddMessage(msg);
    if (FLAGS_perf_level > ROCKSDB_NAMESPACE::PerfLevel::kDisable) {
      thread->stats.AddMessage(std::string("PERF_CONTEXT:\n") +
                               get_perf_context()->ToString());
    }
  }

  void TimeSeriesWrite(ThreadState* thread) {
    // Special thread that keeps writing until other threads are done.
    RandomGenerator gen;
    int64_t bytes = 0;

    // Don't merge stats from this thread with the readers.
    thread->stats.SetExcludeFromMerge();

    std::unique_ptr<RateLimiter> write_rate_limiter;
    if (FLAGS_benchmark_write_rate_limit > 0) {
      write_rate_limiter.reset(
          NewGenericRateLimiter(FLAGS_benchmark_write_rate_limit));
    }

    std::unique_ptr<const char[]> key_guard;
    Slice key = AllocateKey(&key_guard);

    Duration duration(FLAGS_duration, writes_);
    while (!duration.Done(1)) {
      DB* db = SelectDB(thread);

      uint64_t key_id = thread->rand.Next() % FLAGS_key_id_range;
      // Write key id
      GenerateKeyFromInt(key_id, FLAGS_num, &key);
      // Write timestamp

      char* start = const_cast<char*>(key.data());
      char* pos = start + 8;
      int bytes_to_fill =
          std::min(key_size_ - static_cast<int>(pos - start), 8);
      uint64_t timestamp_value = timestamp_emulator_->Get();
      if (port::kLittleEndian) {
        for (int i = 0; i < bytes_to_fill; ++i) {
          pos[i] = (timestamp_value >> ((bytes_to_fill - i - 1) << 3)) & 0xFF;
        }
      } else {
        memcpy(pos, static_cast<void*>(&timestamp_value), bytes_to_fill);
      }

      timestamp_emulator_->Inc();

      Status s;
      Slice val = gen.Generate();
      s = db->Put(write_options_, key, val);

      if (!s.ok()) {
        fprintf(stderr, "put error: %s\n", s.ToString().c_str());
        ErrorExit();
      }
      bytes = key.size() + val.size();
      thread->stats.FinishedOps(&db_, db_.db, 1, kWrite);
      thread->stats.AddBytes(bytes);

      if (FLAGS_benchmark_write_rate_limit > 0) {
        write_rate_limiter->Request(
            key.size() + val.size(), Env::IO_HIGH,
            nullptr /* stats */, RateLimiter::OpType::kWrite);
      }
    }
  }

  void TimeSeries(ThreadState* thread) {
    if (thread->tid > 0) {
      bool do_deletion = FLAGS_expire_style == "delete" &&
                         thread->tid <= FLAGS_num_deletion_threads;
      TimeSeriesReadOrDelete(thread, do_deletion);
    } else {
      TimeSeriesWrite(thread);
      thread->stats.Stop();
      thread->stats.Report("timeseries write");
    }
  }

  void Compact(ThreadState* thread) {
    DB* db = SelectDB(thread);
    CompactRangeOptions cro;
    cro.bottommost_level_compaction =
        BottommostLevelCompaction::kForceOptimized;
    db->CompactRange(cro, nullptr, nullptr);
  }

  void CompactAll() {
    if (db_.db != nullptr) {
      db_.db->CompactRange(CompactRangeOptions(), nullptr, nullptr);
    }
    for (const auto& db_with_cfh : multi_dbs_) {
      db_with_cfh.db->CompactRange(CompactRangeOptions(), nullptr, nullptr);
    }
  }

#ifndef ROCKSDB_LITE
  void WaitForCompactionHelper(DBWithColumnFamilies& db) {
    // This is an imperfect way of waiting for compaction. The loop and sleep
    // is done because a thread that finishes a compaction job should get a
    // chance to pickup a new compaction job.

    std::vector<std::string> keys = {DB::Properties::kMemTableFlushPending,
                                     DB::Properties::kNumRunningFlushes,
                                     DB::Properties::kCompactionPending,
                                     DB::Properties::kNumRunningCompactions};

    fprintf(stdout, "waitforcompaction(%s): started\n",
            db.db->GetName().c_str());

    while (true) {
      bool retry = false;

      for (const auto& k : keys) {
        uint64_t v;
        if (!db.db->GetIntProperty(k, &v)) {
          fprintf(stderr, "waitforcompaction(%s): GetIntProperty(%s) failed\n",
                  db.db->GetName().c_str(), k.c_str());
          exit(1);
        } else if (v > 0) {
          fprintf(stdout,
                  "waitforcompaction(%s): active(%s). Sleep 10 seconds\n",
                  db.db->GetName().c_str(), k.c_str());
          sleep(10);
          retry = true;
          break;
        }
      }

      if (!retry) {
        fprintf(stdout, "waitforcompaction(%s): finished\n",
                db.db->GetName().c_str());
        return;
      }
    }
  }

  void WaitForCompaction() {
    // Give background threads a chance to wake
    sleep(5);

    // I am skeptical that this check race free. I hope that checking twice
    // reduces the chance.
    if (db_.db != nullptr) {
      WaitForCompactionHelper(db_);
      WaitForCompactionHelper(db_);
    } else {
      for (auto& db_with_cfh : multi_dbs_) {
        WaitForCompactionHelper(db_with_cfh);
        WaitForCompactionHelper(db_with_cfh);
      }
    }
  }

  bool CompactLevelHelper(DBWithColumnFamilies& db_with_cfh, int from_level) {
    std::vector<LiveFileMetaData> files;
    db_with_cfh.db->GetLiveFilesMetaData(&files);

    assert(from_level == 0 || from_level == 1);

    int real_from_level = from_level;
    if (real_from_level > 0) {
      // With dynamic leveled compaction the first level with data beyond L0
      // might not be L1.
      real_from_level = std::numeric_limits<int>::max();

      for (auto& f : files) {
        if (f.level > 0 && f.level < real_from_level) real_from_level = f.level;
      }

      if (real_from_level == std::numeric_limits<int>::max()) {
        fprintf(stdout, "compact%d found 0 files to compact\n", from_level);
        return true;
      }
    }

    // The goal is to compact from from_level to the level that follows it,
    // and with dynamic leveled compaction the next level might not be
    // real_from_level+1
    int next_level = std::numeric_limits<int>::max();

    std::vector<std::string> files_to_compact;
    for (auto& f : files) {
      if (f.level == real_from_level)
        files_to_compact.push_back(f.name);
      else if (f.level > real_from_level && f.level < next_level)
        next_level = f.level;
    }

    if (files_to_compact.empty()) {
      fprintf(stdout, "compact%d found 0 files to compact\n", from_level);
      return true;
    } else if (next_level == std::numeric_limits<int>::max()) {
      // There is no data beyond real_from_level. So we are done.
      fprintf(stdout, "compact%d found no data beyond L%d\n", from_level,
              real_from_level);
      return true;
    }

    fprintf(stdout, "compact%d found %d files to compact from L%d to L%d\n",
            from_level, static_cast<int>(files_to_compact.size()),
            real_from_level, next_level);

    ROCKSDB_NAMESPACE::CompactionOptions options;
    // Lets RocksDB use the configured compression for this level
    options.compression = ROCKSDB_NAMESPACE::kDisableCompressionOption;

    ROCKSDB_NAMESPACE::ColumnFamilyDescriptor cfDesc;
    db_with_cfh.db->DefaultColumnFamily()->GetDescriptor(&cfDesc);
    options.output_file_size_limit = cfDesc.options.target_file_size_base;

    Status status =
        db_with_cfh.db->CompactFiles(options, files_to_compact, next_level);
    if (!status.ok()) {
      // This can fail for valid reasons including the operation was aborted
      // or a filename is invalid because background compaction removed it.
      // Having read the current cases for which an error is raised I prefer
      // not to figure out whether an exception should be thrown here.
      fprintf(stderr, "compact%d CompactFiles failed: %s\n", from_level,
              status.ToString().c_str());
      return false;
    }
    return true;
  }

  void CompactLevel(int from_level) {
    if (db_.db != nullptr) {
      while (!CompactLevelHelper(db_, from_level)) WaitForCompaction();
    }
    for (auto& db_with_cfh : multi_dbs_) {
      while (!CompactLevelHelper(db_with_cfh, from_level)) WaitForCompaction();
    }
  }
#endif

  void Flush() {
    FlushOptions flush_opt;
    flush_opt.wait = true;

    if (db_.db != nullptr) {
      Status s = db_.db->Flush(flush_opt, db_.cfh);
      if (!s.ok()) {
        fprintf(stderr, "Flush failed: %s\n", s.ToString().c_str());
        exit(1);
      }
    } else {
      for (const auto& db_with_cfh : multi_dbs_) {
        Status s = db_with_cfh.db->Flush(flush_opt, db_with_cfh.cfh);
        if (!s.ok()) {
          fprintf(stderr, "Flush failed: %s\n", s.ToString().c_str());
          exit(1);
        }
      }
    }
    fprintf(stdout, "flush memtable\n");
  }

  void ResetStats() {
    if (db_.db != nullptr) {
      db_.db->ResetStats();
    }
    for (const auto& db_with_cfh : multi_dbs_) {
      db_with_cfh.db->ResetStats();
    }
  }

  void PrintStatsHistory() {
    if (db_.db != nullptr) {
      PrintStatsHistoryImpl(db_.db, false);
    }
    for (const auto& db_with_cfh : multi_dbs_) {
      PrintStatsHistoryImpl(db_with_cfh.db, true);
    }
  }

  void PrintStatsHistoryImpl(DB* db, bool print_header) {
    if (print_header) {
      fprintf(stdout, "\n==== DB: %s ===\n", db->GetName().c_str());
    }

    std::unique_ptr<StatsHistoryIterator> shi;
    Status s = db->GetStatsHistory(0, port::kMaxUint64, &shi);
    if (!s.ok()) {
      fprintf(stdout, "%s\n", s.ToString().c_str());
      return;
    }
    assert(shi);
    while (shi->Valid()) {
      uint64_t stats_time = shi->GetStatsTime();
      fprintf(stdout, "------ %s ------\n",
              TimeToHumanString(static_cast<int>(stats_time)).c_str());
      for (auto& entry : shi->GetStatsMap()) {
        fprintf(stdout, " %" PRIu64 "   %s  %" PRIu64 "\n", stats_time,
                entry.first.c_str(), entry.second);
      }
      shi->Next();
    }
  }

  void PrintStats(const char* key) {
    if (db_.db != nullptr) {
      PrintStats(db_.db, key, false);
    }
    for (const auto& db_with_cfh : multi_dbs_) {
      PrintStats(db_with_cfh.db, key, true);
    }
  }

  void PrintStats(DB* db, const char* key, bool print_header = false) {
    if (print_header) {
      fprintf(stdout, "\n==== DB: %s ===\n", db->GetName().c_str());
    }
    std::string stats;
    if (!db->GetProperty(key, &stats)) {
      stats = "(failed)";
    }
    fprintf(stdout, "\n%s\n", stats.c_str());
  }

  void PrintStats(const std::vector<std::string>& keys) {
    if (db_.db != nullptr) {
      PrintStats(db_.db, keys);
    }
    for (const auto& db_with_cfh : multi_dbs_) {
      PrintStats(db_with_cfh.db, keys, true);
    }
  }

  void PrintStats(DB* db, const std::vector<std::string>& keys,
                  bool print_header = false) {
    if (print_header) {
      fprintf(stdout, "\n==== DB: %s ===\n", db->GetName().c_str());
    }

    for (const auto& key : keys) {
      std::string stats;
      if (!db->GetProperty(key, &stats)) {
        stats = "(failed)";
      }
      fprintf(stdout, "%s: %s\n", key.c_str(), stats.c_str());
    }
  }

  void Replay(ThreadState* thread) {
    if (db_.db != nullptr) {
      Replay(thread, &db_);
    }
  }

  void Replay(ThreadState* /*thread*/, DBWithColumnFamilies* db_with_cfh) {
    Status s;
    std::unique_ptr<TraceReader> trace_reader;
    s = NewFileTraceReader(FLAGS_env, EnvOptions(), FLAGS_trace_file,
                           &trace_reader);
    if (!s.ok()) {
      fprintf(
          stderr,
          "Encountered an error creating a TraceReader from the trace file. "
          "Error: %s\n",
          s.ToString().c_str());
      exit(1);
    }
    Replayer replayer(db_with_cfh->db, db_with_cfh->cfh,
                      std::move(trace_reader));
    replayer.SetFastForward(
        static_cast<uint32_t>(FLAGS_trace_replay_fast_forward));
    s = replayer.MultiThreadReplay(
        static_cast<uint32_t>(FLAGS_trace_replay_threads));
    if (s.ok()) {
      fprintf(stdout, "Replay started from trace_file: %s\n",
              FLAGS_trace_file.c_str());
    } else {
      fprintf(stderr, "Starting replay failed. Error: %s\n",
              s.ToString().c_str());
    }
  }
};

int db_bench_tool(int argc, char** argv) {
  ROCKSDB_NAMESPACE::port::InstallStackTraceHandler();
  static bool initialized = false;
  if (!initialized) {
    SetUsageMessage(std::string("\nUSAGE:\n") + std::string(argv[0]) +
                    " [OPTIONS]...");
    initialized = true;
  }
  ParseCommandLineFlags(&argc, &argv, true);
  FLAGS_compaction_style_e =
      (ROCKSDB_NAMESPACE::CompactionStyle)FLAGS_compaction_style;
#ifndef ROCKSDB_LITE
  if (FLAGS_statistics && !FLAGS_statistics_string.empty()) {
    fprintf(stderr,
            "Cannot provide both --statistics and --statistics_string.\n");
    exit(1);
  }
  if (!FLAGS_statistics_string.empty()) {
    Status s = ObjectRegistry::NewInstance()->NewSharedObject<Statistics>(
        FLAGS_statistics_string, &dbstats);
    if (dbstats == nullptr) {
      fprintf(stderr,
              "No Statistics registered matching string: %s status=%s\n",
              FLAGS_statistics_string.c_str(), s.ToString().c_str());
      exit(1);
    }
  }
#endif  // ROCKSDB_LITE
  if (FLAGS_statistics) {
    dbstats = ROCKSDB_NAMESPACE::CreateDBStatistics();
  }
  if (dbstats) {
    dbstats->set_stats_level(static_cast<StatsLevel>(FLAGS_stats_level));
  }
  FLAGS_compaction_pri_e =
      (ROCKSDB_NAMESPACE::CompactionPri)FLAGS_compaction_pri;

  std::vector<std::string> fanout = ROCKSDB_NAMESPACE::StringSplit(
      FLAGS_max_bytes_for_level_multiplier_additional, ',');
  for (size_t j = 0; j < fanout.size(); j++) {
    FLAGS_max_bytes_for_level_multiplier_additional_v.push_back(
#ifndef CYGWIN
        std::stoi(fanout[j]));
#else
        stoi(fanout[j]));
#endif
  }

  FLAGS_compression_type_e =
    StringToCompressionType(FLAGS_compression_type.c_str());

#ifndef ROCKSDB_LITE
  // Stacked BlobDB
  FLAGS_blob_db_compression_type_e =
    StringToCompressionType(FLAGS_blob_db_compression_type.c_str());

  int env_opts =
      !FLAGS_hdfs.empty() + !FLAGS_env_uri.empty() + !FLAGS_fs_uri.empty();
  if (env_opts > 1) {
    fprintf(stderr,
            "Error: --hdfs, --env_uri and --fs_uri are mutually exclusive\n");
    exit(1);
  }

<<<<<<< HEAD
  Status s = Env::CreateFromFlags(ConfigOptions(), FLAGS_env_uri, FLAGS_fs_uri,
                                  &FLAGS_env, &env_guard);
  if (!s.ok()) {
    fprintf(stderr, "Failed creating env: %s\n", s.ToString().c_str());
    exit(1);
=======
  if (!FLAGS_env_uri.empty()) {
    Status s = Env::LoadEnv(FLAGS_env_uri, &FLAGS_env, &env_guard);
    if (FLAGS_env == nullptr) {
      fprintf(stderr, "No Env registered for URI: %s\n", FLAGS_env_uri.c_str());
      exit(1);
    }
  } else if (!FLAGS_fs_uri.empty()) {
    std::shared_ptr<FileSystem> fs;
    Status s = FileSystem::Load(FLAGS_fs_uri, &fs);
    if (fs == nullptr) {
      fprintf(stderr, "Error: %s\n", s.ToString().c_str());
      exit(1);
    }
    FLAGS_env = GetCompositeEnv(fs);
  } else if (FLAGS_simulate_hybrid_fs_file != "") {
    FLAGS_env = GetCompositeEnv(std::make_shared<SimulatedHybridFileSystem>(
        FileSystem::Default(), FLAGS_simulate_hybrid_fs_file));
>>>>>>> ff463742
  }
#endif  // ROCKSDB_LITE
  if (FLAGS_use_existing_keys && !FLAGS_use_existing_db) {
    fprintf(stderr,
            "`-use_existing_db` must be true for `-use_existing_keys` to be "
            "settable\n");
    exit(1);
  }

  if (!FLAGS_hdfs.empty()) {
    FLAGS_env = new ROCKSDB_NAMESPACE::HdfsEnv(FLAGS_hdfs);
  }

  if (!strcasecmp(FLAGS_compaction_fadvice.c_str(), "NONE"))
    FLAGS_compaction_fadvice_e = ROCKSDB_NAMESPACE::Options::NONE;
  else if (!strcasecmp(FLAGS_compaction_fadvice.c_str(), "NORMAL"))
    FLAGS_compaction_fadvice_e = ROCKSDB_NAMESPACE::Options::NORMAL;
  else if (!strcasecmp(FLAGS_compaction_fadvice.c_str(), "SEQUENTIAL"))
    FLAGS_compaction_fadvice_e = ROCKSDB_NAMESPACE::Options::SEQUENTIAL;
  else if (!strcasecmp(FLAGS_compaction_fadvice.c_str(), "WILLNEED"))
    FLAGS_compaction_fadvice_e = ROCKSDB_NAMESPACE::Options::WILLNEED;
  else {
    fprintf(stdout, "Unknown compaction fadvice:%s\n",
            FLAGS_compaction_fadvice.c_str());
  }

  FLAGS_value_size_distribution_type_e =
    StringToDistributionType(FLAGS_value_size_distribution_type.c_str());

  FLAGS_rep_factory = StringToRepFactory(FLAGS_memtablerep.c_str());

  // Note options sanitization may increase thread pool sizes according to
  // max_background_flushes/max_background_compactions/max_background_jobs
  FLAGS_env->SetBackgroundThreads(FLAGS_num_high_pri_threads,
                                  ROCKSDB_NAMESPACE::Env::Priority::HIGH);
  FLAGS_env->SetBackgroundThreads(FLAGS_num_bottom_pri_threads,
                                  ROCKSDB_NAMESPACE::Env::Priority::BOTTOM);
  FLAGS_env->SetBackgroundThreads(FLAGS_num_low_pri_threads,
                                  ROCKSDB_NAMESPACE::Env::Priority::LOW);

  // Choose a location for the test database if none given with --db=<path>
  if (FLAGS_db.empty()) {
    std::string default_db_path;
    FLAGS_env->GetTestDirectory(&default_db_path);
    default_db_path += "/dbbench";
    FLAGS_db = default_db_path;
  }

  if (FLAGS_stats_interval_seconds > 0) {
    // When both are set then FLAGS_stats_interval determines the frequency
    // at which the timer is checked for FLAGS_stats_interval_seconds
    FLAGS_stats_interval = 1000;
  }

  if (FLAGS_seek_missing_prefix && FLAGS_prefix_size <= 8) {
    fprintf(stderr, "prefix_size > 8 required by --seek_missing_prefix\n");
    exit(1);
  }

  if ((FLAGS_enable_blob_files || FLAGS_enable_blob_garbage_collection) &&
      !FLAGS_merge_operator.empty()) {
    fprintf(stderr,
            "Integrated BlobDB is currently incompatible with Merge.\n");
    exit(1);
  }

  ROCKSDB_NAMESPACE::Benchmark benchmark;
  benchmark.Run();

#ifndef ROCKSDB_LITE
  if (FLAGS_print_malloc_stats) {
    std::string stats_string;
    ROCKSDB_NAMESPACE::DumpMallocStats(&stats_string);
    fprintf(stdout, "Malloc stats:\n%s\n", stats_string.c_str());
  }
#endif  // ROCKSDB_LITE

  return 0;
}
}  // namespace ROCKSDB_NAMESPACE
#endif<|MERGE_RESOLUTION|>--- conflicted
+++ resolved
@@ -7658,31 +7658,16 @@
     exit(1);
   }
 
-<<<<<<< HEAD
-  Status s = Env::CreateFromFlags(ConfigOptions(), FLAGS_env_uri, FLAGS_fs_uri,
-                                  &FLAGS_env, &env_guard);
-  if (!s.ok()) {
-    fprintf(stderr, "Failed creating env: %s\n", s.ToString().c_str());
-    exit(1);
-=======
-  if (!FLAGS_env_uri.empty()) {
-    Status s = Env::LoadEnv(FLAGS_env_uri, &FLAGS_env, &env_guard);
-    if (FLAGS_env == nullptr) {
-      fprintf(stderr, "No Env registered for URI: %s\n", FLAGS_env_uri.c_str());
+  if (env_opts == 1) {
+    Status s = Env::CreateFromFlags(ConfigOptions(), FLAGS_env_uri, FLAGS_fs_uri,
+                                    &FLAGS_env, &env_guard);
+    if (!s.ok()) {
+      fprintf(stderr, "Failed creating env: %s\n", s.ToString().c_str());
       exit(1);
     }
-  } else if (!FLAGS_fs_uri.empty()) {
-    std::shared_ptr<FileSystem> fs;
-    Status s = FileSystem::Load(FLAGS_fs_uri, &fs);
-    if (fs == nullptr) {
-      fprintf(stderr, "Error: %s\n", s.ToString().c_str());
-      exit(1);
-    }
-    FLAGS_env = GetCompositeEnv(fs);
   } else if (FLAGS_simulate_hybrid_fs_file != "") {
     FLAGS_env = GetCompositeEnv(std::make_shared<SimulatedHybridFileSystem>(
         FileSystem::Default(), FLAGS_simulate_hybrid_fs_file));
->>>>>>> ff463742
   }
 #endif  // ROCKSDB_LITE
   if (FLAGS_use_existing_keys && !FLAGS_use_existing_db) {
