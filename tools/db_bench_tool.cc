//  Copyright (c) 2011-present, Facebook, Inc.  All rights reserved.
//  This source code is licensed under both the GPLv2 (found in the
//  COPYING file in the root directory) and Apache 2.0 License
//  (found in the LICENSE.Apache file in the root directory).
//
// Copyright (c) 2011 The LevelDB Authors. All rights reserved.
// Use of this source code is governed by a BSD-style license that can be
// found in the LICENSE file. See the AUTHORS file for names of contributors.

#ifdef GFLAGS
#ifdef NUMA
#include <numa.h>
#endif
#ifndef OS_WIN
#include <unistd.h>
#endif
#include <fcntl.h>
#include <sys/types.h>

#include <cstdio>
#include <cstdlib>
#ifdef __APPLE__
#include <mach/host_info.h>
#include <mach/mach_host.h>
#include <sys/sysctl.h>
#endif
#ifdef __FreeBSD__
#include <sys/sysctl.h>
#endif
#include <atomic>
#include <cinttypes>
#include <condition_variable>
#include <cstddef>
#include <iostream>
#include <memory>
#include <mutex>
#include <optional>
#include <queue>
#include <thread>
#include <unordered_map>

#include "db/db_impl/db_impl.h"
#include "db/malloc_stats.h"
#include "db/version_set.h"
#include "monitoring/histogram.h"
#include "monitoring/statistics_impl.h"
#include "options/cf_options.h"
#include "port/port.h"
#include "port/stack_trace.h"
#include "rocksdb/cache.h"
#include "rocksdb/convenience.h"
#include "rocksdb/db.h"
#include "rocksdb/env.h"
#include "rocksdb/filter_policy.h"
#include "rocksdb/memtablerep.h"
#include "rocksdb/options.h"
#include "rocksdb/perf_context.h"
#include "rocksdb/persistent_cache.h"
#include "rocksdb/rate_limiter.h"
#include "rocksdb/secondary_cache.h"
#include "rocksdb/slice.h"
#include "rocksdb/slice_transform.h"
#include "rocksdb/stats_history.h"
#include "rocksdb/table.h"
#include "rocksdb/tool_hooks.h"
#include "rocksdb/utilities/backup_engine.h"
#include "rocksdb/utilities/object_registry.h"
#include "rocksdb/utilities/optimistic_transaction_db.h"
#include "rocksdb/utilities/options_type.h"
#include "rocksdb/utilities/options_util.h"
#include "rocksdb/utilities/replayer.h"
#include "rocksdb/utilities/sim_cache.h"
#include "rocksdb/utilities/transaction.h"
#include "rocksdb/utilities/transaction_db.h"
#include "rocksdb/write_batch.h"
#include "test_util/testutil.h"
#include "test_util/transaction_test_util.h"
#include "tools/simulated_hybrid_file_system.h"
#include "util/cast_util.h"
#include "util/compression.h"
#include "util/crc32c.h"
#include "util/file_checksum_helper.h"
#include "util/gflags_compat.h"
#include "util/mutexlock.h"
#include "util/random.h"
#include "util/simple_mixed_compressor.h"
#include "util/stderr_logger.h"
#include "util/string_util.h"
#include "util/xxhash.h"
#include "utilities/blob_db/blob_db.h"
#include "utilities/counted_fs.h"
#include "utilities/merge_operators.h"
#include "utilities/merge_operators/bytesxor.h"
#include "utilities/merge_operators/sortlist.h"
#include "utilities/persistent_cache/block_cache_tier.h"
#ifdef MEMKIND
#include "memory/memkind_kmem_allocator.h"
#endif

#ifdef OS_WIN
#include <io.h>  // open/close
#endif

using GFLAGS_NAMESPACE::ParseCommandLineFlags;
using GFLAGS_NAMESPACE::RegisterFlagValidator;
using GFLAGS_NAMESPACE::SetUsageMessage;
using GFLAGS_NAMESPACE::SetVersionString;

DEFINE_string(
    benchmarks,
    "fillseq,"
    "fillseqdeterministic,"
    "fillsync,"
    "fillrandom,"
    "filluniquerandomdeterministic,"
    "overwrite,"
    "readrandom,"
    "newiterator,"
    "newiteratorwhilewriting,"
    "seekrandom,"
    "seekrandomwhilewriting,"
    "seekrandomwhilemerging,"
    "readseq,"
    "readreverse,"
    "compact,"
    "compactall,"
    "flush,"
    "compact0,"
    "compact1,"
    "waitforcompaction,"
    "multireadrandom,"
    "multiscan,"
    "mixgraph,"
    "readseq,"
    "readtorowcache,"
    "readtocache,"
    "readreverse,"
    "readwhilewriting,"
    "readwhilemerging,"
    "readwhilescanning,"
    "readrandomwriterandom,"
    "updaterandom,"
    "xorupdaterandom,"
    "approximatesizerandom,"
    "randomwithverify,"
    "fill100K,"
    "crc32c,"
    "xxhash,"
    "xxhash64,"
    "xxh3,"
    "compress,"
    "uncompress,"
    "acquireload,"
    "fillseekseq,"
    "randomtransaction,"
    "randomreplacekeys,"
    "timeseries,"
    "getmergeoperands,"
    "readrandomoperands,"
    "backup,"
    "restore,"
    "approximatememtablestats",

    "Comma-separated list of operations to run in the specified"
    " order. Available benchmarks:\n"
    "\tfillseq       -- write N values in sequential key"
    " order in async mode\n"
    "\tfillseqdeterministic       -- write N values in the specified"
    " key order and keep the shape of the LSM tree\n"
    "\tfillrandom    -- write N values in random key order in async"
    " mode\n"
    "\tfilluniquerandomdeterministic       -- write N values in a random"
    " key order and keep the shape of the LSM tree\n"
    "\toverwrite     -- overwrite N values in random key order in "
    "async mode\n"
    "\tfillsync      -- write N/1000 values in random key order in "
    "sync mode\n"
    "\tfill100K      -- write N/1000 100K values in random order in"
    " async mode\n"
    "\tdeleteseq     -- delete N keys in sequential order\n"
    "\tdeleterandom  -- delete N keys in random order\n"
    "\treadseq       -- read N times sequentially\n"
    "\treadtocache   -- 1 thread reading database sequentially\n"
    "\treadreverse   -- read N times in reverse order\n"
    "\treadrandom    -- read N times in random order\n"
    "\treadmissing   -- read N missing keys in random order\n"
    "\treadwhilewriting      -- 1 writer, N threads doing random "
    "reads\n"
    "\treadwhilemerging      -- 1 merger, N threads doing random "
    "reads\n"
    "\treadwhilescanning     -- 1 thread doing full table scan, "
    "N threads doing random reads\n"
    "\treadrandomwriterandom -- N threads doing random-read, "
    "random-write\n"
    "\tupdaterandom  -- N threads doing read-modify-write for random "
    "keys\n"
    "\txorupdaterandom  -- N threads doing read-XOR-write for "
    "random keys\n"
    "\tappendrandom  -- N threads doing read-modify-write with "
    "growing values\n"
    "\tmergerandom   -- same as updaterandom/appendrandom using merge"
    " operator. "
    "Must be used with merge_operator\n"
    "\treadrandommergerandom -- perform N random read-or-merge "
    "operations. Must be used with merge_operator\n"
    "\tnewiterator   -- repeated iterator creation\n"
    "\tseekrandom    -- N random seeks, call Next seek_nexts times "
    "per seek\n"
    "\tseekrandomwhilewriting -- seekrandom and 1 thread doing "
    "overwrite\n"
    "\tseekrandomwhilemerging -- seekrandom and 1 thread doing "
    "merge\n"
    "\tcrc32c        -- repeated crc32c of <block size> data\n"
    "\txxhash        -- repeated xxHash of <block size> data\n"
    "\txxhash64      -- repeated xxHash64 of <block size> data\n"
    "\txxh3          -- repeated XXH3 of <block size> data\n"
    "\tacquireload   -- load N*1000 times\n"
    "\tfillseekseq   -- write N values in sequential key, then read "
    "them by seeking to each key\n"
    "\trandomtransaction     -- execute N random transactions and "
    "verify correctness\n"
    "\trandomreplacekeys     -- randomly replaces N keys by deleting "
    "the old version and putting the new version\n\n"
    "\ttimeseries            -- 1 writer generates time series data "
    "and multiple readers doing random reads on id\n\n"
    "Meta operations:\n"
    "\tcompact     -- Compact the entire DB; If multiple, randomly choose one\n"
    "\tcompactall  -- Compact the entire DB\n"
    "\tcompact0  -- compact L0 into L1\n"
    "\tcompact1  -- compact L1 into L2\n"
    "\twaitforcompaction - pause until compaction is (probably) done\n"
    "\tflush - flush the memtable\n"
    "\tstats       -- Print DB stats\n"
    "\tresetstats  -- Reset DB stats\n"
    "\tlevelstats  -- Print the number of files and bytes per level\n"
    "\tmemstats  -- Print memtable stats\n"
    "\tsstables    -- Print sstable info\n"
    "\theapprofile -- Dump a heap profile (if supported by this port)\n"
    "\treplay      -- replay the trace file specified with trace_file\n"
    "\tgetmergeoperands -- Insert lots of merge records which are a list of "
    "sorted ints for a key and then compare performance of lookup for another "
    "key by doing a Get followed by binary searching in the large sorted list "
    "vs doing a GetMergeOperands and binary searching in the operands which "
    "are sorted sub-lists. The MergeOperator used is sortlist.h\n"
    "\treadrandomoperands -- read random keys using `GetMergeOperands()`. An "
    "operation includes a rare but possible retry in case it got "
    "`Status::Incomplete()`. This happens upon encountering more keys than "
    "have ever been seen by the thread (or eight initially)\n"
    "\tbackup --  Create a backup of the current DB and verify that a new "
    "backup is corrected. "
    "Rate limit can be specified through --backup_rate_limit\n"
    "\trestore -- Restore the DB from the latest backup available, rate limit "
    "can be specified through --restore_rate_limit\n"
    "\tapproximatememtablestats -- Tests accuracy of "
    "GetApproximateMemTableStats, ideally\n"
    "after fillrandom, where actual answer is batch_size");

DEFINE_int64(num, 1000000, "Number of key/values to place in database");

DEFINE_int64(numdistinct, 1000,
             "Number of distinct keys to use. Used in RandomWithVerify to "
             "read/write on fewer keys so that gets are more likely to find the"
             " key and puts are more likely to update the same key");

DEFINE_int64(merge_keys, -1,
             "Number of distinct keys to use for MergeRandom and "
             "ReadRandomMergeRandom. "
             "If negative, there will be FLAGS_num keys.");
DEFINE_int32(num_column_families, 1, "Number of Column Families to use.");

DEFINE_int32(
    num_hot_column_families, 0,
    "Number of Hot Column Families. If more than 0, only write to this "
    "number of column families. After finishing all the writes to them, "
    "create new set of column families and insert to them. Only used "
    "when num_column_families > 1.");

DEFINE_string(column_family_distribution, "",
              "Comma-separated list of percentages, where the ith element "
              "indicates the probability of an op using the ith column family. "
              "The number of elements must be `num_hot_column_families` if "
              "specified; otherwise, it must be `num_column_families`. The "
              "sum of elements must be 100. E.g., if `num_column_families=4`, "
              "and `num_hot_column_families=0`, a valid list could be "
              "\"10,20,30,40\".");

DEFINE_int64(reads, -1,
             "Number of read operations to do.  "
             "If negative, do FLAGS_num reads.");

DEFINE_int64(deletes, -1,
             "Number of delete operations to do.  "
             "If negative, do FLAGS_num deletions.");

DEFINE_int32(bloom_locality, 0, "Control bloom filter probes locality");

DEFINE_int64(seed, 0,
             "Seed base for random number generators. "
             "When 0 it is derived from the current time.");
static std::optional<int64_t> seed_base;

DEFINE_int32(threads, 1, "Number of concurrent threads to run.");

DEFINE_int32(duration, 0,
             "Time in seconds for the random-ops tests to run."
             " When 0 then num & reads determine the test duration");

DEFINE_string(value_size_distribution_type, "fixed",
              "Value size distribution type: fixed, uniform, normal");

DEFINE_int32(value_size, 100, "Size of each value in fixed distribution");
static unsigned int value_size = 100;

DEFINE_int32(value_size_min, 100, "Min size of random value");

DEFINE_int32(value_size_max, 102400, "Max size of random value");

DEFINE_int32(seek_nexts, 0,
             "How many times to call Next() after Seek() in "
             "fillseekseq, seekrandom, seekrandomwhilewriting and "
             "seekrandomwhilemerging");

DEFINE_bool(reverse_iterator, false,
            "When true use Prev rather than Next for iterators that do "
            "Seek and then Next");

DEFINE_bool(auto_prefix_mode, false, "Set auto_prefix_mode for seek benchmark");

DEFINE_int64(max_scan_distance, 0,
             "Used to define iterate_upper_bound (or iterate_lower_bound "
             "if FLAGS_reverse_iterator is set to true) when value is nonzero");

DEFINE_bool(use_uint64_comparator, false, "use Uint64 user comparator");

DEFINE_int64(batch_size, 1, "Batch size");

DEFINE_int64(multiscan_size, 10,
             "MultiScan size - number of multiscans of size `batch_size`");

DEFINE_int64(
    multiscan_stride, 100,
    "The amount of keys between two successive Scan operations in multiscan");

static bool ValidateKeySize(const char* /*flagname*/, int32_t /*value*/) {
  return true;
}

static bool ValidateUint32Range(const char* flagname, uint64_t value) {
  if (value > std::numeric_limits<uint32_t>::max()) {
    fprintf(stderr, "Invalid value for --%s: %lu, overflow\n", flagname,
            (unsigned long)value);
    return false;
  }
  return true;
}

DEFINE_int32(key_size, 16, "size of each key");

DEFINE_int32(user_timestamp_size, 0,
             "number of bytes in a user-defined timestamp");

DEFINE_int32(num_multi_db, 0,
             "Number of DBs used in the benchmark. 0 means single DB.");

DEFINE_double(compression_ratio, 0.5,
              "Arrange to generate values that shrink to this fraction of "
              "their original size after compression");

DEFINE_double(
    overwrite_probability, 0.0,
    "Used in 'filluniquerandom' benchmark: for each write operation, "
    "we give a probability to perform an overwrite instead. The key used for "
    "the overwrite is randomly chosen from the last 'overwrite_window_size' "
    "keys previously inserted into the DB. "
    "Valid overwrite_probability values: [0.0, 1.0].");

DEFINE_uint32(overwrite_window_size, 1,
              "Used in 'filluniquerandom' benchmark. For each write operation,"
              " when the overwrite_probability flag is set by the user, the "
              "key used to perform an overwrite is randomly chosen from the "
              "last 'overwrite_window_size' keys previously inserted into DB. "
              "Warning: large values can affect throughput. "
              "Valid overwrite_window_size values: [1, kMaxUint32].");

DEFINE_uint64(
    disposable_entries_delete_delay, 0,
    "Minimum delay in microseconds for the series of Deletes "
    "to be issued. When 0 the insertion of the last disposable entry is "
    "immediately followed by the issuance of the Deletes. "
    "(only compatible with fillanddeleteuniquerandom benchmark).");

DEFINE_uint64(disposable_entries_batch_size, 0,
              "Number of consecutively inserted disposable KV entries "
              "that will be deleted after 'delete_delay' microseconds. "
              "A series of Deletes is always issued once all the "
              "disposable KV entries it targets have been inserted "
              "into the DB. When 0 no deletes are issued and a "
              "regular 'filluniquerandom' benchmark occurs. "
              "(only compatible with fillanddeleteuniquerandom benchmark)");

DEFINE_int32(disposable_entries_value_size, 64,
             "Size of the values (in bytes) of the entries targeted by "
             "selective deletes. "
             "(only compatible with fillanddeleteuniquerandom benchmark)");

DEFINE_uint64(
    persistent_entries_batch_size, 0,
    "Number of KV entries being inserted right before the deletes "
    "targeting the disposable KV entries are issued. These "
    "persistent keys are not targeted by the deletes, and will always "
    "remain valid in the DB. (only compatible with "
    "--benchmarks='fillanddeleteuniquerandom' "
    "and used when--disposable_entries_batch_size is > 0).");

DEFINE_int32(persistent_entries_value_size, 64,
             "Size of the values (in bytes) of the entries not targeted by "
             "deletes. (only compatible with "
             "--benchmarks='fillanddeleteuniquerandom' "
             "and used when--disposable_entries_batch_size is > 0).");

DEFINE_double(read_random_exp_range, 0.0,
              "Read random's key will be generated using distribution of "
              "num * exp(-r) where r is uniform number from 0 to this value. "
              "The larger the number is, the more skewed the reads are. "
              "Only used in readrandom and multireadrandom benchmarks.");

DEFINE_bool(histogram, false, "Print histogram of operation timings");

DEFINE_bool(confidence_interval_only, false,
            "Print 95% confidence interval upper and lower bounds only for "
            "aggregate stats.");

DEFINE_bool(enable_numa, false,
            "Make operations aware of NUMA architecture and bind memory "
            "and cpus corresponding to nodes together. In NUMA, memory "
            "in same node as CPUs are closer when compared to memory in "
            "other nodes. Reads can be faster when the process is bound to "
            "CPU and memory of same node. Use \"$numactl --hardware\" command "
            "to see NUMA memory architecture.");

DEFINE_int64(db_write_buffer_size,
             ROCKSDB_NAMESPACE::Options().db_write_buffer_size,
             "Number of bytes to buffer in all memtables before compacting");

DEFINE_bool(cost_write_buffer_to_cache, false,
            "The usage of memtable is costed to the block cache");

DEFINE_int64(arena_block_size, ROCKSDB_NAMESPACE::Options().arena_block_size,
             "The size, in bytes, of one block in arena memory allocation.");

DEFINE_int64(write_buffer_size, ROCKSDB_NAMESPACE::Options().write_buffer_size,
             "Number of bytes to buffer in memtable before compacting");

DEFINE_int32(max_write_buffer_number,
             ROCKSDB_NAMESPACE::Options().max_write_buffer_number,
             "The number of in-memory memtables. Each memtable is of size"
             " write_buffer_size bytes.");

DEFINE_int32(min_write_buffer_number_to_merge,
             ROCKSDB_NAMESPACE::Options().min_write_buffer_number_to_merge,
             "The minimum number of write buffers that will be merged together"
             "before writing to storage. This is cheap because it is an"
             "in-memory merge. If this feature is not enabled, then all these"
             "write buffers are flushed to L0 as separate files and this "
             "increases read amplification because a get request has to check"
             " in all of these files. Also, an in-memory merge may result in"
             " writing less data to storage if there are duplicate records "
             " in each of these individual write buffers.");

DEFINE_int64(max_write_buffer_size_to_maintain,
             ROCKSDB_NAMESPACE::Options().max_write_buffer_size_to_maintain,
             "The total maximum size of write buffers to maintain in memory "
             "including copies of buffers that have already been flushed. "
             "Unlike max_write_buffer_number, this parameter does not affect "
             "flushing. This controls the minimum amount of write history "
             "that will be available in memory for conflict checking when "
             "Transactions are used. If this value is too low, some "
             "transactions may fail at commit time due to not being able to "
             "determine whether there were any write conflicts. Setting this "
             "value to 0 will cause write buffers to be freed immediately "
             "after they are flushed.  If this value is set to -1, "
             "'max_write_buffer_number' will be used.");

DEFINE_int32(max_background_jobs,
             ROCKSDB_NAMESPACE::Options().max_background_jobs,
             "The maximum number of concurrent background jobs that can occur "
             "in parallel.");

DEFINE_int32(num_bottom_pri_threads, 0,
             "The number of threads in the bottom-priority thread pool (used "
             "by universal compaction only).");

DEFINE_int32(num_high_pri_threads, 0,
             "The maximum number of concurrent background compactions"
             " that can occur in parallel.");

DEFINE_int32(num_low_pri_threads, 0,
             "The maximum number of concurrent background compactions"
             " that can occur in parallel.");

DEFINE_int32(max_background_compactions,
             ROCKSDB_NAMESPACE::Options().max_background_compactions,
             "The maximum number of concurrent background compactions"
             " that can occur in parallel.");

DEFINE_uint64(subcompactions, 1,
              "For CompactRange, set max_subcompactions for each compaction "
              "job in this CompactRange, for auto compactions, this is "
              "Maximum number of subcompactions to divide L0-L1 compactions "
              "into.");
static const bool FLAGS_subcompactions_dummy __attribute__((__unused__)) =
    RegisterFlagValidator(&FLAGS_subcompactions, &ValidateUint32Range);

DEFINE_int32(max_background_flushes,
             ROCKSDB_NAMESPACE::Options().max_background_flushes,
             "The maximum number of concurrent background flushes"
             " that can occur in parallel.");

static ROCKSDB_NAMESPACE::CompactionStyle FLAGS_compaction_style_e;
DEFINE_int32(compaction_style,
             (int32_t)ROCKSDB_NAMESPACE::Options().compaction_style,
             "style of compaction: level-based, universal and fifo");

static ROCKSDB_NAMESPACE::CompactionPri FLAGS_compaction_pri_e;
DEFINE_int32(compaction_pri,
             (int32_t)ROCKSDB_NAMESPACE::Options().compaction_pri,
             "priority of files to compaction: by size or by data age");

DEFINE_int32(universal_size_ratio, 0,
             "Percentage flexibility while comparing file size "
             "(for universal compaction only).");

DEFINE_int32(universal_min_merge_width, 0,
             "The minimum number of files in a single compaction run "
             "(for universal compaction only).");

DEFINE_int32(universal_max_merge_width, 0,
             "The max number of files to compact in universal style "
             "compaction");

DEFINE_int32(universal_max_size_amplification_percent, 0,
             "The max size amplification for universal style compaction");

DEFINE_int32(universal_compression_size_percent, -1,
             "The percentage of the database to compress for universal "
             "compaction. -1 means compress everything.");

DEFINE_int32(universal_max_read_amp, -1,
             "The limit on the number of sorted runs");

DEFINE_bool(universal_allow_trivial_move, false,
            "Allow trivial move in universal compaction.");

DEFINE_bool(universal_incremental, false,
            "Enable incremental compactions in universal compaction.");

DEFINE_int32(
    universal_stop_style,
    (int32_t)ROCKSDB_NAMESPACE::CompactionOptionsUniversal().stop_style,
    "Universal compaction stop style.");

DEFINE_int64(cache_size, 32 << 20,  // 32MB
             "Number of bytes to use as a cache of uncompressed data");

DEFINE_int32(cache_numshardbits, -1,
             "Number of shards for the block cache"
             " is 2 ** cache_numshardbits. Negative means use default settings."
             " This is applied only if FLAGS_cache_size is non-negative.");

DEFINE_double(cache_high_pri_pool_ratio, 0.0,
              "Ratio of block cache reserve for high pri blocks. "
              "If > 0.0, we also enable "
              "cache_index_and_filter_blocks_with_high_priority.");

DEFINE_double(cache_low_pri_pool_ratio, 0.0,
              "Ratio of block cache reserve for low pri blocks.");

DEFINE_string(cache_type, "lru_cache", "Type of block cache.");

DEFINE_bool(use_compressed_secondary_cache, false,
            "Use the CompressedSecondaryCache as the secondary cache.");

DEFINE_int64(compressed_secondary_cache_size, 32 << 20,  // 32MB
             "Number of bytes to use as a cache of data");

DEFINE_int32(compressed_secondary_cache_numshardbits, 6,
             "Number of shards for the block cache"
             " is 2 ** compressed_secondary_cache_numshardbits."
             " Negative means use default settings."
             " This is applied only if FLAGS_cache_size is non-negative.");

DEFINE_double(compressed_secondary_cache_high_pri_pool_ratio, 0.0,
              "Ratio of block cache reserve for high pri blocks. "
              "If > 0.0, we also enable "
              "cache_index_and_filter_blocks_with_high_priority.");

DEFINE_double(compressed_secondary_cache_low_pri_pool_ratio, 0.0,
              "Ratio of block cache reserve for low pri blocks.");

DEFINE_string(compressed_secondary_cache_compression_type, "lz4",
              "The compression algorithm to use for large "
              "values stored in CompressedSecondaryCache.");
static enum ROCKSDB_NAMESPACE::CompressionType
    FLAGS_compressed_secondary_cache_compression_type_e =
        ROCKSDB_NAMESPACE::kLZ4Compression;

DEFINE_string(compression_manager, "none",
              "Set the compression manager type to mixed(roundrobin) or other "
              "type. None for BuilInCompressor");
DEFINE_int32(compressed_secondary_cache_compression_level,
             ROCKSDB_NAMESPACE::CompressionOptions().level,
             "Compression level. The meaning of this value is library-"
             "dependent. If unset, we try to use the default for the library "
             "specified in `--compressed_secondary_cache_compression_type`");

DEFINE_uint32(
    compressed_secondary_cache_compress_format_version, 2,
    "compress_format_version can have two values: "
    "compress_format_version == 1 -- decompressed size is not included"
    " in the block header."
    "compress_format_version == 2 -- decompressed size is included"
    " in the block header in varint32 format.");

DEFINE_bool(use_tiered_cache, false,
            "If use_compressed_secondary_cache is true and "
            "use_tiered_volatile_cache is true, then allocate a tiered cache "
            "that distributes cache reservations proportionally over both "
            "the caches.");

DEFINE_string(
    tiered_adm_policy, "auto",
    "Admission policy to use for the secondary cache(s) in the tiered cache. "
    "Allowed values are auto, placeholder, allow_cache_hits, and three_queue.");

DEFINE_int64(simcache_size, -1,
             "Number of bytes to use as a simcache of "
             "uncompressed data. Nagative value disables simcache.");

DEFINE_bool(cache_index_and_filter_blocks, false,
            "Cache index/filter blocks in block cache.");

DEFINE_bool(use_cache_jemalloc_no_dump_allocator, false,
            "Use JemallocNodumpAllocator for block/blob cache.");

DEFINE_bool(use_cache_memkind_kmem_allocator, false,
            "Use memkind kmem allocator for block/blob cache.");

DEFINE_bool(
    decouple_partitioned_filters,
    ROCKSDB_NAMESPACE::BlockBasedTableOptions().decouple_partitioned_filters,
    "Decouple filter partitioning from index partitioning.");

DEFINE_bool(partition_index_and_filters, false,
            "Partition index and filter blocks.");

DEFINE_bool(partition_index, false, "Partition index blocks");

DEFINE_bool(index_with_first_key, false, "Include first key in the index");

DEFINE_bool(
    optimize_filters_for_memory,
    ROCKSDB_NAMESPACE::BlockBasedTableOptions().optimize_filters_for_memory,
    "Minimize memory footprint of filters");

DEFINE_int64(
    index_shortening_mode, 2,
    "mode to shorten index: 0 for no shortening; 1 for only shortening "
    "separaters; 2 for shortening shortening and successor");

DEFINE_int64(metadata_block_size,
             ROCKSDB_NAMESPACE::BlockBasedTableOptions().metadata_block_size,
             "Max partition size when partitioning index/filters");

// The default reduces the overhead of reading time with flash. With HDD, which
// offers much less throughput, however, this number better to be set to 1.
DEFINE_int32(ops_between_duration_checks, 1000,
             "Check duration limit every x ops");

DEFINE_bool(pin_l0_filter_and_index_blocks_in_cache, false,
            "Pin index/filter blocks of L0 files in block cache.");

DEFINE_bool(
    pin_top_level_index_and_filter, false,
    "Pin top-level index of partitioned index/filter blocks in block cache.");

DEFINE_int32(block_size,
             static_cast<int32_t>(
                 ROCKSDB_NAMESPACE::BlockBasedTableOptions().block_size),
             "Number of bytes in a block.");

DEFINE_int32(format_version,
             static_cast<int32_t>(
                 ROCKSDB_NAMESPACE::BlockBasedTableOptions().format_version),
             "Format version of SST files.");

DEFINE_int32(block_restart_interval,
             ROCKSDB_NAMESPACE::BlockBasedTableOptions().block_restart_interval,
             "Number of keys between restart points "
             "for delta encoding of keys in data block.");

DEFINE_int32(
    index_block_restart_interval,
    ROCKSDB_NAMESPACE::BlockBasedTableOptions().index_block_restart_interval,
    "Number of keys between restart points "
    "for delta encoding of keys in index block.");

DEFINE_int32(read_amp_bytes_per_bit,
             ROCKSDB_NAMESPACE::BlockBasedTableOptions().read_amp_bytes_per_bit,
             "Number of bytes per bit to be used in block read-amp bitmap");

DEFINE_bool(
    enable_index_compression,
    ROCKSDB_NAMESPACE::BlockBasedTableOptions().enable_index_compression,
    "Compress the index block");

DEFINE_bool(block_align,
            ROCKSDB_NAMESPACE::BlockBasedTableOptions().block_align,
            "Align data blocks on page size");

DEFINE_int64(prepopulate_block_cache, 0,
             "Pre-populate hot/warm blocks in block cache. 0 to disable and 1 "
             "to insert during flush");

DEFINE_uint32(uncache_aggressiveness,
              ROCKSDB_NAMESPACE::ColumnFamilyOptions().uncache_aggressiveness,
              "Aggressiveness of erasing cache entries that are likely "
              "obsolete. 0 = disabled, 1 = minimum, 100 = moderate, 10000 = "
              "normal max");

DEFINE_bool(use_data_block_hash_index, false,
            "if use kDataBlockBinaryAndHash "
            "instead of kDataBlockBinarySearch. "
            "This is valid if only we use BlockTable");

DEFINE_double(data_block_hash_table_util_ratio, 0.75,
              "util ratio for data block hash index table. "
              "This is only valid if use_data_block_hash_index is "
              "set to true");

DEFINE_int64(compressed_cache_size, -1,
             "Number of bytes to use as a cache of compressed data.");

DEFINE_int64(row_cache_size, 0,
             "Number of bytes to use as a cache of individual rows"
             " (0 = disabled).");

DEFINE_int32(open_files, ROCKSDB_NAMESPACE::Options().max_open_files,
             "Maximum number of files to keep open at the same time"
             " (use default if == 0)");

DEFINE_int32(file_opening_threads,
             ROCKSDB_NAMESPACE::Options().max_file_opening_threads,
             "If open_files is set to -1, this option set the number of "
             "threads that will be used to open files during DB::Open()");

DEFINE_uint64(compaction_readahead_size,
              ROCKSDB_NAMESPACE::Options().compaction_readahead_size,
              "Compaction readahead size");

DEFINE_int32(log_readahead_size, 0, "WAL and manifest readahead size");

DEFINE_int32(writable_file_max_buffer_size, 1024 * 1024,
             "Maximum write buffer for Writable File");

DEFINE_int32(bloom_bits, -1,
             "Bloom filter bits per key. Negative means use default."
             "Zero disables.");

DEFINE_bool(use_ribbon_filter, false, "Use Ribbon instead of Bloom filter");

DEFINE_double(memtable_bloom_size_ratio, 0,
              "Ratio of memtable size used for bloom filter. 0 means no bloom "
              "filter.");
DEFINE_bool(memtable_whole_key_filtering, false,
            "Try to use whole key bloom filter in memtables.");
DEFINE_bool(memtable_use_huge_page, false,
            "Try to use huge page in memtables.");

DEFINE_bool(whole_key_filtering,
            ROCKSDB_NAMESPACE::BlockBasedTableOptions().whole_key_filtering,
            "Use whole keys (in addition to prefixes) in SST bloom filter.");

DEFINE_bool(use_existing_db, false,
            "If true, do not destroy the existing database.  If you set this "
            "flag and also specify a benchmark that wants a fresh database, "
            "that benchmark will fail.");

DEFINE_bool(use_existing_keys, false,
            "If true, uses existing keys in the DB, "
            "rather than generating new ones. This involves some startup "
            "latency to load all keys into memory. It is supported for the "
            "same read/overwrite benchmarks as `-use_existing_db=true`, which "
            "must also be set for this flag to be enabled. When this flag is "
            "set, the value for `-num` will be ignored.");

DEFINE_bool(show_table_properties, false,
            "If true, then per-level table"
            " properties will be printed on every stats-interval when"
            " stats_interval is set and stats_per_interval is on.");

DEFINE_string(db, "", "Use the db with the following name.");

DEFINE_bool(progress_reports, true,
            "If true, db_bench will report number of finished operations.");

// Read cache flags

DEFINE_string(read_cache_path, "",
              "If not empty string, a read cache will be used in this path");

DEFINE_int64(read_cache_size, 4LL * 1024 * 1024 * 1024,
             "Maximum size of the read cache");

DEFINE_bool(read_cache_direct_write, true,
            "Whether to use Direct IO for writing to the read cache");

DEFINE_bool(read_cache_direct_read, true,
            "Whether to use Direct IO for reading from read cache");

DEFINE_bool(use_keep_filter, false, "Whether to use a noop compaction filter");

static bool ValidateCacheNumshardbits(const char* flagname, int32_t value) {
  if (value >= 20) {
    fprintf(stderr, "Invalid value for --%s: %d, must be < 20\n", flagname,
            value);
    return false;
  }
  return true;
}

DEFINE_bool(verify_checksum, true,
            "Verify checksum for every block read from storage");

DEFINE_int32(checksum_type,
             ROCKSDB_NAMESPACE::BlockBasedTableOptions().checksum,
             "ChecksumType as an int");

DEFINE_bool(statistics, false, "Database statistics");
DEFINE_int32(stats_level, ROCKSDB_NAMESPACE::StatsLevel::kExceptDetailedTimers,
             "stats level for statistics");
DEFINE_string(statistics_string, "", "Serialized statistics string");
static class std::shared_ptr<ROCKSDB_NAMESPACE::Statistics> dbstats;

DEFINE_int64(writes, -1,
             "Number of write operations to do. If negative, do --num reads.");

DEFINE_bool(finish_after_writes, false,
            "Write thread terminates after all writes are finished");

DEFINE_bool(sync, false, "Sync all writes to disk");

DEFINE_bool(use_fsync, false, "If true, issue fsync instead of fdatasync");

DEFINE_bool(disable_wal, false, "If true, do not write WAL for write.");

DEFINE_bool(manual_wal_flush, false,
            "If true, buffer WAL until buffer is full or a manual FlushWAL().");

DEFINE_string(wal_compression, "none",
              "Algorithm to use for WAL compression. none to disable.");
static enum ROCKSDB_NAMESPACE::CompressionType FLAGS_wal_compression_e =
    ROCKSDB_NAMESPACE::kNoCompression;

DEFINE_string(wal_dir, "", "If not empty, use the given dir for WAL");

DEFINE_string(truth_db, "/dev/shm/truth_db/dbbench",
              "Truth key/values used when using verify");

DEFINE_int32(num_levels, 7, "The total number of levels");

DEFINE_int64(target_file_size_base,
             ROCKSDB_NAMESPACE::Options().target_file_size_base,
             "Target file size at level-1");

DEFINE_int32(target_file_size_multiplier,
             ROCKSDB_NAMESPACE::Options().target_file_size_multiplier,
             "A multiplier to compute target level-N file size (N >= 2)");

DEFINE_uint64(max_bytes_for_level_base,
              ROCKSDB_NAMESPACE::Options().max_bytes_for_level_base,
              "Max bytes for level-1");

DEFINE_bool(level_compaction_dynamic_level_bytes, false,
            "Whether level size base is dynamic");

DEFINE_double(max_bytes_for_level_multiplier, 10,
              "A multiplier to compute max bytes for level-N (N >= 2)");

static std::vector<int> FLAGS_max_bytes_for_level_multiplier_additional_v;
DEFINE_string(max_bytes_for_level_multiplier_additional, "",
              "A vector that specifies additional fanout per level");

DEFINE_int32(level0_stop_writes_trigger,
             ROCKSDB_NAMESPACE::Options().level0_stop_writes_trigger,
             "Number of files in level-0 that will trigger put stop.");

DEFINE_int32(level0_slowdown_writes_trigger,
             ROCKSDB_NAMESPACE::Options().level0_slowdown_writes_trigger,
             "Number of files in level-0 that will slow down writes.");

DEFINE_int32(level0_file_num_compaction_trigger,
             ROCKSDB_NAMESPACE::Options().level0_file_num_compaction_trigger,
             "Number of files in level-0 when compactions start.");

DEFINE_uint64(periodic_compaction_seconds,
              ROCKSDB_NAMESPACE::Options().periodic_compaction_seconds,
              "Files older than this will be picked up for compaction and"
              " rewritten to the same level");

DEFINE_uint64(ttl_seconds, ROCKSDB_NAMESPACE::Options().ttl, "Set options.ttl");

static bool ValidateInt32Percent(const char* flagname, int32_t value) {
  if (value <= 0 || value >= 100) {
    fprintf(stderr, "Invalid value for --%s: %d, 0< pct <100 \n", flagname,
            value);
    return false;
  }
  return true;
}
DEFINE_int32(readwritepercent, 90,
             "Ratio of reads to reads/writes (expressed as percentage) for "
             "the ReadRandomWriteRandom workload. The default value 90 means "
             "90% operations out of all reads and writes operations are "
             "reads. In other words, 9 gets for every 1 put.");

DEFINE_int32(mergereadpercent, 70,
             "Ratio of merges to merges&reads (expressed as percentage) for "
             "the ReadRandomMergeRandom workload. The default value 70 means "
             "70% out of all read and merge operations are merges. In other "
             "words, 7 merges for every 3 gets.");

DEFINE_int32(deletepercent, 2,
             "Percentage of deletes out of reads/writes/deletes (used in "
             "RandomWithVerify only). RandomWithVerify "
             "calculates writepercent as (100 - FLAGS_readwritepercent - "
             "deletepercent), so deletepercent must be smaller than (100 - "
             "FLAGS_readwritepercent)");

DEFINE_bool(optimize_filters_for_hits,
            ROCKSDB_NAMESPACE::Options().optimize_filters_for_hits,
            "Optimizes bloom filters for workloads for most lookups return "
            "a value. For now this doesn't create bloom filters for the max "
            "level of the LSM to reduce metadata that should fit in RAM. ");

DEFINE_bool(paranoid_checks, ROCKSDB_NAMESPACE::Options().paranoid_checks,
            "RocksDB will aggressively check consistency of the data.");

DEFINE_bool(force_consistency_checks,
            ROCKSDB_NAMESPACE::Options().force_consistency_checks,
            "Runs consistency checks on the LSM every time a change is "
            "applied.");

DEFINE_uint64(delete_obsolete_files_period_micros, 0,
              "Ignored. Left here for backward compatibility");

DEFINE_int64(writes_before_delete_range, 0,
             "Number of writes before DeleteRange is called regularly.");

DEFINE_int64(writes_per_range_tombstone, 0,
             "Number of writes between range tombstones");

DEFINE_int64(range_tombstone_width, 100, "Number of keys in tombstone's range");

DEFINE_int64(max_num_range_tombstones, 0,
             "Maximum number of range tombstones to insert.");

DEFINE_bool(expand_range_tombstones, false,
            "Expand range tombstone into sequential regular tombstones.");

// Transactions Options
DEFINE_bool(optimistic_transaction_db, false,
            "Open a OptimisticTransactionDB instance. "
            "Required for randomtransaction benchmark.");

DEFINE_bool(transaction_db, false,
            "Open a TransactionDB instance. "
            "Required for randomtransaction benchmark.");

DEFINE_uint64(transaction_sets, 2,
              "Number of keys each transaction will "
              "modify (use in RandomTransaction only).  Max: 9999");

DEFINE_bool(transaction_set_snapshot, false,
            "Setting to true will have each transaction call SetSnapshot()"
            " upon creation.");

DEFINE_int32(transaction_sleep, 0,
             "Max microseconds to sleep in between "
             "reading and writing a value (used in RandomTransaction only). ");

DEFINE_uint64(transaction_lock_timeout, 100,
              "If using a transaction_db, specifies the lock wait timeout in"
              " milliseconds before failing a transaction waiting on a lock");
DEFINE_string(
    options_file, "",
    "The path to a RocksDB options file.  If specified, then db_bench will "
    "run with the RocksDB options in the default column family of the "
    "specified options file. "
    "Note that with this setting, db_bench will ONLY accept the following "
    "RocksDB options related command-line arguments, all other arguments "
    "that are related to RocksDB options will be ignored:\n"
    "\t--use_existing_db\n"
    "\t--use_existing_keys\n"
    "\t--statistics\n"
    "\t--row_cache_size\n"
    "\t--row_cache_numshardbits\n"
    "\t--enable_io_prio\n"
    "\t--dump_malloc_stats\n"
    "\t--num_multi_db\n");

// FIFO Compaction Options
DEFINE_uint64(fifo_compaction_max_table_files_size_mb, 0,
              "The limit of total table file sizes to trigger FIFO compaction");

DEFINE_bool(fifo_compaction_allow_compaction, true,
            "Allow compaction in FIFO compaction.");

DEFINE_uint64(fifo_compaction_ttl, 0, "TTL for the SST Files in seconds.");

DEFINE_uint64(fifo_age_for_warm, 0, "age_for_warm for FIFO compaction.");

// Stacked BlobDB Options
DEFINE_bool(use_blob_db, false, "[Stacked BlobDB] Open a BlobDB instance.");

DEFINE_bool(
    blob_db_enable_gc,
    ROCKSDB_NAMESPACE::blob_db::BlobDBOptions().enable_garbage_collection,
    "[Stacked BlobDB] Enable BlobDB garbage collection.");

DEFINE_double(
    blob_db_gc_cutoff,
    ROCKSDB_NAMESPACE::blob_db::BlobDBOptions().garbage_collection_cutoff,
    "[Stacked BlobDB] Cutoff ratio for BlobDB garbage collection.");

DEFINE_bool(blob_db_is_fifo,
            ROCKSDB_NAMESPACE::blob_db::BlobDBOptions().is_fifo,
            "[Stacked BlobDB] Enable FIFO eviction strategy in BlobDB.");

DEFINE_uint64(blob_db_max_db_size,
              ROCKSDB_NAMESPACE::blob_db::BlobDBOptions().max_db_size,
              "[Stacked BlobDB] Max size limit of the directory where blob "
              "files are stored.");

DEFINE_uint64(blob_db_max_ttl_range, 0,
              "[Stacked BlobDB] TTL range to generate BlobDB data (in "
              "seconds). 0 means no TTL.");

DEFINE_uint64(
    blob_db_ttl_range_secs,
    ROCKSDB_NAMESPACE::blob_db::BlobDBOptions().ttl_range_secs,
    "[Stacked BlobDB] TTL bucket size to use when creating blob files.");

DEFINE_uint64(
    blob_db_min_blob_size,
    ROCKSDB_NAMESPACE::blob_db::BlobDBOptions().min_blob_size,
    "[Stacked BlobDB] Smallest blob to store in a file. Blobs "
    "smaller than this will be inlined with the key in the LSM tree.");

DEFINE_uint64(blob_db_bytes_per_sync,
              ROCKSDB_NAMESPACE::blob_db::BlobDBOptions().bytes_per_sync,
              "[Stacked BlobDB] Bytes to sync blob file at.");

DEFINE_uint64(blob_db_file_size,
              ROCKSDB_NAMESPACE::blob_db::BlobDBOptions().blob_file_size,
              "[Stacked BlobDB] Target size of each blob file.");

DEFINE_string(
    blob_db_compression_type, "snappy",
    "[Stacked BlobDB] Algorithm to use to compress blobs in blob files.");
static enum ROCKSDB_NAMESPACE::CompressionType
    FLAGS_blob_db_compression_type_e = ROCKSDB_NAMESPACE::kSnappyCompression;

// Integrated BlobDB options
DEFINE_bool(
    enable_blob_files,
    ROCKSDB_NAMESPACE::AdvancedColumnFamilyOptions().enable_blob_files,
    "[Integrated BlobDB] Enable writing large values to separate blob files.");

DEFINE_uint64(min_blob_size,
              ROCKSDB_NAMESPACE::AdvancedColumnFamilyOptions().min_blob_size,
              "[Integrated BlobDB] The size of the smallest value to be stored "
              "separately in a blob file.");

DEFINE_uint64(blob_file_size,
              ROCKSDB_NAMESPACE::AdvancedColumnFamilyOptions().blob_file_size,
              "[Integrated BlobDB] The size limit for blob files.");

DEFINE_string(blob_compression_type, "none",
              "[Integrated BlobDB] The compression algorithm to use for large "
              "values stored in blob files.");

DEFINE_bool(enable_blob_garbage_collection,
            ROCKSDB_NAMESPACE::AdvancedColumnFamilyOptions()
                .enable_blob_garbage_collection,
            "[Integrated BlobDB] Enable blob garbage collection.");

DEFINE_double(blob_garbage_collection_age_cutoff,
              ROCKSDB_NAMESPACE::AdvancedColumnFamilyOptions()
                  .blob_garbage_collection_age_cutoff,
              "[Integrated BlobDB] The cutoff in terms of blob file age for "
              "garbage collection.");

DEFINE_double(blob_garbage_collection_force_threshold,
              ROCKSDB_NAMESPACE::AdvancedColumnFamilyOptions()
                  .blob_garbage_collection_force_threshold,
              "[Integrated BlobDB] The threshold for the ratio of garbage in "
              "the eligible blob files for forcing garbage collection.");

DEFINE_uint64(blob_compaction_readahead_size,
              ROCKSDB_NAMESPACE::AdvancedColumnFamilyOptions()
                  .blob_compaction_readahead_size,
              "[Integrated BlobDB] Compaction readahead for blob files.");

DEFINE_int32(
    blob_file_starting_level,
    ROCKSDB_NAMESPACE::AdvancedColumnFamilyOptions().blob_file_starting_level,
    "[Integrated BlobDB] The starting level for blob files.");

DEFINE_bool(use_blob_cache, false, "[Integrated BlobDB] Enable blob cache.");

DEFINE_bool(
    use_shared_block_and_blob_cache, true,
    "[Integrated BlobDB] Use a shared backing cache for both block "
    "cache and blob cache. It only takes effect if use_blob_cache is enabled.");

DEFINE_uint64(
    blob_cache_size, 8 << 20,
    "[Integrated BlobDB] Number of bytes to use as a cache of blobs. It only "
    "takes effect if the block and blob caches are different "
    "(use_shared_block_and_blob_cache = false).");

DEFINE_int32(blob_cache_numshardbits, 6,
             "[Integrated BlobDB] Number of shards for the blob cache is 2 ** "
             "blob_cache_numshardbits. Negative means use default settings. "
             "It only takes effect if blob_cache_size is greater than 0, and "
             "the block and blob caches are different "
             "(use_shared_block_and_blob_cache = false).");

DEFINE_int32(prepopulate_blob_cache, 0,
             "[Integrated BlobDB] Pre-populate hot/warm blobs in blob cache. 0 "
             "to disable and 1 to insert during flush.");

// Secondary DB instance Options
DEFINE_bool(use_secondary_db, false,
            "Open a RocksDB secondary instance. A primary instance can be "
            "running in another db_bench process.");

DEFINE_string(secondary_path, "",
              "Path to a directory used by the secondary instance to store "
              "private files, e.g. info log.");

DEFINE_int32(secondary_update_interval, 5,
             "Secondary instance attempts to catch up with the primary every "
             "secondary_update_interval seconds.");

DEFINE_bool(open_as_follower, false,
            "Open a RocksDB DB as a follower. The leader instance can be "
            "running in another db_bench process.");

DEFINE_string(leader_path, "", "Path to the directory of the leader DB");

DEFINE_bool(report_bg_io_stats, false,
            "Measure times spents on I/Os while in compactions. ");

DEFINE_bool(use_stderr_info_logger, false,
            "Write info logs to stderr instead of to LOG file. ");

DEFINE_string(trace_file, "", "Trace workload to a file. ");

DEFINE_double(trace_replay_fast_forward, 1.0,
              "Fast forward trace replay, must > 0.0.");
DEFINE_int32(block_cache_trace_sampling_frequency, 1,
             "Block cache trace sampling frequency, termed s. It uses spatial "
             "downsampling and samples accesses to one out of s blocks.");
DEFINE_int64(
    block_cache_trace_max_trace_file_size_in_bytes,
    uint64_t{64} * 1024 * 1024 * 1024,
    "The maximum block cache trace file size in bytes. Block cache accesses "
    "will not be logged if the trace file size exceeds this threshold. Default "
    "is 64 GB.");
DEFINE_string(block_cache_trace_file, "", "Block cache trace file path.");
DEFINE_int32(trace_replay_threads, 1,
             "The number of threads to replay, must >=1.");

DEFINE_bool(io_uring_enabled, true,
            "If true, enable the use of IO uring if the platform supports it");
extern "C" bool RocksDbIOUringEnable() { return FLAGS_io_uring_enabled; }

DEFINE_bool(adaptive_readahead, false,
            "carry forward internal auto readahead size from one file to next "
            "file at each level during iteration");

DEFINE_bool(rate_limit_user_ops, false,
            "When true use Env::IO_USER priority level to charge internal rate "
            "limiter for reads associated with user operations.");

DEFINE_bool(file_checksum, false,
            "When true use FileChecksumGenCrc32cFactory for "
            "file_checksum_gen_factory.");

DEFINE_bool(rate_limit_auto_wal_flush, false,
            "When true use Env::IO_USER priority level to charge internal rate "
            "limiter for automatic WAL flush (`Options::manual_wal_flush` == "
            "false) after the user write operation.");

DEFINE_bool(async_io, false,
            "When set true, RocksDB does asynchronous reads for internal auto "
            "readahead prefetching.");

DEFINE_bool(optimize_multiget_for_io, true,
            "When set true, RocksDB does asynchronous reads for SST files in "
            "multiple levels for MultiGet.");

DEFINE_bool(charge_compression_dictionary_building_buffer, false,
            "Setting for "
            "CacheEntryRoleOptions::charged of "
            "CacheEntryRole::kCompressionDictionaryBuildingBuffer");

DEFINE_bool(charge_filter_construction, false,
            "Setting for "
            "CacheEntryRoleOptions::charged of "
            "CacheEntryRole::kFilterConstruction");

DEFINE_bool(charge_table_reader, false,
            "Setting for "
            "CacheEntryRoleOptions::charged of "
            "CacheEntryRole::kBlockBasedTableReader");

DEFINE_bool(charge_file_metadata, false,
            "Setting for "
            "CacheEntryRoleOptions::charged of "
            "CacheEntryRole::kFileMetadata");

DEFINE_bool(charge_blob_cache, false,
            "Setting for "
            "CacheEntryRoleOptions::charged of "
            "CacheEntryRole::kBlobCache");

DEFINE_uint64(backup_rate_limit, 0ull,
              "If non-zero, db_bench will rate limit reads and writes for DB "
              "backup. This "
              "is the global rate in ops/second.");

DEFINE_uint64(restore_rate_limit, 0ull,
              "If non-zero, db_bench will rate limit reads and writes for DB "
              "restore. This "
              "is the global rate in ops/second.");

DEFINE_string(backup_dir, "",
              "If not empty string, use the given dir for backup.");

DEFINE_string(restore_dir, "",
              "If not empty string, use the given dir for restore.");

DEFINE_uint64(
    initial_auto_readahead_size,
    ROCKSDB_NAMESPACE::BlockBasedTableOptions().initial_auto_readahead_size,
    "RocksDB does auto-readahead for iterators on noticing more than two reads "
    "for a table file if user doesn't provide readahead_size. The readahead "
    "size starts at initial_auto_readahead_size");

DEFINE_uint64(
    max_auto_readahead_size,
    ROCKSDB_NAMESPACE::BlockBasedTableOptions().max_auto_readahead_size,
    "Rocksdb implicit readahead starts at "
    "BlockBasedTableOptions.initial_auto_readahead_size and doubles on every "
    "additional read upto max_auto_readahead_size");

DEFINE_uint64(
    num_file_reads_for_auto_readahead,
    ROCKSDB_NAMESPACE::BlockBasedTableOptions()
        .num_file_reads_for_auto_readahead,
    "Rocksdb implicit readahead is enabled if reads are sequential and "
    "num_file_reads_for_auto_readahead indicates after how many sequential "
    "reads into that file internal auto prefetching should be start.");

DEFINE_bool(
    auto_readahead_size, false,
    "When set true, RocksDB does auto tuning of readahead size during Scans");

DEFINE_bool(paranoid_memory_checks, false,
            "Sets CF option paranoid_memory_checks");

DEFINE_bool(
    auto_refresh_iterator_with_snapshot, false,
    "When set to true, RocksDB iterator will automatically refresh itself "
    "upon detecting stale superversion - preserving its' original snapshot");

DEFINE_bool(explicit_snapshot, false,
            "When set to true iterators will be initialized with explicit "
            "snapshot");

DEFINE_uint32(memtable_op_scan_flush_trigger,
              ROCKSDB_NAMESPACE::AdvancedColumnFamilyOptions()
                  .memtable_op_scan_flush_trigger,
              "Setting for CF option memtable_op_scan_flush_trigger.");

DEFINE_bool(verify_compression, false,
            "See BlockBasedTableOptions::verify_compression");

ROCKSDB_NAMESPACE::ToolHooks* hooks_ = nullptr;
[[noreturn]] void db_bench_exit(int status) {
  if (hooks_ == nullptr) {
    exit(status);
  }

  hooks_->Exit(status);

  // We should exit here but in case they don't we exit anyway.
  exit(-1);
};

static enum ROCKSDB_NAMESPACE::CompressionType StringToCompressionType(
    const char* ctype) {
  assert(ctype);

  if (!strcasecmp(ctype, "none")) {
    return ROCKSDB_NAMESPACE::kNoCompression;
  } else if (!strcasecmp(ctype, "snappy")) {
    return ROCKSDB_NAMESPACE::kSnappyCompression;
  } else if (!strcasecmp(ctype, "zlib")) {
    return ROCKSDB_NAMESPACE::kZlibCompression;
  } else if (!strcasecmp(ctype, "bzip2")) {
    return ROCKSDB_NAMESPACE::kBZip2Compression;
  } else if (!strcasecmp(ctype, "lz4")) {
    return ROCKSDB_NAMESPACE::kLZ4Compression;
  } else if (!strcasecmp(ctype, "lz4hc")) {
    return ROCKSDB_NAMESPACE::kLZ4HCCompression;
  } else if (!strcasecmp(ctype, "xpress")) {
    return ROCKSDB_NAMESPACE::kXpressCompression;
  } else if (!strcasecmp(ctype, "zstd")) {
    return ROCKSDB_NAMESPACE::kZSTD;
  } else {
    fprintf(stderr, "Cannot parse compression type '%s'\n", ctype);
    db_bench_exit(1);
  }
}

static enum ROCKSDB_NAMESPACE::TieredAdmissionPolicy StringToAdmissionPolicy(
    const char* policy) {
  assert(policy);

  if (!strcasecmp(policy, "auto")) {
    return ROCKSDB_NAMESPACE::kAdmPolicyAuto;
  } else if (!strcasecmp(policy, "placeholder")) {
    return ROCKSDB_NAMESPACE::kAdmPolicyPlaceholder;
  } else if (!strcasecmp(policy, "allow_cache_hits")) {
    return ROCKSDB_NAMESPACE::kAdmPolicyAllowCacheHits;
  } else if (!strcasecmp(policy, "three_queue")) {
    return ROCKSDB_NAMESPACE::kAdmPolicyThreeQueue;
  } else if (!strcasecmp(policy, "allow_all")) {
    return ROCKSDB_NAMESPACE::kAdmPolicyAllowAll;
  } else {
    fprintf(stderr, "Cannot parse admission policy %s\n", policy);
    db_bench_exit(1);
  }
}

static std::string ColumnFamilyName(size_t i) {
  if (i == 0) {
    return ROCKSDB_NAMESPACE::kDefaultColumnFamilyName;
  } else {
    char name[100];
    snprintf(name, sizeof(name), "column_family_name_%06zu", i);
    return std::string(name);
  }
}

DEFINE_string(compression_type, "snappy",
              "Algorithm to use to compress the database");
static enum ROCKSDB_NAMESPACE::CompressionType FLAGS_compression_type_e =
    ROCKSDB_NAMESPACE::kSnappyCompression;

DEFINE_int64(sample_for_compression, 0, "Sample every N block for compression");

DEFINE_int32(compression_level, ROCKSDB_NAMESPACE::CompressionOptions().level,
             "Compression level. The meaning of this value is library-"
             "dependent. If unset, we try to use the default for the library "
             "specified in `--compression_type`");

DEFINE_int32(compression_max_dict_bytes,
             ROCKSDB_NAMESPACE::CompressionOptions().max_dict_bytes,
             "Maximum size of dictionary used to prime the compression "
             "library.");

DEFINE_int32(compression_zstd_max_train_bytes,
             ROCKSDB_NAMESPACE::CompressionOptions().zstd_max_train_bytes,
             "Maximum size of training data passed to zstd's dictionary "
             "trainer.");

DEFINE_int32(min_level_to_compress, -1,
             "If non-negative, compression starts"
             " from this level. Levels with number < min_level_to_compress are"
             " not compressed. Otherwise, apply compression_type to "
             "all levels.");

DEFINE_int32(compression_parallel_threads, 1,
             "Number of threads for parallel compression.");

DEFINE_uint64(compression_max_dict_buffer_bytes,
              ROCKSDB_NAMESPACE::CompressionOptions().max_dict_buffer_bytes,
              "Maximum bytes to buffer to collect samples for dictionary.");

DEFINE_bool(compression_use_zstd_dict_trainer,
            ROCKSDB_NAMESPACE::CompressionOptions().use_zstd_dict_trainer,
            "If true, use ZSTD_TrainDictionary() to create dictionary, else"
            "use ZSTD_FinalizeDictionary() to create dictionary");

static bool ValidateTableCacheNumshardbits(const char* flagname,
                                           int32_t value) {
  if (0 >= value || value >= 20) {
    fprintf(stderr, "Invalid value for --%s: %d, must be  0 < val < 20\n",
            flagname, value);
    return false;
  }
  return true;
}
DEFINE_int32(table_cache_numshardbits, 4, "");

DEFINE_string(env_uri, "",
              "URI for registry Env lookup. Mutually exclusive with --fs_uri");
DEFINE_string(fs_uri, "",
              "URI for registry Filesystem lookup. Mutually exclusive"
              " with --env_uri."
              " Creates a default environment with the specified filesystem.");
DEFINE_string(simulate_hybrid_fs_file, "",
              "File for Store Metadata for Simulate hybrid FS. Empty means "
              "disable the feature. Now, if it is set, last_level_temperature "
              "is set to kWarm.");
DEFINE_int32(simulate_hybrid_hdd_multipliers, 1,
             "In simulate_hybrid_fs_file or simulate_hdd mode, how many HDDs "
             "are simulated.");
DEFINE_bool(simulate_hdd, false, "Simulate read/write latency on HDD.");

DEFINE_int64(
    preclude_last_level_data_seconds, 0,
    "Preclude the latest data from the last level. (Used for tiered storage)");

DEFINE_int64(preserve_internal_time_seconds, 0,
             "Preserve the internal time information which stores with SST.");

static std::shared_ptr<ROCKSDB_NAMESPACE::Env> env_guard;

static ROCKSDB_NAMESPACE::Env* FLAGS_env = ROCKSDB_NAMESPACE::Env::Default();

DEFINE_int64(stats_interval, 0,
             "Stats are reported every N operations when this is greater than "
             "zero. When 0 the interval grows over time.");

DEFINE_int64(stats_interval_seconds, 0,
             "Report stats every N seconds. This overrides stats_interval when"
             " both are > 0.");

DEFINE_int32(stats_per_interval, 0,
             "Reports additional stats per interval when this is greater than "
             "0.");

DEFINE_uint64(slow_usecs, 1000000,
              "A message is printed for operations that take at least this "
              "many microseconds.");

DEFINE_int64(report_interval_seconds, 0,
             "If greater than zero, it will write simple stats in CSV format "
             "to --report_file every N seconds");

DEFINE_string(report_file, "report.csv",
              "Filename where some simple stats are reported to (if "
              "--report_interval_seconds is bigger than 0)");

DEFINE_int32(thread_status_per_interval, 0,
             "Takes and report a snapshot of the current status of each thread"
             " when this is greater than 0.");

DEFINE_int32(perf_level, ROCKSDB_NAMESPACE::PerfLevel::kDisable,
             "Level of perf collection");

DEFINE_uint64(soft_pending_compaction_bytes_limit, 64ull * 1024 * 1024 * 1024,
              "Slowdown writes if pending compaction bytes exceed this number");

DEFINE_uint64(hard_pending_compaction_bytes_limit, 128ull * 1024 * 1024 * 1024,
              "Stop writes if pending compaction bytes exceed this number");

DEFINE_uint64(delayed_write_rate, 8388608u,
              "Limited bytes allowed to DB when soft_rate_limit or "
              "level0_slowdown_writes_trigger triggers");

DEFINE_bool(enable_pipelined_write, true,
            "Allow WAL and memtable writes to be pipelined");

DEFINE_bool(
    unordered_write, false,
    "Enable the unordered write feature, which provides higher throughput but "
    "relaxes the guarantees around atomic reads and immutable snapshots");

DEFINE_bool(allow_concurrent_memtable_write, true,
            "Allow multi-writers to update mem tables in parallel.");

DEFINE_double(experimental_mempurge_threshold, 0.0,
              "Maximum useful payload ratio estimate that triggers a mempurge "
              "(memtable garbage collection).");

DEFINE_bool(inplace_update_support,
            ROCKSDB_NAMESPACE::Options().inplace_update_support,
            "Support in-place memtable update for smaller or same-size values");

DEFINE_uint64(inplace_update_num_locks,
              ROCKSDB_NAMESPACE::Options().inplace_update_num_locks,
              "Number of RW locks to protect in-place memtable updates");

DEFINE_bool(enable_write_thread_adaptive_yield, true,
            "Use a yielding spin loop for brief writer thread waits.");

DEFINE_uint64(
    write_thread_max_yield_usec, 100,
    "Maximum microseconds for enable_write_thread_adaptive_yield operation.");

DEFINE_uint64(write_thread_slow_yield_usec, 3,
              "The threshold at which a slow yield is considered a signal that "
              "other processes or threads want the core.");

DEFINE_uint64(rate_limiter_bytes_per_sec, 0, "Set options.rate_limiter value.");

DEFINE_int64(rate_limiter_refill_period_us, 100 * 1000,
             "Set refill period on rate limiter.");

DEFINE_bool(rate_limiter_auto_tuned, false,
            "Enable dynamic adjustment of rate limit according to demand for "
            "background I/O");

DEFINE_int64(rate_limiter_single_burst_bytes, 0,
             "Set single burst bytes on background I/O rate limiter.");

DEFINE_bool(sine_write_rate, false, "Use a sine wave write_rate_limit");

DEFINE_uint64(
    sine_write_rate_interval_milliseconds, 10000,
    "Interval of which the sine wave write_rate_limit is recalculated");

DEFINE_double(sine_a, 1, "A in f(x) = A sin(bx + c) + d");

DEFINE_double(sine_b, 1, "B in f(x) = A sin(bx + c) + d");

DEFINE_double(sine_c, 0, "C in f(x) = A sin(bx + c) + d");

DEFINE_double(sine_d, 1, "D in f(x) = A sin(bx + c) + d");

DEFINE_bool(rate_limit_bg_reads, false,
            "Use options.rate_limiter on compaction reads");

DEFINE_uint64(
    benchmark_write_rate_limit, 0,
    "If non-zero, db_bench will rate-limit the writes going into RocksDB. This "
    "is the global rate in bytes/second.");

// the parameters of mix_graph
DEFINE_double(keyrange_dist_a, 0.0,
              "The parameter 'a' of prefix average access distribution "
              "f(x)=a*exp(b*x)+c*exp(d*x)");
DEFINE_double(keyrange_dist_b, 0.0,
              "The parameter 'b' of prefix average access distribution "
              "f(x)=a*exp(b*x)+c*exp(d*x)");
DEFINE_double(keyrange_dist_c, 0.0,
              "The parameter 'c' of prefix average access distribution"
              "f(x)=a*exp(b*x)+c*exp(d*x)");
DEFINE_double(keyrange_dist_d, 0.0,
              "The parameter 'd' of prefix average access distribution"
              "f(x)=a*exp(b*x)+c*exp(d*x)");
DEFINE_int64(keyrange_num, 1,
             "The number of key ranges that are in the same prefix "
             "group, each prefix range will have its key access distribution");
DEFINE_double(key_dist_a, 0.0,
              "The parameter 'a' of key access distribution model f(x)=a*x^b");
DEFINE_double(key_dist_b, 0.0,
              "The parameter 'b' of key access distribution model f(x)=a*x^b");
DEFINE_double(value_theta, 0.0,
              "The parameter 'theta' of Generized Pareto Distribution "
              "f(x)=(1/sigma)*(1+k*(x-theta)/sigma)^-(1/k+1)");
// Use reasonable defaults based on the mixgraph paper
DEFINE_double(value_k, 0.2615,
              "The parameter 'k' of Generized Pareto Distribution "
              "f(x)=(1/sigma)*(1+k*(x-theta)/sigma)^-(1/k+1)");
// Use reasonable defaults based on the mixgraph paper
DEFINE_double(value_sigma, 25.45,
              "The parameter 'theta' of Generized Pareto Distribution "
              "f(x)=(1/sigma)*(1+k*(x-theta)/sigma)^-(1/k+1)");
DEFINE_double(iter_theta, 0.0,
              "The parameter 'theta' of Generized Pareto Distribution "
              "f(x)=(1/sigma)*(1+k*(x-theta)/sigma)^-(1/k+1)");
// Use reasonable defaults based on the mixgraph paper
DEFINE_double(iter_k, 2.517,
              "The parameter 'k' of Generized Pareto Distribution "
              "f(x)=(1/sigma)*(1+k*(x-theta)/sigma)^-(1/k+1)");
// Use reasonable defaults based on the mixgraph paper
DEFINE_double(iter_sigma, 14.236,
              "The parameter 'sigma' of Generized Pareto Distribution "
              "f(x)=(1/sigma)*(1+k*(x-theta)/sigma)^-(1/k+1)");
DEFINE_double(mix_get_ratio, 1.0,
              "The ratio of Get queries of mix_graph workload");
DEFINE_double(mix_put_ratio, 0.0,
              "The ratio of Put queries of mix_graph workload");
DEFINE_double(mix_seek_ratio, 0.0,
              "The ratio of Seek queries of mix_graph workload");
DEFINE_int64(mix_max_scan_len, 10000, "The max scan length of Iterator");
DEFINE_int64(mix_max_value_size, 1024, "The max value size of this workload");
DEFINE_double(
    sine_mix_rate_noise, 0.0,
    "Add the noise ratio to the sine rate, it is between 0.0 and 1.0");
DEFINE_bool(sine_mix_rate, false,
            "Enable the sine QPS control on the mix workload");
DEFINE_uint64(
    sine_mix_rate_interval_milliseconds, 10000,
    "Interval of which the sine wave read_rate_limit is recalculated");
DEFINE_int64(mix_accesses, -1,
             "The total query accesses of mix_graph workload");

DEFINE_uint64(
    benchmark_read_rate_limit, 0,
    "If non-zero, db_bench will rate-limit the reads from RocksDB. This "
    "is the global rate in ops/second.");

DEFINE_uint64(max_compaction_bytes,
              ROCKSDB_NAMESPACE::Options().max_compaction_bytes,
              "Max bytes allowed in one compaction");

DEFINE_bool(readonly, false, "Run read only benchmarks.");

DEFINE_bool(print_malloc_stats, false,
            "Print malloc stats to stdout after benchmarks finish.");

DEFINE_bool(disable_auto_compactions, false, "Do not auto trigger compactions");

DEFINE_uint64(wal_ttl_seconds, 0, "Set the TTL for the WAL Files in seconds.");
DEFINE_uint64(wal_size_limit_MB, 0,
              "Set the size limit for the WAL Files in MB.");
DEFINE_uint64(max_total_wal_size, 0, "Set total max WAL size");

DEFINE_bool(mmap_read, ROCKSDB_NAMESPACE::Options().allow_mmap_reads,
            "Allow reads to occur via mmap-ing files");

DEFINE_bool(mmap_write, ROCKSDB_NAMESPACE::Options().allow_mmap_writes,
            "Allow writes to occur via mmap-ing files");

DEFINE_bool(use_direct_reads, ROCKSDB_NAMESPACE::Options().use_direct_reads,
            "Use O_DIRECT for reading data");

DEFINE_bool(use_direct_io_for_flush_and_compaction,
            ROCKSDB_NAMESPACE::Options().use_direct_io_for_flush_and_compaction,
            "Use O_DIRECT for background flush and compaction writes");

DEFINE_bool(advise_random_on_open,
            ROCKSDB_NAMESPACE::Options().advise_random_on_open,
            "Advise random access on table file open");

DEFINE_bool(use_tailing_iterator, false,
            "Use tailing iterator to access a series of keys instead of get");

DEFINE_bool(use_adaptive_mutex, ROCKSDB_NAMESPACE::Options().use_adaptive_mutex,
            "Use adaptive mutex");

DEFINE_uint64(bytes_per_sync, ROCKSDB_NAMESPACE::Options().bytes_per_sync,
              "Allows OS to incrementally sync SST files to disk while they are"
              " being written, in the background. Issue one request for every"
              " bytes_per_sync written. 0 turns it off.");

DEFINE_uint64(wal_bytes_per_sync,
              ROCKSDB_NAMESPACE::Options().wal_bytes_per_sync,
              "Allows OS to incrementally sync WAL files to disk while they are"
              " being written, in the background. Issue one request for every"
              " wal_bytes_per_sync written. 0 turns it off.");

DEFINE_bool(use_single_deletes, true,
            "Use single deletes (used in RandomReplaceKeys only).");

DEFINE_double(stddev, 2000.0,
              "Standard deviation of normal distribution used for picking keys"
              " (used in RandomReplaceKeys only).");

DEFINE_int32(key_id_range, 100000,
             "Range of possible value of key id (used in TimeSeries only).");

DEFINE_string(expire_style, "none",
              "Style to remove expired time entries. Can be one of the options "
              "below: none (do not expired data), compaction_filter (use a "
              "compaction filter to remove expired data), delete (seek IDs and "
              "remove expired data) (used in TimeSeries only).");

DEFINE_uint64(
    time_range, 100000,
    "Range of timestamp that store in the database (used in TimeSeries"
    " only).");

DEFINE_int32(num_deletion_threads, 1,
             "Number of threads to do deletion (used in TimeSeries and delete "
             "expire_style only).");

DEFINE_int32(max_successive_merges, 0,
             "Maximum number of successive merge operations on a key in the "
             "memtable");

DEFINE_bool(strict_max_successive_merges, false,
            "Whether to issue filesystem reads to keep within "
            "`max_successive_merges` limit");

static bool ValidatePrefixSize(const char* flagname, int32_t value) {
  if (value < 0 || value >= 2000000000) {
    fprintf(stderr, "Invalid value for --%s: %d. 0<= PrefixSize <=2000000000\n",
            flagname, value);
    return false;
  }
  return true;
}

DEFINE_int32(prefix_size, 0,
             "control the prefix size for HashSkipList and plain table");
DEFINE_int64(keys_per_prefix, 0,
             "control average number of keys generated per prefix, 0 means no "
             "special handling of the prefix, i.e. use the prefix comes with "
             "the generated random number.");
DEFINE_bool(total_order_seek, false,
            "Enable total order seek regardless of index format.");
DEFINE_bool(prefix_same_as_start, false,
            "Enforce iterator to return keys with prefix same as seek key.");
DEFINE_bool(
    seek_missing_prefix, false,
    "Iterator seek to keys with non-exist prefixes. Require prefix_size > 8");

DEFINE_int32(memtable_insert_with_hint_prefix_size, 0,
             "If non-zero, enable "
             "memtable insert with hint with the given prefix size.");
DEFINE_bool(enable_io_prio, false,
            "Lower the background flush/compaction threads' IO priority");
DEFINE_bool(enable_cpu_prio, false,
            "Lower the background flush/compaction threads' CPU priority");
DEFINE_bool(identity_as_first_hash, false,
            "the first hash function of cuckoo table becomes an identity "
            "function. This is only valid when key is 8 bytes");
DEFINE_bool(dump_malloc_stats, true, "Dump malloc stats in LOG ");
DEFINE_uint64(stats_dump_period_sec,
              ROCKSDB_NAMESPACE::Options().stats_dump_period_sec,
              "Gap between printing stats to log in seconds");
DEFINE_uint64(stats_persist_period_sec,
              ROCKSDB_NAMESPACE::Options().stats_persist_period_sec,
              "Gap between persisting stats in seconds");
DEFINE_bool(persist_stats_to_disk,
            ROCKSDB_NAMESPACE::Options().persist_stats_to_disk,
            "whether to persist stats to disk");
DEFINE_uint64(stats_history_buffer_size,
              ROCKSDB_NAMESPACE::Options().stats_history_buffer_size,
              "Max number of stats snapshots to keep in memory");
DEFINE_bool(avoid_flush_during_recovery,
            ROCKSDB_NAMESPACE::Options().avoid_flush_during_recovery,
            "If true, avoids flushing the recovered WAL data where possible.");

DEFINE_bool(avoid_flush_during_shutdown,
            ROCKSDB_NAMESPACE::Options().avoid_flush_during_shutdown,
            "If true, avoids flushing the recovered WAL data where possible.");
DEFINE_int64(multiread_stride, 0,
             "Stride length for the keys in a MultiGet batch");
DEFINE_bool(multiread_batched, false, "Use the new MultiGet API");

DEFINE_string(memtablerep, "skip_list", "");
DEFINE_int64(hash_bucket_count, 1024 * 1024, "hash bucket count");
DEFINE_bool(use_plain_table, false,
            "if use plain table instead of block-based table format");
DEFINE_bool(use_cuckoo_table, false, "if use cuckoo table format");
DEFINE_double(cuckoo_hash_ratio, 0.9, "Hash ratio for Cuckoo SST table.");
DEFINE_bool(use_hash_search, false,
            "if use kHashSearch instead of kBinarySearch. "
            "This is valid if only we use BlockTable");
DEFINE_string(merge_operator, "",
              "The merge operator to use with the database."
              "If a new merge operator is specified, be sure to use fresh"
              " database The possible merge operators are defined in"
              " utilities/merge_operators.h");
DEFINE_int32(skip_list_lookahead, 0,
             "Used with skip_list memtablerep; try linear search first for "
             "this many steps from the previous position");
DEFINE_bool(report_file_operations, false,
            "if report number of file operations");
DEFINE_bool(report_open_timing, false, "if report open timing");
DEFINE_int32(readahead_size, 0, "Iterator readahead size");

DEFINE_bool(read_with_latest_user_timestamp, true,
            "If true, always use the current latest timestamp for read. If "
            "false, choose a random timestamp from the past.");

DEFINE_string(cache_uri, "", "Full URI for creating a custom cache object");
DEFINE_string(secondary_cache_uri, "",
              "Full URI for creating a custom secondary cache object");
static class std::shared_ptr<ROCKSDB_NAMESPACE::SecondaryCache> secondary_cache;

static const bool FLAGS_prefix_size_dummy __attribute__((__unused__)) =
    RegisterFlagValidator(&FLAGS_prefix_size, &ValidatePrefixSize);

static const bool FLAGS_key_size_dummy __attribute__((__unused__)) =
    RegisterFlagValidator(&FLAGS_key_size, &ValidateKeySize);

static const bool FLAGS_cache_numshardbits_dummy __attribute__((__unused__)) =
    RegisterFlagValidator(&FLAGS_cache_numshardbits,
                          &ValidateCacheNumshardbits);

static const bool FLAGS_readwritepercent_dummy __attribute__((__unused__)) =
    RegisterFlagValidator(&FLAGS_readwritepercent, &ValidateInt32Percent);

DEFINE_int32(disable_seek_compaction, false,
             "Not used, left here for backwards compatibility");

DEFINE_bool(allow_data_in_errors,
            ROCKSDB_NAMESPACE::Options().allow_data_in_errors,
            "If true, allow logging data, e.g. key, value in LOG files.");

static const bool FLAGS_deletepercent_dummy __attribute__((__unused__)) =
    RegisterFlagValidator(&FLAGS_deletepercent, &ValidateInt32Percent);
static const bool FLAGS_table_cache_numshardbits_dummy
    __attribute__((__unused__)) = RegisterFlagValidator(
        &FLAGS_table_cache_numshardbits, &ValidateTableCacheNumshardbits);

DEFINE_uint32(write_batch_protection_bytes_per_key, 0,
              "Size of per-key-value checksum in each write batch. Currently "
              "only value 0 and 8 are supported.");

DEFINE_uint32(
    memtable_protection_bytes_per_key, 0,
    "Enable memtable per key-value checksum protection. "
    "Each entry in memtable will be suffixed by a per key-value checksum. "
    "This options determines the size of such checksums. "
    "Supported values: 0, 1, 2, 4, 8.");

DEFINE_uint32(block_protection_bytes_per_key, 0,
              "Enable block per key-value checksum protection. "
              "Supported values: 0, 1, 2, 4, 8.");

DEFINE_bool(build_info, false,
            "Print the build info via GetRocksBuildInfoAsString");

DEFINE_bool(track_and_verify_wals_in_manifest, false,
            "If true, enable WAL tracking in the MANIFEST");

DEFINE_bool(track_and_verify_wals, false, "See Options.track_and_verify_wals");

DEFINE_int32(same_value_percentage, 0,
             "Percentage of time value will be same i.e good for compression "
             "of the block");

DEFINE_bool(universal_reduce_file_locking,
            ROCKSDB_NAMESPACE::Options()
                .compaction_options_universal.reduce_file_locking,
            "See Options().compaction_options_universal.reduce_file_locking");

namespace ROCKSDB_NAMESPACE {
namespace {
static Status CreateMemTableRepFactory(
    const ConfigOptions& config_options,
    std::shared_ptr<MemTableRepFactory>* factory) {
  Status s;
  if (!strcasecmp(FLAGS_memtablerep.c_str(), SkipListFactory::kNickName())) {
    factory->reset(new SkipListFactory(FLAGS_skip_list_lookahead));
  } else if (!strcasecmp(FLAGS_memtablerep.c_str(), "prefix_hash")) {
    factory->reset(NewHashSkipListRepFactory(FLAGS_hash_bucket_count));
  } else if (!strcasecmp(FLAGS_memtablerep.c_str(),
                         VectorRepFactory::kNickName())) {
    factory->reset(new VectorRepFactory());
  } else if (!strcasecmp(FLAGS_memtablerep.c_str(), "hash_linkedlist")) {
    factory->reset(NewHashLinkListRepFactory(FLAGS_hash_bucket_count));
  } else {
    std::unique_ptr<MemTableRepFactory> unique;
    s = MemTableRepFactory::CreateFromString(config_options, FLAGS_memtablerep,
                                             &unique);
    if (s.ok()) {
      factory->reset(unique.release());
    }
  }
  return s;
}

}  // namespace

enum DistributionType : unsigned char { kFixed = 0, kUniform, kNormal };

static enum DistributionType FLAGS_value_size_distribution_type_e = kFixed;

static enum DistributionType StringToDistributionType(const char* ctype) {
  assert(ctype);

  if (!strcasecmp(ctype, "fixed")) {
    return kFixed;
  } else if (!strcasecmp(ctype, "uniform")) {
    return kUniform;
  } else if (!strcasecmp(ctype, "normal")) {
    return kNormal;
  }

  fprintf(stdout, "Cannot parse distribution type '%s'\n", ctype);
  db_bench_exit(1);
}

class BaseDistribution {
 public:
  BaseDistribution(unsigned int _min, unsigned int _max)
      : min_value_size_(_min), max_value_size_(_max) {}
  virtual ~BaseDistribution() = default;

  unsigned int Generate() {
    auto val = Get();
    if (NeedTruncate()) {
      val = std::max(min_value_size_, val);
      val = std::min(max_value_size_, val);
    }
    return val;
  }

 private:
  virtual unsigned int Get() = 0;
  virtual bool NeedTruncate() { return true; }
  unsigned int min_value_size_;
  unsigned int max_value_size_;
};

class FixedDistribution : public BaseDistribution {
 public:
  FixedDistribution(unsigned int size)
      : BaseDistribution(size, size), size_(size) {}

 private:
  unsigned int Get() override { return size_; }
  bool NeedTruncate() override { return false; }
  unsigned int size_;
};

class NormalDistribution : public BaseDistribution,
                           public std::normal_distribution<double> {
 public:
  NormalDistribution(unsigned int _min, unsigned int _max)
      : BaseDistribution(_min, _max),
        // 99.7% values within the range [min, max].
        std::normal_distribution<double>(
            (double)(_min + _max) / 2.0 /*mean*/,
            (double)(_max - _min) / 6.0 /*stddev*/),
        gen_(rd_()) {}

 private:
  unsigned int Get() override {
    return static_cast<unsigned int>((*this)(gen_));
  }
  std::random_device rd_;
  std::mt19937 gen_;
};

class UniformDistribution : public BaseDistribution,
                            public std::uniform_int_distribution<unsigned int> {
 public:
  UniformDistribution(unsigned int _min, unsigned int _max)
      : BaseDistribution(_min, _max),
        std::uniform_int_distribution<unsigned int>(_min, _max),
        gen_(rd_()) {}

 private:
  unsigned int Get() override { return (*this)(gen_); }
  bool NeedTruncate() override { return false; }
  std::random_device rd_;
  std::mt19937 gen_;
};

// Helper for quickly generating random data.
class RandomGenerator {
 private:
  std::string data_;
  unsigned int pos_;
  std::unique_ptr<BaseDistribution> dist_;
  Random rnd;

 public:
  RandomGenerator() : rnd(301) {
    auto max_value_size = FLAGS_value_size_max;
    switch (FLAGS_value_size_distribution_type_e) {
      case kUniform:
        dist_.reset(new UniformDistribution(FLAGS_value_size_min,
                                            FLAGS_value_size_max));
        break;
      case kNormal:
        dist_.reset(
            new NormalDistribution(FLAGS_value_size_min, FLAGS_value_size_max));
        break;
      case kFixed:
      default:
        dist_.reset(new FixedDistribution(value_size));
        max_value_size = value_size;
    }
    // We use a limited amount of data over and over again and ensure
    // that it is larger than the compression window (32KB), and also
    // large enough to serve all typical value sizes we want to write.
    std::string piece;
    while (data_.size() < (unsigned)std::max(1048576, max_value_size)) {
      // Add a short fragment that is as compressible as specified
      // by FLAGS_compression_ratio.
      test::CompressibleString(&rnd, FLAGS_compression_ratio, 100, &piece);
      data_.append(piece);
    }
    pos_ = 0;
  }

  Slice Generate(unsigned int len) {
    assert(len <= data_.size());
    if (rnd.PercentTrue(FLAGS_same_value_percentage)) {
      return Slice(data_.data(), len);
    } else {
      if (pos_ + len > data_.size()) {
        pos_ = 0;
      }
      pos_ += len;
      return Slice(data_.data() + pos_ - len, len);
    }
  }

  Slice Generate() {
    auto len = dist_->Generate();
    return Generate(len);
  }
};

static void AppendWithSpace(std::string* str, Slice msg) {
  if (msg.empty()) {
    return;
  }
  if (!str->empty()) {
    str->push_back(' ');
  }
  str->append(msg.data(), msg.size());
}

struct DBWithColumnFamilies {
  std::vector<ColumnFamilyHandle*> cfh;
  DB* db;
  OptimisticTransactionDB* opt_txn_db;
  std::atomic<size_t> num_created;  // Need to be updated after all the
                                    // new entries in cfh are set.
  size_t num_hot;  // Number of column families to be queried at each moment.
                   // After each CreateNewCf(), another num_hot number of new
                   // Column families will be created and used to be queried.
  port::Mutex create_cf_mutex;  // Only one thread can execute CreateNewCf()
  std::vector<int> cfh_idx_to_prob;  // ith index holds probability of operating
                                     // on cfh[i].

  DBWithColumnFamilies() : db(nullptr), opt_txn_db(nullptr) {
    cfh.clear();
    num_created = 0;
    num_hot = 0;
  }

  DBWithColumnFamilies(const DBWithColumnFamilies& other)
      : cfh(other.cfh),
        db(other.db),
        opt_txn_db(other.opt_txn_db),
        num_created(other.num_created.load()),
        num_hot(other.num_hot),
        cfh_idx_to_prob(other.cfh_idx_to_prob) {}

  void DeleteDBs() {
    std::for_each(cfh.begin(), cfh.end(),
                  [](ColumnFamilyHandle* cfhi) { delete cfhi; });
    cfh.clear();
    if (opt_txn_db) {
      delete opt_txn_db;
      opt_txn_db = nullptr;
    } else {
      delete db;
      db = nullptr;
    }
  }

  ColumnFamilyHandle* GetCfh(int64_t rand_num) {
    assert(num_hot > 0);
    size_t rand_offset = 0;
    if (!cfh_idx_to_prob.empty()) {
      assert(cfh_idx_to_prob.size() == num_hot);
      int sum = 0;
      while (sum + cfh_idx_to_prob[rand_offset] < rand_num % 100) {
        sum += cfh_idx_to_prob[rand_offset];
        ++rand_offset;
      }
      assert(rand_offset < cfh_idx_to_prob.size());
    } else {
      rand_offset = rand_num % num_hot;
    }
    return cfh[num_created.load(std::memory_order_acquire) - num_hot +
               rand_offset];
  }

  // stage: assume CF from 0 to stage * num_hot has be created. Need to create
  //        stage * num_hot + 1 to stage * (num_hot + 1).
  void CreateNewCf(ColumnFamilyOptions options, int64_t stage) {
    MutexLock l(&create_cf_mutex);
    if ((stage + 1) * num_hot <= num_created) {
      // Already created.
      return;
    }
    auto new_num_created = num_created + num_hot;
    assert(new_num_created <= cfh.size());
    for (size_t i = num_created; i < new_num_created; i++) {
      Status s =
          db->CreateColumnFamily(options, ColumnFamilyName(i), &(cfh[i]));
      if (!s.ok()) {
        fprintf(stderr, "create column family error: %s\n",
                s.ToString().c_str());
        abort();
      }
    }
    num_created.store(new_num_created, std::memory_order_release);
  }
};

// A class that reports stats to CSV file.
class ReporterAgent {
 public:
  ReporterAgent(Env* env, const std::string& fname,
                uint64_t report_interval_secs)
      : env_(env),
        total_ops_done_(0),
        last_report_(0),
        report_interval_secs_(report_interval_secs),
        stop_(false) {
    auto s = env_->NewWritableFile(fname, &report_file_, EnvOptions());
    if (s.ok()) {
      s = report_file_->Append(Header() + "\n");
    }
    if (s.ok()) {
      s = report_file_->Flush();
    }
    if (!s.ok()) {
      fprintf(stderr, "Can't open %s: %s\n", fname.c_str(),
              s.ToString().c_str());
      abort();
    }

    reporting_thread_ = port::Thread([&]() { SleepAndReport(); });
  }

  ~ReporterAgent() {
    {
      std::unique_lock<std::mutex> lk(mutex_);
      stop_ = true;
      stop_cv_.notify_all();
    }
    reporting_thread_.join();
  }

  // thread safe
  void ReportFinishedOps(int64_t num_ops) {
    total_ops_done_.fetch_add(num_ops);
  }

 private:
  std::string Header() const { return "secs_elapsed,interval_qps"; }
  void SleepAndReport() {
    auto* clock = env_->GetSystemClock().get();
    auto time_started = clock->NowMicros();
    while (true) {
      {
        std::unique_lock<std::mutex> lk(mutex_);
        if (stop_ ||
            stop_cv_.wait_for(lk, std::chrono::seconds(report_interval_secs_),
                              [&]() { return stop_; })) {
          // stopping
          break;
        }
        // else -> timeout, which means time for a report!
      }
      auto total_ops_done_snapshot = total_ops_done_.load();
      // round the seconds elapsed
      auto secs_elapsed =
          (clock->NowMicros() - time_started + kMicrosInSecond / 2) /
          kMicrosInSecond;
      std::string report =
          std::to_string(secs_elapsed) + "," +
          std::to_string(total_ops_done_snapshot - last_report_) + "\n";
      auto s = report_file_->Append(report);
      if (s.ok()) {
        s = report_file_->Flush();
      }
      if (!s.ok()) {
        fprintf(stderr,
                "Can't write to report file (%s), stopping the reporting\n",
                s.ToString().c_str());
        break;
      }
      last_report_ = total_ops_done_snapshot;
    }
  }

  Env* env_;
  std::unique_ptr<WritableFile> report_file_;
  std::atomic<int64_t> total_ops_done_;
  int64_t last_report_;
  const uint64_t report_interval_secs_;
  ROCKSDB_NAMESPACE::port::Thread reporting_thread_;
  std::mutex mutex_;
  // will notify on stop
  std::condition_variable stop_cv_;
  bool stop_;
};

enum OperationType : unsigned char {
  kRead = 0,
  kWrite,
  kDelete,
  kSeek,
  kMerge,
  kUpdate,
  kCompress,
  kUncompress,
  kCrc,
  kHash,
  kOthers,
  kMultiScan
};

static std::unordered_map<OperationType, std::string, std::hash<unsigned char>>
    OperationTypeString = {{kRead, "read"},         {kWrite, "write"},
                           {kDelete, "delete"},     {kSeek, "seek"},
                           {kMerge, "merge"},       {kUpdate, "update"},
                           {kCompress, "compress"}, {kCompress, "uncompress"},
                           {kCrc, "crc"},           {kHash, "hash"},
                           {kOthers, "op"},         {kMultiScan, "multiscan"}};

class CombinedStats;
class Stats {
 private:
  SystemClock* clock_;
  int id_;
  uint64_t start_ = 0;
  uint64_t sine_interval_;
  uint64_t finish_;
  double seconds_;
  uint64_t done_;
  uint64_t last_report_done_;
  uint64_t next_report_;
  uint64_t bytes_;
  uint64_t last_op_finish_;
  uint64_t last_report_finish_;
  std::unordered_map<OperationType, std::shared_ptr<HistogramImpl>,
                     std::hash<unsigned char>>
      hist_;
  std::string message_;
  bool exclude_from_merge_;
  ReporterAgent* reporter_agent_;  // does not own
  friend class CombinedStats;

 public:
  Stats() : clock_(FLAGS_env->GetSystemClock().get()) { Start(-1); }

  void SetReporterAgent(ReporterAgent* reporter_agent) {
    reporter_agent_ = reporter_agent;
  }

  void Start(int id) {
    id_ = id;
    next_report_ = FLAGS_stats_interval ? FLAGS_stats_interval : 100;
    last_op_finish_ = start_;
    hist_.clear();
    done_ = 0;
    last_report_done_ = 0;
    bytes_ = 0;
    seconds_ = 0;
    start_ = clock_->NowMicros();
    sine_interval_ = clock_->NowMicros();
    finish_ = start_;
    last_report_finish_ = start_;
    message_.clear();
    // When set, stats from this thread won't be merged with others.
    exclude_from_merge_ = false;
  }

  void Merge(const Stats& other) {
    if (other.exclude_from_merge_) {
      return;
    }

    for (auto it = other.hist_.begin(); it != other.hist_.end(); ++it) {
      auto this_it = hist_.find(it->first);
      if (this_it != hist_.end()) {
        this_it->second->Merge(*(other.hist_.at(it->first)));
      } else {
        hist_.insert({it->first, it->second});
      }
    }

    done_ += other.done_;
    bytes_ += other.bytes_;
    seconds_ += other.seconds_;
    if (other.start_ < start_) {
      start_ = other.start_;
    }
    if (other.finish_ > finish_) {
      finish_ = other.finish_;
    }

    // Just keep the messages from one thread.
    if (message_.empty()) {
      message_ = other.message_;
    }
  }

  void Stop() {
    finish_ = clock_->NowMicros();
    seconds_ = (finish_ - start_) * 1e-6;
  }

  void AddMessage(Slice msg) { AppendWithSpace(&message_, msg); }

  void SetId(int id) { id_ = id; }
  void SetExcludeFromMerge() { exclude_from_merge_ = true; }

  void PrintThreadStatus() {
    std::vector<ThreadStatus> thread_list;
    FLAGS_env->GetThreadList(&thread_list);

    fprintf(stderr, "\n%18s %10s %12s %20s %13s %45s %12s %s\n", "ThreadID",
            "ThreadType", "cfName", "Operation", "ElapsedTime", "Stage",
            "State", "OperationProperties");

    int64_t current_time = 0;
    clock_->GetCurrentTime(&current_time).PermitUncheckedError();
    for (auto ts : thread_list) {
      fprintf(stderr, "%18" PRIu64 " %10s %12s %20s %13s %45s %12s",
              ts.thread_id,
              ThreadStatus::GetThreadTypeName(ts.thread_type).c_str(),
              ts.cf_name.c_str(),
              ThreadStatus::GetOperationName(ts.operation_type).c_str(),
              ThreadStatus::MicrosToString(ts.op_elapsed_micros).c_str(),
              ThreadStatus::GetOperationStageName(ts.operation_stage).c_str(),
              ThreadStatus::GetStateName(ts.state_type).c_str());

      auto op_properties = ThreadStatus::InterpretOperationProperties(
          ts.operation_type, ts.op_properties);
      for (const auto& op_prop : op_properties) {
        fprintf(stderr, " %s %" PRIu64 " |", op_prop.first.c_str(),
                op_prop.second);
      }
      fprintf(stderr, "\n");
    }
  }

  void ResetSineInterval() { sine_interval_ = clock_->NowMicros(); }

  uint64_t GetSineInterval() { return sine_interval_; }

  uint64_t GetStart() { return start_; }

  void ResetLastOpTime() {
    // Set to now to avoid latency from calls to SleepForMicroseconds.
    last_op_finish_ = clock_->NowMicros();
  }

  void FinishedOps(DBWithColumnFamilies* db_with_cfh, DB* db, int64_t num_ops,
                   enum OperationType op_type = kOthers) {
    if (reporter_agent_) {
      reporter_agent_->ReportFinishedOps(num_ops);
    }
    if (FLAGS_histogram) {
      uint64_t now = clock_->NowMicros();
      uint64_t micros = now - last_op_finish_;

      if (hist_.find(op_type) == hist_.end()) {
        auto hist_temp = std::make_shared<HistogramImpl>();
        hist_.insert({op_type, std::move(hist_temp)});
      }
      hist_[op_type]->Add(micros);

      if (micros >= FLAGS_slow_usecs && !FLAGS_stats_interval) {
        fprintf(stderr, "long op: %" PRIu64 " micros%30s\r", micros, "");
        fflush(stderr);
      }
      last_op_finish_ = now;
    }

    done_ += num_ops;
    if (done_ >= next_report_ && FLAGS_progress_reports) {
      if (!FLAGS_stats_interval) {
        if (next_report_ < 1000) {
          next_report_ += 100;
        } else if (next_report_ < 5000) {
          next_report_ += 500;
        } else if (next_report_ < 10000) {
          next_report_ += 1000;
        } else if (next_report_ < 50000) {
          next_report_ += 5000;
        } else if (next_report_ < 100000) {
          next_report_ += 10000;
        } else if (next_report_ < 500000) {
          next_report_ += 50000;
        } else {
          next_report_ += 100000;
        }
        fprintf(stderr, "... finished %" PRIu64 " ops%30s\r", done_, "");
      } else {
        uint64_t now = clock_->NowMicros();
        int64_t usecs_since_last = now - last_report_finish_;

        // Determine whether to print status where interval is either
        // each N operations or each N seconds.

        if (FLAGS_stats_interval_seconds &&
            usecs_since_last < (FLAGS_stats_interval_seconds * 1000000)) {
          // Don't check again for this many operations.
          next_report_ += FLAGS_stats_interval;

        } else {
          fprintf(stderr,
                  "%s ... thread %d: (%" PRIu64 ",%" PRIu64
                  ") ops and "
                  "(%.1f,%.1f) ops/second in (%.6f,%.6f) seconds\n",
                  clock_->TimeToString(now / 1000000).c_str(), id_,
                  done_ - last_report_done_, done_,
                  (done_ - last_report_done_) / (usecs_since_last / 1000000.0),
                  done_ / ((now - start_) / 1000000.0),
                  (now - last_report_finish_) / 1000000.0,
                  (now - start_) / 1000000.0);

          if (id_ == 0 && FLAGS_stats_per_interval) {
            std::string stats;

            if (db_with_cfh && db_with_cfh->num_created.load()) {
              for (size_t i = 0; i < db_with_cfh->num_created.load(); ++i) {
                if (db->GetProperty(db_with_cfh->cfh[i], "rocksdb.cfstats",
                                    &stats)) {
                  fprintf(stderr, "%s\n", stats.c_str());
                }
                if (FLAGS_show_table_properties) {
                  for (int level = 0; level < FLAGS_num_levels; ++level) {
                    if (db->GetProperty(
                            db_with_cfh->cfh[i],
                            "rocksdb.aggregated-table-properties-at-level" +
                                std::to_string(level),
                            &stats)) {
                      if (stats.find("# entries=0") == std::string::npos) {
                        fprintf(stderr, "Level[%d]: %s\n", level,
                                stats.c_str());
                      }
                    }
                  }
                }
              }
            } else if (db) {
              if (db->GetProperty("rocksdb.stats", &stats)) {
                fprintf(stderr, "%s", stats.c_str());
              }
              if (db->GetProperty("rocksdb.num-running-compactions", &stats)) {
                fprintf(stderr, "num-running-compactions: %s\n", stats.c_str());
              }
              if (db->GetProperty("rocksdb.num-running-flushes", &stats)) {
                fprintf(stderr, "num-running-flushes: %s\n\n", stats.c_str());
              }
              if (FLAGS_show_table_properties) {
                for (int level = 0; level < FLAGS_num_levels; ++level) {
                  if (db->GetProperty(
                          "rocksdb.aggregated-table-properties-at-level" +
                              std::to_string(level),
                          &stats)) {
                    if (stats.find("# entries=0") == std::string::npos) {
                      fprintf(stderr, "Level[%d]: %s\n", level, stats.c_str());
                    }
                  }
                }
              }
            }
          }

          next_report_ += FLAGS_stats_interval;
          last_report_finish_ = now;
          last_report_done_ = done_;
        }
      }
      if (id_ == 0 && FLAGS_thread_status_per_interval) {
        PrintThreadStatus();
      }
      fflush(stderr);
    }
  }

  void AddBytes(int64_t n) { bytes_ += n; }

  void Report(const Slice& name) {
    // Pretend at least one op was done in case we are running a benchmark
    // that does not call FinishedOps().
    if (done_ < 1) {
      done_ = 1;
    }

    std::string extra;
    double elapsed = (finish_ - start_) * 1e-6;
    if (bytes_ > 0) {
      // Rate is computed on actual elapsed time, not the sum of per-thread
      // elapsed times.
      char rate[100];
      snprintf(rate, sizeof(rate), "%6.1f MB/s",
               (bytes_ / 1048576.0) / elapsed);
      extra = rate;
    }
    AppendWithSpace(&extra, message_);
    double throughput = (double)done_ / elapsed;

    fprintf(stdout,
            "%-12s : %11.3f micros/op %ld ops/sec %.3f seconds %" PRIu64
            " operations;%s%s\n",
            name.ToString().c_str(), seconds_ * 1e6 / done_, (long)throughput,
            elapsed, done_, (extra.empty() ? "" : " "), extra.c_str());
    if (FLAGS_histogram) {
      for (auto it = hist_.begin(); it != hist_.end(); ++it) {
        fprintf(stdout, "Microseconds per %s:\n%s\n",
                OperationTypeString[it->first].c_str(),
                it->second->ToString().c_str());
      }
    }
    if (FLAGS_report_file_operations) {
      auto* counted_fs =
          FLAGS_env->GetFileSystem()->CheckedCast<CountedFileSystem>();
      assert(counted_fs);
      fprintf(stdout, "%s", counted_fs->PrintCounters().c_str());
      counted_fs->ResetCounters();
    }
    fflush(stdout);
  }
};

class CombinedStats {
 public:
  void AddStats(const Stats& stat) {
    uint64_t total_ops = stat.done_;
    uint64_t total_bytes_ = stat.bytes_;
    double elapsed;

    if (total_ops < 1) {
      total_ops = 1;
    }

    elapsed = (stat.finish_ - stat.start_) * 1e-6;
    throughput_ops_.emplace_back(total_ops / elapsed);

    if (total_bytes_ > 0) {
      double mbs = (total_bytes_ / 1048576.0);
      throughput_mbs_.emplace_back(mbs / elapsed);
    }
  }

  void Report(const std::string& bench_name) {
    if (throughput_ops_.size() < 2) {
      // skip if there are not enough samples
      return;
    }

    const char* name = bench_name.c_str();
    int num_runs = static_cast<int>(throughput_ops_.size());

    if (throughput_mbs_.size() == throughput_ops_.size()) {
      fprintf(stdout,
              "%s [AVG %d runs] : %d (\xC2\xB1 %d) ops/sec; %6.1f (\xC2\xB1 "
              "%.1f) MB/sec\n",
              name, num_runs, static_cast<int>(CalcAvg(throughput_ops_)),
              static_cast<int>(CalcConfidence95(throughput_ops_)),
              CalcAvg(throughput_mbs_), CalcConfidence95(throughput_mbs_));
    } else {
      fprintf(stdout, "%s [AVG %d runs] : %d (\xC2\xB1 %d) ops/sec\n", name,
              num_runs, static_cast<int>(CalcAvg(throughput_ops_)),
              static_cast<int>(CalcConfidence95(throughput_ops_)));
    }
  }

  void ReportWithConfidenceIntervals(const std::string& bench_name) {
    if (throughput_ops_.size() < 2) {
      // skip if there are not enough samples
      return;
    }

    const char* name = bench_name.c_str();
    int num_runs = static_cast<int>(throughput_ops_.size());

    int ops_avg = static_cast<int>(CalcAvg(throughput_ops_));
    int ops_confidence_95 = static_cast<int>(CalcConfidence95(throughput_ops_));

    if (throughput_mbs_.size() == throughput_ops_.size()) {
      double mbs_avg = CalcAvg(throughput_mbs_);
      double mbs_confidence_95 = CalcConfidence95(throughput_mbs_);
      fprintf(stdout,
              "%s [CI95 %d runs] : (%d, %d) ops/sec; (%.1f, %.1f) MB/sec\n",
              name, num_runs, ops_avg - ops_confidence_95,
              ops_avg + ops_confidence_95, mbs_avg - mbs_confidence_95,
              mbs_avg + mbs_confidence_95);
    } else {
      fprintf(stdout, "%s [CI95 %d runs] : (%d, %d) ops/sec\n", name, num_runs,
              ops_avg - ops_confidence_95, ops_avg + ops_confidence_95);
    }
  }

  void ReportFinal(const std::string& bench_name) {
    if (throughput_ops_.size() < 2) {
      // skip if there are not enough samples
      return;
    }

    const char* name = bench_name.c_str();
    int num_runs = static_cast<int>(throughput_ops_.size());

    if (throughput_mbs_.size() == throughput_ops_.size()) {
      // \xC2\xB1 is +/- character in UTF-8
      fprintf(stdout,
              "%s [AVG    %d runs] : %d (\xC2\xB1 %d) ops/sec; %6.1f (\xC2\xB1 "
              "%.1f) MB/sec\n"
              "%s [MEDIAN %d runs] : %d ops/sec; %6.1f MB/sec\n",
              name, num_runs, static_cast<int>(CalcAvg(throughput_ops_)),
              static_cast<int>(CalcConfidence95(throughput_ops_)),
              CalcAvg(throughput_mbs_), CalcConfidence95(throughput_mbs_), name,
              num_runs, static_cast<int>(CalcMedian(throughput_ops_)),
              CalcMedian(throughput_mbs_));
    } else {
      fprintf(stdout,
              "%s [AVG    %d runs] : %d (\xC2\xB1 %d) ops/sec\n"
              "%s [MEDIAN %d runs] : %d ops/sec\n",
              name, num_runs, static_cast<int>(CalcAvg(throughput_ops_)),
              static_cast<int>(CalcConfidence95(throughput_ops_)), name,
              num_runs, static_cast<int>(CalcMedian(throughput_ops_)));
    }
  }

 private:
  double CalcAvg(std::vector<double>& data) {
    double avg = 0;
    for (double x : data) {
      avg += x;
    }
    avg = avg / data.size();
    return avg;
  }

  // Calculates 95% CI assuming a normal distribution of samples.
  // Samples are not from a normal distribution, but it still
  // provides useful approximation.
  double CalcConfidence95(std::vector<double>& data) {
    assert(data.size() > 1);
    double avg = CalcAvg(data);
    double std_error = CalcStdDev(data, avg) / std::sqrt(data.size());

    // Z score for the 97.5 percentile
    // see https://en.wikipedia.org/wiki/1.96
    return 1.959964 * std_error;
  }

  double CalcMedian(std::vector<double>& data) {
    assert(data.size() > 0);
    std::sort(data.begin(), data.end());

    size_t mid = data.size() / 2;
    if (data.size() % 2 == 1) {
      // Odd number of entries
      return data[mid];
    } else {
      // Even number of entries
      return (data[mid] + data[mid - 1]) / 2;
    }
  }

  double CalcStdDev(std::vector<double>& data, double average) {
    assert(data.size() > 1);
    double squared_sum = 0.0;
    for (double x : data) {
      squared_sum += std::pow(x - average, 2);
    }

    // using samples count - 1 following Bessel's correction
    // see https://en.wikipedia.org/wiki/Bessel%27s_correction
    return std::sqrt(squared_sum / (data.size() - 1));
  }

  std::vector<double> throughput_ops_;
  std::vector<double> throughput_mbs_;
};

class TimestampEmulator {
 private:
  std::atomic<uint64_t> timestamp_;

 public:
  TimestampEmulator() : timestamp_(0) {}
  uint64_t Get() const { return timestamp_.load(); }
  void Inc() { timestamp_++; }
  Slice Allocate(char* scratch) {
    // TODO: support larger timestamp sizes
    assert(FLAGS_user_timestamp_size == 8);
    assert(scratch);
    uint64_t ts = timestamp_.fetch_add(1);
    EncodeFixed64(scratch, ts);
    return Slice(scratch, FLAGS_user_timestamp_size);
  }
  Slice GetTimestampForRead(Random64& rand, char* scratch) {
    assert(FLAGS_user_timestamp_size == 8);
    assert(scratch);
    if (FLAGS_read_with_latest_user_timestamp) {
      return Allocate(scratch);
    }
    // Choose a random timestamp from the past.
    uint64_t ts = rand.Next() % Get();
    EncodeFixed64(scratch, ts);
    return Slice(scratch, FLAGS_user_timestamp_size);
  }
};

// State shared by all concurrent executions of the same benchmark.
struct SharedState {
  port::Mutex mu;
  port::CondVar cv;
  int total;
  int perf_level;
  std::shared_ptr<RateLimiter> write_rate_limiter;
  std::shared_ptr<RateLimiter> read_rate_limiter;

  // Each thread goes through the following states:
  //    (1) initializing
  //    (2) waiting for others to be initialized
  //    (3) running
  //    (4) done

  long num_initialized;
  long num_done;
  bool start;

  SharedState() : cv(&mu), perf_level(FLAGS_perf_level) {}
};

// Per-thread state for concurrent executions of the same benchmark.
struct ThreadState {
  int tid;        // 0..n-1 when running in n threads
  Random64 rand;  // Has different seeds for different threads
  Stats stats;
  SharedState* shared;

  explicit ThreadState(int index, int my_seed)
      : tid(index), rand(*seed_base + my_seed) {}
};

class Duration {
 public:
  Duration(uint64_t max_seconds, int64_t max_ops, int64_t ops_per_stage = 0) {
    max_seconds_ = max_seconds;
    max_ops_ = max_ops;
    ops_per_stage_ = (ops_per_stage > 0) ? ops_per_stage : max_ops;
    ops_ = 0;
    start_at_ = FLAGS_env->NowMicros();
  }

  int64_t GetStage() { return std::min(ops_, max_ops_ - 1) / ops_per_stage_; }

  bool Done(int64_t increment) {
    if (increment <= 0) {
      increment = 1;  // avoid Done(0) and infinite loops
    }
    ops_ += increment;

    if (max_seconds_) {
      // Recheck every appx 1000 ops (exact iff increment is factor of 1000)
      auto granularity = FLAGS_ops_between_duration_checks;
      if ((ops_ / granularity) != ((ops_ - increment) / granularity)) {
        uint64_t now = FLAGS_env->NowMicros();
        return ((now - start_at_) / 1000000) >= max_seconds_;
      } else {
        return false;
      }
    } else {
      return ops_ > max_ops_;
    }
  }

 private:
  uint64_t max_seconds_;
  int64_t max_ops_;
  int64_t ops_per_stage_;
  int64_t ops_;
  uint64_t start_at_;
};

class Benchmark {
 private:
  std::shared_ptr<Cache> cache_;
  std::shared_ptr<Cache> compressed_cache_;
  std::shared_ptr<const SliceTransform> prefix_extractor_;
  DBWithColumnFamilies db_;
  std::vector<DBWithColumnFamilies> multi_dbs_;
  int64_t num_;
  int key_size_;
  int user_timestamp_size_;
  int prefix_size_;
  int total_thread_count_;
  int64_t keys_per_prefix_;
  int64_t entries_per_batch_;
  int64_t writes_before_delete_range_;
  int64_t writes_per_range_tombstone_;
  int64_t range_tombstone_width_;
  int64_t max_num_range_tombstones_;
  ReadOptions read_options_;
  WriteOptions write_options_;
  Options open_options_;  // keep options around to properly destroy db later
  TraceOptions trace_options_;
  TraceOptions block_cache_trace_options_;
  int64_t reads_;
  int64_t deletes_;
  double read_random_exp_range_;
  int64_t writes_;
  int64_t readwrites_;
  int64_t merge_keys_;
  bool report_file_operations_;
  bool use_blob_db_;    // Stacked BlobDB
  bool read_operands_;  // read via GetMergeOperands()
  std::vector<std::string> keys_;

  class ErrorHandlerListener : public EventListener {
   public:
    ErrorHandlerListener()
        : mutex_(),
          cv_(&mutex_),
          no_auto_recovery_(false),
          recovery_complete_(false) {}

    ~ErrorHandlerListener() override = default;

    const char* Name() const override { return kClassName(); }
    static const char* kClassName() { return "ErrorHandlerListener"; }

    void OnErrorRecoveryBegin(BackgroundErrorReason /*reason*/,
                              Status /*bg_error*/,
                              bool* auto_recovery) override {
      if (*auto_recovery && no_auto_recovery_) {
        *auto_recovery = false;
      }
    }

    void OnErrorRecoveryCompleted(Status /*old_bg_error*/) override {
      InstrumentedMutexLock l(&mutex_);
      recovery_complete_ = true;
      cv_.SignalAll();
    }

    bool WaitForRecovery(uint64_t abs_time_us) {
      InstrumentedMutexLock l(&mutex_);
      if (!recovery_complete_) {
        cv_.TimedWait(abs_time_us);
      }
      if (recovery_complete_) {
        recovery_complete_ = false;
        return true;
      }
      return false;
    }

    void EnableAutoRecovery(bool enable = true) { no_auto_recovery_ = !enable; }

   private:
    InstrumentedMutex mutex_;
    InstrumentedCondVar cv_;
    bool no_auto_recovery_;
    bool recovery_complete_;
  };

  std::shared_ptr<ErrorHandlerListener> listener_;

  std::unique_ptr<TimestampEmulator> mock_app_clock_;

  bool SanityCheck() {
    if (FLAGS_compression_ratio > 1) {
      fprintf(stderr, "compression_ratio should be between 0 and 1\n");
      return false;
    }
    return true;
  }

  inline bool CompressSlice(const CompressionInfo& compression_info,
                            const Slice& input, std::string* compressed) {
    constexpr uint32_t compress_format_version = 2;

    return OLD_CompressData(input, compression_info, compress_format_version,
                            compressed);
  }

  void PrintHeader(const Options& options) {
    PrintEnvironment();
    fprintf(stdout,
            "Keys:       %d bytes each (+ %d bytes user-defined timestamp)\n",
            FLAGS_key_size, FLAGS_user_timestamp_size);
    auto avg_value_size = FLAGS_value_size;
    if (FLAGS_value_size_distribution_type_e == kFixed) {
      fprintf(stdout,
              "Values:     %d bytes each (%d bytes after compression)\n",
              avg_value_size,
              static_cast<int>(avg_value_size * FLAGS_compression_ratio + 0.5));
    } else {
      avg_value_size = (FLAGS_value_size_min + FLAGS_value_size_max) / 2;
      fprintf(stdout,
              "Values:     %d avg bytes each (%d bytes after compression)\n",
              avg_value_size,
              static_cast<int>(avg_value_size * FLAGS_compression_ratio + 0.5));
      fprintf(stdout, "Values Distribution: %s (min: %d, max: %d)\n",
              FLAGS_value_size_distribution_type.c_str(), FLAGS_value_size_min,
              FLAGS_value_size_max);
    }
    fprintf(stdout, "Entries:    %" PRIu64 "\n", num_);
    fprintf(stdout, "Prefix:    %d bytes\n", FLAGS_prefix_size);
    fprintf(stdout, "Keys per prefix:    %" PRIu64 "\n", keys_per_prefix_);
    fprintf(stdout, "RawSize:    %.1f MB (estimated)\n",
            ((static_cast<int64_t>(FLAGS_key_size + avg_value_size) * num_) /
             1048576.0));
    fprintf(
        stdout, "FileSize:   %.1f MB (estimated)\n",
        (((FLAGS_key_size + avg_value_size * FLAGS_compression_ratio) * num_) /
         1048576.0));
    fprintf(stdout, "Write rate: %" PRIu64 " bytes/second\n",
            FLAGS_benchmark_write_rate_limit);
    fprintf(stdout, "Read rate: %" PRIu64 " ops/second\n",
            FLAGS_benchmark_read_rate_limit);
    if (FLAGS_enable_numa) {
      fprintf(stderr, "Running in NUMA enabled mode.\n");
#ifndef NUMA
      fprintf(stderr, "NUMA is not defined in the system.\n");
      db_bench_exit(1);
#else
      if (numa_available() == -1) {
        fprintf(stderr, "NUMA is not supported by the system.\n");
        db_bench_exit(1);
      }
#endif
    }
    // mixed compression  manager expect compression type to be expliciltiy
    // configured through Options to be zstd
    auto compression = std::string("zstd");
    if (!strcasecmp(FLAGS_compression_manager.c_str(), "none")) {
      compression = CompressionTypeToString(FLAGS_compression_type_e);
    } else {
      fprintf(stdout, "Compression manager: %s\n",
              FLAGS_compression_manager.c_str());
    }
    fprintf(stdout, "Compression: %s\n", compression.c_str());
    fprintf(stdout, "Compression sampling rate: %" PRId64 "\n",
            FLAGS_sample_for_compression);
    if (options.memtable_factory != nullptr) {
      fprintf(stdout, "Memtablerep: %s\n",
              options.memtable_factory->GetId().c_str());
    }
    fprintf(stdout, "Perf Level: %d\n", FLAGS_perf_level);

    PrintWarnings(compression.c_str());
    fprintf(stdout, "------------------------------------------------\n");
  }

  void PrintWarnings(const char* compression) {
#if defined(__GNUC__) && !defined(__OPTIMIZE__)
    fprintf(
        stdout,
        "WARNING: Optimization is disabled: benchmarks unnecessarily slow\n");
#endif
#ifndef NDEBUG
    fprintf(stdout,
            "WARNING: Assertions are enabled; benchmarks unnecessarily slow\n");
#endif
    if (FLAGS_compression_type_e != ROCKSDB_NAMESPACE::kNoCompression) {
      // The test string should not be too small.
      const int len = FLAGS_block_size;
      std::string input_str(len, 'y');
      std::string compressed;
      CompressionOptions opts;
      CompressionContext context(FLAGS_compression_type_e, opts);
      CompressionInfo info(opts, context, CompressionDict::GetEmptyDict(),
                           FLAGS_compression_type_e);
      bool result = CompressSlice(info, Slice(input_str), &compressed);

      if (!result) {
        fprintf(stdout, "WARNING: %s compression is not enabled\n",
                compression);
      } else if (compressed.size() >= input_str.size()) {
        fprintf(stdout, "WARNING: %s compression is not effective\n",
                compression);
      }
    }
  }

// Current the following isn't equivalent to OS_LINUX.
#if defined(__linux)
  static Slice TrimSpace(Slice s) {
    unsigned int start = 0;
    while (start < s.size() && isspace(s[start])) {
      start++;
    }
    unsigned int limit = static_cast<unsigned int>(s.size());
    while (limit > start && isspace(s[limit - 1])) {
      limit--;
    }
    return Slice(s.data() + start, limit - start);
  }
#endif

  void PrintEnvironment() {
    fprintf(stderr, "RocksDB:    version %s\n",
            GetRocksVersionAsString(true).c_str());

#if defined(__linux) || defined(__APPLE__) || defined(__FreeBSD__)
    time_t now = time(nullptr);
    char buf[52];
    // Lint complains about ctime() usage, so replace it with ctime_r(). The
    // requirement is to provide a buffer which is at least 26 bytes.
    fprintf(stderr, "Date:       %s",
            ctime_r(&now, buf));  // ctime_r() adds newline

#if defined(__linux)
    FILE* cpuinfo = fopen("/proc/cpuinfo", "r");
    if (cpuinfo != nullptr) {
      char line[1000];
      int num_cpus = 0;
      std::string cpu_type;
      std::string cache_size;
      while (fgets(line, sizeof(line), cpuinfo) != nullptr) {
        const char* sep = strchr(line, ':');
        if (sep == nullptr) {
          continue;
        }
        Slice key = TrimSpace(Slice(line, sep - 1 - line));
        Slice val = TrimSpace(Slice(sep + 1));
        if (key == "model name") {
          ++num_cpus;
          cpu_type = val.ToString();
        } else if (key == "cache size") {
          cache_size = val.ToString();
        }
      }
      fclose(cpuinfo);
      fprintf(stderr, "CPU:        %d * %s\n", num_cpus, cpu_type.c_str());
      fprintf(stderr, "CPUCache:   %s\n", cache_size.c_str());
    }
#elif defined(__APPLE__)
    struct host_basic_info h;
    size_t hlen = HOST_BASIC_INFO_COUNT;
    if (host_info(mach_host_self(), HOST_BASIC_INFO, (host_info_t)&h,
                  (uint32_t*)&hlen) == KERN_SUCCESS) {
      std::string cpu_type;
      std::string cache_size;
      size_t hcache_size;
      hlen = sizeof(hcache_size);
      if (sysctlbyname("hw.cachelinesize", &hcache_size, &hlen, NULL, 0) == 0) {
        cache_size = std::to_string(hcache_size);
      }
      switch (h.cpu_type) {
        case CPU_TYPE_X86_64:
          cpu_type = "x86_64";
          break;
        case CPU_TYPE_ARM64:
          cpu_type = "arm64";
          break;
        default:
          break;
      }
      fprintf(stderr, "CPU:        %d * %s\n", h.max_cpus, cpu_type.c_str());
      fprintf(stderr, "CPUCache:   %s\n", cache_size.c_str());
    }
#elif defined(__FreeBSD__)
    int ncpus;
    size_t len = sizeof(ncpus);
    int mib[2] = {CTL_HW, HW_NCPU};
    if (sysctl(mib, 2, &ncpus, &len, nullptr, 0) == 0) {
      char cpu_type[16];
      len = sizeof(cpu_type) - 1;
      mib[1] = HW_MACHINE;
      if (sysctl(mib, 2, cpu_type, &len, nullptr, 0) == 0) cpu_type[len] = 0;

      fprintf(stderr, "CPU:        %d * %s\n", ncpus, cpu_type);
      // no programmatic way to get the cache line size except on PPC
    }
#endif
#endif
  }

  static bool KeyExpired(const TimestampEmulator* timestamp_emulator,
                         const Slice& key) {
    const char* pos = key.data();
    pos += 8;
    uint64_t timestamp = 0;
    if (port::kLittleEndian) {
      int bytes_to_fill = 8;
      for (int i = 0; i < bytes_to_fill; ++i) {
        timestamp |= (static_cast<uint64_t>(static_cast<unsigned char>(pos[i]))
                      << ((bytes_to_fill - i - 1) << 3));
      }
    } else {
      memcpy(&timestamp, pos, sizeof(timestamp));
    }
    return timestamp_emulator->Get() - timestamp > FLAGS_time_range;
  }

  class ExpiredTimeFilter : public CompactionFilter {
   public:
    explicit ExpiredTimeFilter(
        const std::shared_ptr<TimestampEmulator>& timestamp_emulator)
        : timestamp_emulator_(timestamp_emulator) {}
    bool Filter(int /*level*/, const Slice& key,
                const Slice& /*existing_value*/, std::string* /*new_value*/,
                bool* /*value_changed*/) const override {
      return KeyExpired(timestamp_emulator_.get(), key);
    }
    const char* Name() const override { return "ExpiredTimeFilter"; }

   private:
    std::shared_ptr<TimestampEmulator> timestamp_emulator_;
  };

  class KeepFilter : public CompactionFilter {
   public:
    bool Filter(int /*level*/, const Slice& /*key*/, const Slice& /*value*/,
                std::string* /*new_value*/,
                bool* /*value_changed*/) const override {
      return false;
    }

    const char* Name() const override { return "KeepFilter"; }
  };

  static std::shared_ptr<MemoryAllocator> GetCacheAllocator() {
    std::shared_ptr<MemoryAllocator> allocator;

    if (FLAGS_use_cache_jemalloc_no_dump_allocator) {
      JemallocAllocatorOptions jemalloc_options;
      if (!NewJemallocNodumpAllocator(jemalloc_options, &allocator).ok()) {
        fprintf(stderr, "JemallocNodumpAllocator not supported.\n");
        db_bench_exit(1);
      }
    } else if (FLAGS_use_cache_memkind_kmem_allocator) {
#ifdef MEMKIND
      allocator = std::make_shared<MemkindKmemAllocator>();
#else
      fprintf(stderr, "Memkind library is not linked with the binary.\n");
      db_bench_exit(1);
#endif
    }

    return allocator;
  }

  static int32_t GetCacheHashSeed() {
    // For a fixed Cache seed, need a non-negative int32
    return static_cast<int32_t>(*seed_base) & 0x7fffffff;
  }

  static std::shared_ptr<Cache> NewCache(int64_t capacity) {
    CompressedSecondaryCacheOptions secondary_cache_opts;
    TieredAdmissionPolicy adm_policy = TieredAdmissionPolicy::kAdmPolicyAuto;
    bool use_tiered_cache = false;
    if (capacity <= 0) {
      return nullptr;
    }
    if (FLAGS_use_compressed_secondary_cache) {
      secondary_cache_opts.capacity = FLAGS_compressed_secondary_cache_size;
      secondary_cache_opts.num_shard_bits =
          FLAGS_compressed_secondary_cache_numshardbits;
      secondary_cache_opts.high_pri_pool_ratio =
          FLAGS_compressed_secondary_cache_high_pri_pool_ratio;
      secondary_cache_opts.low_pri_pool_ratio =
          FLAGS_compressed_secondary_cache_low_pri_pool_ratio;
      secondary_cache_opts.compression_type =
          FLAGS_compressed_secondary_cache_compression_type_e;
      secondary_cache_opts.compression_opts.level =
          FLAGS_compressed_secondary_cache_compression_level;
      secondary_cache_opts.compress_format_version =
          FLAGS_compressed_secondary_cache_compress_format_version;
      if (FLAGS_use_tiered_cache) {
        use_tiered_cache = true;
        adm_policy = StringToAdmissionPolicy(FLAGS_tiered_adm_policy.c_str());
      }
    }
    if (!FLAGS_secondary_cache_uri.empty()) {
      if (!use_tiered_cache && FLAGS_use_compressed_secondary_cache) {
        fprintf(
            stderr,
            "Cannot specify both --secondary_cache_uri and "
            "--use_compressed_secondary_cache when using a non-tiered cache\n");
        db_bench_exit(1);
      }
      Status s = SecondaryCache::CreateFromString(
          ConfigOptions(), FLAGS_secondary_cache_uri, &secondary_cache);
      if (secondary_cache == nullptr) {
        fprintf(stderr,
                "No secondary cache registered matching string: %s status=%s\n",
                FLAGS_secondary_cache_uri.c_str(), s.ToString().c_str());
        db_bench_exit(1);
      }
    }

    std::shared_ptr<Cache> block_cache;
    if (!FLAGS_cache_uri.empty()) {
      Status s = Cache::CreateFromString(ConfigOptions(), FLAGS_cache_uri,
                                         &block_cache);
      if (block_cache == nullptr) {
        fprintf(stderr, "No  cache registered matching string: %s status=%s\n",
                FLAGS_cache_uri.c_str(), s.ToString().c_str());
        db_bench_exit(1);
      }
    } else if (FLAGS_cache_type == "clock_cache") {
      fprintf(stderr, "Old clock cache implementation has been removed.\n");
      db_bench_exit(1);
    } else if (EndsWith(FLAGS_cache_type, "hyper_clock_cache")) {
      size_t estimated_entry_charge;
      if (FLAGS_cache_type == "fixed_hyper_clock_cache" ||
          FLAGS_cache_type == "hyper_clock_cache") {
        estimated_entry_charge = FLAGS_block_size;
      } else if (FLAGS_cache_type == "auto_hyper_clock_cache") {
        estimated_entry_charge = 0;
      } else {
        fprintf(stderr, "Cache type not supported.");
        db_bench_exit(1);
      }
      HyperClockCacheOptions opts(FLAGS_cache_size, estimated_entry_charge,
                                  FLAGS_cache_numshardbits);
      opts.hash_seed = GetCacheHashSeed();
      if (use_tiered_cache) {
        TieredCacheOptions tiered_opts;
        tiered_opts.cache_type = PrimaryCacheType::kCacheTypeHCC;
        tiered_opts.cache_opts = &opts;
        tiered_opts.total_capacity =
            opts.capacity + secondary_cache_opts.capacity;
        tiered_opts.compressed_secondary_ratio =
            secondary_cache_opts.capacity * 1.0 / tiered_opts.total_capacity;
        tiered_opts.comp_cache_opts = secondary_cache_opts;
        tiered_opts.nvm_sec_cache = secondary_cache;
        tiered_opts.adm_policy = adm_policy;
        block_cache = NewTieredCache(tiered_opts);
      } else {
        if (!FLAGS_secondary_cache_uri.empty()) {
          opts.secondary_cache = secondary_cache;
        } else if (FLAGS_use_compressed_secondary_cache) {
          opts.secondary_cache =
              NewCompressedSecondaryCache(secondary_cache_opts);
        }
        block_cache = opts.MakeSharedCache();
      }
    } else if (FLAGS_cache_type == "lru_cache") {
      LRUCacheOptions opts(
          static_cast<size_t>(capacity), FLAGS_cache_numshardbits,
          false /*strict_capacity_limit*/, FLAGS_cache_high_pri_pool_ratio,
          GetCacheAllocator(), kDefaultToAdaptiveMutex,
          kDefaultCacheMetadataChargePolicy, FLAGS_cache_low_pri_pool_ratio);
      opts.hash_seed = GetCacheHashSeed();
      if (use_tiered_cache) {
        TieredCacheOptions tiered_opts;
        tiered_opts.cache_type = PrimaryCacheType::kCacheTypeLRU;
        tiered_opts.cache_opts = &opts;
        tiered_opts.total_capacity =
            opts.capacity + secondary_cache_opts.capacity;
        tiered_opts.compressed_secondary_ratio =
            secondary_cache_opts.capacity * 1.0 / tiered_opts.total_capacity;
        tiered_opts.comp_cache_opts = secondary_cache_opts;
        tiered_opts.nvm_sec_cache = secondary_cache;
        tiered_opts.adm_policy = adm_policy;
        block_cache = NewTieredCache(tiered_opts);
      } else {
        if (!FLAGS_secondary_cache_uri.empty()) {
          opts.secondary_cache = secondary_cache;
        } else if (FLAGS_use_compressed_secondary_cache) {
          opts.secondary_cache =
              NewCompressedSecondaryCache(secondary_cache_opts);
        }
        block_cache = opts.MakeSharedCache();
      }
    } else {
      fprintf(stderr, "Cache type not supported.");
      db_bench_exit(1);
    }

    if (!block_cache) {
      fprintf(stderr, "Unable to allocate block cache\n");
      db_bench_exit(1);
    }
    return block_cache;
  }

 public:
  Benchmark()
      : cache_(NewCache(FLAGS_cache_size)),
        compressed_cache_(NewCache(FLAGS_compressed_cache_size)),
        prefix_extractor_(FLAGS_prefix_size != 0
                              ? NewFixedPrefixTransform(FLAGS_prefix_size)
                              : nullptr),
        num_(FLAGS_num),
        key_size_(FLAGS_key_size),
        user_timestamp_size_(FLAGS_user_timestamp_size),
        prefix_size_(FLAGS_prefix_size),
        total_thread_count_(0),
        keys_per_prefix_(FLAGS_keys_per_prefix),
        entries_per_batch_(1),
        reads_(FLAGS_reads < 0 ? FLAGS_num : FLAGS_reads),
        read_random_exp_range_(0.0),
        writes_(FLAGS_writes < 0 ? FLAGS_num : FLAGS_writes),
        readwrites_(
            (FLAGS_writes < 0 && FLAGS_reads < 0)
                ? FLAGS_num
                : ((FLAGS_writes > FLAGS_reads) ? FLAGS_writes : FLAGS_reads)),
        merge_keys_(FLAGS_merge_keys < 0 ? FLAGS_num : FLAGS_merge_keys),
        report_file_operations_(FLAGS_report_file_operations),
        use_blob_db_(FLAGS_use_blob_db),  // Stacked BlobDB
        read_operands_(false) {
    // use simcache instead of cache
    if (FLAGS_simcache_size >= 0) {
      if (FLAGS_cache_numshardbits >= 1) {
        cache_ =
            NewSimCache(cache_, FLAGS_simcache_size, FLAGS_cache_numshardbits);
      } else {
        cache_ = NewSimCache(cache_, FLAGS_simcache_size, 0);
      }
    }

    if (report_file_operations_) {
      FLAGS_env = new CompositeEnvWrapper(
          FLAGS_env,
          std::make_shared<CountedFileSystem>(FLAGS_env->GetFileSystem()));
    }

    if (FLAGS_prefix_size > FLAGS_key_size) {
      fprintf(stderr, "prefix size is larger than key size");
      db_bench_exit(1);
    }

    std::vector<std::string> files;
    FLAGS_env->GetChildren(FLAGS_db, &files);
    for (size_t i = 0; i < files.size(); i++) {
      if (Slice(files[i]).starts_with("heap-")) {
        FLAGS_env->DeleteFile(FLAGS_db + "/" + files[i]);
      }
    }
    if (!FLAGS_use_existing_db) {
      Options options;
      options.env = FLAGS_env;
      if (!FLAGS_wal_dir.empty()) {
        options.wal_dir = FLAGS_wal_dir;
      }
      if (use_blob_db_) {
        // Stacked BlobDB
        blob_db::DestroyBlobDB(FLAGS_db, options, blob_db::BlobDBOptions());
      }
      DestroyDB(FLAGS_db, options);
      if (!FLAGS_wal_dir.empty()) {
        FLAGS_env->DeleteDir(FLAGS_wal_dir);
      }

      if (FLAGS_num_multi_db > 1) {
        FLAGS_env->CreateDir(FLAGS_db);
        if (!FLAGS_wal_dir.empty()) {
          FLAGS_env->CreateDir(FLAGS_wal_dir);
        }
      }
    }

    listener_.reset(new ErrorHandlerListener());
    if (user_timestamp_size_ > 0) {
      mock_app_clock_.reset(new TimestampEmulator());
    }
  }

  void DeleteDBs() {
    db_.DeleteDBs();
    for (const DBWithColumnFamilies& dbwcf : multi_dbs_) {
      delete dbwcf.db;
    }
  }

  ~Benchmark() {
    DeleteDBs();
    if (cache_.get() != nullptr) {
      // Clear cache reference first
      open_options_.write_buffer_manager.reset();
      // this will leak, but we're shutting down so nobody cares
      cache_->DisownData();
    }
  }

  Slice AllocateKey(std::unique_ptr<const char[]>* key_guard) {
    char* data = new char[key_size_];
    const char* const_data = data;
    key_guard->reset(const_data);
    return Slice(key_guard->get(), key_size_);
  }

  // Generate key according to the given specification and random number.
  // The resulting key will have the following format:
  //   - If keys_per_prefix_ is positive, extra trailing bytes are either cut
  //     off or padded with '0'.
  //     The prefix value is derived from key value.
  //     ----------------------------
  //     | prefix 00000 | key 00000 |
  //     ----------------------------
  //
  //   - If keys_per_prefix_ is 0, the key is simply a binary representation of
  //     random number followed by trailing '0's
  //     ----------------------------
  //     |        key 00000         |
  //     ----------------------------
  void GenerateKeyFromInt(uint64_t v, int64_t num_keys, Slice* key) {
    if (!keys_.empty()) {
      assert(FLAGS_use_existing_keys);
      assert(keys_.size() == static_cast<size_t>(num_keys));
      assert(v < static_cast<uint64_t>(num_keys));
      *key = keys_[v];
      return;
    }
    char* start = const_cast<char*>(key->data());
    char* pos = start;
    if (keys_per_prefix_ > 0) {
      int64_t num_prefix = num_keys / keys_per_prefix_;
      int64_t prefix = v % num_prefix;
      int bytes_to_fill = std::min(prefix_size_, 8);
      if (port::kLittleEndian) {
        for (int i = 0; i < bytes_to_fill; ++i) {
          pos[i] = (prefix >> ((bytes_to_fill - i - 1) << 3)) & 0xFF;
        }
      } else {
        memcpy(pos, static_cast<void*>(&prefix), bytes_to_fill);
      }
      if (prefix_size_ > 8) {
        // fill the rest with 0s
        memset(pos + 8, '0', prefix_size_ - 8);
      }
      pos += prefix_size_;
    }

    int bytes_to_fill = std::min(key_size_ - static_cast<int>(pos - start), 8);
    if (port::kLittleEndian) {
      for (int i = 0; i < bytes_to_fill; ++i) {
        pos[i] = (v >> ((bytes_to_fill - i - 1) << 3)) & 0xFF;
      }
    } else {
      memcpy(pos, static_cast<void*>(&v), bytes_to_fill);
    }
    pos += bytes_to_fill;
    if (key_size_ > pos - start) {
      memset(pos, '0', key_size_ - (pos - start));
    }
  }

  void GenerateKeyFromIntForSeek(uint64_t v, int64_t num_keys, Slice* key) {
    GenerateKeyFromInt(v, num_keys, key);
    if (FLAGS_seek_missing_prefix) {
      assert(prefix_size_ > 8);
      char* key_ptr = const_cast<char*>(key->data());
      // This rely on GenerateKeyFromInt filling paddings with '0's.
      // Putting a '1' will create a non-existing prefix.
      key_ptr[8] = '1';
    }
  }

  std::string GetPathForMultiple(std::string base_name, size_t id) {
    if (!base_name.empty()) {
#ifndef OS_WIN
      if (base_name.back() != '/') {
        base_name += '/';
      }
#else
      if (base_name.back() != '\\') {
        base_name += '\\';
      }
#endif
    }
    return base_name + std::to_string(id);
  }

  void VerifyDBFromDB(std::string& truth_db_name) {
    DBWithColumnFamilies truth_db;
    auto s = DB::OpenForReadOnly(open_options_, truth_db_name, &truth_db.db);
    if (!s.ok()) {
      fprintf(stderr, "open error: %s\n", s.ToString().c_str());
      db_bench_exit(1);
    }
    ReadOptions ro;
    ro.total_order_seek = true;
    std::unique_ptr<Iterator> truth_iter(truth_db.db->NewIterator(ro));
    std::unique_ptr<Iterator> db_iter(db_.db->NewIterator(ro));
    // Verify that all the key/values in truth_db are retrivable in db with
    // ::Get
    fprintf(stderr, "Verifying db >= truth_db with ::Get...\n");
    for (truth_iter->SeekToFirst(); truth_iter->Valid(); truth_iter->Next()) {
      std::string value;
      s = db_.db->Get(ro, truth_iter->key(), &value);
      assert(s.ok());
      // TODO(myabandeh): provide debugging hints
      assert(Slice(value) == truth_iter->value());
    }
    // Verify that the db iterator does not give any extra key/value
    fprintf(stderr, "Verifying db == truth_db...\n");
    for (db_iter->SeekToFirst(), truth_iter->SeekToFirst(); db_iter->Valid();
         db_iter->Next(), truth_iter->Next()) {
      assert(truth_iter->Valid());
      assert(truth_iter->value() == db_iter->value());
    }
    // No more key should be left unchecked in truth_db
    assert(!truth_iter->Valid());
    fprintf(stderr, "...Verified\n");
  }

  void ErrorExit() {
    DeleteDBs();
    db_bench_exit(1);
  }

  void Run(ToolHooks& hooks) {
    if (!SanityCheck()) {
      ErrorExit();
    }
    Open(&open_options_, hooks);
    PrintHeader(open_options_);
    std::stringstream benchmark_stream(FLAGS_benchmarks);
    std::string name;
    std::unique_ptr<ExpiredTimeFilter> filter;
    while (std::getline(benchmark_stream, name, ',')) {
      // Sanitize parameters
      num_ = FLAGS_num;
      reads_ = (FLAGS_reads < 0 ? FLAGS_num : FLAGS_reads);
      writes_ = (FLAGS_writes < 0 ? FLAGS_num : FLAGS_writes);
      deletes_ = (FLAGS_deletes < 0 ? FLAGS_num : FLAGS_deletes);
      value_size = FLAGS_value_size;
      key_size_ = FLAGS_key_size;
      entries_per_batch_ = FLAGS_batch_size;
      writes_before_delete_range_ = FLAGS_writes_before_delete_range;
      writes_per_range_tombstone_ = FLAGS_writes_per_range_tombstone;
      range_tombstone_width_ = FLAGS_range_tombstone_width;
      max_num_range_tombstones_ = FLAGS_max_num_range_tombstones;
      write_options_ = WriteOptions();
      read_random_exp_range_ = FLAGS_read_random_exp_range;
      if (FLAGS_sync) {
        write_options_.sync = true;
      }
      write_options_.disableWAL = FLAGS_disable_wal;
      write_options_.rate_limiter_priority =
          FLAGS_rate_limit_auto_wal_flush ? Env::IO_USER : Env::IO_TOTAL;
      read_options_ = ReadOptions(FLAGS_verify_checksum, true);
      read_options_.total_order_seek = FLAGS_total_order_seek;
      read_options_.prefix_same_as_start = FLAGS_prefix_same_as_start;
      read_options_.rate_limiter_priority =
          FLAGS_rate_limit_user_ops ? Env::IO_USER : Env::IO_TOTAL;
      read_options_.tailing = FLAGS_use_tailing_iterator;
      read_options_.readahead_size = FLAGS_readahead_size;
      read_options_.adaptive_readahead = FLAGS_adaptive_readahead;
      read_options_.async_io = FLAGS_async_io;
      read_options_.optimize_multiget_for_io = FLAGS_optimize_multiget_for_io;
      read_options_.auto_readahead_size = FLAGS_auto_readahead_size;
      read_options_.auto_refresh_iterator_with_snapshot =
          FLAGS_auto_refresh_iterator_with_snapshot;

      void (Benchmark::*method)(ThreadState*) = nullptr;
      void (Benchmark::*post_process_method)() = nullptr;

      bool fresh_db = false;
      int num_threads = FLAGS_threads;

      int num_repeat = 1;
      int num_warmup = 0;
      if (!name.empty() && *name.rbegin() == ']') {
        auto it = name.find('[');
        if (it == std::string::npos) {
          fprintf(stderr, "unknown benchmark arguments '%s'\n", name.c_str());
          ErrorExit();
        }
        std::string args = name.substr(it + 1);
        args.resize(args.size() - 1);
        name.resize(it);

        std::string bench_arg;
        std::stringstream args_stream(args);
        while (std::getline(args_stream, bench_arg, '-')) {
          if (bench_arg.empty()) {
            continue;
          }
          if (bench_arg[0] == 'X') {
            // Repeat the benchmark n times
            std::string num_str = bench_arg.substr(1);
            num_repeat = std::stoi(num_str);
          } else if (bench_arg[0] == 'W') {
            // Warm up the benchmark for n times
            std::string num_str = bench_arg.substr(1);
            num_warmup = std::stoi(num_str);
          }
        }
      }

      // Both fillseqdeterministic and filluniquerandomdeterministic
      // fill the levels except the max level with UNIQUE_RANDOM
      // and fill the max level with fillseq and filluniquerandom, respectively
      if (name == "fillseqdeterministic" ||
          name == "filluniquerandomdeterministic") {
        if (!FLAGS_disable_auto_compactions) {
          fprintf(stderr,
                  "Please disable_auto_compactions in FillDeterministic "
                  "benchmark\n");
          ErrorExit();
        }
        if (num_threads > 1) {
          fprintf(stderr,
                  "filldeterministic multithreaded not supported"
                  ", use 1 thread\n");
          num_threads = 1;
        }
        fresh_db = true;
        if (name == "fillseqdeterministic") {
          method = &Benchmark::WriteSeqDeterministic;
        } else {
          method = &Benchmark::WriteUniqueRandomDeterministic;
        }
      } else if (name == "fillseq") {
        fresh_db = true;
        method = &Benchmark::WriteSeq;
      } else if (name == "fillbatch") {
        fresh_db = true;
        entries_per_batch_ = 1000;
        method = &Benchmark::WriteSeq;
      } else if (name == "fillrandom") {
        fresh_db = true;
        method = &Benchmark::WriteRandom;
      } else if (name == "filluniquerandom" ||
                 name == "fillanddeleteuniquerandom") {
        fresh_db = true;
        if (num_threads > 1) {
          fprintf(stderr,
                  "filluniquerandom and fillanddeleteuniquerandom "
                  "multithreaded not supported, use 1 thread");
          num_threads = 1;
        }
        method = &Benchmark::WriteUniqueRandom;
      } else if (name == "overwrite") {
        method = &Benchmark::WriteRandom;
      } else if (name == "fillsync") {
        fresh_db = true;
        num_ /= 1000;
        write_options_.sync = true;
        method = &Benchmark::WriteRandom;
      } else if (name == "fill100K") {
        fresh_db = true;
        num_ /= 1000;
        value_size = 100 * 1000;
        method = &Benchmark::WriteRandom;
      } else if (name == "readseq") {
        method = &Benchmark::ReadSequential;
      } else if (name == "readtorowcache") {
        if (!FLAGS_use_existing_keys || !FLAGS_row_cache_size) {
          fprintf(stderr,
                  "Please set use_existing_keys to true and specify a "
                  "row cache size in readtorowcache benchmark\n");
          ErrorExit();
        }
        method = &Benchmark::ReadToRowCache;
      } else if (name == "readtocache") {
        method = &Benchmark::ReadSequential;
        num_threads = 1;
        reads_ = num_;
      } else if (name == "readreverse") {
        method = &Benchmark::ReadReverse;
      } else if (name == "readrandom") {
        if (FLAGS_multiread_stride) {
          fprintf(stderr, "entries_per_batch = %" PRIi64 "\n",
                  entries_per_batch_);
        }
        method = &Benchmark::ReadRandom;
      } else if (name == "readrandomfast") {
        method = &Benchmark::ReadRandomFast;
      } else if (name == "multireadrandom") {
        fprintf(stderr, "entries_per_batch = %" PRIi64 "\n",
                entries_per_batch_);
        method = &Benchmark::MultiReadRandom;
      } else if (name == "multiscan") {
        fprintf(stderr, "multiscan_stride = %" PRIi64 "\n",
                FLAGS_multiscan_stride);
        fprintf(stderr, "multiscan_size = %" PRIi64 "\n", FLAGS_multiscan_size);
        fprintf(stderr, "seek_nexts = %" PRIi32 "\n", FLAGS_seek_nexts);
        method = &Benchmark::MultiScan;
      } else if (name == "multireadwhilewriting") {
        fprintf(stderr, "entries_per_batch = %" PRIi64 "\n",
                entries_per_batch_);
        num_threads++;
        method = &Benchmark::MultiReadWhileWriting;
      } else if (name == "approximatesizerandom") {
        fprintf(stderr, "entries_per_batch = %" PRIi64 "\n",
                entries_per_batch_);
        method = &Benchmark::ApproximateSizeRandom;
      } else if (name == "approximatememtablestats") {
        method = &Benchmark::ApproximateMemtableStats;
      } else if (name == "mixgraph") {
        method = &Benchmark::MixGraph;
      } else if (name == "readmissing") {
        ++key_size_;
        method = &Benchmark::ReadRandom;
      } else if (name == "newiterator") {
        method = &Benchmark::IteratorCreation;
      } else if (name == "newiteratorwhilewriting") {
        num_threads++;  // Add extra thread for writing
        method = &Benchmark::IteratorCreationWhileWriting;
      } else if (name == "seekrandom") {
        method = &Benchmark::SeekRandom;
      } else if (name == "seekrandomwhilewriting") {
        num_threads++;  // Add extra thread for writing
        method = &Benchmark::SeekRandomWhileWriting;
      } else if (name == "seekrandomwhilemerging") {
        num_threads++;  // Add extra thread for merging
        method = &Benchmark::SeekRandomWhileMerging;
      } else if (name == "readrandomsmall") {
        reads_ /= 1000;
        method = &Benchmark::ReadRandom;
      } else if (name == "deleteseq") {
        method = &Benchmark::DeleteSeq;
      } else if (name == "deleterandom") {
        method = &Benchmark::DeleteRandom;
      } else if (name == "readwhilewriting") {
        num_threads++;  // Add extra thread for writing
        method = &Benchmark::ReadWhileWriting;
      } else if (name == "readwhilemerging") {
        num_threads++;  // Add extra thread for writing
        method = &Benchmark::ReadWhileMerging;
      } else if (name == "readwhilescanning") {
        num_threads++;  // Add extra thread for scaning
        method = &Benchmark::ReadWhileScanning;
      } else if (name == "readrandomwriterandom") {
        method = &Benchmark::ReadRandomWriteRandom;
      } else if (name == "readrandommergerandom") {
        if (FLAGS_merge_operator.empty()) {
          fprintf(stdout, "%-12s : skipped (--merge_operator is unknown)\n",
                  name.c_str());
          ErrorExit();
        }
        method = &Benchmark::ReadRandomMergeRandom;
      } else if (name == "updaterandom") {
        method = &Benchmark::UpdateRandom;
      } else if (name == "xorupdaterandom") {
        method = &Benchmark::XORUpdateRandom;
      } else if (name == "appendrandom") {
        method = &Benchmark::AppendRandom;
      } else if (name == "mergerandom") {
        if (FLAGS_merge_operator.empty()) {
          fprintf(stdout, "%-12s : skipped (--merge_operator is unknown)\n",
                  name.c_str());
          db_bench_exit(1);
        }
        method = &Benchmark::MergeRandom;
      } else if (name == "randomwithverify") {
        method = &Benchmark::RandomWithVerify;
      } else if (name == "fillseekseq") {
        method = &Benchmark::WriteSeqSeekSeq;
      } else if (name == "compact") {
        method = &Benchmark::Compact;
      } else if (name == "compactall") {
        CompactAll();
      } else if (name == "compact0") {
        CompactLevel(0);
      } else if (name == "compact1") {
        CompactLevel(1);
      } else if (name == "waitforcompaction") {
        WaitForCompaction();
      } else if (name == "flush") {
        Flush();
      } else if (name == "crc32c") {
        method = &Benchmark::Crc32c;
      } else if (name == "xxhash") {
        method = &Benchmark::xxHash;
      } else if (name == "xxhash64") {
        method = &Benchmark::xxHash64;
      } else if (name == "xxh3") {
        method = &Benchmark::xxh3;
      } else if (name == "acquireload") {
        method = &Benchmark::AcquireLoad;
      } else if (name == "compress") {
        method = &Benchmark::Compress;
      } else if (name == "uncompress") {
        method = &Benchmark::Uncompress;
      } else if (name == "randomtransaction") {
        method = &Benchmark::RandomTransaction;
        post_process_method = &Benchmark::RandomTransactionVerify;
      } else if (name == "randomreplacekeys") {
        fresh_db = true;
        method = &Benchmark::RandomReplaceKeys;
      } else if (name == "timeseries") {
        timestamp_emulator_.reset(new TimestampEmulator());
        if (FLAGS_expire_style == "compaction_filter") {
          filter.reset(new ExpiredTimeFilter(timestamp_emulator_));
          fprintf(stdout, "Compaction filter is used to remove expired data");
          open_options_.compaction_filter = filter.get();
        }
        fresh_db = true;
        method = &Benchmark::TimeSeries;
      } else if (name == "block_cache_entry_stats") {
        // DB::Properties::kBlockCacheEntryStats
        PrintStats("rocksdb.block-cache-entry-stats");
      } else if (name == "cache_report_problems") {
        CacheReportProblems();
      } else if (name == "stats") {
        PrintStats("rocksdb.stats");
      } else if (name == "resetstats") {
        ResetStats();
      } else if (name == "verify") {
        VerifyDBFromDB(FLAGS_truth_db);
      } else if (name == "levelstats") {
        PrintStats("rocksdb.levelstats");
      } else if (name == "memstats") {
        std::vector<std::string> keys{"rocksdb.num-immutable-mem-table",
                                      "rocksdb.cur-size-active-mem-table",
                                      "rocksdb.cur-size-all-mem-tables",
                                      "rocksdb.size-all-mem-tables",
                                      "rocksdb.num-entries-active-mem-table",
                                      "rocksdb.num-entries-imm-mem-tables"};
        PrintStats(keys);
      } else if (name == "sstables") {
        PrintStats("rocksdb.sstables");
      } else if (name == "stats_history") {
        PrintStatsHistory();
      } else if (name == "replay") {
        if (num_threads > 1) {
          fprintf(stderr, "Multi-threaded replay is not yet supported\n");
          ErrorExit();
        }
        if (FLAGS_trace_file == "") {
          fprintf(stderr, "Please set --trace_file to be replayed from\n");
          ErrorExit();
        }
        method = &Benchmark::Replay;
      } else if (name == "getmergeoperands") {
        method = &Benchmark::GetMergeOperands;
      } else if (name == "verifychecksum") {
        method = &Benchmark::VerifyChecksum;
      } else if (name == "verifyfilechecksums") {
        method = &Benchmark::VerifyFileChecksums;
      } else if (name == "readrandomoperands") {
        read_operands_ = true;
        method = &Benchmark::ReadRandom;
      } else if (name == "backup") {
        method = &Benchmark::Backup;
      } else if (name == "restore") {
        method = &Benchmark::Restore;
      } else if (!name.empty()) {  // No error message for empty name
        fprintf(stderr, "unknown benchmark '%s'\n", name.c_str());
        ErrorExit();
      }

      if (fresh_db) {
        if (FLAGS_use_existing_db) {
          fprintf(stdout, "%-12s : skipped (--use_existing_db is true)\n",
                  name.c_str());
          method = nullptr;
        } else {
          if (db_.db != nullptr) {
            db_.DeleteDBs();
            DestroyDB(FLAGS_db, open_options_);
          }
          Options options = open_options_;
          for (size_t i = 0; i < multi_dbs_.size(); i++) {
            delete multi_dbs_[i].db;
            if (!open_options_.wal_dir.empty()) {
              options.wal_dir = GetPathForMultiple(open_options_.wal_dir, i);
            }
            DestroyDB(GetPathForMultiple(FLAGS_db, i), options);
          }
          multi_dbs_.clear();
        }
        Open(&open_options_, hooks);  // use open_options for the last accessed
      }

      if (method != nullptr) {
        fprintf(stdout, "DB path: [%s]\n", FLAGS_db.c_str());

        if (name == "backup") {
          std::cout << "Backup path: [" << FLAGS_backup_dir << "]" << std::endl;
        } else if (name == "restore") {
          std::cout << "Backup path: [" << FLAGS_backup_dir << "]" << std::endl;
          std::cout << "Restore path: [" << FLAGS_restore_dir << "]"
                    << std::endl;
        }
        // A trace_file option can be provided both for trace and replay
        // operations. But db_bench does not support tracing and replaying at
        // the same time, for now. So, start tracing only when it is not a
        // replay.
        if (FLAGS_trace_file != "" && name != "replay") {
          std::unique_ptr<TraceWriter> trace_writer;
          Status s = NewFileTraceWriter(FLAGS_env, EnvOptions(),
                                        FLAGS_trace_file, &trace_writer);
          if (!s.ok()) {
            fprintf(stderr, "Encountered an error starting a trace, %s\n",
                    s.ToString().c_str());
            ErrorExit();
          }
          s = db_.db->StartTrace(trace_options_, std::move(trace_writer));
          if (!s.ok()) {
            fprintf(stderr, "Encountered an error starting a trace, %s\n",
                    s.ToString().c_str());
            ErrorExit();
          }
          fprintf(stdout, "Tracing the workload to: [%s]\n",
                  FLAGS_trace_file.c_str());
        }
        // Start block cache tracing.
        if (!FLAGS_block_cache_trace_file.empty()) {
          // Sanity checks.
          if (FLAGS_block_cache_trace_sampling_frequency <= 0) {
            fprintf(stderr,
                    "Block cache trace sampling frequency must be higher than "
                    "0.\n");
            ErrorExit();
          }
          if (FLAGS_block_cache_trace_max_trace_file_size_in_bytes <= 0) {
            fprintf(stderr,
                    "The maximum file size for block cache tracing must be "
                    "higher than 0.\n");
            ErrorExit();
          }
          block_cache_trace_options_.max_trace_file_size =
              FLAGS_block_cache_trace_max_trace_file_size_in_bytes;
          block_cache_trace_options_.sampling_frequency =
              FLAGS_block_cache_trace_sampling_frequency;
          std::unique_ptr<TraceWriter> block_cache_trace_writer;
          Status s = NewFileTraceWriter(FLAGS_env, EnvOptions(),
                                        FLAGS_block_cache_trace_file,
                                        &block_cache_trace_writer);
          if (!s.ok()) {
            fprintf(stderr,
                    "Encountered an error when creating trace writer, %s\n",
                    s.ToString().c_str());
            ErrorExit();
          }
          s = db_.db->StartBlockCacheTrace(block_cache_trace_options_,
                                           std::move(block_cache_trace_writer));
          if (!s.ok()) {
            fprintf(
                stderr,
                "Encountered an error when starting block cache tracing, %s\n",
                s.ToString().c_str());
            ErrorExit();
          }
          fprintf(stdout, "Tracing block cache accesses to: [%s]\n",
                  FLAGS_block_cache_trace_file.c_str());
        }

        if (num_warmup > 0) {
          printf("Warming up benchmark by running %d times\n", num_warmup);
        }

        for (int i = 0; i < num_warmup; i++) {
          RunBenchmark(num_threads, name, method);
        }

        if (num_repeat > 1) {
          printf("Running benchmark for %d times\n", num_repeat);
        }

        CombinedStats combined_stats;
        for (int i = 0; i < num_repeat; i++) {
          Stats stats = RunBenchmark(num_threads, name, method);
          combined_stats.AddStats(stats);
          if (FLAGS_confidence_interval_only) {
            combined_stats.ReportWithConfidenceIntervals(name);
          } else {
            combined_stats.Report(name);
          }
        }
        if (num_repeat > 1) {
          combined_stats.ReportFinal(name);
        }
      }
      if (post_process_method != nullptr) {
        (this->*post_process_method)();
      }
    }

    if (secondary_update_thread_) {
      secondary_update_stopped_.store(1, std::memory_order_relaxed);
      secondary_update_thread_->join();
      secondary_update_thread_.reset();
    }

    if (name != "replay" && FLAGS_trace_file != "") {
      Status s = db_.db->EndTrace();
      if (!s.ok()) {
        fprintf(stderr, "Encountered an error ending the trace, %s\n",
                s.ToString().c_str());
      }
    }
    if (!FLAGS_block_cache_trace_file.empty()) {
      Status s = db_.db->EndBlockCacheTrace();
      if (!s.ok()) {
        fprintf(stderr,
                "Encountered an error ending the block cache tracing, %s\n",
                s.ToString().c_str());
      }
    }

    if (FLAGS_statistics) {
      fprintf(stdout, "STATISTICS:\n%s\n", dbstats->ToString().c_str());
    }
    if (FLAGS_simcache_size >= 0) {
      fprintf(
          stdout, "SIMULATOR CACHE STATISTICS:\n%s\n",
          static_cast_with_check<SimCache>(cache_.get())->ToString().c_str());
    }

    if (FLAGS_use_secondary_db) {
      fprintf(stdout, "Secondary instance updated  %" PRIu64 " times.\n",
              secondary_db_updates_);
    }
  }

 private:
  std::shared_ptr<TimestampEmulator> timestamp_emulator_;
  std::unique_ptr<port::Thread> secondary_update_thread_;
  std::atomic<int> secondary_update_stopped_{0};
  uint64_t secondary_db_updates_ = 0;
  struct ThreadArg {
    Benchmark* bm;
    SharedState* shared;
    ThreadState* thread;
    void (Benchmark::*method)(ThreadState*);
  };

  static void ThreadBody(void* v) {
    ThreadArg* arg = static_cast<ThreadArg*>(v);
    SharedState* shared = arg->shared;
    ThreadState* thread = arg->thread;
    {
      MutexLock l(&shared->mu);
      shared->num_initialized++;
      if (shared->num_initialized >= shared->total) {
        shared->cv.SignalAll();
      }
      while (!shared->start) {
        shared->cv.Wait();
      }
    }

    SetPerfLevel(static_cast<PerfLevel>(shared->perf_level));
    perf_context.EnablePerLevelPerfContext();
    thread->stats.Start(thread->tid);
    (arg->bm->*(arg->method))(thread);
    if (FLAGS_perf_level > ROCKSDB_NAMESPACE::PerfLevel::kDisable) {
      thread->stats.AddMessage(std::string("PERF_CONTEXT:\n") +
                               get_perf_context()->ToString());
    }
    thread->stats.Stop();

    {
      MutexLock l(&shared->mu);
      shared->num_done++;
      if (shared->num_done >= shared->total) {
        shared->cv.SignalAll();
      }
    }
  }

  Stats RunBenchmark(int n, Slice name,
                     void (Benchmark::*method)(ThreadState*)) {
    SharedState shared;
    shared.total = n;
    shared.num_initialized = 0;
    shared.num_done = 0;
    shared.start = false;
    if (FLAGS_benchmark_write_rate_limit > 0) {
      shared.write_rate_limiter.reset(
          NewGenericRateLimiter(FLAGS_benchmark_write_rate_limit));
    }
    if (FLAGS_benchmark_read_rate_limit > 0) {
      shared.read_rate_limiter.reset(NewGenericRateLimiter(
          FLAGS_benchmark_read_rate_limit, 100000 /* refill_period_us */,
          10 /* fairness */, RateLimiter::Mode::kReadsOnly));
    }

    std::unique_ptr<ReporterAgent> reporter_agent;
    if (FLAGS_report_interval_seconds > 0) {
      reporter_agent.reset(new ReporterAgent(FLAGS_env, FLAGS_report_file,
                                             FLAGS_report_interval_seconds));
    }

    ThreadArg* arg = new ThreadArg[n];

    for (int i = 0; i < n; i++) {
#ifdef NUMA
      if (FLAGS_enable_numa) {
        // Performs a local allocation of memory to threads in numa node.
        int n_nodes = numa_num_task_nodes();  // Number of nodes in NUMA.
        numa_exit_on_error = 1;
        int numa_node = i % n_nodes;
        bitmask* nodes = numa_allocate_nodemask();
        numa_bitmask_clearall(nodes);
        numa_bitmask_setbit(nodes, numa_node);
        // numa_bind() call binds the process to the node and these
        // properties are passed on to the thread that is created in
        // StartThread method called later in the loop.
        numa_bind(nodes);
        numa_set_strict(1);
        numa_free_nodemask(nodes);
      }
#endif
      arg[i].bm = this;
      arg[i].method = method;
      arg[i].shared = &shared;
      total_thread_count_++;
      arg[i].thread = new ThreadState(i, total_thread_count_);
      arg[i].thread->stats.SetReporterAgent(reporter_agent.get());
      arg[i].thread->shared = &shared;
      FLAGS_env->StartThread(ThreadBody, &arg[i]);
    }

    shared.mu.Lock();
    while (shared.num_initialized < n) {
      shared.cv.Wait();
    }

    shared.start = true;
    shared.cv.SignalAll();
    while (shared.num_done < n) {
      shared.cv.Wait();
    }
    shared.mu.Unlock();

    // Stats for some threads can be excluded.
    Stats merge_stats;
    for (int i = 0; i < n; i++) {
      merge_stats.Merge(arg[i].thread->stats);
    }
    merge_stats.Report(name);

    for (int i = 0; i < n; i++) {
      delete arg[i].thread;
    }
    delete[] arg;

    return merge_stats;
  }

  template <OperationType kOpType, typename FnType, typename... Args>
  static inline void ChecksumBenchmark(FnType fn, ThreadState* thread,
                                       Args... args) {
    const int size = FLAGS_block_size;  // use --block_size option for db_bench
    std::string labels = "(" + std::to_string(FLAGS_block_size) + " per op)";
    const char* label = labels.c_str();

    std::string data(size, 'x');
    uint64_t bytes = 0;
    uint32_t val = 0;
    while (bytes < 5000U * uint64_t{1048576}) {  // ~5GB
      val += static_cast<uint32_t>(fn(data.data(), size, args...));
      thread->stats.FinishedOps(nullptr, nullptr, 1, kOpType);
      bytes += size;
    }
    // Print so result is not dead
    fprintf(stderr, "... val=0x%x\r", static_cast<unsigned int>(val));

    thread->stats.AddBytes(bytes);
    thread->stats.AddMessage(label);
  }

  void Crc32c(ThreadState* thread) {
    ChecksumBenchmark<kCrc>(crc32c::Value, thread);
  }

  void xxHash(ThreadState* thread) {
    ChecksumBenchmark<kHash>(XXH32, thread, /*seed*/ 0);
  }

  void xxHash64(ThreadState* thread) {
    ChecksumBenchmark<kHash>(XXH64, thread, /*seed*/ 0);
  }

  void xxh3(ThreadState* thread) {
    ChecksumBenchmark<kHash>(XXH3_64bits, thread);
  }

  void AcquireLoad(ThreadState* thread) {
    int dummy;
    std::atomic<void*> ap(&dummy);
    int count = 0;
    void* ptr = nullptr;
    thread->stats.AddMessage("(each op is 1000 loads)");
    while (count < 100000) {
      for (int i = 0; i < 1000; i++) {
        ptr = ap.load(std::memory_order_acquire);
      }
      count++;
      thread->stats.FinishedOps(nullptr, nullptr, 1, kOthers);
    }
    if (ptr == nullptr) {
      db_bench_exit(1);  // Disable unused variable warning.
    }
  }

  void Compress(ThreadState* thread) {
    RandomGenerator gen;
    Slice input = gen.Generate(FLAGS_block_size);
    int64_t bytes = 0;
    int64_t produced = 0;
    bool ok = true;
    std::string compressed;
    CompressionOptions opts;
    opts.level = FLAGS_compression_level;
    CompressionContext context(FLAGS_compression_type_e, opts);
    CompressionInfo info(opts, context, CompressionDict::GetEmptyDict(),
                         FLAGS_compression_type_e);
    // Compress 1G
    while (ok && bytes < int64_t(1) << 30) {
      compressed.clear();
      ok = CompressSlice(info, input, &compressed);
      produced += compressed.size();
      bytes += input.size();
      thread->stats.FinishedOps(nullptr, nullptr, 1, kCompress);
    }

    if (!ok) {
      thread->stats.AddMessage("(compression failure)");
    } else {
      char buf[340];
      snprintf(buf, sizeof(buf), "(output: %.1f%%)",
               (produced * 100.0) / bytes);
      thread->stats.AddMessage(buf);
      thread->stats.AddBytes(bytes);
    }
  }

  void Uncompress(ThreadState* thread) {
    RandomGenerator gen;
    Slice input = gen.Generate(FLAGS_block_size);
    std::string compressed;

    CompressionOptions compression_opts;
    compression_opts.level = FLAGS_compression_level;
    CompressionContext compression_ctx(FLAGS_compression_type_e,
                                       compression_opts);
    CompressionInfo compression_info(compression_opts, compression_ctx,
                                     CompressionDict::GetEmptyDict(),
                                     FLAGS_compression_type_e);
    UncompressionContext uncompression_ctx(FLAGS_compression_type_e);
    UncompressionInfo uncompression_info(uncompression_ctx,
                                         UncompressionDict::GetEmptyDict(),
                                         FLAGS_compression_type_e);

    bool ok = CompressSlice(compression_info, input, &compressed);
    int64_t bytes = 0;
    size_t uncompressed_size = 0;
    while (ok && bytes < 1024 * 1048576) {
      constexpr uint32_t compress_format_version = 2;

      CacheAllocationPtr uncompressed = OLD_UncompressData(
          uncompression_info, compressed.data(), compressed.size(),
          &uncompressed_size, compress_format_version);

      ok = uncompressed.get() != nullptr;
      bytes += input.size();
      thread->stats.FinishedOps(nullptr, nullptr, 1, kUncompress);
    }

    if (!ok) {
      thread->stats.AddMessage("(compression failure)");
    } else {
      thread->stats.AddBytes(bytes);
    }
  }

  // Returns true if the options is initialized from the specified
  // options file.
  bool InitializeOptionsFromFile(Options* opts) {
    printf("Initializing RocksDB Options from the specified file\n");
    DBOptions db_opts;
    std::vector<ColumnFamilyDescriptor> cf_descs;
    if (FLAGS_options_file != "") {
      ConfigOptions config_opts;
      config_opts.ignore_unknown_options = false;
      config_opts.input_strings_escaped = true;
      config_opts.env = FLAGS_env;
      auto s = LoadOptionsFromFile(config_opts, FLAGS_options_file, &db_opts,
                                   &cf_descs);
      db_opts.env = FLAGS_env;
      if (s.ok()) {
        *opts = Options(db_opts, cf_descs[0].options);
        return true;
      }
      fprintf(stderr, "Unable to load options file %s --- %s\n",
              FLAGS_options_file.c_str(), s.ToString().c_str());
      db_bench_exit(1);
    }
    return false;
  }

  void InitializeOptionsFromFlags(Options* opts) {
    printf("Initializing RocksDB Options from command-line flags\n");
    Options& options = *opts;
    ConfigOptions config_options(options);
    config_options.ignore_unsupported_options = false;

    assert(db_.db == nullptr);

    options.env = FLAGS_env;
    options.wal_dir = FLAGS_wal_dir;
    options.dump_malloc_stats = FLAGS_dump_malloc_stats;
    options.stats_dump_period_sec =
        static_cast<unsigned int>(FLAGS_stats_dump_period_sec);
    options.stats_persist_period_sec =
        static_cast<unsigned int>(FLAGS_stats_persist_period_sec);
    options.persist_stats_to_disk = FLAGS_persist_stats_to_disk;
    options.stats_history_buffer_size =
        static_cast<size_t>(FLAGS_stats_history_buffer_size);
    options.avoid_flush_during_recovery = FLAGS_avoid_flush_during_recovery;
    options.avoid_flush_during_shutdown = FLAGS_avoid_flush_during_shutdown;

    options.compression_opts.level = FLAGS_compression_level;
    options.compression_opts.max_dict_bytes = FLAGS_compression_max_dict_bytes;
    options.compression_opts.zstd_max_train_bytes =
        FLAGS_compression_zstd_max_train_bytes;
    options.compression_opts.parallel_threads =
        FLAGS_compression_parallel_threads;
    options.compression_opts.max_dict_buffer_bytes =
        FLAGS_compression_max_dict_buffer_bytes;
    options.compression_opts.use_zstd_dict_trainer =
        FLAGS_compression_use_zstd_dict_trainer;

    options.max_open_files = FLAGS_open_files;
    if (FLAGS_cost_write_buffer_to_cache || FLAGS_db_write_buffer_size != 0) {
      options.write_buffer_manager.reset(
          new WriteBufferManager(FLAGS_db_write_buffer_size, cache_));
    }
    options.arena_block_size = FLAGS_arena_block_size;
    options.write_buffer_size = FLAGS_write_buffer_size;
    options.max_write_buffer_number = FLAGS_max_write_buffer_number;
    options.min_write_buffer_number_to_merge =
        FLAGS_min_write_buffer_number_to_merge;
    options.max_write_buffer_size_to_maintain =
        FLAGS_max_write_buffer_size_to_maintain;
    options.max_background_jobs = FLAGS_max_background_jobs;
    options.max_background_compactions = FLAGS_max_background_compactions;
    options.max_subcompactions = static_cast<uint32_t>(FLAGS_subcompactions);
    options.max_background_flushes = FLAGS_max_background_flushes;
    options.compaction_style = FLAGS_compaction_style_e;
    options.compaction_pri = FLAGS_compaction_pri_e;
    options.allow_mmap_reads = FLAGS_mmap_read;
    options.allow_mmap_writes = FLAGS_mmap_write;
    options.use_direct_reads = FLAGS_use_direct_reads;
    options.use_direct_io_for_flush_and_compaction =
        FLAGS_use_direct_io_for_flush_and_compaction;
    options.manual_wal_flush = FLAGS_manual_wal_flush;
    options.wal_compression = FLAGS_wal_compression_e;
    options.ttl = FLAGS_fifo_compaction_ttl;
    options.compaction_options_fifo = CompactionOptionsFIFO(
        FLAGS_fifo_compaction_max_table_files_size_mb * 1024 * 1024,
        FLAGS_fifo_compaction_allow_compaction);
    options.compaction_options_fifo.age_for_warm = FLAGS_fifo_age_for_warm;
    options.prefix_extractor = prefix_extractor_;
    if (FLAGS_use_uint64_comparator) {
      options.comparator = test::Uint64Comparator();
      if (FLAGS_key_size != 8) {
        fprintf(stderr, "Using Uint64 comparator but key size is not 8.\n");
        db_bench_exit(1);
      }
    }
    if (FLAGS_use_stderr_info_logger) {
      options.info_log = std::make_shared<StderrLogger>();
    }
    options.memtable_huge_page_size = FLAGS_memtable_use_huge_page ? 2048 : 0;
    options.memtable_prefix_bloom_size_ratio = FLAGS_memtable_bloom_size_ratio;
    options.memtable_whole_key_filtering = FLAGS_memtable_whole_key_filtering;
    if (FLAGS_memtable_insert_with_hint_prefix_size > 0) {
      options.memtable_insert_with_hint_prefix_extractor.reset(
          NewCappedPrefixTransform(
              FLAGS_memtable_insert_with_hint_prefix_size));
    }
    options.bloom_locality = FLAGS_bloom_locality;
    options.max_file_opening_threads = FLAGS_file_opening_threads;
    options.compaction_readahead_size = FLAGS_compaction_readahead_size;
    options.log_readahead_size = FLAGS_log_readahead_size;
    options.writable_file_max_buffer_size = FLAGS_writable_file_max_buffer_size;
    options.use_fsync = FLAGS_use_fsync;
    options.num_levels = FLAGS_num_levels;
    options.target_file_size_base = FLAGS_target_file_size_base;
    options.target_file_size_multiplier = FLAGS_target_file_size_multiplier;
    options.max_bytes_for_level_base = FLAGS_max_bytes_for_level_base;
    options.level_compaction_dynamic_level_bytes =
        FLAGS_level_compaction_dynamic_level_bytes;
    options.max_bytes_for_level_multiplier =
        FLAGS_max_bytes_for_level_multiplier;
    options.uncache_aggressiveness = FLAGS_uncache_aggressiveness;
    Status s =
        CreateMemTableRepFactory(config_options, &options.memtable_factory);
    if (!s.ok()) {
      fprintf(stderr, "Could not create memtable factory: %s\n",
              s.ToString().c_str());
      db_bench_exit(1);
    } else if ((FLAGS_prefix_size == 0) &&
               (options.memtable_factory->IsInstanceOf("prefix_hash") ||
                options.memtable_factory->IsInstanceOf("hash_linkedlist"))) {
      fprintf(stderr,
              "prefix_size should be non-zero if PrefixHash or "
              "HashLinkedList memtablerep is used\n");
      db_bench_exit(1);
    }
    if (FLAGS_use_plain_table) {
      if (!options.memtable_factory->IsInstanceOf("prefix_hash") &&
          !options.memtable_factory->IsInstanceOf("hash_linkedlist")) {
        fprintf(stderr, "Warning: plain table is used with %s\n",
                options.memtable_factory->Name());
      }

      int bloom_bits_per_key = FLAGS_bloom_bits;
      if (bloom_bits_per_key < 0) {
        bloom_bits_per_key = PlainTableOptions().bloom_bits_per_key;
      }

      PlainTableOptions plain_table_options;
      plain_table_options.user_key_len = FLAGS_key_size;
      plain_table_options.bloom_bits_per_key = bloom_bits_per_key;
      plain_table_options.hash_table_ratio = 0.75;
      options.table_factory = std::shared_ptr<TableFactory>(
          NewPlainTableFactory(plain_table_options));
    } else if (FLAGS_use_cuckoo_table) {
      if (FLAGS_cuckoo_hash_ratio > 1 || FLAGS_cuckoo_hash_ratio < 0) {
        fprintf(stderr, "Invalid cuckoo_hash_ratio\n");
        db_bench_exit(1);
      }

      if (!FLAGS_mmap_read) {
        fprintf(stderr, "cuckoo table format requires mmap read to operate\n");
        db_bench_exit(1);
      }

      ROCKSDB_NAMESPACE::CuckooTableOptions table_options;
      table_options.hash_table_ratio = FLAGS_cuckoo_hash_ratio;
      table_options.identity_as_first_hash = FLAGS_identity_as_first_hash;
      options.table_factory =
          std::shared_ptr<TableFactory>(NewCuckooTableFactory(table_options));
    } else {
      BlockBasedTableOptions block_based_options;
      block_based_options.checksum =
          static_cast<ChecksumType>(FLAGS_checksum_type);
      if (FLAGS_use_hash_search) {
        if (FLAGS_prefix_size == 0) {
          fprintf(stderr,
                  "prefix_size not assigned when enable use_hash_search \n");
          db_bench_exit(1);
        }
        block_based_options.index_type = BlockBasedTableOptions::kHashSearch;
      } else {
        block_based_options.index_type = BlockBasedTableOptions::kBinarySearch;
      }
      block_based_options.decouple_partitioned_filters =
          FLAGS_decouple_partitioned_filters;
      if (FLAGS_partition_index_and_filters || FLAGS_partition_index) {
        if (FLAGS_index_with_first_key) {
          fprintf(stderr,
                  "--index_with_first_key is not compatible with"
                  " partition index.");
        }
        if (FLAGS_use_hash_search) {
          fprintf(stderr,
                  "use_hash_search is incompatible with "
                  "partition index and is ignored");
        }
        block_based_options.index_type =
            BlockBasedTableOptions::kTwoLevelIndexSearch;
        block_based_options.metadata_block_size = FLAGS_metadata_block_size;
        if (FLAGS_partition_index_and_filters) {
          block_based_options.partition_filters = true;
        }
      } else if (FLAGS_index_with_first_key) {
        block_based_options.index_type =
            BlockBasedTableOptions::kBinarySearchWithFirstKey;
      }
      BlockBasedTableOptions::IndexShorteningMode index_shortening =
          block_based_options.index_shortening;
      switch (FLAGS_index_shortening_mode) {
        case 0:
          index_shortening =
              BlockBasedTableOptions::IndexShorteningMode::kNoShortening;
          break;
        case 1:
          index_shortening =
              BlockBasedTableOptions::IndexShorteningMode::kShortenSeparators;
          break;
        case 2:
          index_shortening = BlockBasedTableOptions::IndexShorteningMode::
              kShortenSeparatorsAndSuccessor;
          break;
        default:
          fprintf(stderr, "Unknown key shortening mode\n");
      }
      block_based_options.optimize_filters_for_memory =
          FLAGS_optimize_filters_for_memory;
      block_based_options.index_shortening = index_shortening;
      if (cache_ == nullptr) {
        block_based_options.no_block_cache = true;
      }
      block_based_options.cache_index_and_filter_blocks =
          FLAGS_cache_index_and_filter_blocks;
      block_based_options.pin_l0_filter_and_index_blocks_in_cache =
          FLAGS_pin_l0_filter_and_index_blocks_in_cache;
      block_based_options.pin_top_level_index_and_filter =
          FLAGS_pin_top_level_index_and_filter;
      if (FLAGS_cache_high_pri_pool_ratio > 1e-6) {  // > 0.0 + eps
        block_based_options.cache_index_and_filter_blocks_with_high_priority =
            true;
      }
      if (FLAGS_cache_high_pri_pool_ratio + FLAGS_cache_low_pri_pool_ratio >
          1.0) {
        fprintf(stderr,
                "Sum of high_pri_pool_ratio and low_pri_pool_ratio "
                "cannot exceed 1.0.\n");
      }
      block_based_options.block_cache = cache_;
      block_based_options.cache_usage_options.options_overrides.insert(
          {CacheEntryRole::kCompressionDictionaryBuildingBuffer,
           {/*.charged = */ FLAGS_charge_compression_dictionary_building_buffer
                ? CacheEntryRoleOptions::Decision::kEnabled
                : CacheEntryRoleOptions::Decision::kDisabled}});
      block_based_options.cache_usage_options.options_overrides.insert(
          {CacheEntryRole::kFilterConstruction,
           {/*.charged = */ FLAGS_charge_filter_construction
                ? CacheEntryRoleOptions::Decision::kEnabled
                : CacheEntryRoleOptions::Decision::kDisabled}});
      block_based_options.cache_usage_options.options_overrides.insert(
          {CacheEntryRole::kBlockBasedTableReader,
           {/*.charged = */ FLAGS_charge_table_reader
                ? CacheEntryRoleOptions::Decision::kEnabled
                : CacheEntryRoleOptions::Decision::kDisabled}});
      block_based_options.cache_usage_options.options_overrides.insert(
          {CacheEntryRole::kFileMetadata,
           {/*.charged = */ FLAGS_charge_file_metadata
                ? CacheEntryRoleOptions::Decision::kEnabled
                : CacheEntryRoleOptions::Decision::kDisabled}});
      block_based_options.cache_usage_options.options_overrides.insert(
          {CacheEntryRole::kBlobCache,
           {/*.charged = */ FLAGS_charge_blob_cache
                ? CacheEntryRoleOptions::Decision::kEnabled
                : CacheEntryRoleOptions::Decision::kDisabled}});
      block_based_options.block_size = FLAGS_block_size;
      block_based_options.block_restart_interval = FLAGS_block_restart_interval;
      block_based_options.index_block_restart_interval =
          FLAGS_index_block_restart_interval;
      TEST_AllowUnsupportedFormatVersion() = true;
      block_based_options.format_version =
          static_cast<uint32_t>(FLAGS_format_version);
      block_based_options.read_amp_bytes_per_bit = FLAGS_read_amp_bytes_per_bit;
      block_based_options.enable_index_compression =
          FLAGS_enable_index_compression;
      block_based_options.block_align = FLAGS_block_align;
      block_based_options.whole_key_filtering = FLAGS_whole_key_filtering;
      block_based_options.max_auto_readahead_size =
          FLAGS_max_auto_readahead_size;
      block_based_options.initial_auto_readahead_size =
          FLAGS_initial_auto_readahead_size;
      block_based_options.num_file_reads_for_auto_readahead =
          FLAGS_num_file_reads_for_auto_readahead;
      block_based_options.verify_compression = FLAGS_verify_compression;
      BlockBasedTableOptions::PrepopulateBlockCache prepopulate_block_cache =
          block_based_options.prepopulate_block_cache;
      switch (FLAGS_prepopulate_block_cache) {
        case 0:
          prepopulate_block_cache =
              BlockBasedTableOptions::PrepopulateBlockCache::kDisable;
          break;
        case 1:
          prepopulate_block_cache =
              BlockBasedTableOptions::PrepopulateBlockCache::kFlushOnly;
          break;
        default:
          fprintf(stderr, "Unknown prepopulate block cache mode\n");
      }
      block_based_options.prepopulate_block_cache = prepopulate_block_cache;
      if (FLAGS_use_data_block_hash_index) {
        block_based_options.data_block_index_type =
            ROCKSDB_NAMESPACE::BlockBasedTableOptions::kDataBlockBinaryAndHash;
      } else {
        block_based_options.data_block_index_type =
            ROCKSDB_NAMESPACE::BlockBasedTableOptions::kDataBlockBinarySearch;
      }
      block_based_options.data_block_hash_table_util_ratio =
          FLAGS_data_block_hash_table_util_ratio;
      if (FLAGS_read_cache_path != "") {
        Status rc_status;

        // Read cache need to be provided with a the Logger, we will put all
        // reac cache logs in the read cache path in a file named rc_LOG
        rc_status = FLAGS_env->CreateDirIfMissing(FLAGS_read_cache_path);
        std::shared_ptr<Logger> read_cache_logger;
        if (rc_status.ok()) {
          rc_status = FLAGS_env->NewLogger(FLAGS_read_cache_path + "/rc_LOG",
                                           &read_cache_logger);
        }

        if (rc_status.ok()) {
          PersistentCacheConfig rc_cfg(FLAGS_env, FLAGS_read_cache_path,
                                       FLAGS_read_cache_size,
                                       read_cache_logger);

          rc_cfg.enable_direct_reads = FLAGS_read_cache_direct_read;
          rc_cfg.enable_direct_writes = FLAGS_read_cache_direct_write;
          rc_cfg.writer_qdepth = 4;
          rc_cfg.writer_dispatch_size = 4 * 1024;

          auto pcache = std::make_shared<BlockCacheTier>(rc_cfg);
          block_based_options.persistent_cache = pcache;
          rc_status = pcache->Open();
        }

        if (!rc_status.ok()) {
          fprintf(stderr, "Error initializing read cache, %s\n",
                  rc_status.ToString().c_str());
          db_bench_exit(1);
        }
      }

      if (FLAGS_use_blob_cache) {
        if (FLAGS_use_shared_block_and_blob_cache) {
          options.blob_cache = cache_;
        } else {
          if (FLAGS_blob_cache_size > 0) {
            LRUCacheOptions co;
            co.capacity = FLAGS_blob_cache_size;
            co.num_shard_bits = FLAGS_blob_cache_numshardbits;
            co.memory_allocator = GetCacheAllocator();

            options.blob_cache = NewLRUCache(co);
          } else {
            fprintf(
                stderr,
                "Unable to create a standalone blob cache if blob_cache_size "
                "<= 0.\n");
            db_bench_exit(1);
          }
        }
        switch (FLAGS_prepopulate_blob_cache) {
          case 0:
            options.prepopulate_blob_cache = PrepopulateBlobCache::kDisable;
            break;
          case 1:
            options.prepopulate_blob_cache = PrepopulateBlobCache::kFlushOnly;
            break;
          default:
            fprintf(stderr, "Unknown prepopulate blob cache mode\n");
            db_bench_exit(1);
        }

        fprintf(stdout,
                "Integrated BlobDB: blob cache enabled"
                ", block and blob caches shared: %d",
                FLAGS_use_shared_block_and_blob_cache);
        if (!FLAGS_use_shared_block_and_blob_cache) {
          fprintf(stdout,
                  ", blob cache size %" PRIu64
                  ", blob cache num shard bits: %d",
                  FLAGS_blob_cache_size, FLAGS_blob_cache_numshardbits);
        }
        fprintf(stdout, ", blob cache prepopulated: %d\n",
                FLAGS_prepopulate_blob_cache);
      } else {
        fprintf(stdout, "Integrated BlobDB: blob cache disabled\n");
      }

      options.table_factory.reset(
          NewBlockBasedTableFactory(block_based_options));
    }
    if (FLAGS_max_bytes_for_level_multiplier_additional_v.size() > 0) {
      if (FLAGS_max_bytes_for_level_multiplier_additional_v.size() !=
          static_cast<unsigned int>(FLAGS_num_levels)) {
        fprintf(stderr, "Insufficient number of fanouts specified %d\n",
                static_cast<int>(
                    FLAGS_max_bytes_for_level_multiplier_additional_v.size()));
        db_bench_exit(1);
      }
      options.max_bytes_for_level_multiplier_additional =
          FLAGS_max_bytes_for_level_multiplier_additional_v;
    }
    options.level0_stop_writes_trigger = FLAGS_level0_stop_writes_trigger;
    options.level0_file_num_compaction_trigger =
        FLAGS_level0_file_num_compaction_trigger;
    options.level0_slowdown_writes_trigger =
        FLAGS_level0_slowdown_writes_trigger;
    options.compression = FLAGS_compression_type_e;
    std::shared_ptr<CompressionManagerWrapper> mgr = nullptr;
    if (!strcasecmp(FLAGS_compression_manager.c_str(), "mixed")) {
      mgr =
          std::make_shared<RoundRobinManager>(GetBuiltinV2CompressionManager());
    } else if (!strcasecmp(FLAGS_compression_manager.c_str(),
                           "costpredictor")) {
      mgr = CreateCostAwareCompressionManager();
    } else if (!strcasecmp(FLAGS_compression_manager.c_str(), "autoskip")) {
      mgr = CreateAutoSkipCompressionManager();
    } else if (!strcasecmp(FLAGS_compression_manager.c_str(), "none")) {
      options.compression = FLAGS_compression_type_e;
    } else {
      // compression manager is not supported
      // exit with error
      fprintf(stderr, "Requested compression manager not supported");
      ErrorExit();
    }
    if (FLAGS_compression_type_e == kNoCompression &&
        strcasecmp(FLAGS_compression_manager.c_str(), "none")) {
      fprintf(stderr,
              "Compression type must not be no Compression when using "
              "compression manager");
      ErrorExit();
    }
    if (mgr != nullptr) {
      options.compression_manager = mgr;
    }

    if (FLAGS_simulate_hybrid_fs_file != "") {
      options.last_level_temperature = Temperature::kWarm;
    }
    options.preclude_last_level_data_seconds =
        FLAGS_preclude_last_level_data_seconds;
    options.preserve_internal_time_seconds =
        FLAGS_preserve_internal_time_seconds;
    options.sample_for_compression = FLAGS_sample_for_compression;
    options.WAL_ttl_seconds = FLAGS_wal_ttl_seconds;
    options.WAL_size_limit_MB = FLAGS_wal_size_limit_MB;
    options.max_total_wal_size = FLAGS_max_total_wal_size;

    if (FLAGS_min_level_to_compress >= 0) {
      assert(FLAGS_min_level_to_compress <= FLAGS_num_levels);
      options.compression_per_level.resize(FLAGS_num_levels);
      for (int i = 0; i < FLAGS_min_level_to_compress; i++) {
        options.compression_per_level[i] = kNoCompression;
      }
      for (int i = FLAGS_min_level_to_compress; i < FLAGS_num_levels; i++) {
        options.compression_per_level[i] = FLAGS_compression_type_e;
      }
    }
    options.soft_pending_compaction_bytes_limit =
        FLAGS_soft_pending_compaction_bytes_limit;
    options.hard_pending_compaction_bytes_limit =
        FLAGS_hard_pending_compaction_bytes_limit;
    options.delayed_write_rate = FLAGS_delayed_write_rate;
    options.allow_concurrent_memtable_write =
        FLAGS_allow_concurrent_memtable_write;
    options.experimental_mempurge_threshold =
        FLAGS_experimental_mempurge_threshold;
    options.inplace_update_support = FLAGS_inplace_update_support;
    options.inplace_update_num_locks = FLAGS_inplace_update_num_locks;
    options.enable_write_thread_adaptive_yield =
        FLAGS_enable_write_thread_adaptive_yield;
    options.enable_pipelined_write = FLAGS_enable_pipelined_write;
    options.unordered_write = FLAGS_unordered_write;
    options.write_thread_max_yield_usec = FLAGS_write_thread_max_yield_usec;
    options.write_thread_slow_yield_usec = FLAGS_write_thread_slow_yield_usec;
    options.table_cache_numshardbits = FLAGS_table_cache_numshardbits;
    options.max_compaction_bytes = FLAGS_max_compaction_bytes;
    options.disable_auto_compactions = FLAGS_disable_auto_compactions;
    options.optimize_filters_for_hits = FLAGS_optimize_filters_for_hits;
    options.paranoid_checks = FLAGS_paranoid_checks;
    options.force_consistency_checks = FLAGS_force_consistency_checks;
    options.periodic_compaction_seconds = FLAGS_periodic_compaction_seconds;
    options.ttl = FLAGS_ttl_seconds;
    // fill storage options
    options.advise_random_on_open = FLAGS_advise_random_on_open;
    options.use_adaptive_mutex = FLAGS_use_adaptive_mutex;
    options.bytes_per_sync = FLAGS_bytes_per_sync;
    options.wal_bytes_per_sync = FLAGS_wal_bytes_per_sync;

    // merge operator options
    if (!FLAGS_merge_operator.empty()) {
      s = MergeOperator::CreateFromString(config_options, FLAGS_merge_operator,
                                          &options.merge_operator);
      if (!s.ok()) {
        fprintf(stderr, "invalid merge operator[%s]: %s\n",
                FLAGS_merge_operator.c_str(), s.ToString().c_str());
        db_bench_exit(1);
      }
    }
    options.max_successive_merges = FLAGS_max_successive_merges;
    options.strict_max_successive_merges = FLAGS_strict_max_successive_merges;
    options.report_bg_io_stats = FLAGS_report_bg_io_stats;

    // set universal style compaction configurations, if applicable
    if (FLAGS_universal_size_ratio != 0) {
      options.compaction_options_universal.size_ratio =
          FLAGS_universal_size_ratio;
    }
    if (FLAGS_universal_min_merge_width != 0) {
      options.compaction_options_universal.min_merge_width =
          FLAGS_universal_min_merge_width;
    }
    if (FLAGS_universal_max_merge_width != 0) {
      options.compaction_options_universal.max_merge_width =
          FLAGS_universal_max_merge_width;
    }
    if (FLAGS_universal_max_size_amplification_percent != 0) {
      options.compaction_options_universal.max_size_amplification_percent =
          FLAGS_universal_max_size_amplification_percent;
    }
    if (FLAGS_universal_compression_size_percent != -1) {
      options.compaction_options_universal.compression_size_percent =
          FLAGS_universal_compression_size_percent;
    }
    options.compaction_options_universal.max_read_amp =
        FLAGS_universal_max_read_amp;
    options.compaction_options_universal.allow_trivial_move =
        FLAGS_universal_allow_trivial_move;
    options.compaction_options_universal.incremental =
        FLAGS_universal_incremental;
    options.compaction_options_universal.stop_style =
        static_cast<CompactionStopStyle>(FLAGS_universal_stop_style);
    if (FLAGS_thread_status_per_interval > 0) {
      options.enable_thread_tracking = true;
    }

    if (FLAGS_user_timestamp_size > 0) {
      if (FLAGS_user_timestamp_size != 8) {
        fprintf(stderr, "Only 64 bits timestamps are supported.\n");
        db_bench_exit(1);
      }
      options.comparator = test::BytewiseComparatorWithU64TsWrapper();
    }

    options.allow_data_in_errors = FLAGS_allow_data_in_errors;
    options.track_and_verify_wals_in_manifest =
        FLAGS_track_and_verify_wals_in_manifest;
    options.track_and_verify_wals = FLAGS_track_and_verify_wals;

    // Integrated BlobDB
    options.enable_blob_files = FLAGS_enable_blob_files;
    options.min_blob_size = FLAGS_min_blob_size;
    options.blob_file_size = FLAGS_blob_file_size;
    options.blob_compression_type =
        StringToCompressionType(FLAGS_blob_compression_type.c_str());
    options.enable_blob_garbage_collection =
        FLAGS_enable_blob_garbage_collection;
    options.blob_garbage_collection_age_cutoff =
        FLAGS_blob_garbage_collection_age_cutoff;
    options.blob_garbage_collection_force_threshold =
        FLAGS_blob_garbage_collection_force_threshold;
    options.blob_compaction_readahead_size =
        FLAGS_blob_compaction_readahead_size;
    options.blob_file_starting_level = FLAGS_blob_file_starting_level;

    if (FLAGS_readonly && FLAGS_transaction_db) {
      fprintf(stderr, "Cannot use readonly flag with transaction_db\n");
      db_bench_exit(1);
    }
    if (FLAGS_use_secondary_db &&
        (FLAGS_transaction_db || FLAGS_optimistic_transaction_db)) {
      fprintf(stderr, "Cannot use use_secondary_db flag with transaction_db\n");
      db_bench_exit(1);
    }
    options.memtable_protection_bytes_per_key =
        FLAGS_memtable_protection_bytes_per_key;
    options.block_protection_bytes_per_key =
        FLAGS_block_protection_bytes_per_key;
    options.paranoid_memory_checks = FLAGS_paranoid_memory_checks;
    options.memtable_op_scan_flush_trigger =
        FLAGS_memtable_op_scan_flush_trigger;
    options.compaction_options_universal.reduce_file_locking =
        FLAGS_universal_reduce_file_locking;
  }

  void InitializeOptionsGeneral(Options* opts, ToolHooks& hooks) {
    // Be careful about what is set here to avoid accidentally overwriting
    // settings already configured by OPTIONS file. Only configure settings that
    // are needed for the benchmark to run, settings for shared objects that
    // were not configured already, settings that require dynamically invoking
    // APIs, and settings for the benchmark itself.
    Options& options = *opts;

    // Always set these since they are harmless when not needed and prevent
    // a guaranteed failure when they are needed.
    options.create_missing_column_families = true;
    options.create_if_missing = true;

    if (options.statistics == nullptr) {
      options.statistics = dbstats;
    }

    auto table_options =
        options.table_factory->GetOptions<BlockBasedTableOptions>();
    if (table_options != nullptr) {
      if (FLAGS_cache_size > 0) {
        // This violates this function's rules on when to set options. But we
        // have to do it because the case of unconfigured block cache in OPTIONS
        // file is indistinguishable (it is sanitized to 32MB by this point, not
        // nullptr), and our regression tests assume this will be the shared
        // block cache, even with OPTIONS file provided.
        table_options->block_cache = cache_;
      }
      if (table_options->filter_policy == nullptr) {
        if (FLAGS_bloom_bits < 0) {
          table_options->filter_policy = BlockBasedTableOptions().filter_policy;
        } else if (FLAGS_bloom_bits == 0) {
          table_options->filter_policy.reset();
        } else {
          table_options->filter_policy.reset(
              FLAGS_use_ribbon_filter ? NewRibbonFilterPolicy(FLAGS_bloom_bits)
                                      : NewBloomFilterPolicy(FLAGS_bloom_bits));
        }
      }
    }

    if (options.row_cache == nullptr) {
      if (FLAGS_row_cache_size) {
        if (FLAGS_cache_numshardbits >= 1) {
          options.row_cache =
              NewLRUCache(FLAGS_row_cache_size, FLAGS_cache_numshardbits);
        } else {
          options.row_cache = NewLRUCache(FLAGS_row_cache_size);
        }
      }
    }

    if (options.env == Env::Default()) {
      options.env = FLAGS_env;
    }
    if (FLAGS_enable_io_prio) {
      options.env->LowerThreadPoolIOPriority(Env::LOW);
      options.env->LowerThreadPoolIOPriority(Env::HIGH);
    }
    if (FLAGS_enable_cpu_prio) {
      options.env->LowerThreadPoolCPUPriority(Env::LOW);
      options.env->LowerThreadPoolCPUPriority(Env::HIGH);
    }

    if (FLAGS_sine_write_rate) {
      FLAGS_benchmark_write_rate_limit = static_cast<uint64_t>(SineRate(0));
    }

    if (options.rate_limiter == nullptr) {
      if (FLAGS_rate_limiter_bytes_per_sec > 0) {
        options.rate_limiter.reset(NewGenericRateLimiter(
            FLAGS_rate_limiter_bytes_per_sec,
            FLAGS_rate_limiter_refill_period_us, 10 /* fairness */,
            // TODO: replace this with a more general FLAG for deciding
            // RateLimiter::Mode as now we also rate-limit foreground reads e.g,
            // Get()/MultiGet()
            FLAGS_rate_limit_bg_reads ? RateLimiter::Mode::kReadsOnly
                                      : RateLimiter::Mode::kWritesOnly,
            FLAGS_rate_limiter_auto_tuned,
            FLAGS_rate_limiter_single_burst_bytes));
      }
    }

    options.listeners.emplace_back(listener_);

    if (options.file_checksum_gen_factory == nullptr) {
      if (FLAGS_file_checksum) {
        options.file_checksum_gen_factory.reset(
            new FileChecksumGenCrc32cFactory());
      }
    }

    if (FLAGS_num_multi_db <= 1) {
      OpenDb(options, hooks, FLAGS_db, &db_);
    } else {
      multi_dbs_.clear();
      multi_dbs_.resize(FLAGS_num_multi_db);
      auto wal_dir = options.wal_dir;
      for (int i = 0; i < FLAGS_num_multi_db; i++) {
        if (!wal_dir.empty()) {
          options.wal_dir = GetPathForMultiple(wal_dir, i);
        }
        OpenDb(options, hooks, GetPathForMultiple(FLAGS_db, i), &multi_dbs_[i]);
      }
      options.wal_dir = wal_dir;
    }

    // KeepFilter is a noop filter, this can be used to test compaction filter
    if (options.compaction_filter == nullptr) {
      if (FLAGS_use_keep_filter) {
        options.compaction_filter = new KeepFilter();
        fprintf(stdout, "A noop compaction filter is used\n");
      }
    }

    if (FLAGS_use_existing_keys) {
      // Only work on single database
      assert(db_.db != nullptr);
      ReadOptions read_opts;  // before read_options_ initialized
      read_opts.total_order_seek = true;
      Iterator* iter = db_.db->NewIterator(read_opts);
      for (iter->SeekToFirst(); iter->Valid(); iter->Next()) {
        keys_.emplace_back(iter->key().ToString());
      }
      delete iter;
      FLAGS_num = keys_.size();
    }
  }

  void Open(Options* opts, ToolHooks& hooks) {
    if (!InitializeOptionsFromFile(opts)) {
      InitializeOptionsFromFlags(opts);
    }

    InitializeOptionsGeneral(opts, hooks);
  }

  void OpenDb(Options options, ToolHooks& hooks, const std::string& db_name,
              DBWithColumnFamilies* db) {
    uint64_t open_start = FLAGS_report_open_timing ? FLAGS_env->NowNanos() : 0;
    Status s;
    // Open with column families if necessary.
    if (FLAGS_num_column_families > 1) {
      size_t num_hot = FLAGS_num_column_families;
      if (FLAGS_num_hot_column_families > 0 &&
          FLAGS_num_hot_column_families < FLAGS_num_column_families) {
        num_hot = FLAGS_num_hot_column_families;
      } else {
        FLAGS_num_hot_column_families = FLAGS_num_column_families;
      }
      std::vector<ColumnFamilyDescriptor> column_families;
      for (size_t i = 0; i < num_hot; i++) {
        column_families.emplace_back(ColumnFamilyName(i),
                                     ColumnFamilyOptions(options));
      }
      std::vector<int> cfh_idx_to_prob;
      if (!FLAGS_column_family_distribution.empty()) {
        std::stringstream cf_prob_stream(FLAGS_column_family_distribution);
        std::string cf_prob;
        int sum = 0;
        while (std::getline(cf_prob_stream, cf_prob, ',')) {
          cfh_idx_to_prob.push_back(std::stoi(cf_prob));
          sum += cfh_idx_to_prob.back();
        }
        if (sum != 100) {
          fprintf(stderr, "column_family_distribution items must sum to 100\n");
          db_bench_exit(1);
        }
        if (cfh_idx_to_prob.size() != num_hot) {
          fprintf(stderr,
                  "got %" ROCKSDB_PRIszt
                  " column_family_distribution items; expected "
                  "%" ROCKSDB_PRIszt "\n",
                  cfh_idx_to_prob.size(), num_hot);
          db_bench_exit(1);
        }
      }
      if (FLAGS_readonly) {
        s = hooks.OpenForReadOnly(options, db_name, column_families, &db->cfh,
                                  &db->db);
      } else if (FLAGS_optimistic_transaction_db) {
        s = hooks.OpenOptimisticTransactionDB(options, db_name, column_families,
                                              &db->cfh, &db->opt_txn_db);
        if (s.ok()) {
          db->db = db->opt_txn_db->GetBaseDB();
        }
      } else if (FLAGS_transaction_db) {
        TransactionDB* ptr;
        TransactionDBOptions txn_db_options;
        if (options.unordered_write) {
          options.two_write_queues = true;
          txn_db_options.skip_concurrency_control = true;
          txn_db_options.write_policy = WRITE_PREPARED;
        }
        s = hooks.OpenTransactionDB(options, txn_db_options, db_name,
                                    column_families, &db->cfh, &ptr);
        if (s.ok()) {
          db->db = ptr;
        }
      } else {
        s = hooks.Open(options, db_name, column_families, &db->cfh, &db->db);
      }
      db->cfh.resize(FLAGS_num_column_families);
      db->num_created = num_hot;
      db->num_hot = num_hot;
      db->cfh_idx_to_prob = std::move(cfh_idx_to_prob);
    } else if (FLAGS_readonly) {
      s = hooks.OpenForReadOnly(options, db_name, &db->db, false);
    } else if (FLAGS_optimistic_transaction_db) {
      s = hooks.OpenOptimisticTransactionDB(options, db_name, &db->opt_txn_db);
      if (s.ok()) {
        db->db = db->opt_txn_db->GetBaseDB();
      }
    } else if (FLAGS_transaction_db) {
      TransactionDB* ptr = nullptr;
      TransactionDBOptions txn_db_options;
      if (options.unordered_write) {
        options.two_write_queues = true;
        txn_db_options.skip_concurrency_control = true;
        txn_db_options.write_policy = WRITE_PREPARED;
      }
      s = CreateLoggerFromOptions(db_name, options, &options.info_log);
      if (s.ok()) {
        s = hooks.OpenTransactionDB(options, txn_db_options, db_name, &ptr);
      }
      if (s.ok()) {
        db->db = ptr;
      }
    } else if (FLAGS_use_blob_db) {
      // Stacked BlobDB
      blob_db::BlobDBOptions blob_db_options;
      blob_db_options.enable_garbage_collection = FLAGS_blob_db_enable_gc;
      blob_db_options.garbage_collection_cutoff = FLAGS_blob_db_gc_cutoff;
      blob_db_options.is_fifo = FLAGS_blob_db_is_fifo;
      blob_db_options.max_db_size = FLAGS_blob_db_max_db_size;
      blob_db_options.ttl_range_secs = FLAGS_blob_db_ttl_range_secs;
      blob_db_options.min_blob_size = FLAGS_blob_db_min_blob_size;
      blob_db_options.bytes_per_sync = FLAGS_blob_db_bytes_per_sync;
      blob_db_options.blob_file_size = FLAGS_blob_db_file_size;
      blob_db_options.compression = FLAGS_blob_db_compression_type_e;
      blob_db::BlobDB* ptr = nullptr;
      s = hooks.Open(options, blob_db_options, db_name, &ptr);
      if (s.ok()) {
        db->db = ptr;
      }
    } else if (FLAGS_use_secondary_db) {
      if (FLAGS_secondary_path.empty()) {
        std::string default_secondary_path;
        FLAGS_env->GetTestDirectory(&default_secondary_path);
        default_secondary_path += "/dbbench_secondary";
        FLAGS_secondary_path = default_secondary_path;
      }
      s = hooks.OpenAsSecondary(options, db_name, FLAGS_secondary_path,
                                &db->db);
      if (s.ok() && FLAGS_secondary_update_interval > 0) {
        secondary_update_thread_.reset(new port::Thread(
            [this](int interval, DBWithColumnFamilies* _db) {
              while (0 == secondary_update_stopped_.load(
                              std::memory_order_relaxed)) {
                Status secondary_update_status =
                    _db->db->TryCatchUpWithPrimary();
                if (!secondary_update_status.ok()) {
                  fprintf(stderr, "Failed to catch up with primary: %s\n",
                          secondary_update_status.ToString().c_str());
                  break;
                }
                ++secondary_db_updates_;
                FLAGS_env->SleepForMicroseconds(interval * 1000000);
              }
            },
            FLAGS_secondary_update_interval, db));
      }
    } else if (FLAGS_open_as_follower) {
      std::unique_ptr<DB> dbptr;
      s = hooks.OpenAsFollower(options, db_name, FLAGS_leader_path, &dbptr);
      if (s.ok()) {
        db->db = dbptr.release();
      }
    } else {
      s = hooks.Open(options, db_name, &db->db);
    }
    if (FLAGS_report_open_timing) {
      std::cout << "OpenDb:     "
                << (FLAGS_env->NowNanos() - open_start) / 1000000.0
                << " milliseconds\n";
    }
    if (!s.ok()) {
      fprintf(stderr, "open error: %s\n", s.ToString().c_str());
      db_bench_exit(1);
    }
  }

  enum WriteMode { RANDOM, SEQUENTIAL, UNIQUE_RANDOM };

  void WriteSeqDeterministic(ThreadState* thread) {
    DoDeterministicCompact(thread, open_options_.compaction_style, SEQUENTIAL);
  }

  void WriteUniqueRandomDeterministic(ThreadState* thread) {
    DoDeterministicCompact(thread, open_options_.compaction_style,
                           UNIQUE_RANDOM);
  }

  void WriteSeq(ThreadState* thread) { DoWrite(thread, SEQUENTIAL); }

  void WriteRandom(ThreadState* thread) { DoWrite(thread, RANDOM); }

  void WriteUniqueRandom(ThreadState* thread) {
    DoWrite(thread, UNIQUE_RANDOM);
  }

  class KeyGenerator {
   public:
    KeyGenerator(Random64* rand, WriteMode mode, uint64_t num,
                 uint64_t /*num_per_set*/ = 64 * 1024)
        : rand_(rand), mode_(mode), num_(num), next_(0) {
      if (mode_ == UNIQUE_RANDOM) {
        // NOTE: if memory consumption of this approach becomes a concern,
        // we can either break it into pieces and only random shuffle a section
        // each time. Alternatively, use a bit map implementation
        // (https://reviews.facebook.net/differential/diff/54627/)
        values_.resize(num_);
        for (uint64_t i = 0; i < num_; ++i) {
          values_[i] = i;
        }
        RandomShuffle(values_.begin(), values_.end(),
                      static_cast<uint32_t>(*seed_base));
      }
    }

    uint64_t Next() {
      switch (mode_) {
        case SEQUENTIAL:
          return next_++;
        case RANDOM:
          return rand_->Next() % num_;
        case UNIQUE_RANDOM:
          assert(next_ < num_);
          return values_[next_++];
      }
      assert(false);
      return std::numeric_limits<uint64_t>::max();
    }

    // Only available for UNIQUE_RANDOM mode.
    uint64_t Fetch(uint64_t index) {
      assert(mode_ == UNIQUE_RANDOM);
      assert(index < values_.size());
      return values_[index];
    }

   private:
    Random64* rand_;
    WriteMode mode_;
    const uint64_t num_;
    uint64_t next_;
    std::vector<uint64_t> values_;
  };

  DB* SelectDB(ThreadState* thread) { return SelectDBWithCfh(thread)->db; }

  DBWithColumnFamilies* SelectDBWithCfh(ThreadState* thread) {
    return SelectDBWithCfh(thread->rand.Next());
  }

  DBWithColumnFamilies* SelectDBWithCfh(uint64_t rand_int) {
    if (db_.db != nullptr) {
      return &db_;
    } else {
      return &multi_dbs_[rand_int % multi_dbs_.size()];
    }
  }

  double SineRate(double x) {
    return FLAGS_sine_a * sin((FLAGS_sine_b * x) + FLAGS_sine_c) + FLAGS_sine_d;
  }

  void DoWrite(ThreadState* thread, WriteMode write_mode) {
    const int test_duration = write_mode == RANDOM ? FLAGS_duration : 0;
    const int64_t num_ops = writes_ == 0 ? num_ : writes_;

    size_t num_key_gens = 1;
    if (db_.db == nullptr) {
      num_key_gens = multi_dbs_.size();
    }
    std::vector<std::unique_ptr<KeyGenerator>> key_gens(num_key_gens);
    int64_t max_ops = num_ops * num_key_gens;
    int64_t ops_per_stage = max_ops;
    if (FLAGS_num_column_families > 1 && FLAGS_num_hot_column_families > 0) {
      ops_per_stage = (max_ops - 1) / (FLAGS_num_column_families /
                                       FLAGS_num_hot_column_families) +
                      1;
    }

    Duration duration(test_duration, max_ops, ops_per_stage);
    const uint64_t num_per_key_gen = num_ + max_num_range_tombstones_;
    for (size_t i = 0; i < num_key_gens; i++) {
      key_gens[i].reset(new KeyGenerator(&(thread->rand), write_mode,
                                         num_per_key_gen, ops_per_stage));
    }

    if (num_ != FLAGS_num) {
      char msg[100];
      snprintf(msg, sizeof(msg), "(%" PRIu64 " ops)", num_);
      thread->stats.AddMessage(msg);
    }

    RandomGenerator gen;
    WriteBatch batch(/*reserved_bytes=*/0, /*max_bytes=*/0,
                     FLAGS_write_batch_protection_bytes_per_key,
                     user_timestamp_size_);
    Status s;
    int64_t bytes = 0;

    std::unique_ptr<const char[]> key_guard;
    Slice key = AllocateKey(&key_guard);
    std::unique_ptr<const char[]> begin_key_guard;
    Slice begin_key = AllocateKey(&begin_key_guard);
    std::unique_ptr<const char[]> end_key_guard;
    Slice end_key = AllocateKey(&end_key_guard);
    double p = 0.0;
    uint64_t num_overwrites = 0, num_unique_keys = 0, num_selective_deletes = 0;
    // If user set overwrite_probability flag,
    // check if value is in [0.0,1.0].
    if (FLAGS_overwrite_probability > 0.0) {
      p = FLAGS_overwrite_probability > 1.0 ? 1.0 : FLAGS_overwrite_probability;
      // If overwrite set by user, and UNIQUE_RANDOM mode on,
      // the overwrite_window_size must be > 0.
      if (write_mode == UNIQUE_RANDOM && FLAGS_overwrite_window_size == 0) {
        fprintf(stderr,
                "Overwrite_window_size must be  strictly greater than 0.\n");
        ErrorExit();
      }
    }

    // Default_random_engine provides slightly
    // improved throughput over mt19937.
    std::default_random_engine overwrite_gen{
        static_cast<unsigned int>(*seed_base)};
    std::bernoulli_distribution overwrite_decider(p);

    // Inserted key window is filled with the last N
    // keys previously inserted into the DB (with
    // N=FLAGS_overwrite_window_size).
    // We use a deque struct because:
    // - random access is O(1)
    // - insertion/removal at beginning/end is also O(1).
    std::deque<int64_t> inserted_key_window;
    Random64 reservoir_id_gen(*seed_base);

    // --- Variables used in disposable/persistent keys simulation:
    // The following variables are used when
    // disposable_entries_batch_size is >0. We simualte a workload
    // where the following sequence is repeated multiple times:
    // "A set of keys S1 is inserted ('disposable entries'), then after
    // some delay another set of keys S2 is inserted ('persistent entries')
    // and the first set of keys S1 is deleted. S2 artificially represents
    // the insertion of hypothetical results from some undefined computation
    // done on the first set of keys S1. The next sequence can start as soon
    // as the last disposable entry in the set S1 of this sequence is
    // inserted, if the delay is non negligible"
    bool skip_for_loop = false, is_disposable_entry = true;
    std::vector<uint64_t> disposable_entries_index(num_key_gens, 0);
    std::vector<uint64_t> persistent_ent_and_del_index(num_key_gens, 0);
    const uint64_t kNumDispAndPersEntries =
        FLAGS_disposable_entries_batch_size +
        FLAGS_persistent_entries_batch_size;
    if (kNumDispAndPersEntries > 0) {
      if ((write_mode != UNIQUE_RANDOM) || (writes_per_range_tombstone_ > 0) ||
          (p > 0.0)) {
        fprintf(
            stderr,
            "Disposable/persistent deletes are not compatible with overwrites "
            "and DeleteRanges; and are only supported in filluniquerandom.\n");
        ErrorExit();
      }
      if (FLAGS_disposable_entries_value_size < 0 ||
          FLAGS_persistent_entries_value_size < 0) {
        fprintf(
            stderr,
            "disposable_entries_value_size and persistent_entries_value_size"
            "have to be positive.\n");
        ErrorExit();
      }
    }
    Random rnd_disposable_entry(static_cast<uint32_t>(*seed_base));
    std::string random_value;
    // Queue that stores scheduled timestamp of disposable entries deletes,
    // along with starting index of disposable entry keys to delete.
    std::vector<std::queue<std::pair<uint64_t, uint64_t>>> disposable_entries_q(
        num_key_gens);
    // --- End of variables used in disposable/persistent keys simulation.

    std::vector<std::unique_ptr<const char[]>> expanded_key_guards;
    std::vector<Slice> expanded_keys;
    if (FLAGS_expand_range_tombstones) {
      expanded_key_guards.resize(range_tombstone_width_);
      for (auto& expanded_key_guard : expanded_key_guards) {
        expanded_keys.emplace_back(AllocateKey(&expanded_key_guard));
      }
    }

    std::unique_ptr<char[]> ts_guard;
    if (user_timestamp_size_ > 0) {
      ts_guard.reset(new char[user_timestamp_size_]);
    }

    int64_t stage = 0;
    int64_t num_written = 0;
    int64_t next_seq_db_at = num_ops;
    size_t id = 0;
    int64_t num_range_deletions = 0;

    while ((num_per_key_gen != 0) && !duration.Done(entries_per_batch_)) {
      if (duration.GetStage() != stage) {
        stage = duration.GetStage();
        if (db_.db != nullptr) {
          db_.CreateNewCf(open_options_, stage);
        } else {
          for (auto& db : multi_dbs_) {
            db.CreateNewCf(open_options_, stage);
          }
        }
      }

      if (write_mode != SEQUENTIAL) {
        id = thread->rand.Next() % num_key_gens;
      } else {
        // When doing a sequential load with multiple databases, load them in
        // order rather than all at the same time to avoid:
        // 1) long delays between flushing memtables
        // 2) flushing memtables for all of them at the same point in time
        // 3) not putting the same number of keys in each database
        if (num_written >= next_seq_db_at) {
          next_seq_db_at += num_ops;
          id++;
          if (id >= num_key_gens) {
            fprintf(stderr, "Logic error. Filled all databases\n");
            ErrorExit();
          }
        }
      }
      DBWithColumnFamilies* db_with_cfh = SelectDBWithCfh(id);

      batch.Clear();
      int64_t batch_bytes = 0;

      for (int64_t j = 0; j < entries_per_batch_; j++) {
        int64_t rand_num = 0;
        if ((write_mode == UNIQUE_RANDOM) && (p > 0.0)) {
          if ((inserted_key_window.size() > 0) &&
              overwrite_decider(overwrite_gen)) {
            num_overwrites++;
            rand_num = inserted_key_window[reservoir_id_gen.Next() %
                                           inserted_key_window.size()];
          } else {
            num_unique_keys++;
            rand_num = key_gens[id]->Next();
            if (inserted_key_window.size() < FLAGS_overwrite_window_size) {
              inserted_key_window.push_back(rand_num);
            } else {
              inserted_key_window.pop_front();
              inserted_key_window.push_back(rand_num);
            }
          }
        } else if (kNumDispAndPersEntries > 0) {
          // Check if queue is non-empty and if we need to insert
          // 'persistent' KV entries (KV entries that are never deleted)
          // and delete disposable entries previously inserted.
          if (!disposable_entries_q[id].empty() &&
              (disposable_entries_q[id].front().first <
               FLAGS_env->NowMicros())) {
            // If we need to perform a "merge op" pattern,
            // we first write all the persistent KV entries not targeted
            // by deletes, and then we write the disposable entries deletes.
            if (persistent_ent_and_del_index[id] <
                FLAGS_persistent_entries_batch_size) {
              // Generate key to insert.
              rand_num =
                  key_gens[id]->Fetch(disposable_entries_q[id].front().second +
                                      FLAGS_disposable_entries_batch_size +
                                      persistent_ent_and_del_index[id]);
              persistent_ent_and_del_index[id]++;
              is_disposable_entry = false;
              skip_for_loop = false;
            } else if (persistent_ent_and_del_index[id] <
                       kNumDispAndPersEntries) {
              // Find key of the entry to delete.
              rand_num =
                  key_gens[id]->Fetch(disposable_entries_q[id].front().second +
                                      (persistent_ent_and_del_index[id] -
                                       FLAGS_persistent_entries_batch_size));
              persistent_ent_and_del_index[id]++;
              GenerateKeyFromInt(rand_num, FLAGS_num, &key);
              // For the delete operation, everything happens here and we
              // skip the rest of the for-loop, which is designed for
              // inserts.
              if (FLAGS_num_column_families <= 1) {
                batch.Delete(key);
              } else {
                // We use same rand_num as seed for key and column family so
                // that we can deterministically find the cfh corresponding to a
                // particular key while reading the key.
                batch.Delete(db_with_cfh->GetCfh(rand_num), key);
              }
              // A delete only includes Key+Timestamp (no value).
              batch_bytes += key_size_ + user_timestamp_size_;
              bytes += key_size_ + user_timestamp_size_;
              num_selective_deletes++;
              // Skip rest of the for-loop (j=0, j<entries_per_batch_,j++).
              skip_for_loop = true;
            } else {
              assert(false);  // should never reach this point.
            }
            // If disposable_entries_q needs to be updated (ie: when a selective
            // insert+delete was successfully completed, pop the job out of the
            // queue).
            if (!disposable_entries_q[id].empty() &&
                (disposable_entries_q[id].front().first <
                 FLAGS_env->NowMicros()) &&
                persistent_ent_and_del_index[id] == kNumDispAndPersEntries) {
              disposable_entries_q[id].pop();
              persistent_ent_and_del_index[id] = 0;
            }

            // If we are deleting disposable entries, skip the rest of the
            // for-loop since there is no key-value inserts at this moment in
            // time.
            if (skip_for_loop) {
              continue;
            }

          }
          // If no job is in the queue, then we keep inserting disposable KV
          // entries that will be deleted later by a series of deletes.
          else {
            rand_num = key_gens[id]->Fetch(disposable_entries_index[id]);
            disposable_entries_index[id]++;
            is_disposable_entry = true;
            if ((disposable_entries_index[id] %
                 FLAGS_disposable_entries_batch_size) == 0) {
              // Skip the persistent KV entries inserts for now
              disposable_entries_index[id] +=
                  FLAGS_persistent_entries_batch_size;
            }
          }
        } else {
          rand_num = key_gens[id]->Next();
        }
        GenerateKeyFromInt(rand_num, FLAGS_num, &key);
        Slice val;
        if (kNumDispAndPersEntries > 0) {
          random_value = rnd_disposable_entry.RandomString(
              is_disposable_entry ? FLAGS_disposable_entries_value_size
                                  : FLAGS_persistent_entries_value_size);
          val = Slice(random_value);
          num_unique_keys++;
        } else {
          val = gen.Generate();
        }
        if (use_blob_db_) {
          // Stacked BlobDB
          blob_db::BlobDB* blobdb =
              static_cast<blob_db::BlobDB*>(db_with_cfh->db);
          if (FLAGS_blob_db_max_ttl_range > 0) {
            int ttl = rand() % FLAGS_blob_db_max_ttl_range;
            s = blobdb->PutWithTTL(write_options_, key, val, ttl);
          } else {
            s = blobdb->Put(write_options_, key, val);
          }
        } else if (FLAGS_num_column_families <= 1) {
          batch.Put(key, val);
        } else {
          // We use same rand_num as seed for key and column family so that we
          // can deterministically find the cfh corresponding to a particular
          // key while reading the key.
          batch.Put(db_with_cfh->GetCfh(rand_num), key, val);
        }
        batch_bytes += val.size() + key_size_ + user_timestamp_size_;
        bytes += val.size() + key_size_ + user_timestamp_size_;
        ++num_written;

        // If all disposable entries have been inserted, then we need to
        // add in the job queue a call for 'persistent entry insertions +
        // disposable entry deletions'.
        if (kNumDispAndPersEntries > 0 && is_disposable_entry &&
            ((disposable_entries_index[id] % kNumDispAndPersEntries) == 0)) {
          // Queue contains [timestamp, starting_idx],
          // timestamp = current_time + delay (minimum aboslute time when to
          // start inserting the selective deletes) starting_idx = index in the
          // keygen of the rand_num to generate the key of the first KV entry to
          // delete (= key of the first selective delete).
          disposable_entries_q[id].push(std::make_pair(
              FLAGS_env->NowMicros() +
                  FLAGS_disposable_entries_delete_delay /* timestamp */,
              disposable_entries_index[id] - kNumDispAndPersEntries
              /*starting idx*/));
        }
        if (writes_per_range_tombstone_ > 0 &&
            num_written > writes_before_delete_range_ &&
            (num_written - writes_before_delete_range_) /
                    writes_per_range_tombstone_ <=
                max_num_range_tombstones_ &&
            (num_written - writes_before_delete_range_) %
                    writes_per_range_tombstone_ ==
                0) {
          num_range_deletions++;
          int64_t begin_num = key_gens[id]->Next();
          if (FLAGS_expand_range_tombstones) {
            for (int64_t offset = 0; offset < range_tombstone_width_;
                 ++offset) {
              GenerateKeyFromInt(begin_num + offset, FLAGS_num,
                                 &expanded_keys[offset]);
              if (use_blob_db_) {
                // Stacked BlobDB
                s = db_with_cfh->db->Delete(write_options_,
                                            expanded_keys[offset]);
              } else if (FLAGS_num_column_families <= 1) {
                batch.Delete(expanded_keys[offset]);
              } else {
                batch.Delete(db_with_cfh->GetCfh(rand_num),
                             expanded_keys[offset]);
              }
            }
          } else {
            GenerateKeyFromInt(begin_num, FLAGS_num, &begin_key);
            GenerateKeyFromInt(begin_num + range_tombstone_width_, FLAGS_num,
                               &end_key);
            if (use_blob_db_) {
              // Stacked BlobDB
              s = db_with_cfh->db->DeleteRange(
                  write_options_, db_with_cfh->db->DefaultColumnFamily(),
                  begin_key, end_key);
            } else if (FLAGS_num_column_families <= 1) {
              batch.DeleteRange(begin_key, end_key);
            } else {
              batch.DeleteRange(db_with_cfh->GetCfh(rand_num), begin_key,
                                end_key);
            }
          }
        }
      }
      if (thread->shared->write_rate_limiter.get() != nullptr) {
        thread->shared->write_rate_limiter->Request(
            batch_bytes, Env::IO_HIGH, nullptr /* stats */,
            RateLimiter::OpType::kWrite);
        // Set time at which last op finished to Now() to hide latency and
        // sleep from rate limiter. Also, do the check once per batch, not
        // once per write.
        thread->stats.ResetLastOpTime();
      }
      if (user_timestamp_size_ > 0) {
        Slice user_ts = mock_app_clock_->Allocate(ts_guard.get());
        s = batch.UpdateTimestamps(
            user_ts, [this](uint32_t) { return user_timestamp_size_; });
        if (!s.ok()) {
          fprintf(stderr, "assign timestamp to write batch: %s\n",
                  s.ToString().c_str());
          ErrorExit();
        }
      }
      if (!use_blob_db_) {
        // Not stacked BlobDB
        s = db_with_cfh->db->Write(write_options_, &batch);
      }
      thread->stats.FinishedOps(db_with_cfh, db_with_cfh->db,
                                entries_per_batch_, kWrite);
      if (FLAGS_sine_write_rate) {
        uint64_t now = FLAGS_env->NowMicros();

        uint64_t usecs_since_last;
        if (now > thread->stats.GetSineInterval()) {
          usecs_since_last = now - thread->stats.GetSineInterval();
        } else {
          usecs_since_last = 0;
        }

        if (usecs_since_last >
            (FLAGS_sine_write_rate_interval_milliseconds * uint64_t{1000})) {
          double usecs_since_start =
              static_cast<double>(now - thread->stats.GetStart());
          thread->stats.ResetSineInterval();
          uint64_t write_rate =
              static_cast<uint64_t>(SineRate(usecs_since_start / 1000000.0));
          thread->shared->write_rate_limiter.reset(
              NewGenericRateLimiter(write_rate));
        }
      }
      if (!s.ok()) {
        s = listener_->WaitForRecovery(600000000) ? Status::OK() : s;
      }

      if (!s.ok()) {
        fprintf(stderr, "put error: %s\n", s.ToString().c_str());
        ErrorExit();
      }
    }
    if ((write_mode == UNIQUE_RANDOM) && (p > 0.0)) {
      fprintf(stdout,
              "Number of unique keys inserted: %" PRIu64
              ".\nNumber of overwrites: %" PRIu64 "\n",
              num_unique_keys, num_overwrites);
    } else if (kNumDispAndPersEntries > 0) {
      fprintf(stdout,
              "Number of unique keys inserted (disposable+persistent): %" PRIu64
              ".\nNumber of 'disposable entry delete': %" PRIu64 "\n",
              num_written, num_selective_deletes);
    }
    if (num_range_deletions > 0) {
      std::cout << "Number of range deletions: " << num_range_deletions
                << std::endl;
    }
    thread->stats.AddBytes(bytes);
  }

  Status DoDeterministicCompact(ThreadState* thread,
                                CompactionStyle compaction_style,
                                WriteMode write_mode) {
    ColumnFamilyMetaData meta;
    std::vector<DB*> db_list;
    if (db_.db != nullptr) {
      db_list.push_back(db_.db);
    } else {
      for (auto& db : multi_dbs_) {
        db_list.push_back(db.db);
      }
    }
    std::vector<Options> options_list;
    for (auto db : db_list) {
      options_list.push_back(db->GetOptions());
      if (compaction_style != kCompactionStyleFIFO) {
        db->SetOptions({{"disable_auto_compactions", "1"},
                        {"level0_slowdown_writes_trigger", "400000000"},
                        {"level0_stop_writes_trigger", "400000000"}});
      } else {
        db->SetOptions({{"disable_auto_compactions", "1"}});
      }
    }

    assert(!db_list.empty());
    auto num_db = db_list.size();
    size_t num_levels = static_cast<size_t>(open_options_.num_levels);
    size_t output_level = open_options_.num_levels - 1;
    std::vector<std::vector<std::vector<SstFileMetaData>>> sorted_runs(num_db);
    std::vector<size_t> num_files_at_level0(num_db, 0);
    if (compaction_style == kCompactionStyleLevel) {
      if (num_levels == 0) {
        return Status::InvalidArgument("num_levels should be larger than 1");
      }
      bool should_stop = false;
      while (!should_stop) {
        if (sorted_runs[0].empty()) {
          DoWrite(thread, write_mode);
        } else {
          DoWrite(thread, UNIQUE_RANDOM);
        }
        for (size_t i = 0; i < num_db; i++) {
          auto db = db_list[i];
          db->Flush(FlushOptions());
          db->GetColumnFamilyMetaData(&meta);
          if (num_files_at_level0[i] == meta.levels[0].files.size() ||
              writes_ == 0) {
            should_stop = true;
            continue;
          }
          sorted_runs[i].emplace_back(
              meta.levels[0].files.begin(),
              meta.levels[0].files.end() - num_files_at_level0[i]);
          num_files_at_level0[i] = meta.levels[0].files.size();
          if (sorted_runs[i].back().size() == 1) {
            should_stop = true;
            continue;
          }
          if (sorted_runs[i].size() == output_level) {
            auto& L1 = sorted_runs[i].back();
            L1.erase(L1.begin(), L1.begin() + L1.size() / 3);
            should_stop = true;
            continue;
          }
        }
        writes_ /=
            static_cast<int64_t>(open_options_.max_bytes_for_level_multiplier);
      }
      for (size_t i = 0; i < num_db; i++) {
        if (sorted_runs[i].size() < num_levels - 1) {
          fprintf(stderr, "n is too small to fill %" ROCKSDB_PRIszt " levels\n",
                  num_levels);
          db_bench_exit(1);
        }
      }
      for (size_t i = 0; i < num_db; i++) {
        auto db = db_list[i];
        auto compactionOptions = CompactionOptions();
        compactionOptions.compression = FLAGS_compression_type_e;
        auto options = db->GetOptions();
        MutableCFOptions mutable_cf_options(options);
        for (size_t j = 0; j < sorted_runs[i].size(); j++) {
          compactionOptions.output_file_size_limit = MaxFileSizeForLevel(
              mutable_cf_options, static_cast<int>(output_level),
              compaction_style);
          std::cout << sorted_runs[i][j].size() << std::endl;
          db->CompactFiles(
              compactionOptions,
              {sorted_runs[i][j].back().name, sorted_runs[i][j].front().name},
              static_cast<int>(output_level - j) /*level*/);
        }
      }
    } else if (compaction_style == kCompactionStyleUniversal) {
      auto ratio = open_options_.compaction_options_universal.size_ratio;
      bool should_stop = false;
      while (!should_stop) {
        if (sorted_runs[0].empty()) {
          DoWrite(thread, write_mode);
        } else {
          DoWrite(thread, UNIQUE_RANDOM);
        }
        for (size_t i = 0; i < num_db; i++) {
          auto db = db_list[i];
          db->Flush(FlushOptions());
          db->GetColumnFamilyMetaData(&meta);
          if (num_files_at_level0[i] == meta.levels[0].files.size() ||
              writes_ == 0) {
            should_stop = true;
            continue;
          }
          sorted_runs[i].emplace_back(
              meta.levels[0].files.begin(),
              meta.levels[0].files.end() - num_files_at_level0[i]);
          num_files_at_level0[i] = meta.levels[0].files.size();
          if (sorted_runs[i].back().size() == 1) {
            should_stop = true;
            continue;
          }
          num_files_at_level0[i] = meta.levels[0].files.size();
        }
        writes_ = static_cast<int64_t>(writes_ * static_cast<double>(100) /
                                       (ratio + 200));
      }
      for (size_t i = 0; i < num_db; i++) {
        if (sorted_runs[i].size() < num_levels) {
          fprintf(stderr, "n is too small to fill %" ROCKSDB_PRIszt " levels\n",
                  num_levels);
          db_bench_exit(1);
        }
      }
      for (size_t i = 0; i < num_db; i++) {
        auto db = db_list[i];
        auto compactionOptions = CompactionOptions();
        compactionOptions.compression = FLAGS_compression_type_e;
        auto options = db->GetOptions();
        MutableCFOptions mutable_cf_options(options);
        for (size_t j = 0; j < sorted_runs[i].size(); j++) {
          compactionOptions.output_file_size_limit = MaxFileSizeForLevel(
              mutable_cf_options, static_cast<int>(output_level),
              compaction_style);
          db->CompactFiles(
              compactionOptions,
              {sorted_runs[i][j].back().name, sorted_runs[i][j].front().name},
              (output_level > j ? static_cast<int>(output_level - j)
                                : 0) /*level*/);
        }
      }
    } else if (compaction_style == kCompactionStyleFIFO) {
      if (num_levels != 1) {
        return Status::InvalidArgument(
            "num_levels should be 1 for FIFO compaction");
      }
      if (FLAGS_num_multi_db != 0) {
        return Status::InvalidArgument("Doesn't support multiDB");
      }
      auto db = db_list[0];
      std::vector<std::string> file_names;
      while (true) {
        if (sorted_runs[0].empty()) {
          DoWrite(thread, write_mode);
        } else {
          DoWrite(thread, UNIQUE_RANDOM);
        }
        db->Flush(FlushOptions());
        db->GetColumnFamilyMetaData(&meta);
        auto total_size = meta.levels[0].size;
        if (total_size >=
            db->GetOptions().compaction_options_fifo.max_table_files_size) {
          for (const auto& file_meta : meta.levels[0].files) {
            file_names.emplace_back(file_meta.name);
          }
          break;
        }
      }
      // TODO(shuzhang1989): Investigate why CompactFiles not working
      // auto compactionOptions = CompactionOptions();
      // db->CompactFiles(compactionOptions, file_names, 0);
      auto compactionOptions = CompactRangeOptions();
      compactionOptions.max_subcompactions =
          static_cast<uint32_t>(FLAGS_subcompactions);
      db->CompactRange(compactionOptions, nullptr, nullptr);
    } else {
      fprintf(stdout,
              "%-12s : skipped (-compaction_stype=kCompactionStyleNone)\n",
              "filldeterministic");
      return Status::InvalidArgument("None compaction is not supported");
    }

// Verify seqno and key range
// Note: the seqno get changed at the max level by implementation
// optimization, so skip the check of the max level.
#ifndef NDEBUG
    for (size_t k = 0; k < num_db; k++) {
      auto db = db_list[k];
      db->GetColumnFamilyMetaData(&meta);
      // verify the number of sorted runs
      if (compaction_style == kCompactionStyleLevel) {
        assert(num_levels - 1 == sorted_runs[k].size());
      } else if (compaction_style == kCompactionStyleUniversal) {
        assert(meta.levels[0].files.size() + num_levels - 1 ==
               sorted_runs[k].size());
      } else if (compaction_style == kCompactionStyleFIFO) {
        // TODO(gzh): FIFO compaction
        db->GetColumnFamilyMetaData(&meta);
        auto total_size = meta.levels[0].size;
        assert(total_size <=
               db->GetOptions().compaction_options_fifo.max_table_files_size);
        break;
      }

      // verify smallest/largest seqno and key range of each sorted run
      auto max_level = num_levels - 1;
      int level;
      for (size_t i = 0; i < sorted_runs[k].size(); i++) {
        level = static_cast<int>(max_level - i);
        SequenceNumber sorted_run_smallest_seqno = kMaxSequenceNumber;
        SequenceNumber sorted_run_largest_seqno = 0;
        std::string sorted_run_smallest_key, sorted_run_largest_key;
        bool first_key = true;
        for (const auto& fileMeta : sorted_runs[k][i]) {
          sorted_run_smallest_seqno =
              std::min(sorted_run_smallest_seqno, fileMeta.smallest_seqno);
          sorted_run_largest_seqno =
              std::max(sorted_run_largest_seqno, fileMeta.largest_seqno);
          if (first_key ||
              db->DefaultColumnFamily()->GetComparator()->Compare(
                  fileMeta.smallestkey, sorted_run_smallest_key) < 0) {
            sorted_run_smallest_key = fileMeta.smallestkey;
          }
          if (first_key ||
              db->DefaultColumnFamily()->GetComparator()->Compare(
                  fileMeta.largestkey, sorted_run_largest_key) > 0) {
            sorted_run_largest_key = fileMeta.largestkey;
          }
          first_key = false;
        }
        if (compaction_style == kCompactionStyleLevel ||
            (compaction_style == kCompactionStyleUniversal && level > 0)) {
          SequenceNumber level_smallest_seqno = kMaxSequenceNumber;
          SequenceNumber level_largest_seqno = 0;
          for (const auto& fileMeta : meta.levels[level].files) {
            level_smallest_seqno =
                std::min(level_smallest_seqno, fileMeta.smallest_seqno);
            level_largest_seqno =
                std::max(level_largest_seqno, fileMeta.largest_seqno);
          }
          assert(sorted_run_smallest_key ==
                 meta.levels[level].files.front().smallestkey);
          assert(sorted_run_largest_key ==
                 meta.levels[level].files.back().largestkey);
          if (level != static_cast<int>(max_level)) {
            // compaction at max_level would change sequence number
            assert(sorted_run_smallest_seqno == level_smallest_seqno);
            assert(sorted_run_largest_seqno == level_largest_seqno);
          }
        } else if (compaction_style == kCompactionStyleUniversal) {
          // level <= 0 means sorted runs on level 0
          auto level0_file =
              meta.levels[0].files[sorted_runs[k].size() - 1 - i];
          assert(sorted_run_smallest_key == level0_file.smallestkey);
          assert(sorted_run_largest_key == level0_file.largestkey);
          if (level != static_cast<int>(max_level)) {
            assert(sorted_run_smallest_seqno == level0_file.smallest_seqno);
            assert(sorted_run_largest_seqno == level0_file.largest_seqno);
          }
        }
      }
    }
#endif
    // print the size of each sorted_run
    for (size_t k = 0; k < num_db; k++) {
      auto db = db_list[k];
      fprintf(stdout,
              "---------------------- DB %" ROCKSDB_PRIszt
              " LSM ---------------------\n",
              k);
      db->GetColumnFamilyMetaData(&meta);
      for (auto& levelMeta : meta.levels) {
        if (levelMeta.files.empty()) {
          continue;
        }
        if (levelMeta.level == 0) {
          for (auto& fileMeta : levelMeta.files) {
            fprintf(stdout, "Level[%d]: %s(size: %" PRIi64 " bytes)\n",
                    levelMeta.level, fileMeta.name.c_str(), fileMeta.size);
          }
        } else {
          fprintf(stdout, "Level[%d]: %s - %s(total size: %" PRIi64 " bytes)\n",
                  levelMeta.level, levelMeta.files.front().name.c_str(),
                  levelMeta.files.back().name.c_str(), levelMeta.size);
        }
      }
    }
    for (size_t i = 0; i < num_db; i++) {
      db_list[i]->SetOptions(
          {{"disable_auto_compactions",
            std::to_string(options_list[i].disable_auto_compactions)},
           {"level0_slowdown_writes_trigger",
            std::to_string(options_list[i].level0_slowdown_writes_trigger)},
           {"level0_stop_writes_trigger",
            std::to_string(options_list[i].level0_stop_writes_trigger)}});
    }
    return Status::OK();
  }

  void ReadSequential(ThreadState* thread) {
    if (db_.db != nullptr) {
      ReadSequential(thread, db_.db);
    } else {
      for (const auto& db_with_cfh : multi_dbs_) {
        ReadSequential(thread, db_with_cfh.db);
      }
    }
  }

  void ReadSequential(ThreadState* thread, DB* db) {
    ReadOptions options = read_options_;
    std::unique_ptr<char[]> ts_guard;
    Slice ts;
    if (user_timestamp_size_ > 0) {
      ts_guard.reset(new char[user_timestamp_size_]);
      ts = mock_app_clock_->GetTimestampForRead(thread->rand, ts_guard.get());
      options.timestamp = &ts;
    }

    options.adaptive_readahead = FLAGS_adaptive_readahead;
    options.async_io = FLAGS_async_io;
    options.auto_readahead_size = FLAGS_auto_readahead_size;
    std::unique_ptr<ManagedSnapshot> snapshot = nullptr;
    if (FLAGS_explicit_snapshot) {
      snapshot = std::make_unique<ManagedSnapshot>(db);
      options.snapshot = snapshot->snapshot();
    } else {
      options.snapshot = nullptr;
    }

    Iterator* iter = db->NewIterator(options);
    int64_t i = 0;
    int64_t bytes = 0;
    for (iter->SeekToFirst(); i < reads_ && iter->Valid(); iter->Next()) {
      bytes += iter->key().size() + iter->value().size();
      thread->stats.FinishedOps(nullptr, db, 1, kRead);
      ++i;

      if (thread->shared->read_rate_limiter.get() != nullptr &&
          i % 1024 == 1023) {
        thread->shared->read_rate_limiter->Request(1024, Env::IO_HIGH,
                                                   nullptr /* stats */,
                                                   RateLimiter::OpType::kRead);
      }
    }

    delete iter;
    thread->stats.AddBytes(bytes);
  }

  void ReadToRowCache(ThreadState* thread) {
    int64_t read = 0;
    int64_t found = 0;
    int64_t bytes = 0;
    int64_t key_rand = 0;
    std::unique_ptr<const char[]> key_guard;
    Slice key = AllocateKey(&key_guard);
    PinnableSlice pinnable_val;

    while (key_rand < FLAGS_num) {
      DBWithColumnFamilies* db_with_cfh = SelectDBWithCfh(thread);
      // We use same key_rand as seed for key and column family so that we can
      // deterministically find the cfh corresponding to a particular key, as it
      // is done in DoWrite method.
      GenerateKeyFromInt(key_rand, FLAGS_num, &key);
      key_rand++;
      read++;
      Status s;
      if (FLAGS_num_column_families > 1) {
        s = db_with_cfh->db->Get(read_options_, db_with_cfh->GetCfh(key_rand),
                                 key, &pinnable_val);
      } else {
        pinnable_val.Reset();
        s = db_with_cfh->db->Get(read_options_,
                                 db_with_cfh->db->DefaultColumnFamily(), key,
                                 &pinnable_val);
      }

      if (s.ok()) {
        found++;
        bytes += key.size() + pinnable_val.size();
      } else if (!s.IsNotFound()) {
        fprintf(stderr, "Get returned an error: %s\n", s.ToString().c_str());
        abort();
      }

      if (thread->shared->read_rate_limiter.get() != nullptr &&
          read % 256 == 255) {
        thread->shared->read_rate_limiter->Request(
            256, Env::IO_HIGH, nullptr /* stats */, RateLimiter::OpType::kRead);
      }

      thread->stats.FinishedOps(db_with_cfh, db_with_cfh->db, 1, kRead);
    }

    char msg[100];
    snprintf(msg, sizeof(msg), "(%" PRIu64 " of %" PRIu64 " found)\n", found,
             read);

    thread->stats.AddBytes(bytes);
    thread->stats.AddMessage(msg);
  }

  void ReadReverse(ThreadState* thread) {
    if (db_.db != nullptr) {
      ReadReverse(thread, db_.db);
    } else {
      for (const auto& db_with_cfh : multi_dbs_) {
        ReadReverse(thread, db_with_cfh.db);
      }
    }
  }

  void ReadReverse(ThreadState* thread, DB* db) {
    Iterator* iter = db->NewIterator(read_options_);
    int64_t i = 0;
    int64_t bytes = 0;
    for (iter->SeekToLast(); i < reads_ && iter->Valid(); iter->Prev()) {
      bytes += iter->key().size() + iter->value().size();
      thread->stats.FinishedOps(nullptr, db, 1, kRead);
      ++i;
      if (thread->shared->read_rate_limiter.get() != nullptr &&
          i % 1024 == 1023) {
        thread->shared->read_rate_limiter->Request(1024, Env::IO_HIGH,
                                                   nullptr /* stats */,
                                                   RateLimiter::OpType::kRead);
      }
    }
    delete iter;
    thread->stats.AddBytes(bytes);
  }

  void ReadRandomFast(ThreadState* thread) {
    int64_t read = 0;
    int64_t found = 0;
    int64_t nonexist = 0;
    ReadOptions options = read_options_;
    std::unique_ptr<const char[]> key_guard;
    Slice key = AllocateKey(&key_guard);
    std::string value;
    Slice ts;
    std::unique_ptr<char[]> ts_guard;
    if (user_timestamp_size_ > 0) {
      ts_guard.reset(new char[user_timestamp_size_]);
    }
    DB* db = SelectDBWithCfh(thread)->db;

    int64_t pot = 1;
    while (pot < FLAGS_num) {
      pot <<= 1;
    }

    Duration duration(FLAGS_duration, reads_);
    do {
      for (int i = 0; i < 100; ++i) {
        int64_t key_rand = thread->rand.Next() & (pot - 1);
        GenerateKeyFromInt(key_rand, FLAGS_num, &key);
        ++read;
        std::string ts_ret;
        std::string* ts_ptr = nullptr;
        if (user_timestamp_size_ > 0) {
          ts = mock_app_clock_->GetTimestampForRead(thread->rand,
                                                    ts_guard.get());
          options.timestamp = &ts;
          ts_ptr = &ts_ret;
        }
        auto status = db->Get(options, key, &value, ts_ptr);
        if (status.ok()) {
          ++found;
        } else if (!status.IsNotFound()) {
          fprintf(stderr, "Get returned an error: %s\n",
                  status.ToString().c_str());
          abort();
        }
        if (key_rand >= FLAGS_num) {
          ++nonexist;
        }
      }
      if (thread->shared->read_rate_limiter.get() != nullptr) {
        thread->shared->read_rate_limiter->Request(
            100, Env::IO_HIGH, nullptr /* stats */, RateLimiter::OpType::kRead);
      }

      thread->stats.FinishedOps(nullptr, db, 100, kRead);
    } while (!duration.Done(100));

    char msg[100];
    snprintf(msg, sizeof(msg),
             "(%" PRIu64 " of %" PRIu64
             " found, "
             "issued %" PRIu64 " non-exist keys)\n",
             found, read, nonexist);

    thread->stats.AddMessage(msg);
  }

  int64_t GetRandomKey(Random64* rand) {
    uint64_t rand_int = rand->Next();
    int64_t key_rand;
    if (read_random_exp_range_ == 0) {
      key_rand = rand_int % FLAGS_num;
    } else {
      const uint64_t kBigInt = static_cast<uint64_t>(1U) << 62;
      long double order = -static_cast<long double>(rand_int % kBigInt) /
                          static_cast<long double>(kBigInt) *
                          read_random_exp_range_;
      long double exp_ran = std::exp(order);
      uint64_t rand_num =
          static_cast<int64_t>(exp_ran * static_cast<long double>(FLAGS_num));
      // Map to a different number to avoid locality.
      const uint64_t kBigPrime = 0x5bd1e995;
      // Overflow is like %(2^64). Will have little impact of results.
      key_rand = static_cast<int64_t>((rand_num * kBigPrime) % FLAGS_num);
    }
    return key_rand;
  }

  void ReadRandom(ThreadState* thread) {
    int64_t read = 0;
    int64_t found = 0;
    int64_t bytes = 0;
    int num_keys = 0;
    int64_t key_rand = 0;
    ReadOptions options = read_options_;
    std::unique_ptr<const char[]> key_guard;
    Slice key = AllocateKey(&key_guard);
    PinnableSlice pinnable_val;
    std::vector<PinnableSlice> pinnable_vals;
    if (read_operands_) {
      // Start off with a small-ish value that'll be increased later if
      // `GetMergeOperands()` tells us it is not large enough.
      pinnable_vals.resize(8);
    }
    std::unique_ptr<char[]> ts_guard;
    Slice ts;
    if (user_timestamp_size_ > 0) {
      ts_guard.reset(new char[user_timestamp_size_]);
    }

    Duration duration(FLAGS_duration, reads_);
    while (!duration.Done(1)) {
      DBWithColumnFamilies* db_with_cfh = SelectDBWithCfh(thread);
      // We use same key_rand as seed for key and column family so that we can
      // deterministically find the cfh corresponding to a particular key, as it
      // is done in DoWrite method.
      if (entries_per_batch_ > 1 && FLAGS_multiread_stride) {
        if (++num_keys == entries_per_batch_) {
          num_keys = 0;
          key_rand = GetRandomKey(&thread->rand);
          if ((key_rand + (entries_per_batch_ - 1) * FLAGS_multiread_stride) >=
              FLAGS_num) {
            key_rand = FLAGS_num - entries_per_batch_ * FLAGS_multiread_stride;
          }
        } else {
          key_rand += FLAGS_multiread_stride;
        }
      } else {
        key_rand = GetRandomKey(&thread->rand);
      }
      GenerateKeyFromInt(key_rand, FLAGS_num, &key);
      read++;
      std::string ts_ret;
      std::string* ts_ptr = nullptr;
      if (user_timestamp_size_ > 0) {
        ts = mock_app_clock_->GetTimestampForRead(thread->rand, ts_guard.get());
        options.timestamp = &ts;
        ts_ptr = &ts_ret;
      }
      Status s;
      pinnable_val.Reset();
      for (size_t i = 0; i < pinnable_vals.size(); ++i) {
        pinnable_vals[i].Reset();
      }
      ColumnFamilyHandle* cfh;
      if (FLAGS_num_column_families > 1) {
        cfh = db_with_cfh->GetCfh(key_rand);
      } else {
        cfh = db_with_cfh->db->DefaultColumnFamily();
      }
      if (read_operands_) {
        GetMergeOperandsOptions get_merge_operands_options;
        get_merge_operands_options.expected_max_number_of_operands =
            static_cast<int>(pinnable_vals.size());
        int number_of_operands;
        s = db_with_cfh->db->GetMergeOperands(
            options, cfh, key, pinnable_vals.data(),
            &get_merge_operands_options, &number_of_operands);
        if (s.IsIncomplete()) {
          // Should only happen a few times when we encounter a key that had
          // more merge operands than any key seen so far. Production use case
          // would typically retry in such event to get all the operands so do
          // that here.
          pinnable_vals.resize(number_of_operands);
          get_merge_operands_options.expected_max_number_of_operands =
              static_cast<int>(pinnable_vals.size());
          s = db_with_cfh->db->GetMergeOperands(
              options, cfh, key, pinnable_vals.data(),
              &get_merge_operands_options, &number_of_operands);
        }
      } else {
        s = db_with_cfh->db->Get(options, cfh, key, &pinnable_val, ts_ptr);
      }

      if (s.ok()) {
        found++;
        bytes += key.size() + pinnable_val.size() + user_timestamp_size_;
        for (size_t i = 0; i < pinnable_vals.size(); ++i) {
          bytes += pinnable_vals[i].size();
          pinnable_vals[i].Reset();
        }
      } else if (!s.IsNotFound()) {
        fprintf(stderr, "Get returned an error: %s\n", s.ToString().c_str());
        abort();
      }

      if (thread->shared->read_rate_limiter.get() != nullptr &&
          read % 256 == 255) {
        thread->shared->read_rate_limiter->Request(
            256, Env::IO_HIGH, nullptr /* stats */, RateLimiter::OpType::kRead);
      }

      thread->stats.FinishedOps(db_with_cfh, db_with_cfh->db, 1, kRead);
    }

    char msg[100];
    snprintf(msg, sizeof(msg), "(%" PRIu64 " of %" PRIu64 " found)\n", found,
             read);

    thread->stats.AddBytes(bytes);
    thread->stats.AddMessage(msg);
  }

  // Calls MultiGet over a list of keys from a random distribution.
  // Returns the total number of keys found.
  void MultiReadRandom(ThreadState* thread) {
    int64_t read = 0;
    int64_t bytes = 0;
    int64_t num_multireads = 0;
    int64_t found = 0;
    ReadOptions options = read_options_;
    std::vector<Slice> keys;
    std::vector<std::unique_ptr<const char[]>> key_guards;
    std::vector<std::string> values(entries_per_batch_);
    PinnableSlice* pin_values = new PinnableSlice[entries_per_batch_];
    std::unique_ptr<PinnableSlice[]> pin_values_guard(pin_values);
    std::vector<Status> stat_list(entries_per_batch_);
    while (static_cast<int64_t>(keys.size()) < entries_per_batch_) {
      key_guards.push_back(std::unique_ptr<const char[]>());
      keys.push_back(AllocateKey(&key_guards.back()));
    }

    std::unique_ptr<char[]> ts_guard;
    if (user_timestamp_size_ > 0) {
      ts_guard.reset(new char[user_timestamp_size_]);
    }

    Duration duration(FLAGS_duration, reads_);
    while (!duration.Done(entries_per_batch_)) {
      DB* db = SelectDB(thread);
      if (FLAGS_multiread_stride) {
        int64_t key = GetRandomKey(&thread->rand);
        if ((key + (entries_per_batch_ - 1) * FLAGS_multiread_stride) >=
            static_cast<int64_t>(FLAGS_num)) {
          key = FLAGS_num - entries_per_batch_ * FLAGS_multiread_stride;
        }
        for (int64_t i = 0; i < entries_per_batch_; ++i) {
          GenerateKeyFromInt(key, FLAGS_num, &keys[i]);
          key += FLAGS_multiread_stride;
        }
      } else {
        for (int64_t i = 0; i < entries_per_batch_; ++i) {
          GenerateKeyFromInt(GetRandomKey(&thread->rand), FLAGS_num, &keys[i]);
        }
      }
      Slice ts;
      if (user_timestamp_size_ > 0) {
        ts = mock_app_clock_->GetTimestampForRead(thread->rand, ts_guard.get());
        options.timestamp = &ts;
      }
      if (!FLAGS_multiread_batched) {
        std::vector<Status> statuses = db->MultiGet(options, keys, &values);
        assert(static_cast<int64_t>(statuses.size()) == entries_per_batch_);

        read += entries_per_batch_;
        num_multireads++;
        for (int64_t i = 0; i < entries_per_batch_; ++i) {
          if (statuses[i].ok()) {
            bytes += keys[i].size() + values[i].size() + user_timestamp_size_;
            ++found;
          } else if (!statuses[i].IsNotFound()) {
            fprintf(stderr, "MultiGet returned an error: %s\n",
                    statuses[i].ToString().c_str());
            abort();
          }
        }
      } else {
        db->MultiGet(options, db->DefaultColumnFamily(), keys.size(),
                     keys.data(), pin_values, stat_list.data());

        read += entries_per_batch_;
        num_multireads++;
        for (int64_t i = 0; i < entries_per_batch_; ++i) {
          if (stat_list[i].ok()) {
            bytes +=
                keys[i].size() + pin_values[i].size() + user_timestamp_size_;
            ++found;
          } else if (!stat_list[i].IsNotFound()) {
            fprintf(stderr, "MultiGet returned an error: %s\n",
                    stat_list[i].ToString().c_str());
            abort();
          }
          stat_list[i] = Status::OK();
          pin_values[i].Reset();
        }
      }
      if (thread->shared->read_rate_limiter.get() != nullptr &&
          num_multireads % 256 == 255) {
        thread->shared->read_rate_limiter->Request(
            256 * entries_per_batch_, Env::IO_HIGH, nullptr /* stats */,
            RateLimiter::OpType::kRead);
      }
      thread->stats.FinishedOps(nullptr, db, entries_per_batch_, kRead);
    }

    char msg[100];
    snprintf(msg, sizeof(msg), "(%" PRIu64 " of %" PRIu64 " found)", found,
             read);
    thread->stats.AddBytes(bytes);
    thread->stats.AddMessage(msg);
  }

  void MultiScan(ThreadState* thread) {
    const int64_t scan_size = FLAGS_seek_nexts ? FLAGS_seek_nexts : 50;
    const int64_t readahead =
        FLAGS_readahead_size ? FLAGS_readahead_size : 1024 * 24;
    const int64_t multiscan_size = FLAGS_multiscan_size;
    auto count_hist = std::make_shared<HistogramImpl>();
    ReadOptions options = read_options_;

    int64_t multiscans_done = 0;

    options.async_io = true;
    options.readahead_size = readahead;

    Duration duration(FLAGS_duration, reads_);
    while (!duration.Done(1)) {
      DB* db = SelectDB(thread);
      std::vector<ScanOptions> opts;
      std::vector<std::unique_ptr<const char[]>> guards;
      opts.reserve(multiscan_size);
      // We create 1 random start, and then multiscan will start from that
      // random start point And create a set of scans of `scan_size` in size
      // with `multiscan_stride` space between each scan.
      uint64_t range = static_cast<uint64_t>(FLAGS_num) -
                       ((scan_size + FLAGS_multiscan_stride) * multiscan_size);
      uint64_t start_key = thread->rand.Uniform(range);
      for (int64_t i = 0; i < multiscan_size; i++) {
        std::unique_ptr<const char[]> skey_guard;
        Slice skey = AllocateKey(&skey_guard);
        guards.push_back(std::move(skey_guard));
        std::unique_ptr<const char[]> ekey_guard;
        Slice ekey = AllocateKey(&ekey_guard);
        guards.push_back(std::move(ekey_guard));

        GenerateKeyFromInt(start_key, FLAGS_num, &skey);
        uint64_t end_key = start_key + scan_size;
        GenerateKeyFromInt(end_key, FLAGS_num, &ekey);

        opts.emplace_back(skey, ekey);
        start_key += scan_size + FLAGS_multiscan_stride;
      }

      auto iter =
          db->NewMultiScan(read_options_, db->DefaultColumnFamily(), opts);
      for (auto rng : *iter) {
        [[maybe_unused]] size_t keys = 0;
<<<<<<< HEAD
        for (auto it __attribute__((__unused__)) : rng) {
=======
        for ([[maybe_unused]] auto it : rng) {
>>>>>>> 7f149608
          keys++;
        }
        assert(keys > 0);
      }

      if (thread->shared->read_rate_limiter.get() != nullptr) {
        thread->shared->read_rate_limiter->Request(
            1, Env::IO_HIGH, nullptr /* stats */, RateLimiter::OpType::kRead);
      }

      thread->stats.FinishedOps(nullptr, db, 1, kMultiScan);
      multiscans_done += 1;
    }

    char msg[100];
    snprintf(msg, sizeof(msg), "(multscans:%" PRIu64 ")", multiscans_done);
    thread->stats.AddMessage(msg);
  }

  void ApproximateMemtableStats(ThreadState* thread) {
    const size_t batch_size = entries_per_batch_;
    std::unique_ptr<const char[]> skey_guard;
    Slice skey = AllocateKey(&skey_guard);
    std::unique_ptr<const char[]> ekey_guard;
    Slice ekey = AllocateKey(&ekey_guard);
    Duration duration(FLAGS_duration, reads_);
    if (FLAGS_num < static_cast<int64_t>(batch_size)) {
      std::terminate();
    }
    uint64_t range = static_cast<uint64_t>(FLAGS_num) - batch_size;
    auto count_hist = std::make_shared<HistogramImpl>();
    while (!duration.Done(1)) {
      DB* db = SelectDB(thread);
      uint64_t start_key = thread->rand.Uniform(range);
      GenerateKeyFromInt(start_key, FLAGS_num, &skey);
      uint64_t end_key = start_key + batch_size;
      GenerateKeyFromInt(end_key, FLAGS_num, &ekey);
      uint64_t count = UINT64_MAX;
      uint64_t size = UINT64_MAX;
      db->GetApproximateMemTableStats({skey, ekey}, &count, &size);
      count_hist->Add(count);
      thread->stats.FinishedOps(nullptr, db, 1, kOthers);
    }
    thread->stats.AddMessage("\nReported entry count stats (expected " +
                             std::to_string(batch_size) + "):");
    thread->stats.AddMessage("\n" + count_hist->ToString());
  }

  // Calls ApproximateSize over random key ranges.
  void ApproximateSizeRandom(ThreadState* thread) {
    int64_t size_sum = 0;
    int64_t num_sizes = 0;
    const size_t batch_size = entries_per_batch_;
    std::vector<Range> ranges;
    std::vector<Slice> lkeys;
    std::vector<std::unique_ptr<const char[]>> lkey_guards;
    std::vector<Slice> rkeys;
    std::vector<std::unique_ptr<const char[]>> rkey_guards;
    std::vector<uint64_t> sizes;
    while (ranges.size() < batch_size) {
      // Ugly without C++17 return from emplace_back
      lkey_guards.emplace_back();
      rkey_guards.emplace_back();
      lkeys.emplace_back(AllocateKey(&lkey_guards.back()));
      rkeys.emplace_back(AllocateKey(&rkey_guards.back()));
      ranges.emplace_back(lkeys.back(), rkeys.back());
      sizes.push_back(0);
    }
    Duration duration(FLAGS_duration, reads_);
    while (!duration.Done(1)) {
      DB* db = SelectDB(thread);
      for (size_t i = 0; i < batch_size; ++i) {
        int64_t lkey = GetRandomKey(&thread->rand);
        int64_t rkey = GetRandomKey(&thread->rand);
        if (lkey > rkey) {
          std::swap(lkey, rkey);
        }
        GenerateKeyFromInt(lkey, FLAGS_num, &lkeys[i]);
        GenerateKeyFromInt(rkey, FLAGS_num, &rkeys[i]);
      }
      db->GetApproximateSizes(
          ranges.data(), static_cast<int>(entries_per_batch_), sizes.data());
      num_sizes += entries_per_batch_;
      for (int64_t size : sizes) {
        size_sum += size;
      }
      thread->stats.FinishedOps(nullptr, db, entries_per_batch_, kOthers);
    }

    char msg[100];
    snprintf(msg, sizeof(msg), "(Avg approx size=%g)",
             static_cast<double>(size_sum) / static_cast<double>(num_sizes));
    thread->stats.AddMessage(msg);
  }

  // The inverse function of Pareto distribution
  int64_t ParetoCdfInversion(double u, double theta, double k, double sigma) {
    double ret;
    if (k == 0.0) {
      ret = theta - sigma * std::log(u);
    } else {
      ret = theta + sigma * (std::pow(u, -1 * k) - 1) / k;
    }
    return static_cast<int64_t>(ceil(ret));
  }
  // The inverse function of power distribution (y=ax^b)
  int64_t PowerCdfInversion(double u, double a, double b) {
    double ret;
    ret = std::pow((u / a), (1 / b));
    return static_cast<int64_t>(ceil(ret));
  }

  // Add the noice to the QPS
  double AddNoise(double origin, double noise_ratio) {
    if (noise_ratio < 0.0 || noise_ratio > 1.0) {
      return origin;
    }
    int band_int = static_cast<int>(FLAGS_sine_a);
    double delta = (rand() % band_int - band_int / 2) * noise_ratio;
    if (origin + delta < 0) {
      return origin;
    } else {
      return (origin + delta);
    }
  }

  // Decide the ratio of different query types
  // 0 Get, 1 Put, 2 Seek, 3 SeekForPrev, 4 Delete, 5 SingleDelete, 6 merge
  class QueryDecider {
   public:
    std::vector<int> type_;
    std::vector<double> ratio_;
    int range_;

    QueryDecider() = default;
    ~QueryDecider() = default;

    Status Initiate(std::vector<double> ratio_input) {
      int range_max = 1000;
      double sum = 0.0;
      for (auto& ratio : ratio_input) {
        sum += ratio;
      }
      range_ = 0;
      for (auto& ratio : ratio_input) {
        range_ += static_cast<int>(ceil(range_max * (ratio / sum)));
        type_.push_back(range_);
        ratio_.push_back(ratio / sum);
      }
      return Status::OK();
    }

    int GetType(int64_t rand_num) {
      if (rand_num < 0) {
        rand_num = rand_num * (-1);
      }
      assert(range_ != 0);
      int pos = static_cast<int>(rand_num % range_);
      for (int i = 0; i < static_cast<int>(type_.size()); i++) {
        if (pos < type_[i]) {
          return i;
        }
      }
      return 0;
    }
  };

  // KeyrangeUnit is the struct of a keyrange. It is used in a keyrange vector
  // to transfer a random value to one keyrange based on the hotness.
  struct KeyrangeUnit {
    int64_t keyrange_start;
    int64_t keyrange_access;
    int64_t keyrange_keys;
  };

  // From our observations, the prefix hotness (key-range hotness) follows
  // the two-term-exponential distribution: f(x) = a*exp(b*x) + c*exp(d*x).
  // However, we cannot directly use the inverse function to decide a
  // key-range from a random distribution. To achieve it, we create a list of
  // KeyrangeUnit, each KeyrangeUnit occupies a range of integers whose size is
  // decided based on the hotness of the key-range. When a random value is
  // generated based on uniform distribution, we map it to the KeyrangeUnit Vec
  // and one KeyrangeUnit is selected. The probability of a  KeyrangeUnit being
  // selected is the same as the hotness of this KeyrangeUnit. After that, the
  // key can be randomly allocated to the key-range of this KeyrangeUnit, or we
  // can based on the power distribution (y=ax^b) to generate the offset of
  // the key in the selected key-range. In this way, we generate the keyID
  // based on the hotness of the prefix and also the key hotness distribution.
  class GenerateTwoTermExpKeys {
   public:
    // Avoid uninitialized warning-as-error in some compilers
    int64_t keyrange_rand_max_ = 0;
    int64_t keyrange_size_ = 0;
    int64_t keyrange_num_ = 0;
    std::vector<KeyrangeUnit> keyrange_set_;

    // Initiate the KeyrangeUnit vector and calculate the size of each
    // KeyrangeUnit.
    Status InitiateExpDistribution(int64_t total_keys, double prefix_a,
                                   double prefix_b, double prefix_c,
                                   double prefix_d) {
      int64_t amplify = 0;
      int64_t keyrange_start = 0;
      if (FLAGS_keyrange_num <= 0) {
        keyrange_num_ = 1;
      } else {
        keyrange_num_ = FLAGS_keyrange_num;
      }
      keyrange_size_ = total_keys / keyrange_num_;

      // Calculate the key-range shares size based on the input parameters
      for (int64_t pfx = keyrange_num_; pfx >= 1; pfx--) {
        // Step 1. Calculate the probability that this key range will be
        // accessed in a query. It is based on the two-term expoential
        // distribution
        double keyrange_p = prefix_a * std::exp(prefix_b * pfx) +
                            prefix_c * std::exp(prefix_d * pfx);
        if (keyrange_p < std::pow(10.0, -16.0)) {
          keyrange_p = 0.0;
        }
        // Step 2. Calculate the amplify
        // In order to allocate a query to a key-range based on the random
        // number generated for this query, we need to extend the probability
        // of each key range from [0,1] to [0, amplify]. Amplify is calculated
        // by 1/(smallest key-range probability). In this way, we ensure that
        // all key-ranges are assigned with an Integer that  >=0
        if (amplify == 0 && keyrange_p > 0) {
          amplify = static_cast<int64_t>(std::floor(1 / keyrange_p)) + 1;
        }

        // Step 3. For each key-range, we calculate its position in the
        // [0, amplify] range, including the start, the size (keyrange_access)
        KeyrangeUnit p_unit;
        p_unit.keyrange_start = keyrange_start;
        if (0.0 >= keyrange_p) {
          p_unit.keyrange_access = 0;
        } else {
          p_unit.keyrange_access =
              static_cast<int64_t>(std::floor(amplify * keyrange_p));
        }
        p_unit.keyrange_keys = keyrange_size_;
        keyrange_set_.push_back(p_unit);
        keyrange_start += p_unit.keyrange_access;
      }
      keyrange_rand_max_ = keyrange_start;

      // Step 4. Shuffle the key-ranges randomly
      // Since the access probability is calculated from small to large,
      // If we do not re-allocate them, hot key-ranges are always at the end
      // and cold key-ranges are at the begin of the key space. Therefore, the
      // key-ranges are shuffled and the rand seed is only decide by the
      // key-range hotness distribution. With the same distribution parameters
      // the shuffle results are the same.
      Random64 rand_loca(keyrange_rand_max_);
      for (int64_t i = 0; i < FLAGS_keyrange_num; i++) {
        int64_t pos = rand_loca.Next() % FLAGS_keyrange_num;
        assert(i >= 0 && i < static_cast<int64_t>(keyrange_set_.size()) &&
               pos >= 0 && pos < static_cast<int64_t>(keyrange_set_.size()));
        std::swap(keyrange_set_[i], keyrange_set_[pos]);
      }

      // Step 5. Recalculate the prefix start postion after shuffling
      int64_t offset = 0;
      for (auto& p_unit : keyrange_set_) {
        p_unit.keyrange_start = offset;
        offset += p_unit.keyrange_access;
      }

      return Status::OK();
    }

    // Generate the Key ID according to the input ini_rand and key distribution
    int64_t DistGetKeyID(int64_t ini_rand, double key_dist_a,
                         double key_dist_b) {
      int64_t keyrange_rand = ini_rand % keyrange_rand_max_;

      // Calculate and select one key-range that contains the new key
      int64_t start = 0, end = static_cast<int64_t>(keyrange_set_.size());
      while (start + 1 < end) {
        int64_t mid = start + (end - start) / 2;
        assert(mid >= 0 && mid < static_cast<int64_t>(keyrange_set_.size()));
        if (keyrange_rand < keyrange_set_[mid].keyrange_start) {
          end = mid;
        } else {
          start = mid;
        }
      }
      int64_t keyrange_id = start;

      // Select one key in the key-range and compose the keyID
      int64_t key_offset = 0, key_seed;
      if (key_dist_a == 0.0 || key_dist_b == 0.0) {
        key_offset = ini_rand % keyrange_size_;
      } else {
        double u =
            static_cast<double>(ini_rand % keyrange_size_) / keyrange_size_;
        key_seed = static_cast<int64_t>(
            ceil(std::pow((u / key_dist_a), (1 / key_dist_b))));
        Random64 rand_key(key_seed);
        key_offset = rand_key.Next() % keyrange_size_;
      }
      return keyrange_size_ * keyrange_id + key_offset;
    }
  };

  // The social graph workload mixed with Get, Put, Iterator queries.
  // The value size and iterator length follow Pareto distribution.
  // The overall key access follow power distribution. If user models the
  // workload based on different key-ranges (or different prefixes), user
  // can use two-term-exponential distribution to fit the workload. User
  // needs to decide the ratio between Get, Put, Iterator queries before
  // starting the benchmark.
  void MixGraph(ThreadState* thread) {
    int64_t gets = 0;
    int64_t puts = 0;
    int64_t get_found = 0;
    int64_t seek = 0;
    int64_t seek_found = 0;
    int64_t bytes = 0;
    double total_scan_length = 0;
    double total_val_size = 0;
    const int64_t default_value_max = 1 * 1024 * 1024;
    int64_t value_max = default_value_max;
    int64_t scan_len_max = FLAGS_mix_max_scan_len;
    double write_rate = 1000000.0;
    double read_rate = 1000000.0;
    bool use_prefix_modeling = false;
    bool use_random_modeling = false;
    GenerateTwoTermExpKeys gen_exp;
    std::vector<double> ratio{FLAGS_mix_get_ratio, FLAGS_mix_put_ratio,
                              FLAGS_mix_seek_ratio};
    char value_buffer[default_value_max];
    QueryDecider query;
    RandomGenerator gen;
    Status s;
    if (value_max > FLAGS_mix_max_value_size) {
      value_max = FLAGS_mix_max_value_size;
    }

    std::unique_ptr<const char[]> key_guard;
    Slice key = AllocateKey(&key_guard);
    PinnableSlice pinnable_val;
    query.Initiate(ratio);

    // the limit of qps initiation
    if (FLAGS_sine_mix_rate) {
      thread->shared->read_rate_limiter.reset(
          NewGenericRateLimiter(static_cast<int64_t>(read_rate)));
      thread->shared->write_rate_limiter.reset(
          NewGenericRateLimiter(static_cast<int64_t>(write_rate)));
    }

    // Decide if user wants to use prefix based key generation
    if (FLAGS_keyrange_dist_a != 0.0 || FLAGS_keyrange_dist_b != 0.0 ||
        FLAGS_keyrange_dist_c != 0.0 || FLAGS_keyrange_dist_d != 0.0) {
      use_prefix_modeling = true;
      gen_exp.InitiateExpDistribution(
          FLAGS_num, FLAGS_keyrange_dist_a, FLAGS_keyrange_dist_b,
          FLAGS_keyrange_dist_c, FLAGS_keyrange_dist_d);
    }
    if (FLAGS_key_dist_a == 0 || FLAGS_key_dist_b == 0) {
      use_random_modeling = true;
    }

    Duration duration(FLAGS_duration, reads_);
    while (!duration.Done(1)) {
      DBWithColumnFamilies* db_with_cfh = SelectDBWithCfh(thread);
      int64_t ini_rand, rand_v, key_rand, key_seed;
      ini_rand = GetRandomKey(&thread->rand);
      rand_v = ini_rand % FLAGS_num;
      double u = static_cast<double>(rand_v) / FLAGS_num;

      // Generate the keyID based on the key hotness and prefix hotness
      if (use_random_modeling) {
        key_rand = ini_rand;
      } else if (use_prefix_modeling) {
        key_rand =
            gen_exp.DistGetKeyID(ini_rand, FLAGS_key_dist_a, FLAGS_key_dist_b);
      } else {
        key_seed = PowerCdfInversion(u, FLAGS_key_dist_a, FLAGS_key_dist_b);
        Random64 rand(key_seed);
        key_rand = static_cast<int64_t>(rand.Next()) % FLAGS_num;
      }
      GenerateKeyFromInt(key_rand, FLAGS_num, &key);
      int query_type = query.GetType(rand_v);

      // change the qps
      uint64_t now = FLAGS_env->NowMicros();
      uint64_t usecs_since_last;
      if (now > thread->stats.GetSineInterval()) {
        usecs_since_last = now - thread->stats.GetSineInterval();
      } else {
        usecs_since_last = 0;
      }

      if (FLAGS_sine_mix_rate &&
          usecs_since_last >
              (FLAGS_sine_mix_rate_interval_milliseconds * uint64_t{1000})) {
        double usecs_since_start =
            static_cast<double>(now - thread->stats.GetStart());
        thread->stats.ResetSineInterval();
        double mix_rate_with_noise = AddNoise(
            SineRate(usecs_since_start / 1000000.0), FLAGS_sine_mix_rate_noise);
        read_rate = mix_rate_with_noise * (query.ratio_[0] + query.ratio_[2]);
        write_rate = mix_rate_with_noise * query.ratio_[1];

        if (read_rate > 0) {
          thread->shared->read_rate_limiter->SetBytesPerSecond(
              static_cast<int64_t>(read_rate));
        }
        if (write_rate > 0) {
          thread->shared->write_rate_limiter->SetBytesPerSecond(
              static_cast<int64_t>(write_rate));
        }
      }
      // Start the query
      if (query_type == 0) {
        // the Get query
        gets++;
        if (FLAGS_num_column_families > 1) {
          s = db_with_cfh->db->Get(read_options_, db_with_cfh->GetCfh(key_rand),
                                   key, &pinnable_val);
        } else {
          pinnable_val.Reset();
          s = db_with_cfh->db->Get(read_options_,
                                   db_with_cfh->db->DefaultColumnFamily(), key,
                                   &pinnable_val);
        }

        if (s.ok()) {
          get_found++;
          bytes += key.size() + pinnable_val.size();
        } else if (!s.IsNotFound()) {
          fprintf(stderr, "Get returned an error: %s\n", s.ToString().c_str());
          abort();
        }

        if (thread->shared->read_rate_limiter && (gets + seek) % 100 == 0) {
          thread->shared->read_rate_limiter->Request(100, Env::IO_HIGH,
                                                     nullptr /*stats*/);
        }
        thread->stats.FinishedOps(db_with_cfh, db_with_cfh->db, 1, kRead);
      } else if (query_type == 1) {
        // the Put query
        puts++;
        int64_t val_size = ParetoCdfInversion(u, FLAGS_value_theta,
                                              FLAGS_value_k, FLAGS_value_sigma);
        if (val_size < 10) {
          val_size = 10;
        } else if (val_size > value_max) {
          val_size = val_size % value_max;
        }
        total_val_size += val_size;

        s = db_with_cfh->db->Put(
            write_options_, key,
            gen.Generate(static_cast<unsigned int>(val_size)));
        if (!s.ok()) {
          fprintf(stderr, "put error: %s\n", s.ToString().c_str());
          ErrorExit();
        }

        if (thread->shared->write_rate_limiter && puts % 100 == 0) {
          thread->shared->write_rate_limiter->Request(100, Env::IO_HIGH,
                                                      nullptr /*stats*/);
        }
        thread->stats.FinishedOps(db_with_cfh, db_with_cfh->db, 1, kWrite);
      } else if (query_type == 2) {
        // Seek query
        if (db_with_cfh->db != nullptr) {
          Iterator* single_iter = nullptr;
          single_iter = db_with_cfh->db->NewIterator(read_options_);
          if (single_iter != nullptr) {
            single_iter->Seek(key);
            seek++;
            if (single_iter->Valid() && single_iter->key().compare(key) == 0) {
              seek_found++;
            }
            int64_t scan_length =
                ParetoCdfInversion(u, FLAGS_iter_theta, FLAGS_iter_k,
                                   FLAGS_iter_sigma) %
                scan_len_max;
            for (int64_t j = 0; j < scan_length && single_iter->Valid(); j++) {
              Slice value = single_iter->value();
              memcpy(value_buffer, value.data(),
                     std::min(value.size(), sizeof(value_buffer)));
              bytes += single_iter->key().size() + single_iter->value().size();
              single_iter->Next();
              assert(single_iter->status().ok());
              total_scan_length++;
            }
          }
          delete single_iter;
        }
        thread->stats.FinishedOps(db_with_cfh, db_with_cfh->db, 1, kSeek);
      }
    }
    char msg[256];
    snprintf(msg, sizeof(msg),
             "( Gets:%" PRIu64 " Puts:%" PRIu64 " Seek:%" PRIu64
             ", reads %" PRIu64 " in %" PRIu64
             " found, "
             "avg size: %.1f value, %.1f scan)\n",
             gets, puts, seek, get_found + seek_found, gets + seek,
             total_val_size / puts, total_scan_length / seek);

    thread->stats.AddBytes(bytes);
    thread->stats.AddMessage(msg);
  }

  void IteratorCreation(ThreadState* thread) {
    Duration duration(FLAGS_duration, reads_);
    ReadOptions options = read_options_;
    std::unique_ptr<char[]> ts_guard;
    if (user_timestamp_size_ > 0) {
      ts_guard.reset(new char[user_timestamp_size_]);
    }
    while (!duration.Done(1)) {
      DB* db = SelectDB(thread);
      Slice ts;
      if (user_timestamp_size_ > 0) {
        ts = mock_app_clock_->GetTimestampForRead(thread->rand, ts_guard.get());
        options.timestamp = &ts;
      }
      Iterator* iter = db->NewIterator(options);
      delete iter;
      thread->stats.FinishedOps(nullptr, db, 1, kOthers);
    }
  }

  void IteratorCreationWhileWriting(ThreadState* thread) {
    if (thread->tid > 0) {
      IteratorCreation(thread);
    } else {
      BGWriter(thread, kWrite);
    }
  }

  void SeekRandom(ThreadState* thread) {
    int64_t read = 0;
    int64_t found = 0;
    int64_t bytes = 0;
    ReadOptions options = read_options_;
    std::unique_ptr<char[]> ts_guard;
    Slice ts;
    if (user_timestamp_size_ > 0) {
      ts_guard.reset(new char[user_timestamp_size_]);
      ts = mock_app_clock_->GetTimestampForRead(thread->rand, ts_guard.get());
      options.timestamp = &ts;
    }

    std::vector<Iterator*> tailing_iters;
    if (FLAGS_use_tailing_iterator) {
      if (db_.db != nullptr) {
        tailing_iters.push_back(db_.db->NewIterator(options));
      } else {
        for (const auto& db_with_cfh : multi_dbs_) {
          tailing_iters.push_back(db_with_cfh.db->NewIterator(options));
        }
      }
    }
    options.auto_prefix_mode = FLAGS_auto_prefix_mode;

    std::unique_ptr<const char[]> key_guard;
    Slice key = AllocateKey(&key_guard);

    std::unique_ptr<const char[]> upper_bound_key_guard;
    Slice upper_bound = AllocateKey(&upper_bound_key_guard);
    std::unique_ptr<const char[]> lower_bound_key_guard;
    Slice lower_bound = AllocateKey(&lower_bound_key_guard);

    Duration duration(FLAGS_duration, reads_);
    char value_buffer[256];
    std::unique_ptr<ManagedSnapshot> snapshot = nullptr;
    if (FLAGS_explicit_snapshot) {
      snapshot = std::make_unique<ManagedSnapshot>(db_.db);
      options.snapshot = snapshot->snapshot();
    } else {
      options.snapshot = nullptr;
    }
    while (!duration.Done(1)) {
      int64_t seek_pos = thread->rand.Next() % FLAGS_num;
      GenerateKeyFromIntForSeek(static_cast<uint64_t>(seek_pos), FLAGS_num,
                                &key);
      if (FLAGS_max_scan_distance != 0) {
        if (FLAGS_reverse_iterator) {
          GenerateKeyFromInt(
              static_cast<uint64_t>(std::max(
                  static_cast<int64_t>(0), seek_pos - FLAGS_max_scan_distance)),
              FLAGS_num, &lower_bound);
          options.iterate_lower_bound = &lower_bound;
        } else {
          auto min_num =
              std::min(FLAGS_num, seek_pos + FLAGS_max_scan_distance);
          GenerateKeyFromInt(static_cast<uint64_t>(min_num), FLAGS_num,
                             &upper_bound);
          options.iterate_upper_bound = &upper_bound;
        }
      } else if (FLAGS_auto_prefix_mode && prefix_extractor_ &&
                 !FLAGS_reverse_iterator) {
        // Set upper bound to next prefix
        auto mutable_upper_bound = const_cast<char*>(upper_bound.data());
        std::memcpy(mutable_upper_bound, key.data(), prefix_size_);
        mutable_upper_bound[prefix_size_ - 1]++;
        upper_bound = Slice(upper_bound.data(), prefix_size_);
        options.iterate_upper_bound = &upper_bound;
      }

      // Pick a Iterator to use
      uint64_t db_idx_to_use =
          (db_.db == nullptr)
              ? (uint64_t{thread->rand.Next()} % multi_dbs_.size())
              : 0;
      std::unique_ptr<Iterator> single_iter;
      Iterator* iter_to_use;
      if (FLAGS_use_tailing_iterator) {
        iter_to_use = tailing_iters[db_idx_to_use];
      } else {
        if (db_.db != nullptr) {
          single_iter.reset(db_.db->NewIterator(options));
        } else {
          single_iter.reset(multi_dbs_[db_idx_to_use].db->NewIterator(options));
        }
        iter_to_use = single_iter.get();
      }

      iter_to_use->Seek(key);
      read++;
      if (iter_to_use->Valid() && iter_to_use->key().compare(key) == 0) {
        found++;
      }

      for (int j = 0; j < FLAGS_seek_nexts && iter_to_use->Valid(); ++j) {
        // Copy out iterator's value to make sure we read them.
        Slice value = iter_to_use->value();
        memcpy(value_buffer, value.data(),
               std::min(value.size(), sizeof(value_buffer)));
        bytes += iter_to_use->key().size() + iter_to_use->value().size();

        if (!FLAGS_reverse_iterator) {
          iter_to_use->Next();
        } else {
          iter_to_use->Prev();
        }
        assert(iter_to_use->status().ok());
      }

      if (thread->shared->read_rate_limiter.get() != nullptr &&
          read % 256 == 255) {
        thread->shared->read_rate_limiter->Request(
            256, Env::IO_HIGH, nullptr /* stats */, RateLimiter::OpType::kRead);
      }

      thread->stats.FinishedOps(&db_, db_.db, 1, kSeek);
    }
    for (auto iter : tailing_iters) {
      delete iter;
    }

    char msg[100];
    snprintf(msg, sizeof(msg), "(%" PRIu64 " of %" PRIu64 " found)\n", found,
             read);
    thread->stats.AddBytes(bytes);
    thread->stats.AddMessage(msg);
  }

  void SeekRandomWhileWriting(ThreadState* thread) {
    if (thread->tid > 0) {
      SeekRandom(thread);
    } else {
      BGWriter(thread, kWrite);
    }
  }

  void SeekRandomWhileMerging(ThreadState* thread) {
    if (thread->tid > 0) {
      SeekRandom(thread);
    } else {
      BGWriter(thread, kMerge);
    }
  }

  void DoDelete(ThreadState* thread, bool seq) {
    WriteBatch batch(/*reserved_bytes=*/0, /*max_bytes=*/0,
                     FLAGS_write_batch_protection_bytes_per_key,
                     user_timestamp_size_);
    Duration duration(seq ? 0 : FLAGS_duration, deletes_);
    int64_t i = 0;
    std::unique_ptr<const char[]> key_guard;
    Slice key = AllocateKey(&key_guard);
    std::unique_ptr<char[]> ts_guard;
    Slice ts;
    if (user_timestamp_size_ > 0) {
      ts_guard.reset(new char[user_timestamp_size_]);
    }

    while (!duration.Done(entries_per_batch_)) {
      DB* db = SelectDB(thread);
      batch.Clear();
      for (int64_t j = 0; j < entries_per_batch_; ++j) {
        const int64_t k = seq ? i + j : (thread->rand.Next() % FLAGS_num);
        GenerateKeyFromInt(k, FLAGS_num, &key);
        batch.Delete(key);
      }
      Status s;
      if (user_timestamp_size_ > 0) {
        ts = mock_app_clock_->Allocate(ts_guard.get());
        s = batch.UpdateTimestamps(
            ts, [this](uint32_t) { return user_timestamp_size_; });
        if (!s.ok()) {
          fprintf(stderr, "assign timestamp: %s\n", s.ToString().c_str());
          ErrorExit();
        }
      }
      s = db->Write(write_options_, &batch);
      thread->stats.FinishedOps(nullptr, db, entries_per_batch_, kDelete);
      if (!s.ok()) {
        fprintf(stderr, "del error: %s\n", s.ToString().c_str());
        db_bench_exit(1);
      }
      i += entries_per_batch_;
    }
  }

  void DeleteSeq(ThreadState* thread) { DoDelete(thread, true); }

  void DeleteRandom(ThreadState* thread) { DoDelete(thread, false); }

  void ReadWhileWriting(ThreadState* thread) {
    if (thread->tid > 0) {
      ReadRandom(thread);
    } else {
      BGWriter(thread, kWrite);
    }
  }

  void MultiReadWhileWriting(ThreadState* thread) {
    if (thread->tid > 0) {
      MultiReadRandom(thread);
    } else {
      BGWriter(thread, kWrite);
    }
  }

  void ReadWhileMerging(ThreadState* thread) {
    if (thread->tid > 0) {
      ReadRandom(thread);
    } else {
      BGWriter(thread, kMerge);
    }
  }

  void BGWriter(ThreadState* thread, enum OperationType write_merge) {
    // Special thread that keeps writing until other threads are done.
    RandomGenerator gen;
    int64_t bytes = 0;

    std::unique_ptr<RateLimiter> write_rate_limiter;
    if (FLAGS_benchmark_write_rate_limit > 0) {
      write_rate_limiter.reset(
          NewGenericRateLimiter(FLAGS_benchmark_write_rate_limit));
    }

    // Don't merge stats from this thread with the readers.
    thread->stats.SetExcludeFromMerge();

    std::unique_ptr<const char[]> key_guard;
    Slice key = AllocateKey(&key_guard);
    std::unique_ptr<char[]> ts_guard;
    std::unique_ptr<const char[]> begin_key_guard;
    Slice begin_key = AllocateKey(&begin_key_guard);
    std::unique_ptr<const char[]> end_key_guard;
    Slice end_key = AllocateKey(&end_key_guard);
    uint64_t num_range_deletions = 0;
    std::vector<std::unique_ptr<const char[]>> expanded_key_guards;
    std::vector<Slice> expanded_keys;
    if (FLAGS_expand_range_tombstones) {
      expanded_key_guards.resize(range_tombstone_width_);
      for (auto& expanded_key_guard : expanded_key_guards) {
        expanded_keys.emplace_back(AllocateKey(&expanded_key_guard));
      }
    }
    if (user_timestamp_size_ > 0) {
      ts_guard.reset(new char[user_timestamp_size_]);
    }
    uint32_t written = 0;
    bool hint_printed = false;

    while (true) {
      DB* db = SelectDB(thread);
      {
        MutexLock l(&thread->shared->mu);
        if (FLAGS_finish_after_writes && written == writes_) {
          fprintf(stderr, "Exiting the writer after %u writes...\n", written);
          break;
        }
        if (thread->shared->num_done + 1 >= thread->shared->num_initialized) {
          // Other threads have finished
          if (FLAGS_finish_after_writes) {
            // Wait for the writes to be finished
            if (!hint_printed) {
              fprintf(stderr, "Reads are finished. Have %d more writes to do\n",
                      static_cast<int>(writes_) - written);
              hint_printed = true;
            }
          } else {
            // Finish the write immediately
            break;
          }
        }
      }

      GenerateKeyFromInt(thread->rand.Next() % FLAGS_num, FLAGS_num, &key);
      Status s;

      Slice val = gen.Generate();
      Slice ts;
      if (user_timestamp_size_ > 0) {
        ts = mock_app_clock_->Allocate(ts_guard.get());
      }
      if (write_merge == kWrite) {
        if (user_timestamp_size_ == 0) {
          s = db->Put(write_options_, key, val);
        } else {
          s = db->Put(write_options_, key, ts, val);
        }
      } else {
        s = db->Merge(write_options_, key, val);
      }
      // Restore write_options_
      written++;

      if (!s.ok()) {
        fprintf(stderr, "put or merge error: %s\n", s.ToString().c_str());
        db_bench_exit(1);
      }
      bytes += key.size() + val.size() + user_timestamp_size_;
      thread->stats.FinishedOps(&db_, db_.db, 1, kWrite);

      if (FLAGS_benchmark_write_rate_limit > 0) {
        write_rate_limiter->Request(key.size() + val.size(), Env::IO_HIGH,
                                    nullptr /* stats */,
                                    RateLimiter::OpType::kWrite);
      }

      if (writes_per_range_tombstone_ > 0 &&
          written > writes_before_delete_range_ &&
          (written - writes_before_delete_range_) /
                  writes_per_range_tombstone_ <=
              max_num_range_tombstones_ &&
          (written - writes_before_delete_range_) %
                  writes_per_range_tombstone_ ==
              0) {
        num_range_deletions++;
        int64_t begin_num = thread->rand.Next() % FLAGS_num;
        if (FLAGS_expand_range_tombstones) {
          for (int64_t offset = 0; offset < range_tombstone_width_; ++offset) {
            GenerateKeyFromInt(begin_num + offset, FLAGS_num,
                               &expanded_keys[offset]);
            if (!db->Delete(write_options_, expanded_keys[offset]).ok()) {
              fprintf(stderr, "delete error: %s\n", s.ToString().c_str());
              db_bench_exit(1);
            }
          }
        } else {
          GenerateKeyFromInt(begin_num, FLAGS_num, &begin_key);
          GenerateKeyFromInt(begin_num + range_tombstone_width_, FLAGS_num,
                             &end_key);
          if (!db->DeleteRange(write_options_, db->DefaultColumnFamily(),
                               begin_key, end_key)
                   .ok()) {
            fprintf(stderr, "deleterange error: %s\n", s.ToString().c_str());
            db_bench_exit(1);
          }
        }
        thread->stats.FinishedOps(&db_, db_.db, 1, kWrite);
        // TODO: DeleteRange is not included in calculcation of bytes/rate
        // limiter request
      }
    }
    if (num_range_deletions > 0) {
      std::cout << "Number of range deletions: " << num_range_deletions
                << std::endl;
    }
    thread->stats.AddBytes(bytes);
  }

  void ReadWhileScanning(ThreadState* thread) {
    if (thread->tid > 0) {
      ReadRandom(thread);
    } else {
      BGScan(thread);
    }
  }

  void BGScan(ThreadState* thread) {
    if (FLAGS_num_multi_db > 0) {
      fprintf(stderr, "Not supporting multiple DBs.\n");
      abort();
    }
    assert(db_.db != nullptr);
    ReadOptions read_options = read_options_;
    std::unique_ptr<char[]> ts_guard;
    Slice ts;
    if (user_timestamp_size_ > 0) {
      ts_guard.reset(new char[user_timestamp_size_]);
      ts = mock_app_clock_->GetTimestampForRead(thread->rand, ts_guard.get());
      read_options.timestamp = &ts;
    }
    std::unique_ptr<ManagedSnapshot> snapshot = nullptr;
    if (FLAGS_explicit_snapshot) {
      snapshot = std::make_unique<ManagedSnapshot>(db_.db);
      read_options.snapshot = snapshot->snapshot();
    } else {
      read_options.snapshot = nullptr;
    }
    Iterator* iter = db_.db->NewIterator(read_options);

    fprintf(stderr, "num reads to do %" PRIu64 "\n", reads_);
    Duration duration(FLAGS_duration, reads_);
    uint64_t num_seek_to_first = 0;
    uint64_t num_next = 0;
    while (!duration.Done(1)) {
      if (!iter->Valid()) {
        iter->SeekToFirst();
        num_seek_to_first++;
      } else if (!iter->status().ok()) {
        fprintf(stderr, "Iterator error: %s\n",
                iter->status().ToString().c_str());
        abort();
      } else {
        iter->Next();
        num_next++;
      }

      thread->stats.FinishedOps(&db_, db_.db, 1, kSeek);
    }
    (void)num_seek_to_first;
    (void)num_next;
    delete iter;
  }

  // Given a key K and value V, this puts (K+"0", V), (K+"1", V), (K+"2", V)
  // in DB atomically i.e in a single batch. Also refer GetMany.
  Status PutMany(DB* db, const WriteOptions& writeoptions, const Slice& key,
                 const Slice& value) {
    std::string suffixes[3] = {"2", "1", "0"};
    std::string keys[3];

    WriteBatch batch(/*reserved_bytes=*/0, /*max_bytes=*/0,
                     FLAGS_write_batch_protection_bytes_per_key,
                     user_timestamp_size_);
    Status s;
    for (int i = 0; i < 3; i++) {
      keys[i] = key.ToString() + suffixes[i];
      batch.Put(keys[i], value);
    }

    std::unique_ptr<char[]> ts_guard;
    if (user_timestamp_size_ > 0) {
      ts_guard.reset(new char[user_timestamp_size_]);
      Slice ts = mock_app_clock_->Allocate(ts_guard.get());
      s = batch.UpdateTimestamps(
          ts, [this](uint32_t) { return user_timestamp_size_; });
      if (!s.ok()) {
        fprintf(stderr, "assign timestamp to batch: %s\n",
                s.ToString().c_str());
        ErrorExit();
      }
    }

    s = db->Write(writeoptions, &batch);
    return s;
  }

  // Given a key K, this deletes (K+"0", V), (K+"1", V), (K+"2", V)
  // in DB atomically i.e in a single batch. Also refer GetMany.
  Status DeleteMany(DB* db, const WriteOptions& writeoptions,
                    const Slice& key) {
    std::string suffixes[3] = {"1", "2", "0"};
    std::string keys[3];

    WriteBatch batch(0, 0, FLAGS_write_batch_protection_bytes_per_key,
                     user_timestamp_size_);
    Status s;
    for (int i = 0; i < 3; i++) {
      keys[i] = key.ToString() + suffixes[i];
      batch.Delete(keys[i]);
    }

    std::unique_ptr<char[]> ts_guard;
    if (user_timestamp_size_ > 0) {
      ts_guard.reset(new char[user_timestamp_size_]);
      Slice ts = mock_app_clock_->Allocate(ts_guard.get());
      s = batch.UpdateTimestamps(
          ts, [this](uint32_t) { return user_timestamp_size_; });
      if (!s.ok()) {
        fprintf(stderr, "assign timestamp to batch: %s\n",
                s.ToString().c_str());
        ErrorExit();
      }
    }

    s = db->Write(writeoptions, &batch);
    return s;
  }

  // Given a key K and value V, this gets values for K+"0", K+"1" and K+"2"
  // in the same snapshot, and verifies that all the values are identical.
  // ASSUMES that PutMany was used to put (K, V) into the DB.
  Status GetMany(DB* db, const Slice& key, std::string* value) {
    std::string suffixes[3] = {"0", "1", "2"};
    std::string keys[3];
    Slice key_slices[3];
    std::string values[3];
    ReadOptions readoptionscopy = read_options_;

    std::unique_ptr<char[]> ts_guard;
    Slice ts;
    if (user_timestamp_size_ > 0) {
      ts_guard.reset(new char[user_timestamp_size_]);
      ts = mock_app_clock_->Allocate(ts_guard.get());
      readoptionscopy.timestamp = &ts;
    }

    readoptionscopy.snapshot = db->GetSnapshot();
    Status s;
    for (int i = 0; i < 3; i++) {
      keys[i] = key.ToString() + suffixes[i];
      key_slices[i] = keys[i];
      s = db->Get(readoptionscopy, key_slices[i], value);
      if (!s.ok() && !s.IsNotFound()) {
        fprintf(stderr, "get error: %s\n", s.ToString().c_str());
        values[i] = "";
        // we continue after error rather than exiting so that we can
        // find more errors if any
      } else if (s.IsNotFound()) {
        values[i] = "";
      } else {
        values[i] = *value;
      }
    }
    db->ReleaseSnapshot(readoptionscopy.snapshot);

    if ((values[0] != values[1]) || (values[1] != values[2])) {
      fprintf(stderr, "inconsistent values for key %s: %s, %s, %s\n",
              key.ToString().c_str(), values[0].c_str(), values[1].c_str(),
              values[2].c_str());
      // we continue after error rather than exiting so that we can
      // find more errors if any
    }

    return s;
  }

  // Differs from readrandomwriterandom in the following ways:
  // (a) Uses GetMany/PutMany to read/write key values. Refer to those funcs.
  // (b) Does deletes as well (per FLAGS_deletepercent)
  // (c) In order to achieve high % of 'found' during lookups, and to do
  //     multiple writes (including puts and deletes) it uses upto
  //     FLAGS_numdistinct distinct keys instead of FLAGS_num distinct keys.
  // (d) Does not have a MultiGet option.
  void RandomWithVerify(ThreadState* thread) {
    RandomGenerator gen;
    std::string value;
    int64_t found = 0;
    int get_weight = 0;
    int put_weight = 0;
    int delete_weight = 0;
    int64_t gets_done = 0;
    int64_t puts_done = 0;
    int64_t deletes_done = 0;

    std::unique_ptr<const char[]> key_guard;
    Slice key = AllocateKey(&key_guard);

    // the number of iterations is the larger of read_ or write_
    for (int64_t i = 0; i < readwrites_; i++) {
      DB* db = SelectDB(thread);
      if (get_weight == 0 && put_weight == 0 && delete_weight == 0) {
        // one batch completed, reinitialize for next batch
        get_weight = FLAGS_readwritepercent;
        delete_weight = FLAGS_deletepercent;
        put_weight = 100 - get_weight - delete_weight;
      }
      GenerateKeyFromInt(thread->rand.Next() % FLAGS_numdistinct,
                         FLAGS_numdistinct, &key);
      if (get_weight > 0) {
        // do all the gets first
        Status s = GetMany(db, key, &value);
        if (!s.ok() && !s.IsNotFound()) {
          fprintf(stderr, "getmany error: %s\n", s.ToString().c_str());
          // we continue after error rather than exiting so that we can
          // find more errors if any
        } else if (!s.IsNotFound()) {
          found++;
        }
        get_weight--;
        gets_done++;
        thread->stats.FinishedOps(&db_, db_.db, 1, kRead);
      } else if (put_weight > 0) {
        // then do all the corresponding number of puts
        // for all the gets we have done earlier
        Status s = PutMany(db, write_options_, key, gen.Generate());
        if (!s.ok()) {
          fprintf(stderr, "putmany error: %s\n", s.ToString().c_str());
          db_bench_exit(1);
        }
        put_weight--;
        puts_done++;
        thread->stats.FinishedOps(&db_, db_.db, 1, kWrite);
      } else if (delete_weight > 0) {
        Status s = DeleteMany(db, write_options_, key);
        if (!s.ok()) {
          fprintf(stderr, "deletemany error: %s\n", s.ToString().c_str());
          db_bench_exit(1);
        }
        delete_weight--;
        deletes_done++;
        thread->stats.FinishedOps(&db_, db_.db, 1, kDelete);
      }
    }
    char msg[128];
    snprintf(msg, sizeof(msg),
             "( get:%" PRIu64 " put:%" PRIu64 " del:%" PRIu64 " total:%" PRIu64
             " found:%" PRIu64 ")",
             gets_done, puts_done, deletes_done, readwrites_, found);
    thread->stats.AddMessage(msg);
  }

  // This is different from ReadWhileWriting because it does not use
  // an extra thread.
  void ReadRandomWriteRandom(ThreadState* thread) {
    ReadOptions options = read_options_;
    RandomGenerator gen;
    std::string value;
    int64_t found = 0;
    int get_weight = 0;
    int put_weight = 0;
    int64_t reads_done = 0;
    int64_t writes_done = 0;
    Duration duration(FLAGS_duration, readwrites_);

    std::unique_ptr<const char[]> key_guard;
    Slice key = AllocateKey(&key_guard);

    std::unique_ptr<char[]> ts_guard;
    if (user_timestamp_size_ > 0) {
      ts_guard.reset(new char[user_timestamp_size_]);
    }

    // the number of iterations is the larger of read_ or write_
    while (!duration.Done(1)) {
      DB* db = SelectDB(thread);
      GenerateKeyFromInt(thread->rand.Next() % FLAGS_num, FLAGS_num, &key);
      if (get_weight == 0 && put_weight == 0) {
        // one batch completed, reinitialize for next batch
        get_weight = FLAGS_readwritepercent;
        put_weight = 100 - get_weight;
      }
      if (get_weight > 0) {
        // do all the gets first
        Slice ts;
        if (user_timestamp_size_ > 0) {
          ts = mock_app_clock_->GetTimestampForRead(thread->rand,
                                                    ts_guard.get());
          options.timestamp = &ts;
        }
        Status s = db->Get(options, key, &value);
        if (!s.ok() && !s.IsNotFound()) {
          fprintf(stderr, "get error: %s\n", s.ToString().c_str());
          // we continue after error rather than exiting so that we can
          // find more errors if any
        } else if (!s.IsNotFound()) {
          found++;
        }
        get_weight--;
        reads_done++;
        thread->stats.FinishedOps(nullptr, db, 1, kRead);
      } else if (put_weight > 0) {
        // then do all the corresponding number of puts
        // for all the gets we have done earlier
        Status s;
        if (user_timestamp_size_ > 0) {
          Slice ts = mock_app_clock_->Allocate(ts_guard.get());
          s = db->Put(write_options_, key, ts, gen.Generate());
        } else {
          s = db->Put(write_options_, key, gen.Generate());
        }
        if (!s.ok()) {
          fprintf(stderr, "put error: %s\n", s.ToString().c_str());
          ErrorExit();
        }
        put_weight--;
        writes_done++;
        thread->stats.FinishedOps(nullptr, db, 1, kWrite);
      }
    }
    char msg[100];
    snprintf(msg, sizeof(msg),
             "( reads:%" PRIu64 " writes:%" PRIu64 " total:%" PRIu64
             " found:%" PRIu64 ")",
             reads_done, writes_done, readwrites_, found);
    thread->stats.AddMessage(msg);
  }

  //
  // Read-modify-write for random keys
  void UpdateRandom(ThreadState* thread) {
    ReadOptions options = read_options_;
    RandomGenerator gen;
    std::string value;
    int64_t found = 0;
    int64_t bytes = 0;
    Duration duration(FLAGS_duration, readwrites_);

    std::unique_ptr<const char[]> key_guard;
    Slice key = AllocateKey(&key_guard);
    std::unique_ptr<char[]> ts_guard;
    if (user_timestamp_size_ > 0) {
      ts_guard.reset(new char[user_timestamp_size_]);
    }
    // the number of iterations is the larger of read_ or write_
    while (!duration.Done(1)) {
      DB* db = SelectDB(thread);
      GenerateKeyFromInt(thread->rand.Next() % FLAGS_num, FLAGS_num, &key);
      Slice ts;
      if (user_timestamp_size_ > 0) {
        // Read with newest timestamp because we are doing rmw.
        ts = mock_app_clock_->Allocate(ts_guard.get());
        options.timestamp = &ts;
      }

      auto status = db->Get(options, key, &value);
      if (status.ok()) {
        ++found;
        bytes += key.size() + value.size() + user_timestamp_size_;
      } else if (!status.IsNotFound()) {
        fprintf(stderr, "Get returned an error: %s\n",
                status.ToString().c_str());
        abort();
      }

      if (thread->shared->write_rate_limiter) {
        thread->shared->write_rate_limiter->Request(
            key.size() + value.size(), Env::IO_HIGH, nullptr /*stats*/,
            RateLimiter::OpType::kWrite);
      }

      Slice val = gen.Generate();
      Status s;
      if (user_timestamp_size_ > 0) {
        ts = mock_app_clock_->Allocate(ts_guard.get());
        s = db->Put(write_options_, key, ts, val);
      } else {
        s = db->Put(write_options_, key, val);
      }
      if (!s.ok()) {
        fprintf(stderr, "put error: %s\n", s.ToString().c_str());
        db_bench_exit(1);
      }
      bytes += key.size() + val.size() + user_timestamp_size_;
      thread->stats.FinishedOps(nullptr, db, 1, kUpdate);
    }
    char msg[100];
    snprintf(msg, sizeof(msg), "( updates:%" PRIu64 " found:%" PRIu64 ")",
             readwrites_, found);
    thread->stats.AddBytes(bytes);
    thread->stats.AddMessage(msg);
  }

  // Read-XOR-write for random keys. Xors the existing value with a randomly
  // generated value, and stores the result. Assuming A in the array of bytes
  // representing the existing value, we generate an array B of the same size,
  // then compute C = A^B as C[i]=A[i]^B[i], and store C
  void XORUpdateRandom(ThreadState* thread) {
    ReadOptions options = read_options_;
    RandomGenerator gen;
    std::string existing_value;
    int64_t found = 0;
    Duration duration(FLAGS_duration, readwrites_);

    BytesXOROperator xor_operator;

    std::unique_ptr<const char[]> key_guard;
    Slice key = AllocateKey(&key_guard);
    std::unique_ptr<char[]> ts_guard;
    if (user_timestamp_size_ > 0) {
      ts_guard.reset(new char[user_timestamp_size_]);
    }
    // the number of iterations is the larger of read_ or write_
    while (!duration.Done(1)) {
      DB* db = SelectDB(thread);
      GenerateKeyFromInt(thread->rand.Next() % FLAGS_num, FLAGS_num, &key);
      Slice ts;
      if (user_timestamp_size_ > 0) {
        ts = mock_app_clock_->Allocate(ts_guard.get());
        options.timestamp = &ts;
      }

      auto status = db->Get(options, key, &existing_value);
      if (status.ok()) {
        ++found;
      } else if (!status.IsNotFound()) {
        fprintf(stderr, "Get returned an error: %s\n",
                status.ToString().c_str());
        db_bench_exit(1);
      }

      Slice value =
          gen.Generate(static_cast<unsigned int>(existing_value.size()));
      std::string new_value;

      if (status.ok()) {
        Slice existing_value_slice = Slice(existing_value);
        xor_operator.XOR(&existing_value_slice, value, &new_value);
      } else {
        xor_operator.XOR(nullptr, value, &new_value);
      }

      Status s;
      if (user_timestamp_size_ > 0) {
        ts = mock_app_clock_->Allocate(ts_guard.get());
        s = db->Put(write_options_, key, ts, Slice(new_value));
      } else {
        s = db->Put(write_options_, key, Slice(new_value));
      }
      if (!s.ok()) {
        fprintf(stderr, "put error: %s\n", s.ToString().c_str());
        ErrorExit();
      }
      thread->stats.FinishedOps(nullptr, db, 1);
    }
    char msg[100];
    snprintf(msg, sizeof(msg), "( updates:%" PRIu64 " found:%" PRIu64 ")",
             readwrites_, found);
    thread->stats.AddMessage(msg);
  }

  // Read-modify-write for random keys.
  // Each operation causes the key grow by value_size (simulating an append).
  // Generally used for benchmarking against merges of similar type
  void AppendRandom(ThreadState* thread) {
    ReadOptions options = read_options_;
    RandomGenerator gen;
    std::string value;
    int64_t found = 0;
    int64_t bytes = 0;

    std::unique_ptr<const char[]> key_guard;
    Slice key = AllocateKey(&key_guard);
    std::unique_ptr<char[]> ts_guard;
    if (user_timestamp_size_ > 0) {
      ts_guard.reset(new char[user_timestamp_size_]);
    }
    // The number of iterations is the larger of read_ or write_
    Duration duration(FLAGS_duration, readwrites_);
    while (!duration.Done(1)) {
      DB* db = SelectDB(thread);
      GenerateKeyFromInt(thread->rand.Next() % FLAGS_num, FLAGS_num, &key);
      Slice ts;
      if (user_timestamp_size_ > 0) {
        ts = mock_app_clock_->Allocate(ts_guard.get());
        options.timestamp = &ts;
      }

      auto status = db->Get(options, key, &value);
      if (status.ok()) {
        ++found;
        bytes += key.size() + value.size() + user_timestamp_size_;
      } else if (!status.IsNotFound()) {
        fprintf(stderr, "Get returned an error: %s\n",
                status.ToString().c_str());
        abort();
      } else {
        // If not existing, then just assume an empty string of data
        value.clear();
      }

      // Update the value (by appending data)
      Slice operand = gen.Generate();
      if (value.size() > 0) {
        // Use a delimiter to match the semantics for StringAppendOperator
        value.append(1, ',');
      }
      value.append(operand.data(), operand.size());

      Status s;
      if (user_timestamp_size_ > 0) {
        ts = mock_app_clock_->Allocate(ts_guard.get());
        s = db->Put(write_options_, key, ts, value);
      } else {
        // Write back to the database
        s = db->Put(write_options_, key, value);
      }
      if (!s.ok()) {
        fprintf(stderr, "put error: %s\n", s.ToString().c_str());
        ErrorExit();
      }
      bytes += key.size() + value.size() + user_timestamp_size_;
      thread->stats.FinishedOps(nullptr, db, 1, kUpdate);
    }

    char msg[100];
    snprintf(msg, sizeof(msg), "( updates:%" PRIu64 " found:%" PRIu64 ")",
             readwrites_, found);
    thread->stats.AddBytes(bytes);
    thread->stats.AddMessage(msg);
  }

  // Read-modify-write for random keys (using MergeOperator)
  // The merge operator to use should be defined by FLAGS_merge_operator
  // Adjust FLAGS_value_size so that the keys are reasonable for this operator
  // Assumes that the merge operator is non-null (i.e.: is well-defined)
  //
  // For example, use FLAGS_merge_operator="uint64add" and FLAGS_value_size=8
  // to simulate random additions over 64-bit integers using merge.
  //
  // The number of merges on the same key can be controlled by adjusting
  // FLAGS_merge_keys.
  void MergeRandom(ThreadState* thread) {
    RandomGenerator gen;
    int64_t bytes = 0;
    std::unique_ptr<const char[]> key_guard;
    Slice key = AllocateKey(&key_guard);
    // The number of iterations is the larger of read_ or write_
    Duration duration(FLAGS_duration, readwrites_);
    while (!duration.Done(1)) {
      DBWithColumnFamilies* db_with_cfh = SelectDBWithCfh(thread);
      int64_t key_rand = thread->rand.Next() % merge_keys_;
      GenerateKeyFromInt(key_rand, merge_keys_, &key);

      Status s;
      Slice val = gen.Generate();
      if (FLAGS_num_column_families > 1) {
        s = db_with_cfh->db->Merge(write_options_,
                                   db_with_cfh->GetCfh(key_rand), key, val);
      } else {
        s = db_with_cfh->db->Merge(
            write_options_, db_with_cfh->db->DefaultColumnFamily(), key, val);
      }

      if (!s.ok()) {
        fprintf(stderr, "merge error: %s\n", s.ToString().c_str());
        db_bench_exit(1);
      }
      bytes += key.size() + val.size();
      thread->stats.FinishedOps(nullptr, db_with_cfh->db, 1, kMerge);
    }

    // Print some statistics
    char msg[100];
    snprintf(msg, sizeof(msg), "( updates:%" PRIu64 ")", readwrites_);
    thread->stats.AddBytes(bytes);
    thread->stats.AddMessage(msg);
  }

  // Read and merge random keys. The amount of reads and merges are controlled
  // by adjusting FLAGS_num and FLAGS_mergereadpercent. The number of distinct
  // keys (and thus also the number of reads and merges on the same key) can be
  // adjusted with FLAGS_merge_keys.
  //
  // As with MergeRandom, the merge operator to use should be defined by
  // FLAGS_merge_operator.
  void ReadRandomMergeRandom(ThreadState* thread) {
    RandomGenerator gen;
    std::string value;
    int64_t num_hits = 0;
    int64_t num_gets = 0;
    int64_t num_merges = 0;
    size_t max_length = 0;

    std::unique_ptr<const char[]> key_guard;
    Slice key = AllocateKey(&key_guard);
    // the number of iterations is the larger of read_ or write_
    Duration duration(FLAGS_duration, readwrites_);
    while (!duration.Done(1)) {
      DB* db = SelectDB(thread);
      GenerateKeyFromInt(thread->rand.Next() % merge_keys_, merge_keys_, &key);

      bool do_merge = int(thread->rand.Next() % 100) < FLAGS_mergereadpercent;

      if (do_merge) {
        Status s = db->Merge(write_options_, key, gen.Generate());
        if (!s.ok()) {
          fprintf(stderr, "merge error: %s\n", s.ToString().c_str());
          db_bench_exit(1);
        }
        num_merges++;
        thread->stats.FinishedOps(nullptr, db, 1, kMerge);
      } else {
        Status s = db->Get(read_options_, key, &value);
        if (value.length() > max_length) {
          max_length = value.length();
        }

        if (!s.ok() && !s.IsNotFound()) {
          fprintf(stderr, "get error: %s\n", s.ToString().c_str());
          // we continue after error rather than exiting so that we can
          // find more errors if any
        } else if (!s.IsNotFound()) {
          num_hits++;
        }
        num_gets++;
        thread->stats.FinishedOps(nullptr, db, 1, kRead);
      }
    }

    char msg[100];
    snprintf(msg, sizeof(msg),
             "(reads:%" PRIu64 " merges:%" PRIu64 " total:%" PRIu64
             " hits:%" PRIu64 " maxlength:%" ROCKSDB_PRIszt ")",
             num_gets, num_merges, readwrites_, num_hits, max_length);
    thread->stats.AddMessage(msg);
  }

  void WriteSeqSeekSeq(ThreadState* thread) {
    writes_ = FLAGS_num;
    DoWrite(thread, SEQUENTIAL);
    // exclude writes from the ops/sec calculation
    thread->stats.Start(thread->tid);

    DB* db = SelectDB(thread);
    ReadOptions read_opts = read_options_;
    std::unique_ptr<char[]> ts_guard;
    Slice ts;
    if (user_timestamp_size_ > 0) {
      ts_guard.reset(new char[user_timestamp_size_]);
      ts = mock_app_clock_->GetTimestampForRead(thread->rand, ts_guard.get());
      read_opts.timestamp = &ts;
    }
    std::unique_ptr<ManagedSnapshot> snapshot = nullptr;
    if (FLAGS_explicit_snapshot) {
      snapshot = std::make_unique<ManagedSnapshot>(db);
      read_opts.snapshot = snapshot->snapshot();
    } else {
      read_opts.snapshot = nullptr;
    }
    std::unique_ptr<Iterator> iter(db->NewIterator(read_opts));

    std::unique_ptr<const char[]> key_guard;
    Slice key = AllocateKey(&key_guard);
    for (int64_t i = 0; i < FLAGS_num; ++i) {
      GenerateKeyFromInt(i, FLAGS_num, &key);
      iter->Seek(key);
      assert(iter->Valid() && iter->key() == key);
      thread->stats.FinishedOps(nullptr, db, 1, kSeek);

      for (int j = 0; j < FLAGS_seek_nexts && i + 1 < FLAGS_num; ++j) {
        if (!FLAGS_reverse_iterator) {
          iter->Next();
        } else {
          iter->Prev();
        }
        GenerateKeyFromInt(++i, FLAGS_num, &key);
        assert(iter->Valid() && iter->key() == key);
        thread->stats.FinishedOps(nullptr, db, 1, kSeek);
      }

      iter->Seek(key);
      assert(iter->Valid() && iter->key() == key);
      thread->stats.FinishedOps(nullptr, db, 1, kSeek);
    }
  }

  bool binary_search(std::vector<int>& data, int start, int end, int key) {
    if (data.empty()) {
      return false;
    }
    if (start > end) {
      return false;
    }
    int mid = start + (end - start) / 2;
    if (mid > static_cast<int>(data.size()) - 1) {
      return false;
    }
    if (data[mid] == key) {
      return true;
    } else if (data[mid] > key) {
      return binary_search(data, start, mid - 1, key);
    } else {
      return binary_search(data, mid + 1, end, key);
    }
  }

  // Does a bunch of merge operations for a key(key1) where the merge operand
  // is a sorted list. Next performance comparison is done between doing a Get
  // for key1 followed by searching for another key(key2) in the large sorted
  // list vs calling GetMergeOperands for key1 and then searching for the key2
  // in all the sorted sub-lists. Later case is expected to be a lot faster.
  void GetMergeOperands(ThreadState* thread) {
    DB* db = SelectDB(thread);
    const int kTotalValues = 100000;
    const int kListSize = 100;
    std::string key = "my_key";
    std::string value;

    for (int i = 1; i < kTotalValues; i++) {
      if (i % kListSize == 0) {
        // Remove trailing ','
        value.pop_back();
        db->Merge(WriteOptions(), key, value);
        value.clear();
      } else {
        value.append(std::to_string(i)).append(",");
      }
    }

    SortList s;
    std::vector<int> data;
    // This value can be experimented with and it will demonstrate the
    // perf difference between doing a Get and searching for lookup_key in the
    // resultant large sorted list vs doing GetMergeOperands and searching
    // for lookup_key within this resultant sorted sub-lists.
    int lookup_key = 1;

    // Get API call
    std::cout << "--- Get API call --- \n";
    PinnableSlice p_slice;
    uint64_t st = FLAGS_env->NowNanos();
    db->Get(ReadOptions(), db->DefaultColumnFamily(), key, &p_slice);
    s.MakeVector(data, p_slice);
    bool found =
        binary_search(data, 0, static_cast<int>(data.size() - 1), lookup_key);
    std::cout << "Found key? " << std::to_string(found) << "\n";
    uint64_t sp = FLAGS_env->NowNanos();
    std::cout << "Get: " << (sp - st) / 1000000000.0 << " seconds\n";
    std::string* dat_ = p_slice.GetSelf();
    std::cout << "Sample data from Get API call: " << dat_->substr(0, 10)
              << "\n";
    data.clear();

    // GetMergeOperands API call
    std::cout << "--- GetMergeOperands API --- \n";
    std::vector<PinnableSlice> a_slice((kTotalValues / kListSize) + 1);
    st = FLAGS_env->NowNanos();
    int number_of_operands = 0;
    GetMergeOperandsOptions get_merge_operands_options;
    get_merge_operands_options.expected_max_number_of_operands =
        (kTotalValues / 100) + 1;
    db->GetMergeOperands(ReadOptions(), db->DefaultColumnFamily(), key,
                         a_slice.data(), &get_merge_operands_options,
                         &number_of_operands);
    for (PinnableSlice& psl : a_slice) {
      s.MakeVector(data, psl);
      found =
          binary_search(data, 0, static_cast<int>(data.size() - 1), lookup_key);
      data.clear();
      if (found) {
        break;
      }
    }
    std::cout << "Found key? " << std::to_string(found) << "\n";
    sp = FLAGS_env->NowNanos();
    std::cout << "Get Merge operands: " << (sp - st) / 1000000000.0
              << " seconds \n";
    int to_print = 0;
    std::cout << "Sample data from GetMergeOperands API call: ";
    for (PinnableSlice& psl : a_slice) {
      std::cout << "List: " << to_print << " : " << *psl.GetSelf() << "\n";
      if (to_print++ > 2) {
        break;
      }
    }
  }

  void VerifyChecksum(ThreadState* thread) {
    DB* db = SelectDB(thread);
    ReadOptions ro;
    ro.adaptive_readahead = FLAGS_adaptive_readahead;
    ro.async_io = FLAGS_async_io;
    ro.rate_limiter_priority =
        FLAGS_rate_limit_user_ops ? Env::IO_USER : Env::IO_TOTAL;
    ro.readahead_size = FLAGS_readahead_size;
    ro.auto_readahead_size = FLAGS_auto_readahead_size;
    Status s = db->VerifyChecksum(ro);
    if (!s.ok()) {
      fprintf(stderr, "VerifyChecksum() failed: %s\n", s.ToString().c_str());
      db_bench_exit(1);
    }
  }

  void VerifyFileChecksums(ThreadState* thread) {
    DB* db = SelectDB(thread);
    ReadOptions ro;
    ro.adaptive_readahead = FLAGS_adaptive_readahead;
    ro.async_io = FLAGS_async_io;
    ro.rate_limiter_priority =
        FLAGS_rate_limit_user_ops ? Env::IO_USER : Env::IO_TOTAL;
    ro.readahead_size = FLAGS_readahead_size;
    ro.auto_readahead_size = FLAGS_auto_readahead_size;
    Status s = db->VerifyFileChecksums(ro);
    if (!s.ok()) {
      fprintf(stderr, "VerifyFileChecksums() failed: %s\n",
              s.ToString().c_str());
      db_bench_exit(1);
    }
  }

  // This benchmark stress tests Transactions.  For a given --duration (or
  // total number of --writes, a Transaction will perform a read-modify-write
  // to increment the value of a key in each of N(--transaction-sets) sets of
  // keys (where each set has --num keys).  If --threads is set, this will be
  // done in parallel.
  //
  // To test transactions, use --transaction_db=true.  Not setting this
  // parameter
  // will run the same benchmark without transactions.
  //
  // RandomTransactionVerify() will then validate the correctness of the results
  // by checking if the sum of all keys in each set is the same.
  void RandomTransaction(ThreadState* thread) {
    Duration duration(FLAGS_duration, readwrites_);
    uint16_t num_prefix_ranges = static_cast<uint16_t>(FLAGS_transaction_sets);
    uint64_t transactions_done = 0;

    if (num_prefix_ranges == 0 || num_prefix_ranges > 9999) {
      fprintf(stderr, "invalid value for transaction_sets\n");
      abort();
    }

    TransactionOptions txn_options;
    txn_options.lock_timeout = FLAGS_transaction_lock_timeout;
    txn_options.set_snapshot = FLAGS_transaction_set_snapshot;

    RandomTransactionInserter inserter(&thread->rand, write_options_,
                                       read_options_, FLAGS_num,
                                       num_prefix_ranges);

    if (FLAGS_num_multi_db > 1) {
      fprintf(stderr,
              "Cannot run RandomTransaction benchmark with "
              "FLAGS_multi_db > 1.");
      abort();
    }

    while (!duration.Done(1)) {
      bool success;

      // RandomTransactionInserter will attempt to insert a key for each
      // # of FLAGS_transaction_sets
      if (FLAGS_optimistic_transaction_db) {
        success = inserter.OptimisticTransactionDBInsert(db_.opt_txn_db);
      } else if (FLAGS_transaction_db) {
        TransactionDB* txn_db = static_cast<TransactionDB*>(db_.db);
        success = inserter.TransactionDBInsert(txn_db, txn_options);
      } else {
        success = inserter.DBInsert(db_.db);
      }

      if (!success) {
        fprintf(stderr, "Unexpected error: %s\n",
                inserter.GetLastStatus().ToString().c_str());
        abort();
      }

      thread->stats.FinishedOps(nullptr, db_.db, 1, kOthers);
      transactions_done++;
    }

    char msg[100];
    if (FLAGS_optimistic_transaction_db || FLAGS_transaction_db) {
      snprintf(msg, sizeof(msg),
               "( transactions:%" PRIu64 " aborts:%" PRIu64 ")",
               transactions_done, inserter.GetFailureCount());
    } else {
      snprintf(msg, sizeof(msg), "( batches:%" PRIu64 " )", transactions_done);
    }
    thread->stats.AddMessage(msg);
    thread->stats.AddBytes(static_cast<int64_t>(inserter.GetBytesInserted()));
  }

  // Verifies consistency of data after RandomTransaction() has been run.
  // Since each iteration of RandomTransaction() incremented a key in each set
  // by the same value, the sum of the keys in each set should be the same.
  void RandomTransactionVerify() {
    if (!FLAGS_transaction_db && !FLAGS_optimistic_transaction_db) {
      // transactions not used, nothing to verify.
      return;
    }

    Status s = RandomTransactionInserter::Verify(
        db_.db, static_cast<uint16_t>(FLAGS_transaction_sets));

    if (s.ok()) {
      fprintf(stdout, "RandomTransactionVerify Success.\n");
    } else {
      fprintf(stdout, "RandomTransactionVerify FAILED!!\n");
    }
  }

  // Writes and deletes random keys without overwriting keys.
  //
  // This benchmark is intended to partially replicate the behavior of MyRocks
  // secondary indices: All data is stored in keys and updates happen by
  // deleting the old version of the key and inserting the new version.
  void RandomReplaceKeys(ThreadState* thread) {
    std::unique_ptr<const char[]> key_guard;
    Slice key = AllocateKey(&key_guard);
    std::unique_ptr<char[]> ts_guard;
    if (user_timestamp_size_ > 0) {
      ts_guard.reset(new char[user_timestamp_size_]);
    }
    std::vector<uint32_t> counters(FLAGS_numdistinct, 0);
    size_t max_counter = 50;
    RandomGenerator gen;

    Status s;
    DB* db = SelectDB(thread);
    for (int64_t i = 0; i < FLAGS_numdistinct; i++) {
      GenerateKeyFromInt(i * max_counter, FLAGS_num, &key);
      if (user_timestamp_size_ > 0) {
        Slice ts = mock_app_clock_->Allocate(ts_guard.get());
        s = db->Put(write_options_, key, ts, gen.Generate());
      } else {
        s = db->Put(write_options_, key, gen.Generate());
      }
      if (!s.ok()) {
        fprintf(stderr, "Operation failed: %s\n", s.ToString().c_str());
        db_bench_exit(1);
      }
    }

    db->GetSnapshot();

    std::default_random_engine generator;
    std::normal_distribution<double> distribution(FLAGS_numdistinct / 2.0,
                                                  FLAGS_stddev);
    Duration duration(FLAGS_duration, FLAGS_num);
    while (!duration.Done(1)) {
      int64_t rnd_id = static_cast<int64_t>(distribution(generator));
      int64_t key_id = std::max(std::min(FLAGS_numdistinct - 1, rnd_id),
                                static_cast<int64_t>(0));
      GenerateKeyFromInt(key_id * max_counter + counters[key_id], FLAGS_num,
                         &key);
      if (user_timestamp_size_ > 0) {
        Slice ts = mock_app_clock_->Allocate(ts_guard.get());
        s = FLAGS_use_single_deletes ? db->SingleDelete(write_options_, key, ts)
                                     : db->Delete(write_options_, key, ts);
      } else {
        s = FLAGS_use_single_deletes ? db->SingleDelete(write_options_, key)
                                     : db->Delete(write_options_, key);
      }
      if (s.ok()) {
        counters[key_id] = (counters[key_id] + 1) % max_counter;
        GenerateKeyFromInt(key_id * max_counter + counters[key_id], FLAGS_num,
                           &key);
        if (user_timestamp_size_ > 0) {
          Slice ts = mock_app_clock_->Allocate(ts_guard.get());
          s = db->Put(write_options_, key, ts, Slice());
        } else {
          s = db->Put(write_options_, key, Slice());
        }
      }

      if (!s.ok()) {
        fprintf(stderr, "Operation failed: %s\n", s.ToString().c_str());
        db_bench_exit(1);
      }

      thread->stats.FinishedOps(nullptr, db, 1, kOthers);
    }

    char msg[200];
    snprintf(msg, sizeof(msg),
             "use single deletes: %d, "
             "standard deviation: %lf\n",
             FLAGS_use_single_deletes, FLAGS_stddev);
    thread->stats.AddMessage(msg);
  }

  void TimeSeriesReadOrDelete(ThreadState* thread, bool do_deletion) {
    int64_t read = 0;
    int64_t found = 0;
    int64_t bytes = 0;

    Iterator* iter = nullptr;
    // Only work on single database
    assert(db_.db != nullptr);
    iter = db_.db->NewIterator(read_options_);

    std::unique_ptr<const char[]> key_guard;
    Slice key = AllocateKey(&key_guard);

    char value_buffer[256];
    while (true) {
      {
        MutexLock l(&thread->shared->mu);
        if (thread->shared->num_done >= 1) {
          // Write thread have finished
          break;
        }
      }
      if (!FLAGS_use_tailing_iterator) {
        delete iter;
        iter = db_.db->NewIterator(read_options_);
      }
      // Pick a Iterator to use

      int64_t key_id = thread->rand.Next() % FLAGS_key_id_range;
      GenerateKeyFromInt(key_id, FLAGS_num, &key);
      // Reset last 8 bytes to 0
      char* start = const_cast<char*>(key.data());
      start += key.size() - 8;
      memset(start, 0, 8);
      ++read;

      bool key_found = false;
      // Seek the prefix
      for (iter->Seek(key); iter->Valid() && iter->key().starts_with(key);
           iter->Next()) {
        key_found = true;
        // Copy out iterator's value to make sure we read them.
        if (do_deletion) {
          bytes += iter->key().size();
          if (KeyExpired(timestamp_emulator_.get(), iter->key())) {
            thread->stats.FinishedOps(&db_, db_.db, 1, kDelete);
            db_.db->Delete(write_options_, iter->key());
          } else {
            break;
          }
        } else {
          bytes += iter->key().size() + iter->value().size();
          thread->stats.FinishedOps(&db_, db_.db, 1, kRead);
          Slice value = iter->value();
          memcpy(value_buffer, value.data(),
                 std::min(value.size(), sizeof(value_buffer)));

          assert(iter->status().ok());
        }
      }
      found += key_found;

      if (thread->shared->read_rate_limiter.get() != nullptr) {
        thread->shared->read_rate_limiter->Request(
            1, Env::IO_HIGH, nullptr /* stats */, RateLimiter::OpType::kRead);
      }
    }
    delete iter;

    char msg[100];
    snprintf(msg, sizeof(msg), "(%" PRIu64 " of %" PRIu64 " found)", found,
             read);
    thread->stats.AddBytes(bytes);
    thread->stats.AddMessage(msg);
  }

  void TimeSeriesWrite(ThreadState* thread) {
    // Special thread that keeps writing until other threads are done.
    RandomGenerator gen;
    int64_t bytes = 0;

    // Don't merge stats from this thread with the readers.
    thread->stats.SetExcludeFromMerge();

    std::unique_ptr<RateLimiter> write_rate_limiter;
    if (FLAGS_benchmark_write_rate_limit > 0) {
      write_rate_limiter.reset(
          NewGenericRateLimiter(FLAGS_benchmark_write_rate_limit));
    }

    std::unique_ptr<const char[]> key_guard;
    Slice key = AllocateKey(&key_guard);

    Duration duration(FLAGS_duration, writes_);
    while (!duration.Done(1)) {
      DB* db = SelectDB(thread);

      uint64_t key_id = thread->rand.Next() % FLAGS_key_id_range;
      // Write key id
      GenerateKeyFromInt(key_id, FLAGS_num, &key);
      // Write timestamp

      char* start = const_cast<char*>(key.data());
      char* pos = start + 8;
      int bytes_to_fill =
          std::min(key_size_ - static_cast<int>(pos - start), 8);
      uint64_t timestamp_value = timestamp_emulator_->Get();
      if (port::kLittleEndian) {
        for (int i = 0; i < bytes_to_fill; ++i) {
          pos[i] = (timestamp_value >> ((bytes_to_fill - i - 1) << 3)) & 0xFF;
        }
      } else {
        memcpy(pos, static_cast<void*>(&timestamp_value), bytes_to_fill);
      }

      timestamp_emulator_->Inc();

      Status s;
      Slice val = gen.Generate();
      s = db->Put(write_options_, key, val);

      if (!s.ok()) {
        fprintf(stderr, "put error: %s\n", s.ToString().c_str());
        ErrorExit();
      }
      bytes = key.size() + val.size();
      thread->stats.FinishedOps(&db_, db_.db, 1, kWrite);
      thread->stats.AddBytes(bytes);

      if (FLAGS_benchmark_write_rate_limit > 0) {
        write_rate_limiter->Request(key.size() + val.size(), Env::IO_HIGH,
                                    nullptr /* stats */,
                                    RateLimiter::OpType::kWrite);
      }
    }
  }

  void TimeSeries(ThreadState* thread) {
    if (thread->tid > 0) {
      bool do_deletion = FLAGS_expire_style == "delete" &&
                         thread->tid <= FLAGS_num_deletion_threads;
      TimeSeriesReadOrDelete(thread, do_deletion);
    } else {
      TimeSeriesWrite(thread);
      thread->stats.Stop();
      thread->stats.Report("timeseries write");
    }
  }

  void Compact(ThreadState* thread) {
    DB* db = SelectDB(thread);
    CompactRangeOptions cro;
    cro.bottommost_level_compaction =
        BottommostLevelCompaction::kForceOptimized;
    cro.max_subcompactions = static_cast<uint32_t>(FLAGS_subcompactions);
    db->CompactRange(cro, nullptr, nullptr);
  }

  void CompactAll() {
    CompactRangeOptions cro;
    cro.max_subcompactions = static_cast<uint32_t>(FLAGS_subcompactions);
    if (db_.db != nullptr) {
      db_.db->CompactRange(cro, nullptr, nullptr);
    }
    for (const auto& db_with_cfh : multi_dbs_) {
      db_with_cfh.db->CompactRange(cro, nullptr, nullptr);
    }
  }

  void WaitForCompactionHelper(DBWithColumnFamilies& db) {
    fprintf(stdout, "waitforcompaction(%s): started\n",
            db.db->GetName().c_str());

    Status s = db.db->WaitForCompact(WaitForCompactOptions());

    fprintf(stdout, "waitforcompaction(%s): finished with status (%s)\n",
            db.db->GetName().c_str(), s.ToString().c_str());
  }

  void WaitForCompaction() {
    // Give background threads a chance to wake
    FLAGS_env->SleepForMicroseconds(5 * 1000000);

    if (db_.db != nullptr) {
      WaitForCompactionHelper(db_);
    } else {
      for (auto& db_with_cfh : multi_dbs_) {
        WaitForCompactionHelper(db_with_cfh);
      }
    }
  }

  bool CompactLevelHelper(DBWithColumnFamilies& db_with_cfh, int from_level) {
    std::vector<LiveFileMetaData> files;
    db_with_cfh.db->GetLiveFilesMetaData(&files);

    assert(from_level == 0 || from_level == 1);

    int real_from_level = from_level;
    if (real_from_level > 0) {
      // With dynamic leveled compaction the first level with data beyond L0
      // might not be L1.
      real_from_level = std::numeric_limits<int>::max();

      for (auto& f : files) {
        if (f.level > 0 && f.level < real_from_level) {
          real_from_level = f.level;
        }
      }

      if (real_from_level == std::numeric_limits<int>::max()) {
        fprintf(stdout, "compact%d found 0 files to compact\n", from_level);
        return true;
      }
    }

    // The goal is to compact from from_level to the level that follows it,
    // and with dynamic leveled compaction the next level might not be
    // real_from_level+1
    int next_level = std::numeric_limits<int>::max();

    std::vector<std::string> files_to_compact;
    for (auto& f : files) {
      if (f.level == real_from_level) {
        files_to_compact.push_back(f.name);
      } else if (f.level > real_from_level && f.level < next_level) {
        next_level = f.level;
      }
    }

    if (files_to_compact.empty()) {
      fprintf(stdout, "compact%d found 0 files to compact\n", from_level);
      return true;
    } else if (next_level == std::numeric_limits<int>::max()) {
      // There is no data beyond real_from_level. So we are done.
      fprintf(stdout, "compact%d found no data beyond L%d\n", from_level,
              real_from_level);
      return true;
    }

    fprintf(stdout, "compact%d found %d files to compact from L%d to L%d\n",
            from_level, static_cast<int>(files_to_compact.size()),
            real_from_level, next_level);

    ROCKSDB_NAMESPACE::CompactionOptions options;
    // Lets RocksDB use the configured compression for this level
    options.compression = ROCKSDB_NAMESPACE::kDisableCompressionOption;

    ROCKSDB_NAMESPACE::ColumnFamilyDescriptor cfDesc;
    db_with_cfh.db->DefaultColumnFamily()->GetDescriptor(&cfDesc);
    options.output_file_size_limit = cfDesc.options.target_file_size_base;

    Status status =
        db_with_cfh.db->CompactFiles(options, files_to_compact, next_level);
    if (!status.ok()) {
      // This can fail for valid reasons including the operation was aborted
      // or a filename is invalid because background compaction removed it.
      // Having read the current cases for which an error is raised I prefer
      // not to figure out whether an exception should be thrown here.
      fprintf(stderr, "compact%d CompactFiles failed: %s\n", from_level,
              status.ToString().c_str());
      return false;
    }
    return true;
  }

  void CompactLevel(int from_level) {
    if (db_.db != nullptr) {
      while (!CompactLevelHelper(db_, from_level)) {
        WaitForCompaction();
      }
    }
    for (auto& db_with_cfh : multi_dbs_) {
      while (!CompactLevelHelper(db_with_cfh, from_level)) {
        WaitForCompaction();
      }
    }
  }

  void Flush() {
    FlushOptions flush_opt;
    flush_opt.wait = true;

    if (db_.db != nullptr) {
      Status s;
      if (FLAGS_num_column_families > 1) {
        s = db_.db->Flush(flush_opt, db_.cfh);
      } else {
        s = db_.db->Flush(flush_opt, db_.db->DefaultColumnFamily());
      }

      if (!s.ok()) {
        fprintf(stderr, "Flush failed: %s\n", s.ToString().c_str());
        db_bench_exit(1);
      }
    } else {
      for (const auto& db_with_cfh : multi_dbs_) {
        Status s;
        if (FLAGS_num_column_families > 1) {
          s = db_with_cfh.db->Flush(flush_opt, db_with_cfh.cfh);
        } else {
          s = db_with_cfh.db->Flush(flush_opt,
                                    db_with_cfh.db->DefaultColumnFamily());
        }

        if (!s.ok()) {
          fprintf(stderr, "Flush failed: %s\n", s.ToString().c_str());
          db_bench_exit(1);
        }
      }
    }
    fprintf(stdout, "flush memtable\n");
  }

  void ResetStats() {
    if (db_.db != nullptr) {
      db_.db->ResetStats();
    }
    for (const auto& db_with_cfh : multi_dbs_) {
      db_with_cfh.db->ResetStats();
    }
  }

  void PrintStatsHistory() {
    if (db_.db != nullptr) {
      PrintStatsHistoryImpl(db_.db, false);
    }
    for (const auto& db_with_cfh : multi_dbs_) {
      PrintStatsHistoryImpl(db_with_cfh.db, true);
    }
  }

  void PrintStatsHistoryImpl(DB* db, bool print_header) {
    if (print_header) {
      fprintf(stdout, "\n==== DB: %s ===\n", db->GetName().c_str());
    }

    std::unique_ptr<StatsHistoryIterator> shi;
    Status s =
        db->GetStatsHistory(0, std::numeric_limits<uint64_t>::max(), &shi);
    if (!s.ok()) {
      fprintf(stdout, "%s\n", s.ToString().c_str());
      return;
    }
    assert(shi);
    while (shi->Valid()) {
      uint64_t stats_time = shi->GetStatsTime();
      fprintf(stdout, "------ %s ------\n",
              TimeToHumanString(static_cast<int>(stats_time)).c_str());
      for (auto& entry : shi->GetStatsMap()) {
        fprintf(stdout, " %" PRIu64 "   %s  %" PRIu64 "\n", stats_time,
                entry.first.c_str(), entry.second);
      }
      shi->Next();
    }
  }

  void CacheReportProblems() {
    auto debug_logger = std::make_shared<StderrLogger>(DEBUG_LEVEL);
    cache_->ReportProblems(debug_logger);
  }

  void PrintStats(const char* key) {
    if (db_.db != nullptr) {
      PrintStats(db_.db, key, false);
    }
    for (const auto& db_with_cfh : multi_dbs_) {
      PrintStats(db_with_cfh.db, key, true);
    }
  }

  void PrintStats(DB* db, const char* key, bool print_header = false) {
    if (print_header) {
      fprintf(stdout, "\n==== DB: %s ===\n", db->GetName().c_str());
    }
    std::string stats;
    if (!db->GetProperty(key, &stats)) {
      stats = "(failed)";
    }
    fprintf(stdout, "\n%s\n", stats.c_str());
  }

  void PrintStats(const std::vector<std::string>& keys) {
    if (db_.db != nullptr) {
      PrintStats(db_.db, keys);
    }
    for (const auto& db_with_cfh : multi_dbs_) {
      PrintStats(db_with_cfh.db, keys, true);
    }
  }

  void PrintStats(DB* db, const std::vector<std::string>& keys,
                  bool print_header = false) {
    if (print_header) {
      fprintf(stdout, "\n==== DB: %s ===\n", db->GetName().c_str());
    }

    for (const auto& key : keys) {
      std::string stats;
      if (!db->GetProperty(key, &stats)) {
        stats = "(failed)";
      }
      fprintf(stdout, "%s: %s\n", key.c_str(), stats.c_str());
    }
  }

  void Replay(ThreadState* thread) {
    if (db_.db != nullptr) {
      Replay(thread, &db_);
    }
  }

  void Replay(ThreadState* /*thread*/, DBWithColumnFamilies* db_with_cfh) {
    Status s;
    std::unique_ptr<TraceReader> trace_reader;
    s = NewFileTraceReader(FLAGS_env, EnvOptions(), FLAGS_trace_file,
                           &trace_reader);
    if (!s.ok()) {
      fprintf(
          stderr,
          "Encountered an error creating a TraceReader from the trace file. "
          "Error: %s\n",
          s.ToString().c_str());
      db_bench_exit(1);
    }
    std::unique_ptr<Replayer> replayer;
    s = db_with_cfh->db->NewDefaultReplayer(db_with_cfh->cfh,
                                            std::move(trace_reader), &replayer);
    if (!s.ok()) {
      fprintf(stderr,
              "Encountered an error creating a default Replayer. "
              "Error: %s\n",
              s.ToString().c_str());
      db_bench_exit(1);
    }
    s = replayer->Prepare();
    if (!s.ok()) {
      fprintf(stderr, "Prepare for replay failed. Error: %s\n",
              s.ToString().c_str());
    }
    s = replayer->Replay(
        ReplayOptions(static_cast<uint32_t>(FLAGS_trace_replay_threads),
                      FLAGS_trace_replay_fast_forward),
        nullptr);
    replayer.reset();
    if (s.ok()) {
      fprintf(stdout, "Replay completed from trace_file: %s\n",
              FLAGS_trace_file.c_str());
    } else {
      fprintf(stderr, "Replay failed. Error: %s\n", s.ToString().c_str());
    }
  }

  void Backup(ThreadState* thread) {
    DB* db = SelectDB(thread);
    std::unique_ptr<BackupEngineOptions> engine_options(
        new BackupEngineOptions(FLAGS_backup_dir));
    Status s;
    BackupEngine* backup_engine;
    if (FLAGS_backup_rate_limit > 0) {
      engine_options->backup_rate_limiter.reset(NewGenericRateLimiter(
          FLAGS_backup_rate_limit, 100000 /* refill_period_us */,
          10 /* fairness */, RateLimiter::Mode::kAllIo));
    }
    // Build new backup of the entire DB
    engine_options->destroy_old_data = true;
    s = BackupEngine::Open(FLAGS_env, *engine_options, &backup_engine);
    assert(s.ok());
    s = backup_engine->CreateNewBackup(db);
    assert(s.ok());
    std::vector<BackupInfo> backup_info;
    backup_engine->GetBackupInfo(&backup_info);
    // Verify that a new backup is created
    assert(backup_info.size() == 1);
  }

  void Restore(ThreadState* /* thread */) {
    std::unique_ptr<BackupEngineOptions> engine_options(
        new BackupEngineOptions(FLAGS_backup_dir));
    if (FLAGS_restore_rate_limit > 0) {
      engine_options->restore_rate_limiter.reset(NewGenericRateLimiter(
          FLAGS_restore_rate_limit, 100000 /* refill_period_us */,
          10 /* fairness */, RateLimiter::Mode::kAllIo));
    }
    BackupEngineReadOnly* backup_engine;
    Status s =
        BackupEngineReadOnly::Open(FLAGS_env, *engine_options, &backup_engine);
    assert(s.ok());
    s = backup_engine->RestoreDBFromLatestBackup(FLAGS_restore_dir,
                                                 FLAGS_restore_dir);
    assert(s.ok());
    delete backup_engine;
  }
};

int db_bench_tool(int argc, char** argv, ToolHooks& hooks) {
  ROCKSDB_NAMESPACE::port::InstallStackTraceHandler();
  ConfigOptions config_options;
  static bool initialized = false;
  hooks_ = &hooks;
  if (!initialized) {
    SetUsageMessage(std::string("\nUSAGE:\n") + std::string(argv[0]) +
                    " [OPTIONS]...");
    SetVersionString(GetRocksVersionAsString(true));
    initialized = true;
  }
  ParseCommandLineFlags(&argc, &argv, true);
  FLAGS_compaction_style_e =
      (ROCKSDB_NAMESPACE::CompactionStyle)FLAGS_compaction_style;
  if (FLAGS_statistics && !FLAGS_statistics_string.empty()) {
    fprintf(stderr,
            "Cannot provide both --statistics and --statistics_string.\n");
    db_bench_exit(1);
  }
  if (!FLAGS_statistics_string.empty()) {
    Status s = Statistics::CreateFromString(config_options,
                                            FLAGS_statistics_string, &dbstats);
    if (dbstats == nullptr) {
      fprintf(stderr,
              "No Statistics registered matching string: %s status=%s\n",
              FLAGS_statistics_string.c_str(), s.ToString().c_str());
      db_bench_exit(1);
    }
  }
  if (FLAGS_statistics) {
    dbstats = ROCKSDB_NAMESPACE::CreateDBStatistics();
  }
  if (dbstats) {
    dbstats->set_stats_level(static_cast<StatsLevel>(FLAGS_stats_level));
  }
  FLAGS_compaction_pri_e =
      (ROCKSDB_NAMESPACE::CompactionPri)FLAGS_compaction_pri;

  std::vector<std::string> fanout = ROCKSDB_NAMESPACE::StringSplit(
      FLAGS_max_bytes_for_level_multiplier_additional, ',');
  for (size_t j = 0; j < fanout.size(); j++) {
    FLAGS_max_bytes_for_level_multiplier_additional_v.push_back(
#ifndef CYGWIN
        std::stoi(fanout[j]));
#else
        stoi(fanout[j]));
#endif
  }

  FLAGS_compression_type_e =
      StringToCompressionType(FLAGS_compression_type.c_str());

  FLAGS_wal_compression_e =
      StringToCompressionType(FLAGS_wal_compression.c_str());

  FLAGS_compressed_secondary_cache_compression_type_e = StringToCompressionType(
      FLAGS_compressed_secondary_cache_compression_type.c_str());

  // Stacked BlobDB
  FLAGS_blob_db_compression_type_e =
      StringToCompressionType(FLAGS_blob_db_compression_type.c_str());

  int env_opts = !FLAGS_env_uri.empty() + !FLAGS_fs_uri.empty();
  if (env_opts > 1) {
    fprintf(stderr, "Error: --env_uri and --fs_uri are mutually exclusive\n");
    db_bench_exit(1);
  }

  if (env_opts == 1) {
    Status s = Env::CreateFromUri(config_options, FLAGS_env_uri, FLAGS_fs_uri,
                                  &FLAGS_env, &env_guard);
    if (!s.ok()) {
      fprintf(stderr, "Failed creating env: %s\n", s.ToString().c_str());
      db_bench_exit(1);
    }
  } else if (FLAGS_simulate_hdd || FLAGS_simulate_hybrid_fs_file != "") {
    //**TODO: Make the simulate fs something that can be loaded
    // from the ObjectRegistry...
    static std::shared_ptr<ROCKSDB_NAMESPACE::Env> composite_env =
        NewCompositeEnv(std::make_shared<SimulatedHybridFileSystem>(
            FileSystem::Default(), FLAGS_simulate_hybrid_fs_file,
            /*throughput_multiplier=*/
            int{FLAGS_simulate_hybrid_hdd_multipliers},
            /*is_full_fs_warm=*/FLAGS_simulate_hdd));
    FLAGS_env = composite_env.get();
  }

  // Let -readonly imply -use_existing_db
  FLAGS_use_existing_db |= FLAGS_readonly;

  if (FLAGS_build_info) {
    std::string build_info;
    std::cout << GetRocksBuildInfoAsString(build_info, true) << std::endl;
    // Similar to --version, nothing else will be done when this flag is set
    db_bench_exit(0);
  }

  if (!FLAGS_seed) {
    uint64_t now = FLAGS_env->GetSystemClock()->NowMicros();
    seed_base = static_cast<int64_t>(now);
    fprintf(stdout, "Set seed to %" PRIu64 " because --seed was 0\n",
            *seed_base);
  } else {
    seed_base = FLAGS_seed;
  }

  if (FLAGS_use_existing_keys && !FLAGS_use_existing_db) {
    fprintf(stderr,
            "`-use_existing_db` must be true for `-use_existing_keys` to be "
            "settable\n");
    db_bench_exit(1);
  }

  FLAGS_value_size_distribution_type_e =
      StringToDistributionType(FLAGS_value_size_distribution_type.c_str());

  // Note options sanitization may increase thread pool sizes according to
  // max_background_flushes/max_background_compactions/max_background_jobs
  FLAGS_env->SetBackgroundThreads(FLAGS_num_high_pri_threads,
                                  ROCKSDB_NAMESPACE::Env::Priority::HIGH);
  FLAGS_env->SetBackgroundThreads(FLAGS_num_bottom_pri_threads,
                                  ROCKSDB_NAMESPACE::Env::Priority::BOTTOM);
  FLAGS_env->SetBackgroundThreads(FLAGS_num_low_pri_threads,
                                  ROCKSDB_NAMESPACE::Env::Priority::LOW);

  // Choose a location for the test database if none given with --db=<path>
  if (FLAGS_db.empty()) {
    std::string default_db_path;
    FLAGS_env->GetTestDirectory(&default_db_path);
    default_db_path += "/dbbench";
    FLAGS_db = default_db_path;
  }

  if (FLAGS_backup_dir.empty()) {
    FLAGS_backup_dir = FLAGS_db + "/backup";
  }

  if (FLAGS_restore_dir.empty()) {
    FLAGS_restore_dir = FLAGS_db + "/restore";
  }

  if (FLAGS_stats_interval_seconds > 0) {
    // When both are set then FLAGS_stats_interval determines the frequency
    // at which the timer is checked for FLAGS_stats_interval_seconds
    FLAGS_stats_interval = 1000;
  }

  if (FLAGS_seek_missing_prefix && FLAGS_prefix_size <= 8) {
    fprintf(stderr, "prefix_size > 8 required by --seek_missing_prefix\n");
    db_bench_exit(1);
  }

  ROCKSDB_NAMESPACE::Benchmark benchmark;
  benchmark.Run(hooks);

  if (FLAGS_print_malloc_stats) {
    std::string stats_string;
    ROCKSDB_NAMESPACE::DumpMallocStats(&stats_string);
    fprintf(stdout, "Malloc stats:\n%s\n", stats_string.c_str());
  }

  return 0;
}
}  // namespace ROCKSDB_NAMESPACE
#endif<|MERGE_RESOLUTION|>--- conflicted
+++ resolved
@@ -6441,11 +6441,7 @@
           db->NewMultiScan(read_options_, db->DefaultColumnFamily(), opts);
       for (auto rng : *iter) {
         [[maybe_unused]] size_t keys = 0;
-<<<<<<< HEAD
-        for (auto it __attribute__((__unused__)) : rng) {
-=======
         for ([[maybe_unused]] auto it : rng) {
->>>>>>> 7f149608
           keys++;
         }
         assert(keys > 0);
