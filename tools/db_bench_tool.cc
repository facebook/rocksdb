//  Copyright (c) 2011-present, Facebook, Inc.  All rights reserved.
//  This source code is licensed under both the GPLv2 (found in the
//  COPYING file in the root directory) and Apache 2.0 License
//  (found in the LICENSE.Apache file in the root directory).
//
// Copyright (c) 2011 The LevelDB Authors. All rights reserved.
// Use of this source code is governed by a BSD-style license that can be
// found in the LICENSE file. See the AUTHORS file for names of contributors.

#ifdef GFLAGS
#ifdef NUMA
#include <numa.h>
#endif
#ifndef OS_WIN
#include <unistd.h>
#endif
#include <fcntl.h>
#include <stdio.h>
#include <stdlib.h>
#include <sys/types.h>
#ifdef __APPLE__
#include <mach/host_info.h>
#include <mach/mach_host.h>
#include <sys/sysctl.h>
#endif
#ifdef __FreeBSD__
#include <sys/sysctl.h>
#endif
#include <atomic>
#include <cinttypes>
#include <condition_variable>
#include <cstddef>
#include <memory>
#include <mutex>
#include <queue>
#include <thread>
#include <unordered_map>

#include "db/db_impl/db_impl.h"
#include "db/malloc_stats.h"
#include "db/version_set.h"
#include "hdfs/env_hdfs.h"
#include "monitoring/histogram.h"
#include "monitoring/statistics.h"
#include "options/cf_options.h"
#include "port/port.h"
#include "port/stack_trace.h"
#include "rocksdb/cache.h"
#include "rocksdb/convenience.h"
#include "rocksdb/db.h"
#include "rocksdb/env.h"
#include "rocksdb/filter_policy.h"
#include "rocksdb/memtablerep.h"
#include "rocksdb/options.h"
#include "rocksdb/perf_context.h"
#include "rocksdb/persistent_cache.h"
#include "rocksdb/rate_limiter.h"
#include "rocksdb/secondary_cache.h"
#include "rocksdb/slice.h"
#include "rocksdb/slice_transform.h"
#include "rocksdb/stats_history.h"
#include "rocksdb/utilities/object_registry.h"
#include "rocksdb/utilities/optimistic_transaction_db.h"
#include "rocksdb/utilities/options_type.h"
#include "rocksdb/utilities/options_util.h"
#include "rocksdb/utilities/sim_cache.h"
#include "rocksdb/utilities/transaction.h"
#include "rocksdb/utilities/transaction_db.h"
#include "rocksdb/write_batch.h"
#include "test_util/testutil.h"
#include "test_util/transaction_test_util.h"
#include "tools/simulated_hybrid_file_system.h"
#include "util/cast_util.h"
#include "util/compression.h"
#include "util/crc32c.h"
#include "util/gflags_compat.h"
#include "util/mutexlock.h"
#include "util/random.h"
#include "util/stderr_logger.h"
#include "util/string_util.h"
#include "util/xxhash.h"
#include "utilities/blob_db/blob_db.h"
#include "utilities/merge_operators.h"
#include "utilities/merge_operators/bytesxor.h"
#include "utilities/merge_operators/sortlist.h"
#include "utilities/persistent_cache/block_cache_tier.h"

#ifdef MEMKIND
#include "memory/memkind_kmem_allocator.h"
#endif

#ifdef OS_WIN
#include <io.h>  // open/close
#endif

using GFLAGS_NAMESPACE::ParseCommandLineFlags;
using GFLAGS_NAMESPACE::RegisterFlagValidator;
using GFLAGS_NAMESPACE::SetUsageMessage;

#ifdef ROCKSDB_LITE
#define IF_ROCKSDB_LITE(Then, Else) Then
#else
#define IF_ROCKSDB_LITE(Then, Else) Else
#endif

DEFINE_string(
    benchmarks,
    "fillseq,"
    "fillseqdeterministic,"
    "fillsync,"
    "fillrandom,"
    "filluniquerandomdeterministic,"
    "overwrite,"
    "readrandom,"
    "newiterator,"
    "newiteratorwhilewriting,"
    "seekrandom,"
    "seekrandomwhilewriting,"
    "seekrandomwhilemerging,"
    "readseq,"
    "readreverse,"
    "compact,"
    "compactall,"
    "flush,"
IF_ROCKSDB_LITE("",
    "compact0,"
    "compact1,"
    "waitforcompaction,"
)
    "multireadrandom,"
    "mixgraph,"
    "readseq,"
    "readtorowcache,"
    "readtocache,"
    "readreverse,"
    "readwhilewriting,"
    "readwhilemerging,"
    "readwhilescanning,"
    "readrandomwriterandom,"
    "updaterandom,"
    "xorupdaterandom,"
    "approximatesizerandom,"
    "randomwithverify,"
    "fill100K,"
    "crc32c,"
    "xxhash,"
    "compress,"
    "uncompress,"
    "acquireload,"
    "fillseekseq,"
    "randomtransaction,"
    "randomreplacekeys,"
    "timeseries,"
    "getmergeoperands",

    "Comma-separated list of operations to run in the specified"
    " order. Available benchmarks:\n"
    "\tfillseq       -- write N values in sequential key"
    " order in async mode\n"
    "\tfillseqdeterministic       -- write N values in the specified"
    " key order and keep the shape of the LSM tree\n"
    "\tfillrandom    -- write N values in random key order in async"
    " mode\n"
    "\tfilluniquerandomdeterministic       -- write N values in a random"
    " key order and keep the shape of the LSM tree\n"
    "\toverwrite     -- overwrite N values in random key order in"
    " async mode\n"
    "\tfillsync      -- write N/1000 values in random key order in "
    "sync mode\n"
    "\tfill100K      -- write N/1000 100K values in random order in"
    " async mode\n"
    "\tdeleteseq     -- delete N keys in sequential order\n"
    "\tdeleterandom  -- delete N keys in random order\n"
    "\treadseq       -- read N times sequentially\n"
    "\treadtocache   -- 1 thread reading database sequentially\n"
    "\treadreverse   -- read N times in reverse order\n"
    "\treadrandom    -- read N times in random order\n"
    "\treadmissing   -- read N missing keys in random order\n"
    "\treadwhilewriting      -- 1 writer, N threads doing random "
    "reads\n"
    "\treadwhilemerging      -- 1 merger, N threads doing random "
    "reads\n"
    "\treadwhilescanning     -- 1 thread doing full table scan, "
    "N threads doing random reads\n"
    "\treadrandomwriterandom -- N threads doing random-read, "
    "random-write\n"
    "\tupdaterandom  -- N threads doing read-modify-write for random "
    "keys\n"
    "\txorupdaterandom  -- N threads doing read-XOR-write for "
    "random keys\n"
    "\tappendrandom  -- N threads doing read-modify-write with "
    "growing values\n"
    "\tmergerandom   -- same as updaterandom/appendrandom using merge"
    " operator. "
    "Must be used with merge_operator\n"
    "\treadrandommergerandom -- perform N random read-or-merge "
    "operations. Must be used with merge_operator\n"
    "\tnewiterator   -- repeated iterator creation\n"
    "\tseekrandom    -- N random seeks, call Next seek_nexts times "
    "per seek\n"
    "\tseekrandomwhilewriting -- seekrandom and 1 thread doing "
    "overwrite\n"
    "\tseekrandomwhilemerging -- seekrandom and 1 thread doing "
    "merge\n"
    "\tcrc32c        -- repeated crc32c of 4K of data\n"
    "\txxhash        -- repeated xxHash of 4K of data\n"
    "\tacquireload   -- load N*1000 times\n"
    "\tfillseekseq   -- write N values in sequential key, then read "
    "them by seeking to each key\n"
    "\trandomtransaction     -- execute N random transactions and "
    "verify correctness\n"
    "\trandomreplacekeys     -- randomly replaces N keys by deleting "
    "the old version and putting the new version\n\n"
    "\ttimeseries            -- 1 writer generates time series data "
    "and multiple readers doing random reads on id\n\n"
    "Meta operations:\n"
    "\tcompact     -- Compact the entire DB; If multiple, randomly choose one\n"
    "\tcompactall  -- Compact the entire DB\n"
IF_ROCKSDB_LITE("",
    "\tcompact0  -- compact L0 into L1\n"
    "\tcompact1  -- compact L1 into L2\n"
    "\twaitforcompaction - pause until compaction is (probably) done\n"
)
    "\tflush - flush the memtable\n"
    "\tstats       -- Print DB stats\n"
    "\tresetstats  -- Reset DB stats\n"
    "\tlevelstats  -- Print the number of files and bytes per level\n"
    "\tmemstats  -- Print memtable stats\n"
    "\tsstables    -- Print sstable info\n"
    "\theapprofile -- Dump a heap profile (if supported by this port)\n"
    "\treplay      -- replay the trace file specified with trace_file\n"
    "\tgetmergeoperands -- Insert lots of merge records which are a list of "
    "sorted ints for a key and then compare performance of lookup for another "
    "key "
    "by doing a Get followed by binary searching in the large sorted list vs "
    "doing a GetMergeOperands and binary searching in the operands which are"
    "sorted sub-lists. The MergeOperator used is sortlist.h\n");

DEFINE_int64(num, 1000000, "Number of key/values to place in database");

DEFINE_int64(numdistinct, 1000,
             "Number of distinct keys to use. Used in RandomWithVerify to "
             "read/write on fewer keys so that gets are more likely to find the"
             " key and puts are more likely to update the same key");

DEFINE_int64(merge_keys, -1,
             "Number of distinct keys to use for MergeRandom and "
             "ReadRandomMergeRandom. "
             "If negative, there will be FLAGS_num keys.");
DEFINE_int32(num_column_families, 1, "Number of Column Families to use.");

DEFINE_int32(
    num_hot_column_families, 0,
    "Number of Hot Column Families. If more than 0, only write to this "
    "number of column families. After finishing all the writes to them, "
    "create new set of column families and insert to them. Only used "
    "when num_column_families > 1.");

DEFINE_string(column_family_distribution, "",
              "Comma-separated list of percentages, where the ith element "
              "indicates the probability of an op using the ith column family. "
              "The number of elements must be `num_hot_column_families` if "
              "specified; otherwise, it must be `num_column_families`. The "
              "sum of elements must be 100. E.g., if `num_column_families=4`, "
              "and `num_hot_column_families=0`, a valid list could be "
              "\"10,20,30,40\".");

DEFINE_int64(reads, -1, "Number of read operations to do.  "
             "If negative, do FLAGS_num reads.");

DEFINE_int64(deletes, -1, "Number of delete operations to do.  "
             "If negative, do FLAGS_num deletions.");

DEFINE_int32(bloom_locality, 0, "Control bloom filter probes locality");

DEFINE_int64(seed, 0, "Seed base for random number generators. "
             "When 0 it is deterministic.");

DEFINE_int32(threads, 1, "Number of concurrent threads to run.");

DEFINE_int32(duration, 0, "Time in seconds for the random-ops tests to run."
             " When 0 then num & reads determine the test duration");

DEFINE_string(value_size_distribution_type, "fixed",
              "Value size distribution type: fixed, uniform, normal");

DEFINE_int32(value_size, 100, "Size of each value in fixed distribution");
static unsigned int value_size = 100;

DEFINE_int32(value_size_min, 100, "Min size of random value");

DEFINE_int32(value_size_max, 102400, "Max size of random value");

DEFINE_int32(seek_nexts, 0,
             "How many times to call Next() after Seek() in "
             "fillseekseq, seekrandom, seekrandomwhilewriting and "
             "seekrandomwhilemerging");

DEFINE_bool(reverse_iterator, false,
            "When true use Prev rather than Next for iterators that do "
            "Seek and then Next");

DEFINE_int64(max_scan_distance, 0,
             "Used to define iterate_upper_bound (or iterate_lower_bound "
             "if FLAGS_reverse_iterator is set to true) when value is nonzero");

DEFINE_bool(use_uint64_comparator, false, "use Uint64 user comparator");

DEFINE_int64(batch_size, 1, "Batch size");

static bool ValidateKeySize(const char* /*flagname*/, int32_t /*value*/) {
  return true;
}

static bool ValidateUint32Range(const char* flagname, uint64_t value) {
  if (value > std::numeric_limits<uint32_t>::max()) {
    fprintf(stderr, "Invalid value for --%s: %lu, overflow\n", flagname,
            (unsigned long)value);
    return false;
  }
  return true;
}

DEFINE_int32(key_size, 16, "size of each key");

DEFINE_int32(user_timestamp_size, 0,
             "number of bytes in a user-defined timestamp");

DEFINE_int32(num_multi_db, 0,
             "Number of DBs used in the benchmark. 0 means single DB.");

DEFINE_double(compression_ratio, 0.5, "Arrange to generate values that shrink"
              " to this fraction of their original size after compression");

DEFINE_double(
    overwrite_probability, 0.0,
    "Used in 'filluniquerandom' benchmark: for each write operation, "
    "we give a probability to perform an overwrite instead. The key used for "
    "the overwrite is randomly chosen from the last 'overwrite_window_size' "
    "keys "
    "previously inserted into the DB. "
    "Valid overwrite_probability values: [0.0, 1.0].");

DEFINE_uint32(overwrite_window_size, 1,
              "Used in 'filluniquerandom' benchmark. For each write "
              "operation, when "
              "the overwrite_probability flag is set by the user, the key used "
              "to perform "
              "an overwrite is randomly chosen from the last "
              "'overwrite_window_size' keys "
              "previously inserted into the DB. "
              "Warning: large values can affect throughput. "
              "Valid overwrite_window_size values: [1, kMaxUint32].");

DEFINE_uint64(
    disposable_entries_delete_delay, 0,
    "Minimum delay in microseconds for the series of Deletes "
    "to be issued. When 0 the insertion of the last disposable entry is "
    "immediately followed by the issuance of the Deletes. "
    "(only compatible with fillanddeleteuniquerandom benchmark).");

DEFINE_uint64(disposable_entries_batch_size, 0,
              "Number of consecutively inserted disposable KV entries "
              "that will be deleted after 'delete_delay' microseconds. "
              "A series of Deletes is always issued once all the "
              "disposable KV entries it targets have been inserted "
              "into the DB. When 0 no deletes are issued and a "
              "regular 'filluniquerandom' benchmark occurs. "
              "(only compatible with fillanddeleteuniquerandom benchmark)");

DEFINE_int32(disposable_entries_value_size, 64,
             "Size of the values (in bytes) of the entries targeted by "
             "selective deletes. "
             "(only compatible with fillanddeleteuniquerandom benchmark)");

DEFINE_uint64(
    persistent_entries_batch_size, 0,
    "Number of KV entries being inserted right before the deletes "
    "targeting the disposable KV entries are issued. These "
    "persistent keys are not targeted by the deletes, and will always "
    "remain valid in the DB. (only compatible with "
    "--benchmarks='fillanddeleteuniquerandom' "
    "and used when--disposable_entries_batch_size is > 0).");

DEFINE_int32(persistent_entries_value_size, 64,
             "Size of the values (in bytes) of the entries not targeted by "
             "deletes. (only compatible with "
             "--benchmarks='fillanddeleteuniquerandom' "
             "and used when--disposable_entries_batch_size is > 0).");

DEFINE_double(read_random_exp_range, 0.0,
              "Read random's key will be generated using distribution of "
              "num * exp(-r) where r is uniform number from 0 to this value. "
              "The larger the number is, the more skewed the reads are. "
              "Only used in readrandom and multireadrandom benchmarks.");

DEFINE_bool(histogram, false, "Print histogram of operation timings");

DEFINE_bool(enable_numa, false,
            "Make operations aware of NUMA architecture and bind memory "
            "and cpus corresponding to nodes together. In NUMA, memory "
            "in same node as CPUs are closer when compared to memory in "
            "other nodes. Reads can be faster when the process is bound to "
            "CPU and memory of same node. Use \"$numactl --hardware\" command "
            "to see NUMA memory architecture.");

DEFINE_int64(db_write_buffer_size,
             ROCKSDB_NAMESPACE::Options().db_write_buffer_size,
             "Number of bytes to buffer in all memtables before compacting");

DEFINE_bool(cost_write_buffer_to_cache, false,
            "The usage of memtable is costed to the block cache");

DEFINE_int64(arena_block_size, ROCKSDB_NAMESPACE::Options().arena_block_size,
             "The size, in bytes, of one block in arena memory allocation.");

DEFINE_int64(write_buffer_size, ROCKSDB_NAMESPACE::Options().write_buffer_size,
             "Number of bytes to buffer in memtable before compacting");

DEFINE_int32(max_write_buffer_number,
             ROCKSDB_NAMESPACE::Options().max_write_buffer_number,
             "The number of in-memory memtables. Each memtable is of size"
             " write_buffer_size bytes.");

DEFINE_int32(min_write_buffer_number_to_merge,
             ROCKSDB_NAMESPACE::Options().min_write_buffer_number_to_merge,
             "The minimum number of write buffers that will be merged together"
             "before writing to storage. This is cheap because it is an"
             "in-memory merge. If this feature is not enabled, then all these"
             "write buffers are flushed to L0 as separate files and this "
             "increases read amplification because a get request has to check"
             " in all of these files. Also, an in-memory merge may result in"
             " writing less data to storage if there are duplicate records "
             " in each of these individual write buffers.");

DEFINE_int32(max_write_buffer_number_to_maintain,
             ROCKSDB_NAMESPACE::Options().max_write_buffer_number_to_maintain,
             "The total maximum number of write buffers to maintain in memory "
             "including copies of buffers that have already been flushed. "
             "Unlike max_write_buffer_number, this parameter does not affect "
             "flushing. This controls the minimum amount of write history "
             "that will be available in memory for conflict checking when "
             "Transactions are used. If this value is too low, some "
             "transactions may fail at commit time due to not being able to "
             "determine whether there were any write conflicts. Setting this "
             "value to 0 will cause write buffers to be freed immediately "
             "after they are flushed.  If this value is set to -1, "
             "'max_write_buffer_number' will be used.");

DEFINE_int64(max_write_buffer_size_to_maintain,
             ROCKSDB_NAMESPACE::Options().max_write_buffer_size_to_maintain,
             "The total maximum size of write buffers to maintain in memory "
             "including copies of buffers that have already been flushed. "
             "Unlike max_write_buffer_number, this parameter does not affect "
             "flushing. This controls the minimum amount of write history "
             "that will be available in memory for conflict checking when "
             "Transactions are used. If this value is too low, some "
             "transactions may fail at commit time due to not being able to "
             "determine whether there were any write conflicts. Setting this "
             "value to 0 will cause write buffers to be freed immediately "
             "after they are flushed.  If this value is set to -1, "
             "'max_write_buffer_number' will be used.");

DEFINE_int32(max_background_jobs,
             ROCKSDB_NAMESPACE::Options().max_background_jobs,
             "The maximum number of concurrent background jobs that can occur "
             "in parallel.");

DEFINE_int32(num_bottom_pri_threads, 0,
             "The number of threads in the bottom-priority thread pool (used "
             "by universal compaction only).");

DEFINE_int32(num_high_pri_threads, 0,
             "The maximum number of concurrent background compactions"
             " that can occur in parallel.");

DEFINE_int32(num_low_pri_threads, 0,
             "The maximum number of concurrent background compactions"
             " that can occur in parallel.");

DEFINE_int32(max_background_compactions,
             ROCKSDB_NAMESPACE::Options().max_background_compactions,
             "The maximum number of concurrent background compactions"
             " that can occur in parallel.");

DEFINE_int32(base_background_compactions, -1, "DEPRECATED");

DEFINE_uint64(subcompactions, 1,
              "Maximum number of subcompactions to divide L0-L1 compactions "
              "into.");
static const bool FLAGS_subcompactions_dummy
    __attribute__((__unused__)) = RegisterFlagValidator(&FLAGS_subcompactions,
                                                    &ValidateUint32Range);

DEFINE_int32(max_background_flushes,
             ROCKSDB_NAMESPACE::Options().max_background_flushes,
             "The maximum number of concurrent background flushes"
             " that can occur in parallel.");

static ROCKSDB_NAMESPACE::CompactionStyle FLAGS_compaction_style_e;
DEFINE_int32(compaction_style,
             (int32_t)ROCKSDB_NAMESPACE::Options().compaction_style,
             "style of compaction: level-based, universal and fifo");

static ROCKSDB_NAMESPACE::CompactionPri FLAGS_compaction_pri_e;
DEFINE_int32(compaction_pri,
             (int32_t)ROCKSDB_NAMESPACE::Options().compaction_pri,
             "priority of files to compaction: by size or by data age");

DEFINE_int32(universal_size_ratio, 0,
             "Percentage flexibility while comparing file size"
             " (for universal compaction only).");

DEFINE_int32(universal_min_merge_width, 0, "The minimum number of files in a"
             " single compaction run (for universal compaction only).");

DEFINE_int32(universal_max_merge_width, 0, "The max number of files to compact"
             " in universal style compaction");

DEFINE_int32(universal_max_size_amplification_percent, 0,
             "The max size amplification for universal style compaction");

DEFINE_int32(universal_compression_size_percent, -1,
             "The percentage of the database to compress for universal "
             "compaction. -1 means compress everything.");

DEFINE_bool(universal_allow_trivial_move, false,
            "Allow trivial move in universal compaction.");

DEFINE_int64(cache_size, 8 << 20,  // 8MB
             "Number of bytes to use as a cache of uncompressed data");

DEFINE_int32(cache_numshardbits, 6,
             "Number of shards for the block cache"
             " is 2 ** cache_numshardbits. Negative means use default settings."
             " This is applied only if FLAGS_cache_size is non-negative.");

DEFINE_double(cache_high_pri_pool_ratio, 0.0,
              "Ratio of block cache reserve for high pri blocks. "
              "If > 0.0, we also enable "
              "cache_index_and_filter_blocks_with_high_priority.");

DEFINE_bool(use_clock_cache, false,
            "Replace default LRU block cache with clock cache.");

DEFINE_int64(simcache_size, -1,
             "Number of bytes to use as a simcache of "
             "uncompressed data. Nagative value disables simcache.");

DEFINE_bool(cache_index_and_filter_blocks, false,
            "Cache index/filter blocks in block cache.");

DEFINE_bool(use_cache_memkind_kmem_allocator, false,
            "Use memkind kmem allocator for block cache.");

DEFINE_bool(partition_index_and_filters, false,
            "Partition index and filter blocks.");

DEFINE_bool(partition_index, false, "Partition index blocks");

DEFINE_bool(index_with_first_key, false, "Include first key in the index");

DEFINE_bool(
    optimize_filters_for_memory,
    ROCKSDB_NAMESPACE::BlockBasedTableOptions().optimize_filters_for_memory,
    "Minimize memory footprint of filters");

DEFINE_int64(
    index_shortening_mode, 2,
    "mode to shorten index: 0 for no shortening; 1 for only shortening "
    "separaters; 2 for shortening shortening and successor");

DEFINE_int64(metadata_block_size,
             ROCKSDB_NAMESPACE::BlockBasedTableOptions().metadata_block_size,
             "Max partition size when partitioning index/filters");

// The default reduces the overhead of reading time with flash. With HDD, which
// offers much less throughput, however, this number better to be set to 1.
DEFINE_int32(ops_between_duration_checks, 1000,
             "Check duration limit every x ops");

DEFINE_bool(pin_l0_filter_and_index_blocks_in_cache, false,
            "Pin index/filter blocks of L0 files in block cache.");

DEFINE_bool(
    pin_top_level_index_and_filter, false,
    "Pin top-level index of partitioned index/filter blocks in block cache.");

DEFINE_int32(block_size,
             static_cast<int32_t>(
                 ROCKSDB_NAMESPACE::BlockBasedTableOptions().block_size),
             "Number of bytes in a block.");

DEFINE_int32(format_version,
             static_cast<int32_t>(
                 ROCKSDB_NAMESPACE::BlockBasedTableOptions().format_version),
             "Format version of SST files.");

DEFINE_int32(block_restart_interval,
             ROCKSDB_NAMESPACE::BlockBasedTableOptions().block_restart_interval,
             "Number of keys between restart points "
             "for delta encoding of keys in data block.");

DEFINE_int32(
    index_block_restart_interval,
    ROCKSDB_NAMESPACE::BlockBasedTableOptions().index_block_restart_interval,
    "Number of keys between restart points "
    "for delta encoding of keys in index block.");

DEFINE_int32(read_amp_bytes_per_bit,
             ROCKSDB_NAMESPACE::BlockBasedTableOptions().read_amp_bytes_per_bit,
             "Number of bytes per bit to be used in block read-amp bitmap");

DEFINE_bool(
    enable_index_compression,
    ROCKSDB_NAMESPACE::BlockBasedTableOptions().enable_index_compression,
    "Compress the index block");

DEFINE_bool(block_align,
            ROCKSDB_NAMESPACE::BlockBasedTableOptions().block_align,
            "Align data blocks on page size");

DEFINE_int64(prepopulate_block_cache, 0,
             "Pre-populate hot/warm blocks in block cache. 0 to disable and 1 "
             "to insert during flush");

DEFINE_bool(use_data_block_hash_index, false,
            "if use kDataBlockBinaryAndHash "
            "instead of kDataBlockBinarySearch. "
            "This is valid if only we use BlockTable");

DEFINE_double(data_block_hash_table_util_ratio, 0.75,
              "util ratio for data block hash index table. "
              "This is only valid if use_data_block_hash_index is "
              "set to true");

DEFINE_int64(compressed_cache_size, -1,
             "Number of bytes to use as a cache of compressed data.");

DEFINE_int64(row_cache_size, 0,
             "Number of bytes to use as a cache of individual rows"
             " (0 = disabled).");

DEFINE_int32(open_files, ROCKSDB_NAMESPACE::Options().max_open_files,
             "Maximum number of files to keep open at the same time"
             " (use default if == 0)");

DEFINE_int32(file_opening_threads,
             ROCKSDB_NAMESPACE::Options().max_file_opening_threads,
             "If open_files is set to -1, this option set the number of "
             "threads that will be used to open files during DB::Open()");

DEFINE_bool(new_table_reader_for_compaction_inputs, true,
             "If true, uses a separate file handle for compaction inputs");

DEFINE_int32(compaction_readahead_size, 0, "Compaction readahead size");

DEFINE_int32(log_readahead_size, 0, "WAL and manifest readahead size");

DEFINE_int32(random_access_max_buffer_size, 1024 * 1024,
             "Maximum windows randomaccess buffer size");

DEFINE_int32(writable_file_max_buffer_size, 1024 * 1024,
             "Maximum write buffer for Writable File");

DEFINE_int32(bloom_bits, -1,
             "Bloom filter bits per key. Negative means use default."
             "Zero disables.");

DEFINE_bool(use_ribbon_filter, false, "Use Ribbon instead of Bloom filter");

DEFINE_double(memtable_bloom_size_ratio, 0,
              "Ratio of memtable size used for bloom filter. 0 means no bloom "
              "filter.");
DEFINE_bool(memtable_whole_key_filtering, false,
            "Try to use whole key bloom filter in memtables.");
DEFINE_bool(memtable_use_huge_page, false,
            "Try to use huge page in memtables.");

DEFINE_bool(use_existing_db, false, "If true, do not destroy the existing"
            " database.  If you set this flag and also specify a benchmark that"
            " wants a fresh database, that benchmark will fail.");

DEFINE_bool(use_existing_keys, false,
            "If true, uses existing keys in the DB, "
            "rather than generating new ones. This involves some startup "
            "latency to load all keys into memory. It is supported for the "
            "same read/overwrite benchmarks as `-use_existing_db=true`, which "
            "must also be set for this flag to be enabled. When this flag is "
            "set, the value for `-num` will be ignored.");

DEFINE_bool(show_table_properties, false,
            "If true, then per-level table"
            " properties will be printed on every stats-interval when"
            " stats_interval is set and stats_per_interval is on.");

DEFINE_string(db, "", "Use the db with the following name.");

// Read cache flags

DEFINE_string(read_cache_path, "",
              "If not empty string, a read cache will be used in this path");

DEFINE_int64(read_cache_size, 4LL * 1024 * 1024 * 1024,
             "Maximum size of the read cache");

DEFINE_bool(read_cache_direct_write, true,
            "Whether to use Direct IO for writing to the read cache");

DEFINE_bool(read_cache_direct_read, true,
            "Whether to use Direct IO for reading from read cache");

DEFINE_bool(use_keep_filter, false, "Whether to use a noop compaction filter");

static bool ValidateCacheNumshardbits(const char* flagname, int32_t value) {
  if (value >= 20) {
    fprintf(stderr, "Invalid value for --%s: %d, must be < 20\n",
            flagname, value);
    return false;
  }
  return true;
}

DEFINE_bool(verify_checksum, true,
            "Verify checksum for every block read"
            " from storage");

DEFINE_bool(statistics, false, "Database statistics");
DEFINE_int32(stats_level, ROCKSDB_NAMESPACE::StatsLevel::kExceptDetailedTimers,
             "stats level for statistics");
DEFINE_string(statistics_string, "", "Serialized statistics string");
static class std::shared_ptr<ROCKSDB_NAMESPACE::Statistics> dbstats;

DEFINE_int64(writes, -1, "Number of write operations to do. If negative, do"
             " --num reads.");

DEFINE_bool(finish_after_writes, false, "Write thread terminates after all writes are finished");

DEFINE_bool(sync, false, "Sync all writes to disk");

DEFINE_bool(use_fsync, false, "If true, issue fsync instead of fdatasync");

DEFINE_bool(disable_wal, false, "If true, do not write WAL for write.");

DEFINE_string(wal_dir, "", "If not empty, use the given dir for WAL");

DEFINE_string(truth_db, "/dev/shm/truth_db/dbbench",
              "Truth key/values used when using verify");

DEFINE_int32(num_levels, 7, "The total number of levels");

DEFINE_int64(target_file_size_base,
             ROCKSDB_NAMESPACE::Options().target_file_size_base,
             "Target file size at level-1");

DEFINE_int32(target_file_size_multiplier,
             ROCKSDB_NAMESPACE::Options().target_file_size_multiplier,
             "A multiplier to compute target level-N file size (N >= 2)");

DEFINE_uint64(max_bytes_for_level_base,
              ROCKSDB_NAMESPACE::Options().max_bytes_for_level_base,
              "Max bytes for level-1");

DEFINE_bool(level_compaction_dynamic_level_bytes, false,
            "Whether level size base is dynamic");

DEFINE_double(max_bytes_for_level_multiplier, 10,
              "A multiplier to compute max bytes for level-N (N >= 2)");

static std::vector<int> FLAGS_max_bytes_for_level_multiplier_additional_v;
DEFINE_string(max_bytes_for_level_multiplier_additional, "",
              "A vector that specifies additional fanout per level");

DEFINE_int32(level0_stop_writes_trigger,
             ROCKSDB_NAMESPACE::Options().level0_stop_writes_trigger,
             "Number of files in level-0"
             " that will trigger put stop.");

DEFINE_int32(level0_slowdown_writes_trigger,
             ROCKSDB_NAMESPACE::Options().level0_slowdown_writes_trigger,
             "Number of files in level-0"
             " that will slow down writes.");

DEFINE_int32(level0_file_num_compaction_trigger,
             ROCKSDB_NAMESPACE::Options().level0_file_num_compaction_trigger,
             "Number of files in level-0"
             " when compactions start");

DEFINE_uint64(periodic_compaction_seconds,
              ROCKSDB_NAMESPACE::Options().periodic_compaction_seconds,
              "Files older than this will be picked up for compaction and"
              " rewritten to the same level");

static bool ValidateInt32Percent(const char* flagname, int32_t value) {
  if (value <= 0 || value>=100) {
    fprintf(stderr, "Invalid value for --%s: %d, 0< pct <100 \n",
            flagname, value);
    return false;
  }
  return true;
}
DEFINE_int32(readwritepercent, 90, "Ratio of reads to reads/writes (expressed"
             " as percentage) for the ReadRandomWriteRandom workload. The "
             "default value 90 means 90% operations out of all reads and writes"
             " operations are reads. In other words, 9 gets for every 1 put.");

DEFINE_int32(mergereadpercent, 70, "Ratio of merges to merges&reads (expressed"
             " as percentage) for the ReadRandomMergeRandom workload. The"
             " default value 70 means 70% out of all read and merge operations"
             " are merges. In other words, 7 merges for every 3 gets.");

DEFINE_int32(deletepercent, 2, "Percentage of deletes out of reads/writes/"
             "deletes (used in RandomWithVerify only). RandomWithVerify "
             "calculates writepercent as (100 - FLAGS_readwritepercent - "
             "deletepercent), so deletepercent must be smaller than (100 - "
             "FLAGS_readwritepercent)");

DEFINE_bool(optimize_filters_for_hits, false,
            "Optimizes bloom filters for workloads for most lookups return "
            "a value. For now this doesn't create bloom filters for the max "
            "level of the LSM to reduce metadata that should fit in RAM. ");

DEFINE_uint64(delete_obsolete_files_period_micros, 0,
              "Ignored. Left here for backward compatibility");

DEFINE_int64(writes_before_delete_range, 0,
             "Number of writes before DeleteRange is called regularly.");

DEFINE_int64(writes_per_range_tombstone, 0,
             "Number of writes between range tombstones");

DEFINE_int64(range_tombstone_width, 100, "Number of keys in tombstone's range");

DEFINE_int64(max_num_range_tombstones, 0,
             "Maximum number of range tombstones "
             "to insert.");

DEFINE_bool(expand_range_tombstones, false,
            "Expand range tombstone into sequential regular tombstones.");

#ifndef ROCKSDB_LITE
// Transactions Options
DEFINE_bool(optimistic_transaction_db, false,
            "Open a OptimisticTransactionDB instance. "
            "Required for randomtransaction benchmark.");

DEFINE_bool(transaction_db, false,
            "Open a TransactionDB instance. "
            "Required for randomtransaction benchmark.");

DEFINE_uint64(transaction_sets, 2,
              "Number of keys each transaction will "
              "modify (use in RandomTransaction only).  Max: 9999");

DEFINE_bool(transaction_set_snapshot, false,
            "Setting to true will have each transaction call SetSnapshot()"
            " upon creation.");

DEFINE_int32(transaction_sleep, 0,
             "Max microseconds to sleep in between "
             "reading and writing a value (used in RandomTransaction only). ");

DEFINE_uint64(transaction_lock_timeout, 100,
              "If using a transaction_db, specifies the lock wait timeout in"
              " milliseconds before failing a transaction waiting on a lock");
DEFINE_string(
    options_file, "",
    "The path to a RocksDB options file.  If specified, then db_bench will "
    "run with the RocksDB options in the default column family of the "
    "specified options file. "
    "Note that with this setting, db_bench will ONLY accept the following "
    "RocksDB options related command-line arguments, all other arguments "
    "that are related to RocksDB options will be ignored:\n"
    "\t--use_existing_db\n"
    "\t--use_existing_keys\n"
    "\t--statistics\n"
    "\t--row_cache_size\n"
    "\t--row_cache_numshardbits\n"
    "\t--enable_io_prio\n"
    "\t--dump_malloc_stats\n"
    "\t--num_multi_db\n");

// FIFO Compaction Options
DEFINE_uint64(fifo_compaction_max_table_files_size_mb, 0,
              "The limit of total table file sizes to trigger FIFO compaction");

DEFINE_bool(fifo_compaction_allow_compaction, true,
            "Allow compaction in FIFO compaction.");

DEFINE_uint64(fifo_compaction_ttl, 0, "TTL for the SST Files in seconds.");

// Stacked BlobDB Options
DEFINE_bool(use_blob_db, false, "[Stacked BlobDB] Open a BlobDB instance.");

DEFINE_bool(
    blob_db_enable_gc,
    ROCKSDB_NAMESPACE::blob_db::BlobDBOptions().enable_garbage_collection,
    "[Stacked BlobDB] Enable BlobDB garbage collection.");

DEFINE_double(
    blob_db_gc_cutoff,
    ROCKSDB_NAMESPACE::blob_db::BlobDBOptions().garbage_collection_cutoff,
    "[Stacked BlobDB] Cutoff ratio for BlobDB garbage collection.");

DEFINE_bool(blob_db_is_fifo,
            ROCKSDB_NAMESPACE::blob_db::BlobDBOptions().is_fifo,
            "[Stacked BlobDB] Enable FIFO eviction strategy in BlobDB.");

DEFINE_uint64(blob_db_max_db_size,
              ROCKSDB_NAMESPACE::blob_db::BlobDBOptions().max_db_size,
              "[Stacked BlobDB] Max size limit of the directory where blob "
              "files are stored.");

DEFINE_uint64(blob_db_max_ttl_range, 0,
              "[Stacked BlobDB] TTL range to generate BlobDB data (in "
              "seconds). 0 means no TTL.");

DEFINE_uint64(
    blob_db_ttl_range_secs,
    ROCKSDB_NAMESPACE::blob_db::BlobDBOptions().ttl_range_secs,
    "[Stacked BlobDB] TTL bucket size to use when creating blob files.");

DEFINE_uint64(
    blob_db_min_blob_size,
    ROCKSDB_NAMESPACE::blob_db::BlobDBOptions().min_blob_size,
    "[Stacked BlobDB] Smallest blob to store in a file. Blobs "
    "smaller than this will be inlined with the key in the LSM tree.");

DEFINE_uint64(blob_db_bytes_per_sync,
              ROCKSDB_NAMESPACE::blob_db::BlobDBOptions().bytes_per_sync,
              "[Stacked BlobDB] Bytes to sync blob file at.");

DEFINE_uint64(blob_db_file_size,
              ROCKSDB_NAMESPACE::blob_db::BlobDBOptions().blob_file_size,
              "[Stacked BlobDB] Target size of each blob file.");

DEFINE_string(
    blob_db_compression_type, "snappy",
    "[Stacked BlobDB] Algorithm to use to compress blobs in blob files.");
static enum ROCKSDB_NAMESPACE::CompressionType
    FLAGS_blob_db_compression_type_e = ROCKSDB_NAMESPACE::kSnappyCompression;

#endif  // ROCKSDB_LITE

// Integrated BlobDB options
DEFINE_bool(
    enable_blob_files,
    ROCKSDB_NAMESPACE::AdvancedColumnFamilyOptions().enable_blob_files,
    "[Integrated BlobDB] Enable writing large values to separate blob files.");

DEFINE_uint64(min_blob_size,
              ROCKSDB_NAMESPACE::AdvancedColumnFamilyOptions().min_blob_size,
              "[Integrated BlobDB] The size of the smallest value to be stored "
              "separately in a blob file.");

DEFINE_uint64(blob_file_size,
              ROCKSDB_NAMESPACE::AdvancedColumnFamilyOptions().blob_file_size,
              "[Integrated BlobDB] The size limit for blob files.");

DEFINE_string(blob_compression_type, "none",
              "[Integrated BlobDB] The compression algorithm to use for large "
              "values stored in blob files.");

DEFINE_bool(enable_blob_garbage_collection,
            ROCKSDB_NAMESPACE::AdvancedColumnFamilyOptions()
                .enable_blob_garbage_collection,
            "[Integrated BlobDB] Enable blob garbage collection.");

DEFINE_double(blob_garbage_collection_age_cutoff,
              ROCKSDB_NAMESPACE::AdvancedColumnFamilyOptions()
                  .blob_garbage_collection_age_cutoff,
              "[Integrated BlobDB] The cutoff in terms of blob file age for "
              "garbage collection.");

#ifndef ROCKSDB_LITE

// Secondary DB instance Options
DEFINE_bool(use_secondary_db, false,
            "Open a RocksDB secondary instance. A primary instance can be "
            "running in another db_bench process.");

DEFINE_string(secondary_path, "",
              "Path to a directory used by the secondary instance to store "
              "private files, e.g. info log.");

DEFINE_int32(secondary_update_interval, 5,
             "Secondary instance attempts to catch up with the primary every "
             "secondary_update_interval seconds.");

#endif  // ROCKSDB_LITE

DEFINE_bool(report_bg_io_stats, false,
            "Measure times spents on I/Os while in compactions. ");

DEFINE_bool(use_stderr_info_logger, false,
            "Write info logs to stderr instead of to LOG file. ");

DEFINE_string(trace_file, "", "Trace workload to a file. ");

DEFINE_int32(trace_replay_fast_forward, 1,
             "Fast forward trace replay, must >= 1. ");
DEFINE_int32(block_cache_trace_sampling_frequency, 1,
             "Block cache trace sampling frequency, termed s. It uses spatial "
             "downsampling and samples accesses to one out of s blocks.");
DEFINE_int64(
    block_cache_trace_max_trace_file_size_in_bytes,
    uint64_t{64} * 1024 * 1024 * 1024,
    "The maximum block cache trace file size in bytes. Block cache accesses "
    "will not be logged if the trace file size exceeds this threshold. Default "
    "is 64 GB.");
DEFINE_string(block_cache_trace_file, "", "Block cache trace file path.");
DEFINE_int32(trace_replay_threads, 1,
             "The number of threads to replay, must >=1.");

static enum ROCKSDB_NAMESPACE::CompressionType StringToCompressionType(
    const char* ctype) {
  assert(ctype);

  if (!strcasecmp(ctype, "none"))
    return ROCKSDB_NAMESPACE::kNoCompression;
  else if (!strcasecmp(ctype, "snappy"))
    return ROCKSDB_NAMESPACE::kSnappyCompression;
  else if (!strcasecmp(ctype, "zlib"))
    return ROCKSDB_NAMESPACE::kZlibCompression;
  else if (!strcasecmp(ctype, "bzip2"))
    return ROCKSDB_NAMESPACE::kBZip2Compression;
  else if (!strcasecmp(ctype, "lz4"))
    return ROCKSDB_NAMESPACE::kLZ4Compression;
  else if (!strcasecmp(ctype, "lz4hc"))
    return ROCKSDB_NAMESPACE::kLZ4HCCompression;
  else if (!strcasecmp(ctype, "xpress"))
    return ROCKSDB_NAMESPACE::kXpressCompression;
  else if (!strcasecmp(ctype, "zstd"))
    return ROCKSDB_NAMESPACE::kZSTD;

  fprintf(stdout, "Cannot parse compression type '%s'\n", ctype);
  return ROCKSDB_NAMESPACE::kSnappyCompression;  // default value
}

static enum ROCKSDB_NAMESPACE::MemPurgePolicy StringToMemPurgePolicy(
    const char* mpolicy) {
  assert(mpolicy);
  if (!strcasecmp(mpolicy, "kAlways")) {
    return ROCKSDB_NAMESPACE::MemPurgePolicy::kAlways;
  } else if (!strcasecmp(mpolicy, "kAlternate")) {
    return ROCKSDB_NAMESPACE::MemPurgePolicy::kAlternate;
  }

  fprintf(stdout, "Cannot parse mempurge policy '%s'\n", mpolicy);
  return ROCKSDB_NAMESPACE::MemPurgePolicy::kAlternate;
}

static std::string ColumnFamilyName(size_t i) {
  if (i == 0) {
    return ROCKSDB_NAMESPACE::kDefaultColumnFamilyName;
  } else {
    char name[100];
    snprintf(name, sizeof(name), "column_family_name_%06zu", i);
    return std::string(name);
  }
}

DEFINE_string(compression_type, "snappy",
              "Algorithm to use to compress the database");
static enum ROCKSDB_NAMESPACE::CompressionType FLAGS_compression_type_e =
    ROCKSDB_NAMESPACE::kSnappyCompression;

DEFINE_int64(sample_for_compression, 0, "Sample every N block for compression");

DEFINE_int32(compression_level, ROCKSDB_NAMESPACE::CompressionOptions().level,
             "Compression level. The meaning of this value is library-"
             "dependent. If unset, we try to use the default for the library "
             "specified in `--compression_type`");

DEFINE_int32(compression_max_dict_bytes,
             ROCKSDB_NAMESPACE::CompressionOptions().max_dict_bytes,
             "Maximum size of dictionary used to prime the compression "
             "library.");

DEFINE_int32(compression_zstd_max_train_bytes,
             ROCKSDB_NAMESPACE::CompressionOptions().zstd_max_train_bytes,
             "Maximum size of training data passed to zstd's dictionary "
             "trainer.");

DEFINE_int32(min_level_to_compress, -1, "If non-negative, compression starts"
             " from this level. Levels with number < min_level_to_compress are"
             " not compressed. Otherwise, apply compression_type to "
             "all levels.");

DEFINE_int32(compression_parallel_threads, 1,
             "Number of threads for parallel compression.");

DEFINE_uint64(compression_max_dict_buffer_bytes,
              ROCKSDB_NAMESPACE::CompressionOptions().max_dict_buffer_bytes,
              "Maximum bytes to buffer to collect samples for dictionary.");

static bool ValidateTableCacheNumshardbits(const char* flagname,
                                           int32_t value) {
  if (0 >= value || value >= 20) {
    fprintf(stderr, "Invalid value for --%s: %d, must be  0 < val < 20\n",
            flagname, value);
    return false;
  }
  return true;
}
DEFINE_int32(table_cache_numshardbits, 4, "");

#ifndef ROCKSDB_LITE
DEFINE_string(env_uri, "",
              "URI for registry Env lookup. Mutually exclusive"
              " with --hdfs and --fs_uri");
DEFINE_string(fs_uri, "",
              "URI for registry Filesystem lookup. Mutually exclusive"
              " with --hdfs and --env_uri."
              " Creates a default environment with the specified filesystem.");
#endif  // ROCKSDB_LITE
DEFINE_string(hdfs, "",
              "Name of hdfs environment. Mutually exclusive with"
              " --env_uri and --fs_uri");
DEFINE_string(simulate_hybrid_fs_file, "",
              "File for Store Metadata for Simulate hybrid FS. Empty means "
              "disable the feature. Now, if it is set, "
              "bottommost_temperature is set to kWarm.");

static std::shared_ptr<ROCKSDB_NAMESPACE::Env> env_guard;

static ROCKSDB_NAMESPACE::Env* FLAGS_env = ROCKSDB_NAMESPACE::Env::Default();

DEFINE_int64(stats_interval, 0, "Stats are reported every N operations when "
             "this is greater than zero. When 0 the interval grows over time.");

DEFINE_int64(stats_interval_seconds, 0, "Report stats every N seconds. This "
             "overrides stats_interval when both are > 0.");

DEFINE_int32(stats_per_interval, 0, "Reports additional stats per interval when"
             " this is greater than 0.");

DEFINE_int64(report_interval_seconds, 0,
             "If greater than zero, it will write simple stats in CSV format "
             "to --report_file every N seconds");

DEFINE_string(report_file, "report.csv",
              "Filename where some simple stats are reported to (if "
              "--report_interval_seconds is bigger than 0)");

DEFINE_int32(thread_status_per_interval, 0,
             "Takes and report a snapshot of the current status of each thread"
             " when this is greater than 0.");

DEFINE_int32(perf_level, ROCKSDB_NAMESPACE::PerfLevel::kDisable,
             "Level of perf collection");

static bool ValidateRateLimit(const char* flagname, double value) {
  const double EPSILON = 1e-10;
  if ( value < -EPSILON ) {
    fprintf(stderr, "Invalid value for --%s: %12.6f, must be >= 0.0\n",
            flagname, value);
    return false;
  }
  return true;
}
DEFINE_double(soft_rate_limit, 0.0, "DEPRECATED");

DEFINE_double(hard_rate_limit, 0.0, "DEPRECATED");

DEFINE_uint64(soft_pending_compaction_bytes_limit, 64ull * 1024 * 1024 * 1024,
              "Slowdown writes if pending compaction bytes exceed this number");

DEFINE_uint64(hard_pending_compaction_bytes_limit, 128ull * 1024 * 1024 * 1024,
              "Stop writes if pending compaction bytes exceed this number");

DEFINE_uint64(delayed_write_rate, 8388608u,
              "Limited bytes allowed to DB when soft_rate_limit or "
              "level0_slowdown_writes_trigger triggers");

DEFINE_bool(enable_pipelined_write, true,
            "Allow WAL and memtable writes to be pipelined");

DEFINE_bool(
    unordered_write, false,
    "Enable the unordered write feature, which provides higher throughput but "
    "relaxes the guarantees around atomic reads and immutable snapshots");

DEFINE_bool(allow_concurrent_memtable_write, true,
            "Allow multi-writers to update mem tables in parallel.");

DEFINE_bool(experimental_allow_mempurge, false,
            "Allow memtable garbage collection.");

DEFINE_string(experimental_mempurge_policy, "kAlternate",
              "Specify memtable garbage collection policy.");

DEFINE_bool(inplace_update_support,
            ROCKSDB_NAMESPACE::Options().inplace_update_support,
            "Support in-place memtable update for smaller or same-size values");

DEFINE_uint64(inplace_update_num_locks,
              ROCKSDB_NAMESPACE::Options().inplace_update_num_locks,
              "Number of RW locks to protect in-place memtable updates");

DEFINE_bool(enable_write_thread_adaptive_yield, true,
            "Use a yielding spin loop for brief writer thread waits.");

DEFINE_uint64(
    write_thread_max_yield_usec, 100,
    "Maximum microseconds for enable_write_thread_adaptive_yield operation.");

DEFINE_uint64(write_thread_slow_yield_usec, 3,
              "The threshold at which a slow yield is considered a signal that "
              "other processes or threads want the core.");

DEFINE_int32(rate_limit_delay_max_milliseconds, 1000,
             "When hard_rate_limit is set then this is the max time a put will"
             " be stalled.");

DEFINE_uint64(rate_limiter_bytes_per_sec, 0, "Set options.rate_limiter value.");

DEFINE_bool(rate_limiter_auto_tuned, false,
            "Enable dynamic adjustment of rate limit according to demand for "
            "background I/O");


DEFINE_bool(sine_write_rate, false,
            "Use a sine wave write_rate_limit");

DEFINE_uint64(sine_write_rate_interval_milliseconds, 10000,
              "Interval of which the sine wave write_rate_limit is recalculated");

DEFINE_double(sine_a, 1,
             "A in f(x) = A sin(bx + c) + d");

DEFINE_double(sine_b, 1,
             "B in f(x) = A sin(bx + c) + d");

DEFINE_double(sine_c, 0,
             "C in f(x) = A sin(bx + c) + d");

DEFINE_double(sine_d, 1,
             "D in f(x) = A sin(bx + c) + d");

DEFINE_bool(rate_limit_bg_reads, false,
            "Use options.rate_limiter on compaction reads");

DEFINE_uint64(
    benchmark_write_rate_limit, 0,
    "If non-zero, db_bench will rate-limit the writes going into RocksDB. This "
    "is the global rate in bytes/second.");

// the parameters of mix_graph
DEFINE_double(keyrange_dist_a, 0.0,
              "The parameter 'a' of prefix average access distribution "
              "f(x)=a*exp(b*x)+c*exp(d*x)");
DEFINE_double(keyrange_dist_b, 0.0,
              "The parameter 'b' of prefix average access distribution "
              "f(x)=a*exp(b*x)+c*exp(d*x)");
DEFINE_double(keyrange_dist_c, 0.0,
              "The parameter 'c' of prefix average access distribution"
              "f(x)=a*exp(b*x)+c*exp(d*x)");
DEFINE_double(keyrange_dist_d, 0.0,
              "The parameter 'd' of prefix average access distribution"
              "f(x)=a*exp(b*x)+c*exp(d*x)");
DEFINE_int64(keyrange_num, 1,
             "The number of key ranges that are in the same prefix "
             "group, each prefix range will have its key access "
             "distribution");
DEFINE_double(key_dist_a, 0.0,
              "The parameter 'a' of key access distribution model "
              "f(x)=a*x^b");
DEFINE_double(key_dist_b, 0.0,
              "The parameter 'b' of key access distribution model "
              "f(x)=a*x^b");
DEFINE_double(value_theta, 0.0,
              "The parameter 'theta' of Generized Pareto Distribution "
              "f(x)=(1/sigma)*(1+k*(x-theta)/sigma)^-(1/k+1)");
DEFINE_double(value_k, 0.0,
              "The parameter 'k' of Generized Pareto Distribution "
              "f(x)=(1/sigma)*(1+k*(x-theta)/sigma)^-(1/k+1)");
DEFINE_double(value_sigma, 0.0,
              "The parameter 'theta' of Generized Pareto Distribution "
              "f(x)=(1/sigma)*(1+k*(x-theta)/sigma)^-(1/k+1)");
DEFINE_double(iter_theta, 0.0,
              "The parameter 'theta' of Generized Pareto Distribution "
              "f(x)=(1/sigma)*(1+k*(x-theta)/sigma)^-(1/k+1)");
DEFINE_double(iter_k, 0.0,
              "The parameter 'k' of Generized Pareto Distribution "
              "f(x)=(1/sigma)*(1+k*(x-theta)/sigma)^-(1/k+1)");
DEFINE_double(iter_sigma, 0.0,
              "The parameter 'sigma' of Generized Pareto Distribution "
              "f(x)=(1/sigma)*(1+k*(x-theta)/sigma)^-(1/k+1)");
DEFINE_double(mix_get_ratio, 1.0,
              "The ratio of Get queries of mix_graph workload");
DEFINE_double(mix_put_ratio, 0.0,
              "The ratio of Put queries of mix_graph workload");
DEFINE_double(mix_seek_ratio, 0.0,
              "The ratio of Seek queries of mix_graph workload");
DEFINE_int64(mix_max_scan_len, 10000, "The max scan length of Iterator");
DEFINE_int64(mix_ave_kv_size, 512,
             "The average key-value size of this workload");
DEFINE_int64(mix_max_value_size, 1024, "The max value size of this workload");
DEFINE_double(
    sine_mix_rate_noise, 0.0,
    "Add the noise ratio to the sine rate, it is between 0.0 and 1.0");
DEFINE_bool(sine_mix_rate, false,
            "Enable the sine QPS control on the mix workload");
DEFINE_uint64(
    sine_mix_rate_interval_milliseconds, 10000,
    "Interval of which the sine wave read_rate_limit is recalculated");
DEFINE_int64(mix_accesses, -1,
             "The total query accesses of mix_graph workload");

DEFINE_uint64(
    benchmark_read_rate_limit, 0,
    "If non-zero, db_bench will rate-limit the reads from RocksDB. This "
    "is the global rate in ops/second.");

DEFINE_uint64(max_compaction_bytes,
              ROCKSDB_NAMESPACE::Options().max_compaction_bytes,
              "Max bytes allowed in one compaction");

#ifndef ROCKSDB_LITE
DEFINE_bool(readonly, false, "Run read only benchmarks.");

DEFINE_bool(print_malloc_stats, false,
            "Print malloc stats to stdout after benchmarks finish.");
#endif  // ROCKSDB_LITE

DEFINE_bool(disable_auto_compactions, false, "Do not auto trigger compactions");

DEFINE_uint64(wal_ttl_seconds, 0, "Set the TTL for the WAL Files in seconds.");
DEFINE_uint64(wal_size_limit_MB, 0, "Set the size limit for the WAL Files"
              " in MB.");
DEFINE_uint64(max_total_wal_size, 0, "Set total max WAL size");

DEFINE_bool(mmap_read, ROCKSDB_NAMESPACE::Options().allow_mmap_reads,
            "Allow reads to occur via mmap-ing files");

DEFINE_bool(mmap_write, ROCKSDB_NAMESPACE::Options().allow_mmap_writes,
            "Allow writes to occur via mmap-ing files");

DEFINE_bool(use_direct_reads, ROCKSDB_NAMESPACE::Options().use_direct_reads,
            "Use O_DIRECT for reading data");

DEFINE_bool(use_direct_io_for_flush_and_compaction,
            ROCKSDB_NAMESPACE::Options().use_direct_io_for_flush_and_compaction,
            "Use O_DIRECT for background flush and compaction writes");

DEFINE_bool(advise_random_on_open,
            ROCKSDB_NAMESPACE::Options().advise_random_on_open,
            "Advise random access on table file open");

DEFINE_string(compaction_fadvice, "NORMAL",
              "Access pattern advice when a file is compacted");
static auto FLAGS_compaction_fadvice_e =
    ROCKSDB_NAMESPACE::Options().access_hint_on_compaction_start;

DEFINE_bool(use_tailing_iterator, false,
            "Use tailing iterator to access a series of keys instead of get");

DEFINE_bool(use_adaptive_mutex, ROCKSDB_NAMESPACE::Options().use_adaptive_mutex,
            "Use adaptive mutex");

DEFINE_uint64(bytes_per_sync, ROCKSDB_NAMESPACE::Options().bytes_per_sync,
              "Allows OS to incrementally sync SST files to disk while they are"
              " being written, in the background. Issue one request for every"
              " bytes_per_sync written. 0 turns it off.");

DEFINE_uint64(wal_bytes_per_sync,
              ROCKSDB_NAMESPACE::Options().wal_bytes_per_sync,
              "Allows OS to incrementally sync WAL files to disk while they are"
              " being written, in the background. Issue one request for every"
              " wal_bytes_per_sync written. 0 turns it off.");

DEFINE_bool(use_single_deletes, true,
            "Use single deletes (used in RandomReplaceKeys only).");

DEFINE_double(stddev, 2000.0,
              "Standard deviation of normal distribution used for picking keys"
              " (used in RandomReplaceKeys only).");

DEFINE_int32(key_id_range, 100000,
             "Range of possible value of key id (used in TimeSeries only).");

DEFINE_string(expire_style, "none",
              "Style to remove expired time entries. Can be one of the options "
              "below: none (do not expired data), compaction_filter (use a "
              "compaction filter to remove expired data), delete (seek IDs and "
              "remove expired data) (used in TimeSeries only).");

DEFINE_uint64(
    time_range, 100000,
    "Range of timestamp that store in the database (used in TimeSeries"
    " only).");

DEFINE_int32(num_deletion_threads, 1,
             "Number of threads to do deletion (used in TimeSeries and delete "
             "expire_style only).");

DEFINE_int32(max_successive_merges, 0, "Maximum number of successive merge"
             " operations on a key in the memtable");

static bool ValidatePrefixSize(const char* flagname, int32_t value) {
  if (value < 0 || value>=2000000000) {
    fprintf(stderr, "Invalid value for --%s: %d. 0<= PrefixSize <=2000000000\n",
            flagname, value);
    return false;
  }
  return true;
}

DEFINE_int32(prefix_size, 0, "control the prefix size for HashSkipList and "
             "plain table");
DEFINE_int64(keys_per_prefix, 0, "control average number of keys generated "
             "per prefix, 0 means no special handling of the prefix, "
             "i.e. use the prefix comes with the generated random number.");
DEFINE_bool(total_order_seek, false,
            "Enable total order seek regardless of index format.");
DEFINE_bool(prefix_same_as_start, false,
            "Enforce iterator to return keys with prefix same as seek key.");
DEFINE_bool(
    seek_missing_prefix, false,
    "Iterator seek to keys with non-exist prefixes. Require prefix_size > 8");

DEFINE_int32(memtable_insert_with_hint_prefix_size, 0,
             "If non-zero, enable "
             "memtable insert with hint with the given prefix size.");
DEFINE_bool(enable_io_prio, false, "Lower the background flush/compaction "
            "threads' IO priority");
DEFINE_bool(enable_cpu_prio, false, "Lower the background flush/compaction "
            "threads' CPU priority");
DEFINE_bool(identity_as_first_hash, false, "the first hash function of cuckoo "
            "table becomes an identity function. This is only valid when key "
            "is 8 bytes");
DEFINE_bool(dump_malloc_stats, true, "Dump malloc stats in LOG ");
DEFINE_uint64(stats_dump_period_sec,
              ROCKSDB_NAMESPACE::Options().stats_dump_period_sec,
              "Gap between printing stats to log in seconds");
DEFINE_uint64(stats_persist_period_sec,
              ROCKSDB_NAMESPACE::Options().stats_persist_period_sec,
              "Gap between persisting stats in seconds");
DEFINE_bool(persist_stats_to_disk,
            ROCKSDB_NAMESPACE::Options().persist_stats_to_disk,
            "whether to persist stats to disk");
DEFINE_uint64(stats_history_buffer_size,
              ROCKSDB_NAMESPACE::Options().stats_history_buffer_size,
              "Max number of stats snapshots to keep in memory");
DEFINE_int64(multiread_stride, 0,
             "Stride length for the keys in a MultiGet batch");
DEFINE_bool(multiread_batched, false, "Use the new MultiGet API");

DEFINE_string(memtablerep, "skip_list", "");
DEFINE_int64(hash_bucket_count, 1024 * 1024, "hash bucket count");
DEFINE_bool(use_plain_table, false, "if use plain table "
            "instead of block-based table format");
DEFINE_bool(use_cuckoo_table, false, "if use cuckoo table format");
DEFINE_double(cuckoo_hash_ratio, 0.9, "Hash ratio for Cuckoo SST table.");
DEFINE_bool(use_hash_search, false, "if use kHashSearch "
            "instead of kBinarySearch. "
            "This is valid if only we use BlockTable");
DEFINE_bool(use_block_based_filter, false, "if use kBlockBasedFilter "
            "instead of kFullFilter for filter block. "
            "This is valid if only we use BlockTable");
DEFINE_string(merge_operator, "", "The merge operator to use with the database."
              "If a new merge operator is specified, be sure to use fresh"
              " database The possible merge operators are defined in"
              " utilities/merge_operators.h");
DEFINE_int32(skip_list_lookahead, 0, "Used with skip_list memtablerep; try "
             "linear search first for this many steps from the previous "
             "position");
DEFINE_bool(report_file_operations, false, "if report number of file "
            "operations");
DEFINE_bool(report_open_timing, false, "if report open timing");
DEFINE_int32(readahead_size, 0, "Iterator readahead size");

DEFINE_bool(read_with_latest_user_timestamp, true,
            "If true, always use the current latest timestamp for read. If "
            "false, choose a random timestamp from the past.");

#ifndef ROCKSDB_LITE
DEFINE_string(secondary_cache_uri, "",
              "Full URI for creating a custom secondary cache object");
static class std::shared_ptr<ROCKSDB_NAMESPACE::SecondaryCache> secondary_cache;
#endif  // ROCKSDB_LITE

static const bool FLAGS_soft_rate_limit_dummy __attribute__((__unused__)) =
    RegisterFlagValidator(&FLAGS_soft_rate_limit, &ValidateRateLimit);

static const bool FLAGS_hard_rate_limit_dummy __attribute__((__unused__)) =
    RegisterFlagValidator(&FLAGS_hard_rate_limit, &ValidateRateLimit);

static const bool FLAGS_prefix_size_dummy __attribute__((__unused__)) =
    RegisterFlagValidator(&FLAGS_prefix_size, &ValidatePrefixSize);

static const bool FLAGS_key_size_dummy __attribute__((__unused__)) =
    RegisterFlagValidator(&FLAGS_key_size, &ValidateKeySize);

static const bool FLAGS_cache_numshardbits_dummy __attribute__((__unused__)) =
    RegisterFlagValidator(&FLAGS_cache_numshardbits,
                          &ValidateCacheNumshardbits);

static const bool FLAGS_readwritepercent_dummy __attribute__((__unused__)) =
    RegisterFlagValidator(&FLAGS_readwritepercent, &ValidateInt32Percent);

DEFINE_int32(disable_seek_compaction, false,
             "Not used, left here for backwards compatibility");

static const bool FLAGS_deletepercent_dummy __attribute__((__unused__)) =
    RegisterFlagValidator(&FLAGS_deletepercent, &ValidateInt32Percent);
static const bool FLAGS_table_cache_numshardbits_dummy __attribute__((__unused__)) =
    RegisterFlagValidator(&FLAGS_table_cache_numshardbits,
                          &ValidateTableCacheNumshardbits);

namespace ROCKSDB_NAMESPACE {
namespace {
static Status CreateMemTableRepFactory(
    const ConfigOptions config_options,
    std::shared_ptr<MemTableRepFactory>* factory) {
  Status s;
  if (!strcasecmp(FLAGS_memtablerep.c_str(), "skip_list")) {
    factory->reset(new SkipListFactory(FLAGS_skip_list_lookahead));
#ifndef ROCKSDB_LITE
  } else if (!strcasecmp(FLAGS_memtablerep.c_str(), "prefix_hash")) {
    factory->reset(NewHashSkipListRepFactory(FLAGS_hash_bucket_count));
  } else if (!strcasecmp(FLAGS_memtablerep.c_str(), "vector")) {
    factory->reset(new VectorRepFactory());
  } else if (!strcasecmp(FLAGS_memtablerep.c_str(), "hash_linkedlist")) {
    factory->reset(NewHashLinkListRepFactory(FLAGS_hash_bucket_count));
#endif  // ROCKSDB_LITE
  } else {
    std::unique_ptr<MemTableRepFactory> unique;
    s = MemTableRepFactory::CreateFromString(config_options, FLAGS_memtablerep,
                                             &unique);
    if (s.ok()) {
      factory->reset(unique.release());
    }
  }
  return s;
}

struct ReportFileOpCounters {
  std::atomic<int> open_counter_;
  std::atomic<int> delete_counter_;
  std::atomic<int> rename_counter_;
  std::atomic<int> flush_counter_;
  std::atomic<int> sync_counter_;
  std::atomic<int> fsync_counter_;
  std::atomic<int> close_counter_;
  std::atomic<int> read_counter_;
  std::atomic<int> append_counter_;
  std::atomic<uint64_t> bytes_read_;
  std::atomic<uint64_t> bytes_written_;
};

// A special Env to records and report file operations in db_bench
class ReportFileOpEnv : public EnvWrapper {
 public:
  explicit ReportFileOpEnv(Env* base) : EnvWrapper(base) { reset(); }

  void reset() {
    counters_.open_counter_ = 0;
    counters_.delete_counter_ = 0;
    counters_.rename_counter_ = 0;
    counters_.flush_counter_ = 0;
    counters_.sync_counter_ = 0;
    counters_.fsync_counter_ = 0;
    counters_.close_counter_ = 0;
    counters_.read_counter_ = 0;
    counters_.append_counter_ = 0;
    counters_.bytes_read_ = 0;
    counters_.bytes_written_ = 0;
  }

  Status NewSequentialFile(const std::string& f,
                           std::unique_ptr<SequentialFile>* r,
                           const EnvOptions& soptions) override {
    class CountingFile : public SequentialFile {
     private:
      std::unique_ptr<SequentialFile> target_;
      ReportFileOpCounters* counters_;

     public:
      CountingFile(std::unique_ptr<SequentialFile>&& target,
                   ReportFileOpCounters* counters)
          : target_(std::move(target)), counters_(counters) {}

      Status Read(size_t n, Slice* result, char* scratch) override {
        counters_->read_counter_.fetch_add(1, std::memory_order_relaxed);
        Status rv = target_->Read(n, result, scratch);
        counters_->bytes_read_.fetch_add(result->size(),
                                         std::memory_order_relaxed);
        return rv;
      }

      Status Skip(uint64_t n) override { return target_->Skip(n); }
    };

    Status s = target()->NewSequentialFile(f, r, soptions);
    if (s.ok()) {
      counters()->open_counter_.fetch_add(1, std::memory_order_relaxed);
      r->reset(new CountingFile(std::move(*r), counters()));
    }
    return s;
  }

  Status DeleteFile(const std::string& fname) override {
    Status s = target()->DeleteFile(fname);
    if (s.ok()) {
      counters()->delete_counter_.fetch_add(1, std::memory_order_relaxed);
    }
    return s;
  }

  Status RenameFile(const std::string& s, const std::string& t) override {
    Status st = target()->RenameFile(s, t);
    if (st.ok()) {
      counters()->rename_counter_.fetch_add(1, std::memory_order_relaxed);
    }
    return st;
  }

  Status NewRandomAccessFile(const std::string& f,
                             std::unique_ptr<RandomAccessFile>* r,
                             const EnvOptions& soptions) override {
    class CountingFile : public RandomAccessFile {
     private:
      std::unique_ptr<RandomAccessFile> target_;
      ReportFileOpCounters* counters_;

     public:
      CountingFile(std::unique_ptr<RandomAccessFile>&& target,
                   ReportFileOpCounters* counters)
          : target_(std::move(target)), counters_(counters) {}
      Status Read(uint64_t offset, size_t n, Slice* result,
                  char* scratch) const override {
        counters_->read_counter_.fetch_add(1, std::memory_order_relaxed);
        Status rv = target_->Read(offset, n, result, scratch);
        counters_->bytes_read_.fetch_add(result->size(),
                                         std::memory_order_relaxed);
        return rv;
      }
    };

    Status s = target()->NewRandomAccessFile(f, r, soptions);
    if (s.ok()) {
      counters()->open_counter_.fetch_add(1, std::memory_order_relaxed);
      r->reset(new CountingFile(std::move(*r), counters()));
    }
    return s;
  }

  Status NewWritableFile(const std::string& f, std::unique_ptr<WritableFile>* r,
                         const EnvOptions& soptions) override {
    class CountingFile : public WritableFile {
     private:
      std::unique_ptr<WritableFile> target_;
      ReportFileOpCounters* counters_;

     public:
      CountingFile(std::unique_ptr<WritableFile>&& target,
                   ReportFileOpCounters* counters)
          : target_(std::move(target)), counters_(counters) {}

      Status Append(const Slice& data) override {
        counters_->append_counter_.fetch_add(1, std::memory_order_relaxed);
        Status rv = target_->Append(data);
        counters_->bytes_written_.fetch_add(data.size(),
                                            std::memory_order_relaxed);
        return rv;
      }

      Status Append(
          const Slice& data,
          const DataVerificationInfo& /* verification_info */) override {
        return Append(data);
      }

      Status Truncate(uint64_t size) override {
        return target_->Truncate(size);
      }
      Status Close() override {
        Status s = target_->Close();
        if (s.ok()) {
          counters_->close_counter_.fetch_add(1, std::memory_order_relaxed);
        }
        return s;
      }
      Status Flush() override {
        Status s = target_->Flush();
        if (s.ok()) {
          counters_->flush_counter_.fetch_add(1, std::memory_order_relaxed);
        }
        return s;
      }
      Status Sync() override {
        Status s = target_->Sync();
        if (s.ok()) {
          counters_->sync_counter_.fetch_add(1, std::memory_order_relaxed);
        }
        return s;
      }
      Status Fsync() override {
        Status s = target_->Fsync();
        if (s.ok()) {
          counters_->fsync_counter_.fetch_add(1, std::memory_order_relaxed);
        }
        return s;
      }
    };

    Status s = target()->NewWritableFile(f, r, soptions);
    if (s.ok()) {
      counters()->open_counter_.fetch_add(1, std::memory_order_relaxed);
      r->reset(new CountingFile(std::move(*r), counters()));
    }
    return s;
  }

  // getter
  ReportFileOpCounters* counters() { return &counters_; }

 private:
  ReportFileOpCounters counters_;
};

}  // namespace

enum DistributionType : unsigned char {
  kFixed = 0,
  kUniform,
  kNormal
};

static enum DistributionType FLAGS_value_size_distribution_type_e = kFixed;

static enum DistributionType StringToDistributionType(const char* ctype) {
  assert(ctype);

  if (!strcasecmp(ctype, "fixed"))
    return kFixed;
  else if (!strcasecmp(ctype, "uniform"))
    return kUniform;
  else if (!strcasecmp(ctype, "normal"))
    return kNormal;

  fprintf(stdout, "Cannot parse distribution type '%s'\n", ctype);
  return kFixed;  // default value
}

class BaseDistribution {
 public:
  BaseDistribution(unsigned int _min, unsigned int _max)
      : min_value_size_(_min), max_value_size_(_max) {}
  virtual ~BaseDistribution() {}

  unsigned int Generate() {
    auto val = Get();
    if (NeedTruncate()) {
      val = std::max(min_value_size_, val);
      val = std::min(max_value_size_, val);
    }
    return val;
  }
 private:
  virtual unsigned int Get() = 0;
  virtual bool NeedTruncate() {
    return true;
  }
  unsigned int min_value_size_;
  unsigned int max_value_size_;
};

class FixedDistribution : public BaseDistribution
{
 public:
  FixedDistribution(unsigned int size) :
    BaseDistribution(size, size),
    size_(size) {}
 private:
  virtual unsigned int Get() override {
    return size_;
  }
  virtual bool NeedTruncate() override {
    return false;
  }
  unsigned int size_;
};

class NormalDistribution
    : public BaseDistribution, public std::normal_distribution<double> {
 public:
  NormalDistribution(unsigned int _min, unsigned int _max)
      : BaseDistribution(_min, _max),
        // 99.7% values within the range [min, max].
        std::normal_distribution<double>(
            (double)(_min + _max) / 2.0 /*mean*/,
            (double)(_max - _min) / 6.0 /*stddev*/),
        gen_(rd_()) {}

 private:
  virtual unsigned int Get() override {
    return static_cast<unsigned int>((*this)(gen_));
  }
  std::random_device rd_;
  std::mt19937 gen_;
};

class UniformDistribution
    : public BaseDistribution,
      public std::uniform_int_distribution<unsigned int> {
 public:
  UniformDistribution(unsigned int _min, unsigned int _max)
      : BaseDistribution(_min, _max),
        std::uniform_int_distribution<unsigned int>(_min, _max),
        gen_(rd_()) {}

 private:
  virtual unsigned int Get() override {
    return (*this)(gen_);
  }
  virtual bool NeedTruncate() override {
    return false;
  }
  std::random_device rd_;
  std::mt19937 gen_;
};

// Helper for quickly generating random data.
class RandomGenerator {
 private:
  std::string data_;
  unsigned int pos_;
  std::unique_ptr<BaseDistribution> dist_;

 public:

  RandomGenerator() {
    auto max_value_size = FLAGS_value_size_max;
    switch (FLAGS_value_size_distribution_type_e) {
      case kUniform:
        dist_.reset(new UniformDistribution(FLAGS_value_size_min,
                                            FLAGS_value_size_max));
        break;
      case kNormal:
        dist_.reset(new NormalDistribution(FLAGS_value_size_min,
                                           FLAGS_value_size_max));
        break;
      case kFixed:
      default:
        dist_.reset(new FixedDistribution(value_size));
        max_value_size = value_size;
    }
    // We use a limited amount of data over and over again and ensure
    // that it is larger than the compression window (32KB), and also
    // large enough to serve all typical value sizes we want to write.
    Random rnd(301);
    std::string piece;
    while (data_.size() < (unsigned)std::max(1048576, max_value_size)) {
      // Add a short fragment that is as compressible as specified
      // by FLAGS_compression_ratio.
      test::CompressibleString(&rnd, FLAGS_compression_ratio, 100, &piece);
      data_.append(piece);
    }
    pos_ = 0;
  }

  Slice Generate(unsigned int len) {
    assert(len <= data_.size());
    if (pos_ + len > data_.size()) {
      pos_ = 0;
    }
    pos_ += len;
    return Slice(data_.data() + pos_ - len, len);
  }

  Slice Generate() {
    auto len = dist_->Generate();
    return Generate(len);
  }
};

static void AppendWithSpace(std::string* str, Slice msg) {
  if (msg.empty()) return;
  if (!str->empty()) {
    str->push_back(' ');
  }
  str->append(msg.data(), msg.size());
}

struct DBWithColumnFamilies {
  std::vector<ColumnFamilyHandle*> cfh;
  DB* db;
#ifndef ROCKSDB_LITE
  OptimisticTransactionDB* opt_txn_db;
#endif  // ROCKSDB_LITE
  std::atomic<size_t> num_created;  // Need to be updated after all the
                                    // new entries in cfh are set.
  size_t num_hot;  // Number of column families to be queried at each moment.
                   // After each CreateNewCf(), another num_hot number of new
                   // Column families will be created and used to be queried.
  port::Mutex create_cf_mutex;  // Only one thread can execute CreateNewCf()
  std::vector<int> cfh_idx_to_prob;  // ith index holds probability of operating
                                     // on cfh[i].

  DBWithColumnFamilies()
      : db(nullptr)
#ifndef ROCKSDB_LITE
        , opt_txn_db(nullptr)
#endif  // ROCKSDB_LITE
  {
    cfh.clear();
    num_created = 0;
    num_hot = 0;
  }

  DBWithColumnFamilies(const DBWithColumnFamilies& other)
      : cfh(other.cfh),
        db(other.db),
#ifndef ROCKSDB_LITE
        opt_txn_db(other.opt_txn_db),
#endif  // ROCKSDB_LITE
        num_created(other.num_created.load()),
        num_hot(other.num_hot),
        cfh_idx_to_prob(other.cfh_idx_to_prob) {
  }

  void DeleteDBs() {
    std::for_each(cfh.begin(), cfh.end(),
                  [](ColumnFamilyHandle* cfhi) { delete cfhi; });
    cfh.clear();
#ifndef ROCKSDB_LITE
    if (opt_txn_db) {
      delete opt_txn_db;
      opt_txn_db = nullptr;
    } else {
      delete db;
      db = nullptr;
    }
#else
    delete db;
    db = nullptr;
#endif  // ROCKSDB_LITE
  }

  ColumnFamilyHandle* GetCfh(int64_t rand_num) {
    assert(num_hot > 0);
    size_t rand_offset = 0;
    if (!cfh_idx_to_prob.empty()) {
      assert(cfh_idx_to_prob.size() == num_hot);
      int sum = 0;
      while (sum + cfh_idx_to_prob[rand_offset] < rand_num % 100) {
        sum += cfh_idx_to_prob[rand_offset];
        ++rand_offset;
      }
      assert(rand_offset < cfh_idx_to_prob.size());
    } else {
      rand_offset = rand_num % num_hot;
    }
    return cfh[num_created.load(std::memory_order_acquire) - num_hot +
               rand_offset];
  }

  // stage: assume CF from 0 to stage * num_hot has be created. Need to create
  //        stage * num_hot + 1 to stage * (num_hot + 1).
  void CreateNewCf(ColumnFamilyOptions options, int64_t stage) {
    MutexLock l(&create_cf_mutex);
    if ((stage + 1) * num_hot <= num_created) {
      // Already created.
      return;
    }
    auto new_num_created = num_created + num_hot;
    assert(new_num_created <= cfh.size());
    for (size_t i = num_created; i < new_num_created; i++) {
      Status s =
          db->CreateColumnFamily(options, ColumnFamilyName(i), &(cfh[i]));
      if (!s.ok()) {
        fprintf(stderr, "create column family error: %s\n",
                s.ToString().c_str());
        abort();
      }
    }
    num_created.store(new_num_created, std::memory_order_release);
  }
};

// a class that reports stats to CSV file
class ReporterAgent {
 public:
  ReporterAgent(Env* env, const std::string& fname,
                uint64_t report_interval_secs)
      : env_(env),
        total_ops_done_(0),
        last_report_(0),
        report_interval_secs_(report_interval_secs),
        stop_(false) {
    auto s = env_->NewWritableFile(fname, &report_file_, EnvOptions());
    if (s.ok()) {
      s = report_file_->Append(Header() + "\n");
    }
    if (s.ok()) {
      s = report_file_->Flush();
    }
    if (!s.ok()) {
      fprintf(stderr, "Can't open %s: %s\n", fname.c_str(),
              s.ToString().c_str());
      abort();
    }

    reporting_thread_ = port::Thread([&]() { SleepAndReport(); });
  }

  ~ReporterAgent() {
    {
      std::unique_lock<std::mutex> lk(mutex_);
      stop_ = true;
      stop_cv_.notify_all();
    }
    reporting_thread_.join();
  }

  // thread safe
  void ReportFinishedOps(int64_t num_ops) {
    total_ops_done_.fetch_add(num_ops);
  }

 private:
  std::string Header() const { return "secs_elapsed,interval_qps"; }
  void SleepAndReport() {
    auto* clock = env_->GetSystemClock().get();
    auto time_started = clock->NowMicros();
    while (true) {
      {
        std::unique_lock<std::mutex> lk(mutex_);
        if (stop_ ||
            stop_cv_.wait_for(lk, std::chrono::seconds(report_interval_secs_),
                              [&]() { return stop_; })) {
          // stopping
          break;
        }
        // else -> timeout, which means time for a report!
      }
      auto total_ops_done_snapshot = total_ops_done_.load();
      // round the seconds elapsed
      auto secs_elapsed =
          (clock->NowMicros() - time_started + kMicrosInSecond / 2) /
          kMicrosInSecond;
      std::string report = ToString(secs_elapsed) + "," +
                           ToString(total_ops_done_snapshot - last_report_) +
                           "\n";
      auto s = report_file_->Append(report);
      if (s.ok()) {
        s = report_file_->Flush();
      }
      if (!s.ok()) {
        fprintf(stderr,
                "Can't write to report file (%s), stopping the reporting\n",
                s.ToString().c_str());
        break;
      }
      last_report_ = total_ops_done_snapshot;
    }
  }

  Env* env_;
  std::unique_ptr<WritableFile> report_file_;
  std::atomic<int64_t> total_ops_done_;
  int64_t last_report_;
  const uint64_t report_interval_secs_;
  ROCKSDB_NAMESPACE::port::Thread reporting_thread_;
  std::mutex mutex_;
  // will notify on stop
  std::condition_variable stop_cv_;
  bool stop_;
};

enum OperationType : unsigned char {
  kRead = 0,
  kWrite,
  kDelete,
  kSeek,
  kMerge,
  kUpdate,
  kCompress,
  kUncompress,
  kCrc,
  kHash,
  kOthers
};

static std::unordered_map<OperationType, std::string, std::hash<unsigned char>>
                          OperationTypeString = {
  {kRead, "read"},
  {kWrite, "write"},
  {kDelete, "delete"},
  {kSeek, "seek"},
  {kMerge, "merge"},
  {kUpdate, "update"},
  {kCompress, "compress"},
  {kCompress, "uncompress"},
  {kCrc, "crc"},
  {kHash, "hash"},
  {kOthers, "op"}
};

class CombinedStats;
class Stats {
 private:
  SystemClock* clock_;
  int id_;
  uint64_t start_ = 0;
  uint64_t sine_interval_;
  uint64_t finish_;
  double seconds_;
  uint64_t done_;
  uint64_t last_report_done_;
  uint64_t next_report_;
  uint64_t bytes_;
  uint64_t last_op_finish_;
  uint64_t last_report_finish_;
  std::unordered_map<OperationType, std::shared_ptr<HistogramImpl>,
                     std::hash<unsigned char>> hist_;
  std::string message_;
  bool exclude_from_merge_;
  ReporterAgent* reporter_agent_;  // does not own
  friend class CombinedStats;

 public:
  Stats() : clock_(FLAGS_env->GetSystemClock().get()) { Start(-1); }

  void SetReporterAgent(ReporterAgent* reporter_agent) {
    reporter_agent_ = reporter_agent;
  }

  void Start(int id) {
    id_ = id;
    next_report_ = FLAGS_stats_interval ? FLAGS_stats_interval : 100;
    last_op_finish_ = start_;
    hist_.clear();
    done_ = 0;
    last_report_done_ = 0;
    bytes_ = 0;
    seconds_ = 0;
    start_ = clock_->NowMicros();
    sine_interval_ = clock_->NowMicros();
    finish_ = start_;
    last_report_finish_ = start_;
    message_.clear();
    // When set, stats from this thread won't be merged with others.
    exclude_from_merge_ = false;
  }

  void Merge(const Stats& other) {
    if (other.exclude_from_merge_)
      return;

    for (auto it = other.hist_.begin(); it != other.hist_.end(); ++it) {
      auto this_it = hist_.find(it->first);
      if (this_it != hist_.end()) {
        this_it->second->Merge(*(other.hist_.at(it->first)));
      } else {
        hist_.insert({ it->first, it->second });
      }
    }

    done_ += other.done_;
    bytes_ += other.bytes_;
    seconds_ += other.seconds_;
    if (other.start_ < start_) start_ = other.start_;
    if (other.finish_ > finish_) finish_ = other.finish_;

    // Just keep the messages from one thread
    if (message_.empty()) message_ = other.message_;
  }

  void Stop() {
    finish_ = clock_->NowMicros();
    seconds_ = (finish_ - start_) * 1e-6;
  }

  void AddMessage(Slice msg) {
    AppendWithSpace(&message_, msg);
  }

  void SetId(int id) { id_ = id; }
  void SetExcludeFromMerge() { exclude_from_merge_ = true; }

  void PrintThreadStatus() {
    std::vector<ThreadStatus> thread_list;
    FLAGS_env->GetThreadList(&thread_list);

    fprintf(stderr, "\n%18s %10s %12s %20s %13s %45s %12s %s\n",
        "ThreadID", "ThreadType", "cfName", "Operation",
        "ElapsedTime", "Stage", "State", "OperationProperties");

    int64_t current_time = 0;
    clock_->GetCurrentTime(&current_time).PermitUncheckedError();
    for (auto ts : thread_list) {
      fprintf(stderr, "%18" PRIu64 " %10s %12s %20s %13s %45s %12s",
          ts.thread_id,
          ThreadStatus::GetThreadTypeName(ts.thread_type).c_str(),
          ts.cf_name.c_str(),
          ThreadStatus::GetOperationName(ts.operation_type).c_str(),
          ThreadStatus::MicrosToString(ts.op_elapsed_micros).c_str(),
          ThreadStatus::GetOperationStageName(ts.operation_stage).c_str(),
          ThreadStatus::GetStateName(ts.state_type).c_str());

      auto op_properties = ThreadStatus::InterpretOperationProperties(
          ts.operation_type, ts.op_properties);
      for (const auto& op_prop : op_properties) {
        fprintf(stderr, " %s %" PRIu64" |",
            op_prop.first.c_str(), op_prop.second);
      }
      fprintf(stderr, "\n");
    }
  }

  void ResetSineInterval() { sine_interval_ = clock_->NowMicros(); }

  uint64_t GetSineInterval() {
    return sine_interval_;
  }

  uint64_t GetStart() {
    return start_;
  }

  void ResetLastOpTime() {
    // Set to now to avoid latency from calls to SleepForMicroseconds
    last_op_finish_ = clock_->NowMicros();
  }

  void FinishedOps(DBWithColumnFamilies* db_with_cfh, DB* db, int64_t num_ops,
                   enum OperationType op_type = kOthers) {
    if (reporter_agent_) {
      reporter_agent_->ReportFinishedOps(num_ops);
    }
    if (FLAGS_histogram) {
      uint64_t now = clock_->NowMicros();
      uint64_t micros = now - last_op_finish_;

      if (hist_.find(op_type) == hist_.end())
      {
        auto hist_temp = std::make_shared<HistogramImpl>();
        hist_.insert({op_type, std::move(hist_temp)});
      }
      hist_[op_type]->Add(micros);

      if (micros > 20000 && !FLAGS_stats_interval) {
        fprintf(stderr, "long op: %" PRIu64 " micros%30s\r", micros, "");
        fflush(stderr);
      }
      last_op_finish_ = now;
    }

    done_ += num_ops;
    if (done_ >= next_report_) {
      if (!FLAGS_stats_interval) {
        if      (next_report_ < 1000)   next_report_ += 100;
        else if (next_report_ < 5000)   next_report_ += 500;
        else if (next_report_ < 10000)  next_report_ += 1000;
        else if (next_report_ < 50000)  next_report_ += 5000;
        else if (next_report_ < 100000) next_report_ += 10000;
        else if (next_report_ < 500000) next_report_ += 50000;
        else                            next_report_ += 100000;
        fprintf(stderr, "... finished %" PRIu64 " ops%30s\r", done_, "");
      } else {
        uint64_t now = clock_->NowMicros();
        int64_t usecs_since_last = now - last_report_finish_;

        // Determine whether to print status where interval is either
        // each N operations or each N seconds.

        if (FLAGS_stats_interval_seconds &&
            usecs_since_last < (FLAGS_stats_interval_seconds * 1000000)) {
          // Don't check again for this many operations
          next_report_ += FLAGS_stats_interval;

        } else {
          fprintf(stderr,
                  "%s ... thread %d: (%" PRIu64 ",%" PRIu64
                  ") ops and "
                  "(%.1f,%.1f) ops/second in (%.6f,%.6f) seconds\n",
                  clock_->TimeToString(now / 1000000).c_str(), id_,
                  done_ - last_report_done_, done_,
                  (done_ - last_report_done_) / (usecs_since_last / 1000000.0),
                  done_ / ((now - start_) / 1000000.0),
                  (now - last_report_finish_) / 1000000.0,
                  (now - start_) / 1000000.0);

          if (id_ == 0 && FLAGS_stats_per_interval) {
            std::string stats;

            if (db_with_cfh && db_with_cfh->num_created.load()) {
              for (size_t i = 0; i < db_with_cfh->num_created.load(); ++i) {
                if (db->GetProperty(db_with_cfh->cfh[i], "rocksdb.cfstats",
                                    &stats))
                  fprintf(stderr, "%s\n", stats.c_str());
                if (FLAGS_show_table_properties) {
                  for (int level = 0; level < FLAGS_num_levels; ++level) {
                    if (db->GetProperty(
                            db_with_cfh->cfh[i],
                            "rocksdb.aggregated-table-properties-at-level" +
                                ToString(level),
                            &stats)) {
                      if (stats.find("# entries=0") == std::string::npos) {
                        fprintf(stderr, "Level[%d]: %s\n", level,
                                stats.c_str());
                      }
                    }
                  }
                }
              }
            } else if (db) {
              if (db->GetProperty("rocksdb.stats", &stats)) {
                fprintf(stderr, "%s\n", stats.c_str());
              }
              if (FLAGS_show_table_properties) {
                for (int level = 0; level < FLAGS_num_levels; ++level) {
                  if (db->GetProperty(
                          "rocksdb.aggregated-table-properties-at-level" +
                              ToString(level),
                          &stats)) {
                    if (stats.find("# entries=0") == std::string::npos) {
                      fprintf(stderr, "Level[%d]: %s\n", level, stats.c_str());
                    }
                  }
                }
              }
            }
          }

          next_report_ += FLAGS_stats_interval;
          last_report_finish_ = now;
          last_report_done_ = done_;
        }
      }
      if (id_ == 0 && FLAGS_thread_status_per_interval) {
        PrintThreadStatus();
      }
      fflush(stderr);
    }
  }

  void AddBytes(int64_t n) {
    bytes_ += n;
  }

  void Report(const Slice& name) {
    // Pretend at least one op was done in case we are running a benchmark
    // that does not call FinishedOps().
    if (done_ < 1) done_ = 1;

    std::string extra;
    if (bytes_ > 0) {
      // Rate is computed on actual elapsed time, not the sum of per-thread
      // elapsed times.
      double elapsed = (finish_ - start_) * 1e-6;
      char rate[100];
      snprintf(rate, sizeof(rate), "%6.1f MB/s",
               (bytes_ / 1048576.0) / elapsed);
      extra = rate;
    }
    AppendWithSpace(&extra, message_);
    double elapsed = (finish_ - start_) * 1e-6;
    double throughput = (double)done_/elapsed;

    fprintf(stdout, "%-12s : %11.3f micros/op %ld ops/sec;%s%s\n",
            name.ToString().c_str(),
            seconds_ * 1e6 / done_,
            (long)throughput,
            (extra.empty() ? "" : " "),
            extra.c_str());
    if (FLAGS_histogram) {
      for (auto it = hist_.begin(); it != hist_.end(); ++it) {
        fprintf(stdout, "Microseconds per %s:\n%s\n",
                OperationTypeString[it->first].c_str(),
                it->second->ToString().c_str());
      }
    }
    if (FLAGS_report_file_operations) {
      ReportFileOpEnv* env = static_cast<ReportFileOpEnv*>(FLAGS_env);
      ReportFileOpCounters* counters = env->counters();
      fprintf(stdout, "Num files opened: %d\n",
              counters->open_counter_.load(std::memory_order_relaxed));
      fprintf(stdout, "Num files deleted: %d\n",
              counters->delete_counter_.load(std::memory_order_relaxed));
      fprintf(stdout, "Num files renamed: %d\n",
              counters->rename_counter_.load(std::memory_order_relaxed));
      fprintf(stdout, "Num Flush(): %d\n",
              counters->flush_counter_.load(std::memory_order_relaxed));
      fprintf(stdout, "Num Sync(): %d\n",
              counters->sync_counter_.load(std::memory_order_relaxed));
      fprintf(stdout, "Num Fsync(): %d\n",
              counters->fsync_counter_.load(std::memory_order_relaxed));
      fprintf(stdout, "Num Close(): %d\n",
              counters->close_counter_.load(std::memory_order_relaxed));
      fprintf(stdout, "Num Read(): %d\n",
              counters->read_counter_.load(std::memory_order_relaxed));
      fprintf(stdout, "Num Append(): %d\n",
              counters->append_counter_.load(std::memory_order_relaxed));
      fprintf(stdout, "Num bytes read: %" PRIu64 "\n",
              counters->bytes_read_.load(std::memory_order_relaxed));
      fprintf(stdout, "Num bytes written: %" PRIu64 "\n",
              counters->bytes_written_.load(std::memory_order_relaxed));
      env->reset();
    }
    fflush(stdout);
  }
};

class CombinedStats {
 public:
  void AddStats(const Stats& stat) {
    uint64_t total_ops = stat.done_;
    uint64_t total_bytes_ = stat.bytes_;
    double elapsed;

    if (total_ops < 1) {
      total_ops = 1;
    }

    elapsed = (stat.finish_ - stat.start_) * 1e-6;
    throughput_ops_.emplace_back(total_ops / elapsed);

    if (total_bytes_ > 0) {
      double mbs = (total_bytes_ / 1048576.0);
      throughput_mbs_.emplace_back(mbs / elapsed);
    }
  }

  void Report(const std::string& bench_name) {
    const char* name = bench_name.c_str();
    int num_runs = static_cast<int>(throughput_ops_.size());

    if (throughput_mbs_.size() == throughput_ops_.size()) {
      fprintf(stdout,
              "%s [AVG    %d runs] : %d ops/sec; %6.1f MB/sec\n"
              "%s [MEDIAN %d runs] : %d ops/sec; %6.1f MB/sec\n",
              name, num_runs, static_cast<int>(CalcAvg(throughput_ops_)),
              CalcAvg(throughput_mbs_), name, num_runs,
              static_cast<int>(CalcMedian(throughput_ops_)),
              CalcMedian(throughput_mbs_));
    } else {
      fprintf(stdout,
              "%s [AVG    %d runs] : %d ops/sec\n"
              "%s [MEDIAN %d runs] : %d ops/sec\n",
              name, num_runs, static_cast<int>(CalcAvg(throughput_ops_)), name,
              num_runs, static_cast<int>(CalcMedian(throughput_ops_)));
    }
  }

 private:
  double CalcAvg(std::vector<double> data) {
    double avg = 0;
    for (double x : data) {
      avg += x;
    }
    avg = avg / data.size();
    return avg;
  }

  double CalcMedian(std::vector<double> data) {
    assert(data.size() > 0);
    std::sort(data.begin(), data.end());

    size_t mid = data.size() / 2;
    if (data.size() % 2 == 1) {
      // Odd number of entries
      return data[mid];
    } else {
      // Even number of entries
      return (data[mid] + data[mid - 1]) / 2;
    }
  }

  std::vector<double> throughput_ops_;
  std::vector<double> throughput_mbs_;
};

class TimestampEmulator {
 private:
  std::atomic<uint64_t> timestamp_;

 public:
  TimestampEmulator() : timestamp_(0) {}
  uint64_t Get() const { return timestamp_.load(); }
  void Inc() { timestamp_++; }
  Slice Allocate(char* scratch) {
    // TODO: support larger timestamp sizes
    assert(FLAGS_user_timestamp_size == 8);
    assert(scratch);
    uint64_t ts = timestamp_.fetch_add(1);
    EncodeFixed64(scratch, ts);
    return Slice(scratch, FLAGS_user_timestamp_size);
  }
  Slice GetTimestampForRead(Random64& rand, char* scratch) {
    assert(FLAGS_user_timestamp_size == 8);
    assert(scratch);
    if (FLAGS_read_with_latest_user_timestamp) {
      return Allocate(scratch);
    }
    // Choose a random timestamp from the past.
    uint64_t ts = rand.Next() % Get();
    EncodeFixed64(scratch, ts);
    return Slice(scratch, FLAGS_user_timestamp_size);
  }
};

// State shared by all concurrent executions of the same benchmark.
struct SharedState {
  port::Mutex mu;
  port::CondVar cv;
  int total;
  int perf_level;
  std::shared_ptr<RateLimiter> write_rate_limiter;
  std::shared_ptr<RateLimiter> read_rate_limiter;

  // Each thread goes through the following states:
  //    (1) initializing
  //    (2) waiting for others to be initialized
  //    (3) running
  //    (4) done

  long num_initialized;
  long num_done;
  bool start;

  SharedState() : cv(&mu), perf_level(FLAGS_perf_level) { }
};

// Per-thread state for concurrent executions of the same benchmark.
struct ThreadState {
  int tid;             // 0..n-1 when running in n threads
  Random64 rand;         // Has different seeds for different threads
  Stats stats;
  SharedState* shared;

  explicit ThreadState(int index)
      : tid(index), rand((FLAGS_seed ? FLAGS_seed : 1000) + index) {}
};

class Duration {
 public:
  Duration(uint64_t max_seconds, int64_t max_ops, int64_t ops_per_stage = 0) {
    max_seconds_ = max_seconds;
    max_ops_= max_ops;
    ops_per_stage_ = (ops_per_stage > 0) ? ops_per_stage : max_ops;
    ops_ = 0;
    start_at_ = FLAGS_env->NowMicros();
  }

  int64_t GetStage() { return std::min(ops_, max_ops_ - 1) / ops_per_stage_; }

  bool Done(int64_t increment) {
    if (increment <= 0) increment = 1;    // avoid Done(0) and infinite loops
    ops_ += increment;

    if (max_seconds_) {
      // Recheck every appx 1000 ops (exact iff increment is factor of 1000)
      auto granularity = FLAGS_ops_between_duration_checks;
      if ((ops_ / granularity) != ((ops_ - increment) / granularity)) {
        uint64_t now = FLAGS_env->NowMicros();
        return ((now - start_at_) / 1000000) >= max_seconds_;
      } else {
        return false;
      }
    } else {
      return ops_ > max_ops_;
    }
  }

 private:
  uint64_t max_seconds_;
  int64_t max_ops_;
  int64_t ops_per_stage_;
  int64_t ops_;
  uint64_t start_at_;
};

class Benchmark {
 private:
  std::shared_ptr<Cache> cache_;
  std::shared_ptr<Cache> compressed_cache_;
  const SliceTransform* prefix_extractor_;
  DBWithColumnFamilies db_;
  std::vector<DBWithColumnFamilies> multi_dbs_;
  int64_t num_;
  int key_size_;
  int user_timestamp_size_;
  int prefix_size_;
  int64_t keys_per_prefix_;
  int64_t entries_per_batch_;
  int64_t writes_before_delete_range_;
  int64_t writes_per_range_tombstone_;
  int64_t range_tombstone_width_;
  int64_t max_num_range_tombstones_;
  WriteOptions write_options_;
  Options open_options_;  // keep options around to properly destroy db later
#ifndef ROCKSDB_LITE
  TraceOptions trace_options_;
  TraceOptions block_cache_trace_options_;
#endif
  int64_t reads_;
  int64_t deletes_;
  double read_random_exp_range_;
  int64_t writes_;
  int64_t readwrites_;
  int64_t merge_keys_;
  bool report_file_operations_;
  bool use_blob_db_;  // Stacked BlobDB
  std::vector<std::string> keys_;

  class ErrorHandlerListener : public EventListener {
   public:
#ifndef ROCKSDB_LITE
    ErrorHandlerListener()
        : mutex_(),
          cv_(&mutex_),
          no_auto_recovery_(false),
          recovery_complete_(false) {}

    ~ErrorHandlerListener() override {}

    const char* Name() const override { return kClassName(); }
    static const char* kClassName() { return "ErrorHandlerListener"; }

    void OnErrorRecoveryBegin(BackgroundErrorReason /*reason*/,
                              Status /*bg_error*/,
                              bool* auto_recovery) override {
      if (*auto_recovery && no_auto_recovery_) {
        *auto_recovery = false;
      }
    }

    void OnErrorRecoveryCompleted(Status /*old_bg_error*/) override {
      InstrumentedMutexLock l(&mutex_);
      recovery_complete_ = true;
      cv_.SignalAll();
    }

    bool WaitForRecovery(uint64_t abs_time_us) {
      InstrumentedMutexLock l(&mutex_);
      if (!recovery_complete_) {
        cv_.TimedWait(abs_time_us);
      }
      if (recovery_complete_) {
        recovery_complete_ = false;
        return true;
      }
      return false;
    }

    void EnableAutoRecovery(bool enable = true) { no_auto_recovery_ = !enable; }

   private:
    InstrumentedMutex mutex_;
    InstrumentedCondVar cv_;
    bool no_auto_recovery_;
    bool recovery_complete_;
#else   // ROCKSDB_LITE
    bool WaitForRecovery(uint64_t /*abs_time_us*/) { return true; }
    void EnableAutoRecovery(bool /*enable*/) {}
#endif  // ROCKSDB_LITE
  };

  std::shared_ptr<ErrorHandlerListener> listener_;

  std::unique_ptr<TimestampEmulator> mock_app_clock_;

  bool SanityCheck() {
    if (FLAGS_compression_ratio > 1) {
      fprintf(stderr, "compression_ratio should be between 0 and 1\n");
      return false;
    }
    return true;
  }

  inline bool CompressSlice(const CompressionInfo& compression_info,
                            const Slice& input, std::string* compressed) {
    constexpr uint32_t compress_format_version = 2;

    return CompressData(input, compression_info, compress_format_version,
                        compressed);
  }

  void PrintHeader(const Options& options) {
    PrintEnvironment();
    fprintf(stdout,
            "Keys:       %d bytes each (+ %d bytes user-defined timestamp)\n",
            FLAGS_key_size, FLAGS_user_timestamp_size);
    auto avg_value_size = FLAGS_value_size;
    if (FLAGS_value_size_distribution_type_e == kFixed) {
      fprintf(stdout, "Values:     %d bytes each (%d bytes after compression)\n",
              avg_value_size,
              static_cast<int>(avg_value_size * FLAGS_compression_ratio + 0.5));
    } else {
      avg_value_size = (FLAGS_value_size_min + FLAGS_value_size_max) / 2;
      fprintf(stdout, "Values:     %d avg bytes each (%d bytes after compression)\n",
              avg_value_size,
              static_cast<int>(avg_value_size * FLAGS_compression_ratio + 0.5));
      fprintf(stdout, "Values Distribution: %s (min: %d, max: %d)\n",
              FLAGS_value_size_distribution_type.c_str(),
              FLAGS_value_size_min, FLAGS_value_size_max);
    }
    fprintf(stdout, "Entries:    %" PRIu64 "\n", num_);
    fprintf(stdout, "Prefix:    %d bytes\n", FLAGS_prefix_size);
    fprintf(stdout, "Keys per prefix:    %" PRIu64 "\n", keys_per_prefix_);
    fprintf(stdout, "RawSize:    %.1f MB (estimated)\n",
            ((static_cast<int64_t>(FLAGS_key_size + avg_value_size) * num_)
             / 1048576.0));
    fprintf(stdout, "FileSize:   %.1f MB (estimated)\n",
            (((FLAGS_key_size + avg_value_size * FLAGS_compression_ratio)
              * num_)
             / 1048576.0));
    fprintf(stdout, "Write rate: %" PRIu64 " bytes/second\n",
            FLAGS_benchmark_write_rate_limit);
    fprintf(stdout, "Read rate: %" PRIu64 " ops/second\n",
            FLAGS_benchmark_read_rate_limit);
    if (FLAGS_enable_numa) {
      fprintf(stderr, "Running in NUMA enabled mode.\n");
#ifndef NUMA
      fprintf(stderr, "NUMA is not defined in the system.\n");
      exit(1);
#else
      if (numa_available() == -1) {
        fprintf(stderr, "NUMA is not supported by the system.\n");
        exit(1);
      }
#endif
    }

    auto compression = CompressionTypeToString(FLAGS_compression_type_e);
    fprintf(stdout, "Compression: %s\n", compression.c_str());
    fprintf(stdout, "Compression sampling rate: %" PRId64 "\n",
            FLAGS_sample_for_compression);
    if (options.memtable_factory != nullptr) {
      fprintf(stdout, "Memtablerep: %s\n",
              options.memtable_factory->GetId().c_str());
    }
    fprintf(stdout, "Perf Level: %d\n", FLAGS_perf_level);

    PrintWarnings(compression.c_str());
    fprintf(stdout, "------------------------------------------------\n");
  }

  void PrintWarnings(const char* compression) {
#if defined(__GNUC__) && !defined(__OPTIMIZE__)
    fprintf(stdout,
            "WARNING: Optimization is disabled: benchmarks unnecessarily slow\n"
            );
#endif
#ifndef NDEBUG
    fprintf(stdout,
            "WARNING: Assertions are enabled; benchmarks unnecessarily slow\n");
#endif
    if (FLAGS_compression_type_e != ROCKSDB_NAMESPACE::kNoCompression) {
      // The test string should not be too small.
      const int len = FLAGS_block_size;
      std::string input_str(len, 'y');
      std::string compressed;
      CompressionOptions opts;
      CompressionContext context(FLAGS_compression_type_e);
      CompressionInfo info(opts, context, CompressionDict::GetEmptyDict(),
                           FLAGS_compression_type_e,
                           FLAGS_sample_for_compression);
      bool result = CompressSlice(info, Slice(input_str), &compressed);

      if (!result) {
        fprintf(stdout, "WARNING: %s compression is not enabled\n",
                compression);
      } else if (compressed.size() >= input_str.size()) {
        fprintf(stdout, "WARNING: %s compression is not effective\n",
                compression);
      }
    }
  }

// Current the following isn't equivalent to OS_LINUX.
#if defined(__linux)
  static Slice TrimSpace(Slice s) {
    unsigned int start = 0;
    while (start < s.size() && isspace(s[start])) {
      start++;
    }
    unsigned int limit = static_cast<unsigned int>(s.size());
    while (limit > start && isspace(s[limit-1])) {
      limit--;
    }
    return Slice(s.data() + start, limit - start);
  }
#endif

  void PrintEnvironment() {
    fprintf(stderr, "RocksDB:    version %d.%d\n",
            kMajorVersion, kMinorVersion);

#if defined(__linux) || defined(__APPLE__) || defined(__FreeBSD__)
    time_t now = time(nullptr);
    char buf[52];
    // Lint complains about ctime() usage, so replace it with ctime_r(). The
    // requirement is to provide a buffer which is at least 26 bytes.
    fprintf(stderr, "Date:       %s",
            ctime_r(&now, buf));  // ctime_r() adds newline

#if defined(__linux)
    FILE* cpuinfo = fopen("/proc/cpuinfo", "r");
    if (cpuinfo != nullptr) {
      char line[1000];
      int num_cpus = 0;
      std::string cpu_type;
      std::string cache_size;
      while (fgets(line, sizeof(line), cpuinfo) != nullptr) {
        const char* sep = strchr(line, ':');
        if (sep == nullptr) {
          continue;
        }
        Slice key = TrimSpace(Slice(line, sep - 1 - line));
        Slice val = TrimSpace(Slice(sep + 1));
        if (key == "model name") {
          ++num_cpus;
          cpu_type = val.ToString();
        } else if (key == "cache size") {
          cache_size = val.ToString();
        }
      }
      fclose(cpuinfo);
      fprintf(stderr, "CPU:        %d * %s\n", num_cpus, cpu_type.c_str());
      fprintf(stderr, "CPUCache:   %s\n", cache_size.c_str());
    }
#elif defined(__APPLE__)
    struct host_basic_info h;
    size_t hlen = HOST_BASIC_INFO_COUNT;
    if (host_info(mach_host_self(), HOST_BASIC_INFO, (host_info_t)&h,
                  (uint32_t*)&hlen) == KERN_SUCCESS) {
      std::string cpu_type;
      std::string cache_size;
      size_t hcache_size;
      hlen = sizeof(hcache_size);
      if (sysctlbyname("hw.cachelinesize", &hcache_size, &hlen, NULL, 0) == 0) {
        cache_size = std::to_string(hcache_size);
      }
      switch (h.cpu_type) {
        case CPU_TYPE_X86_64:
          cpu_type = "x86_64";
          break;
        case CPU_TYPE_ARM64:
          cpu_type = "arm64";
          break;
        default:
          break;
      }
      fprintf(stderr, "CPU:        %d * %s\n", h.max_cpus, cpu_type.c_str());
      fprintf(stderr, "CPUCache:   %s\n", cache_size.c_str());
    }
#elif defined(__FreeBSD__)
    int ncpus;
    size_t len = sizeof(ncpus);
    int mib[2] = {CTL_HW, HW_NCPU};
    if (sysctl(mib, 2, &ncpus, &len, nullptr, 0) == 0) {
      char cpu_type[16];
      len = sizeof(cpu_type) - 1;
      mib[1] = HW_MACHINE;
      if (sysctl(mib, 2, cpu_type, &len, nullptr, 0) == 0) cpu_type[len] = 0;

      fprintf(stderr, "CPU:        %d * %s\n", ncpus, cpu_type);
      // no programmatic way to get the cache line size except on PPC
    }
#endif
#endif
  }

  static bool KeyExpired(const TimestampEmulator* timestamp_emulator,
                         const Slice& key) {
    const char* pos = key.data();
    pos += 8;
    uint64_t timestamp = 0;
    if (port::kLittleEndian) {
      int bytes_to_fill = 8;
      for (int i = 0; i < bytes_to_fill; ++i) {
        timestamp |= (static_cast<uint64_t>(static_cast<unsigned char>(pos[i]))
                      << ((bytes_to_fill - i - 1) << 3));
      }
    } else {
      memcpy(&timestamp, pos, sizeof(timestamp));
    }
    return timestamp_emulator->Get() - timestamp > FLAGS_time_range;
  }

  class ExpiredTimeFilter : public CompactionFilter {
   public:
    explicit ExpiredTimeFilter(
        const std::shared_ptr<TimestampEmulator>& timestamp_emulator)
        : timestamp_emulator_(timestamp_emulator) {}
    bool Filter(int /*level*/, const Slice& key,
                const Slice& /*existing_value*/, std::string* /*new_value*/,
                bool* /*value_changed*/) const override {
      return KeyExpired(timestamp_emulator_.get(), key);
    }
    const char* Name() const override { return "ExpiredTimeFilter"; }

   private:
    std::shared_ptr<TimestampEmulator> timestamp_emulator_;
  };

  class KeepFilter : public CompactionFilter {
   public:
    bool Filter(int /*level*/, const Slice& /*key*/, const Slice& /*value*/,
                std::string* /*new_value*/,
                bool* /*value_changed*/) const override {
      return false;
    }

    const char* Name() const override { return "KeepFilter"; }
  };

  std::shared_ptr<Cache> NewCache(int64_t capacity) {
    if (capacity <= 0) {
      return nullptr;
    }
    if (FLAGS_use_clock_cache) {
      auto cache = NewClockCache(static_cast<size_t>(capacity),
                                 FLAGS_cache_numshardbits);
      if (!cache) {
        fprintf(stderr, "Clock cache not supported.");
        exit(1);
      }
      return cache;
    } else {
      LRUCacheOptions opts(
          static_cast<size_t>(capacity), FLAGS_cache_numshardbits,
          false /*strict_capacity_limit*/, FLAGS_cache_high_pri_pool_ratio,
#ifdef MEMKIND
          FLAGS_use_cache_memkind_kmem_allocator
              ? std::make_shared<MemkindKmemAllocator>()
              : nullptr
#else
          nullptr
#endif
      );
      if (FLAGS_use_cache_memkind_kmem_allocator) {
#ifndef MEMKIND
        fprintf(stderr, "Memkind library is not linked with the binary.");
        exit(1);
#endif
      }
#ifndef ROCKSDB_LITE
      if (!FLAGS_secondary_cache_uri.empty()) {
        Status s = SecondaryCache::CreateFromString(
            ConfigOptions(), FLAGS_secondary_cache_uri, &secondary_cache);
        if (secondary_cache == nullptr) {
          fprintf(
              stderr,
              "No secondary cache registered matching string: %s status=%s\n",
              FLAGS_secondary_cache_uri.c_str(), s.ToString().c_str());
          exit(1);
        }
        opts.secondary_cache = secondary_cache;
      }
#endif  // ROCKSDB_LITE
      return NewLRUCache(opts);
    }
  }

 public:
  Benchmark()
      : cache_(NewCache(FLAGS_cache_size)),
        compressed_cache_(NewCache(FLAGS_compressed_cache_size)),
        prefix_extractor_(NewFixedPrefixTransform(FLAGS_prefix_size)),
        num_(FLAGS_num),
        key_size_(FLAGS_key_size),
        user_timestamp_size_(FLAGS_user_timestamp_size),
        prefix_size_(FLAGS_prefix_size),
        keys_per_prefix_(FLAGS_keys_per_prefix),
        entries_per_batch_(1),
        reads_(FLAGS_reads < 0 ? FLAGS_num : FLAGS_reads),
        read_random_exp_range_(0.0),
        writes_(FLAGS_writes < 0 ? FLAGS_num : FLAGS_writes),
        readwrites_(
            (FLAGS_writes < 0 && FLAGS_reads < 0)
                ? FLAGS_num
                : ((FLAGS_writes > FLAGS_reads) ? FLAGS_writes : FLAGS_reads)),
        merge_keys_(FLAGS_merge_keys < 0 ? FLAGS_num : FLAGS_merge_keys),
        report_file_operations_(FLAGS_report_file_operations),
#ifndef ROCKSDB_LITE
        use_blob_db_(FLAGS_use_blob_db)  // Stacked BlobDB
#else
        use_blob_db_(false)  // Stacked BlobDB
#endif  // !ROCKSDB_LITE
  {
    // use simcache instead of cache
    if (FLAGS_simcache_size >= 0) {
      if (FLAGS_cache_numshardbits >= 1) {
        cache_ =
            NewSimCache(cache_, FLAGS_simcache_size, FLAGS_cache_numshardbits);
      } else {
        cache_ = NewSimCache(cache_, FLAGS_simcache_size, 0);
      }
    }

    if (report_file_operations_) {
      if (!FLAGS_hdfs.empty()) {
        fprintf(stderr,
                "--hdfs and --report_file_operations cannot be enabled "
                "at the same time");
        exit(1);
      }
      FLAGS_env = new ReportFileOpEnv(FLAGS_env);
    }

    if (FLAGS_prefix_size > FLAGS_key_size) {
      fprintf(stderr, "prefix size is larger than key size");
      exit(1);
    }

    std::vector<std::string> files;
    FLAGS_env->GetChildren(FLAGS_db, &files);
    for (size_t i = 0; i < files.size(); i++) {
      if (Slice(files[i]).starts_with("heap-")) {
        FLAGS_env->DeleteFile(FLAGS_db + "/" + files[i]);
      }
    }
    if (!FLAGS_use_existing_db) {
      Options options;
      options.env = FLAGS_env;
      if (!FLAGS_wal_dir.empty()) {
        options.wal_dir = FLAGS_wal_dir;
      }
#ifndef ROCKSDB_LITE
      if (use_blob_db_) {
        // Stacked BlobDB
        blob_db::DestroyBlobDB(FLAGS_db, options, blob_db::BlobDBOptions());
      }
#endif  // !ROCKSDB_LITE
      DestroyDB(FLAGS_db, options);
      if (!FLAGS_wal_dir.empty()) {
        FLAGS_env->DeleteDir(FLAGS_wal_dir);
      }

      if (FLAGS_num_multi_db > 1) {
        FLAGS_env->CreateDir(FLAGS_db);
        if (!FLAGS_wal_dir.empty()) {
          FLAGS_env->CreateDir(FLAGS_wal_dir);
        }
      }
    }

    listener_.reset(new ErrorHandlerListener());
    if (user_timestamp_size_ > 0) {
      mock_app_clock_.reset(new TimestampEmulator());
    }
  }

  void DeleteDBs() {
    db_.DeleteDBs();
    for (const DBWithColumnFamilies& dbwcf : multi_dbs_) {
      delete dbwcf.db;
    }
  }

  ~Benchmark() {
    DeleteDBs();
    delete prefix_extractor_;
    if (cache_.get() != nullptr) {
      // Clear cache reference first
      open_options_.write_buffer_manager.reset();
      // this will leak, but we're shutting down so nobody cares
      cache_->DisownData();
    }
  }

  Slice AllocateKey(std::unique_ptr<const char[]>* key_guard) {
    char* data = new char[key_size_];
    const char* const_data = data;
    key_guard->reset(const_data);
    return Slice(key_guard->get(), key_size_);
  }

  // Generate key according to the given specification and random number.
  // The resulting key will have the following format:
  //   - If keys_per_prefix_ is positive, extra trailing bytes are either cut
  //     off or padded with '0'.
  //     The prefix value is derived from key value.
  //     ----------------------------
  //     | prefix 00000 | key 00000 |
  //     ----------------------------
  //
  //   - If keys_per_prefix_ is 0, the key is simply a binary representation of
  //     random number followed by trailing '0's
  //     ----------------------------
  //     |        key 00000         |
  //     ----------------------------
  void GenerateKeyFromInt(uint64_t v, int64_t num_keys, Slice* key) {
    if (!keys_.empty()) {
      assert(FLAGS_use_existing_keys);
      assert(keys_.size() == static_cast<size_t>(num_keys));
      assert(v < static_cast<uint64_t>(num_keys));
      *key = keys_[v];
      return;
    }
    char* start = const_cast<char*>(key->data());
    char* pos = start;
    if (keys_per_prefix_ > 0) {
      int64_t num_prefix = num_keys / keys_per_prefix_;
      int64_t prefix = v % num_prefix;
      int bytes_to_fill = std::min(prefix_size_, 8);
      if (port::kLittleEndian) {
        for (int i = 0; i < bytes_to_fill; ++i) {
          pos[i] = (prefix >> ((bytes_to_fill - i - 1) << 3)) & 0xFF;
        }
      } else {
        memcpy(pos, static_cast<void*>(&prefix), bytes_to_fill);
      }
      if (prefix_size_ > 8) {
        // fill the rest with 0s
        memset(pos + 8, '0', prefix_size_ - 8);
      }
      pos += prefix_size_;
    }

    int bytes_to_fill = std::min(key_size_ - static_cast<int>(pos - start), 8);
    if (port::kLittleEndian) {
      for (int i = 0; i < bytes_to_fill; ++i) {
        pos[i] = (v >> ((bytes_to_fill - i - 1) << 3)) & 0xFF;
      }
    } else {
      memcpy(pos, static_cast<void*>(&v), bytes_to_fill);
    }
    pos += bytes_to_fill;
    if (key_size_ > pos - start) {
      memset(pos, '0', key_size_ - (pos - start));
    }
  }

  void GenerateKeyFromIntForSeek(uint64_t v, int64_t num_keys, Slice* key) {
    GenerateKeyFromInt(v, num_keys, key);
    if (FLAGS_seek_missing_prefix) {
      assert(prefix_size_ > 8);
      char* key_ptr = const_cast<char*>(key->data());
      // This rely on GenerateKeyFromInt filling paddings with '0's.
      // Putting a '1' will create a non-existing prefix.
      key_ptr[8] = '1';
    }
  }

  std::string GetPathForMultiple(std::string base_name, size_t id) {
    if (!base_name.empty()) {
#ifndef OS_WIN
      if (base_name.back() != '/') {
        base_name += '/';
      }
#else
      if (base_name.back() != '\\') {
        base_name += '\\';
      }
#endif
    }
    return base_name + ToString(id);
  }

  void VerifyDBFromDB(std::string& truth_db_name) {
    DBWithColumnFamilies truth_db;
    auto s = DB::OpenForReadOnly(open_options_, truth_db_name, &truth_db.db);
    if (!s.ok()) {
      fprintf(stderr, "open error: %s\n", s.ToString().c_str());
      exit(1);
    }
    ReadOptions ro;
    ro.total_order_seek = true;
    std::unique_ptr<Iterator> truth_iter(truth_db.db->NewIterator(ro));
    std::unique_ptr<Iterator> db_iter(db_.db->NewIterator(ro));
    // Verify that all the key/values in truth_db are retrivable in db with
    // ::Get
    fprintf(stderr, "Verifying db >= truth_db with ::Get...\n");
    for (truth_iter->SeekToFirst(); truth_iter->Valid(); truth_iter->Next()) {
      std::string value;
      s = db_.db->Get(ro, truth_iter->key(), &value);
      assert(s.ok());
      // TODO(myabandeh): provide debugging hints
      assert(Slice(value) == truth_iter->value());
    }
    // Verify that the db iterator does not give any extra key/value
    fprintf(stderr, "Verifying db == truth_db...\n");
    for (db_iter->SeekToFirst(), truth_iter->SeekToFirst(); db_iter->Valid();
         db_iter->Next(), truth_iter->Next()) {
      assert(truth_iter->Valid());
      assert(truth_iter->value() == db_iter->value());
    }
    // No more key should be left unchecked in truth_db
    assert(!truth_iter->Valid());
    fprintf(stderr, "...Verified\n");
  }

  void ErrorExit() {
    DeleteDBs();
    exit(1);
  }

  void Run() {
    if (!SanityCheck()) {
      ErrorExit();
    }
    Open(&open_options_);
    PrintHeader(open_options_);
    std::stringstream benchmark_stream(FLAGS_benchmarks);
    std::string name;
    std::unique_ptr<ExpiredTimeFilter> filter;
    while (std::getline(benchmark_stream, name, ',')) {
      // Sanitize parameters
      num_ = FLAGS_num;
      reads_ = (FLAGS_reads < 0 ? FLAGS_num : FLAGS_reads);
      writes_ = (FLAGS_writes < 0 ? FLAGS_num : FLAGS_writes);
      deletes_ = (FLAGS_deletes < 0 ? FLAGS_num : FLAGS_deletes);
      value_size = FLAGS_value_size;
      key_size_ = FLAGS_key_size;
      entries_per_batch_ = FLAGS_batch_size;
      writes_before_delete_range_ = FLAGS_writes_before_delete_range;
      writes_per_range_tombstone_ = FLAGS_writes_per_range_tombstone;
      range_tombstone_width_ = FLAGS_range_tombstone_width;
      max_num_range_tombstones_ = FLAGS_max_num_range_tombstones;
      write_options_ = WriteOptions();
      read_random_exp_range_ = FLAGS_read_random_exp_range;
      if (FLAGS_sync) {
        write_options_.sync = true;
      }
      write_options_.disableWAL = FLAGS_disable_wal;

      void (Benchmark::*method)(ThreadState*) = nullptr;
      void (Benchmark::*post_process_method)() = nullptr;

      bool fresh_db = false;
      int num_threads = FLAGS_threads;

      int num_repeat = 1;
      int num_warmup = 0;
      if (!name.empty() && *name.rbegin() == ']') {
        auto it = name.find('[');
        if (it == std::string::npos) {
          fprintf(stderr, "unknown benchmark arguments '%s'\n", name.c_str());
          ErrorExit();
        }
        std::string args = name.substr(it + 1);
        args.resize(args.size() - 1);
        name.resize(it);

        std::string bench_arg;
        std::stringstream args_stream(args);
        while (std::getline(args_stream, bench_arg, '-')) {
          if (bench_arg.empty()) {
            continue;
          }
          if (bench_arg[0] == 'X') {
            // Repeat the benchmark n times
            std::string num_str = bench_arg.substr(1);
            num_repeat = std::stoi(num_str);
          } else if (bench_arg[0] == 'W') {
            // Warm up the benchmark for n times
            std::string num_str = bench_arg.substr(1);
            num_warmup = std::stoi(num_str);
          }
        }
      }

      // Both fillseqdeterministic and filluniquerandomdeterministic
      // fill the levels except the max level with UNIQUE_RANDOM
      // and fill the max level with fillseq and filluniquerandom, respectively
      if (name == "fillseqdeterministic" ||
          name == "filluniquerandomdeterministic") {
        if (!FLAGS_disable_auto_compactions) {
          fprintf(stderr,
                  "Please disable_auto_compactions in FillDeterministic "
                  "benchmark\n");
          ErrorExit();
        }
        if (num_threads > 1) {
          fprintf(stderr,
                  "filldeterministic multithreaded not supported"
                  ", use 1 thread\n");
          num_threads = 1;
        }
        fresh_db = true;
        if (name == "fillseqdeterministic") {
          method = &Benchmark::WriteSeqDeterministic;
        } else {
          method = &Benchmark::WriteUniqueRandomDeterministic;
        }
      } else if (name == "fillseq") {
        fresh_db = true;
        method = &Benchmark::WriteSeq;
      } else if (name == "fillbatch") {
        fresh_db = true;
        entries_per_batch_ = 1000;
        method = &Benchmark::WriteSeq;
      } else if (name == "fillrandom") {
        fresh_db = true;
        method = &Benchmark::WriteRandom;
      } else if (name == "filluniquerandom" ||
                 name == "fillanddeleteuniquerandom") {
        fresh_db = true;
        if (num_threads > 1) {
          fprintf(stderr,
                  "filluniquerandom and fillanddeleteuniquerandom "
                  "multithreaded not supported, use 1 thread");
          num_threads = 1;
        }
        method = &Benchmark::WriteUniqueRandom;
      } else if (name == "overwrite") {
        method = &Benchmark::WriteRandom;
      } else if (name == "fillsync") {
        fresh_db = true;
        num_ /= 1000;
        write_options_.sync = true;
        method = &Benchmark::WriteRandom;
      } else if (name == "fill100K") {
        fresh_db = true;
        num_ /= 1000;
        value_size = 100 * 1000;
        method = &Benchmark::WriteRandom;
      } else if (name == "readseq") {
        method = &Benchmark::ReadSequential;
      } else if (name == "readtorowcache") {
        if (!FLAGS_use_existing_keys || !FLAGS_row_cache_size) {
          fprintf(stderr,
                  "Please set use_existing_keys to true and specify a "
                  "row cache size in readtorowcache benchmark\n");
          ErrorExit();
        }
        method = &Benchmark::ReadToRowCache;
      } else if (name == "readtocache") {
        method = &Benchmark::ReadSequential;
        num_threads = 1;
        reads_ = num_;
      } else if (name == "readreverse") {
        method = &Benchmark::ReadReverse;
      } else if (name == "readrandom") {
        if (FLAGS_multiread_stride) {
          fprintf(stderr, "entries_per_batch = %" PRIi64 "\n",
                  entries_per_batch_);
        }
        method = &Benchmark::ReadRandom;
      } else if (name == "readrandomfast") {
        method = &Benchmark::ReadRandomFast;
      } else if (name == "multireadrandom") {
        fprintf(stderr, "entries_per_batch = %" PRIi64 "\n",
                entries_per_batch_);
        method = &Benchmark::MultiReadRandom;
      } else if (name == "approximatesizerandom") {
        fprintf(stderr, "entries_per_batch = %" PRIi64 "\n",
                entries_per_batch_);
        method = &Benchmark::ApproximateSizeRandom;
      } else if (name == "mixgraph") {
        method = &Benchmark::MixGraph;
      } else if (name == "readmissing") {
        ++key_size_;
        method = &Benchmark::ReadRandom;
      } else if (name == "newiterator") {
        method = &Benchmark::IteratorCreation;
      } else if (name == "newiteratorwhilewriting") {
        num_threads++;  // Add extra thread for writing
        method = &Benchmark::IteratorCreationWhileWriting;
      } else if (name == "seekrandom") {
        method = &Benchmark::SeekRandom;
      } else if (name == "seekrandomwhilewriting") {
        num_threads++;  // Add extra thread for writing
        method = &Benchmark::SeekRandomWhileWriting;
      } else if (name == "seekrandomwhilemerging") {
        num_threads++;  // Add extra thread for merging
        method = &Benchmark::SeekRandomWhileMerging;
      } else if (name == "readrandomsmall") {
        reads_ /= 1000;
        method = &Benchmark::ReadRandom;
      } else if (name == "deleteseq") {
        method = &Benchmark::DeleteSeq;
      } else if (name == "deleterandom") {
        method = &Benchmark::DeleteRandom;
      } else if (name == "readwhilewriting") {
        num_threads++;  // Add extra thread for writing
        method = &Benchmark::ReadWhileWriting;
      } else if (name == "readwhilemerging") {
        num_threads++;  // Add extra thread for writing
        method = &Benchmark::ReadWhileMerging;
      } else if (name == "readwhilescanning") {
        num_threads++;  // Add extra thread for scaning
        method = &Benchmark::ReadWhileScanning;
      } else if (name == "readrandomwriterandom") {
        method = &Benchmark::ReadRandomWriteRandom;
      } else if (name == "readrandommergerandom") {
        if (FLAGS_merge_operator.empty()) {
          fprintf(stdout, "%-12s : skipped (--merge_operator is unknown)\n",
                  name.c_str());
          ErrorExit();
        }
        method = &Benchmark::ReadRandomMergeRandom;
      } else if (name == "updaterandom") {
        method = &Benchmark::UpdateRandom;
      } else if (name == "xorupdaterandom") {
        method = &Benchmark::XORUpdateRandom;
      } else if (name == "appendrandom") {
        method = &Benchmark::AppendRandom;
      } else if (name == "mergerandom") {
        if (FLAGS_merge_operator.empty()) {
          fprintf(stdout, "%-12s : skipped (--merge_operator is unknown)\n",
                  name.c_str());
          exit(1);
        }
        method = &Benchmark::MergeRandom;
      } else if (name == "randomwithverify") {
        method = &Benchmark::RandomWithVerify;
      } else if (name == "fillseekseq") {
        method = &Benchmark::WriteSeqSeekSeq;
      } else if (name == "compact") {
        method = &Benchmark::Compact;
      } else if (name == "compactall") {
        CompactAll();
#ifndef ROCKSDB_LITE
      } else if (name == "compact0") {
        CompactLevel(0);
      } else if (name == "compact1") {
        CompactLevel(1);
      } else if (name == "waitforcompaction") {
        WaitForCompaction();
#endif
      } else if (name == "flush") {
        Flush();
      } else if (name == "crc32c") {
        method = &Benchmark::Crc32c;
      } else if (name == "xxhash") {
        method = &Benchmark::xxHash;
      } else if (name == "acquireload") {
        method = &Benchmark::AcquireLoad;
      } else if (name == "compress") {
        method = &Benchmark::Compress;
      } else if (name == "uncompress") {
        method = &Benchmark::Uncompress;
#ifndef ROCKSDB_LITE
      } else if (name == "randomtransaction") {
        method = &Benchmark::RandomTransaction;
        post_process_method = &Benchmark::RandomTransactionVerify;
#endif  // ROCKSDB_LITE
      } else if (name == "randomreplacekeys") {
        fresh_db = true;
        method = &Benchmark::RandomReplaceKeys;
      } else if (name == "timeseries") {
        timestamp_emulator_.reset(new TimestampEmulator());
        if (FLAGS_expire_style == "compaction_filter") {
          filter.reset(new ExpiredTimeFilter(timestamp_emulator_));
          fprintf(stdout, "Compaction filter is used to remove expired data");
          open_options_.compaction_filter = filter.get();
        }
        fresh_db = true;
        method = &Benchmark::TimeSeries;
      } else if (name == "stats") {
        PrintStats("rocksdb.stats");
      } else if (name == "resetstats") {
        ResetStats();
      } else if (name == "verify") {
        VerifyDBFromDB(FLAGS_truth_db);
      } else if (name == "levelstats") {
        PrintStats("rocksdb.levelstats");
      } else if (name == "memstats") {
        std::vector<std::string> keys{"rocksdb.num-immutable-mem-table",
                                      "rocksdb.cur-size-active-mem-table",
                                      "rocksdb.cur-size-all-mem-tables",
                                      "rocksdb.size-all-mem-tables",
                                      "rocksdb.num-entries-active-mem-table",
                                      "rocksdb.num-entries-imm-mem-tables"};
        PrintStats(keys);
      } else if (name == "sstables") {
        PrintStats("rocksdb.sstables");
      } else if (name == "stats_history") {
        PrintStatsHistory();
      } else if (name == "replay") {
        if (num_threads > 1) {
          fprintf(stderr, "Multi-threaded replay is not yet supported\n");
          ErrorExit();
        }
        if (FLAGS_trace_file == "") {
          fprintf(stderr, "Please set --trace_file to be replayed from\n");
          ErrorExit();
        }
        method = &Benchmark::Replay;
      } else if (name == "getmergeoperands") {
        method = &Benchmark::GetMergeOperands;
      } else if (!name.empty()) {  // No error message for empty name
        fprintf(stderr, "unknown benchmark '%s'\n", name.c_str());
        ErrorExit();
      }

      if (fresh_db) {
        if (FLAGS_use_existing_db) {
          fprintf(stdout, "%-12s : skipped (--use_existing_db is true)\n",
                  name.c_str());
          method = nullptr;
        } else {
          if (db_.db != nullptr) {
            db_.DeleteDBs();
            DestroyDB(FLAGS_db, open_options_);
          }
          Options options = open_options_;
          for (size_t i = 0; i < multi_dbs_.size(); i++) {
            delete multi_dbs_[i].db;
            if (!open_options_.wal_dir.empty()) {
              options.wal_dir = GetPathForMultiple(open_options_.wal_dir, i);
            }
            DestroyDB(GetPathForMultiple(FLAGS_db, i), options);
          }
          multi_dbs_.clear();
        }
        Open(&open_options_);  // use open_options for the last accessed
      }

      if (method != nullptr) {
        fprintf(stdout, "DB path: [%s]\n", FLAGS_db.c_str());

#ifndef ROCKSDB_LITE
        // A trace_file option can be provided both for trace and replay
        // operations. But db_bench does not support tracing and replaying at
        // the same time, for now. So, start tracing only when it is not a
        // replay.
        if (FLAGS_trace_file != "" && name != "replay") {
          std::unique_ptr<TraceWriter> trace_writer;
          Status s = NewFileTraceWriter(FLAGS_env, EnvOptions(),
                                        FLAGS_trace_file, &trace_writer);
          if (!s.ok()) {
            fprintf(stderr, "Encountered an error starting a trace, %s\n",
                    s.ToString().c_str());
            ErrorExit();
          }
          s = db_.db->StartTrace(trace_options_, std::move(trace_writer));
          if (!s.ok()) {
            fprintf(stderr, "Encountered an error starting a trace, %s\n",
                    s.ToString().c_str());
            ErrorExit();
          }
          fprintf(stdout, "Tracing the workload to: [%s]\n",
                  FLAGS_trace_file.c_str());
        }
        // Start block cache tracing.
        if (!FLAGS_block_cache_trace_file.empty()) {
          // Sanity checks.
          if (FLAGS_block_cache_trace_sampling_frequency <= 0) {
            fprintf(stderr,
                    "Block cache trace sampling frequency must be higher than "
                    "0.\n");
            ErrorExit();
          }
          if (FLAGS_block_cache_trace_max_trace_file_size_in_bytes <= 0) {
            fprintf(stderr,
                    "The maximum file size for block cache tracing must be "
                    "higher than 0.\n");
            ErrorExit();
          }
          block_cache_trace_options_.max_trace_file_size =
              FLAGS_block_cache_trace_max_trace_file_size_in_bytes;
          block_cache_trace_options_.sampling_frequency =
              FLAGS_block_cache_trace_sampling_frequency;
          std::unique_ptr<TraceWriter> block_cache_trace_writer;
          Status s = NewFileTraceWriter(FLAGS_env, EnvOptions(),
                                        FLAGS_block_cache_trace_file,
                                        &block_cache_trace_writer);
          if (!s.ok()) {
            fprintf(stderr,
                    "Encountered an error when creating trace writer, %s\n",
                    s.ToString().c_str());
            ErrorExit();
          }
          s = db_.db->StartBlockCacheTrace(block_cache_trace_options_,
                                           std::move(block_cache_trace_writer));
          if (!s.ok()) {
            fprintf(
                stderr,
                "Encountered an error when starting block cache tracing, %s\n",
                s.ToString().c_str());
            ErrorExit();
          }
          fprintf(stdout, "Tracing block cache accesses to: [%s]\n",
                  FLAGS_block_cache_trace_file.c_str());
        }
#endif  // ROCKSDB_LITE

        if (num_warmup > 0) {
          printf("Warming up benchmark by running %d times\n", num_warmup);
        }

        for (int i = 0; i < num_warmup; i++) {
          RunBenchmark(num_threads, name, method);
        }

        if (num_repeat > 1) {
          printf("Running benchmark for %d times\n", num_repeat);
        }

        CombinedStats combined_stats;
        for (int i = 0; i < num_repeat; i++) {
          Stats stats = RunBenchmark(num_threads, name, method);
          combined_stats.AddStats(stats);
        }
        if (num_repeat > 1) {
          combined_stats.Report(name);
        }
      }
      if (post_process_method != nullptr) {
        (this->*post_process_method)();
      }
    }

    if (secondary_update_thread_) {
      secondary_update_stopped_.store(1, std::memory_order_relaxed);
      secondary_update_thread_->join();
      secondary_update_thread_.reset();
    }

#ifndef ROCKSDB_LITE
    if (name != "replay" && FLAGS_trace_file != "") {
      Status s = db_.db->EndTrace();
      if (!s.ok()) {
        fprintf(stderr, "Encountered an error ending the trace, %s\n",
                s.ToString().c_str());
      }
    }
    if (!FLAGS_block_cache_trace_file.empty()) {
      Status s = db_.db->EndBlockCacheTrace();
      if (!s.ok()) {
        fprintf(stderr,
                "Encountered an error ending the block cache tracing, %s\n",
                s.ToString().c_str());
      }
    }
#endif  // ROCKSDB_LITE

    if (FLAGS_statistics) {
      fprintf(stdout, "STATISTICS:\n%s\n", dbstats->ToString().c_str());
    }
    if (FLAGS_simcache_size >= 0) {
      fprintf(
          stdout, "SIMULATOR CACHE STATISTICS:\n%s\n",
          static_cast_with_check<SimCache>(cache_.get())->ToString().c_str());
    }

#ifndef ROCKSDB_LITE
    if (FLAGS_use_secondary_db) {
      fprintf(stdout, "Secondary instance updated  %" PRIu64 " times.\n",
              secondary_db_updates_);
    }
#endif  // ROCKSDB_LITE
  }

 private:
  std::shared_ptr<TimestampEmulator> timestamp_emulator_;
  std::unique_ptr<port::Thread> secondary_update_thread_;
  std::atomic<int> secondary_update_stopped_{0};
#ifndef ROCKSDB_LITE
  uint64_t secondary_db_updates_ = 0;
#endif  // ROCKSDB_LITE
  struct ThreadArg {
    Benchmark* bm;
    SharedState* shared;
    ThreadState* thread;
    void (Benchmark::*method)(ThreadState*);
  };

  static void ThreadBody(void* v) {
    ThreadArg* arg = reinterpret_cast<ThreadArg*>(v);
    SharedState* shared = arg->shared;
    ThreadState* thread = arg->thread;
    {
      MutexLock l(&shared->mu);
      shared->num_initialized++;
      if (shared->num_initialized >= shared->total) {
        shared->cv.SignalAll();
      }
      while (!shared->start) {
        shared->cv.Wait();
      }
    }

    SetPerfLevel(static_cast<PerfLevel> (shared->perf_level));
    perf_context.EnablePerLevelPerfContext();
    thread->stats.Start(thread->tid);
    (arg->bm->*(arg->method))(thread);
    thread->stats.Stop();

    {
      MutexLock l(&shared->mu);
      shared->num_done++;
      if (shared->num_done >= shared->total) {
        shared->cv.SignalAll();
      }
    }
  }

  Stats RunBenchmark(int n, Slice name,
                     void (Benchmark::*method)(ThreadState*)) {
    SharedState shared;
    shared.total = n;
    shared.num_initialized = 0;
    shared.num_done = 0;
    shared.start = false;
    if (FLAGS_benchmark_write_rate_limit > 0) {
      shared.write_rate_limiter.reset(
          NewGenericRateLimiter(FLAGS_benchmark_write_rate_limit));
    }
    if (FLAGS_benchmark_read_rate_limit > 0) {
      shared.read_rate_limiter.reset(NewGenericRateLimiter(
          FLAGS_benchmark_read_rate_limit, 100000 /* refill_period_us */,
          10 /* fairness */, RateLimiter::Mode::kReadsOnly));
    }

    std::unique_ptr<ReporterAgent> reporter_agent;
    if (FLAGS_report_interval_seconds > 0) {
      reporter_agent.reset(new ReporterAgent(FLAGS_env, FLAGS_report_file,
                                             FLAGS_report_interval_seconds));
    }

    ThreadArg* arg = new ThreadArg[n];

    for (int i = 0; i < n; i++) {
#ifdef NUMA
      if (FLAGS_enable_numa) {
        // Performs a local allocation of memory to threads in numa node.
        int n_nodes = numa_num_task_nodes();  // Number of nodes in NUMA.
        numa_exit_on_error = 1;
        int numa_node = i % n_nodes;
        bitmask* nodes = numa_allocate_nodemask();
        numa_bitmask_clearall(nodes);
        numa_bitmask_setbit(nodes, numa_node);
        // numa_bind() call binds the process to the node and these
        // properties are passed on to the thread that is created in
        // StartThread method called later in the loop.
        numa_bind(nodes);
        numa_set_strict(1);
        numa_free_nodemask(nodes);
      }
#endif
      arg[i].bm = this;
      arg[i].method = method;
      arg[i].shared = &shared;
      arg[i].thread = new ThreadState(i);
      arg[i].thread->stats.SetReporterAgent(reporter_agent.get());
      arg[i].thread->shared = &shared;
      FLAGS_env->StartThread(ThreadBody, &arg[i]);
    }

    shared.mu.Lock();
    while (shared.num_initialized < n) {
      shared.cv.Wait();
    }

    shared.start = true;
    shared.cv.SignalAll();
    while (shared.num_done < n) {
      shared.cv.Wait();
    }
    shared.mu.Unlock();

    // Stats for some threads can be excluded.
    Stats merge_stats;
    for (int i = 0; i < n; i++) {
      merge_stats.Merge(arg[i].thread->stats);
    }
    merge_stats.Report(name);

    for (int i = 0; i < n; i++) {
      delete arg[i].thread;
    }
    delete[] arg;

    return merge_stats;
  }

  void Crc32c(ThreadState* thread) {
    // Checksum about 500MB of data total
    const int size = FLAGS_block_size; // use --block_size option for db_bench
    std::string labels = "(" + ToString(FLAGS_block_size) + " per op)";
    const char* label = labels.c_str();

    std::string data(size, 'x');
    int64_t bytes = 0;
    uint32_t crc = 0;
    while (bytes < 500 * 1048576) {
      crc = crc32c::Value(data.data(), size);
      thread->stats.FinishedOps(nullptr, nullptr, 1, kCrc);
      bytes += size;
    }
    // Print so result is not dead
    fprintf(stderr, "... crc=0x%x\r", static_cast<unsigned int>(crc));

    thread->stats.AddBytes(bytes);
    thread->stats.AddMessage(label);
  }

  void xxHash(ThreadState* thread) {
    // Checksum about 500MB of data total
    const int size = 4096;
    const char* label = "(4K per op)";
    std::string data(size, 'x');
    int64_t bytes = 0;
    unsigned int xxh32 = 0;
    while (bytes < 500 * 1048576) {
      xxh32 = XXH32(data.data(), size, 0);
      thread->stats.FinishedOps(nullptr, nullptr, 1, kHash);
      bytes += size;
    }
    // Print so result is not dead
    fprintf(stderr, "... xxh32=0x%x\r", static_cast<unsigned int>(xxh32));

    thread->stats.AddBytes(bytes);
    thread->stats.AddMessage(label);
  }

  void AcquireLoad(ThreadState* thread) {
    int dummy;
    std::atomic<void*> ap(&dummy);
    int count = 0;
    void *ptr = nullptr;
    thread->stats.AddMessage("(each op is 1000 loads)");
    while (count < 100000) {
      for (int i = 0; i < 1000; i++) {
        ptr = ap.load(std::memory_order_acquire);
      }
      count++;
      thread->stats.FinishedOps(nullptr, nullptr, 1, kOthers);
    }
    if (ptr == nullptr) exit(1);  // Disable unused variable warning.
  }

  void Compress(ThreadState *thread) {
    RandomGenerator gen;
    Slice input = gen.Generate(FLAGS_block_size);
    int64_t bytes = 0;
    int64_t produced = 0;
    bool ok = true;
    std::string compressed;
    CompressionOptions opts;
    CompressionContext context(FLAGS_compression_type_e);
    CompressionInfo info(opts, context, CompressionDict::GetEmptyDict(),
                         FLAGS_compression_type_e,
                         FLAGS_sample_for_compression);
    // Compress 1G
    while (ok && bytes < int64_t(1) << 30) {
      compressed.clear();
      ok = CompressSlice(info, input, &compressed);
      produced += compressed.size();
      bytes += input.size();
      thread->stats.FinishedOps(nullptr, nullptr, 1, kCompress);
    }

    if (!ok) {
      thread->stats.AddMessage("(compression failure)");
    } else {
      char buf[340];
      snprintf(buf, sizeof(buf), "(output: %.1f%%)",
               (produced * 100.0) / bytes);
      thread->stats.AddMessage(buf);
      thread->stats.AddBytes(bytes);
    }
  }

  void Uncompress(ThreadState *thread) {
    RandomGenerator gen;
    Slice input = gen.Generate(FLAGS_block_size);
    std::string compressed;

    CompressionContext compression_ctx(FLAGS_compression_type_e);
    CompressionOptions compression_opts;
    CompressionInfo compression_info(
        compression_opts, compression_ctx, CompressionDict::GetEmptyDict(),
        FLAGS_compression_type_e, FLAGS_sample_for_compression);
    UncompressionContext uncompression_ctx(FLAGS_compression_type_e);
    UncompressionInfo uncompression_info(uncompression_ctx,
                                         UncompressionDict::GetEmptyDict(),
                                         FLAGS_compression_type_e);

    bool ok = CompressSlice(compression_info, input, &compressed);
    int64_t bytes = 0;
    size_t uncompressed_size = 0;
    while (ok && bytes < 1024 * 1048576) {
      constexpr uint32_t compress_format_version = 2;

      CacheAllocationPtr uncompressed = UncompressData(
          uncompression_info, compressed.data(), compressed.size(),
          &uncompressed_size, compress_format_version);

      ok = uncompressed.get() != nullptr;
      bytes += input.size();
      thread->stats.FinishedOps(nullptr, nullptr, 1, kUncompress);
    }

    if (!ok) {
      thread->stats.AddMessage("(compression failure)");
    } else {
      thread->stats.AddBytes(bytes);
    }
  }

  // Returns true if the options is initialized from the specified
  // options file.
  bool InitializeOptionsFromFile(Options* opts) {
#ifndef ROCKSDB_LITE
    printf("Initializing RocksDB Options from the specified file\n");
    DBOptions db_opts;
    std::vector<ColumnFamilyDescriptor> cf_descs;
    if (FLAGS_options_file != "") {
      auto s = LoadOptionsFromFile(FLAGS_options_file, FLAGS_env, &db_opts,
                                   &cf_descs);
      db_opts.env = FLAGS_env;
      if (s.ok()) {
        *opts = Options(db_opts, cf_descs[0].options);
        return true;
      }
      fprintf(stderr, "Unable to load options file %s --- %s\n",
              FLAGS_options_file.c_str(), s.ToString().c_str());
      exit(1);
    }
#else
    (void)opts;
#endif
    return false;
  }

  void InitializeOptionsFromFlags(Options* opts) {
    printf("Initializing RocksDB Options from command-line flags\n");
    Options& options = *opts;
    ConfigOptions config_options(options);
<<<<<<< HEAD
    config_options.ignore_unsupported_options = false;
=======
>>>>>>> 052c24a6

    assert(db_.db == nullptr);

    options.env = FLAGS_env;
    options.max_open_files = FLAGS_open_files;
    if (FLAGS_cost_write_buffer_to_cache || FLAGS_db_write_buffer_size != 0) {
      options.write_buffer_manager.reset(
          new WriteBufferManager(FLAGS_db_write_buffer_size, cache_));
    }
    options.arena_block_size = FLAGS_arena_block_size;
    options.write_buffer_size = FLAGS_write_buffer_size;
    options.max_write_buffer_number = FLAGS_max_write_buffer_number;
    options.min_write_buffer_number_to_merge =
      FLAGS_min_write_buffer_number_to_merge;
    options.max_write_buffer_number_to_maintain =
        FLAGS_max_write_buffer_number_to_maintain;
    options.max_write_buffer_size_to_maintain =
        FLAGS_max_write_buffer_size_to_maintain;
    options.max_background_jobs = FLAGS_max_background_jobs;
    options.max_background_compactions = FLAGS_max_background_compactions;
    options.max_subcompactions = static_cast<uint32_t>(FLAGS_subcompactions);
    options.max_background_flushes = FLAGS_max_background_flushes;
    options.compaction_style = FLAGS_compaction_style_e;
    options.compaction_pri = FLAGS_compaction_pri_e;
    options.allow_mmap_reads = FLAGS_mmap_read;
    options.allow_mmap_writes = FLAGS_mmap_write;
    options.use_direct_reads = FLAGS_use_direct_reads;
    options.use_direct_io_for_flush_and_compaction =
        FLAGS_use_direct_io_for_flush_and_compaction;
#ifndef ROCKSDB_LITE
    options.ttl = FLAGS_fifo_compaction_ttl;
    options.compaction_options_fifo = CompactionOptionsFIFO(
        FLAGS_fifo_compaction_max_table_files_size_mb * 1024 * 1024,
        FLAGS_fifo_compaction_allow_compaction);
#endif  // ROCKSDB_LITE
    if (FLAGS_prefix_size != 0) {
      options.prefix_extractor.reset(
          NewFixedPrefixTransform(FLAGS_prefix_size));
    }
    if (FLAGS_use_uint64_comparator) {
      options.comparator = test::Uint64Comparator();
      if (FLAGS_key_size != 8) {
        fprintf(stderr, "Using Uint64 comparator but key size is not 8.\n");
        exit(1);
      }
    }
    if (FLAGS_use_stderr_info_logger) {
      options.info_log.reset(new StderrLogger());
    }
    options.memtable_huge_page_size = FLAGS_memtable_use_huge_page ? 2048 : 0;
    options.memtable_prefix_bloom_size_ratio = FLAGS_memtable_bloom_size_ratio;
    options.memtable_whole_key_filtering = FLAGS_memtable_whole_key_filtering;
    if (FLAGS_memtable_insert_with_hint_prefix_size > 0) {
      options.memtable_insert_with_hint_prefix_extractor.reset(
          NewCappedPrefixTransform(
              FLAGS_memtable_insert_with_hint_prefix_size));
    }
    options.bloom_locality = FLAGS_bloom_locality;
    options.max_file_opening_threads = FLAGS_file_opening_threads;
    options.new_table_reader_for_compaction_inputs =
        FLAGS_new_table_reader_for_compaction_inputs;
    options.compaction_readahead_size = FLAGS_compaction_readahead_size;
    options.log_readahead_size = FLAGS_log_readahead_size;
    options.random_access_max_buffer_size = FLAGS_random_access_max_buffer_size;
    options.writable_file_max_buffer_size = FLAGS_writable_file_max_buffer_size;
    options.use_fsync = FLAGS_use_fsync;
    options.num_levels = FLAGS_num_levels;
    options.target_file_size_base = FLAGS_target_file_size_base;
    options.target_file_size_multiplier = FLAGS_target_file_size_multiplier;
    options.max_bytes_for_level_base = FLAGS_max_bytes_for_level_base;
    options.level_compaction_dynamic_level_bytes =
        FLAGS_level_compaction_dynamic_level_bytes;
    options.max_bytes_for_level_multiplier =
        FLAGS_max_bytes_for_level_multiplier;
    Status s =
        CreateMemTableRepFactory(config_options, &options.memtable_factory);
    if (!s.ok()) {
      fprintf(stderr, "Could not create memtable factory: %s\n",
              s.ToString().c_str());
      exit(1);
    } else if ((FLAGS_prefix_size == 0) &&
               (options.memtable_factory->IsInstanceOf("prefix_hash") ||
                options.memtable_factory->IsInstanceOf("hash_linkedlist"))) {
      fprintf(stderr, "prefix_size should be non-zero if PrefixHash or "
                      "HashLinkedList memtablerep is used\n");
      exit(1);
    }
    if (FLAGS_use_plain_table) {
#ifndef ROCKSDB_LITE
      if (!options.memtable_factory->IsInstanceOf("prefix_hash") &&
          !options.memtable_factory->IsInstanceOf("hash_linkedlist")) {
        fprintf(stderr, "Warning: plain table is used with %s\n",
                options.memtable_factory->Name());
      }

      int bloom_bits_per_key = FLAGS_bloom_bits;
      if (bloom_bits_per_key < 0) {
        bloom_bits_per_key = PlainTableOptions().bloom_bits_per_key;
      }

      PlainTableOptions plain_table_options;
      plain_table_options.user_key_len = FLAGS_key_size;
      plain_table_options.bloom_bits_per_key = bloom_bits_per_key;
      plain_table_options.hash_table_ratio = 0.75;
      options.table_factory = std::shared_ptr<TableFactory>(
          NewPlainTableFactory(plain_table_options));
#else
      fprintf(stderr, "Plain table is not supported in lite mode\n");
      exit(1);
#endif  // ROCKSDB_LITE
    } else if (FLAGS_use_cuckoo_table) {
#ifndef ROCKSDB_LITE
      if (FLAGS_cuckoo_hash_ratio > 1 || FLAGS_cuckoo_hash_ratio < 0) {
        fprintf(stderr, "Invalid cuckoo_hash_ratio\n");
        exit(1);
      }

      if (!FLAGS_mmap_read) {
        fprintf(stderr, "cuckoo table format requires mmap read to operate\n");
        exit(1);
      }

      ROCKSDB_NAMESPACE::CuckooTableOptions table_options;
      table_options.hash_table_ratio = FLAGS_cuckoo_hash_ratio;
      table_options.identity_as_first_hash = FLAGS_identity_as_first_hash;
      options.table_factory = std::shared_ptr<TableFactory>(
          NewCuckooTableFactory(table_options));
#else
      fprintf(stderr, "Cuckoo table is not supported in lite mode\n");
      exit(1);
#endif  // ROCKSDB_LITE
    } else {
      BlockBasedTableOptions block_based_options;
      if (FLAGS_use_hash_search) {
        if (FLAGS_prefix_size == 0) {
          fprintf(stderr,
              "prefix_size not assigned when enable use_hash_search \n");
          exit(1);
        }
        block_based_options.index_type = BlockBasedTableOptions::kHashSearch;
      } else {
        block_based_options.index_type = BlockBasedTableOptions::kBinarySearch;
      }
      if (FLAGS_partition_index_and_filters || FLAGS_partition_index) {
        if (FLAGS_index_with_first_key) {
          fprintf(stderr,
                  "--index_with_first_key is not compatible with"
                  " partition index.");
        }
        if (FLAGS_use_hash_search) {
          fprintf(stderr,
                  "use_hash_search is incompatible with "
                  "partition index and is ignored");
        }
        block_based_options.index_type =
            BlockBasedTableOptions::kTwoLevelIndexSearch;
        block_based_options.metadata_block_size = FLAGS_metadata_block_size;
        if (FLAGS_partition_index_and_filters) {
          block_based_options.partition_filters = true;
        }
      } else if (FLAGS_index_with_first_key) {
        block_based_options.index_type =
            BlockBasedTableOptions::kBinarySearchWithFirstKey;
      }
      BlockBasedTableOptions::IndexShorteningMode index_shortening =
          block_based_options.index_shortening;
      switch (FLAGS_index_shortening_mode) {
        case 0:
          index_shortening =
              BlockBasedTableOptions::IndexShorteningMode::kNoShortening;
          break;
        case 1:
          index_shortening =
              BlockBasedTableOptions::IndexShorteningMode::kShortenSeparators;
          break;
        case 2:
          index_shortening = BlockBasedTableOptions::IndexShorteningMode::
              kShortenSeparatorsAndSuccessor;
          break;
        default:
          fprintf(stderr, "Unknown key shortening mode\n");
      }
      block_based_options.optimize_filters_for_memory =
          FLAGS_optimize_filters_for_memory;
      block_based_options.index_shortening = index_shortening;
      if (cache_ == nullptr) {
        block_based_options.no_block_cache = true;
      }
      block_based_options.cache_index_and_filter_blocks =
          FLAGS_cache_index_and_filter_blocks;
      block_based_options.pin_l0_filter_and_index_blocks_in_cache =
          FLAGS_pin_l0_filter_and_index_blocks_in_cache;
      block_based_options.pin_top_level_index_and_filter =
          FLAGS_pin_top_level_index_and_filter;
      if (FLAGS_cache_high_pri_pool_ratio > 1e-6) {  // > 0.0 + eps
        block_based_options.cache_index_and_filter_blocks_with_high_priority =
            true;
      }
      block_based_options.block_cache = cache_;
      block_based_options.block_cache_compressed = compressed_cache_;
      block_based_options.block_size = FLAGS_block_size;
      block_based_options.block_restart_interval = FLAGS_block_restart_interval;
      block_based_options.index_block_restart_interval =
          FLAGS_index_block_restart_interval;
      block_based_options.format_version =
          static_cast<uint32_t>(FLAGS_format_version);
      block_based_options.read_amp_bytes_per_bit = FLAGS_read_amp_bytes_per_bit;
      block_based_options.enable_index_compression =
          FLAGS_enable_index_compression;
      block_based_options.block_align = FLAGS_block_align;
      BlockBasedTableOptions::PrepopulateBlockCache prepopulate_block_cache =
          block_based_options.prepopulate_block_cache;
      switch (FLAGS_prepopulate_block_cache) {
        case 0:
          prepopulate_block_cache =
              BlockBasedTableOptions::PrepopulateBlockCache::kDisable;
          break;
        case 1:
          prepopulate_block_cache =
              BlockBasedTableOptions::PrepopulateBlockCache::kFlushOnly;
          break;
        default:
          fprintf(stderr, "Unknown prepopulate block cache mode\n");
      }
      block_based_options.prepopulate_block_cache = prepopulate_block_cache;
      if (FLAGS_use_data_block_hash_index) {
        block_based_options.data_block_index_type =
            ROCKSDB_NAMESPACE::BlockBasedTableOptions::kDataBlockBinaryAndHash;
      } else {
        block_based_options.data_block_index_type =
            ROCKSDB_NAMESPACE::BlockBasedTableOptions::kDataBlockBinarySearch;
      }
      block_based_options.data_block_hash_table_util_ratio =
          FLAGS_data_block_hash_table_util_ratio;
      if (FLAGS_read_cache_path != "") {
#ifndef ROCKSDB_LITE
        Status rc_status;

        // Read cache need to be provided with a the Logger, we will put all
        // reac cache logs in the read cache path in a file named rc_LOG
        rc_status = FLAGS_env->CreateDirIfMissing(FLAGS_read_cache_path);
        std::shared_ptr<Logger> read_cache_logger;
        if (rc_status.ok()) {
          rc_status = FLAGS_env->NewLogger(FLAGS_read_cache_path + "/rc_LOG",
                                           &read_cache_logger);
        }

        if (rc_status.ok()) {
          PersistentCacheConfig rc_cfg(FLAGS_env, FLAGS_read_cache_path,
                                       FLAGS_read_cache_size,
                                       read_cache_logger);

          rc_cfg.enable_direct_reads = FLAGS_read_cache_direct_read;
          rc_cfg.enable_direct_writes = FLAGS_read_cache_direct_write;
          rc_cfg.writer_qdepth = 4;
          rc_cfg.writer_dispatch_size = 4 * 1024;

          auto pcache = std::make_shared<BlockCacheTier>(rc_cfg);
          block_based_options.persistent_cache = pcache;
          rc_status = pcache->Open();
        }

        if (!rc_status.ok()) {
          fprintf(stderr, "Error initializing read cache, %s\n",
                  rc_status.ToString().c_str());
          exit(1);
        }
#else
        fprintf(stderr, "Read cache is not supported in LITE\n");
        exit(1);

#endif
      }
      options.table_factory.reset(
          NewBlockBasedTableFactory(block_based_options));
    }
    if (FLAGS_max_bytes_for_level_multiplier_additional_v.size() > 0) {
      if (FLAGS_max_bytes_for_level_multiplier_additional_v.size() !=
          static_cast<unsigned int>(FLAGS_num_levels)) {
        fprintf(stderr, "Insufficient number of fanouts specified %d\n",
                static_cast<int>(
                    FLAGS_max_bytes_for_level_multiplier_additional_v.size()));
        exit(1);
      }
      options.max_bytes_for_level_multiplier_additional =
        FLAGS_max_bytes_for_level_multiplier_additional_v;
    }
    options.level0_stop_writes_trigger = FLAGS_level0_stop_writes_trigger;
    options.level0_file_num_compaction_trigger =
        FLAGS_level0_file_num_compaction_trigger;
    options.level0_slowdown_writes_trigger =
      FLAGS_level0_slowdown_writes_trigger;
    options.compression = FLAGS_compression_type_e;
    if (FLAGS_simulate_hybrid_fs_file != "") {
      options.bottommost_temperature = Temperature::kWarm;
    }
    options.sample_for_compression = FLAGS_sample_for_compression;
    options.WAL_ttl_seconds = FLAGS_wal_ttl_seconds;
    options.WAL_size_limit_MB = FLAGS_wal_size_limit_MB;
    options.max_total_wal_size = FLAGS_max_total_wal_size;

    if (FLAGS_min_level_to_compress >= 0) {
      assert(FLAGS_min_level_to_compress <= FLAGS_num_levels);
      options.compression_per_level.resize(FLAGS_num_levels);
      for (int i = 0; i < FLAGS_min_level_to_compress; i++) {
        options.compression_per_level[i] = kNoCompression;
      }
      for (int i = FLAGS_min_level_to_compress;
           i < FLAGS_num_levels; i++) {
        options.compression_per_level[i] = FLAGS_compression_type_e;
      }
    }
    options.soft_rate_limit = FLAGS_soft_rate_limit;
    options.hard_rate_limit = FLAGS_hard_rate_limit;
    options.soft_pending_compaction_bytes_limit =
        FLAGS_soft_pending_compaction_bytes_limit;
    options.hard_pending_compaction_bytes_limit =
        FLAGS_hard_pending_compaction_bytes_limit;
    options.delayed_write_rate = FLAGS_delayed_write_rate;
    options.allow_concurrent_memtable_write =
        FLAGS_allow_concurrent_memtable_write;
    options.experimental_allow_mempurge = FLAGS_experimental_allow_mempurge;
    options.experimental_mempurge_policy =
        StringToMemPurgePolicy(FLAGS_experimental_mempurge_policy.c_str());
    options.inplace_update_support = FLAGS_inplace_update_support;
    options.inplace_update_num_locks = FLAGS_inplace_update_num_locks;
    options.enable_write_thread_adaptive_yield =
        FLAGS_enable_write_thread_adaptive_yield;
    options.enable_pipelined_write = FLAGS_enable_pipelined_write;
    options.unordered_write = FLAGS_unordered_write;
    options.write_thread_max_yield_usec = FLAGS_write_thread_max_yield_usec;
    options.write_thread_slow_yield_usec = FLAGS_write_thread_slow_yield_usec;
    options.rate_limit_delay_max_milliseconds =
      FLAGS_rate_limit_delay_max_milliseconds;
    options.table_cache_numshardbits = FLAGS_table_cache_numshardbits;
    options.max_compaction_bytes = FLAGS_max_compaction_bytes;
    options.disable_auto_compactions = FLAGS_disable_auto_compactions;
    options.optimize_filters_for_hits = FLAGS_optimize_filters_for_hits;
    options.periodic_compaction_seconds = FLAGS_periodic_compaction_seconds;

    // fill storage options
    options.advise_random_on_open = FLAGS_advise_random_on_open;
    options.access_hint_on_compaction_start = FLAGS_compaction_fadvice_e;
    options.use_adaptive_mutex = FLAGS_use_adaptive_mutex;
    options.bytes_per_sync = FLAGS_bytes_per_sync;
    options.wal_bytes_per_sync = FLAGS_wal_bytes_per_sync;

    // merge operator options
    if (!FLAGS_merge_operator.empty()) {
      Status s = MergeOperator::CreateFromString(
          config_options, FLAGS_merge_operator, &options.merge_operator);
      if (!s.ok()) {
        fprintf(stderr, "invalid merge operator[%s]: %s\n",
                FLAGS_merge_operator.c_str(), s.ToString().c_str());
        exit(1);
      }
    }
    options.max_successive_merges = FLAGS_max_successive_merges;
    options.report_bg_io_stats = FLAGS_report_bg_io_stats;

    // set universal style compaction configurations, if applicable
    if (FLAGS_universal_size_ratio != 0) {
      options.compaction_options_universal.size_ratio =
        FLAGS_universal_size_ratio;
    }
    if (FLAGS_universal_min_merge_width != 0) {
      options.compaction_options_universal.min_merge_width =
        FLAGS_universal_min_merge_width;
    }
    if (FLAGS_universal_max_merge_width != 0) {
      options.compaction_options_universal.max_merge_width =
        FLAGS_universal_max_merge_width;
    }
    if (FLAGS_universal_max_size_amplification_percent != 0) {
      options.compaction_options_universal.max_size_amplification_percent =
        FLAGS_universal_max_size_amplification_percent;
    }
    if (FLAGS_universal_compression_size_percent != -1) {
      options.compaction_options_universal.compression_size_percent =
        FLAGS_universal_compression_size_percent;
    }
    options.compaction_options_universal.allow_trivial_move =
        FLAGS_universal_allow_trivial_move;
    if (FLAGS_thread_status_per_interval > 0) {
      options.enable_thread_tracking = true;
    }

    if (FLAGS_user_timestamp_size > 0) {
      if (FLAGS_user_timestamp_size != 8) {
        fprintf(stderr, "Only 64 bits timestamps are supported.\n");
        exit(1);
      }
      options.comparator = ROCKSDB_NAMESPACE::test::ComparatorWithU64Ts();
    }

    // Integrated BlobDB
    options.enable_blob_files = FLAGS_enable_blob_files;
    options.min_blob_size = FLAGS_min_blob_size;
    options.blob_file_size = FLAGS_blob_file_size;
    options.blob_compression_type =
        StringToCompressionType(FLAGS_blob_compression_type.c_str());
    options.enable_blob_garbage_collection =
        FLAGS_enable_blob_garbage_collection;
    options.blob_garbage_collection_age_cutoff =
        FLAGS_blob_garbage_collection_age_cutoff;

#ifndef ROCKSDB_LITE
    if (FLAGS_readonly && FLAGS_transaction_db) {
      fprintf(stderr, "Cannot use readonly flag with transaction_db\n");
      exit(1);
    }
    if (FLAGS_use_secondary_db &&
        (FLAGS_transaction_db || FLAGS_optimistic_transaction_db)) {
      fprintf(stderr, "Cannot use use_secondary_db flag with transaction_db\n");
      exit(1);
    }
#endif  // ROCKSDB_LITE

  }

  void InitializeOptionsGeneral(Options* opts) {
    Options& options = *opts;

    options.create_missing_column_families = FLAGS_num_column_families > 1;
    options.statistics = dbstats;
    options.wal_dir = FLAGS_wal_dir;
    options.create_if_missing = !FLAGS_use_existing_db;
    options.dump_malloc_stats = FLAGS_dump_malloc_stats;
    options.stats_dump_period_sec =
        static_cast<unsigned int>(FLAGS_stats_dump_period_sec);
    options.stats_persist_period_sec =
        static_cast<unsigned int>(FLAGS_stats_persist_period_sec);
    options.persist_stats_to_disk = FLAGS_persist_stats_to_disk;
    options.stats_history_buffer_size =
        static_cast<size_t>(FLAGS_stats_history_buffer_size);

    options.compression_opts.level = FLAGS_compression_level;
    options.compression_opts.max_dict_bytes = FLAGS_compression_max_dict_bytes;
    options.compression_opts.zstd_max_train_bytes =
        FLAGS_compression_zstd_max_train_bytes;
    options.compression_opts.parallel_threads =
        FLAGS_compression_parallel_threads;
    options.compression_opts.max_dict_buffer_bytes =
        FLAGS_compression_max_dict_buffer_bytes;
    // If this is a block based table, set some related options
    auto table_options =
        options.table_factory->GetOptions<BlockBasedTableOptions>();
    if (table_options != nullptr) {
      if (FLAGS_cache_size) {
        table_options->block_cache = cache_;
      }
      if (FLAGS_bloom_bits < 0) {
        table_options->filter_policy = BlockBasedTableOptions().filter_policy;
      } else if (FLAGS_bloom_bits == 0) {
        table_options->filter_policy.reset();
      } else {
        table_options->filter_policy.reset(
            FLAGS_use_ribbon_filter
                ? NewRibbonFilterPolicy(FLAGS_bloom_bits)
                : NewBloomFilterPolicy(FLAGS_bloom_bits,
                                       FLAGS_use_block_based_filter));
      }
    }
    if (FLAGS_row_cache_size) {
      if (FLAGS_cache_numshardbits >= 1) {
        options.row_cache =
            NewLRUCache(FLAGS_row_cache_size, FLAGS_cache_numshardbits);
      } else {
        options.row_cache = NewLRUCache(FLAGS_row_cache_size);
      }
    }
    if (FLAGS_enable_io_prio) {
      FLAGS_env->LowerThreadPoolIOPriority(Env::LOW);
      FLAGS_env->LowerThreadPoolIOPriority(Env::HIGH);
    }
    if (FLAGS_enable_cpu_prio) {
      FLAGS_env->LowerThreadPoolCPUPriority(Env::LOW);
      FLAGS_env->LowerThreadPoolCPUPriority(Env::HIGH);
    }
    options.env = FLAGS_env;
    if (FLAGS_sine_write_rate) {
      FLAGS_benchmark_write_rate_limit = static_cast<uint64_t>(SineRate(0));
    }

    if (FLAGS_rate_limiter_bytes_per_sec > 0) {
      if (FLAGS_rate_limit_bg_reads &&
          !FLAGS_new_table_reader_for_compaction_inputs) {
        fprintf(stderr,
                "rate limit compaction reads must have "
                "new_table_reader_for_compaction_inputs set\n");
        exit(1);
      }
      options.rate_limiter.reset(NewGenericRateLimiter(
          FLAGS_rate_limiter_bytes_per_sec, 100 * 1000 /* refill_period_us */,
          10 /* fairness */,
          FLAGS_rate_limit_bg_reads ? RateLimiter::Mode::kReadsOnly
                                    : RateLimiter::Mode::kWritesOnly,
          FLAGS_rate_limiter_auto_tuned));
    }

    options.listeners.emplace_back(listener_);

    if (FLAGS_num_multi_db <= 1) {
      OpenDb(options, FLAGS_db, &db_);
    } else {
      multi_dbs_.clear();
      multi_dbs_.resize(FLAGS_num_multi_db);
      auto wal_dir = options.wal_dir;
      for (int i = 0; i < FLAGS_num_multi_db; i++) {
        if (!wal_dir.empty()) {
          options.wal_dir = GetPathForMultiple(wal_dir, i);
        }
        OpenDb(options, GetPathForMultiple(FLAGS_db, i), &multi_dbs_[i]);
      }
      options.wal_dir = wal_dir;
    }

    // KeepFilter is a noop filter, this can be used to test compaction filter
    if (FLAGS_use_keep_filter) {
      options.compaction_filter = new KeepFilter();
      fprintf(stdout, "A noop compaction filter is used\n");
    }

    if (FLAGS_use_existing_keys) {
      // Only work on single database
      assert(db_.db != nullptr);
      ReadOptions read_opts;
      read_opts.total_order_seek = true;
      Iterator* iter = db_.db->NewIterator(read_opts);
      for (iter->SeekToFirst(); iter->Valid(); iter->Next()) {
        keys_.emplace_back(iter->key().ToString());
      }
      delete iter;
      FLAGS_num = keys_.size();
    }
  }

  void Open(Options* opts) {
    if (!InitializeOptionsFromFile(opts)) {
      InitializeOptionsFromFlags(opts);
    }

    InitializeOptionsGeneral(opts);
  }

  void OpenDb(Options options, const std::string& db_name,
      DBWithColumnFamilies* db) {
    uint64_t open_start = FLAGS_report_open_timing ? FLAGS_env->NowNanos() : 0;
    Status s;
    // Open with column families if necessary.
    if (FLAGS_num_column_families > 1) {
      size_t num_hot = FLAGS_num_column_families;
      if (FLAGS_num_hot_column_families > 0 &&
          FLAGS_num_hot_column_families < FLAGS_num_column_families) {
        num_hot = FLAGS_num_hot_column_families;
      } else {
        FLAGS_num_hot_column_families = FLAGS_num_column_families;
      }
      std::vector<ColumnFamilyDescriptor> column_families;
      for (size_t i = 0; i < num_hot; i++) {
        column_families.push_back(ColumnFamilyDescriptor(
              ColumnFamilyName(i), ColumnFamilyOptions(options)));
      }
      std::vector<int> cfh_idx_to_prob;
      if (!FLAGS_column_family_distribution.empty()) {
        std::stringstream cf_prob_stream(FLAGS_column_family_distribution);
        std::string cf_prob;
        int sum = 0;
        while (std::getline(cf_prob_stream, cf_prob, ',')) {
          cfh_idx_to_prob.push_back(std::stoi(cf_prob));
          sum += cfh_idx_to_prob.back();
        }
        if (sum != 100) {
          fprintf(stderr, "column_family_distribution items must sum to 100\n");
          exit(1);
        }
        if (cfh_idx_to_prob.size() != num_hot) {
          fprintf(stderr,
                  "got %" ROCKSDB_PRIszt
                  " column_family_distribution items; expected "
                  "%" ROCKSDB_PRIszt "\n",
                  cfh_idx_to_prob.size(), num_hot);
          exit(1);
        }
      }
#ifndef ROCKSDB_LITE
      if (FLAGS_readonly) {
        s = DB::OpenForReadOnly(options, db_name, column_families,
            &db->cfh, &db->db);
      } else if (FLAGS_optimistic_transaction_db) {
        s = OptimisticTransactionDB::Open(options, db_name, column_families,
                                          &db->cfh, &db->opt_txn_db);
        if (s.ok()) {
          db->db = db->opt_txn_db->GetBaseDB();
        }
      } else if (FLAGS_transaction_db) {
        TransactionDB* ptr;
        TransactionDBOptions txn_db_options;
        if (options.unordered_write) {
          options.two_write_queues = true;
          txn_db_options.skip_concurrency_control = true;
          txn_db_options.write_policy = WRITE_PREPARED;
        }
        s = TransactionDB::Open(options, txn_db_options, db_name,
                                column_families, &db->cfh, &ptr);
        if (s.ok()) {
          db->db = ptr;
        }
      } else {
        s = DB::Open(options, db_name, column_families, &db->cfh, &db->db);
      }
#else
      s = DB::Open(options, db_name, column_families, &db->cfh, &db->db);
#endif  // ROCKSDB_LITE
      db->cfh.resize(FLAGS_num_column_families);
      db->num_created = num_hot;
      db->num_hot = num_hot;
      db->cfh_idx_to_prob = std::move(cfh_idx_to_prob);
#ifndef ROCKSDB_LITE
    } else if (FLAGS_readonly) {
      s = DB::OpenForReadOnly(options, db_name, &db->db);
    } else if (FLAGS_optimistic_transaction_db) {
      s = OptimisticTransactionDB::Open(options, db_name, &db->opt_txn_db);
      if (s.ok()) {
        db->db = db->opt_txn_db->GetBaseDB();
      }
    } else if (FLAGS_transaction_db) {
      TransactionDB* ptr = nullptr;
      TransactionDBOptions txn_db_options;
      if (options.unordered_write) {
        options.two_write_queues = true;
        txn_db_options.skip_concurrency_control = true;
        txn_db_options.write_policy = WRITE_PREPARED;
      }
      s = CreateLoggerFromOptions(db_name, options, &options.info_log);
      if (s.ok()) {
        s = TransactionDB::Open(options, txn_db_options, db_name, &ptr);
      }
      if (s.ok()) {
        db->db = ptr;
      }
    } else if (FLAGS_use_blob_db) {
      // Stacked BlobDB
      blob_db::BlobDBOptions blob_db_options;
      blob_db_options.enable_garbage_collection = FLAGS_blob_db_enable_gc;
      blob_db_options.garbage_collection_cutoff = FLAGS_blob_db_gc_cutoff;
      blob_db_options.is_fifo = FLAGS_blob_db_is_fifo;
      blob_db_options.max_db_size = FLAGS_blob_db_max_db_size;
      blob_db_options.ttl_range_secs = FLAGS_blob_db_ttl_range_secs;
      blob_db_options.min_blob_size = FLAGS_blob_db_min_blob_size;
      blob_db_options.bytes_per_sync = FLAGS_blob_db_bytes_per_sync;
      blob_db_options.blob_file_size = FLAGS_blob_db_file_size;
      blob_db_options.compression = FLAGS_blob_db_compression_type_e;
      blob_db::BlobDB* ptr = nullptr;
      s = blob_db::BlobDB::Open(options, blob_db_options, db_name, &ptr);
      if (s.ok()) {
        db->db = ptr;
      }
    } else if (FLAGS_use_secondary_db) {
      if (FLAGS_secondary_path.empty()) {
        std::string default_secondary_path;
        FLAGS_env->GetTestDirectory(&default_secondary_path);
        default_secondary_path += "/dbbench_secondary";
        FLAGS_secondary_path = default_secondary_path;
      }
      s = DB::OpenAsSecondary(options, db_name, FLAGS_secondary_path, &db->db);
      if (s.ok() && FLAGS_secondary_update_interval > 0) {
        secondary_update_thread_.reset(new port::Thread(
            [this](int interval, DBWithColumnFamilies* _db) {
              while (0 == secondary_update_stopped_.load(
                              std::memory_order_relaxed)) {
                Status secondary_update_status =
                    _db->db->TryCatchUpWithPrimary();
                if (!secondary_update_status.ok()) {
                  fprintf(stderr, "Failed to catch up with primary: %s\n",
                          secondary_update_status.ToString().c_str());
                  break;
                }
                ++secondary_db_updates_;
                FLAGS_env->SleepForMicroseconds(interval * 1000000);
              }
            },
            FLAGS_secondary_update_interval, db));
      }
#endif  // ROCKSDB_LITE
    } else {
      s = DB::Open(options, db_name, &db->db);
    }
    if (FLAGS_report_open_timing) {
      std::cout << "OpenDb:     "
                << (FLAGS_env->NowNanos() - open_start) / 1000000.0
                << " milliseconds\n";
    }
    if (!s.ok()) {
      fprintf(stderr, "open error: %s\n", s.ToString().c_str());
      exit(1);
    }
  }

  enum WriteMode {
    RANDOM, SEQUENTIAL, UNIQUE_RANDOM
  };

  void WriteSeqDeterministic(ThreadState* thread) {
    DoDeterministicCompact(thread, open_options_.compaction_style, SEQUENTIAL);
  }

  void WriteUniqueRandomDeterministic(ThreadState* thread) {
    DoDeterministicCompact(thread, open_options_.compaction_style,
                           UNIQUE_RANDOM);
  }

  void WriteSeq(ThreadState* thread) {
    DoWrite(thread, SEQUENTIAL);
  }

  void WriteRandom(ThreadState* thread) {
    DoWrite(thread, RANDOM);
  }

  void WriteUniqueRandom(ThreadState* thread) {
    DoWrite(thread, UNIQUE_RANDOM);
  }

  class KeyGenerator {
   public:
    KeyGenerator(Random64* rand, WriteMode mode, uint64_t num,
                 uint64_t /*num_per_set*/ = 64 * 1024)
        : rand_(rand), mode_(mode), num_(num), next_(0) {
      if (mode_ == UNIQUE_RANDOM) {
        // NOTE: if memory consumption of this approach becomes a concern,
        // we can either break it into pieces and only random shuffle a section
        // each time. Alternatively, use a bit map implementation
        // (https://reviews.facebook.net/differential/diff/54627/)
        values_.resize(num_);
        for (uint64_t i = 0; i < num_; ++i) {
          values_[i] = i;
        }
        RandomShuffle(values_.begin(), values_.end(),
                      static_cast<uint32_t>(FLAGS_seed));
      }
    }

    uint64_t Next() {
      switch (mode_) {
        case SEQUENTIAL:
          return next_++;
        case RANDOM:
          return rand_->Next() % num_;
        case UNIQUE_RANDOM:
          assert(next_ < num_);
          return values_[next_++];
      }
      assert(false);
      return std::numeric_limits<uint64_t>::max();
    }

    // Only available for UNIQUE_RANDOM mode.
    uint64_t Fetch(uint64_t index) {
      assert(mode_ == UNIQUE_RANDOM);
      assert(index < values_.size());
      return values_[index];
    }

   private:
    Random64* rand_;
    WriteMode mode_;
    const uint64_t num_;
    uint64_t next_;
    std::vector<uint64_t> values_;
  };

  DB* SelectDB(ThreadState* thread) {
    return SelectDBWithCfh(thread)->db;
  }

  DBWithColumnFamilies* SelectDBWithCfh(ThreadState* thread) {
    return SelectDBWithCfh(thread->rand.Next());
  }

  DBWithColumnFamilies* SelectDBWithCfh(uint64_t rand_int) {
    if (db_.db != nullptr) {
      return &db_;
    } else  {
      return &multi_dbs_[rand_int % multi_dbs_.size()];
    }
  }

  double SineRate(double x) {
    return FLAGS_sine_a*sin((FLAGS_sine_b*x) + FLAGS_sine_c) + FLAGS_sine_d;
  }

  void DoWrite(ThreadState* thread, WriteMode write_mode) {
    const int test_duration = write_mode == RANDOM ? FLAGS_duration : 0;
    const int64_t num_ops = writes_ == 0 ? num_ : writes_;

    size_t num_key_gens = 1;
    if (db_.db == nullptr) {
      num_key_gens = multi_dbs_.size();
    }
    std::vector<std::unique_ptr<KeyGenerator>> key_gens(num_key_gens);
    int64_t max_ops = num_ops * num_key_gens;
    int64_t ops_per_stage = max_ops;
    if (FLAGS_num_column_families > 1 && FLAGS_num_hot_column_families > 0) {
      ops_per_stage = (max_ops - 1) / (FLAGS_num_column_families /
                                       FLAGS_num_hot_column_families) +
                      1;
    }

    Duration duration(test_duration, max_ops, ops_per_stage);
    for (size_t i = 0; i < num_key_gens; i++) {
      key_gens[i].reset(new KeyGenerator(&(thread->rand), write_mode,
                                         num_ + max_num_range_tombstones_,
                                         ops_per_stage));
    }

    if (num_ != FLAGS_num) {
      char msg[100];
      snprintf(msg, sizeof(msg), "(%" PRIu64 " ops)", num_);
      thread->stats.AddMessage(msg);
    }

    RandomGenerator gen;
    WriteBatch batch(/*reserved_bytes=*/0, /*max_bytes=*/0,
                     user_timestamp_size_);
    Status s;
    int64_t bytes = 0;

    std::unique_ptr<const char[]> key_guard;
    Slice key = AllocateKey(&key_guard);
    std::unique_ptr<const char[]> begin_key_guard;
    Slice begin_key = AllocateKey(&begin_key_guard);
    std::unique_ptr<const char[]> end_key_guard;
    Slice end_key = AllocateKey(&end_key_guard);
    double p = 0.0;
    uint64_t num_overwrites = 0, num_unique_keys = 0, num_selective_deletes = 0;
    // If user set overwrite_probability flag,
    // check if value is in [0.0,1.0].
    if (FLAGS_overwrite_probability > 0.0) {
      p = FLAGS_overwrite_probability > 1.0 ? 1.0 : FLAGS_overwrite_probability;
      // If overwrite set by user, and UNIQUE_RANDOM mode on,
      // the overwrite_window_size must be > 0.
      if (write_mode == UNIQUE_RANDOM && FLAGS_overwrite_window_size == 0) {
        fprintf(stderr,
                "Overwrite_window_size must be  strictly greater than 0.\n");
        ErrorExit();
      }
    }

    // Default_random_engine provides slightly
    // improved throughput over mt19937.
    std::default_random_engine overwrite_gen{
        static_cast<unsigned int>(FLAGS_seed)};
    std::bernoulli_distribution overwrite_decider(p);

    // Inserted key window is filled with the last N
    // keys previously inserted into the DB (with
    // N=FLAGS_overwrite_window_size).
    // We use a deque struct because:
    // - random access is O(1)
    // - insertion/removal at beginning/end is also O(1).
    std::deque<int64_t> inserted_key_window;
    Random64 reservoir_id_gen(FLAGS_seed);

    // --- Variables used in disposable/persistent keys simulation:
    // The following variables are used when
    // disposable_entries_batch_size is >0. We simualte a workload
    // where the following sequence is repeated multiple times:
    // "A set of keys S1 is inserted ('disposable entries'), then after
    // some delay another set of keys S2 is inserted ('persistent entries')
    // and the first set of keys S1 is deleted. S2 artificially represents
    // the insertion of hypothetical results from some undefined computation
    // done on the first set of keys S1. The next sequence can start as soon
    // as the last disposable entry in the set S1 of this sequence is
    // inserted, if the delay is non negligible"
    bool skip_for_loop = false, is_disposable_entry = true;
    std::vector<uint64_t> disposable_entries_index(num_key_gens, 0);
    std::vector<uint64_t> persistent_ent_and_del_index(num_key_gens, 0);
    const uint64_t kNumDispAndPersEntries =
        FLAGS_disposable_entries_batch_size +
        FLAGS_persistent_entries_batch_size;
    if (kNumDispAndPersEntries > 0) {
      if ((write_mode != UNIQUE_RANDOM) || (writes_per_range_tombstone_ > 0) ||
          (p > 0.0)) {
        fprintf(
            stderr,
            "Disposable/persistent deletes are not compatible with overwrites "
            "and DeleteRanges; and are only supported in filluniquerandom.\n");
        ErrorExit();
      }
      if (FLAGS_disposable_entries_value_size < 0 ||
          FLAGS_persistent_entries_value_size < 0) {
        fprintf(
            stderr,
            "disposable_entries_value_size and persistent_entries_value_size"
            "have to be positive.\n");
        ErrorExit();
      }
    }
    Random rnd_disposable_entry(static_cast<uint32_t>(FLAGS_seed));
    std::string random_value;
    // Queue that stores scheduled timestamp of disposable entries deletes,
    // along with starting index of disposable entry keys to delete.
    std::vector<std::queue<std::pair<uint64_t, uint64_t>>> disposable_entries_q(
        num_key_gens);
    // --- End of variables used in disposable/persistent keys simulation.

    std::vector<std::unique_ptr<const char[]>> expanded_key_guards;
    std::vector<Slice> expanded_keys;
    if (FLAGS_expand_range_tombstones) {
      expanded_key_guards.resize(range_tombstone_width_);
      for (auto& expanded_key_guard : expanded_key_guards) {
        expanded_keys.emplace_back(AllocateKey(&expanded_key_guard));
      }
    }

    std::unique_ptr<char[]> ts_guard;
    if (user_timestamp_size_ > 0) {
      ts_guard.reset(new char[user_timestamp_size_]);
    }

    int64_t stage = 0;
    int64_t num_written = 0;
    while (!duration.Done(entries_per_batch_)) {
      if (duration.GetStage() != stage) {
        stage = duration.GetStage();
        if (db_.db != nullptr) {
          db_.CreateNewCf(open_options_, stage);
        } else {
          for (auto& db : multi_dbs_) {
            db.CreateNewCf(open_options_, stage);
          }
        }
      }

      size_t id = thread->rand.Next() % num_key_gens;
      DBWithColumnFamilies* db_with_cfh = SelectDBWithCfh(id);
      batch.Clear();
      int64_t batch_bytes = 0;

      for (int64_t j = 0; j < entries_per_batch_; j++) {
        int64_t rand_num = 0;
        if ((write_mode == UNIQUE_RANDOM) && (p > 0.0)) {
          if ((inserted_key_window.size() > 0) &&
              overwrite_decider(overwrite_gen)) {
            num_overwrites++;
            rand_num = inserted_key_window[reservoir_id_gen.Next() %
                                           inserted_key_window.size()];
          } else {
            num_unique_keys++;
            rand_num = key_gens[id]->Next();
            if (inserted_key_window.size() < FLAGS_overwrite_window_size) {
              inserted_key_window.push_back(rand_num);
            } else {
              inserted_key_window.pop_front();
              inserted_key_window.push_back(rand_num);
            }
          }
        } else if (kNumDispAndPersEntries > 0) {
          // Check if queue is non-empty and if we need to insert
          // 'persistent' KV entries (KV entries that are never deleted)
          // and delete disposable entries previously inserted.
          if (!disposable_entries_q[id].empty() &&
              (disposable_entries_q[id].front().first <
               FLAGS_env->NowMicros())) {
            // If we need to perform a "merge op" pattern,
            // we first write all the persistent KV entries not targeted
            // by deletes, and then we write the disposable entries deletes.
            if (persistent_ent_and_del_index[id] <
                FLAGS_persistent_entries_batch_size) {
              // Generate key to insert.
              rand_num =
                  key_gens[id]->Fetch(disposable_entries_q[id].front().second +
                                      FLAGS_disposable_entries_batch_size +
                                      persistent_ent_and_del_index[id]);
              persistent_ent_and_del_index[id]++;
              is_disposable_entry = false;
              skip_for_loop = false;
            } else if (persistent_ent_and_del_index[id] <
                       kNumDispAndPersEntries) {
              // Find key of the entry to delete.
              rand_num =
                  key_gens[id]->Fetch(disposable_entries_q[id].front().second +
                                      (persistent_ent_and_del_index[id] -
                                       FLAGS_persistent_entries_batch_size));
              persistent_ent_and_del_index[id]++;
              GenerateKeyFromInt(rand_num, FLAGS_num, &key);
              // For the delete operation, everything happens here and we
              // skip the rest of the for-loop, which is designed for
              // inserts.
              if (FLAGS_num_column_families <= 1) {
                batch.Delete(key);
              } else {
                // We use same rand_num as seed for key and column family so
                // that we can deterministically find the cfh corresponding to a
                // particular key while reading the key.
                batch.Delete(db_with_cfh->GetCfh(rand_num), key);
              }
              // A delete only includes Key+Timestamp (no value).
              batch_bytes += key_size_ + user_timestamp_size_;
              bytes += key_size_ + user_timestamp_size_;
              num_selective_deletes++;
              // Skip rest of the for-loop (j=0, j<entries_per_batch_,j++).
              skip_for_loop = true;
            } else {
              assert(false);  // should never reach this point.
            }
            // If disposable_entries_q needs to be updated (ie: when a selective
            // insert+delete was successfully completed, pop the job out of the
            // queue).
            if (!disposable_entries_q[id].empty() &&
                (disposable_entries_q[id].front().first <
                 FLAGS_env->NowMicros()) &&
                persistent_ent_and_del_index[id] == kNumDispAndPersEntries) {
              disposable_entries_q[id].pop();
              persistent_ent_and_del_index[id] = 0;
            }

            // If we are deleting disposable entries, skip the rest of the
            // for-loop since there is no key-value inserts at this moment in
            // time.
            if (skip_for_loop) {
              continue;
            }

          }
          // If no job is in the queue, then we keep inserting disposable KV
          // entries that will be deleted later by a series of deletes.
          else {
            rand_num = key_gens[id]->Fetch(disposable_entries_index[id]);
            disposable_entries_index[id]++;
            is_disposable_entry = true;
            if ((disposable_entries_index[id] %
                 FLAGS_disposable_entries_batch_size) == 0) {
              // Skip the persistent KV entries inserts for now
              disposable_entries_index[id] +=
                  FLAGS_persistent_entries_batch_size;
            }
          }
        } else {
          rand_num = key_gens[id]->Next();
        }
        GenerateKeyFromInt(rand_num, FLAGS_num, &key);
        Slice val;
        if (kNumDispAndPersEntries > 0) {
          random_value = rnd_disposable_entry.RandomString(
              is_disposable_entry ? FLAGS_disposable_entries_value_size
                                  : FLAGS_persistent_entries_value_size);
          val = Slice(random_value);
          num_unique_keys++;
        } else {
          val = gen.Generate();
        }
        if (use_blob_db_) {
#ifndef ROCKSDB_LITE
          // Stacked BlobDB
          blob_db::BlobDB* blobdb =
              static_cast<blob_db::BlobDB*>(db_with_cfh->db);
          if (FLAGS_blob_db_max_ttl_range > 0) {
            int ttl = rand() % FLAGS_blob_db_max_ttl_range;
            s = blobdb->PutWithTTL(write_options_, key, val, ttl);
          } else {
            s = blobdb->Put(write_options_, key, val);
          }
#endif  //  ROCKSDB_LITE
        } else if (FLAGS_num_column_families <= 1) {
          batch.Put(key, val);
        } else {
          // We use same rand_num as seed for key and column family so that we
          // can deterministically find the cfh corresponding to a particular
          // key while reading the key.
          batch.Put(db_with_cfh->GetCfh(rand_num), key,
                    val);
        }
        batch_bytes += val.size() + key_size_ + user_timestamp_size_;
        bytes += val.size() + key_size_ + user_timestamp_size_;
        ++num_written;

        // If all disposable entries have been inserted, then we need to
        // add in the job queue a call for 'persistent entry insertions +
        // disposable entry deletions'.
        if (kNumDispAndPersEntries > 0 && is_disposable_entry &&
            ((disposable_entries_index[id] % kNumDispAndPersEntries) == 0)) {
          // Queue contains [timestamp, starting_idx],
          // timestamp = current_time + delay (minimum aboslute time when to
          // start inserting the selective deletes) starting_idx = index in the
          // keygen of the rand_num to generate the key of the first KV entry to
          // delete (= key of the first selective delete).
          disposable_entries_q[id].push(std::make_pair(
              FLAGS_env->NowMicros() +
                  FLAGS_disposable_entries_delete_delay /* timestamp */,
              disposable_entries_index[id] - kNumDispAndPersEntries
              /*starting idx*/));
        }
        if (writes_per_range_tombstone_ > 0 &&
            num_written > writes_before_delete_range_ &&
            (num_written - writes_before_delete_range_) /
                    writes_per_range_tombstone_ <=
                max_num_range_tombstones_ &&
            (num_written - writes_before_delete_range_) %
                    writes_per_range_tombstone_ ==
                0) {
          int64_t begin_num = key_gens[id]->Next();
          if (FLAGS_expand_range_tombstones) {
            for (int64_t offset = 0; offset < range_tombstone_width_;
                 ++offset) {
              GenerateKeyFromInt(begin_num + offset, FLAGS_num,
                                 &expanded_keys[offset]);
              if (use_blob_db_) {
#ifndef ROCKSDB_LITE
                // Stacked BlobDB
                s = db_with_cfh->db->Delete(write_options_,
                                            expanded_keys[offset]);
#endif  //  ROCKSDB_LITE
              } else if (FLAGS_num_column_families <= 1) {
                batch.Delete(expanded_keys[offset]);
              } else {
                batch.Delete(db_with_cfh->GetCfh(rand_num),
                             expanded_keys[offset]);
              }
            }
          } else {
            GenerateKeyFromInt(begin_num, FLAGS_num, &begin_key);
            GenerateKeyFromInt(begin_num + range_tombstone_width_, FLAGS_num,
                               &end_key);
            if (use_blob_db_) {
#ifndef ROCKSDB_LITE
              // Stacked BlobDB
              s = db_with_cfh->db->DeleteRange(
                  write_options_, db_with_cfh->db->DefaultColumnFamily(),
                  begin_key, end_key);
#endif  //  ROCKSDB_LITE
            } else if (FLAGS_num_column_families <= 1) {
              batch.DeleteRange(begin_key, end_key);
            } else {
              batch.DeleteRange(db_with_cfh->GetCfh(rand_num), begin_key,
                                end_key);
            }
          }
        }
      }
      if (thread->shared->write_rate_limiter.get() != nullptr) {
        thread->shared->write_rate_limiter->Request(
            batch_bytes, Env::IO_HIGH,
            nullptr /* stats */, RateLimiter::OpType::kWrite);
        // Set time at which last op finished to Now() to hide latency and
        // sleep from rate limiter. Also, do the check once per batch, not
        // once per write.
        thread->stats.ResetLastOpTime();
      }
      if (user_timestamp_size_ > 0) {
        Slice user_ts = mock_app_clock_->Allocate(ts_guard.get());
        s = batch.AssignTimestamp(user_ts);
        if (!s.ok()) {
          fprintf(stderr, "assign timestamp to write batch: %s\n",
                  s.ToString().c_str());
          ErrorExit();
        }
      }
      if (!use_blob_db_) {
        // Not stacked BlobDB
        s = db_with_cfh->db->Write(write_options_, &batch);
      }
      thread->stats.FinishedOps(db_with_cfh, db_with_cfh->db,
                                entries_per_batch_, kWrite);
      if (FLAGS_sine_write_rate) {
        uint64_t now = FLAGS_env->NowMicros();

        uint64_t usecs_since_last;
        if (now > thread->stats.GetSineInterval()) {
          usecs_since_last = now - thread->stats.GetSineInterval();
        } else {
          usecs_since_last = 0;
        }

        if (usecs_since_last >
            (FLAGS_sine_write_rate_interval_milliseconds * uint64_t{1000})) {
          double usecs_since_start =
                  static_cast<double>(now - thread->stats.GetStart());
          thread->stats.ResetSineInterval();
          uint64_t write_rate =
                  static_cast<uint64_t>(SineRate(usecs_since_start / 1000000.0));
          thread->shared->write_rate_limiter.reset(
                  NewGenericRateLimiter(write_rate));
        }
      }
      if (!s.ok()) {
        s = listener_->WaitForRecovery(600000000) ? Status::OK() : s;
      }

      if (!s.ok()) {
        fprintf(stderr, "put error: %s\n", s.ToString().c_str());
        ErrorExit();
      }
    }
    if ((write_mode == UNIQUE_RANDOM) && (p > 0.0)) {
      fprintf(stdout,
              "Number of unique keys inserted: %" PRIu64
              ".\nNumber of overwrites: %" PRIu64 "\n",
              num_unique_keys, num_overwrites);
    } else if (kNumDispAndPersEntries > 0) {
      fprintf(stdout,
              "Number of unique keys inserted (disposable+persistent): %" PRIu64
              ".\nNumber of 'disposable entry delete': %" PRIu64 "\n",
              num_written, num_selective_deletes);
    }
    thread->stats.AddBytes(bytes);
  }

  Status DoDeterministicCompact(ThreadState* thread,
                                CompactionStyle compaction_style,
                                WriteMode write_mode) {
#ifndef ROCKSDB_LITE
    ColumnFamilyMetaData meta;
    std::vector<DB*> db_list;
    if (db_.db != nullptr) {
      db_list.push_back(db_.db);
    } else {
      for (auto& db : multi_dbs_) {
        db_list.push_back(db.db);
      }
    }
    std::vector<Options> options_list;
    for (auto db : db_list) {
      options_list.push_back(db->GetOptions());
      if (compaction_style != kCompactionStyleFIFO) {
        db->SetOptions({{"disable_auto_compactions", "1"},
                        {"level0_slowdown_writes_trigger", "400000000"},
                        {"level0_stop_writes_trigger", "400000000"}});
      } else {
        db->SetOptions({{"disable_auto_compactions", "1"}});
      }
    }

    assert(!db_list.empty());
    auto num_db = db_list.size();
    size_t num_levels = static_cast<size_t>(open_options_.num_levels);
    size_t output_level = open_options_.num_levels - 1;
    std::vector<std::vector<std::vector<SstFileMetaData>>> sorted_runs(num_db);
    std::vector<size_t> num_files_at_level0(num_db, 0);
    if (compaction_style == kCompactionStyleLevel) {
      if (num_levels == 0) {
        return Status::InvalidArgument("num_levels should be larger than 1");
      }
      bool should_stop = false;
      while (!should_stop) {
        if (sorted_runs[0].empty()) {
          DoWrite(thread, write_mode);
        } else {
          DoWrite(thread, UNIQUE_RANDOM);
        }
        for (size_t i = 0; i < num_db; i++) {
          auto db = db_list[i];
          db->Flush(FlushOptions());
          db->GetColumnFamilyMetaData(&meta);
          if (num_files_at_level0[i] == meta.levels[0].files.size() ||
              writes_ == 0) {
            should_stop = true;
            continue;
          }
          sorted_runs[i].emplace_back(
              meta.levels[0].files.begin(),
              meta.levels[0].files.end() - num_files_at_level0[i]);
          num_files_at_level0[i] = meta.levels[0].files.size();
          if (sorted_runs[i].back().size() == 1) {
            should_stop = true;
            continue;
          }
          if (sorted_runs[i].size() == output_level) {
            auto& L1 = sorted_runs[i].back();
            L1.erase(L1.begin(), L1.begin() + L1.size() / 3);
            should_stop = true;
            continue;
          }
        }
        writes_ /= static_cast<int64_t>(open_options_.max_bytes_for_level_multiplier);
      }
      for (size_t i = 0; i < num_db; i++) {
        if (sorted_runs[i].size() < num_levels - 1) {
          fprintf(stderr, "n is too small to fill %" ROCKSDB_PRIszt " levels\n", num_levels);
          exit(1);
        }
      }
      for (size_t i = 0; i < num_db; i++) {
        auto db = db_list[i];
        auto compactionOptions = CompactionOptions();
        compactionOptions.compression = FLAGS_compression_type_e;
        auto options = db->GetOptions();
        MutableCFOptions mutable_cf_options(options);
        for (size_t j = 0; j < sorted_runs[i].size(); j++) {
          compactionOptions.output_file_size_limit =
              MaxFileSizeForLevel(mutable_cf_options,
                  static_cast<int>(output_level), compaction_style);
          std::cout << sorted_runs[i][j].size() << std::endl;
          db->CompactFiles(compactionOptions, {sorted_runs[i][j].back().name,
                                               sorted_runs[i][j].front().name},
                           static_cast<int>(output_level - j) /*level*/);
        }
      }
    } else if (compaction_style == kCompactionStyleUniversal) {
      auto ratio = open_options_.compaction_options_universal.size_ratio;
      bool should_stop = false;
      while (!should_stop) {
        if (sorted_runs[0].empty()) {
          DoWrite(thread, write_mode);
        } else {
          DoWrite(thread, UNIQUE_RANDOM);
        }
        for (size_t i = 0; i < num_db; i++) {
          auto db = db_list[i];
          db->Flush(FlushOptions());
          db->GetColumnFamilyMetaData(&meta);
          if (num_files_at_level0[i] == meta.levels[0].files.size() ||
              writes_ == 0) {
            should_stop = true;
            continue;
          }
          sorted_runs[i].emplace_back(
              meta.levels[0].files.begin(),
              meta.levels[0].files.end() - num_files_at_level0[i]);
          num_files_at_level0[i] = meta.levels[0].files.size();
          if (sorted_runs[i].back().size() == 1) {
            should_stop = true;
            continue;
          }
          num_files_at_level0[i] = meta.levels[0].files.size();
        }
        writes_ =  static_cast<int64_t>(writes_* static_cast<double>(100) / (ratio + 200));
      }
      for (size_t i = 0; i < num_db; i++) {
        if (sorted_runs[i].size() < num_levels) {
          fprintf(stderr, "n is too small to fill %" ROCKSDB_PRIszt  " levels\n", num_levels);
          exit(1);
        }
      }
      for (size_t i = 0; i < num_db; i++) {
        auto db = db_list[i];
        auto compactionOptions = CompactionOptions();
        compactionOptions.compression = FLAGS_compression_type_e;
        auto options = db->GetOptions();
        MutableCFOptions mutable_cf_options(options);
        for (size_t j = 0; j < sorted_runs[i].size(); j++) {
          compactionOptions.output_file_size_limit =
              MaxFileSizeForLevel(mutable_cf_options,
                  static_cast<int>(output_level), compaction_style);
          db->CompactFiles(
              compactionOptions,
              {sorted_runs[i][j].back().name, sorted_runs[i][j].front().name},
              (output_level > j ? static_cast<int>(output_level - j)
                                : 0) /*level*/);
        }
      }
    } else if (compaction_style == kCompactionStyleFIFO) {
      if (num_levels != 1) {
        return Status::InvalidArgument(
          "num_levels should be 1 for FIFO compaction");
      }
      if (FLAGS_num_multi_db != 0) {
        return Status::InvalidArgument("Doesn't support multiDB");
      }
      auto db = db_list[0];
      std::vector<std::string> file_names;
      while (true) {
        if (sorted_runs[0].empty()) {
          DoWrite(thread, write_mode);
        } else {
          DoWrite(thread, UNIQUE_RANDOM);
        }
        db->Flush(FlushOptions());
        db->GetColumnFamilyMetaData(&meta);
        auto total_size = meta.levels[0].size;
        if (total_size >=
          db->GetOptions().compaction_options_fifo.max_table_files_size) {
          for (auto file_meta : meta.levels[0].files) {
            file_names.emplace_back(file_meta.name);
          }
          break;
        }
      }
      // TODO(shuzhang1989): Investigate why CompactFiles not working
      // auto compactionOptions = CompactionOptions();
      // db->CompactFiles(compactionOptions, file_names, 0);
      auto compactionOptions = CompactRangeOptions();
      db->CompactRange(compactionOptions, nullptr, nullptr);
    } else {
      fprintf(stdout,
              "%-12s : skipped (-compaction_stype=kCompactionStyleNone)\n",
              "filldeterministic");
      return Status::InvalidArgument("None compaction is not supported");
    }

// Verify seqno and key range
// Note: the seqno get changed at the max level by implementation
// optimization, so skip the check of the max level.
#ifndef NDEBUG
    for (size_t k = 0; k < num_db; k++) {
      auto db = db_list[k];
      db->GetColumnFamilyMetaData(&meta);
      // verify the number of sorted runs
      if (compaction_style == kCompactionStyleLevel) {
        assert(num_levels - 1 == sorted_runs[k].size());
      } else if (compaction_style == kCompactionStyleUniversal) {
        assert(meta.levels[0].files.size() + num_levels - 1 ==
               sorted_runs[k].size());
      } else if (compaction_style == kCompactionStyleFIFO) {
        // TODO(gzh): FIFO compaction
        db->GetColumnFamilyMetaData(&meta);
        auto total_size = meta.levels[0].size;
        assert(total_size <=
          db->GetOptions().compaction_options_fifo.max_table_files_size);
          break;
      }

      // verify smallest/largest seqno and key range of each sorted run
      auto max_level = num_levels - 1;
      int level;
      for (size_t i = 0; i < sorted_runs[k].size(); i++) {
        level = static_cast<int>(max_level - i);
        SequenceNumber sorted_run_smallest_seqno = kMaxSequenceNumber;
        SequenceNumber sorted_run_largest_seqno = 0;
        std::string sorted_run_smallest_key, sorted_run_largest_key;
        bool first_key = true;
        for (auto fileMeta : sorted_runs[k][i]) {
          sorted_run_smallest_seqno =
              std::min(sorted_run_smallest_seqno, fileMeta.smallest_seqno);
          sorted_run_largest_seqno =
              std::max(sorted_run_largest_seqno, fileMeta.largest_seqno);
          if (first_key ||
              db->DefaultColumnFamily()->GetComparator()->Compare(
                  fileMeta.smallestkey, sorted_run_smallest_key) < 0) {
            sorted_run_smallest_key = fileMeta.smallestkey;
          }
          if (first_key ||
              db->DefaultColumnFamily()->GetComparator()->Compare(
                  fileMeta.largestkey, sorted_run_largest_key) > 0) {
            sorted_run_largest_key = fileMeta.largestkey;
          }
          first_key = false;
        }
        if (compaction_style == kCompactionStyleLevel ||
            (compaction_style == kCompactionStyleUniversal && level > 0)) {
          SequenceNumber level_smallest_seqno = kMaxSequenceNumber;
          SequenceNumber level_largest_seqno = 0;
          for (auto fileMeta : meta.levels[level].files) {
            level_smallest_seqno =
                std::min(level_smallest_seqno, fileMeta.smallest_seqno);
            level_largest_seqno =
                std::max(level_largest_seqno, fileMeta.largest_seqno);
          }
          assert(sorted_run_smallest_key ==
                 meta.levels[level].files.front().smallestkey);
          assert(sorted_run_largest_key ==
                 meta.levels[level].files.back().largestkey);
          if (level != static_cast<int>(max_level)) {
            // compaction at max_level would change sequence number
            assert(sorted_run_smallest_seqno == level_smallest_seqno);
            assert(sorted_run_largest_seqno == level_largest_seqno);
          }
        } else if (compaction_style == kCompactionStyleUniversal) {
          // level <= 0 means sorted runs on level 0
          auto level0_file =
              meta.levels[0].files[sorted_runs[k].size() - 1 - i];
          assert(sorted_run_smallest_key == level0_file.smallestkey);
          assert(sorted_run_largest_key == level0_file.largestkey);
          if (level != static_cast<int>(max_level)) {
            assert(sorted_run_smallest_seqno == level0_file.smallest_seqno);
            assert(sorted_run_largest_seqno == level0_file.largest_seqno);
          }
        }
      }
    }
#endif
    // print the size of each sorted_run
    for (size_t k = 0; k < num_db; k++) {
      auto db = db_list[k];
      fprintf(stdout,
              "---------------------- DB %" ROCKSDB_PRIszt " LSM ---------------------\n", k);
      db->GetColumnFamilyMetaData(&meta);
      for (auto& levelMeta : meta.levels) {
        if (levelMeta.files.empty()) {
          continue;
        }
        if (levelMeta.level == 0) {
          for (auto& fileMeta : levelMeta.files) {
            fprintf(stdout, "Level[%d]: %s(size: %" ROCKSDB_PRIszt " bytes)\n",
                    levelMeta.level, fileMeta.name.c_str(), fileMeta.size);
          }
        } else {
          fprintf(stdout, "Level[%d]: %s - %s(total size: %" PRIi64 " bytes)\n",
                  levelMeta.level, levelMeta.files.front().name.c_str(),
                  levelMeta.files.back().name.c_str(), levelMeta.size);
        }
      }
    }
    for (size_t i = 0; i < num_db; i++) {
      db_list[i]->SetOptions(
          {{"disable_auto_compactions",
            std::to_string(options_list[i].disable_auto_compactions)},
           {"level0_slowdown_writes_trigger",
            std::to_string(options_list[i].level0_slowdown_writes_trigger)},
           {"level0_stop_writes_trigger",
            std::to_string(options_list[i].level0_stop_writes_trigger)}});
    }
    return Status::OK();
#else
    (void)thread;
    (void)compaction_style;
    (void)write_mode;
    fprintf(stderr, "Rocksdb Lite doesn't support filldeterministic\n");
    return Status::NotSupported(
        "Rocksdb Lite doesn't support filldeterministic");
#endif  // ROCKSDB_LITE
  }

  void ReadSequential(ThreadState* thread) {
    if (db_.db != nullptr) {
      ReadSequential(thread, db_.db);
    } else {
      for (const auto& db_with_cfh : multi_dbs_) {
        ReadSequential(thread, db_with_cfh.db);
      }
    }
  }

  void ReadSequential(ThreadState* thread, DB* db) {
    ReadOptions options(FLAGS_verify_checksum, true);
    options.tailing = FLAGS_use_tailing_iterator;
    std::unique_ptr<char[]> ts_guard;
    Slice ts;
    if (user_timestamp_size_ > 0) {
      ts_guard.reset(new char[user_timestamp_size_]);
      ts = mock_app_clock_->GetTimestampForRead(thread->rand, ts_guard.get());
      options.timestamp = &ts;
    }

    Iterator* iter = db->NewIterator(options);
    int64_t i = 0;
    int64_t bytes = 0;
    for (iter->SeekToFirst(); i < reads_ && iter->Valid(); iter->Next()) {
      bytes += iter->key().size() + iter->value().size();
      thread->stats.FinishedOps(nullptr, db, 1, kRead);
      ++i;

      if (thread->shared->read_rate_limiter.get() != nullptr &&
          i % 1024 == 1023) {
        thread->shared->read_rate_limiter->Request(1024, Env::IO_HIGH,
                                                   nullptr /* stats */,
                                                   RateLimiter::OpType::kRead);
      }
    }

    delete iter;
    thread->stats.AddBytes(bytes);
    if (FLAGS_perf_level > ROCKSDB_NAMESPACE::PerfLevel::kDisable) {
      thread->stats.AddMessage(std::string("PERF_CONTEXT:\n") +
                               get_perf_context()->ToString());
    }
  }

  void ReadToRowCache(ThreadState* thread) {
    int64_t read = 0;
    int64_t found = 0;
    int64_t bytes = 0;
    int64_t key_rand = 0;
    ReadOptions options(FLAGS_verify_checksum, true);
    std::unique_ptr<const char[]> key_guard;
    Slice key = AllocateKey(&key_guard);
    PinnableSlice pinnable_val;

    while (key_rand < FLAGS_num) {
      DBWithColumnFamilies* db_with_cfh = SelectDBWithCfh(thread);
      // We use same key_rand as seed for key and column family so that we can
      // deterministically find the cfh corresponding to a particular key, as it
      // is done in DoWrite method.
      GenerateKeyFromInt(key_rand, FLAGS_num, &key);
      key_rand++;
      read++;
      Status s;
      if (FLAGS_num_column_families > 1) {
        s = db_with_cfh->db->Get(options, db_with_cfh->GetCfh(key_rand), key,
                                 &pinnable_val);
      } else {
        pinnable_val.Reset();
        s = db_with_cfh->db->Get(options,
                                 db_with_cfh->db->DefaultColumnFamily(), key,
                                 &pinnable_val);
      }

      if (s.ok()) {
        found++;
        bytes += key.size() + pinnable_val.size();
      } else if (!s.IsNotFound()) {
        fprintf(stderr, "Get returned an error: %s\n", s.ToString().c_str());
        abort();
      }

      if (thread->shared->read_rate_limiter.get() != nullptr &&
          read % 256 == 255) {
        thread->shared->read_rate_limiter->Request(
            256, Env::IO_HIGH, nullptr /* stats */, RateLimiter::OpType::kRead);
      }

      thread->stats.FinishedOps(db_with_cfh, db_with_cfh->db, 1, kRead);
    }

    char msg[100];
    snprintf(msg, sizeof(msg), "(%" PRIu64 " of %" PRIu64 " found)\n", found,
             read);

    thread->stats.AddBytes(bytes);
    thread->stats.AddMessage(msg);

    if (FLAGS_perf_level > ROCKSDB_NAMESPACE::PerfLevel::kDisable) {
      thread->stats.AddMessage(std::string("PERF_CONTEXT:\n") +
                               get_perf_context()->ToString());
    }
  }

  void ReadReverse(ThreadState* thread) {
    if (db_.db != nullptr) {
      ReadReverse(thread, db_.db);
    } else {
      for (const auto& db_with_cfh : multi_dbs_) {
        ReadReverse(thread, db_with_cfh.db);
      }
    }
  }

  void ReadReverse(ThreadState* thread, DB* db) {
    Iterator* iter = db->NewIterator(ReadOptions(FLAGS_verify_checksum, true));
    int64_t i = 0;
    int64_t bytes = 0;
    for (iter->SeekToLast(); i < reads_ && iter->Valid(); iter->Prev()) {
      bytes += iter->key().size() + iter->value().size();
      thread->stats.FinishedOps(nullptr, db, 1, kRead);
      ++i;
      if (thread->shared->read_rate_limiter.get() != nullptr &&
          i % 1024 == 1023) {
        thread->shared->read_rate_limiter->Request(1024, Env::IO_HIGH,
                                                   nullptr /* stats */,
                                                   RateLimiter::OpType::kRead);
      }
    }
    delete iter;
    thread->stats.AddBytes(bytes);
  }

  void ReadRandomFast(ThreadState* thread) {
    int64_t read = 0;
    int64_t found = 0;
    int64_t nonexist = 0;
    ReadOptions options(FLAGS_verify_checksum, true);
    std::unique_ptr<const char[]> key_guard;
    Slice key = AllocateKey(&key_guard);
    std::string value;
    Slice ts;
    std::unique_ptr<char[]> ts_guard;
    if (user_timestamp_size_ > 0) {
      ts_guard.reset(new char[user_timestamp_size_]);
    }
    DB* db = SelectDBWithCfh(thread)->db;

    int64_t pot = 1;
    while (pot < FLAGS_num) {
      pot <<= 1;
    }

    Duration duration(FLAGS_duration, reads_);
    do {
      for (int i = 0; i < 100; ++i) {
        int64_t key_rand = thread->rand.Next() & (pot - 1);
        GenerateKeyFromInt(key_rand, FLAGS_num, &key);
        ++read;
        std::string ts_ret;
        std::string* ts_ptr = nullptr;
        if (user_timestamp_size_ > 0) {
          ts = mock_app_clock_->GetTimestampForRead(thread->rand,
                                                    ts_guard.get());
          options.timestamp = &ts;
          ts_ptr = &ts_ret;
        }
        auto status = db->Get(options, key, &value, ts_ptr);
        if (status.ok()) {
          ++found;
        } else if (!status.IsNotFound()) {
          fprintf(stderr, "Get returned an error: %s\n",
                  status.ToString().c_str());
          abort();
        }
        if (key_rand >= FLAGS_num) {
          ++nonexist;
        }
      }
      if (thread->shared->read_rate_limiter.get() != nullptr) {
        thread->shared->read_rate_limiter->Request(
            100, Env::IO_HIGH, nullptr /* stats */, RateLimiter::OpType::kRead);
      }

      thread->stats.FinishedOps(nullptr, db, 100, kRead);
    } while (!duration.Done(100));

    char msg[100];
    snprintf(msg, sizeof(msg), "(%" PRIu64 " of %" PRIu64 " found, "
             "issued %" PRIu64 " non-exist keys)\n",
             found, read, nonexist);

    thread->stats.AddMessage(msg);

    if (FLAGS_perf_level > ROCKSDB_NAMESPACE::PerfLevel::kDisable) {
      thread->stats.AddMessage(std::string("PERF_CONTEXT:\n") +
                               get_perf_context()->ToString());
    }
  }

  int64_t GetRandomKey(Random64* rand) {
    uint64_t rand_int = rand->Next();
    int64_t key_rand;
    if (read_random_exp_range_ == 0) {
      key_rand = rand_int % FLAGS_num;
    } else {
      const uint64_t kBigInt = static_cast<uint64_t>(1U) << 62;
      long double order = -static_cast<long double>(rand_int % kBigInt) /
                          static_cast<long double>(kBigInt) *
                          read_random_exp_range_;
      long double exp_ran = std::exp(order);
      uint64_t rand_num =
          static_cast<int64_t>(exp_ran * static_cast<long double>(FLAGS_num));
      // Map to a different number to avoid locality.
      const uint64_t kBigPrime = 0x5bd1e995;
      // Overflow is like %(2^64). Will have little impact of results.
      key_rand = static_cast<int64_t>((rand_num * kBigPrime) % FLAGS_num);
    }
    return key_rand;
  }

  void ReadRandom(ThreadState* thread) {
    int64_t read = 0;
    int64_t found = 0;
    int64_t bytes = 0;
    int num_keys = 0;
    int64_t key_rand = 0;
    ReadOptions options(FLAGS_verify_checksum, true);
    std::unique_ptr<const char[]> key_guard;
    Slice key = AllocateKey(&key_guard);
    PinnableSlice pinnable_val;
    std::unique_ptr<char[]> ts_guard;
    Slice ts;
    if (user_timestamp_size_ > 0) {
      ts_guard.reset(new char[user_timestamp_size_]);
    }

    Duration duration(FLAGS_duration, reads_);
    while (!duration.Done(1)) {
      DBWithColumnFamilies* db_with_cfh = SelectDBWithCfh(thread);
      // We use same key_rand as seed for key and column family so that we can
      // deterministically find the cfh corresponding to a particular key, as it
      // is done in DoWrite method.
      if (entries_per_batch_ > 1 && FLAGS_multiread_stride) {
        if (++num_keys == entries_per_batch_) {
          num_keys = 0;
          key_rand = GetRandomKey(&thread->rand);
          if ((key_rand + (entries_per_batch_ - 1) * FLAGS_multiread_stride) >=
              FLAGS_num) {
            key_rand = FLAGS_num - entries_per_batch_ * FLAGS_multiread_stride;
          }
        } else {
          key_rand += FLAGS_multiread_stride;
        }
      } else {
        key_rand = GetRandomKey(&thread->rand);
      }
      GenerateKeyFromInt(key_rand, FLAGS_num, &key);
      read++;
      std::string ts_ret;
      std::string* ts_ptr = nullptr;
      if (user_timestamp_size_ > 0) {
        ts = mock_app_clock_->GetTimestampForRead(thread->rand, ts_guard.get());
        options.timestamp = &ts;
        ts_ptr = &ts_ret;
      }
      Status s;
      pinnable_val.Reset();
      if (FLAGS_num_column_families > 1) {
        s = db_with_cfh->db->Get(options, db_with_cfh->GetCfh(key_rand), key,
                                 &pinnable_val, ts_ptr);
      } else {
        s = db_with_cfh->db->Get(options,
                                 db_with_cfh->db->DefaultColumnFamily(), key,
                                 &pinnable_val, ts_ptr);
      }
      if (s.ok()) {
        found++;
        bytes += key.size() + pinnable_val.size() + user_timestamp_size_;
      } else if (!s.IsNotFound()) {
        fprintf(stderr, "Get returned an error: %s\n", s.ToString().c_str());
        abort();
      }

      if (thread->shared->read_rate_limiter.get() != nullptr &&
          read % 256 == 255) {
        thread->shared->read_rate_limiter->Request(
            256, Env::IO_HIGH, nullptr /* stats */, RateLimiter::OpType::kRead);
      }

      thread->stats.FinishedOps(db_with_cfh, db_with_cfh->db, 1, kRead);
    }

    char msg[100];
    snprintf(msg, sizeof(msg), "(%" PRIu64 " of %" PRIu64 " found)\n",
             found, read);

    thread->stats.AddBytes(bytes);
    thread->stats.AddMessage(msg);

    if (FLAGS_perf_level > ROCKSDB_NAMESPACE::PerfLevel::kDisable) {
      thread->stats.AddMessage(std::string("PERF_CONTEXT:\n") +
                               get_perf_context()->ToString());
    }
  }

  // Calls MultiGet over a list of keys from a random distribution.
  // Returns the total number of keys found.
  void MultiReadRandom(ThreadState* thread) {
    int64_t read = 0;
    int64_t bytes = 0;
    int64_t num_multireads = 0;
    int64_t found = 0;
    ReadOptions options(FLAGS_verify_checksum, true);
    std::vector<Slice> keys;
    std::vector<std::unique_ptr<const char[]> > key_guards;
    std::vector<std::string> values(entries_per_batch_);
    PinnableSlice* pin_values = new PinnableSlice[entries_per_batch_];
    std::unique_ptr<PinnableSlice[]> pin_values_guard(pin_values);
    std::vector<Status> stat_list(entries_per_batch_);
    while (static_cast<int64_t>(keys.size()) < entries_per_batch_) {
      key_guards.push_back(std::unique_ptr<const char[]>());
      keys.push_back(AllocateKey(&key_guards.back()));
    }

    std::unique_ptr<char[]> ts_guard;
    if (user_timestamp_size_ > 0) {
      ts_guard.reset(new char[user_timestamp_size_]);
    }

    Duration duration(FLAGS_duration, reads_);
    while (!duration.Done(entries_per_batch_)) {
      DB* db = SelectDB(thread);
      if (FLAGS_multiread_stride) {
        int64_t key = GetRandomKey(&thread->rand);
        if ((key + (entries_per_batch_ - 1) * FLAGS_multiread_stride) >=
            static_cast<int64_t>(FLAGS_num)) {
          key = FLAGS_num - entries_per_batch_ * FLAGS_multiread_stride;
        }
        for (int64_t i = 0; i < entries_per_batch_; ++i) {
          GenerateKeyFromInt(key, FLAGS_num, &keys[i]);
          key += FLAGS_multiread_stride;
        }
      } else {
        for (int64_t i = 0; i < entries_per_batch_; ++i) {
          GenerateKeyFromInt(GetRandomKey(&thread->rand), FLAGS_num, &keys[i]);
        }
      }
      Slice ts;
      if (user_timestamp_size_ > 0) {
        ts = mock_app_clock_->GetTimestampForRead(thread->rand, ts_guard.get());
        options.timestamp = &ts;
      }
      if (!FLAGS_multiread_batched) {
        std::vector<Status> statuses = db->MultiGet(options, keys, &values);
        assert(static_cast<int64_t>(statuses.size()) == entries_per_batch_);

        read += entries_per_batch_;
        num_multireads++;
        for (int64_t i = 0; i < entries_per_batch_; ++i) {
          if (statuses[i].ok()) {
            bytes += keys[i].size() + values[i].size() + user_timestamp_size_;
            ++found;
          } else if (!statuses[i].IsNotFound()) {
            fprintf(stderr, "MultiGet returned an error: %s\n",
                    statuses[i].ToString().c_str());
            abort();
          }
        }
      } else {
        db->MultiGet(options, db->DefaultColumnFamily(), keys.size(),
                     keys.data(), pin_values, stat_list.data());

        read += entries_per_batch_;
        num_multireads++;
        for (int64_t i = 0; i < entries_per_batch_; ++i) {
          if (stat_list[i].ok()) {
            bytes +=
                keys[i].size() + pin_values[i].size() + user_timestamp_size_;
            ++found;
          } else if (!stat_list[i].IsNotFound()) {
            fprintf(stderr, "MultiGet returned an error: %s\n",
                    stat_list[i].ToString().c_str());
            abort();
          }
          stat_list[i] = Status::OK();
          pin_values[i].Reset();
        }
      }
      if (thread->shared->read_rate_limiter.get() != nullptr &&
          num_multireads % 256 == 255) {
        thread->shared->read_rate_limiter->Request(
            256 * entries_per_batch_, Env::IO_HIGH, nullptr /* stats */,
            RateLimiter::OpType::kRead);
      }
      thread->stats.FinishedOps(nullptr, db, entries_per_batch_, kRead);
    }

    char msg[100];
    snprintf(msg, sizeof(msg), "(%" PRIu64 " of %" PRIu64 " found)",
             found, read);
    thread->stats.AddBytes(bytes);
    thread->stats.AddMessage(msg);
  }

  // Calls ApproximateSize over random key ranges.
  void ApproximateSizeRandom(ThreadState* thread) {
    int64_t size_sum = 0;
    int64_t num_sizes = 0;
    const size_t batch_size = entries_per_batch_;
    std::vector<Range> ranges;
    std::vector<Slice> lkeys;
    std::vector<std::unique_ptr<const char[]>> lkey_guards;
    std::vector<Slice> rkeys;
    std::vector<std::unique_ptr<const char[]>> rkey_guards;
    std::vector<uint64_t> sizes;
    while (ranges.size() < batch_size) {
      // Ugly without C++17 return from emplace_back
      lkey_guards.emplace_back();
      rkey_guards.emplace_back();
      lkeys.emplace_back(AllocateKey(&lkey_guards.back()));
      rkeys.emplace_back(AllocateKey(&rkey_guards.back()));
      ranges.emplace_back(lkeys.back(), rkeys.back());
      sizes.push_back(0);
    }
    Duration duration(FLAGS_duration, reads_);
    while (!duration.Done(1)) {
      DB* db = SelectDB(thread);
      for (size_t i = 0; i < batch_size; ++i) {
        int64_t lkey = GetRandomKey(&thread->rand);
        int64_t rkey = GetRandomKey(&thread->rand);
        if (lkey > rkey) {
          std::swap(lkey, rkey);
        }
        GenerateKeyFromInt(lkey, FLAGS_num, &lkeys[i]);
        GenerateKeyFromInt(rkey, FLAGS_num, &rkeys[i]);
      }
      db->GetApproximateSizes(&ranges[0], static_cast<int>(entries_per_batch_),
                              &sizes[0]);
      num_sizes += entries_per_batch_;
      for (int64_t size : sizes) {
        size_sum += size;
      }
      thread->stats.FinishedOps(nullptr, db, entries_per_batch_, kOthers);
    }

    char msg[100];
    snprintf(msg, sizeof(msg), "(Avg approx size=%g)",
             static_cast<double>(size_sum) / static_cast<double>(num_sizes));
    thread->stats.AddMessage(msg);
  }

  // The inverse function of Pareto distribution
  int64_t ParetoCdfInversion(double u, double theta, double k, double sigma) {
    double ret;
    if (k == 0.0) {
      ret = theta - sigma * std::log(u);
    } else {
      ret = theta + sigma * (std::pow(u, -1 * k) - 1) / k;
    }
    return static_cast<int64_t>(ceil(ret));
  }
  // The inverse function of power distribution (y=ax^b)
  int64_t PowerCdfInversion(double u, double a, double b) {
    double ret;
    ret = std::pow((u / a), (1 / b));
    return static_cast<int64_t>(ceil(ret));
  }

  // Add the noice to the QPS
  double AddNoise(double origin, double noise_ratio) {
    if (noise_ratio < 0.0 || noise_ratio > 1.0) {
      return origin;
    }
    int band_int = static_cast<int>(FLAGS_sine_a);
    double delta = (rand() % band_int - band_int / 2) * noise_ratio;
    if (origin + delta < 0) {
      return origin;
    } else {
      return (origin + delta);
    }
  }

  // Decide the ratio of different query types
  // 0 Get, 1 Put, 2 Seek, 3 SeekForPrev, 4 Delete, 5 SingleDelete, 6 merge
  class QueryDecider {
   public:
    std::vector<int> type_;
    std::vector<double> ratio_;
    int range_;

    QueryDecider() {}
    ~QueryDecider() {}

    Status Initiate(std::vector<double> ratio_input) {
      int range_max = 1000;
      double sum = 0.0;
      for (auto& ratio : ratio_input) {
        sum += ratio;
      }
      range_ = 0;
      for (auto& ratio : ratio_input) {
        range_ += static_cast<int>(ceil(range_max * (ratio / sum)));
        type_.push_back(range_);
        ratio_.push_back(ratio / sum);
      }
      return Status::OK();
    }

    int GetType(int64_t rand_num) {
      if (rand_num < 0) {
        rand_num = rand_num * (-1);
      }
      assert(range_ != 0);
      int pos = static_cast<int>(rand_num % range_);
      for (int i = 0; i < static_cast<int>(type_.size()); i++) {
        if (pos < type_[i]) {
          return i;
        }
      }
      return 0;
    }
  };

  // KeyrangeUnit is the struct of a keyrange. It is used in a keyrange vector
  // to transfer a random value to one keyrange based on the hotness.
  struct KeyrangeUnit {
    int64_t keyrange_start;
    int64_t keyrange_access;
    int64_t keyrange_keys;
  };

  // From our observations, the prefix hotness (key-range hotness) follows
  // the two-term-exponential distribution: f(x) = a*exp(b*x) + c*exp(d*x).
  // However, we cannot directly use the inverse function to decide a
  // key-range from a random distribution. To achieve it, we create a list of
  // KeyrangeUnit, each KeyrangeUnit occupies a range of integers whose size is
  // decided based on the hotness of the key-range. When a random value is
  // generated based on uniform distribution, we map it to the KeyrangeUnit Vec
  // and one KeyrangeUnit is selected. The probability of a  KeyrangeUnit being
  // selected is the same as the hotness of this KeyrangeUnit. After that, the
  // key can be randomly allocated to the key-range of this KeyrangeUnit, or we
  // can based on the power distribution (y=ax^b) to generate the offset of
  // the key in the selected key-range. In this way, we generate the keyID
  // based on the hotness of the prefix and also the key hotness distribution.
  class GenerateTwoTermExpKeys {
   public:
    // Avoid uninitialized warning-as-error in some compilers
    int64_t keyrange_rand_max_ = 0;
    int64_t keyrange_size_ = 0;
    int64_t keyrange_num_ = 0;
    std::vector<KeyrangeUnit> keyrange_set_;

    // Initiate the KeyrangeUnit vector and calculate the size of each
    // KeyrangeUnit.
    Status InitiateExpDistribution(int64_t total_keys, double prefix_a,
                                   double prefix_b, double prefix_c,
                                   double prefix_d) {
      int64_t amplify = 0;
      int64_t keyrange_start = 0;
      if (FLAGS_keyrange_num <= 0) {
        keyrange_num_ = 1;
      } else {
        keyrange_num_ = FLAGS_keyrange_num;
      }
      keyrange_size_ = total_keys / keyrange_num_;

      // Calculate the key-range shares size based on the input parameters
      for (int64_t pfx = keyrange_num_; pfx >= 1; pfx--) {
        // Step 1. Calculate the probability that this key range will be
        // accessed in a query. It is based on the two-term expoential
        // distribution
        double keyrange_p = prefix_a * std::exp(prefix_b * pfx) +
                            prefix_c * std::exp(prefix_d * pfx);
        if (keyrange_p < std::pow(10.0, -16.0)) {
          keyrange_p = 0.0;
        }
        // Step 2. Calculate the amplify
        // In order to allocate a query to a key-range based on the random
        // number generated for this query, we need to extend the probability
        // of each key range from [0,1] to [0, amplify]. Amplify is calculated
        // by 1/(smallest key-range probability). In this way, we ensure that
        // all key-ranges are assigned with an Integer that  >=0
        if (amplify == 0 && keyrange_p > 0) {
          amplify = static_cast<int64_t>(std::floor(1 / keyrange_p)) + 1;
        }

        // Step 3. For each key-range, we calculate its position in the
        // [0, amplify] range, including the start, the size (keyrange_access)
        KeyrangeUnit p_unit;
        p_unit.keyrange_start = keyrange_start;
        if (0.0 >= keyrange_p) {
          p_unit.keyrange_access = 0;
        } else {
          p_unit.keyrange_access =
              static_cast<int64_t>(std::floor(amplify * keyrange_p));
        }
        p_unit.keyrange_keys = keyrange_size_;
        keyrange_set_.push_back(p_unit);
        keyrange_start += p_unit.keyrange_access;
      }
      keyrange_rand_max_ = keyrange_start;

      // Step 4. Shuffle the key-ranges randomly
      // Since the access probability is calculated from small to large,
      // If we do not re-allocate them, hot key-ranges are always at the end
      // and cold key-ranges are at the begin of the key space. Therefore, the
      // key-ranges are shuffled and the rand seed is only decide by the
      // key-range hotness distribution. With the same distribution parameters
      // the shuffle results are the same.
      Random64 rand_loca(keyrange_rand_max_);
      for (int64_t i = 0; i < FLAGS_keyrange_num; i++) {
        int64_t pos = rand_loca.Next() % FLAGS_keyrange_num;
        assert(i >= 0 && i < static_cast<int64_t>(keyrange_set_.size()) &&
               pos >= 0 && pos < static_cast<int64_t>(keyrange_set_.size()));
        std::swap(keyrange_set_[i], keyrange_set_[pos]);
      }

      // Step 5. Recalculate the prefix start postion after shuffling
      int64_t offset = 0;
      for (auto& p_unit : keyrange_set_) {
        p_unit.keyrange_start = offset;
        offset += p_unit.keyrange_access;
      }

      return Status::OK();
    }

    // Generate the Key ID according to the input ini_rand and key distribution
    int64_t DistGetKeyID(int64_t ini_rand, double key_dist_a,
                         double key_dist_b) {
      int64_t keyrange_rand = ini_rand % keyrange_rand_max_;

      // Calculate and select one key-range that contains the new key
      int64_t start = 0, end = static_cast<int64_t>(keyrange_set_.size());
      while (start + 1 < end) {
        int64_t mid = start + (end - start) / 2;
        assert(mid >= 0 && mid < static_cast<int64_t>(keyrange_set_.size()));
        if (keyrange_rand < keyrange_set_[mid].keyrange_start) {
          end = mid;
        } else {
          start = mid;
        }
      }
      int64_t keyrange_id = start;

      // Select one key in the key-range and compose the keyID
      int64_t key_offset = 0, key_seed;
      if (key_dist_a == 0.0 || key_dist_b == 0.0) {
        key_offset = ini_rand % keyrange_size_;
      } else {
        double u =
            static_cast<double>(ini_rand % keyrange_size_) / keyrange_size_;
        key_seed = static_cast<int64_t>(
            ceil(std::pow((u / key_dist_a), (1 / key_dist_b))));
        Random64 rand_key(key_seed);
        key_offset = rand_key.Next() % keyrange_size_;
      }
      return keyrange_size_ * keyrange_id + key_offset;
    }
  };

  // The social graph workload mixed with Get, Put, Iterator queries.
  // The value size and iterator length follow Pareto distribution.
  // The overall key access follow power distribution. If user models the
  // workload based on different key-ranges (or different prefixes), user
  // can use two-term-exponential distribution to fit the workload. User
  // needs to decide the ratio between Get, Put, Iterator queries before
  // starting the benchmark.
  void MixGraph(ThreadState* thread) {
    int64_t read = 0;  // including single gets and Next of iterators
    int64_t gets = 0;
    int64_t puts = 0;
    int64_t found = 0;
    int64_t seek = 0;
    int64_t seek_found = 0;
    int64_t bytes = 0;
    const int64_t default_value_max = 1 * 1024 * 1024;
    int64_t value_max = default_value_max;
    int64_t scan_len_max = FLAGS_mix_max_scan_len;
    double write_rate = 1000000.0;
    double read_rate = 1000000.0;
    bool use_prefix_modeling = false;
    bool use_random_modeling = false;
    GenerateTwoTermExpKeys gen_exp;
    std::vector<double> ratio{FLAGS_mix_get_ratio, FLAGS_mix_put_ratio,
                              FLAGS_mix_seek_ratio};
    char value_buffer[default_value_max];
    QueryDecider query;
    RandomGenerator gen;
    Status s;
    if (value_max > FLAGS_mix_max_value_size) {
      value_max = FLAGS_mix_max_value_size;
    }

    ReadOptions options(FLAGS_verify_checksum, true);
    std::unique_ptr<const char[]> key_guard;
    Slice key = AllocateKey(&key_guard);
    PinnableSlice pinnable_val;
    query.Initiate(ratio);

    // the limit of qps initiation
    if (FLAGS_sine_a != 0 || FLAGS_sine_d != 0) {
      thread->shared->read_rate_limiter.reset(NewGenericRateLimiter(
          static_cast<int64_t>(read_rate), 100000 /* refill_period_us */, 10 /* fairness */,
          RateLimiter::Mode::kReadsOnly));
      thread->shared->write_rate_limiter.reset(
          NewGenericRateLimiter(static_cast<int64_t>(write_rate)));
    }

    // Decide if user wants to use prefix based key generation
    if (FLAGS_keyrange_dist_a != 0.0 || FLAGS_keyrange_dist_b != 0.0 ||
        FLAGS_keyrange_dist_c != 0.0 || FLAGS_keyrange_dist_d != 0.0) {
      use_prefix_modeling = true;
      gen_exp.InitiateExpDistribution(
          FLAGS_num, FLAGS_keyrange_dist_a, FLAGS_keyrange_dist_b,
          FLAGS_keyrange_dist_c, FLAGS_keyrange_dist_d);
    }
    if (FLAGS_key_dist_a == 0 || FLAGS_key_dist_b == 0) {
      use_random_modeling = true;
    }

    Duration duration(FLAGS_duration, reads_);
    while (!duration.Done(1)) {
      DBWithColumnFamilies* db_with_cfh = SelectDBWithCfh(thread);
      int64_t ini_rand, rand_v, key_rand, key_seed;
      ini_rand = GetRandomKey(&thread->rand);
      rand_v = ini_rand % FLAGS_num;
      double u = static_cast<double>(rand_v) / FLAGS_num;

      // Generate the keyID based on the key hotness and prefix hotness
      if (use_random_modeling) {
        key_rand = ini_rand;
      } else if (use_prefix_modeling) {
        key_rand =
            gen_exp.DistGetKeyID(ini_rand, FLAGS_key_dist_a, FLAGS_key_dist_b);
      } else {
        key_seed = PowerCdfInversion(u, FLAGS_key_dist_a, FLAGS_key_dist_b);
        Random64 rand(key_seed);
        key_rand = static_cast<int64_t>(rand.Next()) % FLAGS_num;
      }
      GenerateKeyFromInt(key_rand, FLAGS_num, &key);
      int query_type = query.GetType(rand_v);

      // change the qps
      uint64_t now = FLAGS_env->NowMicros();
      uint64_t usecs_since_last;
      if (now > thread->stats.GetSineInterval()) {
        usecs_since_last = now - thread->stats.GetSineInterval();
      } else {
        usecs_since_last = 0;
      }

      if (usecs_since_last >
          (FLAGS_sine_mix_rate_interval_milliseconds * uint64_t{1000})) {
        double usecs_since_start =
            static_cast<double>(now - thread->stats.GetStart());
        thread->stats.ResetSineInterval();
        double mix_rate_with_noise = AddNoise(
            SineRate(usecs_since_start / 1000000.0), FLAGS_sine_mix_rate_noise);
        read_rate = mix_rate_with_noise * (query.ratio_[0] + query.ratio_[2]);
        write_rate =
            mix_rate_with_noise * query.ratio_[1] * FLAGS_mix_ave_kv_size;

        thread->shared->write_rate_limiter.reset(
            NewGenericRateLimiter(static_cast<int64_t>(write_rate)));
        thread->shared->read_rate_limiter.reset(NewGenericRateLimiter(
            static_cast<int64_t>(read_rate),
            FLAGS_sine_mix_rate_interval_milliseconds * uint64_t{1000}, 10,
            RateLimiter::Mode::kReadsOnly));
      }
      // Start the query
      if (query_type == 0) {
        // the Get query
        gets++;
        read++;
        if (FLAGS_num_column_families > 1) {
          s = db_with_cfh->db->Get(options, db_with_cfh->GetCfh(key_rand), key,
                                   &pinnable_val);
        } else {
          pinnable_val.Reset();
          s = db_with_cfh->db->Get(options,
                                   db_with_cfh->db->DefaultColumnFamily(), key,
                                   &pinnable_val);
        }

        if (s.ok()) {
          found++;
          bytes += key.size() + pinnable_val.size();
        } else if (!s.IsNotFound()) {
          fprintf(stderr, "Get returned an error: %s\n", s.ToString().c_str());
          abort();
        }

        if (thread->shared->read_rate_limiter.get() != nullptr &&
            read % 256 == 255) {
          thread->shared->read_rate_limiter->Request(
              256, Env::IO_HIGH, nullptr /* stats */,
              RateLimiter::OpType::kRead);
        }
        thread->stats.FinishedOps(db_with_cfh, db_with_cfh->db, 1, kRead);
      } else if (query_type == 1) {
        // the Put query
        puts++;
        int64_t val_size = ParetoCdfInversion(
            u, FLAGS_value_theta, FLAGS_value_k, FLAGS_value_sigma);
        if (val_size < 0) {
          val_size = 10;
        } else if (val_size > value_max) {
          val_size = val_size % value_max;
        }
        s = db_with_cfh->db->Put(
            write_options_, key,
            gen.Generate(static_cast<unsigned int>(val_size)));
        if (!s.ok()) {
          fprintf(stderr, "put error: %s\n", s.ToString().c_str());
          ErrorExit();
        }

        if (thread->shared->write_rate_limiter) {
          thread->shared->write_rate_limiter->Request(
              key.size() + val_size, Env::IO_HIGH, nullptr /*stats*/,
              RateLimiter::OpType::kWrite);
        }
        thread->stats.FinishedOps(db_with_cfh, db_with_cfh->db, 1, kWrite);
      } else if (query_type == 2) {
        // Seek query
        if (db_with_cfh->db != nullptr) {
          Iterator* single_iter = nullptr;
          single_iter = db_with_cfh->db->NewIterator(options);
          if (single_iter != nullptr) {
            single_iter->Seek(key);
            seek++;
            read++;
            if (single_iter->Valid() && single_iter->key().compare(key) == 0) {
              seek_found++;
            }
            int64_t scan_length =
                ParetoCdfInversion(u, FLAGS_iter_theta, FLAGS_iter_k,
                                   FLAGS_iter_sigma) %
                scan_len_max;
            for (int64_t j = 0; j < scan_length && single_iter->Valid(); j++) {
              Slice value = single_iter->value();
              memcpy(value_buffer, value.data(),
                     std::min(value.size(), sizeof(value_buffer)));
              bytes += single_iter->key().size() + single_iter->value().size();
              single_iter->Next();
              assert(single_iter->status().ok());
            }
          }
          delete single_iter;
        }
        thread->stats.FinishedOps(db_with_cfh, db_with_cfh->db, 1, kSeek);
      }
    }
    char msg[256];
    snprintf(msg, sizeof(msg),
             "( Gets:%" PRIu64 " Puts:%" PRIu64 " Seek:%" PRIu64 " of %" PRIu64
             " in %" PRIu64 " found)\n",
             gets, puts, seek, found, read);

    thread->stats.AddBytes(bytes);
    thread->stats.AddMessage(msg);

    if (FLAGS_perf_level > ROCKSDB_NAMESPACE::PerfLevel::kDisable) {
      thread->stats.AddMessage(std::string("PERF_CONTEXT:\n") +
                               get_perf_context()->ToString());
    }
  }

  void IteratorCreation(ThreadState* thread) {
    Duration duration(FLAGS_duration, reads_);
    ReadOptions options(FLAGS_verify_checksum, true);
    std::unique_ptr<char[]> ts_guard;
    if (user_timestamp_size_ > 0) {
      ts_guard.reset(new char[user_timestamp_size_]);
    }
    while (!duration.Done(1)) {
      DB* db = SelectDB(thread);
      Slice ts;
      if (user_timestamp_size_ > 0) {
        ts = mock_app_clock_->GetTimestampForRead(thread->rand, ts_guard.get());
        options.timestamp = &ts;
      }
      Iterator* iter = db->NewIterator(options);
      delete iter;
      thread->stats.FinishedOps(nullptr, db, 1, kOthers);
    }
  }

  void IteratorCreationWhileWriting(ThreadState* thread) {
    if (thread->tid > 0) {
      IteratorCreation(thread);
    } else {
      BGWriter(thread, kWrite);
    }
  }

  void SeekRandom(ThreadState* thread) {
    int64_t read = 0;
    int64_t found = 0;
    int64_t bytes = 0;
    ReadOptions options(FLAGS_verify_checksum, true);
    options.total_order_seek = FLAGS_total_order_seek;
    options.prefix_same_as_start = FLAGS_prefix_same_as_start;
    options.tailing = FLAGS_use_tailing_iterator;
    options.readahead_size = FLAGS_readahead_size;
    std::unique_ptr<char[]> ts_guard;
    Slice ts;
    if (user_timestamp_size_ > 0) {
      ts_guard.reset(new char[user_timestamp_size_]);
      ts = mock_app_clock_->GetTimestampForRead(thread->rand, ts_guard.get());
      options.timestamp = &ts;
    }

    std::vector<Iterator*> tailing_iters;
    if (FLAGS_use_tailing_iterator) {
      if (db_.db != nullptr) {
        tailing_iters.push_back(db_.db->NewIterator(options));
      } else {
        for (const auto& db_with_cfh : multi_dbs_) {
          tailing_iters.push_back(db_with_cfh.db->NewIterator(options));
        }
      }
    }

    std::unique_ptr<const char[]> key_guard;
    Slice key = AllocateKey(&key_guard);

    std::unique_ptr<const char[]> upper_bound_key_guard;
    Slice upper_bound = AllocateKey(&upper_bound_key_guard);
    std::unique_ptr<const char[]> lower_bound_key_guard;
    Slice lower_bound = AllocateKey(&lower_bound_key_guard);

    Duration duration(FLAGS_duration, reads_);
    char value_buffer[256];
    while (!duration.Done(1)) {
      int64_t seek_pos = thread->rand.Next() % FLAGS_num;
      GenerateKeyFromIntForSeek(static_cast<uint64_t>(seek_pos), FLAGS_num,
                                &key);
      if (FLAGS_max_scan_distance != 0) {
        if (FLAGS_reverse_iterator) {
          GenerateKeyFromInt(
              static_cast<uint64_t>(std::max(
                  static_cast<int64_t>(0), seek_pos - FLAGS_max_scan_distance)),
              FLAGS_num, &lower_bound);
          options.iterate_lower_bound = &lower_bound;
        } else {
          auto min_num =
              std::min(FLAGS_num, seek_pos + FLAGS_max_scan_distance);
          GenerateKeyFromInt(static_cast<uint64_t>(min_num), FLAGS_num,
                             &upper_bound);
          options.iterate_upper_bound = &upper_bound;
        }
      }

      // Pick a Iterator to use
      size_t db_idx_to_use =
          (db_.db == nullptr)
              ? (size_t{thread->rand.Next()} % multi_dbs_.size())
              : 0;
      std::unique_ptr<Iterator> single_iter;
      Iterator* iter_to_use;
      if (FLAGS_use_tailing_iterator) {
        iter_to_use = tailing_iters[db_idx_to_use];
      } else {
        if (db_.db != nullptr) {
          single_iter.reset(db_.db->NewIterator(options));
        } else {
          single_iter.reset(multi_dbs_[db_idx_to_use].db->NewIterator(options));
        }
        iter_to_use = single_iter.get();
      }

      iter_to_use->Seek(key);
      read++;
      if (iter_to_use->Valid() && iter_to_use->key().compare(key) == 0) {
        found++;
      }

      for (int j = 0; j < FLAGS_seek_nexts && iter_to_use->Valid(); ++j) {
        // Copy out iterator's value to make sure we read them.
        Slice value = iter_to_use->value();
        memcpy(value_buffer, value.data(),
               std::min(value.size(), sizeof(value_buffer)));
        bytes += iter_to_use->key().size() + iter_to_use->value().size();

        if (!FLAGS_reverse_iterator) {
          iter_to_use->Next();
        } else {
          iter_to_use->Prev();
        }
        assert(iter_to_use->status().ok());
      }

      if (thread->shared->read_rate_limiter.get() != nullptr &&
          read % 256 == 255) {
        thread->shared->read_rate_limiter->Request(
            256, Env::IO_HIGH, nullptr /* stats */, RateLimiter::OpType::kRead);
      }

      thread->stats.FinishedOps(&db_, db_.db, 1, kSeek);
    }
    for (auto iter : tailing_iters) {
      delete iter;
    }

    char msg[100];
    snprintf(msg, sizeof(msg), "(%" PRIu64 " of %" PRIu64 " found)\n",
             found, read);
    thread->stats.AddBytes(bytes);
    thread->stats.AddMessage(msg);
    if (FLAGS_perf_level > ROCKSDB_NAMESPACE::PerfLevel::kDisable) {
      thread->stats.AddMessage(std::string("PERF_CONTEXT:\n") +
                               get_perf_context()->ToString());
    }
  }

  void SeekRandomWhileWriting(ThreadState* thread) {
    if (thread->tid > 0) {
      SeekRandom(thread);
    } else {
      BGWriter(thread, kWrite);
    }
  }

  void SeekRandomWhileMerging(ThreadState* thread) {
    if (thread->tid > 0) {
      SeekRandom(thread);
    } else {
      BGWriter(thread, kMerge);
    }
  }

  void DoDelete(ThreadState* thread, bool seq) {
    WriteBatch batch(/*reserved_bytes=*/0, /*max_bytes=*/0,
                     user_timestamp_size_);
    Duration duration(seq ? 0 : FLAGS_duration, deletes_);
    int64_t i = 0;
    std::unique_ptr<const char[]> key_guard;
    Slice key = AllocateKey(&key_guard);
    std::unique_ptr<char[]> ts_guard;
    Slice ts;
    if (user_timestamp_size_ > 0) {
      ts_guard.reset(new char[user_timestamp_size_]);
    }

    while (!duration.Done(entries_per_batch_)) {
      DB* db = SelectDB(thread);
      batch.Clear();
      for (int64_t j = 0; j < entries_per_batch_; ++j) {
        const int64_t k = seq ? i + j : (thread->rand.Next() % FLAGS_num);
        GenerateKeyFromInt(k, FLAGS_num, &key);
        batch.Delete(key);
      }
      Status s;
      if (user_timestamp_size_ > 0) {
        ts = mock_app_clock_->Allocate(ts_guard.get());
        s = batch.AssignTimestamp(ts);
        if (!s.ok()) {
          fprintf(stderr, "assign timestamp: %s\n", s.ToString().c_str());
          ErrorExit();
        }
      }
      s = db->Write(write_options_, &batch);
      thread->stats.FinishedOps(nullptr, db, entries_per_batch_, kDelete);
      if (!s.ok()) {
        fprintf(stderr, "del error: %s\n", s.ToString().c_str());
        exit(1);
      }
      i += entries_per_batch_;
    }
  }

  void DeleteSeq(ThreadState* thread) {
    DoDelete(thread, true);
  }

  void DeleteRandom(ThreadState* thread) {
    DoDelete(thread, false);
  }

  void ReadWhileWriting(ThreadState* thread) {
    if (thread->tid > 0) {
      ReadRandom(thread);
    } else {
      BGWriter(thread, kWrite);
    }
  }

  void ReadWhileMerging(ThreadState* thread) {
    if (thread->tid > 0) {
      ReadRandom(thread);
    } else {
      BGWriter(thread, kMerge);
    }
  }

  void BGWriter(ThreadState* thread, enum OperationType write_merge) {
    // Special thread that keeps writing until other threads are done.
    RandomGenerator gen;
    int64_t bytes = 0;

    std::unique_ptr<RateLimiter> write_rate_limiter;
    if (FLAGS_benchmark_write_rate_limit > 0) {
      write_rate_limiter.reset(
          NewGenericRateLimiter(FLAGS_benchmark_write_rate_limit));
    }

    // Don't merge stats from this thread with the readers.
    thread->stats.SetExcludeFromMerge();

    std::unique_ptr<const char[]> key_guard;
    Slice key = AllocateKey(&key_guard);
    std::unique_ptr<char[]> ts_guard;
    if (user_timestamp_size_ > 0) {
      ts_guard.reset(new char[user_timestamp_size_]);
    }
    uint32_t written = 0;
    bool hint_printed = false;

    while (true) {
      DB* db = SelectDB(thread);
      {
        MutexLock l(&thread->shared->mu);
        if (FLAGS_finish_after_writes && written == writes_) {
          fprintf(stderr, "Exiting the writer after %u writes...\n", written);
          break;
        }
        if (thread->shared->num_done + 1 >= thread->shared->num_initialized) {
          // Other threads have finished
          if (FLAGS_finish_after_writes) {
            // Wait for the writes to be finished
            if (!hint_printed) {
              fprintf(stderr, "Reads are finished. Have %d more writes to do\n",
                      static_cast<int>(writes_) - written);
              hint_printed = true;
            }
          } else {
            // Finish the write immediately
            break;
          }
        }
      }

      GenerateKeyFromInt(thread->rand.Next() % FLAGS_num, FLAGS_num, &key);
      Status s;

      Slice val = gen.Generate();
      Slice ts;
      if (user_timestamp_size_ > 0) {
        ts = mock_app_clock_->Allocate(ts_guard.get());
        write_options_.timestamp = &ts;
      }
      if (write_merge == kWrite) {
        s = db->Put(write_options_, key, val);
      } else {
        s = db->Merge(write_options_, key, val);
      }
      // Restore write_options_
      if (user_timestamp_size_ > 0) {
        write_options_.timestamp = nullptr;
      }
      written++;

      if (!s.ok()) {
        fprintf(stderr, "put or merge error: %s\n", s.ToString().c_str());
        exit(1);
      }
      bytes += key.size() + val.size() + user_timestamp_size_;
      thread->stats.FinishedOps(&db_, db_.db, 1, kWrite);

      if (FLAGS_benchmark_write_rate_limit > 0) {
        write_rate_limiter->Request(
            key.size() + val.size(), Env::IO_HIGH,
            nullptr /* stats */, RateLimiter::OpType::kWrite);
      }
    }
    thread->stats.AddBytes(bytes);
  }

  void ReadWhileScanning(ThreadState* thread) {
    if (thread->tid > 0) {
      ReadRandom(thread);
    } else {
      BGScan(thread);
    }
  }

  void BGScan(ThreadState* thread) {
    if (FLAGS_num_multi_db > 0) {
      fprintf(stderr, "Not supporting multiple DBs.\n");
      abort();
    }
    assert(db_.db != nullptr);
    ReadOptions read_options;
    std::unique_ptr<char[]> ts_guard;
    Slice ts;
    if (user_timestamp_size_ > 0) {
      ts_guard.reset(new char[user_timestamp_size_]);
      ts = mock_app_clock_->GetTimestampForRead(thread->rand, ts_guard.get());
      read_options.timestamp = &ts;
    }
    Iterator* iter = db_.db->NewIterator(read_options);

    fprintf(stderr, "num reads to do %" PRIu64 "\n", reads_);
    Duration duration(FLAGS_duration, reads_);
    uint64_t num_seek_to_first = 0;
    uint64_t num_next = 0;
    while (!duration.Done(1)) {
      if (!iter->Valid()) {
        iter->SeekToFirst();
        num_seek_to_first++;
      } else if (!iter->status().ok()) {
        fprintf(stderr, "Iterator error: %s\n",
                iter->status().ToString().c_str());
        abort();
      } else {
        iter->Next();
        num_next++;
      }

      thread->stats.FinishedOps(&db_, db_.db, 1, kSeek);
    }
    delete iter;
  }

  // Given a key K and value V, this puts (K+"0", V), (K+"1", V), (K+"2", V)
  // in DB atomically i.e in a single batch. Also refer GetMany.
  Status PutMany(DB* db, const WriteOptions& writeoptions, const Slice& key,
                 const Slice& value) {
    std::string suffixes[3] = {"2", "1", "0"};
    std::string keys[3];

    WriteBatch batch(/*reserved_bytes=*/0, /*max_bytes=*/0,
                     user_timestamp_size_);
    Status s;
    for (int i = 0; i < 3; i++) {
      keys[i] = key.ToString() + suffixes[i];
      batch.Put(keys[i], value);
    }

    std::unique_ptr<char[]> ts_guard;
    if (user_timestamp_size_ > 0) {
      ts_guard.reset(new char[user_timestamp_size_]);
      Slice ts = mock_app_clock_->Allocate(ts_guard.get());
      s = batch.AssignTimestamp(ts);
      if (!s.ok()) {
        fprintf(stderr, "assign timestamp to batch: %s\n",
                s.ToString().c_str());
        ErrorExit();
      }
    }

    s = db->Write(writeoptions, &batch);
    return s;
  }


  // Given a key K, this deletes (K+"0", V), (K+"1", V), (K+"2", V)
  // in DB atomically i.e in a single batch. Also refer GetMany.
  Status DeleteMany(DB* db, const WriteOptions& writeoptions,
                    const Slice& key) {
    std::string suffixes[3] = {"1", "2", "0"};
    std::string keys[3];

    WriteBatch batch(0, 0, user_timestamp_size_);
    Status s;
    for (int i = 0; i < 3; i++) {
      keys[i] = key.ToString() + suffixes[i];
      batch.Delete(keys[i]);
    }

    std::unique_ptr<char[]> ts_guard;
    if (user_timestamp_size_ > 0) {
      ts_guard.reset(new char[user_timestamp_size_]);
      Slice ts = mock_app_clock_->Allocate(ts_guard.get());
      s = batch.AssignTimestamp(ts);
      if (!s.ok()) {
        fprintf(stderr, "assign timestamp to batch: %s\n",
                s.ToString().c_str());
        ErrorExit();
      }
    }

    s = db->Write(writeoptions, &batch);
    return s;
  }

  // Given a key K and value V, this gets values for K+"0", K+"1" and K+"2"
  // in the same snapshot, and verifies that all the values are identical.
  // ASSUMES that PutMany was used to put (K, V) into the DB.
  Status GetMany(DB* db, const ReadOptions& readoptions, const Slice& key,
                 std::string* value) {
    std::string suffixes[3] = {"0", "1", "2"};
    std::string keys[3];
    Slice key_slices[3];
    std::string values[3];
    ReadOptions readoptionscopy = readoptions;

    std::unique_ptr<char[]> ts_guard;
    Slice ts;
    if (user_timestamp_size_ > 0) {
      ts_guard.reset(new char[user_timestamp_size_]);
      ts = mock_app_clock_->Allocate(ts_guard.get());
      readoptionscopy.timestamp = &ts;
    }

    readoptionscopy.snapshot = db->GetSnapshot();
    Status s;
    for (int i = 0; i < 3; i++) {
      keys[i] = key.ToString() + suffixes[i];
      key_slices[i] = keys[i];
      s = db->Get(readoptionscopy, key_slices[i], value);
      if (!s.ok() && !s.IsNotFound()) {
        fprintf(stderr, "get error: %s\n", s.ToString().c_str());
        values[i] = "";
        // we continue after error rather than exiting so that we can
        // find more errors if any
      } else if (s.IsNotFound()) {
        values[i] = "";
      } else {
        values[i] = *value;
      }
    }
    db->ReleaseSnapshot(readoptionscopy.snapshot);

    if ((values[0] != values[1]) || (values[1] != values[2])) {
      fprintf(stderr, "inconsistent values for key %s: %s, %s, %s\n",
              key.ToString().c_str(), values[0].c_str(), values[1].c_str(),
              values[2].c_str());
      // we continue after error rather than exiting so that we can
      // find more errors if any
    }

    return s;
  }

  // Differs from readrandomwriterandom in the following ways:
  // (a) Uses GetMany/PutMany to read/write key values. Refer to those funcs.
  // (b) Does deletes as well (per FLAGS_deletepercent)
  // (c) In order to achieve high % of 'found' during lookups, and to do
  //     multiple writes (including puts and deletes) it uses upto
  //     FLAGS_numdistinct distinct keys instead of FLAGS_num distinct keys.
  // (d) Does not have a MultiGet option.
  void RandomWithVerify(ThreadState* thread) {
    ReadOptions options(FLAGS_verify_checksum, true);
    RandomGenerator gen;
    std::string value;
    int64_t found = 0;
    int get_weight = 0;
    int put_weight = 0;
    int delete_weight = 0;
    int64_t gets_done = 0;
    int64_t puts_done = 0;
    int64_t deletes_done = 0;

    std::unique_ptr<const char[]> key_guard;
    Slice key = AllocateKey(&key_guard);

    // the number of iterations is the larger of read_ or write_
    for (int64_t i = 0; i < readwrites_; i++) {
      DB* db = SelectDB(thread);
      if (get_weight == 0 && put_weight == 0 && delete_weight == 0) {
        // one batch completed, reinitialize for next batch
        get_weight = FLAGS_readwritepercent;
        delete_weight = FLAGS_deletepercent;
        put_weight = 100 - get_weight - delete_weight;
      }
      GenerateKeyFromInt(thread->rand.Next() % FLAGS_numdistinct,
          FLAGS_numdistinct, &key);
      if (get_weight > 0) {
        // do all the gets first
        Status s = GetMany(db, options, key, &value);
        if (!s.ok() && !s.IsNotFound()) {
          fprintf(stderr, "getmany error: %s\n", s.ToString().c_str());
          // we continue after error rather than exiting so that we can
          // find more errors if any
        } else if (!s.IsNotFound()) {
          found++;
        }
        get_weight--;
        gets_done++;
        thread->stats.FinishedOps(&db_, db_.db, 1, kRead);
      } else if (put_weight > 0) {
        // then do all the corresponding number of puts
        // for all the gets we have done earlier
        Status s = PutMany(db, write_options_, key, gen.Generate());
        if (!s.ok()) {
          fprintf(stderr, "putmany error: %s\n", s.ToString().c_str());
          exit(1);
        }
        put_weight--;
        puts_done++;
        thread->stats.FinishedOps(&db_, db_.db, 1, kWrite);
      } else if (delete_weight > 0) {
        Status s = DeleteMany(db, write_options_, key);
        if (!s.ok()) {
          fprintf(stderr, "deletemany error: %s\n", s.ToString().c_str());
          exit(1);
        }
        delete_weight--;
        deletes_done++;
        thread->stats.FinishedOps(&db_, db_.db, 1, kDelete);
      }
    }
    char msg[128];
    snprintf(msg, sizeof(msg),
             "( get:%" PRIu64 " put:%" PRIu64 " del:%" PRIu64 " total:%" \
             PRIu64 " found:%" PRIu64 ")",
             gets_done, puts_done, deletes_done, readwrites_, found);
    thread->stats.AddMessage(msg);
  }

  // This is different from ReadWhileWriting because it does not use
  // an extra thread.
  void ReadRandomWriteRandom(ThreadState* thread) {
    ReadOptions options(FLAGS_verify_checksum, true);
    RandomGenerator gen;
    std::string value;
    int64_t found = 0;
    int get_weight = 0;
    int put_weight = 0;
    int64_t reads_done = 0;
    int64_t writes_done = 0;
    Duration duration(FLAGS_duration, readwrites_);

    std::unique_ptr<const char[]> key_guard;
    Slice key = AllocateKey(&key_guard);

    std::unique_ptr<char[]> ts_guard;
    if (user_timestamp_size_ > 0) {
      ts_guard.reset(new char[user_timestamp_size_]);
    }

    // the number of iterations is the larger of read_ or write_
    while (!duration.Done(1)) {
      DB* db = SelectDB(thread);
      GenerateKeyFromInt(thread->rand.Next() % FLAGS_num, FLAGS_num, &key);
      if (get_weight == 0 && put_weight == 0) {
        // one batch completed, reinitialize for next batch
        get_weight = FLAGS_readwritepercent;
        put_weight = 100 - get_weight;
      }
      if (get_weight > 0) {
        // do all the gets first
        Slice ts;
        if (user_timestamp_size_ > 0) {
          ts = mock_app_clock_->GetTimestampForRead(thread->rand,
                                                    ts_guard.get());
          options.timestamp = &ts;
        }
        Status s = db->Get(options, key, &value);
        if (!s.ok() && !s.IsNotFound()) {
          fprintf(stderr, "get error: %s\n", s.ToString().c_str());
          // we continue after error rather than exiting so that we can
          // find more errors if any
        } else if (!s.IsNotFound()) {
          found++;
        }
        get_weight--;
        reads_done++;
        thread->stats.FinishedOps(nullptr, db, 1, kRead);
      } else  if (put_weight > 0) {
        // then do all the corresponding number of puts
        // for all the gets we have done earlier
        Slice ts;
        if (user_timestamp_size_ > 0) {
          ts = mock_app_clock_->Allocate(ts_guard.get());
          write_options_.timestamp = &ts;
        }
        Status s = db->Put(write_options_, key, gen.Generate());
        if (!s.ok()) {
          fprintf(stderr, "put error: %s\n", s.ToString().c_str());
          ErrorExit();
        }
        put_weight--;
        writes_done++;
        thread->stats.FinishedOps(nullptr, db, 1, kWrite);
      }
    }
    char msg[100];
    snprintf(msg, sizeof(msg), "( reads:%" PRIu64 " writes:%" PRIu64 \
             " total:%" PRIu64 " found:%" PRIu64 ")",
             reads_done, writes_done, readwrites_, found);
    thread->stats.AddMessage(msg);
  }

  //
  // Read-modify-write for random keys
  void UpdateRandom(ThreadState* thread) {
    ReadOptions options(FLAGS_verify_checksum, true);
    RandomGenerator gen;
    std::string value;
    int64_t found = 0;
    int64_t bytes = 0;
    Duration duration(FLAGS_duration, readwrites_);

    std::unique_ptr<const char[]> key_guard;
    Slice key = AllocateKey(&key_guard);
    std::unique_ptr<char[]> ts_guard;
    if (user_timestamp_size_ > 0) {
      ts_guard.reset(new char[user_timestamp_size_]);
    }
    // the number of iterations is the larger of read_ or write_
    while (!duration.Done(1)) {
      DB* db = SelectDB(thread);
      GenerateKeyFromInt(thread->rand.Next() % FLAGS_num, FLAGS_num, &key);
      Slice ts;
      if (user_timestamp_size_ > 0) {
        // Read with newest timestamp because we are doing rmw.
        ts = mock_app_clock_->Allocate(ts_guard.get());
        options.timestamp = &ts;
      }

      auto status = db->Get(options, key, &value);
      if (status.ok()) {
        ++found;
        bytes += key.size() + value.size() + user_timestamp_size_;
      } else if (!status.IsNotFound()) {
        fprintf(stderr, "Get returned an error: %s\n",
                status.ToString().c_str());
        abort();
      }

      if (thread->shared->write_rate_limiter) {
        thread->shared->write_rate_limiter->Request(
            key.size() + value.size(), Env::IO_HIGH, nullptr /*stats*/,
            RateLimiter::OpType::kWrite);
      }

      Slice val = gen.Generate();
      if (user_timestamp_size_ > 0) {
        ts = mock_app_clock_->Allocate(ts_guard.get());
        write_options_.timestamp = &ts;
      }
      Status s = db->Put(write_options_, key, val);
      if (!s.ok()) {
        fprintf(stderr, "put error: %s\n", s.ToString().c_str());
        exit(1);
      }
      bytes += key.size() + val.size() + user_timestamp_size_;
      thread->stats.FinishedOps(nullptr, db, 1, kUpdate);
    }
    char msg[100];
    snprintf(msg, sizeof(msg),
             "( updates:%" PRIu64 " found:%" PRIu64 ")", readwrites_, found);
    thread->stats.AddBytes(bytes);
    thread->stats.AddMessage(msg);
  }

  // Read-XOR-write for random keys. Xors the existing value with a randomly
  // generated value, and stores the result. Assuming A in the array of bytes
  // representing the existing value, we generate an array B of the same size,
  // then compute C = A^B as C[i]=A[i]^B[i], and store C
  void XORUpdateRandom(ThreadState* thread) {
    ReadOptions options(FLAGS_verify_checksum, true);
    RandomGenerator gen;
    std::string existing_value;
    int64_t found = 0;
    Duration duration(FLAGS_duration, readwrites_);

    BytesXOROperator xor_operator;

    std::unique_ptr<const char[]> key_guard;
    Slice key = AllocateKey(&key_guard);
    std::unique_ptr<char[]> ts_guard;
    if (user_timestamp_size_ > 0) {
      ts_guard.reset(new char[user_timestamp_size_]);
    }
    // the number of iterations is the larger of read_ or write_
    while (!duration.Done(1)) {
      DB* db = SelectDB(thread);
      GenerateKeyFromInt(thread->rand.Next() % FLAGS_num, FLAGS_num, &key);
      Slice ts;
      if (user_timestamp_size_ > 0) {
        ts = mock_app_clock_->Allocate(ts_guard.get());
        options.timestamp = &ts;
      }

      auto status = db->Get(options, key, &existing_value);
      if (status.ok()) {
        ++found;
      } else if (!status.IsNotFound()) {
        fprintf(stderr, "Get returned an error: %s\n",
                status.ToString().c_str());
        exit(1);
      }

      Slice value = gen.Generate(static_cast<unsigned int>(existing_value.size()));
      std::string new_value;

      if (status.ok()) {
        Slice existing_value_slice = Slice(existing_value);
        xor_operator.XOR(&existing_value_slice, value, &new_value);
      } else {
        xor_operator.XOR(nullptr, value, &new_value);
      }

      if (user_timestamp_size_ > 0) {
        ts = mock_app_clock_->Allocate(ts_guard.get());
        write_options_.timestamp = &ts;
      }

      Status s = db->Put(write_options_, key, Slice(new_value));
      if (!s.ok()) {
        fprintf(stderr, "put error: %s\n", s.ToString().c_str());
        ErrorExit();
      }
      thread->stats.FinishedOps(nullptr, db, 1);
    }
    char msg[100];
    snprintf(msg, sizeof(msg),
             "( updates:%" PRIu64 " found:%" PRIu64 ")", readwrites_, found);
    thread->stats.AddMessage(msg);
  }

  // Read-modify-write for random keys.
  // Each operation causes the key grow by value_size (simulating an append).
  // Generally used for benchmarking against merges of similar type
  void AppendRandom(ThreadState* thread) {
    ReadOptions options(FLAGS_verify_checksum, true);
    RandomGenerator gen;
    std::string value;
    int64_t found = 0;
    int64_t bytes = 0;

    std::unique_ptr<const char[]> key_guard;
    Slice key = AllocateKey(&key_guard);
    std::unique_ptr<char[]> ts_guard;
    if (user_timestamp_size_ > 0) {
      ts_guard.reset(new char[user_timestamp_size_]);
    }
    // The number of iterations is the larger of read_ or write_
    Duration duration(FLAGS_duration, readwrites_);
    while (!duration.Done(1)) {
      DB* db = SelectDB(thread);
      GenerateKeyFromInt(thread->rand.Next() % FLAGS_num, FLAGS_num, &key);
      Slice ts;
      if (user_timestamp_size_ > 0) {
        ts = mock_app_clock_->Allocate(ts_guard.get());
        options.timestamp = &ts;
      }

      auto status = db->Get(options, key, &value);
      if (status.ok()) {
        ++found;
        bytes += key.size() + value.size() + user_timestamp_size_;
      } else if (!status.IsNotFound()) {
        fprintf(stderr, "Get returned an error: %s\n",
                status.ToString().c_str());
        abort();
      } else {
        // If not existing, then just assume an empty string of data
        value.clear();
      }

      // Update the value (by appending data)
      Slice operand = gen.Generate();
      if (value.size() > 0) {
        // Use a delimiter to match the semantics for StringAppendOperator
        value.append(1,',');
      }
      value.append(operand.data(), operand.size());

      if (user_timestamp_size_ > 0) {
        ts = mock_app_clock_->Allocate(ts_guard.get());
        write_options_.timestamp = &ts;
      }

      // Write back to the database
      Status s = db->Put(write_options_, key, value);
      if (!s.ok()) {
        fprintf(stderr, "put error: %s\n", s.ToString().c_str());
        ErrorExit();
      }
      bytes += key.size() + value.size() + user_timestamp_size_;
      thread->stats.FinishedOps(nullptr, db, 1, kUpdate);
    }

    char msg[100];
    snprintf(msg, sizeof(msg), "( updates:%" PRIu64 " found:%" PRIu64 ")",
            readwrites_, found);
    thread->stats.AddBytes(bytes);
    thread->stats.AddMessage(msg);
  }

  // Read-modify-write for random keys (using MergeOperator)
  // The merge operator to use should be defined by FLAGS_merge_operator
  // Adjust FLAGS_value_size so that the keys are reasonable for this operator
  // Assumes that the merge operator is non-null (i.e.: is well-defined)
  //
  // For example, use FLAGS_merge_operator="uint64add" and FLAGS_value_size=8
  // to simulate random additions over 64-bit integers using merge.
  //
  // The number of merges on the same key can be controlled by adjusting
  // FLAGS_merge_keys.
  void MergeRandom(ThreadState* thread) {
    RandomGenerator gen;
    int64_t bytes = 0;
    std::unique_ptr<const char[]> key_guard;
    Slice key = AllocateKey(&key_guard);
    // The number of iterations is the larger of read_ or write_
    Duration duration(FLAGS_duration, readwrites_);
    while (!duration.Done(1)) {
      DBWithColumnFamilies* db_with_cfh = SelectDBWithCfh(thread);
      int64_t key_rand = thread->rand.Next() % merge_keys_;
      GenerateKeyFromInt(key_rand, merge_keys_, &key);

      Status s;
      Slice val = gen.Generate();
      if (FLAGS_num_column_families > 1) {
        s = db_with_cfh->db->Merge(write_options_,
                                   db_with_cfh->GetCfh(key_rand), key,
                                   val);
      } else {
        s = db_with_cfh->db->Merge(write_options_,
                                   db_with_cfh->db->DefaultColumnFamily(), key,
                                   val);
      }

      if (!s.ok()) {
        fprintf(stderr, "merge error: %s\n", s.ToString().c_str());
        exit(1);
      }
      bytes += key.size() + val.size();
      thread->stats.FinishedOps(nullptr, db_with_cfh->db, 1, kMerge);
    }

    // Print some statistics
    char msg[100];
    snprintf(msg, sizeof(msg), "( updates:%" PRIu64 ")", readwrites_);
    thread->stats.AddBytes(bytes);
    thread->stats.AddMessage(msg);
  }

  // Read and merge random keys. The amount of reads and merges are controlled
  // by adjusting FLAGS_num and FLAGS_mergereadpercent. The number of distinct
  // keys (and thus also the number of reads and merges on the same key) can be
  // adjusted with FLAGS_merge_keys.
  //
  // As with MergeRandom, the merge operator to use should be defined by
  // FLAGS_merge_operator.
  void ReadRandomMergeRandom(ThreadState* thread) {
    ReadOptions options(FLAGS_verify_checksum, true);
    RandomGenerator gen;
    std::string value;
    int64_t num_hits = 0;
    int64_t num_gets = 0;
    int64_t num_merges = 0;
    size_t max_length = 0;

    std::unique_ptr<const char[]> key_guard;
    Slice key = AllocateKey(&key_guard);
    // the number of iterations is the larger of read_ or write_
    Duration duration(FLAGS_duration, readwrites_);
    while (!duration.Done(1)) {
      DB* db = SelectDB(thread);
      GenerateKeyFromInt(thread->rand.Next() % merge_keys_, merge_keys_, &key);

      bool do_merge = int(thread->rand.Next() % 100) < FLAGS_mergereadpercent;

      if (do_merge) {
        Status s = db->Merge(write_options_, key, gen.Generate());
        if (!s.ok()) {
          fprintf(stderr, "merge error: %s\n", s.ToString().c_str());
          exit(1);
        }
        num_merges++;
        thread->stats.FinishedOps(nullptr, db, 1, kMerge);
      } else {
        Status s = db->Get(options, key, &value);
        if (value.length() > max_length)
          max_length = value.length();

        if (!s.ok() && !s.IsNotFound()) {
          fprintf(stderr, "get error: %s\n", s.ToString().c_str());
          // we continue after error rather than exiting so that we can
          // find more errors if any
        } else if (!s.IsNotFound()) {
          num_hits++;
        }
        num_gets++;
        thread->stats.FinishedOps(nullptr, db, 1, kRead);
      }
    }

    char msg[100];
    snprintf(msg, sizeof(msg),
             "(reads:%" PRIu64 " merges:%" PRIu64 " total:%" PRIu64
             " hits:%" PRIu64 " maxlength:%" ROCKSDB_PRIszt ")",
             num_gets, num_merges, readwrites_, num_hits, max_length);
    thread->stats.AddMessage(msg);
  }

  void WriteSeqSeekSeq(ThreadState* thread) {
    writes_ = FLAGS_num;
    DoWrite(thread, SEQUENTIAL);
    // exclude writes from the ops/sec calculation
    thread->stats.Start(thread->tid);

    DB* db = SelectDB(thread);
    ReadOptions read_opts(FLAGS_verify_checksum, true);
    std::unique_ptr<char[]> ts_guard;
    Slice ts;
    if (user_timestamp_size_ > 0) {
      ts_guard.reset(new char[user_timestamp_size_]);
      ts = mock_app_clock_->GetTimestampForRead(thread->rand, ts_guard.get());
      read_opts.timestamp = &ts;
    }
    std::unique_ptr<Iterator> iter(db->NewIterator(read_opts));

    std::unique_ptr<const char[]> key_guard;
    Slice key = AllocateKey(&key_guard);
    for (int64_t i = 0; i < FLAGS_num; ++i) {
      GenerateKeyFromInt(i, FLAGS_num, &key);
      iter->Seek(key);
      assert(iter->Valid() && iter->key() == key);
      thread->stats.FinishedOps(nullptr, db, 1, kSeek);

      for (int j = 0; j < FLAGS_seek_nexts && i + 1 < FLAGS_num; ++j) {
        if (!FLAGS_reverse_iterator) {
          iter->Next();
        } else {
          iter->Prev();
        }
        GenerateKeyFromInt(++i, FLAGS_num, &key);
        assert(iter->Valid() && iter->key() == key);
        thread->stats.FinishedOps(nullptr, db, 1, kSeek);
      }

      iter->Seek(key);
      assert(iter->Valid() && iter->key() == key);
      thread->stats.FinishedOps(nullptr, db, 1, kSeek);
    }
  }

  bool binary_search(std::vector<int>& data, int start, int end, int key) {
    if (data.empty()) return false;
    if (start > end) return false;
    int mid = start + (end - start) / 2;
    if (mid > static_cast<int>(data.size()) - 1) return false;
    if (data[mid] == key) {
      return true;
    } else if (data[mid] > key) {
      return binary_search(data, start, mid - 1, key);
    } else {
      return binary_search(data, mid + 1, end, key);
    }
  }

  // Does a bunch of merge operations for a key(key1) where the merge operand
  // is a sorted list. Next performance comparison is done between doing a Get
  // for key1 followed by searching for another key(key2) in the large sorted
  // list vs calling GetMergeOperands for key1 and then searching for the key2
  // in all the sorted sub-lists. Later case is expected to be a lot faster.
  void GetMergeOperands(ThreadState* thread) {
    DB* db = SelectDB(thread);
    const int kTotalValues = 100000;
    const int kListSize = 100;
    std::string key = "my_key";
    std::string value;

    for (int i = 1; i < kTotalValues; i++) {
      if (i % kListSize == 0) {
        // Remove trailing ','
        value.pop_back();
        db->Merge(WriteOptions(), key, value);
        value.clear();
      } else {
        value.append(std::to_string(i)).append(",");
      }
    }

    SortList s;
    std::vector<int> data;
    // This value can be experimented with and it will demonstrate the
    // perf difference between doing a Get and searching for lookup_key in the
    // resultant large sorted list vs doing GetMergeOperands and searching
    // for lookup_key within this resultant sorted sub-lists.
    int lookup_key = 1;

    // Get API call
    std::cout << "--- Get API call --- \n";
    PinnableSlice p_slice;
    uint64_t st = FLAGS_env->NowNanos();
    db->Get(ReadOptions(), db->DefaultColumnFamily(), key, &p_slice);
    s.MakeVector(data, p_slice);
    bool found =
        binary_search(data, 0, static_cast<int>(data.size() - 1), lookup_key);
    std::cout << "Found key? " << std::to_string(found) << "\n";
    uint64_t sp = FLAGS_env->NowNanos();
    std::cout << "Get: " << (sp - st) / 1000000000.0 << " seconds\n";
    std::string* dat_ = p_slice.GetSelf();
    std::cout << "Sample data from Get API call: " << dat_->substr(0, 10)
              << "\n";
    data.clear();

    // GetMergeOperands API call
    std::cout << "--- GetMergeOperands API --- \n";
    std::vector<PinnableSlice> a_slice((kTotalValues / kListSize) + 1);
    st = FLAGS_env->NowNanos();
    int number_of_operands = 0;
    GetMergeOperandsOptions get_merge_operands_options;
    get_merge_operands_options.expected_max_number_of_operands =
        (kTotalValues / 100) + 1;
    db->GetMergeOperands(ReadOptions(), db->DefaultColumnFamily(), key,
                         a_slice.data(), &get_merge_operands_options,
                         &number_of_operands);
    for (PinnableSlice& psl : a_slice) {
      s.MakeVector(data, psl);
      found =
          binary_search(data, 0, static_cast<int>(data.size() - 1), lookup_key);
      data.clear();
      if (found) break;
    }
    std::cout << "Found key? " << std::to_string(found) << "\n";
    sp = FLAGS_env->NowNanos();
    std::cout << "Get Merge operands: " << (sp - st) / 1000000000.0
              << " seconds \n";
    int to_print = 0;
    std::cout << "Sample data from GetMergeOperands API call: ";
    for (PinnableSlice& psl : a_slice) {
      std::cout << "List: " << to_print << " : " << *psl.GetSelf() << "\n";
      if (to_print++ > 2) break;
    }
  }

#ifndef ROCKSDB_LITE
  // This benchmark stress tests Transactions.  For a given --duration (or
  // total number of --writes, a Transaction will perform a read-modify-write
  // to increment the value of a key in each of N(--transaction-sets) sets of
  // keys (where each set has --num keys).  If --threads is set, this will be
  // done in parallel.
  //
  // To test transactions, use --transaction_db=true.  Not setting this
  // parameter
  // will run the same benchmark without transactions.
  //
  // RandomTransactionVerify() will then validate the correctness of the results
  // by checking if the sum of all keys in each set is the same.
  void RandomTransaction(ThreadState* thread) {
    ReadOptions options(FLAGS_verify_checksum, true);
    Duration duration(FLAGS_duration, readwrites_);
    ReadOptions read_options(FLAGS_verify_checksum, true);
    uint16_t num_prefix_ranges = static_cast<uint16_t>(FLAGS_transaction_sets);
    uint64_t transactions_done = 0;

    if (num_prefix_ranges == 0 || num_prefix_ranges > 9999) {
      fprintf(stderr, "invalid value for transaction_sets\n");
      abort();
    }

    TransactionOptions txn_options;
    txn_options.lock_timeout = FLAGS_transaction_lock_timeout;
    txn_options.set_snapshot = FLAGS_transaction_set_snapshot;

    RandomTransactionInserter inserter(&thread->rand, write_options_,
                                       read_options, FLAGS_num,
                                       num_prefix_ranges);

    if (FLAGS_num_multi_db > 1) {
      fprintf(stderr,
              "Cannot run RandomTransaction benchmark with "
              "FLAGS_multi_db > 1.");
      abort();
    }

    while (!duration.Done(1)) {
      bool success;

      // RandomTransactionInserter will attempt to insert a key for each
      // # of FLAGS_transaction_sets
      if (FLAGS_optimistic_transaction_db) {
        success = inserter.OptimisticTransactionDBInsert(db_.opt_txn_db);
      } else if (FLAGS_transaction_db) {
        TransactionDB* txn_db = reinterpret_cast<TransactionDB*>(db_.db);
        success = inserter.TransactionDBInsert(txn_db, txn_options);
      } else {
        success = inserter.DBInsert(db_.db);
      }

      if (!success) {
        fprintf(stderr, "Unexpected error: %s\n",
                inserter.GetLastStatus().ToString().c_str());
        abort();
      }

      thread->stats.FinishedOps(nullptr, db_.db, 1, kOthers);
      transactions_done++;
    }

    char msg[100];
    if (FLAGS_optimistic_transaction_db || FLAGS_transaction_db) {
      snprintf(msg, sizeof(msg),
               "( transactions:%" PRIu64 " aborts:%" PRIu64 ")",
               transactions_done, inserter.GetFailureCount());
    } else {
      snprintf(msg, sizeof(msg), "( batches:%" PRIu64 " )", transactions_done);
    }
    thread->stats.AddMessage(msg);

    if (FLAGS_perf_level > ROCKSDB_NAMESPACE::PerfLevel::kDisable) {
      thread->stats.AddMessage(std::string("PERF_CONTEXT:\n") +
                               get_perf_context()->ToString());
    }
    thread->stats.AddBytes(static_cast<int64_t>(inserter.GetBytesInserted()));
  }

  // Verifies consistency of data after RandomTransaction() has been run.
  // Since each iteration of RandomTransaction() incremented a key in each set
  // by the same value, the sum of the keys in each set should be the same.
  void RandomTransactionVerify() {
    if (!FLAGS_transaction_db && !FLAGS_optimistic_transaction_db) {
      // transactions not used, nothing to verify.
      return;
    }

    Status s =
        RandomTransactionInserter::Verify(db_.db,
                            static_cast<uint16_t>(FLAGS_transaction_sets));

    if (s.ok()) {
      fprintf(stdout, "RandomTransactionVerify Success.\n");
    } else {
      fprintf(stdout, "RandomTransactionVerify FAILED!!\n");
    }
  }
#endif  // ROCKSDB_LITE

  // Writes and deletes random keys without overwriting keys.
  //
  // This benchmark is intended to partially replicate the behavior of MyRocks
  // secondary indices: All data is stored in keys and updates happen by
  // deleting the old version of the key and inserting the new version.
  void RandomReplaceKeys(ThreadState* thread) {
    std::unique_ptr<const char[]> key_guard;
    Slice key = AllocateKey(&key_guard);
    std::unique_ptr<char[]> ts_guard;
    if (user_timestamp_size_ > 0) {
      ts_guard.reset(new char[user_timestamp_size_]);
    }
    std::vector<uint32_t> counters(FLAGS_numdistinct, 0);
    size_t max_counter = 50;
    RandomGenerator gen;

    Status s;
    DB* db = SelectDB(thread);
    for (int64_t i = 0; i < FLAGS_numdistinct; i++) {
      GenerateKeyFromInt(i * max_counter, FLAGS_num, &key);
      Slice ts;
      if (user_timestamp_size_ > 0) {
        ts = mock_app_clock_->Allocate(ts_guard.get());
        write_options_.timestamp = &ts;
      }
      s = db->Put(write_options_, key, gen.Generate());
      if (!s.ok()) {
        fprintf(stderr, "Operation failed: %s\n", s.ToString().c_str());
        exit(1);
      }
    }

    db->GetSnapshot();

    std::default_random_engine generator;
    std::normal_distribution<double> distribution(FLAGS_numdistinct / 2.0,
                                                  FLAGS_stddev);
    Duration duration(FLAGS_duration, FLAGS_num);
    while (!duration.Done(1)) {
      int64_t rnd_id = static_cast<int64_t>(distribution(generator));
      int64_t key_id = std::max(std::min(FLAGS_numdistinct - 1, rnd_id),
                                static_cast<int64_t>(0));
      GenerateKeyFromInt(key_id * max_counter + counters[key_id], FLAGS_num,
                         &key);
      Slice ts;
      if (user_timestamp_size_ > 0) {
        ts = mock_app_clock_->Allocate(ts_guard.get());
        write_options_.timestamp = &ts;
      }
      s = FLAGS_use_single_deletes ? db->SingleDelete(write_options_, key)
                                   : db->Delete(write_options_, key);
      if (s.ok()) {
        counters[key_id] = (counters[key_id] + 1) % max_counter;
        GenerateKeyFromInt(key_id * max_counter + counters[key_id], FLAGS_num,
                           &key);
        if (user_timestamp_size_ > 0) {
          ts = mock_app_clock_->Allocate(ts_guard.get());
          write_options_.timestamp = &ts;
        }
        s = db->Put(write_options_, key, Slice());
      }

      if (!s.ok()) {
        fprintf(stderr, "Operation failed: %s\n", s.ToString().c_str());
        exit(1);
      }

      thread->stats.FinishedOps(nullptr, db, 1, kOthers);
    }

    char msg[200];
    snprintf(msg, sizeof(msg),
             "use single deletes: %d, "
             "standard deviation: %lf\n",
             FLAGS_use_single_deletes, FLAGS_stddev);
    thread->stats.AddMessage(msg);
  }

  void TimeSeriesReadOrDelete(ThreadState* thread, bool do_deletion) {
    ReadOptions options(FLAGS_verify_checksum, true);
    int64_t read = 0;
    int64_t found = 0;
    int64_t bytes = 0;

    Iterator* iter = nullptr;
    // Only work on single database
    assert(db_.db != nullptr);
    iter = db_.db->NewIterator(options);

    std::unique_ptr<const char[]> key_guard;
    Slice key = AllocateKey(&key_guard);

    char value_buffer[256];
    while (true) {
      {
        MutexLock l(&thread->shared->mu);
        if (thread->shared->num_done >= 1) {
          // Write thread have finished
          break;
        }
      }
      if (!FLAGS_use_tailing_iterator) {
        delete iter;
        iter = db_.db->NewIterator(options);
      }
      // Pick a Iterator to use

      int64_t key_id = thread->rand.Next() % FLAGS_key_id_range;
      GenerateKeyFromInt(key_id, FLAGS_num, &key);
      // Reset last 8 bytes to 0
      char* start = const_cast<char*>(key.data());
      start += key.size() - 8;
      memset(start, 0, 8);
      ++read;

      bool key_found = false;
      // Seek the prefix
      for (iter->Seek(key); iter->Valid() && iter->key().starts_with(key);
           iter->Next()) {
        key_found = true;
        // Copy out iterator's value to make sure we read them.
        if (do_deletion) {
          bytes += iter->key().size();
          if (KeyExpired(timestamp_emulator_.get(), iter->key())) {
            thread->stats.FinishedOps(&db_, db_.db, 1, kDelete);
            db_.db->Delete(write_options_, iter->key());
          } else {
            break;
          }
        } else {
          bytes += iter->key().size() + iter->value().size();
          thread->stats.FinishedOps(&db_, db_.db, 1, kRead);
          Slice value = iter->value();
          memcpy(value_buffer, value.data(),
                 std::min(value.size(), sizeof(value_buffer)));

          assert(iter->status().ok());
        }
      }
      found += key_found;

      if (thread->shared->read_rate_limiter.get() != nullptr) {
        thread->shared->read_rate_limiter->Request(
            1, Env::IO_HIGH, nullptr /* stats */, RateLimiter::OpType::kRead);
      }
    }
    delete iter;

    char msg[100];
    snprintf(msg, sizeof(msg), "(%" PRIu64 " of %" PRIu64 " found)", found,
             read);
    thread->stats.AddBytes(bytes);
    thread->stats.AddMessage(msg);
    if (FLAGS_perf_level > ROCKSDB_NAMESPACE::PerfLevel::kDisable) {
      thread->stats.AddMessage(std::string("PERF_CONTEXT:\n") +
                               get_perf_context()->ToString());
    }
  }

  void TimeSeriesWrite(ThreadState* thread) {
    // Special thread that keeps writing until other threads are done.
    RandomGenerator gen;
    int64_t bytes = 0;

    // Don't merge stats from this thread with the readers.
    thread->stats.SetExcludeFromMerge();

    std::unique_ptr<RateLimiter> write_rate_limiter;
    if (FLAGS_benchmark_write_rate_limit > 0) {
      write_rate_limiter.reset(
          NewGenericRateLimiter(FLAGS_benchmark_write_rate_limit));
    }

    std::unique_ptr<const char[]> key_guard;
    Slice key = AllocateKey(&key_guard);

    Duration duration(FLAGS_duration, writes_);
    while (!duration.Done(1)) {
      DB* db = SelectDB(thread);

      uint64_t key_id = thread->rand.Next() % FLAGS_key_id_range;
      // Write key id
      GenerateKeyFromInt(key_id, FLAGS_num, &key);
      // Write timestamp

      char* start = const_cast<char*>(key.data());
      char* pos = start + 8;
      int bytes_to_fill =
          std::min(key_size_ - static_cast<int>(pos - start), 8);
      uint64_t timestamp_value = timestamp_emulator_->Get();
      if (port::kLittleEndian) {
        for (int i = 0; i < bytes_to_fill; ++i) {
          pos[i] = (timestamp_value >> ((bytes_to_fill - i - 1) << 3)) & 0xFF;
        }
      } else {
        memcpy(pos, static_cast<void*>(&timestamp_value), bytes_to_fill);
      }

      timestamp_emulator_->Inc();

      Status s;
      Slice val = gen.Generate();
      s = db->Put(write_options_, key, val);

      if (!s.ok()) {
        fprintf(stderr, "put error: %s\n", s.ToString().c_str());
        ErrorExit();
      }
      bytes = key.size() + val.size();
      thread->stats.FinishedOps(&db_, db_.db, 1, kWrite);
      thread->stats.AddBytes(bytes);

      if (FLAGS_benchmark_write_rate_limit > 0) {
        write_rate_limiter->Request(
            key.size() + val.size(), Env::IO_HIGH,
            nullptr /* stats */, RateLimiter::OpType::kWrite);
      }
    }
  }

  void TimeSeries(ThreadState* thread) {
    if (thread->tid > 0) {
      bool do_deletion = FLAGS_expire_style == "delete" &&
                         thread->tid <= FLAGS_num_deletion_threads;
      TimeSeriesReadOrDelete(thread, do_deletion);
    } else {
      TimeSeriesWrite(thread);
      thread->stats.Stop();
      thread->stats.Report("timeseries write");
    }
  }

  void Compact(ThreadState* thread) {
    DB* db = SelectDB(thread);
    CompactRangeOptions cro;
    cro.bottommost_level_compaction =
        BottommostLevelCompaction::kForceOptimized;
    db->CompactRange(cro, nullptr, nullptr);
  }

  void CompactAll() {
    if (db_.db != nullptr) {
      db_.db->CompactRange(CompactRangeOptions(), nullptr, nullptr);
    }
    for (const auto& db_with_cfh : multi_dbs_) {
      db_with_cfh.db->CompactRange(CompactRangeOptions(), nullptr, nullptr);
    }
  }

#ifndef ROCKSDB_LITE
  void WaitForCompactionHelper(DBWithColumnFamilies& db) {
    // This is an imperfect way of waiting for compaction. The loop and sleep
    // is done because a thread that finishes a compaction job should get a
    // chance to pickup a new compaction job.

    std::vector<std::string> keys = {DB::Properties::kMemTableFlushPending,
                                     DB::Properties::kNumRunningFlushes,
                                     DB::Properties::kCompactionPending,
                                     DB::Properties::kNumRunningCompactions};

    fprintf(stdout, "waitforcompaction(%s): started\n",
            db.db->GetName().c_str());

    while (true) {
      bool retry = false;

      for (const auto& k : keys) {
        uint64_t v;
        if (!db.db->GetIntProperty(k, &v)) {
          fprintf(stderr, "waitforcompaction(%s): GetIntProperty(%s) failed\n",
                  db.db->GetName().c_str(), k.c_str());
          exit(1);
        } else if (v > 0) {
          fprintf(stdout,
                  "waitforcompaction(%s): active(%s). Sleep 10 seconds\n",
                  db.db->GetName().c_str(), k.c_str());
          FLAGS_env->SleepForMicroseconds(10 * 1000000);
          retry = true;
          break;
        }
      }

      if (!retry) {
        fprintf(stdout, "waitforcompaction(%s): finished\n",
                db.db->GetName().c_str());
        return;
      }
    }
  }

  void WaitForCompaction() {
    // Give background threads a chance to wake
    FLAGS_env->SleepForMicroseconds(5 * 1000000);

    // I am skeptical that this check race free. I hope that checking twice
    // reduces the chance.
    if (db_.db != nullptr) {
      WaitForCompactionHelper(db_);
      WaitForCompactionHelper(db_);
    } else {
      for (auto& db_with_cfh : multi_dbs_) {
        WaitForCompactionHelper(db_with_cfh);
        WaitForCompactionHelper(db_with_cfh);
      }
    }
  }

  bool CompactLevelHelper(DBWithColumnFamilies& db_with_cfh, int from_level) {
    std::vector<LiveFileMetaData> files;
    db_with_cfh.db->GetLiveFilesMetaData(&files);

    assert(from_level == 0 || from_level == 1);

    int real_from_level = from_level;
    if (real_from_level > 0) {
      // With dynamic leveled compaction the first level with data beyond L0
      // might not be L1.
      real_from_level = std::numeric_limits<int>::max();

      for (auto& f : files) {
        if (f.level > 0 && f.level < real_from_level) real_from_level = f.level;
      }

      if (real_from_level == std::numeric_limits<int>::max()) {
        fprintf(stdout, "compact%d found 0 files to compact\n", from_level);
        return true;
      }
    }

    // The goal is to compact from from_level to the level that follows it,
    // and with dynamic leveled compaction the next level might not be
    // real_from_level+1
    int next_level = std::numeric_limits<int>::max();

    std::vector<std::string> files_to_compact;
    for (auto& f : files) {
      if (f.level == real_from_level)
        files_to_compact.push_back(f.name);
      else if (f.level > real_from_level && f.level < next_level)
        next_level = f.level;
    }

    if (files_to_compact.empty()) {
      fprintf(stdout, "compact%d found 0 files to compact\n", from_level);
      return true;
    } else if (next_level == std::numeric_limits<int>::max()) {
      // There is no data beyond real_from_level. So we are done.
      fprintf(stdout, "compact%d found no data beyond L%d\n", from_level,
              real_from_level);
      return true;
    }

    fprintf(stdout, "compact%d found %d files to compact from L%d to L%d\n",
            from_level, static_cast<int>(files_to_compact.size()),
            real_from_level, next_level);

    ROCKSDB_NAMESPACE::CompactionOptions options;
    // Lets RocksDB use the configured compression for this level
    options.compression = ROCKSDB_NAMESPACE::kDisableCompressionOption;

    ROCKSDB_NAMESPACE::ColumnFamilyDescriptor cfDesc;
    db_with_cfh.db->DefaultColumnFamily()->GetDescriptor(&cfDesc);
    options.output_file_size_limit = cfDesc.options.target_file_size_base;

    Status status =
        db_with_cfh.db->CompactFiles(options, files_to_compact, next_level);
    if (!status.ok()) {
      // This can fail for valid reasons including the operation was aborted
      // or a filename is invalid because background compaction removed it.
      // Having read the current cases for which an error is raised I prefer
      // not to figure out whether an exception should be thrown here.
      fprintf(stderr, "compact%d CompactFiles failed: %s\n", from_level,
              status.ToString().c_str());
      return false;
    }
    return true;
  }

  void CompactLevel(int from_level) {
    if (db_.db != nullptr) {
      while (!CompactLevelHelper(db_, from_level)) WaitForCompaction();
    }
    for (auto& db_with_cfh : multi_dbs_) {
      while (!CompactLevelHelper(db_with_cfh, from_level)) WaitForCompaction();
    }
  }
#endif

  void Flush() {
    FlushOptions flush_opt;
    flush_opt.wait = true;

    if (db_.db != nullptr) {
      Status s = db_.db->Flush(flush_opt, db_.cfh);
      if (!s.ok()) {
        fprintf(stderr, "Flush failed: %s\n", s.ToString().c_str());
        exit(1);
      }
    } else {
      for (const auto& db_with_cfh : multi_dbs_) {
        Status s = db_with_cfh.db->Flush(flush_opt, db_with_cfh.cfh);
        if (!s.ok()) {
          fprintf(stderr, "Flush failed: %s\n", s.ToString().c_str());
          exit(1);
        }
      }
    }
    fprintf(stdout, "flush memtable\n");
  }

  void ResetStats() {
    if (db_.db != nullptr) {
      db_.db->ResetStats();
    }
    for (const auto& db_with_cfh : multi_dbs_) {
      db_with_cfh.db->ResetStats();
    }
  }

  void PrintStatsHistory() {
    if (db_.db != nullptr) {
      PrintStatsHistoryImpl(db_.db, false);
    }
    for (const auto& db_with_cfh : multi_dbs_) {
      PrintStatsHistoryImpl(db_with_cfh.db, true);
    }
  }

  void PrintStatsHistoryImpl(DB* db, bool print_header) {
    if (print_header) {
      fprintf(stdout, "\n==== DB: %s ===\n", db->GetName().c_str());
    }

    std::unique_ptr<StatsHistoryIterator> shi;
    Status s = db->GetStatsHistory(0, port::kMaxUint64, &shi);
    if (!s.ok()) {
      fprintf(stdout, "%s\n", s.ToString().c_str());
      return;
    }
    assert(shi);
    while (shi->Valid()) {
      uint64_t stats_time = shi->GetStatsTime();
      fprintf(stdout, "------ %s ------\n",
              TimeToHumanString(static_cast<int>(stats_time)).c_str());
      for (auto& entry : shi->GetStatsMap()) {
        fprintf(stdout, " %" PRIu64 "   %s  %" PRIu64 "\n", stats_time,
                entry.first.c_str(), entry.second);
      }
      shi->Next();
    }
  }

  void PrintStats(const char* key) {
    if (db_.db != nullptr) {
      PrintStats(db_.db, key, false);
    }
    for (const auto& db_with_cfh : multi_dbs_) {
      PrintStats(db_with_cfh.db, key, true);
    }
  }

  void PrintStats(DB* db, const char* key, bool print_header = false) {
    if (print_header) {
      fprintf(stdout, "\n==== DB: %s ===\n", db->GetName().c_str());
    }
    std::string stats;
    if (!db->GetProperty(key, &stats)) {
      stats = "(failed)";
    }
    fprintf(stdout, "\n%s\n", stats.c_str());
  }

  void PrintStats(const std::vector<std::string>& keys) {
    if (db_.db != nullptr) {
      PrintStats(db_.db, keys);
    }
    for (const auto& db_with_cfh : multi_dbs_) {
      PrintStats(db_with_cfh.db, keys, true);
    }
  }

  void PrintStats(DB* db, const std::vector<std::string>& keys,
                  bool print_header = false) {
    if (print_header) {
      fprintf(stdout, "\n==== DB: %s ===\n", db->GetName().c_str());
    }

    for (const auto& key : keys) {
      std::string stats;
      if (!db->GetProperty(key, &stats)) {
        stats = "(failed)";
      }
      fprintf(stdout, "%s: %s\n", key.c_str(), stats.c_str());
    }
  }

  void Replay(ThreadState* thread) {
    if (db_.db != nullptr) {
      Replay(thread, &db_);
    }
  }

  void Replay(ThreadState* /*thread*/, DBWithColumnFamilies* db_with_cfh) {
    Status s;
    std::unique_ptr<TraceReader> trace_reader;
    s = NewFileTraceReader(FLAGS_env, EnvOptions(), FLAGS_trace_file,
                           &trace_reader);
    if (!s.ok()) {
      fprintf(
          stderr,
          "Encountered an error creating a TraceReader from the trace file. "
          "Error: %s\n",
          s.ToString().c_str());
      exit(1);
    }
    Replayer replayer(db_with_cfh->db, db_with_cfh->cfh,
                      std::move(trace_reader));
    replayer.SetFastForward(
        static_cast<uint32_t>(FLAGS_trace_replay_fast_forward));
    s = replayer.MultiThreadReplay(
        static_cast<uint32_t>(FLAGS_trace_replay_threads));
    if (s.ok()) {
      fprintf(stdout, "Replay started from trace_file: %s\n",
              FLAGS_trace_file.c_str());
    } else {
      fprintf(stderr, "Starting replay failed. Error: %s\n",
              s.ToString().c_str());
    }
  }
};

int db_bench_tool(int argc, char** argv) {
  ROCKSDB_NAMESPACE::port::InstallStackTraceHandler();
  static bool initialized = false;
  if (!initialized) {
    SetUsageMessage(std::string("\nUSAGE:\n") + std::string(argv[0]) +
                    " [OPTIONS]...");
    initialized = true;
  }
  ParseCommandLineFlags(&argc, &argv, true);
  FLAGS_compaction_style_e =
      (ROCKSDB_NAMESPACE::CompactionStyle)FLAGS_compaction_style;
#ifndef ROCKSDB_LITE
  if (FLAGS_statistics && !FLAGS_statistics_string.empty()) {
    fprintf(stderr,
            "Cannot provide both --statistics and --statistics_string.\n");
    exit(1);
  }
  if (!FLAGS_statistics_string.empty()) {
    Status s = ObjectRegistry::NewInstance()->NewSharedObject<Statistics>(
        FLAGS_statistics_string, &dbstats);
    if (dbstats == nullptr) {
      fprintf(stderr,
              "No Statistics registered matching string: %s status=%s\n",
              FLAGS_statistics_string.c_str(), s.ToString().c_str());
      exit(1);
    }
  }
#endif  // ROCKSDB_LITE
  if (FLAGS_statistics) {
    dbstats = ROCKSDB_NAMESPACE::CreateDBStatistics();
  }
  if (dbstats) {
    dbstats->set_stats_level(static_cast<StatsLevel>(FLAGS_stats_level));
  }
  FLAGS_compaction_pri_e =
      (ROCKSDB_NAMESPACE::CompactionPri)FLAGS_compaction_pri;

  std::vector<std::string> fanout = ROCKSDB_NAMESPACE::StringSplit(
      FLAGS_max_bytes_for_level_multiplier_additional, ',');
  for (size_t j = 0; j < fanout.size(); j++) {
    FLAGS_max_bytes_for_level_multiplier_additional_v.push_back(
#ifndef CYGWIN
        std::stoi(fanout[j]));
#else
        stoi(fanout[j]));
#endif
  }

  FLAGS_compression_type_e =
    StringToCompressionType(FLAGS_compression_type.c_str());

#ifndef ROCKSDB_LITE
  // Stacked BlobDB
  FLAGS_blob_db_compression_type_e =
    StringToCompressionType(FLAGS_blob_db_compression_type.c_str());

  int env_opts =
      !FLAGS_hdfs.empty() + !FLAGS_env_uri.empty() + !FLAGS_fs_uri.empty();
  if (env_opts > 1) {
    fprintf(stderr,
            "Error: --hdfs, --env_uri and --fs_uri are mutually exclusive\n");
    exit(1);
  }

  if (env_opts == 1) {
    Status s = Env::CreateFromUri(ConfigOptions(), FLAGS_env_uri, FLAGS_fs_uri,
                                  &FLAGS_env, &env_guard);
    if (!s.ok()) {
      fprintf(stderr, "Failed creating env: %s\n", s.ToString().c_str());
      exit(1);
    }
  } else if (FLAGS_simulate_hybrid_fs_file != "") {
    //**TODO: Make the simulate fs something that can be loaded
    // from the ObjectRegistry...
    static std::shared_ptr<ROCKSDB_NAMESPACE::Env> composite_env =
        NewCompositeEnv(std::make_shared<SimulatedHybridFileSystem>(
            FileSystem::Default(), FLAGS_simulate_hybrid_fs_file));
    FLAGS_env = composite_env.get();
  }
#endif  // ROCKSDB_LITE
  if (FLAGS_use_existing_keys && !FLAGS_use_existing_db) {
    fprintf(stderr,
            "`-use_existing_db` must be true for `-use_existing_keys` to be "
            "settable\n");
    exit(1);
  }

  if (!FLAGS_hdfs.empty()) {
    FLAGS_env = new ROCKSDB_NAMESPACE::HdfsEnv(FLAGS_hdfs);
  }

  if (!strcasecmp(FLAGS_compaction_fadvice.c_str(), "NONE"))
    FLAGS_compaction_fadvice_e = ROCKSDB_NAMESPACE::Options::NONE;
  else if (!strcasecmp(FLAGS_compaction_fadvice.c_str(), "NORMAL"))
    FLAGS_compaction_fadvice_e = ROCKSDB_NAMESPACE::Options::NORMAL;
  else if (!strcasecmp(FLAGS_compaction_fadvice.c_str(), "SEQUENTIAL"))
    FLAGS_compaction_fadvice_e = ROCKSDB_NAMESPACE::Options::SEQUENTIAL;
  else if (!strcasecmp(FLAGS_compaction_fadvice.c_str(), "WILLNEED"))
    FLAGS_compaction_fadvice_e = ROCKSDB_NAMESPACE::Options::WILLNEED;
  else {
    fprintf(stdout, "Unknown compaction fadvice:%s\n",
            FLAGS_compaction_fadvice.c_str());
  }

  FLAGS_value_size_distribution_type_e =
    StringToDistributionType(FLAGS_value_size_distribution_type.c_str());

  // Note options sanitization may increase thread pool sizes according to
  // max_background_flushes/max_background_compactions/max_background_jobs
  FLAGS_env->SetBackgroundThreads(FLAGS_num_high_pri_threads,
                                  ROCKSDB_NAMESPACE::Env::Priority::HIGH);
  FLAGS_env->SetBackgroundThreads(FLAGS_num_bottom_pri_threads,
                                  ROCKSDB_NAMESPACE::Env::Priority::BOTTOM);
  FLAGS_env->SetBackgroundThreads(FLAGS_num_low_pri_threads,
                                  ROCKSDB_NAMESPACE::Env::Priority::LOW);

  // Choose a location for the test database if none given with --db=<path>
  if (FLAGS_db.empty()) {
    std::string default_db_path;
    FLAGS_env->GetTestDirectory(&default_db_path);
    default_db_path += "/dbbench";
    FLAGS_db = default_db_path;
  }

  if (FLAGS_stats_interval_seconds > 0) {
    // When both are set then FLAGS_stats_interval determines the frequency
    // at which the timer is checked for FLAGS_stats_interval_seconds
    FLAGS_stats_interval = 1000;
  }

  if (FLAGS_seek_missing_prefix && FLAGS_prefix_size <= 8) {
    fprintf(stderr, "prefix_size > 8 required by --seek_missing_prefix\n");
    exit(1);
  }

  ROCKSDB_NAMESPACE::Benchmark benchmark;
  benchmark.Run();

#ifndef ROCKSDB_LITE
  if (FLAGS_print_malloc_stats) {
    std::string stats_string;
    ROCKSDB_NAMESPACE::DumpMallocStats(&stats_string);
    fprintf(stdout, "Malloc stats:\n%s\n", stats_string.c_str());
  }
#endif  // ROCKSDB_LITE

  return 0;
}
}  // namespace ROCKSDB_NAMESPACE
#endif<|MERGE_RESOLUTION|>--- conflicted
+++ resolved
@@ -3919,10 +3919,7 @@
     printf("Initializing RocksDB Options from command-line flags\n");
     Options& options = *opts;
     ConfigOptions config_options(options);
-<<<<<<< HEAD
     config_options.ignore_unsupported_options = false;
-=======
->>>>>>> 052c24a6
 
     assert(db_.db == nullptr);
 
@@ -4272,8 +4269,8 @@
 
     // merge operator options
     if (!FLAGS_merge_operator.empty()) {
-      Status s = MergeOperator::CreateFromString(
-          config_options, FLAGS_merge_operator, &options.merge_operator);
+      s = MergeOperator::CreateFromString(config_options, FLAGS_merge_operator,
+                                          &options.merge_operator);
       if (!s.ok()) {
         fprintf(stderr, "invalid merge operator[%s]: %s\n",
                 FLAGS_merge_operator.c_str(), s.ToString().c_str());
