--- conflicted
+++ resolved
@@ -349,13 +349,9 @@
     "memtable_avg_op_scan_flush_trigger": lambda: random.choice([0, 2, 20, 200]),
     "ingest_wbwi_one_in": lambda: random.choice([0, 0, 100, 500]),
     "universal_reduce_file_locking": lambda: random.randint(0, 1),
-<<<<<<< HEAD
-    "compression_manager": lambda: random.choice(["mixed", "none", "autoskip"]),
-=======
     "compression_manager": lambda: random.choice(
         ["mixed"] * 1 + ["none"] * 2 + ["autoskip"] * 2 + ["randommixed"] * 2
     ),
->>>>>>> 4bdfb7e7
 }
 
 _TEST_DIR_ENV_VAR = "TEST_TMPDIR"
@@ -1014,8 +1010,6 @@
             dest_params["block_align"] = 0
         dest_params["compression_type"] = "zstd"
         dest_params["bottommost_compression_type"] = "zstd"
-<<<<<<< HEAD
-=======
     elif dest_params.get("compression_manager") == "autoskip":
         # disabling compression parallel threads if mixed manager is being used as the predictor is not thread safe
         dest_params["compression_parallel_threads"] = 1
@@ -1029,7 +1023,6 @@
                 ["snappy", "zlib", "lz4", "lz4hc", "xpress", "zstd"]
             )
         dest_params["block_align"] = 0
->>>>>>> 4bdfb7e7
     else:
         # Enabling block_align with compression is not supported
         if dest_params.get("block_align") == 1:
