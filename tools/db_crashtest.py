--- conflicted
+++ resolved
@@ -349,13 +349,9 @@
     "memtable_avg_op_scan_flush_trigger": lambda: random.choice([0, 2, 20, 200]),
     "ingest_wbwi_one_in": lambda: random.choice([0, 0, 100, 500]),
     "universal_reduce_file_locking": lambda: random.randint(0, 1),
-<<<<<<< HEAD
-    "compression_manager": lambda: random.choice(["mixed", "none", "autoskip"]),
-=======
     "compression_manager": lambda: random.choice(
         ["mixed"] * 1 + ["none"] * 2 + ["autoskip"] * 2 + ["randommixed"] * 2
     ),
->>>>>>> 2dcfc547
 }
 
 _TEST_DIR_ENV_VAR = "TEST_TMPDIR"
@@ -1015,11 +1011,7 @@
         dest_params["compression_type"] = "zstd"
         dest_params["bottommost_compression_type"] = "zstd"
     elif dest_params.get("compression_manager") == "autoskip":
-<<<<<<< HEAD
         # disabling compression parallel threads if auto skip manager is being used as the predictor is not thread safe
-=======
-        # disabling compression parallel threads if mixed manager is being used as the predictor is not thread safe
->>>>>>> 2dcfc547
         dest_params["compression_parallel_threads"] = 1
         # esuring the compression is being used
         if dest_params.get("compression_type") == "none":
