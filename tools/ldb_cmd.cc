--- conflicted
+++ resolved
@@ -872,17 +872,11 @@
       // types, as this has been *de facto* supported for a long time on the
       // read side with no code to generate them on the write side. We can test
       // that functionality, e.g. in check_format_compatible.sh, with this hack
-<<<<<<< HEAD
       // TOOD:: use RoundRobin
       auto mgr = std::make_shared<RoundRobinManager>(
           std::move(GetDefaultBuiltinCompressionManager()));
 
       // g_hack_mixed_compression.StoreRelaxed(1);
-      // Need to list zstd in compression_name table property if it's
-      // potentially in the mix, for proper handling of context and dictionary.
-      // (Older versions of RocksDB could crash if that's not satisfied.)
-=======
-      g_hack_mixed_compression.StoreRelaxed(1);
       // Need to list zstd in the compression_name table property if it's
       // potentially used by being in the mix (i.e., potentially at least one
       // data block in the table is compressed by zstd). This ensures proper
@@ -892,7 +886,6 @@
       // To achieve this, set `value` (the compression_type in Options which
       // will be used to set compression_name table property) to kZSTD, even if
       // multiple compression types are used within a single table.
->>>>>>> 0c533e61
       value = ZSTD_Supported() ? kZSTD : GetSupportedCompressions()[0];
       return true;
 #endif  // !NDEBUG
