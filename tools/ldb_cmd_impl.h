--- conflicted
+++ resolved
@@ -43,15 +43,11 @@
 
   static void Help(std::string& ret);
 
-<<<<<<< HEAD
-  void DoCommand() override;
-=======
-  virtual void DoCommand() override;
+  void DoCommand() override;
 
  private:
   bool decode_blob_index_;
   bool dump_uncompressed_blobs_;
->>>>>>> 7b55b508
 };
 
 class DBLiveFilesMetadataDumperCommand : public LDBCommand {
