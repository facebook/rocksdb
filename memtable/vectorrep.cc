--- conflicted
+++ resolved
@@ -295,11 +295,7 @@
 static std::unordered_map<std::string, OptionTypeInfo> vector_rep_table_info = {
     {"count",
      {0, OptionType::kSizeT, OptionVerificationType::kNormal,
-<<<<<<< HEAD
-      OptionTypeFlags::kNone, 0}},
-=======
       OptionTypeFlags::kNone}},
->>>>>>> 100a41b1
 };
 
 VectorRepFactory::VectorRepFactory(size_t count) : count_(count) {
