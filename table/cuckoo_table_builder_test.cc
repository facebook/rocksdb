--- conflicted
+++ resolved
@@ -526,16 +526,10 @@
   ASSERT_OK(writable_file->Close());
 }
 
-<<<<<<< HEAD
-TEST(CuckooBuilderTest, FailWhenSameKeyInserted) {
+TEST_F(CuckooBuilderTest, FailWhenSameKeyInserted) {
   // Need to have a temporary variable here as VS compiler does not currently support operator= with initializer_list as a parameter
   std::unordered_map<std::string, std::vector<uint64_t>> hm = { { "repeatedkey", { 0, 1, 2, 3 } } };
   hash_map = std::move(hm);
-
-=======
-TEST_F(CuckooBuilderTest, FailWhenSameKeyInserted) {
-  hash_map = {{"repeatedkey", {0, 1, 2, 3}}};
->>>>>>> 3083ed21
   uint32_t num_hash_fun = 4;
   std::string user_key = "repeatedkey";
 
