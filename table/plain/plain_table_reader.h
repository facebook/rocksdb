--- conflicted
+++ resolved
@@ -5,10 +5,6 @@
 
 #pragma once
 
-<<<<<<< HEAD
-#ifndef ROCKSDB_LITE
-=======
->>>>>>> 49ce8a10
 #include <stdint.h>
 
 #include <memory>
