--- conflicted
+++ resolved
@@ -171,23 +171,6 @@
   std::string GetPrintableOptions() const override;
   static const char kValueTypeSeqId0 = char(~0);
 
-<<<<<<< HEAD
-  // Sanitizes the specified DB Options.
-  Status SanitizeOptions(
-      const DBOptions& /*db_opts*/,
-      const ColumnFamilyOptions& /*cf_opts*/) const override {
-    return Status::OK();
-  }
-
-  void* GetOptions() override { return &table_options_; }
-
-  Status GetOptionString(const ConfigOptions& /*config_options*/,
-                         std::string* /*opt_string*/) const override {
-    return Status::OK();
-  }
-
-=======
->>>>>>> ed431616
  private:
   PlainTableOptions table_options_;
 };
