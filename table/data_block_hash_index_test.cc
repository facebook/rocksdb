--- conflicted
+++ resolved
@@ -15,16 +15,6 @@
 namespace rocksdb {
 
 bool SearchForOffset(DataBlockHashIndex& index, const Slice& key,
-<<<<<<< HEAD
-                     uint16_t& restart_point) {
-  DataBlockHashIndexIterator data_block_hash_index_iter;
-  DataBlockHashIndexIterator* iter = &data_block_hash_index_iter;
-  index.NewIterator(iter, key);
-  for (; iter->Valid(); iter->Next()) {
-    if (iter->Value() == restart_point) {
-      return true;
-    }
-=======
                      uint8_t& restart_point) {
   uint8_t entry = index.Seek(key);
   if (entry == kCollision) {
@@ -33,7 +23,6 @@
 
   if (entry == kNoEntry) {
     return false;
->>>>>>> 09887aae
   }
 
   return entry == restart_point;
