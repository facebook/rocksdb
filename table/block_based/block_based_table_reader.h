--- conflicted
+++ resolved
@@ -352,17 +352,10 @@
   WithBlocklikeCheck<Status, TBlocklike> MaybeReadBlockAndLoadToCache(
       FilePrefetchBuffer* prefetch_buffer, const ReadOptions& ro,
       const BlockHandle& handle, const UncompressionDict& uncompression_dict,
-<<<<<<< HEAD
-      const bool wait, const bool for_compaction,
-      CachableEntry<TBlocklike>* block_entry, GetContext* get_context,
-      BlockCacheLookupContext* lookup_context, BlockContents* contents,
-      bool async_read) const;
-=======
       bool for_compaction, CachableEntry<TBlocklike>* block_entry,
       GetContext* get_context, BlockCacheLookupContext* lookup_context,
       BlockContents* contents, bool async_read,
       bool use_block_cache_for_lookup) const;
->>>>>>> 49ce8a10
 
   // Similar to the above, with one crucial difference: it will retrieve the
   // block from the file even if there are no caches configured (assuming the
@@ -373,9 +366,6 @@
       const BlockHandle& handle, const UncompressionDict& uncompression_dict,
       CachableEntry<TBlocklike>* block_entry, GetContext* get_context,
       BlockCacheLookupContext* lookup_context, bool for_compaction,
-<<<<<<< HEAD
-      bool use_cache, bool wait_for_cache, bool async_read) const;
-=======
       bool use_cache, bool async_read, bool use_block_cache_for_lookup) const;
 
   template <typename TBlocklike>
@@ -388,7 +378,6 @@
                          const Slice& block_key, const Slice& referenced_key,
                          bool does_referenced_key_exist,
                          uint64_t referenced_data_size) const;
->>>>>>> 49ce8a10
 
   DECLARE_SYNC_AND_ASYNC_CONST(
       void, RetrieveMultipleBlocks, const ReadOptions& options,
@@ -426,15 +415,8 @@
   template <typename TBlocklike>
   WithBlocklikeCheck<Status, TBlocklike> GetDataBlockFromCache(
       const Slice& cache_key, BlockCacheInterface<TBlocklike> block_cache,
-<<<<<<< HEAD
-      CompressedBlockCacheInterface block_cache_compressed,
-      const ReadOptions& read_options, CachableEntry<TBlocklike>* block,
-      const UncompressionDict& uncompression_dict, const bool wait,
-      GetContext* get_context) const;
-=======
       CachableEntry<TBlocklike>* block, GetContext* get_context,
       const UncompressionDict* dict) const;
->>>>>>> 49ce8a10
 
   // Put a maybe compressed block to the corresponding block caches.
   // This method will perform decompression against block_contents if needed
@@ -449,14 +431,9 @@
   template <typename TBlocklike>
   WithBlocklikeCheck<Status, TBlocklike> PutDataBlockToCache(
       const Slice& cache_key, BlockCacheInterface<TBlocklike> block_cache,
-<<<<<<< HEAD
-      CompressedBlockCacheInterface block_cache_compressed,
-      CachableEntry<TBlocklike>* cached_block, BlockContents&& block_contents,
-=======
       CachableEntry<TBlocklike>* cached_block,
       BlockContents&& uncompressed_block_contents,
       BlockContents&& compressed_block_contents,
->>>>>>> 49ce8a10
       CompressionType block_comp_type,
       const UncompressionDict& uncompression_dict,
       MemoryAllocator* memory_allocator, GetContext* get_context) const;
