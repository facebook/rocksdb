--- conflicted
+++ resolved
@@ -893,10 +893,7 @@
   config_options.input_strings_escaped = false;
   config_options.ignore_unknown_options = false;
   config_options.invoke_prepare_options = false;
-<<<<<<< HEAD
-=======
   config_options.ignore_unsupported_options = false;
->>>>>>> c4cd8e1a
 
   return GetBlockBasedTableOptionsFromString(config_options, table_options,
                                              opts_str, new_table_options);
