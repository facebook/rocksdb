--- conflicted
+++ resolved
@@ -358,8 +358,6 @@
 
   std::unique_ptr<ParallelCompressionRep> pc_rep;
   BlockCreateContext create_context;
-<<<<<<< HEAD
-=======
 
   // The size of the "tail" part of a SST file. "Tail" refers to
   // all blocks after data blocks till the end of the SST file.
@@ -367,7 +365,6 @@
 
   // See class Footer
   uint32_t base_context_checksum;
->>>>>>> 49ce8a10
 
   uint64_t get_offset() { return offset.load(std::memory_order_relaxed); }
   void set_offset(uint64_t o) { offset.store(o, std::memory_order_relaxed); }
@@ -491,11 +488,6 @@
         flush_block_policy(
             table_options.flush_block_policy_factory->NewFlushBlockPolicy(
                 table_options, data_block)),
-<<<<<<< HEAD
-        create_context(&table_options, ioptions.stats,
-                       compression_type == kZSTD ||
-                           compression_type == kZSTDNotFinalCompression),
-=======
         create_context(&table_options, &ioptions, ioptions.stats,
                        compression_type == kZSTD ||
                            compression_type == kZSTDNotFinalCompression,
@@ -505,7 +497,6 @@
                        table_opt.index_type ==
                            BlockBasedTableOptions::kBinarySearchWithFirstKey),
         tail_size(0),
->>>>>>> 49ce8a10
         status_ok(true),
         io_status_ok(true) {
     if (tbo.target_file_size == 0) {
@@ -1328,11 +1319,7 @@
   assert(io_status().ok());
   if (uncompressed_block_data == nullptr) {
     uncompressed_block_data = &block_contents;
-<<<<<<< HEAD
-    assert(type == kNoCompression);
-=======
     assert(comp_type == kNoCompression);
->>>>>>> 49ce8a10
   }
 
   {
@@ -1385,13 +1372,8 @@
         warm_cache = false;
     }
     if (warm_cache) {
-<<<<<<< HEAD
-      s = InsertBlockInCacheHelper(*uncompressed_block_data, handle,
-                                   block_type);
-=======
       Status s = InsertBlockInCacheHelper(*uncompressed_block_data, handle,
                                           block_type);
->>>>>>> 49ce8a10
       if (!s.ok()) {
         r->SetStatus(s);
         return;
@@ -1506,50 +1488,6 @@
   return rep_->GetIOStatus();
 }
 
-<<<<<<< HEAD
-//
-// Make a copy of the block contents and insert into compressed block cache
-//
-Status BlockBasedTableBuilder::InsertBlockInCompressedCache(
-    const Slice& block_contents, const CompressionType type,
-    const BlockHandle* handle) {
-  Rep* r = rep_;
-  CompressedBlockCacheInterface block_cache_compressed{
-      r->table_options.block_cache_compressed.get()};
-  Status s;
-  if (type != kNoCompression && block_cache_compressed) {
-    size_t size = block_contents.size();
-
-    auto ubuf = AllocateBlock(size + 1,
-                              block_cache_compressed.get()->memory_allocator());
-    memcpy(ubuf.get(), block_contents.data(), size);
-    ubuf[size] = type;
-
-    BlockContents* block_contents_to_cache =
-        new BlockContents(std::move(ubuf), size);
-#ifndef NDEBUG
-    block_contents_to_cache->has_trailer = true;
-#endif  // NDEBUG
-
-    CacheKey key = BlockBasedTable::GetCacheKey(rep_->base_cache_key, *handle);
-
-    s = block_cache_compressed.Insert(
-        key.AsSlice(), block_contents_to_cache,
-        block_contents_to_cache->ApproximateMemoryUsage());
-    if (s.ok()) {
-      RecordTick(rep_->ioptions.stats, BLOCK_CACHE_COMPRESSED_ADD);
-    } else {
-      RecordTick(rep_->ioptions.stats, BLOCK_CACHE_COMPRESSED_ADD_FAILURES);
-    }
-    // Invalidate OS cache.
-    r->file->InvalidateCache(static_cast<size_t>(r->get_offset()), size)
-        .PermitUncheckedError();
-  }
-  return s;
-}
-
-=======
->>>>>>> 49ce8a10
 Status BlockBasedTableBuilder::InsertBlockInCacheHelper(
     const Slice& block_contents, const BlockHandle* handle,
     BlockType block_type) {
