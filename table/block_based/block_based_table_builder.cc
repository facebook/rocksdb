//  Copyright (c) 2011-present, Facebook, Inc.  All rights reserved.
//  This source code is licensed under both the GPLv2 (found in the
//  COPYING file in the root directory) and Apache 2.0 License
//  (found in the LICENSE.Apache file in the root directory).
//
// Copyright (c) 2011 The LevelDB Authors. All rights reserved.
// Use of this source code is governed by a BSD-style license that can be
// found in the LICENSE file. See the AUTHORS file for names of contributors.

#include "table/block_based/block_based_table_builder.h"

#include <atomic>
#include <cassert>
#include <cstdio>
#include <list>
#include <map>
#include <memory>
#include <numeric>
#include <string>
#include <unordered_map>
#include <utility>

#include "block_cache.h"
#include "cache/cache_entry_roles.h"
#include "cache/cache_helpers.h"
#include "cache/cache_key.h"
#include "cache/cache_reservation_manager.h"
#include "db/dbformat.h"
#include "index_builder.h"
#include "logging/logging.h"
#include "memory/memory_allocator_impl.h"
#include "rocksdb/cache.h"
#include "rocksdb/comparator.h"
#include "rocksdb/env.h"
#include "rocksdb/filter_policy.h"
#include "rocksdb/flush_block_policy.h"
#include "rocksdb/merge_operator.h"
#include "rocksdb/table.h"
#include "rocksdb/types.h"
#include "table/block_based/block.h"
#include "table/block_based/block_based_table_factory.h"
#include "table/block_based/block_based_table_reader.h"
#include "table/block_based/block_builder.h"
#include "table/block_based/filter_block.h"
#include "table/block_based/filter_policy_internal.h"
#include "table/block_based/full_filter_block.h"
#include "table/block_based/partitioned_filter_block.h"
#include "table/format.h"
#include "table/meta_blocks.h"
#include "table/table_builder.h"
#include "util/coding.h"
#include "util/compression.h"
#include "util/stop_watch.h"
#include "util/string_util.h"
#include "util/work_queue.h"

namespace ROCKSDB_NAMESPACE {

extern const std::string kHashIndexPrefixesBlock;
extern const std::string kHashIndexPrefixesMetadataBlock;

// Without anonymous namespace here, we fail the warning -Wmissing-prototypes
namespace {

constexpr size_t kBlockTrailerSize = BlockBasedTable::kBlockTrailerSize;

// Create a filter block builder based on its type.
FilterBlockBuilder* CreateFilterBlockBuilder(
    const ImmutableCFOptions& /*opt*/, const MutableCFOptions& mopt,
    const FilterBuildingContext& context,
    const bool use_delta_encoding_for_index_values,
    PartitionedIndexBuilder* const p_index_builder, size_t ts_sz,
    const bool persist_user_defined_timestamps) {
  const BlockBasedTableOptions& table_opt = context.table_options;
  assert(table_opt.filter_policy);  // precondition

  FilterBitsBuilder* filter_bits_builder =
      BloomFilterPolicy::GetBuilderFromContext(context);
  if (filter_bits_builder == nullptr) {
    return nullptr;
  } else {
    if (table_opt.partition_filters) {
      assert(p_index_builder != nullptr);
      // Since after partition cut request from filter builder it takes time
      // until index builder actully cuts the partition, until the end of a
      // data block potentially with many keys, we take the lower bound as
      // partition size.
      assert(table_opt.block_size_deviation <= 100);
      auto partition_size =
          static_cast<uint32_t>(((table_opt.metadata_block_size *
                                  (100 - table_opt.block_size_deviation)) +
                                 99) /
                                100);
      partition_size = std::max(partition_size, static_cast<uint32_t>(1));
      return new PartitionedFilterBlockBuilder(
          mopt.prefix_extractor.get(), table_opt.whole_key_filtering,
          filter_bits_builder, table_opt.index_block_restart_interval,
          use_delta_encoding_for_index_values, p_index_builder, partition_size,
          ts_sz, persist_user_defined_timestamps);
    } else {
      return new FullFilterBlockBuilder(mopt.prefix_extractor.get(),
                                        table_opt.whole_key_filtering,
                                        filter_bits_builder);
    }
  }
}

bool GoodCompressionRatio(size_t compressed_size, size_t uncomp_size,
                          int max_compressed_bytes_per_kb) {
  // For efficiency, avoid floating point and division
  return compressed_size <=
         (static_cast<uint64_t>(max_compressed_bytes_per_kb) * uncomp_size) >>
         10;
}

}  // namespace

// format_version is the block format as defined in include/rocksdb/table.h
Slice CompressBlock(const Slice& uncompressed_data, const CompressionInfo& info,
                    CompressionType* type, uint32_t format_version,
                    bool allow_sample, std::string* compressed_output,
                    std::string* sampled_output_fast,
                    std::string* sampled_output_slow) {
  assert(type);
  assert(compressed_output);
  assert(compressed_output->empty());

  // If requested, we sample one in every N block with a
  // fast and slow compression algorithm and report the stats.
  // The users can use these stats to decide if it is worthwhile
  // enabling compression and they also get a hint about which
  // compression algorithm wil be beneficial.
  if (allow_sample && info.SampleForCompression() &&
      Random::GetTLSInstance()->OneIn(
          static_cast<int>(info.SampleForCompression()))) {
    // Sampling with a fast compression algorithm
    if (sampled_output_fast && (LZ4_Supported() || Snappy_Supported())) {
      CompressionType c =
          LZ4_Supported() ? kLZ4Compression : kSnappyCompression;
      CompressionOptions options;
      CompressionContext context(c, options);
      CompressionInfo info_tmp(options, context,
                               CompressionDict::GetEmptyDict(), c,
                               info.SampleForCompression());

      CompressData(uncompressed_data, info_tmp,
                   GetCompressFormatForVersion(format_version),
                   sampled_output_fast);
    }

    // Sampling with a slow but high-compression algorithm
    if (sampled_output_slow && (ZSTD_Supported() || Zlib_Supported())) {
      CompressionType c = ZSTD_Supported() ? kZSTD : kZlibCompression;
      CompressionOptions options;
      CompressionContext context(c, options);
      CompressionInfo info_tmp(options, context,
                               CompressionDict::GetEmptyDict(), c,
                               info.SampleForCompression());

      CompressData(uncompressed_data, info_tmp,
                   GetCompressFormatForVersion(format_version),
                   sampled_output_slow);
    }
  }

  int max_compressed_bytes_per_kb = info.options().max_compressed_bytes_per_kb;
  if (info.type() == kNoCompression || max_compressed_bytes_per_kb <= 0) {
    *type = kNoCompression;
    return uncompressed_data;
  }

  // Actually compress the data; if the compression method is not supported,
  // or the compression fails etc., just fall back to uncompressed
  if (!CompressData(uncompressed_data, info,
                    GetCompressFormatForVersion(format_version),
                    compressed_output)) {
    *type = kNoCompression;
    return uncompressed_data;
  }

  // Check the compression ratio; if it's not good enough, just fall back to
  // uncompressed
  if (!GoodCompressionRatio(compressed_output->size(), uncompressed_data.size(),
                            max_compressed_bytes_per_kb)) {
    *type = kNoCompression;
    return uncompressed_data;
  }

  *type = info.type();
  return *compressed_output;
}

// kBlockBasedTableMagicNumber was picked by running
//    echo rocksdb.table.block_based | sha1sum
// and taking the leading 64 bits.
// Please note that kBlockBasedTableMagicNumber may also be accessed by other
// .cc files
// for that reason we declare it extern in the header but to get the space
// allocated
// it must be not extern in one place.
const uint64_t kBlockBasedTableMagicNumber = 0x88e241b785f4cff7ull;
// We also support reading and writing legacy block based table format (for
// backwards compatibility)
const uint64_t kLegacyBlockBasedTableMagicNumber = 0xdb4775248b80fb57ull;

<<<<<<< HEAD
struct BlockBasedTableBuilder::ParallelCompressionRep {
  // Keys is a wrapper of vector of strings avoiding
  // releasing string memories during vector clear()
  // in order to save memory allocation overhead
  class Keys {
   public:
    Keys() : keys_(kKeysInitSize), size_(0) {}
    void PushBack(const Slice& key) {
      if (size_ == keys_.size()) {
        keys_.emplace_back(key.data(), key.size());
      } else {
        keys_[size_].assign(key.data(), key.size());
      }
      size_++;
    }
    void SwapAssign(std::vector<std::string>& keys) {
      size_ = keys.size();
      std::swap(keys_, keys);
    }
    void Clear() { size_ = 0; }
    size_t Size() { return size_; }
    std::string& Back() { return keys_[size_ - 1]; }
    std::string& operator[](size_t idx) {
      assert(idx < size_);
      return keys_[idx];
    }
=======
// A collector that collects properties of interest to block-based table.
// For now this class looks heavy-weight since we only write one additional
// property.
// But in the foreseeable future, we will add more and more properties that are
// specific to block-based table.
class BlockBasedTableBuilder::BlockBasedTablePropertiesCollector
    : public InternalTblPropColl {
 public:
  explicit BlockBasedTablePropertiesCollector(
      BlockBasedTableOptions::IndexType index_type, bool whole_key_filtering,
      bool prefix_filtering)
      : index_type_(index_type),
        whole_key_filtering_(whole_key_filtering),
        prefix_filtering_(prefix_filtering) {}

  Status InternalAdd(const Slice& /*key*/, const Slice& /*value*/,
                     uint64_t /*file_size*/) override {
    // Intentionally left blank. Have no interest in collecting stats for
    // individual key/value pairs.
    return Status::OK();
  }

  void BlockAdd(uint64_t /* block_uncomp_bytes */,
                uint64_t /* block_compressed_bytes_fast */,
                uint64_t /* block_compressed_bytes_slow */) override {
    // Intentionally left blank. No interest in collecting stats for
    // blocks.
  }

  Status Finish(UserCollectedProperties* properties) override {
    std::string val;
    PutFixed32(&val, static_cast<uint32_t>(index_type_));
    properties->insert({BlockBasedTablePropertyNames::kIndexType, val});
    properties->insert({BlockBasedTablePropertyNames::kWholeKeyFiltering,
                        whole_key_filtering_ ? kPropTrue : kPropFalse});
    properties->insert({BlockBasedTablePropertyNames::kPrefixFiltering,
                        prefix_filtering_ ? kPropTrue : kPropFalse});
    return Status::OK();
  }

  // The name of the properties collector can be used for debugging purpose.
  const char* Name() const override {
    return "BlockBasedTablePropertiesCollector";
  }

  UserCollectedProperties GetReadableProperties() const override {
    // Intentionally left blank.
    return UserCollectedProperties();
  }

 private:
  BlockBasedTableOptions::IndexType index_type_;
  bool whole_key_filtering_;
  bool prefix_filtering_;
};

struct BlockBasedTableBuilder::Rep {
  const ImmutableOptions ioptions;
  // BEGIN from MutableCFOptions
  std::shared_ptr<const SliceTransform> prefix_extractor;
  // END from MutableCFOptions
  const WriteOptions write_options;
  const BlockBasedTableOptions table_options;
  const InternalKeyComparator& internal_comparator;
  // Size in bytes for the user-defined timestamps.
  size_t ts_sz;
  // When `ts_sz` > 0 and this flag is false, the user-defined timestamp in the
  // user key will be stripped when creating the block based table. This
  // stripping happens for all user keys, including the keys in data block,
  // index block for data block, index block for index block (if index type is
  // `kTwoLevelIndexSearch`), index for filter blocks (if using partitioned
  // filters), the `first_internal_key` in `IndexValue`, the `end_key` for range
  // deletion entries.
  // As long as the user keys are sorted when added via `Add` API, their logic
  // ordering won't change after timestamps are stripped. However, for each user
  // key to be logically equivalent before and after timestamp is stripped, the
  // user key should contain the minimum timestamp.
  bool persist_user_defined_timestamps;
  WritableFileWriter* file;
  std::atomic<uint64_t> offset;
  size_t alignment;
  BlockBuilder data_block;
  // Buffers uncompressed data blocks to replay later. Needed when
  // compression dictionary is enabled so we can finalize the dictionary before
  // compressing any data blocks.
  std::vector<std::string> data_block_buffers;
  BlockBuilder range_del_block;

  InternalKeySliceTransform internal_prefix_transform;
  std::unique_ptr<IndexBuilder> index_builder;
  PartitionedIndexBuilder* p_index_builder_ = nullptr;

  std::string last_key;
  const Slice* first_key_in_next_block = nullptr;
  CompressionType compression_type;
  uint64_t sample_for_compression;
  std::atomic<uint64_t> compressible_input_data_bytes;
  std::atomic<uint64_t> uncompressible_input_data_bytes;
  std::atomic<uint64_t> sampled_input_data_bytes;
  std::atomic<uint64_t> sampled_output_slow_data_bytes;
  std::atomic<uint64_t> sampled_output_fast_data_bytes;
  CompressionOptions compression_opts;
  std::unique_ptr<CompressionDict> compression_dict;
  std::vector<std::unique_ptr<CompressionContext>> compression_ctxs;
  std::vector<std::unique_ptr<UncompressionContext>> verify_ctxs;
  std::unique_ptr<UncompressionDict> verify_dict;

  size_t data_begin_offset = 0;

  TableProperties props;
>>>>>>> 4eaa771c

   private:
    const size_t kKeysInitSize = 32;
    std::vector<std::string> keys_;
    size_t size_;
  };
  std::unique_ptr<Keys> curr_block_keys;

  class BlockRepSlot;

<<<<<<< HEAD
  // BlockRep instances are fetched from and recycled to
  // block_rep_pool during parallel compression.
  struct BlockRep {
    Slice contents;
    Slice compressed_contents;
    std::unique_ptr<std::string> data;
    std::unique_ptr<std::string> compressed_data;
    CompressionType compression_type;
    std::unique_ptr<std::string> first_key_in_next_block;
    std::unique_ptr<Keys> keys;
    std::unique_ptr<BlockRepSlot> slot;
    Status status;
  };
  // Use a vector of BlockRep as a buffer for a determined number
  // of BlockRep structures. All data referenced by pointers in
  // BlockRep will be freed when this vector is destructed.
  using BlockRepBuffer = std::vector<BlockRep>;
  BlockRepBuffer block_rep_buf;
  // Use a thread-safe queue for concurrent access from block
  // building thread and writer thread.
  using BlockRepPool = WorkQueue<BlockRep*>;
  BlockRepPool block_rep_pool;
=======
  std::vector<std::unique_ptr<InternalTblPropColl>> table_properties_collectors;
>>>>>>> 4eaa771c

  // Use BlockRepSlot to keep block order in write thread.
  // slot_ will pass references to BlockRep
  class BlockRepSlot {
   public:
    BlockRepSlot() : slot_(1) {}
    template <typename T>
    void Fill(T&& rep) {
      slot_.push(std::forward<T>(rep));
    };
    void Take(BlockRep*& rep) { slot_.pop(rep); }

   private:
    // slot_ will pass references to BlockRep in block_rep_buf,
    // and those references are always valid before the destruction of
    // block_rep_buf.
    WorkQueue<BlockRep*> slot_;
  };

  // Compression queue will pass references to BlockRep in block_rep_buf,
  // and those references are always valid before the destruction of
  // block_rep_buf.
  using CompressQueue = WorkQueue<BlockRep*>;
  CompressQueue compress_queue;
  std::vector<port::Thread> compress_thread_pool;

  // Write queue will pass references to BlockRep::slot in block_rep_buf,
  // and those references are always valid before the corresponding
  // BlockRep::slot is destructed, which is before the destruction of
  // block_rep_buf.
  using WriteQueue = WorkQueue<BlockRepSlot*>;
  WriteQueue write_queue;
  std::unique_ptr<port::Thread> write_thread;

  // Estimate output file size when parallel compression is enabled. This is
  // necessary because compression & flush are no longer synchronized,
  // and BlockBasedTableBuilder::FileSize() is no longer accurate.
  // memory_order_relaxed suffices because accurate statistics is not required.
  class FileSizeEstimator {
   public:
    explicit FileSizeEstimator()
        : uncomp_bytes_compressed(0),
          uncomp_bytes_curr_block(0),
          uncomp_bytes_curr_block_set(false),
          uncomp_bytes_inflight(0),
          blocks_inflight(0),
          curr_compression_ratio(0),
          estimated_file_size(0) {}

    // Estimate file size when a block is about to be emitted to
    // compression thread
    void EmitBlock(uint64_t uncomp_block_size, uint64_t curr_file_size) {
      uint64_t new_uncomp_bytes_inflight =
          uncomp_bytes_inflight.fetch_add(uncomp_block_size,
                                          std::memory_order_relaxed) +
          uncomp_block_size;

      uint64_t new_blocks_inflight =
          blocks_inflight.fetch_add(1, std::memory_order_relaxed) + 1;

      estimated_file_size.store(
          curr_file_size +
              static_cast<uint64_t>(
                  static_cast<double>(new_uncomp_bytes_inflight) *
                  curr_compression_ratio.load(std::memory_order_relaxed)) +
              new_blocks_inflight * kBlockTrailerSize,
          std::memory_order_relaxed);
    }

    // Estimate file size when a block is already reaped from
    // compression thread
    void ReapBlock(uint64_t compressed_block_size, uint64_t curr_file_size) {
      assert(uncomp_bytes_curr_block_set);

      uint64_t new_uncomp_bytes_compressed =
          uncomp_bytes_compressed + uncomp_bytes_curr_block;
      assert(new_uncomp_bytes_compressed > 0);

      curr_compression_ratio.store(
          (curr_compression_ratio.load(std::memory_order_relaxed) *
               uncomp_bytes_compressed +
           compressed_block_size) /
              static_cast<double>(new_uncomp_bytes_compressed),
          std::memory_order_relaxed);
      uncomp_bytes_compressed = new_uncomp_bytes_compressed;

      uint64_t new_uncomp_bytes_inflight =
          uncomp_bytes_inflight.fetch_sub(uncomp_bytes_curr_block,
                                          std::memory_order_relaxed) -
          uncomp_bytes_curr_block;

      uint64_t new_blocks_inflight =
          blocks_inflight.fetch_sub(1, std::memory_order_relaxed) - 1;

      estimated_file_size.store(
          curr_file_size +
              static_cast<uint64_t>(
                  static_cast<double>(new_uncomp_bytes_inflight) *
                  curr_compression_ratio.load(std::memory_order_relaxed)) +
              new_blocks_inflight * kBlockTrailerSize,
          std::memory_order_relaxed);

      uncomp_bytes_curr_block_set = false;
    }

    void SetEstimatedFileSize(uint64_t size) {
      estimated_file_size.store(size, std::memory_order_relaxed);
    }

    uint64_t GetEstimatedFileSize() {
      return estimated_file_size.load(std::memory_order_relaxed);
    }

    void SetCurrBlockUncompSize(uint64_t size) {
      uncomp_bytes_curr_block = size;
      uncomp_bytes_curr_block_set = true;
    }

   private:
    // Input bytes compressed so far.
    uint64_t uncomp_bytes_compressed;
    // Size of current block being appended.
    uint64_t uncomp_bytes_curr_block;
    // Whether uncomp_bytes_curr_block has been set for next
    // ReapBlock call.
    bool uncomp_bytes_curr_block_set;
    // Input bytes under compression and not appended yet.
    std::atomic<uint64_t> uncomp_bytes_inflight;
    // Number of blocks under compression and not appended yet.
    std::atomic<uint64_t> blocks_inflight;
    // Current compression ratio, maintained by BGWorkWriteMaybeCompressedBlock.
    std::atomic<double> curr_compression_ratio;
    // Estimated SST file size.
    std::atomic<uint64_t> estimated_file_size;
  };
  FileSizeEstimator file_size_estimator;

  // Facilities used for waiting first block completion. Need to Wait for
  // the completion of first block compression and flush to get a non-zero
  // compression ratio.
  std::atomic<bool> first_block_processed;
  std::condition_variable first_block_cond;
  std::mutex first_block_mutex;

  explicit ParallelCompressionRep(uint32_t parallel_threads)
      : curr_block_keys(new Keys()),
        block_rep_buf(parallel_threads),
        block_rep_pool(parallel_threads),
        compress_queue(parallel_threads),
        write_queue(parallel_threads),
        first_block_processed(false) {
    for (uint32_t i = 0; i < parallel_threads; i++) {
      block_rep_buf[i].contents = Slice();
      block_rep_buf[i].compressed_contents = Slice();
      block_rep_buf[i].data.reset(new std::string());
      block_rep_buf[i].compressed_data.reset(new std::string());
      block_rep_buf[i].compression_type = CompressionType();
      block_rep_buf[i].first_key_in_next_block.reset(new std::string());
      block_rep_buf[i].keys.reset(new Keys());
      block_rep_buf[i].slot.reset(new BlockRepSlot());
      block_rep_buf[i].status = Status::OK();
      block_rep_pool.push(&block_rep_buf[i]);
    }
  }

  ~ParallelCompressionRep() { block_rep_pool.finish(); }

  // Make a block prepared to be emitted to compression thread
  // Used in non-buffered mode
  BlockRep* PrepareBlock(CompressionType compression_type,
                         const Slice* first_key_in_next_block,
                         BlockBuilder* data_block) {
    BlockRep* block_rep =
        PrepareBlockInternal(compression_type, first_key_in_next_block);
    assert(block_rep != nullptr);
    data_block->SwapAndReset(*(block_rep->data));
    block_rep->contents = *(block_rep->data);
    std::swap(block_rep->keys, curr_block_keys);
    curr_block_keys->Clear();
    return block_rep;
  }

<<<<<<< HEAD
  // Used in EnterUnbuffered
  BlockRep* PrepareBlock(CompressionType compression_type,
                         const Slice* first_key_in_next_block,
                         std::string* data_block,
                         std::vector<std::string>* keys) {
    BlockRep* block_rep =
        PrepareBlockInternal(compression_type, first_key_in_next_block);
    assert(block_rep != nullptr);
    std::swap(*(block_rep->data), *data_block);
    block_rep->contents = *(block_rep->data);
    block_rep->keys->SwapAssign(*keys);
    return block_rep;
  }

  // Emit a block to compression thread
  void EmitBlock(BlockRep* block_rep) {
    assert(block_rep != nullptr);
    assert(block_rep->status.ok());
    if (!write_queue.push(block_rep->slot.get())) {
      return;
=======
    assert(tbo.internal_tbl_prop_coll_factories);
    for (auto& factory : *tbo.internal_tbl_prop_coll_factories) {
      assert(factory);

      std::unique_ptr<InternalTblPropColl> collector{
          factory->CreateInternalTblPropColl(tbo.column_family_id,
                                             tbo.level_at_creation)};
      if (collector) {
        table_properties_collectors.emplace_back(std::move(collector));
      }
>>>>>>> 4eaa771c
    }
    if (!compress_queue.push(block_rep)) {
      return;
    }

    if (!first_block_processed.load(std::memory_order_relaxed)) {
      std::unique_lock<std::mutex> lock(first_block_mutex);
      first_block_cond.wait(lock, [this] {
        return first_block_processed.load(std::memory_order_relaxed);
      });
    }
  }

  // Reap a block from compression thread
  void ReapBlock(BlockRep* block_rep) {
    assert(block_rep != nullptr);
    block_rep->compressed_data->clear();
    block_rep_pool.push(block_rep);

    if (!first_block_processed.load(std::memory_order_relaxed)) {
      std::lock_guard<std::mutex> lock(first_block_mutex);
      first_block_processed.store(true, std::memory_order_relaxed);
      first_block_cond.notify_one();
    }
  }

 private:
  BlockRep* PrepareBlockInternal(CompressionType compression_type,
                                 const Slice* first_key_in_next_block) {
    BlockRep* block_rep = nullptr;
    block_rep_pool.pop(block_rep);
    assert(block_rep != nullptr);

    assert(block_rep->data);

    block_rep->compression_type = compression_type;

    if (first_key_in_next_block == nullptr) {
      block_rep->first_key_in_next_block.reset(nullptr);
    } else {
      block_rep->first_key_in_next_block->assign(
          first_key_in_next_block->data(), first_key_in_next_block->size());
    }

    return block_rep;
  }
};

// A collector that collects properties of interest to block-based table.
// For now this class looks heavy-weight since we only write one additional
// property.
// But in the foreseeable future, we will add more and more properties that are
// specific to block-based table.
class BlockBasedTableBuilder::BlockBasedTablePropertiesCollector
    : public IntTblPropCollector {
 public:
  explicit BlockBasedTablePropertiesCollector(
      BlockBasedTableOptions::IndexType index_type, bool whole_key_filtering,
      bool prefix_filtering)
      : index_type_(index_type),
        whole_key_filtering_(whole_key_filtering),
        prefix_filtering_(prefix_filtering) {}

  Status InternalAdd(const Slice& /*key*/, const Slice& /*value*/,
                     uint64_t /*file_size*/) override {
    // Intentionally left blank. Have no interest in collecting stats for
    // individual key/value pairs.
    return Status::OK();
  }

  virtual void BlockAdd(uint64_t /* block_uncomp_bytes */,
                        uint64_t /* block_compressed_bytes_fast */,
                        uint64_t /* block_compressed_bytes_slow */) override {
    // Intentionally left blank. No interest in collecting stats for
    // blocks.
  }

  Status Finish(UserCollectedProperties* properties) override {
    std::string val;
    PutFixed32(&val, static_cast<uint32_t>(index_type_));
    properties->insert({BlockBasedTablePropertyNames::kIndexType, val});
    properties->insert({BlockBasedTablePropertyNames::kWholeKeyFiltering,
                        whole_key_filtering_ ? kPropTrue : kPropFalse});
    properties->insert({BlockBasedTablePropertyNames::kPrefixFiltering,
                        prefix_filtering_ ? kPropTrue : kPropFalse});
    return Status::OK();
  }

  // The name of the properties collector can be used for debugging purpose.
  const char* Name() const override {
    return "BlockBasedTablePropertiesCollector";
  }

  UserCollectedProperties GetReadableProperties() const override {
    // Intentionally left blank.
    return UserCollectedProperties();
  }

 private:
  BlockBasedTableOptions::IndexType index_type_;
  bool whole_key_filtering_;
  bool prefix_filtering_;
};

struct BlockBasedTableBuilder::Rep {
  const ImmutableOptions ioptions;
  // BEGIN from MutableCFOptions
  std::shared_ptr<const SliceTransform> prefix_extractor;
  // END from MutableCFOptions
  const WriteOptions write_options;
  const BlockBasedTableOptions table_options;
  const InternalKeyComparator& internal_comparator;
  // Size in bytes for the user-defined timestamps.
  size_t ts_sz;
  // When `ts_sz` > 0 and this flag is false, the user-defined timestamp in the
  // user key will be stripped when creating the block based table. This
  // stripping happens for all user keys, including the keys in data block,
  // index block for data block, index block for index block (if index type is
  // `kTwoLevelIndexSearch`), index for filter blocks (if using partitioned
  // filters), the `first_internal_key` in `IndexValue`, the `end_key` for range
  // deletion entries.
  // As long as the user keys are sorted when added via `Add` API, their logic
  // ordering won't change after timestamps are stripped. However, for each user
  // key to be logically equivalent before and after timestamp is stripped, the
  // user key should contain the minimum timestamp.
  bool persist_user_defined_timestamps;
  WritableFileWriter* file;
  std::atomic<uint64_t> offset;
  size_t alignment;
  BlockBuilder data_block;
  // Buffers uncompressed data blocks to replay later. Needed when
  // compression dictionary is enabled so we can finalize the dictionary before
  // compressing any data blocks.
  std::vector<std::string> data_block_buffers;
  BlockBuilder range_del_block;

  InternalKeySliceTransform internal_prefix_transform;
  std::unique_ptr<IndexBuilder> index_builder;
  PartitionedIndexBuilder* p_index_builder_ = nullptr;

  std::string last_key;
  const Slice* first_key_in_next_block = nullptr;
  CompressionType compression_type;
  uint64_t sample_for_compression;
  std::atomic<uint64_t> compressible_input_data_bytes;
  std::atomic<uint64_t> uncompressible_input_data_bytes;
  std::atomic<uint64_t> sampled_input_data_bytes;
  std::atomic<uint64_t> sampled_output_slow_data_bytes;
  std::atomic<uint64_t> sampled_output_fast_data_bytes;
  CompressionOptions compression_opts;
  std::unique_ptr<CompressionDict> compression_dict;
  std::vector<std::unique_ptr<CompressionContext>> compression_ctxs;
  std::vector<std::unique_ptr<UncompressionContext>> verify_ctxs;
  std::unique_ptr<UncompressionDict> verify_dict;

  size_t data_begin_offset = 0;

  TableProperties props;

  // States of the builder.
  //
  // - `kBuffered`: This is the initial state where zero or more data blocks are
  //   accumulated uncompressed in-memory. From this state, call
  //   `EnterUnbuffered()` to finalize the compression dictionary if enabled,
  //   compress/write out any buffered blocks, and proceed to the `kUnbuffered`
  //   state.
  //
  // - `kUnbuffered`: This is the state when compression dictionary is finalized
  //   either because it wasn't enabled in the first place or it's been created
  //   from sampling previously buffered data. In this state, blocks are simply
  //   compressed/written out as they fill up. From this state, call `Finish()`
  //   to complete the file (write meta-blocks, etc.), or `Abandon()` to delete
  //   the partially created file.
  //
  // - `kClosed`: This indicates either `Finish()` or `Abandon()` has been
  //   called, so the table builder is no longer usable. We must be in this
  //   state by the time the destructor runs.
  enum class State {
    kBuffered,
    kUnbuffered,
    kClosed,
  };
  State state;
  // `kBuffered` state is allowed only as long as the buffering of uncompressed
  // data blocks (see `data_block_buffers`) does not exceed `buffer_limit`.
  uint64_t buffer_limit;
  std::shared_ptr<CacheReservationManager>
      compression_dict_buffer_cache_res_mgr;
  const bool use_delta_encoding_for_index_values;
  std::unique_ptr<FilterBlockBuilder> filter_builder;
  OffsetableCacheKey base_cache_key;
  const TableFileCreationReason reason;

  BlockHandle pending_handle;  // Handle to add to index block

  std::string compressed_output;
  std::unique_ptr<FlushBlockPolicy> flush_block_policy;

  std::vector<std::unique_ptr<IntTblPropCollector>> table_properties_collectors;

  std::unique_ptr<ParallelCompressionRep> pc_rep;
  BlockCreateContext create_context;

  // The size of the "tail" part of a SST file. "Tail" refers to
  // all blocks after data blocks till the end of the SST file.
  uint64_t tail_size;

  // See class Footer
  uint32_t base_context_checksum;

  uint64_t get_offset() { return offset.load(std::memory_order_relaxed); }
  void set_offset(uint64_t o) { offset.store(o, std::memory_order_relaxed); }

  bool IsParallelCompressionEnabled() const {
    return compression_opts.parallel_threads > 1;
  }

  Status GetStatus() {
    // We need to make modifications of status visible when status_ok is set
    // to false, and this is ensured by status_mutex, so no special memory
    // order for status_ok is required.
    if (status_ok.load(std::memory_order_relaxed)) {
      return Status::OK();
    } else {
      return CopyStatus();
    }
  }

  Status CopyStatus() {
    std::lock_guard<std::mutex> lock(status_mutex);
    return status;
  }

  IOStatus GetIOStatus() {
    // We need to make modifications of io_status visible when status_ok is set
    // to false, and this is ensured by io_status_mutex, so no special memory
    // order for io_status_ok is required.
    if (io_status_ok.load(std::memory_order_relaxed)) {
#ifdef ROCKSDB_ASSERT_STATUS_CHECKED  // Avoid unnecessary lock acquisition
      auto ios = CopyIOStatus();
      ios.PermitUncheckedError();
      // Assume no races in unit tests
      assert(ios.ok());
#endif  // ROCKSDB_ASSERT_STATUS_CHECKED
      return IOStatus::OK();
    } else {
      return CopyIOStatus();
    }
  }

  IOStatus CopyIOStatus() {
    std::lock_guard<std::mutex> lock(io_status_mutex);
    return io_status;
  }

  // Never erase an existing status that is not OK.
  void SetStatus(Status s) {
    if (!s.ok() && status_ok.load(std::memory_order_relaxed)) {
      // Locking is an overkill for non compression_opts.parallel_threads
      // case but since it's unlikely that s is not OK, we take this cost
      // to be simplicity.
      std::lock_guard<std::mutex> lock(status_mutex);
      status = s;
      status_ok.store(false, std::memory_order_relaxed);
    }
  }

  // Never erase an existing I/O status that is not OK.
  // Calling this will also SetStatus(ios)
  void SetIOStatus(IOStatus ios) {
    if (!ios.ok() && io_status_ok.load(std::memory_order_relaxed)) {
      // Locking is an overkill for non compression_opts.parallel_threads
      // case but since it's unlikely that s is not OK, we take this cost
      // to be simplicity.
      std::lock_guard<std::mutex> lock(io_status_mutex);
      io_status = ios;
      io_status_ok.store(false, std::memory_order_relaxed);
    }
    SetStatus(ios);
  }

  Rep(const BlockBasedTableOptions& table_opt, const TableBuilderOptions& tbo,
      WritableFileWriter* f)
      : ioptions(tbo.ioptions),
        prefix_extractor(tbo.moptions.prefix_extractor),
        write_options(tbo.write_options),
        table_options(table_opt),
        internal_comparator(tbo.internal_comparator),
        ts_sz(tbo.internal_comparator.user_comparator()->timestamp_size()),
        persist_user_defined_timestamps(
            tbo.ioptions.persist_user_defined_timestamps),
        file(f),
        offset(0),
        alignment(table_options.block_align
                      ? std::min(static_cast<size_t>(table_options.block_size),
                                 kDefaultPageSize)
                      : 0),
        data_block(table_options.block_restart_interval,
                   table_options.use_delta_encoding,
                   false /* use_value_delta_encoding */,
                   tbo.internal_comparator.user_comparator()
                           ->CanKeysWithDifferentByteContentsBeEqual()
                       ? BlockBasedTableOptions::kDataBlockBinarySearch
                       : table_options.data_block_index_type,
                   table_options.data_block_hash_table_util_ratio, ts_sz,
                   persist_user_defined_timestamps),
        range_del_block(
            1 /* block_restart_interval */, true /* use_delta_encoding */,
            false /* use_value_delta_encoding */,
            BlockBasedTableOptions::kDataBlockBinarySearch /* index_type */,
            0.75 /* data_block_hash_table_util_ratio */, ts_sz,
            persist_user_defined_timestamps),
        internal_prefix_transform(prefix_extractor.get()),
        compression_type(tbo.compression_type),
        sample_for_compression(tbo.moptions.sample_for_compression),
        compressible_input_data_bytes(0),
        uncompressible_input_data_bytes(0),
        sampled_input_data_bytes(0),
        sampled_output_slow_data_bytes(0),
        sampled_output_fast_data_bytes(0),
        compression_opts(tbo.compression_opts),
        compression_dict(),
        compression_ctxs(tbo.compression_opts.parallel_threads),
        verify_ctxs(tbo.compression_opts.parallel_threads),
        verify_dict(),
        state((tbo.compression_opts.max_dict_bytes > 0) ? State::kBuffered
                                                        : State::kUnbuffered),
        use_delta_encoding_for_index_values(table_opt.format_version >= 4 &&
                                            !table_opt.block_align),
        reason(tbo.reason),
        flush_block_policy(
            table_options.flush_block_policy_factory->NewFlushBlockPolicy(
                table_options, data_block)),
        create_context(&table_options, &ioptions, ioptions.stats,
                       compression_type == kZSTD ||
                           compression_type == kZSTDNotFinalCompression,
                       tbo.moptions.block_protection_bytes_per_key,
                       tbo.internal_comparator.user_comparator(),
                       !use_delta_encoding_for_index_values,
                       table_opt.index_type ==
                           BlockBasedTableOptions::kBinarySearchWithFirstKey),
        tail_size(0),
        status_ok(true),
        io_status_ok(true) {
    if (tbo.target_file_size == 0) {
      buffer_limit = compression_opts.max_dict_buffer_bytes;
    } else if (compression_opts.max_dict_buffer_bytes == 0) {
      buffer_limit = tbo.target_file_size;
    } else {
      buffer_limit = std::min(tbo.target_file_size,
                              compression_opts.max_dict_buffer_bytes);
    }

    const auto compress_dict_build_buffer_charged =
        table_options.cache_usage_options.options_overrides
            .at(CacheEntryRole::kCompressionDictionaryBuildingBuffer)
            .charged;
    if (table_options.block_cache &&
        (compress_dict_build_buffer_charged ==
             CacheEntryRoleOptions::Decision::kEnabled ||
         compress_dict_build_buffer_charged ==
             CacheEntryRoleOptions::Decision::kFallback)) {
      compression_dict_buffer_cache_res_mgr =
          std::make_shared<CacheReservationManagerImpl<
              CacheEntryRole::kCompressionDictionaryBuildingBuffer>>(
              table_options.block_cache);
    } else {
      compression_dict_buffer_cache_res_mgr = nullptr;
    }

    assert(compression_ctxs.size() >= compression_opts.parallel_threads);
    for (uint32_t i = 0; i < compression_opts.parallel_threads; i++) {
      compression_ctxs[i].reset(
          new CompressionContext(compression_type, compression_opts));
    }
    if (table_options.index_type ==
        BlockBasedTableOptions::kTwoLevelIndexSearch) {
      p_index_builder_ = PartitionedIndexBuilder::CreateIndexBuilder(
          &internal_comparator, use_delta_encoding_for_index_values,
          table_options, ts_sz, persist_user_defined_timestamps);
      index_builder.reset(p_index_builder_);
    } else {
      index_builder.reset(IndexBuilder::CreateIndexBuilder(
          table_options.index_type, &internal_comparator,
          &this->internal_prefix_transform, use_delta_encoding_for_index_values,
          table_options, ts_sz, persist_user_defined_timestamps));
    }
    if (ioptions.optimize_filters_for_hits && tbo.is_bottommost) {
      // Apply optimize_filters_for_hits setting here when applicable by
      // skipping filter generation
      filter_builder.reset();
    } else if (tbo.skip_filters) {
      // For SstFileWriter skip_filters
      filter_builder.reset();
    } else if (!table_options.filter_policy) {
      // Null filter_policy -> no filter
      filter_builder.reset();
    } else {
      FilterBuildingContext filter_context(table_options);

      filter_context.info_log = ioptions.logger;
      filter_context.column_family_name = tbo.column_family_name;
      filter_context.reason = reason;

      // Only populate other fields if known to be in LSM rather than
      // generating external SST file
      if (reason != TableFileCreationReason::kMisc) {
        filter_context.compaction_style = ioptions.compaction_style;
        filter_context.num_levels = ioptions.num_levels;
        filter_context.level_at_creation = tbo.level_at_creation;
        filter_context.is_bottommost = tbo.is_bottommost;
        assert(filter_context.level_at_creation < filter_context.num_levels);
      }

      filter_builder.reset(CreateFilterBlockBuilder(
          ioptions, tbo.moptions, filter_context,
          use_delta_encoding_for_index_values, p_index_builder_, ts_sz,
          persist_user_defined_timestamps));
    }

    assert(tbo.int_tbl_prop_collector_factories);
    for (auto& factory : *tbo.int_tbl_prop_collector_factories) {
      assert(factory);

      std::unique_ptr<IntTblPropCollector> collector{
          factory->CreateIntTblPropCollector(tbo.column_family_id,
                                             tbo.level_at_creation)};
      if (collector) {
        table_properties_collectors.emplace_back(std::move(collector));
      }
    }
    table_properties_collectors.emplace_back(
        new BlockBasedTablePropertiesCollector(
            table_options.index_type, table_options.whole_key_filtering,
            prefix_extractor != nullptr));
    if (ts_sz > 0 && persist_user_defined_timestamps) {
      table_properties_collectors.emplace_back(
          new TimestampTablePropertiesCollector(
              tbo.internal_comparator.user_comparator()));
    }
    if (table_options.verify_compression) {
      for (uint32_t i = 0; i < compression_opts.parallel_threads; i++) {
        verify_ctxs[i].reset(new UncompressionContext(compression_type));
      }
    }

    // These are only needed for populating table properties
    props.column_family_id = tbo.column_family_id;
    props.column_family_name = tbo.column_family_name;
    props.oldest_key_time = tbo.oldest_key_time;
    props.file_creation_time = tbo.file_creation_time;
    props.orig_file_number = tbo.cur_file_num;
    props.db_id = tbo.db_id;
    props.db_session_id = tbo.db_session_id;
    props.db_host_id = ioptions.db_host_id;
    if (!ReifyDbHostIdProperty(ioptions.env, &props.db_host_id).ok()) {
      ROCKS_LOG_INFO(ioptions.logger, "db_host_id property will not be set");
    }

    if (FormatVersionUsesContextChecksum(table_options.format_version)) {
      // Must be non-zero and semi- or quasi-random
      // TODO: ideally guaranteed different for related files (e.g. use file
      // number and db_session, for benefit of SstFileWriter)
      do {
        base_context_checksum = Random::GetTLSInstance()->Next();
      } while (UNLIKELY(base_context_checksum == 0));
    } else {
      base_context_checksum = 0;
    }
  }

  Rep(const Rep&) = delete;
  Rep& operator=(const Rep&) = delete;

 private:
  // Synchronize status & io_status accesses across threads from main thread,
  // compression thread and write thread in parallel compression.
  std::mutex status_mutex;
  std::atomic<bool> status_ok;
  Status status;
  std::mutex io_status_mutex;
  std::atomic<bool> io_status_ok;
  IOStatus io_status;
};

BlockBasedTableBuilder::BlockBasedTableBuilder(
    const BlockBasedTableOptions& table_options, const TableBuilderOptions& tbo,
    WritableFileWriter* file) {
  BlockBasedTableOptions sanitized_table_options(table_options);
  if (sanitized_table_options.format_version == 0 &&
      sanitized_table_options.checksum != kCRC32c) {
    ROCKS_LOG_WARN(
        tbo.ioptions.logger,
        "Silently converting format_version to 1 because checksum is "
        "non-default");
    // silently convert format_version to 1 to keep consistent with current
    // behavior
    sanitized_table_options.format_version = 1;
  }
  auto ucmp = tbo.internal_comparator.user_comparator();
  assert(ucmp);
  (void)ucmp;  // avoids unused variable error.
  rep_ = new Rep(sanitized_table_options, tbo, file);

  TEST_SYNC_POINT_CALLBACK(
      "BlockBasedTableBuilder::BlockBasedTableBuilder:PreSetupBaseCacheKey",
      const_cast<TableProperties*>(&rep_->props));

  BlockBasedTable::SetupBaseCacheKey(&rep_->props, tbo.db_session_id,
                                     tbo.cur_file_num, &rep_->base_cache_key);

  if (rep_->IsParallelCompressionEnabled()) {
    StartParallelCompression();
  }
}

BlockBasedTableBuilder::~BlockBasedTableBuilder() {
  // Catch errors where caller forgot to call Finish()
  assert(rep_->state == Rep::State::kClosed);
  delete rep_;
}

void BlockBasedTableBuilder::Add(const Slice& key, const Slice& value) {
  Rep* r = rep_;
  assert(rep_->state != Rep::State::kClosed);
  if (!ok()) {
    return;
  }
  ValueType value_type = ExtractValueType(key);
  if (IsValueType(value_type)) {
#ifndef NDEBUG
    if (r->props.num_entries > r->props.num_range_deletions) {
      assert(r->internal_comparator.Compare(key, Slice(r->last_key)) > 0);
    }
#endif  // !NDEBUG

    auto should_flush = r->flush_block_policy->Update(key, value);
    if (should_flush) {
      assert(!r->data_block.empty());
      r->first_key_in_next_block = &key;
      Flush();
      if (r->state == Rep::State::kBuffered) {
        bool exceeds_buffer_limit =
            (r->buffer_limit != 0 && r->data_begin_offset > r->buffer_limit);
        bool exceeds_global_block_cache_limit = false;

        // Increase cache charging for the last buffered data block
        // only if the block is not going to be unbuffered immediately
        // and there exists a cache reservation manager
        if (!exceeds_buffer_limit &&
            r->compression_dict_buffer_cache_res_mgr != nullptr) {
          Status s =
              r->compression_dict_buffer_cache_res_mgr->UpdateCacheReservation(
                  r->data_begin_offset);
          exceeds_global_block_cache_limit = s.IsMemoryLimit();
        }

        if (exceeds_buffer_limit || exceeds_global_block_cache_limit) {
          EnterUnbuffered();
        }
      }

      // Add item to index block.
      // We do not emit the index entry for a block until we have seen the
      // first key for the next data block.  This allows us to use shorter
      // keys in the index block.  For example, consider a block boundary
      // between the keys "the quick brown fox" and "the who".  We can use
      // "the r" as the key for the index block entry since it is >= all
      // entries in the first block and < all entries in subsequent
      // blocks.
      if (ok() && r->state == Rep::State::kUnbuffered) {
        if (r->IsParallelCompressionEnabled()) {
          r->pc_rep->curr_block_keys->Clear();
        } else {
          r->index_builder->AddIndexEntry(&r->last_key, &key,
                                          r->pending_handle);
        }
      }
    }

    // Note: PartitionedFilterBlockBuilder requires key being added to filter
    // builder after being added to index builder.
    if (r->state == Rep::State::kUnbuffered) {
      if (r->IsParallelCompressionEnabled()) {
        r->pc_rep->curr_block_keys->PushBack(key);
      } else {
        if (r->filter_builder != nullptr) {
          r->filter_builder->Add(
              ExtractUserKeyAndStripTimestamp(key, r->ts_sz));
        }
      }
    }

    r->data_block.AddWithLastKey(key, value, r->last_key);
    r->last_key.assign(key.data(), key.size());
    if (r->state == Rep::State::kBuffered) {
      // Buffered keys will be replayed from data_block_buffers during
      // `Finish()` once compression dictionary has been finalized.
    } else {
      if (!r->IsParallelCompressionEnabled()) {
        r->index_builder->OnKeyAdded(key);
      }
    }
    // TODO offset passed in is not accurate for parallel compression case
    NotifyCollectTableCollectorsOnAdd(key, value, r->get_offset(),
                                      r->table_properties_collectors,
                                      r->ioptions.logger);

  } else if (value_type == kTypeRangeDeletion) {
    Slice persisted_end = value;
    // When timestamps should not be persisted, we physically strip away range
    // tombstone end key's user timestamp before passing it along to block
    // builder. Physically stripping away start key's user timestamp is
    // handled at the block builder level in the same way as the other data
    // blocks.
    if (r->ts_sz > 0 && !r->persist_user_defined_timestamps) {
      persisted_end = StripTimestampFromUserKey(value, r->ts_sz);
    }
    r->range_del_block.Add(key, persisted_end);
    // TODO offset passed in is not accurate for parallel compression case
    NotifyCollectTableCollectorsOnAdd(key, value, r->get_offset(),
                                      r->table_properties_collectors,
                                      r->ioptions.logger);
  } else {
    assert(false);
    r->SetStatus(Status::InvalidArgument(
        "BlockBasedBuilder::Add() received a key with invalid value type " +
        std::to_string(static_cast<unsigned int>(value_type))));
    return;
  }

  r->props.num_entries++;
  r->props.raw_key_size += key.size();
  if (!r->persist_user_defined_timestamps) {
    r->props.raw_key_size -= r->ts_sz;
  }
  r->props.raw_value_size += value.size();
  if (value_type == kTypeDeletion || value_type == kTypeSingleDeletion ||
      value_type == kTypeDeletionWithTimestamp) {
    r->props.num_deletions++;
  } else if (value_type == kTypeRangeDeletion) {
    r->props.num_deletions++;
    r->props.num_range_deletions++;
  } else if (value_type == kTypeMerge) {
    r->props.num_merge_operands++;
  }
}

void BlockBasedTableBuilder::Flush() {
  Rep* r = rep_;
  assert(rep_->state != Rep::State::kClosed);
  if (!ok()) {
    return;
  }
  if (r->data_block.empty()) {
    return;
  }
  if (r->IsParallelCompressionEnabled() &&
      r->state == Rep::State::kUnbuffered) {
    r->data_block.Finish();
    ParallelCompressionRep::BlockRep* block_rep = r->pc_rep->PrepareBlock(
        r->compression_type, r->first_key_in_next_block, &(r->data_block));
    assert(block_rep != nullptr);
    r->pc_rep->file_size_estimator.EmitBlock(block_rep->data->size(),
                                             r->get_offset());
    r->pc_rep->EmitBlock(block_rep);
  } else {
    WriteBlock(&r->data_block, &r->pending_handle, BlockType::kData);
  }
}

void BlockBasedTableBuilder::WriteBlock(BlockBuilder* block,
                                        BlockHandle* handle,
                                        BlockType block_type) {
  block->Finish();
  std::string uncompressed_block_data;
  uncompressed_block_data.reserve(rep_->table_options.block_size);
  block->SwapAndReset(uncompressed_block_data);
  if (rep_->state == Rep::State::kBuffered) {
    assert(block_type == BlockType::kData);
    rep_->data_block_buffers.emplace_back(std::move(uncompressed_block_data));
    rep_->data_begin_offset += rep_->data_block_buffers.back().size();
    return;
  }
  WriteBlock(uncompressed_block_data, handle, block_type);
}

void BlockBasedTableBuilder::WriteBlock(const Slice& uncompressed_block_data,
                                        BlockHandle* handle,
                                        BlockType block_type) {
  Rep* r = rep_;
  assert(r->state == Rep::State::kUnbuffered);
  Slice block_contents;
  CompressionType type;
  Status compress_status;
  bool is_data_block = block_type == BlockType::kData;
  CompressAndVerifyBlock(uncompressed_block_data, is_data_block,
                         *(r->compression_ctxs[0]), r->verify_ctxs[0].get(),
                         &(r->compressed_output), &(block_contents), &type,
                         &compress_status);
  r->SetStatus(compress_status);
  if (!ok()) {
    return;
  }

  TEST_SYNC_POINT_CALLBACK(
      "BlockBasedTableBuilder::WriteBlock:TamperWithCompressedData",
      &r->compressed_output);
  WriteMaybeCompressedBlock(block_contents, type, handle, block_type,
                            &uncompressed_block_data);
  r->compressed_output.clear();
  if (is_data_block) {
    r->props.data_size = r->get_offset();
    ++r->props.num_data_blocks;
  }
}

void BlockBasedTableBuilder::BGWorkCompression(
    const CompressionContext& compression_ctx,
    UncompressionContext* verify_ctx) {
  ParallelCompressionRep::BlockRep* block_rep = nullptr;
  while (rep_->pc_rep->compress_queue.pop(block_rep)) {
    assert(block_rep != nullptr);
    CompressAndVerifyBlock(block_rep->contents, true, /* is_data_block*/
                           compression_ctx, verify_ctx,
                           block_rep->compressed_data.get(),
                           &block_rep->compressed_contents,
                           &(block_rep->compression_type), &block_rep->status);
    block_rep->slot->Fill(block_rep);
  }
}

void BlockBasedTableBuilder::CompressAndVerifyBlock(
    const Slice& uncompressed_block_data, bool is_data_block,
    const CompressionContext& compression_ctx, UncompressionContext* verify_ctx,
    std::string* compressed_output, Slice* block_contents,
    CompressionType* type, Status* out_status) {
  Rep* r = rep_;
  bool is_status_ok = ok();
  if (!r->IsParallelCompressionEnabled()) {
    assert(is_status_ok);
  }

  if (is_status_ok && uncompressed_block_data.size() < kCompressionSizeLimit) {
    StopWatchNano timer(
        r->ioptions.clock,
        ShouldReportDetailedTime(r->ioptions.env, r->ioptions.stats));

    if (is_data_block) {
      r->compressible_input_data_bytes.fetch_add(uncompressed_block_data.size(),
                                                 std::memory_order_relaxed);
    }
    const CompressionDict* compression_dict;
    if (!is_data_block || r->compression_dict == nullptr) {
      compression_dict = &CompressionDict::GetEmptyDict();
    } else {
      compression_dict = r->compression_dict.get();
    }
    assert(compression_dict != nullptr);
    CompressionInfo compression_info(r->compression_opts, compression_ctx,
                                     *compression_dict, r->compression_type,
                                     r->sample_for_compression);

    std::string sampled_output_fast;
    std::string sampled_output_slow;
    *block_contents = CompressBlock(
        uncompressed_block_data, compression_info, type,
        r->table_options.format_version, is_data_block /* allow_sample */,
        compressed_output, &sampled_output_fast, &sampled_output_slow);

    if (sampled_output_slow.size() > 0 || sampled_output_fast.size() > 0) {
      // Currently compression sampling is only enabled for data block.
      assert(is_data_block);
      r->sampled_input_data_bytes.fetch_add(uncompressed_block_data.size(),
                                            std::memory_order_relaxed);
      r->sampled_output_slow_data_bytes.fetch_add(sampled_output_slow.size(),
                                                  std::memory_order_relaxed);
      r->sampled_output_fast_data_bytes.fetch_add(sampled_output_fast.size(),
                                                  std::memory_order_relaxed);
    }
    // notify collectors on block add
    NotifyCollectTableCollectorsOnBlockAdd(
        r->table_properties_collectors, uncompressed_block_data.size(),
        sampled_output_fast.size(), sampled_output_slow.size());

    // Some of the compression algorithms are known to be unreliable. If
    // the verify_compression flag is set then try to de-compress the
    // compressed data and compare to the input.
    if (*type != kNoCompression && r->table_options.verify_compression) {
      // Retrieve the uncompressed contents into a new buffer
      const UncompressionDict* verify_dict;
      if (!is_data_block || r->verify_dict == nullptr) {
        verify_dict = &UncompressionDict::GetEmptyDict();
      } else {
        verify_dict = r->verify_dict.get();
      }
      assert(verify_dict != nullptr);
      BlockContents contents;
      UncompressionInfo uncompression_info(*verify_ctx, *verify_dict,
                                           r->compression_type);
      Status uncompress_status = UncompressBlockData(
          uncompression_info, block_contents->data(), block_contents->size(),
          &contents, r->table_options.format_version, r->ioptions);

      if (uncompress_status.ok()) {
        bool data_match = contents.data.compare(uncompressed_block_data) == 0;
        if (!data_match) {
          // The result of the compression was invalid. abort.
          const char* const msg =
              "Decompressed block did not match pre-compression block";
          ROCKS_LOG_ERROR(r->ioptions.logger, "%s", msg);
          *out_status = Status::Corruption(msg);
          *type = kNoCompression;
        }
      } else {
        // Decompression reported an error. abort.
        *out_status = Status::Corruption(std::string("Could not decompress: ") +
                                         uncompress_status.getState());
        *type = kNoCompression;
      }
    }
    if (timer.IsStarted()) {
      RecordTimeToHistogram(r->ioptions.stats, COMPRESSION_TIMES_NANOS,
                            timer.ElapsedNanos());
    }
  } else {
    // Status is not OK, or block is too big to be compressed.
    if (is_data_block) {
      r->uncompressible_input_data_bytes.fetch_add(
          uncompressed_block_data.size(), std::memory_order_relaxed);
    }
    *type = kNoCompression;
  }
  if (is_data_block) {
    r->uncompressible_input_data_bytes.fetch_add(kBlockTrailerSize,
                                                 std::memory_order_relaxed);
  }

  // Abort compression if the block is too big, or did not pass
  // verification.
  if (*type == kNoCompression) {
    *block_contents = uncompressed_block_data;
    bool compression_attempted = !compressed_output->empty();
    RecordTick(r->ioptions.stats, compression_attempted
                                      ? NUMBER_BLOCK_COMPRESSION_REJECTED
                                      : NUMBER_BLOCK_COMPRESSION_BYPASSED);
    RecordTick(r->ioptions.stats,
               compression_attempted ? BYTES_COMPRESSION_REJECTED
                                     : BYTES_COMPRESSION_BYPASSED,
               uncompressed_block_data.size());
  } else {
    RecordTick(r->ioptions.stats, NUMBER_BLOCK_COMPRESSED);
    RecordTick(r->ioptions.stats, BYTES_COMPRESSED_FROM,
               uncompressed_block_data.size());
    RecordTick(r->ioptions.stats, BYTES_COMPRESSED_TO,
               compressed_output->size());
  }
}

void BlockBasedTableBuilder::WriteMaybeCompressedBlock(
    const Slice& block_contents, CompressionType comp_type, BlockHandle* handle,
    BlockType block_type, const Slice* uncompressed_block_data) {
  // File format contains a sequence of blocks where each block has:
  //    block_data: uint8[n]
  //    compression_type: uint8
  //    checksum: uint32
  Rep* r = rep_;
  bool is_data_block = block_type == BlockType::kData;
  IOOptions io_options;
  IOStatus io_s =
      WritableFileWriter::PrepareIOOptions(r->write_options, io_options);
  if (!io_s.ok()) {
    r->SetIOStatus(io_s);
    return;
  }
  // Old, misleading name of this function: WriteRawBlock
  StopWatch sw(r->ioptions.clock, r->ioptions.stats, WRITE_RAW_BLOCK_MICROS);
  const uint64_t offset = r->get_offset();
  handle->set_offset(offset);
  handle->set_size(block_contents.size());
  assert(status().ok());
  assert(io_status().ok());
  if (uncompressed_block_data == nullptr) {
    uncompressed_block_data = &block_contents;
    assert(comp_type == kNoCompression);
  }

  {
    io_s = r->file->Append(io_options, block_contents);
    if (!io_s.ok()) {
      r->SetIOStatus(io_s);
      return;
    }
  }

  std::array<char, kBlockTrailerSize> trailer;
  trailer[0] = comp_type;
  uint32_t checksum = ComputeBuiltinChecksumWithLastByte(
      r->table_options.checksum, block_contents.data(), block_contents.size(),
      /*last_byte*/ comp_type);
  checksum += ChecksumModifierForContext(r->base_context_checksum, offset);

  if (block_type == BlockType::kFilter) {
    Status s = r->filter_builder->MaybePostVerifyFilter(block_contents);
    if (!s.ok()) {
      r->SetStatus(s);
      return;
    }
  }

  EncodeFixed32(trailer.data() + 1, checksum);
  TEST_SYNC_POINT_CALLBACK(
      "BlockBasedTableBuilder::WriteMaybeCompressedBlock:TamperWithChecksum",
      trailer.data());
  {
    io_s = r->file->Append(io_options, Slice(trailer.data(), trailer.size()));
    if (!io_s.ok()) {
      r->SetIOStatus(io_s);
      return;
    }
  }

  {
    bool warm_cache;
    switch (r->table_options.prepopulate_block_cache) {
      case BlockBasedTableOptions::PrepopulateBlockCache::kFlushOnly:
        warm_cache = (r->reason == TableFileCreationReason::kFlush);
        break;
      case BlockBasedTableOptions::PrepopulateBlockCache::kDisable:
        warm_cache = false;
        break;
      default:
        // missing case
        assert(false);
        warm_cache = false;
    }
    if (warm_cache) {
      Status s = InsertBlockInCacheHelper(*uncompressed_block_data, handle,
                                          block_type);
      if (!s.ok()) {
        r->SetStatus(s);
        return;
      }
    }
  }

  r->set_offset(r->get_offset() + block_contents.size() + kBlockTrailerSize);
  if (r->table_options.block_align && is_data_block) {
    size_t pad_bytes =
        (r->alignment -
         ((block_contents.size() + kBlockTrailerSize) & (r->alignment - 1))) &
        (r->alignment - 1);

    io_s = r->file->Pad(io_options, pad_bytes);
    if (io_s.ok()) {
      r->set_offset(r->get_offset() + pad_bytes);
    } else {
      r->SetIOStatus(io_s);
      return;
    }
  }

  if (r->IsParallelCompressionEnabled()) {
    if (is_data_block) {
      r->pc_rep->file_size_estimator.ReapBlock(block_contents.size(),
                                               r->get_offset());
    } else {
      r->pc_rep->file_size_estimator.SetEstimatedFileSize(r->get_offset());
    }
  }
}

void BlockBasedTableBuilder::BGWorkWriteMaybeCompressedBlock() {
  Rep* r = rep_;
  ParallelCompressionRep::BlockRepSlot* slot = nullptr;
  ParallelCompressionRep::BlockRep* block_rep = nullptr;
  while (r->pc_rep->write_queue.pop(slot)) {
    assert(slot != nullptr);
    slot->Take(block_rep);
    assert(block_rep != nullptr);
    if (!block_rep->status.ok()) {
      r->SetStatus(block_rep->status);
      // Reap block so that blocked Flush() can finish
      // if there is one, and Flush() will notice !ok() next time.
      block_rep->status = Status::OK();
      r->pc_rep->ReapBlock(block_rep);
      continue;
    }

    for (size_t i = 0; i < block_rep->keys->Size(); i++) {
      auto& key = (*block_rep->keys)[i];
      if (r->filter_builder != nullptr) {
        r->filter_builder->Add(ExtractUserKeyAndStripTimestamp(key, r->ts_sz));
      }
      r->index_builder->OnKeyAdded(key);
    }

    r->pc_rep->file_size_estimator.SetCurrBlockUncompSize(
        block_rep->data->size());
    WriteMaybeCompressedBlock(block_rep->compressed_contents,
                              block_rep->compression_type, &r->pending_handle,
                              BlockType::kData, &block_rep->contents);
    if (!ok()) {
      break;
    }

    r->props.data_size = r->get_offset();
    ++r->props.num_data_blocks;

    if (block_rep->first_key_in_next_block == nullptr) {
      r->index_builder->AddIndexEntry(&(block_rep->keys->Back()), nullptr,
                                      r->pending_handle);
    } else {
      Slice first_key_in_next_block =
          Slice(*block_rep->first_key_in_next_block);
      r->index_builder->AddIndexEntry(&(block_rep->keys->Back()),
                                      &first_key_in_next_block,
                                      r->pending_handle);
    }

    r->pc_rep->ReapBlock(block_rep);
  }
}

void BlockBasedTableBuilder::StartParallelCompression() {
  rep_->pc_rep.reset(
      new ParallelCompressionRep(rep_->compression_opts.parallel_threads));
  rep_->pc_rep->compress_thread_pool.reserve(
      rep_->compression_opts.parallel_threads);
  for (uint32_t i = 0; i < rep_->compression_opts.parallel_threads; i++) {
    rep_->pc_rep->compress_thread_pool.emplace_back([this, i] {
      BGWorkCompression(*(rep_->compression_ctxs[i]),
                        rep_->verify_ctxs[i].get());
    });
  }
  rep_->pc_rep->write_thread.reset(
      new port::Thread([this] { BGWorkWriteMaybeCompressedBlock(); }));
}

void BlockBasedTableBuilder::StopParallelCompression() {
  rep_->pc_rep->compress_queue.finish();
  for (auto& thread : rep_->pc_rep->compress_thread_pool) {
    thread.join();
  }
  rep_->pc_rep->write_queue.finish();
  rep_->pc_rep->write_thread->join();
}

Status BlockBasedTableBuilder::status() const { return rep_->GetStatus(); }

IOStatus BlockBasedTableBuilder::io_status() const {
  return rep_->GetIOStatus();
}

Status BlockBasedTableBuilder::InsertBlockInCacheHelper(
    const Slice& block_contents, const BlockHandle* handle,
    BlockType block_type) {

  Cache* block_cache = rep_->table_options.block_cache.get();
  Status s;
  auto helper =
      GetCacheItemHelper(block_type, rep_->ioptions.lowest_used_cache_tier);
  if (block_cache && helper && helper->create_cb) {
    CacheKey key = BlockBasedTable::GetCacheKey(rep_->base_cache_key, *handle);
    size_t charge;
    s = WarmInCache(block_cache, key.AsSlice(), block_contents,
                    &rep_->create_context, helper, Cache::Priority::LOW,
                    &charge);

    if (s.ok()) {
      BlockBasedTable::UpdateCacheInsertionMetrics(
          block_type, nullptr /*get_context*/, charge, s.IsOkOverwritten(),
          rep_->ioptions.stats);
    } else {
      RecordTick(rep_->ioptions.stats, BLOCK_CACHE_ADD_FAILURES);
    }
  }
  return s;
}

void BlockBasedTableBuilder::WriteFilterBlock(
    MetaIndexBuilder* meta_index_builder) {
  if (rep_->filter_builder == nullptr || rep_->filter_builder->IsEmpty()) {
    // No filter block needed
    return;
  }
  BlockHandle filter_block_handle;
  bool is_partitioned_filter = rep_->table_options.partition_filters;
  if (ok()) {
    rep_->props.num_filter_entries +=
        rep_->filter_builder->EstimateEntriesAdded();
    Status s = Status::Incomplete();
    while (ok() && s.IsIncomplete()) {
      // filter_data is used to store the transferred filter data payload from
      // FilterBlockBuilder and deallocate the payload by going out of scope.
      // Otherwise, the payload will unnecessarily remain until
      // BlockBasedTableBuilder is deallocated.
      //
      // See FilterBlockBuilder::Finish() for more on the difference in
      // transferred filter data payload among different FilterBlockBuilder
      // subtypes.
      std::unique_ptr<const char[]> filter_data;
      Slice filter_content =
          rep_->filter_builder->Finish(filter_block_handle, &s, &filter_data);

      assert(s.ok() || s.IsIncomplete() || s.IsCorruption());
      if (s.IsCorruption()) {
        rep_->SetStatus(s);
        break;
      }

      rep_->props.filter_size += filter_content.size();

      BlockType btype = is_partitioned_filter && /* last */ s.ok()
                            ? BlockType::kFilterPartitionIndex
                            : BlockType::kFilter;
      WriteMaybeCompressedBlock(filter_content, kNoCompression,
                                &filter_block_handle, btype);
    }
    rep_->filter_builder->ResetFilterBitsBuilder();
  }
  if (ok()) {
    // Add mapping from "<filter_block_prefix>.Name" to location
    // of filter data.
    std::string key;
    key = is_partitioned_filter ? BlockBasedTable::kPartitionedFilterBlockPrefix
                                : BlockBasedTable::kFullFilterBlockPrefix;
    key.append(rep_->table_options.filter_policy->CompatibilityName());
    meta_index_builder->Add(key, filter_block_handle);
  }
}

void BlockBasedTableBuilder::WriteIndexBlock(
    MetaIndexBuilder* meta_index_builder, BlockHandle* index_block_handle) {
  if (!ok()) {
    return;
  }
  IndexBuilder::IndexBlocks index_blocks;
  auto index_builder_status = rep_->index_builder->Finish(&index_blocks);
  if (index_builder_status.IsIncomplete()) {
    // We we have more than one index partition then meta_blocks are not
    // supported for the index. Currently meta_blocks are used only by
    // HashIndexBuilder which is not multi-partition.
    assert(index_blocks.meta_blocks.empty());
  } else if (ok() && !index_builder_status.ok()) {
    rep_->SetStatus(index_builder_status);
  }
  if (ok()) {
    for (const auto& item : index_blocks.meta_blocks) {
      BlockHandle block_handle;
      WriteBlock(item.second, &block_handle, BlockType::kIndex);
      if (!ok()) {
        break;
      }
      meta_index_builder->Add(item.first, block_handle);
    }
  }
  if (ok()) {
    if (rep_->table_options.enable_index_compression) {
      WriteBlock(index_blocks.index_block_contents, index_block_handle,
                 BlockType::kIndex);
    } else {
      WriteMaybeCompressedBlock(index_blocks.index_block_contents,
                                kNoCompression, index_block_handle,
                                BlockType::kIndex);
    }
  }
  // If there are more index partitions, finish them and write them out
  if (index_builder_status.IsIncomplete()) {
    bool index_building_finished = false;
    while (ok() && !index_building_finished) {
      Status s =
          rep_->index_builder->Finish(&index_blocks, *index_block_handle);
      if (s.ok()) {
        index_building_finished = true;
      } else if (s.IsIncomplete()) {
        // More partitioned index after this one
        assert(!index_building_finished);
      } else {
        // Error
        rep_->SetStatus(s);
        return;
      }

      if (rep_->table_options.enable_index_compression) {
        WriteBlock(index_blocks.index_block_contents, index_block_handle,
                   BlockType::kIndex);
      } else {
        WriteMaybeCompressedBlock(index_blocks.index_block_contents,
                                  kNoCompression, index_block_handle,
                                  BlockType::kIndex);
      }
      // The last index_block_handle will be for the partition index block
    }
  }
  // If success and need to record in metaindex rather than footer...
  if (!FormatVersionUsesIndexHandleInFooter(
          rep_->table_options.format_version)) {
    meta_index_builder->Add(kIndexBlockName, *index_block_handle);
  }
}

void BlockBasedTableBuilder::WritePropertiesBlock(
    MetaIndexBuilder* meta_index_builder) {
  BlockHandle properties_block_handle;
  if (ok()) {
    PropertyBlockBuilder property_block_builder;
    rep_->props.filter_policy_name =
        rep_->table_options.filter_policy != nullptr
            ? rep_->table_options.filter_policy->Name()
            : "";
    rep_->props.index_size =
        rep_->index_builder->IndexSize() + kBlockTrailerSize;
    rep_->props.comparator_name = rep_->ioptions.user_comparator != nullptr
                                      ? rep_->ioptions.user_comparator->Name()
                                      : "nullptr";
    rep_->props.merge_operator_name =
        rep_->ioptions.merge_operator != nullptr
            ? rep_->ioptions.merge_operator->Name()
            : "nullptr";
    rep_->props.compression_name =
        CompressionTypeToString(rep_->compression_type);
    rep_->props.compression_options =
        CompressionOptionsToString(rep_->compression_opts);
    rep_->props.prefix_extractor_name =
        rep_->prefix_extractor ? rep_->prefix_extractor->AsString() : "nullptr";
    std::string property_collectors_names = "[";
    for (size_t i = 0;
         i < rep_->ioptions.table_properties_collector_factories.size(); ++i) {
      if (i != 0) {
        property_collectors_names += ",";
      }
      property_collectors_names +=
          rep_->ioptions.table_properties_collector_factories[i]->Name();
    }
    property_collectors_names += "]";
    rep_->props.property_collectors_names = property_collectors_names;
    if (rep_->table_options.index_type ==
        BlockBasedTableOptions::kTwoLevelIndexSearch) {
      assert(rep_->p_index_builder_ != nullptr);
      rep_->props.index_partitions = rep_->p_index_builder_->NumPartitions();
      rep_->props.top_level_index_size =
          rep_->p_index_builder_->TopLevelIndexSize(rep_->offset);
    }
    rep_->props.index_key_is_user_key =
        !rep_->index_builder->seperator_is_key_plus_seq();
    rep_->props.index_value_is_delta_encoded =
        rep_->use_delta_encoding_for_index_values;
    if (rep_->sampled_input_data_bytes > 0) {
      rep_->props.slow_compression_estimated_data_size = static_cast<uint64_t>(
          static_cast<double>(rep_->sampled_output_slow_data_bytes) /
              rep_->sampled_input_data_bytes *
              rep_->compressible_input_data_bytes +
          rep_->uncompressible_input_data_bytes + 0.5);
      rep_->props.fast_compression_estimated_data_size = static_cast<uint64_t>(
          static_cast<double>(rep_->sampled_output_fast_data_bytes) /
              rep_->sampled_input_data_bytes *
              rep_->compressible_input_data_bytes +
          rep_->uncompressible_input_data_bytes + 0.5);
    } else if (rep_->sample_for_compression > 0) {
      // We tried to sample but none were found. Assume worst-case (compression
      // ratio 1.0) so data is complete and aggregatable.
      rep_->props.slow_compression_estimated_data_size =
          rep_->compressible_input_data_bytes +
          rep_->uncompressible_input_data_bytes;
      rep_->props.fast_compression_estimated_data_size =
          rep_->compressible_input_data_bytes +
          rep_->uncompressible_input_data_bytes;
    }
    rep_->props.user_defined_timestamps_persisted =
        rep_->persist_user_defined_timestamps;

    // Add basic properties
    property_block_builder.AddTableProperty(rep_->props);

    // Add use collected properties
    NotifyCollectTableCollectorsOnFinish(
        rep_->table_properties_collectors, rep_->ioptions.logger,
        &property_block_builder, rep_->props.user_collected_properties,
        rep_->props.readable_properties);

    Slice block_data = property_block_builder.Finish();
    TEST_SYNC_POINT_CALLBACK(
        "BlockBasedTableBuilder::WritePropertiesBlock:BlockData", &block_data);
    WriteMaybeCompressedBlock(block_data, kNoCompression,
                              &properties_block_handle, BlockType::kProperties);
  }
  if (ok()) {
#ifndef NDEBUG
    {
      uint64_t props_block_offset = properties_block_handle.offset();
      uint64_t props_block_size = properties_block_handle.size();
      TEST_SYNC_POINT_CALLBACK(
          "BlockBasedTableBuilder::WritePropertiesBlock:GetPropsBlockOffset",
          &props_block_offset);
      TEST_SYNC_POINT_CALLBACK(
          "BlockBasedTableBuilder::WritePropertiesBlock:GetPropsBlockSize",
          &props_block_size);
    }
#endif  // !NDEBUG

    const std::string* properties_block_meta = &kPropertiesBlockName;
    TEST_SYNC_POINT_CALLBACK(
        "BlockBasedTableBuilder::WritePropertiesBlock:Meta",
        &properties_block_meta);
    meta_index_builder->Add(*properties_block_meta, properties_block_handle);
  }
}

void BlockBasedTableBuilder::WriteCompressionDictBlock(
    MetaIndexBuilder* meta_index_builder) {
  if (rep_->compression_dict != nullptr &&
      rep_->compression_dict->GetRawDict().size()) {
    BlockHandle compression_dict_block_handle;
    if (ok()) {
      WriteMaybeCompressedBlock(rep_->compression_dict->GetRawDict(),
                                kNoCompression, &compression_dict_block_handle,
                                BlockType::kCompressionDictionary);
#ifndef NDEBUG
      Slice compression_dict = rep_->compression_dict->GetRawDict();
      TEST_SYNC_POINT_CALLBACK(
          "BlockBasedTableBuilder::WriteCompressionDictBlock:RawDict",
          &compression_dict);
#endif  // NDEBUG
    }
    if (ok()) {
      meta_index_builder->Add(kCompressionDictBlockName,
                              compression_dict_block_handle);
    }
  }
}

void BlockBasedTableBuilder::WriteRangeDelBlock(
    MetaIndexBuilder* meta_index_builder) {
  if (ok() && !rep_->range_del_block.empty()) {
    BlockHandle range_del_block_handle;
    WriteMaybeCompressedBlock(rep_->range_del_block.Finish(), kNoCompression,
                              &range_del_block_handle,
                              BlockType::kRangeDeletion);
    meta_index_builder->Add(kRangeDelBlockName, range_del_block_handle);
  }
}

void BlockBasedTableBuilder::WriteFooter(BlockHandle& metaindex_block_handle,
                                         BlockHandle& index_block_handle) {
  assert(ok());
  Rep* r = rep_;
  // this is guaranteed by BlockBasedTableBuilder's constructor
  assert(r->table_options.checksum == kCRC32c ||
         r->table_options.format_version != 0);
  FooterBuilder footer;
  Status s = footer.Build(kBlockBasedTableMagicNumber,
                          r->table_options.format_version, r->get_offset(),
                          r->table_options.checksum, metaindex_block_handle,
                          index_block_handle, r->base_context_checksum);
  if (!s.ok()) {
    r->SetStatus(s);
    return;
  }
  IOOptions io_options;
  IOStatus ios =
      WritableFileWriter::PrepareIOOptions(r->write_options, io_options);
  if (!ios.ok()) {
    r->SetIOStatus(ios);
    return;
  }
  ios = r->file->Append(io_options, footer.GetSlice());
  if (ios.ok()) {
    r->set_offset(r->get_offset() + footer.GetSlice().size());
  } else {
    r->SetIOStatus(ios);
  }
}

void BlockBasedTableBuilder::EnterUnbuffered() {
  Rep* r = rep_;
  assert(r->state == Rep::State::kBuffered);
  r->state = Rep::State::kUnbuffered;
  const size_t kSampleBytes = r->compression_opts.zstd_max_train_bytes > 0
                                  ? r->compression_opts.zstd_max_train_bytes
                                  : r->compression_opts.max_dict_bytes;
  const size_t kNumBlocksBuffered = r->data_block_buffers.size();
  if (kNumBlocksBuffered == 0) {
    // The below code is neither safe nor necessary for handling zero data
    // blocks.
    return;
  }

  // Abstract algebra teaches us that a finite cyclic group (such as the
  // additive group of integers modulo N) can be generated by a number that is
  // coprime with N. Since N is variable (number of buffered data blocks), we
  // must then pick a prime number in order to guarantee coprimeness with any N.
  //
  // One downside of this approach is the spread will be poor when
  // `kPrimeGeneratorRemainder` is close to zero or close to
  // `kNumBlocksBuffered`.
  //
  // Picked a random number between one and one trillion and then chose the
  // next prime number greater than or equal to it.
  const uint64_t kPrimeGenerator = 545055921143ull;
  // Can avoid repeated division by just adding the remainder repeatedly.
  const size_t kPrimeGeneratorRemainder = static_cast<size_t>(
      kPrimeGenerator % static_cast<uint64_t>(kNumBlocksBuffered));
  const size_t kInitSampleIdx = kNumBlocksBuffered / 2;

  std::string compression_dict_samples;
  std::vector<size_t> compression_dict_sample_lens;
  size_t buffer_idx = kInitSampleIdx;
  for (size_t i = 0;
       i < kNumBlocksBuffered && compression_dict_samples.size() < kSampleBytes;
       ++i) {
    size_t copy_len = std::min(kSampleBytes - compression_dict_samples.size(),
                               r->data_block_buffers[buffer_idx].size());
    compression_dict_samples.append(r->data_block_buffers[buffer_idx], 0,
                                    copy_len);
    compression_dict_sample_lens.emplace_back(copy_len);

    buffer_idx += kPrimeGeneratorRemainder;
    if (buffer_idx >= kNumBlocksBuffered) {
      buffer_idx -= kNumBlocksBuffered;
    }
  }

  // final data block flushed, now we can generate dictionary from the samples.
  // OK if compression_dict_samples is empty, we'll just get empty dictionary.
  std::string dict;
  if (r->compression_opts.zstd_max_train_bytes > 0) {
    if (r->compression_opts.use_zstd_dict_trainer) {
      dict = ZSTD_TrainDictionary(compression_dict_samples,
                                  compression_dict_sample_lens,
                                  r->compression_opts.max_dict_bytes);
    } else {
      dict = ZSTD_FinalizeDictionary(
          compression_dict_samples, compression_dict_sample_lens,
          r->compression_opts.max_dict_bytes, r->compression_opts.level);
    }
  } else {
    dict = std::move(compression_dict_samples);
  }
  r->compression_dict.reset(new CompressionDict(dict, r->compression_type,
                                                r->compression_opts.level));
  r->verify_dict.reset(new UncompressionDict(
      dict, r->compression_type == kZSTD ||
                r->compression_type == kZSTDNotFinalCompression));

  auto get_iterator_for_block = [&r](size_t i) {
    auto& data_block = r->data_block_buffers[i];
    assert(!data_block.empty());

    Block reader{BlockContents{data_block}};
    DataBlockIter* iter = reader.NewDataIterator(
        r->internal_comparator.user_comparator(), kDisableGlobalSequenceNumber,
        nullptr /* iter */, nullptr /* stats */,
        false /*  block_contents_pinned */, r->persist_user_defined_timestamps);

    iter->SeekToFirst();
    assert(iter->Valid());
    return std::unique_ptr<DataBlockIter>(iter);
  };

  std::unique_ptr<DataBlockIter> iter = nullptr, next_block_iter = nullptr;

  for (size_t i = 0; ok() && i < r->data_block_buffers.size(); ++i) {
    if (iter == nullptr) {
      iter = get_iterator_for_block(i);
      assert(iter != nullptr);
    };

    if (i + 1 < r->data_block_buffers.size()) {
      next_block_iter = get_iterator_for_block(i + 1);
    }

    auto& data_block = r->data_block_buffers[i];
    if (r->IsParallelCompressionEnabled()) {
      Slice first_key_in_next_block;
      const Slice* first_key_in_next_block_ptr = &first_key_in_next_block;
      if (i + 1 < r->data_block_buffers.size()) {
        assert(next_block_iter != nullptr);
        first_key_in_next_block = next_block_iter->key();
      } else {
        first_key_in_next_block_ptr = r->first_key_in_next_block;
      }

      std::vector<std::string> keys;
      for (; iter->Valid(); iter->Next()) {
        keys.emplace_back(iter->key().ToString());
      }

      ParallelCompressionRep::BlockRep* block_rep = r->pc_rep->PrepareBlock(
          r->compression_type, first_key_in_next_block_ptr, &data_block, &keys);

      assert(block_rep != nullptr);
      r->pc_rep->file_size_estimator.EmitBlock(block_rep->data->size(),
                                               r->get_offset());
      r->pc_rep->EmitBlock(block_rep);
    } else {
      for (; iter->Valid(); iter->Next()) {
        Slice key = iter->key();
        if (r->filter_builder != nullptr) {
          r->filter_builder->Add(
              ExtractUserKeyAndStripTimestamp(key, r->ts_sz));
        }
        r->index_builder->OnKeyAdded(key);
      }
      WriteBlock(Slice(data_block), &r->pending_handle, BlockType::kData);
      if (ok() && i + 1 < r->data_block_buffers.size()) {
        assert(next_block_iter != nullptr);
        Slice first_key_in_next_block = next_block_iter->key();

        Slice* first_key_in_next_block_ptr = &first_key_in_next_block;

        iter->SeekToLast();
        std::string last_key = iter->key().ToString();
        r->index_builder->AddIndexEntry(&last_key, first_key_in_next_block_ptr,
                                        r->pending_handle);
      }
    }
    std::swap(iter, next_block_iter);
  }
  r->data_block_buffers.clear();
  r->data_begin_offset = 0;
  // Release all reserved cache for data block buffers
  if (r->compression_dict_buffer_cache_res_mgr != nullptr) {
    Status s = r->compression_dict_buffer_cache_res_mgr->UpdateCacheReservation(
        r->data_begin_offset);
    s.PermitUncheckedError();
  }
}

Status BlockBasedTableBuilder::Finish() {
  Rep* r = rep_;
  assert(r->state != Rep::State::kClosed);
  bool empty_data_block = r->data_block.empty();
  r->first_key_in_next_block = nullptr;
  Flush();
  if (r->state == Rep::State::kBuffered) {
    EnterUnbuffered();
  }
  if (r->IsParallelCompressionEnabled()) {
    StopParallelCompression();
#ifndef NDEBUG
    for (const auto& br : r->pc_rep->block_rep_buf) {
      assert(br.status.ok());
    }
#endif  // !NDEBUG
  } else {
    // To make sure properties block is able to keep the accurate size of index
    // block, we will finish writing all index entries first.
    if (ok() && !empty_data_block) {
      r->index_builder->AddIndexEntry(
          &r->last_key, nullptr /* no next data block */, r->pending_handle);
    }
  }

  r->props.tail_start_offset = r->offset;

  // Write meta blocks, metaindex block and footer in the following order.
  //    1. [meta block: filter]
  //    2. [meta block: index]
  //    3. [meta block: compression dictionary]
  //    4. [meta block: range deletion tombstone]
  //    5. [meta block: properties]
  //    6. [metaindex block]
  //    7. Footer
  BlockHandle metaindex_block_handle, index_block_handle;
  MetaIndexBuilder meta_index_builder;
  WriteFilterBlock(&meta_index_builder);
  WriteIndexBlock(&meta_index_builder, &index_block_handle);
  WriteCompressionDictBlock(&meta_index_builder);
  WriteRangeDelBlock(&meta_index_builder);
  WritePropertiesBlock(&meta_index_builder);
  if (ok()) {
    // flush the meta index block
    WriteMaybeCompressedBlock(meta_index_builder.Finish(), kNoCompression,
                              &metaindex_block_handle, BlockType::kMetaIndex);
  }
  if (ok()) {
    WriteFooter(metaindex_block_handle, index_block_handle);
  }
  r->state = Rep::State::kClosed;
  r->tail_size = r->offset - r->props.tail_start_offset;

  Status ret_status = r->CopyStatus();
  IOStatus ios = r->GetIOStatus();
  if (!ios.ok() && ret_status.ok()) {
    // Let io_status supersede ok status (otherwise status takes precedennce)
    ret_status = ios;
  }
  return ret_status;
}

void BlockBasedTableBuilder::Abandon() {
  assert(rep_->state != Rep::State::kClosed);
  if (rep_->IsParallelCompressionEnabled()) {
    StopParallelCompression();
  }
  rep_->state = Rep::State::kClosed;
#ifdef ROCKSDB_ASSERT_STATUS_CHECKED  // Avoid unnecessary lock acquisition
  rep_->CopyStatus().PermitUncheckedError();
  rep_->CopyIOStatus().PermitUncheckedError();
#endif  // ROCKSDB_ASSERT_STATUS_CHECKED
}

uint64_t BlockBasedTableBuilder::NumEntries() const {
  return rep_->props.num_entries;
}

bool BlockBasedTableBuilder::IsEmpty() const {
  return rep_->props.num_entries == 0 && rep_->props.num_range_deletions == 0;
}

uint64_t BlockBasedTableBuilder::FileSize() const { return rep_->offset; }

uint64_t BlockBasedTableBuilder::EstimatedFileSize() const {
  if (rep_->IsParallelCompressionEnabled()) {
    // Use compression ratio so far and inflight uncompressed bytes to estimate
    // final SST size.
    return rep_->pc_rep->file_size_estimator.GetEstimatedFileSize();
  } else {
    return FileSize();
  }
}

uint64_t BlockBasedTableBuilder::GetTailSize() const { return rep_->tail_size; }

bool BlockBasedTableBuilder::NeedCompact() const {
  for (const auto& collector : rep_->table_properties_collectors) {
    if (collector->NeedCompact()) {
      return true;
    }
  }
  return false;
}

TableProperties BlockBasedTableBuilder::GetTableProperties() const {
  return rep_->props;
}

std::string BlockBasedTableBuilder::GetFileChecksum() const {
  if (rep_->file != nullptr) {
    return rep_->file->GetFileChecksum();
  } else {
    return kUnknownFileChecksum;
  }
}

const char* BlockBasedTableBuilder::GetFileChecksumFuncName() const {
  if (rep_->file != nullptr) {
    return rep_->file->GetFileChecksumFuncName();
  } else {
    return kUnknownFileChecksumFuncName;
  }
}
void BlockBasedTableBuilder::SetSeqnoTimeTableProperties(
    const SeqnoToTimeMapping& relevant_mapping, uint64_t oldest_ancestor_time) {
  assert(rep_->props.seqno_to_time_mapping.empty());
  relevant_mapping.EncodeTo(rep_->props.seqno_to_time_mapping);
  rep_->props.creation_time = oldest_ancestor_time;
}

const std::string BlockBasedTable::kObsoleteFilterBlockPrefix = "filter.";
const std::string BlockBasedTable::kFullFilterBlockPrefix = "fullfilter.";
const std::string BlockBasedTable::kPartitionedFilterBlockPrefix =
    "partitionedfilter.";
}  // namespace ROCKSDB_NAMESPACE<|MERGE_RESOLUTION|>--- conflicted
+++ resolved
@@ -203,7 +203,6 @@
 // backwards compatibility)
 const uint64_t kLegacyBlockBasedTableMagicNumber = 0xdb4775248b80fb57ull;
 
-<<<<<<< HEAD
 struct BlockBasedTableBuilder::ParallelCompressionRep {
   // Keys is a wrapper of vector of strings avoiding
   // releasing string memories during vector clear()
@@ -230,118 +229,6 @@
       assert(idx < size_);
       return keys_[idx];
     }
-=======
-// A collector that collects properties of interest to block-based table.
-// For now this class looks heavy-weight since we only write one additional
-// property.
-// But in the foreseeable future, we will add more and more properties that are
-// specific to block-based table.
-class BlockBasedTableBuilder::BlockBasedTablePropertiesCollector
-    : public InternalTblPropColl {
- public:
-  explicit BlockBasedTablePropertiesCollector(
-      BlockBasedTableOptions::IndexType index_type, bool whole_key_filtering,
-      bool prefix_filtering)
-      : index_type_(index_type),
-        whole_key_filtering_(whole_key_filtering),
-        prefix_filtering_(prefix_filtering) {}
-
-  Status InternalAdd(const Slice& /*key*/, const Slice& /*value*/,
-                     uint64_t /*file_size*/) override {
-    // Intentionally left blank. Have no interest in collecting stats for
-    // individual key/value pairs.
-    return Status::OK();
-  }
-
-  void BlockAdd(uint64_t /* block_uncomp_bytes */,
-                uint64_t /* block_compressed_bytes_fast */,
-                uint64_t /* block_compressed_bytes_slow */) override {
-    // Intentionally left blank. No interest in collecting stats for
-    // blocks.
-  }
-
-  Status Finish(UserCollectedProperties* properties) override {
-    std::string val;
-    PutFixed32(&val, static_cast<uint32_t>(index_type_));
-    properties->insert({BlockBasedTablePropertyNames::kIndexType, val});
-    properties->insert({BlockBasedTablePropertyNames::kWholeKeyFiltering,
-                        whole_key_filtering_ ? kPropTrue : kPropFalse});
-    properties->insert({BlockBasedTablePropertyNames::kPrefixFiltering,
-                        prefix_filtering_ ? kPropTrue : kPropFalse});
-    return Status::OK();
-  }
-
-  // The name of the properties collector can be used for debugging purpose.
-  const char* Name() const override {
-    return "BlockBasedTablePropertiesCollector";
-  }
-
-  UserCollectedProperties GetReadableProperties() const override {
-    // Intentionally left blank.
-    return UserCollectedProperties();
-  }
-
- private:
-  BlockBasedTableOptions::IndexType index_type_;
-  bool whole_key_filtering_;
-  bool prefix_filtering_;
-};
-
-struct BlockBasedTableBuilder::Rep {
-  const ImmutableOptions ioptions;
-  // BEGIN from MutableCFOptions
-  std::shared_ptr<const SliceTransform> prefix_extractor;
-  // END from MutableCFOptions
-  const WriteOptions write_options;
-  const BlockBasedTableOptions table_options;
-  const InternalKeyComparator& internal_comparator;
-  // Size in bytes for the user-defined timestamps.
-  size_t ts_sz;
-  // When `ts_sz` > 0 and this flag is false, the user-defined timestamp in the
-  // user key will be stripped when creating the block based table. This
-  // stripping happens for all user keys, including the keys in data block,
-  // index block for data block, index block for index block (if index type is
-  // `kTwoLevelIndexSearch`), index for filter blocks (if using partitioned
-  // filters), the `first_internal_key` in `IndexValue`, the `end_key` for range
-  // deletion entries.
-  // As long as the user keys are sorted when added via `Add` API, their logic
-  // ordering won't change after timestamps are stripped. However, for each user
-  // key to be logically equivalent before and after timestamp is stripped, the
-  // user key should contain the minimum timestamp.
-  bool persist_user_defined_timestamps;
-  WritableFileWriter* file;
-  std::atomic<uint64_t> offset;
-  size_t alignment;
-  BlockBuilder data_block;
-  // Buffers uncompressed data blocks to replay later. Needed when
-  // compression dictionary is enabled so we can finalize the dictionary before
-  // compressing any data blocks.
-  std::vector<std::string> data_block_buffers;
-  BlockBuilder range_del_block;
-
-  InternalKeySliceTransform internal_prefix_transform;
-  std::unique_ptr<IndexBuilder> index_builder;
-  PartitionedIndexBuilder* p_index_builder_ = nullptr;
-
-  std::string last_key;
-  const Slice* first_key_in_next_block = nullptr;
-  CompressionType compression_type;
-  uint64_t sample_for_compression;
-  std::atomic<uint64_t> compressible_input_data_bytes;
-  std::atomic<uint64_t> uncompressible_input_data_bytes;
-  std::atomic<uint64_t> sampled_input_data_bytes;
-  std::atomic<uint64_t> sampled_output_slow_data_bytes;
-  std::atomic<uint64_t> sampled_output_fast_data_bytes;
-  CompressionOptions compression_opts;
-  std::unique_ptr<CompressionDict> compression_dict;
-  std::vector<std::unique_ptr<CompressionContext>> compression_ctxs;
-  std::vector<std::unique_ptr<UncompressionContext>> verify_ctxs;
-  std::unique_ptr<UncompressionDict> verify_dict;
-
-  size_t data_begin_offset = 0;
-
-  TableProperties props;
->>>>>>> 4eaa771c
 
    private:
     const size_t kKeysInitSize = 32;
@@ -352,7 +239,6 @@
 
   class BlockRepSlot;
 
-<<<<<<< HEAD
   // BlockRep instances are fetched from and recycled to
   // block_rep_pool during parallel compression.
   struct BlockRep {
@@ -375,9 +261,6 @@
   // building thread and writer thread.
   using BlockRepPool = WorkQueue<BlockRep*>;
   BlockRepPool block_rep_pool;
-=======
-  std::vector<std::unique_ptr<InternalTblPropColl>> table_properties_collectors;
->>>>>>> 4eaa771c
 
   // Use BlockRepSlot to keep block order in write thread.
   // slot_ will pass references to BlockRep
@@ -560,7 +443,6 @@
     return block_rep;
   }
 
-<<<<<<< HEAD
   // Used in EnterUnbuffered
   BlockRep* PrepareBlock(CompressionType compression_type,
                          const Slice* first_key_in_next_block,
@@ -581,18 +463,6 @@
     assert(block_rep->status.ok());
     if (!write_queue.push(block_rep->slot.get())) {
       return;
-=======
-    assert(tbo.internal_tbl_prop_coll_factories);
-    for (auto& factory : *tbo.internal_tbl_prop_coll_factories) {
-      assert(factory);
-
-      std::unique_ptr<InternalTblPropColl> collector{
-          factory->CreateInternalTblPropColl(tbo.column_family_id,
-                                             tbo.level_at_creation)};
-      if (collector) {
-        table_properties_collectors.emplace_back(std::move(collector));
-      }
->>>>>>> 4eaa771c
     }
     if (!compress_queue.push(block_rep)) {
       return;
@@ -647,7 +517,7 @@
 // But in the foreseeable future, we will add more and more properties that are
 // specific to block-based table.
 class BlockBasedTableBuilder::BlockBasedTablePropertiesCollector
-    : public IntTblPropCollector {
+    : public InternalTblPropColl {
  public:
   explicit BlockBasedTablePropertiesCollector(
       BlockBasedTableOptions::IndexType index_type, bool whole_key_filtering,
@@ -663,9 +533,9 @@
     return Status::OK();
   }
 
-  virtual void BlockAdd(uint64_t /* block_uncomp_bytes */,
-                        uint64_t /* block_compressed_bytes_fast */,
-                        uint64_t /* block_compressed_bytes_slow */) override {
+  void BlockAdd(uint64_t /* block_uncomp_bytes */,
+                uint64_t /* block_compressed_bytes_fast */,
+                uint64_t /* block_compressed_bytes_slow */) override {
     // Intentionally left blank. No interest in collecting stats for
     // blocks.
   }
@@ -791,7 +661,7 @@
   std::string compressed_output;
   std::unique_ptr<FlushBlockPolicy> flush_block_policy;
 
-  std::vector<std::unique_ptr<IntTblPropCollector>> table_properties_collectors;
+  std::vector<std::unique_ptr<InternalTblPropColl>> table_properties_collectors;
 
   std::unique_ptr<ParallelCompressionRep> pc_rep;
   BlockCreateContext create_context;
@@ -1013,12 +883,12 @@
           persist_user_defined_timestamps));
     }
 
-    assert(tbo.int_tbl_prop_collector_factories);
-    for (auto& factory : *tbo.int_tbl_prop_collector_factories) {
+    assert(tbo.internal_tbl_prop_coll_factories);
+    for (auto& factory : *tbo.internal_tbl_prop_coll_factories) {
       assert(factory);
 
-      std::unique_ptr<IntTblPropCollector> collector{
-          factory->CreateIntTblPropCollector(tbo.column_family_id,
+      std::unique_ptr<InternalTblPropColl> collector{
+          factory->CreateInternalTblPropColl(tbo.column_family_id,
                                              tbo.level_at_creation)};
       if (collector) {
         table_properties_collectors.emplace_back(std::move(collector));
