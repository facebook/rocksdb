--- conflicted
+++ resolved
@@ -140,14 +140,10 @@
                 Env::IOPriority rate_limiter_priority) const;
   void MayMatch(MultiGetRange* range, bool no_io,
                 const SliceTransform* prefix_extractor,
-<<<<<<< HEAD
-                BlockCacheLookupContext* lookup_context) const;
+                BlockCacheLookupContext* lookup_context,
+                Env::IOPriority rate_limiter_priority) const;
 
   const ReadOptions read_options_;
-=======
-                BlockCacheLookupContext* lookup_context,
-                Env::IOPriority rate_limiter_priority) const;
->>>>>>> 9a6d8249
 };
 
 }  // namespace ROCKSDB_NAMESPACE