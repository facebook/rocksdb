--- conflicted
+++ resolved
@@ -61,11 +61,8 @@
                               BlockCacheLookupContext* lookup_context,
                               CachableEntry<TBlocklike>* filter_block,
                               BlockType block_type,
-<<<<<<< HEAD
+                              Env::IOPriority rate_limiter_priority,
                               const ReadOptions& read_options) const;
-=======
-                              Env::IOPriority rate_limiter_priority) const;
->>>>>>> 9a6d8249
 
   size_t ApproximateFilterBlockMemoryUsage() const;
 
