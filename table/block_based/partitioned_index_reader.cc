//  Copyright (c) 2011-present, Facebook, Inc.  All rights reserved.
//  This source code is licensed under both the GPLv2 (found in the
//  COPYING file in the root directory) and Apache 2.0 License
//  (found in the LICENSE.Apache file in the root directory).
//
// Copyright (c) 2011 The LevelDB Authors. All rights reserved.
// Use of this source code is governed by a BSD-style license that can be
// found in the LICENSE file. See the AUTHORS file for names of contributors.
#include "table/block_based/partitioned_index_reader.h"

#include "file/random_access_file_reader.h"
#include "table/block_based/block_based_table_reader.h"
#include "table/block_based/partitioned_index_iterator.h"

namespace ROCKSDB_NAMESPACE {
Status PartitionIndexReader::Create(
    const BlockBasedTable* table, const ReadOptions& ro,
    FilePrefetchBuffer* prefetch_buffer, bool use_cache, bool prefetch,
    bool pin, BlockCacheLookupContext* lookup_context,
    std::unique_ptr<IndexReader>* index_reader) {
  assert(table != nullptr);
  assert(table->get_rep());
  assert(!pin || prefetch);
  assert(index_reader != nullptr);

  CachableEntry<Block> index_block;
  if (prefetch || !use_cache) {
    const Status s =
        ReadIndexBlock(table, prefetch_buffer, ro, use_cache,
                       /*get_context=*/nullptr, lookup_context, &index_block);
    if (!s.ok()) {
      return s;
    }

    if (use_cache && !pin) {
      index_block.Reset();
    }
  }

  index_reader->reset(new PartitionIndexReader(table, std::move(index_block)));

  return Status::OK();
}

InternalIteratorBase<IndexValue>* PartitionIndexReader::NewIterator(
    const ReadOptions& read_options, bool /* disable_prefix_seek */,
    IndexBlockIter* iter, GetContext* get_context,
    BlockCacheLookupContext* lookup_context) {
  const bool no_io = (read_options.read_tier == kBlockCacheTier);
  CachableEntry<Block> index_block;
  const Status s =
      GetOrReadIndexBlock(no_io, read_options.rate_limiter_priority,
                          get_context, lookup_context, &index_block);
  if (!s.ok()) {
    if (iter != nullptr) {
      iter->Invalidate(s);
      return iter;
    }

    return NewErrorInternalIterator<IndexValue>(s);
  }

  const BlockBasedTable::Rep* rep = table()->rep_;
  InternalIteratorBase<IndexValue>* it = nullptr;

  Statistics* kNullStats = nullptr;
  // Filters are already checked before seeking the index
  if (!partition_map_.empty()) {
    // We don't return pinned data from index blocks, so no need
    // to set `block_contents_pinned`.
    it = NewTwoLevelIterator(
        new BlockBasedTable::PartitionedIndexIteratorState(table(),
                                                           &partition_map_),
        index_block.GetValue()->NewIndexIterator(
            internal_comparator()->user_comparator(),
            rep->get_global_seqno(BlockType::kIndex), nullptr, kNullStats, true,
            index_has_first_key(), index_key_includes_seq(),
            index_value_is_full()));
  } else {
    ReadOptions ro;
    ro.fill_cache = read_options.fill_cache;
    ro.deadline = read_options.deadline;
    ro.io_timeout = read_options.io_timeout;
    ro.adaptive_readahead = read_options.adaptive_readahead;
    ro.async_io = read_options.async_io;
    ro.rate_limiter_priority = read_options.rate_limiter_priority;

    // We don't return pinned data from index blocks, so no need
    // to set `block_contents_pinned`.
    std::unique_ptr<InternalIteratorBase<IndexValue>> index_iter(
        index_block.GetValue()->NewIndexIterator(
            internal_comparator()->user_comparator(),
            rep->get_global_seqno(BlockType::kIndex), nullptr, kNullStats, true,
            index_has_first_key(), index_key_includes_seq(),
            index_value_is_full()));

    it = new PartitionedIndexIterator(
        table(), ro, *internal_comparator(), std::move(index_iter),
        lookup_context ? lookup_context->caller
                       : TableReaderCaller::kUncategorized);
  }

  assert(it != nullptr);
  index_block.TransferTo(it);

  return it;

  // TODO(myabandeh): Update TwoLevelIterator to be able to make use of
  // on-stack BlockIter while the state is on heap. Currentlly it assumes
  // the first level iter is always on heap and will attempt to delete it
  // in its destructor.
}
Status PartitionIndexReader::CacheDependencies(const ReadOptions& ro,
                                               bool pin) {
  // Before read partitions, prefetch them to avoid lots of IOs
  BlockCacheLookupContext lookup_context{TableReaderCaller::kPrefetch};
  const BlockBasedTable::Rep* rep = table()->rep_;
  IndexBlockIter biter;
  BlockHandle handle;
  Statistics* kNullStats = nullptr;

  CachableEntry<Block> index_block;
  {
    Status s = GetOrReadIndexBlock(false /* no_io */, ro.rate_limiter_priority,
                                   nullptr /* get_context */, &lookup_context,
                                   &index_block);
    if (!s.ok()) {
      return s;
    }
  }

  // We don't return pinned data from index blocks, so no need
  // to set `block_contents_pinned`.
  index_block.GetValue()->NewIndexIterator(
      internal_comparator()->user_comparator(),
      rep->get_global_seqno(BlockType::kIndex), &biter, kNullStats, true,
      index_has_first_key(), index_key_includes_seq(), index_value_is_full());
  // Index partitions are assumed to be consecuitive. Prefetch them all.
  // Read the first block offset
  biter.SeekToFirst();
  if (!biter.Valid()) {
    // Empty index.
    return biter.status();
  }
  handle = biter.value().handle;
  uint64_t prefetch_off = handle.offset();

  // Read the last block's offset
  biter.SeekToLast();
  if (!biter.Valid()) {
    // Empty index.
    return biter.status();
  }
  handle = biter.value().handle;
  uint64_t last_off =
      handle.offset() + BlockBasedTable::BlockSizeWithTrailer(handle);
  uint64_t prefetch_len = last_off - prefetch_off;
  std::unique_ptr<FilePrefetchBuffer> prefetch_buffer;
  rep->CreateFilePrefetchBuffer(0, 0, &prefetch_buffer,
                                false /*Implicit auto readahead*/,
                                false /*async_io*/);
  IOOptions opts;
  {
    Status s = rep->file->PrepareIOOptions(ro, opts);
    if (s.ok()) {
      s = prefetch_buffer->Prefetch(opts, rep->file.get(), prefetch_off,
                                    static_cast<size_t>(prefetch_len),
                                    ro.rate_limiter_priority);
    }
    if (!s.ok()) {
      return s;
    }
  }

  // For saving "all or nothing" to partition_map_
  UnorderedMap<uint64_t, CachableEntry<Block>> map_in_progress;

  // After prefetch, read the partitions one by one
  biter.SeekToFirst();
  size_t partition_count = 0;
  for (; biter.Valid(); biter.Next()) {
    handle = biter.value().handle;
    CachableEntry<Block> block;
    ++partition_count;
    // TODO: Support counter batch update for partitioned index and
    // filter blocks
    Status s = table()->MaybeReadBlockAndLoadToCache(
        prefetch_buffer.get(), ro, handle, UncompressionDict::GetEmptyDict(),
        /*wait=*/true, /*for_compaction=*/false, &block, BlockType::kIndex,
<<<<<<< HEAD
        /*get_context=*/nullptr, &lookup_context, /*contents=*/nullptr);
=======
        /*get_context=*/nullptr, &lookup_context, /*contents=*/nullptr,
        /*async_read=*/false);
>>>>>>> 8e0f4952

    if (!s.ok()) {
      return s;
    }
    if (block.GetValue() != nullptr) {
      // Might need to "pin" some mmap-read blocks (GetOwnValue) if some
      // partitions are successfully compressed (cached) and some are not
      // compressed (mmap eligible)
      if (block.IsCached() || block.GetOwnValue()) {
        if (pin) {
          map_in_progress[handle.offset()] = std::move(block);
        }
      }
    }
  }
  Status s = biter.status();
  // Save (pin) them only if everything checks out
  if (map_in_progress.size() == partition_count && s.ok()) {
    std::swap(partition_map_, map_in_progress);
  }
  return s;
}

}  // namespace ROCKSDB_NAMESPACE<|MERGE_RESOLUTION|>--- conflicted
+++ resolved
@@ -187,12 +187,8 @@
     Status s = table()->MaybeReadBlockAndLoadToCache(
         prefetch_buffer.get(), ro, handle, UncompressionDict::GetEmptyDict(),
         /*wait=*/true, /*for_compaction=*/false, &block, BlockType::kIndex,
-<<<<<<< HEAD
-        /*get_context=*/nullptr, &lookup_context, /*contents=*/nullptr);
-=======
         /*get_context=*/nullptr, &lookup_context, /*contents=*/nullptr,
         /*async_read=*/false);
->>>>>>> 8e0f4952
 
     if (!s.ok()) {
       return s;
