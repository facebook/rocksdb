--- conflicted
+++ resolved
@@ -1623,54 +1623,6 @@
   }
 }
 
-<<<<<<< HEAD
-TEST_P(BlockBasedTableReaderMultiScanTest, MultiScanOptFileOverlapChecking) {
-  std::vector<std::pair<std::string, std::string>> kv =
-      BlockBasedTableReaderBaseTest::GenerateKVMap(
-          20 /* num_block */, true /* mixed_with_human_readable_string_value */,
-          comparator_->timestamp_size(), same_key_diff_ts_, comparator_);
-  std::vector<std::pair<std::string, std::string>> actual_kv(
-      kv.begin(), kv.begin() + 15 * kEntriesPerBlock);
-
-  std::string table_name =
-      "BlockBasedTableReaderMultiScanTest_UnpinPreviousBlocks" +
-      CompressionTypeToString(compression_type_);
-  ImmutableOptions ioptions(options_);
-  CreateTable(table_name, ioptions, compression_type_, actual_kv,
-              compression_parallel_threads_, compression_dict_bytes_);
-
-  std::unique_ptr<BlockBasedTable> table;
-  FileOptions foptions;
-  foptions.use_direct_reads = use_direct_reads_;
-  InternalKeyComparator comparator(options_.comparator);
-  NewBlockBasedTableReader(foptions, ioptions, comparator, table_name, &table,
-                           true /* bool prefetch_index_and_filter_in_cache */,
-                           nullptr /* status */, persist_udt_);
-
-  ReadOptions read_opts;
-  std::unique_ptr<InternalIterator> iter;
-  iter.reset(table->NewIterator(
-      read_opts, options_.prefix_extractor.get(), /*arena=*/nullptr,
-      /*skip_filters=*/false, TableReaderCaller::kUncategorized));
-
-  MultiScanArgs scan_options(BytewiseComparator());
-  scan_options.SetRequireFileOverlap(false);
-  scan_options.insert(ExtractUserKey(kv[5 * kEntriesPerBlock].first),
-                      ExtractUserKey(kv[6 * kEntriesPerBlock].first));
-  scan_options.insert(ExtractUserKey(kv[16 * kEntriesPerBlock].first),
-                      ExtractUserKey(kv[17 * kEntriesPerBlock].first));
-
-  iter->Prepare(&scan_options);
-  ASSERT_OK(iter->status());
-
-  iter.reset(table->NewIterator(
-      read_opts, options_.prefix_extractor.get(), /*arena=*/nullptr,
-      /*skip_filters=*/false, TableReaderCaller::kUncategorized));
-  scan_options.SetRequireFileOverlap(true);
-  iter->Prepare(&scan_options);
-  ASSERT_TRUE(iter->status().IsInvalidArgument());
-}
-
 // Test that fs_prefetch_support flag is correctly initialized during table
 // construction based on filesystem capabilities
 TEST_P(BlockBasedTableReaderTest, FSPrefetchSupportInitializedCorrectly) {
@@ -1756,9 +1708,6 @@
                                        FSSupportedOps::kFSPrefetch));
   }
 }
-
-=======
->>>>>>> 42842edc
 std::vector<BlockBasedTableReaderTestParam> GenerateCombinedParameters(
     const std::vector<CompressionType>& compression_types,
     const std::vector<bool>& use_direct_read_flags,
