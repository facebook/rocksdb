--- conflicted
+++ resolved
@@ -135,12 +135,8 @@
                                 BlockContents(slice)),
       nullptr /* cache */, nullptr /* cache_handle */, true /* own_value */);
 
-<<<<<<< HEAD
   FullFilterBlockReader reader(table_.get(), std::move(block), rocksdb::ReadOptions());
-=======
-  FullFilterBlockReader reader(table_.get(), std::move(block));
   Env::IOPriority rate_limiter_priority = Env::IO_TOTAL;
->>>>>>> 9a6d8249
   ASSERT_TRUE(reader.KeyMayMatch("foo",
                                  /*no_io=*/false, /*const_ikey_ptr=*/nullptr,
                                  /*get_context=*/nullptr,
@@ -296,12 +292,8 @@
                                 BlockContents(slice)),
       nullptr /* cache */, nullptr /* cache_handle */, true /* own_value */);
 
-<<<<<<< HEAD
   FullFilterBlockReader reader(table_.get(), std::move(block), rocksdb::ReadOptions());
-=======
-  FullFilterBlockReader reader(table_.get(), std::move(block));
   Env::IOPriority rate_limiter_priority = Env::IO_TOTAL;
->>>>>>> 9a6d8249
   ASSERT_TRUE(reader.KeyMayMatch("foo",
                                  /*no_io=*/false, /*const_ikey_ptr=*/nullptr,
                                  /*get_context=*/nullptr,
