//  Copyright (c) 2011-present, Facebook, Inc.  All rights reserved.
//  This source code is licensed under both the GPLv2 (found in the
//  COPYING file in the root directory) and Apache 2.0 License
//  (found in the LICENSE.Apache file in the root directory).
//
// Copyright (c) 2011 The LevelDB Authors. All rights reserved.
// Use of this source code is governed by a BSD-style license that can be
// found in the LICENSE file. See the AUTHORS file for names of contributors.
#include "table/block_based/block_based_table_reader.h"

#include <algorithm>
#include <array>
#include <atomic>
#include <cstdint>
#include <limits>
#include <memory>
#include <string>
#include <unordered_set>
#include <utility>
#include <vector>

#include "cache/cache_entry_roles.h"
#include "cache/cache_key.h"
#include "db/compaction/compaction_picker.h"
#include "db/dbformat.h"
#include "db/pinned_iterators_manager.h"
#include "file/file_prefetch_buffer.h"
#include "file/file_util.h"
#include "file/random_access_file_reader.h"
#include "logging/logging.h"
#include "monitoring/perf_context_imp.h"
#include "port/lang.h"
#include "rocksdb/cache.h"
#include "rocksdb/comparator.h"
#include "rocksdb/convenience.h"
#include "rocksdb/env.h"
#include "rocksdb/file_system.h"
#include "rocksdb/filter_policy.h"
#include "rocksdb/iterator.h"
#include "rocksdb/options.h"
#include "rocksdb/snapshot.h"
#include "rocksdb/statistics.h"
#include "rocksdb/system_clock.h"
#include "rocksdb/table.h"
#include "rocksdb/table_properties.h"
#include "rocksdb/trace_record.h"
#include "table/block_based/binary_search_index_reader.h"
#include "table/block_based/block.h"
#include "table/block_based/block_based_table_factory.h"
#include "table/block_based/block_based_table_iterator.h"
#include "table/block_based/block_like_traits.h"
#include "table/block_based/block_prefix_index.h"
#include "table/block_based/block_type.h"
#include "table/block_based/filter_block.h"
#include "table/block_based/filter_policy_internal.h"
#include "table/block_based/full_filter_block.h"
#include "table/block_based/hash_index_reader.h"
#include "table/block_based/partitioned_filter_block.h"
#include "table/block_based/partitioned_index_reader.h"
#include "table/block_fetcher.h"
#include "table/format.h"
#include "table/get_context.h"
#include "table/internal_iterator.h"
#include "table/meta_blocks.h"
#include "table/multiget_context.h"
#include "table/persistent_cache_helper.h"
#include "table/persistent_cache_options.h"
#include "table/sst_file_writer_collectors.h"
#include "table/two_level_iterator.h"
#include "test_util/sync_point.h"
#include "util/coding.h"
#include "util/crc32c.h"
#include "util/stop_watch.h"
#include "util/string_util.h"

namespace ROCKSDB_NAMESPACE {
namespace {

CacheAllocationPtr CopyBufferToHeap(MemoryAllocator* allocator, Slice& buf) {
  CacheAllocationPtr heap_buf;
  heap_buf = AllocateBlock(buf.size(), allocator);
  memcpy(heap_buf.get(), buf.data(), buf.size());
  return heap_buf;
}
}  // namespace
}  // namespace ROCKSDB_NAMESPACE

// Generate the regular and coroutine versions of some methods by
// including block_based_table_reader_sync_and_async.h twice
// Macros in the header will expand differently based on whether
// WITH_COROUTINES or WITHOUT_COROUTINES is defined
// clang-format off
#define WITHOUT_COROUTINES
#include "table/block_based/block_based_table_reader_sync_and_async.h"
#undef WITHOUT_COROUTINES
#define WITH_COROUTINES
#include "table/block_based/block_based_table_reader_sync_and_async.h"
#undef WITH_COROUTINES
// clang-format on

namespace ROCKSDB_NAMESPACE {

extern const uint64_t kBlockBasedTableMagicNumber;
extern const std::string kHashIndexPrefixesBlock;
extern const std::string kHashIndexPrefixesMetadataBlock;

BlockBasedTable::~BlockBasedTable() {
  delete rep_;
}

namespace {
// Read the block identified by "handle" from "file".
// The only relevant option is options.verify_checksums for now.
// On failure return non-OK.
// On success fill *result and return OK - caller owns *result
// @param uncompression_dict Data for presetting the compression library's
//    dictionary.
template <typename TBlocklike>
Status ReadBlockFromFile(
    RandomAccessFileReader* file, FilePrefetchBuffer* prefetch_buffer,
    const Footer& footer, const ReadOptions& options, const BlockHandle& handle,
    std::unique_ptr<TBlocklike>* result, const ImmutableOptions& ioptions,
    bool do_uncompress, bool maybe_compressed, BlockType block_type,
    const UncompressionDict& uncompression_dict,
    const PersistentCacheOptions& cache_options, size_t read_amp_bytes_per_bit,
    MemoryAllocator* memory_allocator, bool for_compaction, bool using_zstd,
    const FilterPolicy* filter_policy, bool async_read) {
  assert(result);

  BlockContents contents;
  BlockFetcher block_fetcher(
      file, prefetch_buffer, footer, options, handle, &contents, ioptions,
      do_uncompress, maybe_compressed, block_type, uncompression_dict,
      cache_options, memory_allocator, nullptr, for_compaction);
  Status s;
  // If prefetch_buffer is not allocated, it will fallback to synchronous
  // reading of block contents.
  if (async_read && prefetch_buffer != nullptr) {
    s = block_fetcher.ReadAsyncBlockContents();
    if (!s.ok()) {
      return s;
    }
  } else {
    s = block_fetcher.ReadBlockContents();
  }
  if (s.ok()) {
    result->reset(BlocklikeTraits<TBlocklike>::Create(
        std::move(contents), read_amp_bytes_per_bit, ioptions.stats, using_zstd,
        filter_policy));
  }

  return s;
}

// For hash based index, return false if table_properties->prefix_extractor_name
// and prefix_extractor both exist and match, otherwise true.
inline bool PrefixExtractorChangedHelper(
    const TableProperties* table_properties,
    const SliceTransform* prefix_extractor) {
  // BlockBasedTableOptions::kHashSearch requires prefix_extractor to be set.
  // Turn off hash index in prefix_extractor is not set; if  prefix_extractor
  // is set but prefix_extractor_block is not set, also disable hash index
  if (prefix_extractor == nullptr || table_properties == nullptr ||
      table_properties->prefix_extractor_name.empty()) {
    return true;
  }

  // prefix_extractor and prefix_extractor_block are both non-empty
  if (table_properties->prefix_extractor_name != prefix_extractor->AsString()) {
    return true;
  } else {
    return false;
  }
}

}  // namespace

void BlockBasedTable::UpdateCacheHitMetrics(BlockType block_type,
                                            GetContext* get_context,
                                            size_t usage) const {
  Statistics* const statistics = rep_->ioptions.stats;

  PERF_COUNTER_ADD(block_cache_hit_count, 1);
  PERF_COUNTER_BY_LEVEL_ADD(block_cache_hit_count, 1,
                            static_cast<uint32_t>(rep_->level));

  if (get_context) {
    ++get_context->get_context_stats_.num_cache_hit;
    get_context->get_context_stats_.num_cache_bytes_read += usage;
  } else {
    RecordTick(statistics, BLOCK_CACHE_HIT);
    RecordTick(statistics, BLOCK_CACHE_BYTES_READ, usage);
  }

  switch (block_type) {
    case BlockType::kFilter:
    case BlockType::kFilterPartitionIndex:
      PERF_COUNTER_ADD(block_cache_filter_hit_count, 1);

      if (get_context) {
        ++get_context->get_context_stats_.num_cache_filter_hit;
      } else {
        RecordTick(statistics, BLOCK_CACHE_FILTER_HIT);
      }
      break;

    case BlockType::kCompressionDictionary:
      // TODO: introduce perf counter for compression dictionary hit count
      if (get_context) {
        ++get_context->get_context_stats_.num_cache_compression_dict_hit;
      } else {
        RecordTick(statistics, BLOCK_CACHE_COMPRESSION_DICT_HIT);
      }
      break;

    case BlockType::kIndex:
      PERF_COUNTER_ADD(block_cache_index_hit_count, 1);

      if (get_context) {
        ++get_context->get_context_stats_.num_cache_index_hit;
      } else {
        RecordTick(statistics, BLOCK_CACHE_INDEX_HIT);
      }
      break;

    default:
      // TODO: introduce dedicated tickers/statistics/counters
      // for range tombstones
      if (get_context) {
        ++get_context->get_context_stats_.num_cache_data_hit;
      } else {
        RecordTick(statistics, BLOCK_CACHE_DATA_HIT);
      }
      break;
  }
}

void BlockBasedTable::UpdateCacheMissMetrics(BlockType block_type,
                                             GetContext* get_context) const {
  Statistics* const statistics = rep_->ioptions.stats;

  // TODO: introduce aggregate (not per-level) block cache miss count
  PERF_COUNTER_BY_LEVEL_ADD(block_cache_miss_count, 1,
                            static_cast<uint32_t>(rep_->level));

  if (get_context) {
    ++get_context->get_context_stats_.num_cache_miss;
  } else {
    RecordTick(statistics, BLOCK_CACHE_MISS);
  }

  // TODO: introduce perf counters for misses per block type
  switch (block_type) {
    case BlockType::kFilter:
    case BlockType::kFilterPartitionIndex:
      if (get_context) {
        ++get_context->get_context_stats_.num_cache_filter_miss;
      } else {
        RecordTick(statistics, BLOCK_CACHE_FILTER_MISS);
      }
      break;

    case BlockType::kCompressionDictionary:
      if (get_context) {
        ++get_context->get_context_stats_.num_cache_compression_dict_miss;
      } else {
        RecordTick(statistics, BLOCK_CACHE_COMPRESSION_DICT_MISS);
      }
      break;

    case BlockType::kIndex:
      if (get_context) {
        ++get_context->get_context_stats_.num_cache_index_miss;
      } else {
        RecordTick(statistics, BLOCK_CACHE_INDEX_MISS);
      }
      break;

    default:
      // TODO: introduce dedicated tickers/statistics/counters
      // for range tombstones
      if (get_context) {
        ++get_context->get_context_stats_.num_cache_data_miss;
      } else {
        RecordTick(statistics, BLOCK_CACHE_DATA_MISS);
      }
      break;
  }
}

void BlockBasedTable::UpdateCacheInsertionMetrics(
    BlockType block_type, GetContext* get_context, size_t usage, bool redundant,
    Statistics* const statistics) {
  // TODO: introduce perf counters for block cache insertions
  if (get_context) {
    ++get_context->get_context_stats_.num_cache_add;
    if (redundant) {
      ++get_context->get_context_stats_.num_cache_add_redundant;
    }
    get_context->get_context_stats_.num_cache_bytes_write += usage;
  } else {
    RecordTick(statistics, BLOCK_CACHE_ADD);
    if (redundant) {
      RecordTick(statistics, BLOCK_CACHE_ADD_REDUNDANT);
    }
    RecordTick(statistics, BLOCK_CACHE_BYTES_WRITE, usage);
  }

  switch (block_type) {
    case BlockType::kFilter:
    case BlockType::kFilterPartitionIndex:
      if (get_context) {
        ++get_context->get_context_stats_.num_cache_filter_add;
        if (redundant) {
          ++get_context->get_context_stats_.num_cache_filter_add_redundant;
        }
        get_context->get_context_stats_.num_cache_filter_bytes_insert += usage;
      } else {
        RecordTick(statistics, BLOCK_CACHE_FILTER_ADD);
        if (redundant) {
          RecordTick(statistics, BLOCK_CACHE_FILTER_ADD_REDUNDANT);
        }
        RecordTick(statistics, BLOCK_CACHE_FILTER_BYTES_INSERT, usage);
      }
      break;

    case BlockType::kCompressionDictionary:
      if (get_context) {
        ++get_context->get_context_stats_.num_cache_compression_dict_add;
        if (redundant) {
          ++get_context->get_context_stats_
                .num_cache_compression_dict_add_redundant;
        }
        get_context->get_context_stats_
            .num_cache_compression_dict_bytes_insert += usage;
      } else {
        RecordTick(statistics, BLOCK_CACHE_COMPRESSION_DICT_ADD);
        if (redundant) {
          RecordTick(statistics, BLOCK_CACHE_COMPRESSION_DICT_ADD_REDUNDANT);
        }
        RecordTick(statistics, BLOCK_CACHE_COMPRESSION_DICT_BYTES_INSERT,
                   usage);
      }
      break;

    case BlockType::kIndex:
      if (get_context) {
        ++get_context->get_context_stats_.num_cache_index_add;
        if (redundant) {
          ++get_context->get_context_stats_.num_cache_index_add_redundant;
        }
        get_context->get_context_stats_.num_cache_index_bytes_insert += usage;
      } else {
        RecordTick(statistics, BLOCK_CACHE_INDEX_ADD);
        if (redundant) {
          RecordTick(statistics, BLOCK_CACHE_INDEX_ADD_REDUNDANT);
        }
        RecordTick(statistics, BLOCK_CACHE_INDEX_BYTES_INSERT, usage);
      }
      break;

    default:
      // TODO: introduce dedicated tickers/statistics/counters
      // for range tombstones
      if (get_context) {
        ++get_context->get_context_stats_.num_cache_data_add;
        if (redundant) {
          ++get_context->get_context_stats_.num_cache_data_add_redundant;
        }
        get_context->get_context_stats_.num_cache_data_bytes_insert += usage;
      } else {
        RecordTick(statistics, BLOCK_CACHE_DATA_ADD);
        if (redundant) {
          RecordTick(statistics, BLOCK_CACHE_DATA_ADD_REDUNDANT);
        }
        RecordTick(statistics, BLOCK_CACHE_DATA_BYTES_INSERT, usage);
      }
      break;
  }
}

Cache::Handle* BlockBasedTable::GetEntryFromCache(
    const CacheTier& cache_tier, Cache* block_cache, const Slice& key,
    BlockType block_type, const bool wait, GetContext* get_context,
    const Cache::CacheItemHelper* cache_helper,
    const Cache::CreateCallback& create_cb, Cache::Priority priority) const {
  Cache::Handle* cache_handle = nullptr;
  if (cache_tier == CacheTier::kNonVolatileBlockTier) {
    cache_handle = block_cache->Lookup(key, cache_helper, create_cb, priority,
                                       wait, rep_->ioptions.statistics.get());
  } else {
    cache_handle = block_cache->Lookup(key, rep_->ioptions.statistics.get());
  }

  // Avoid updating metrics here if the handle is not complete yet. This
  // happens with MultiGet and secondary cache. So update the metrics only
  // if its a miss, or a hit and value is ready
  if (!cache_handle || block_cache->Value(cache_handle)) {
    if (cache_handle != nullptr) {
      UpdateCacheHitMetrics(block_type, get_context,
                            block_cache->GetUsage(cache_handle));
    } else {
      UpdateCacheMissMetrics(block_type, get_context);
    }
  }

  return cache_handle;
}

template <typename TBlocklike>
Status BlockBasedTable::InsertEntryToCache(
    const CacheTier& cache_tier, Cache* block_cache, const Slice& key,
    const Cache::CacheItemHelper* cache_helper,
    std::unique_ptr<TBlocklike>&& block_holder, size_t charge,
    Cache::Handle** cache_handle, Cache::Priority priority) const {
  Status s = Status::OK();
  if (cache_tier == CacheTier::kNonVolatileBlockTier) {
    s = block_cache->Insert(key, block_holder.get(), cache_helper, charge,
                            cache_handle, priority);
  } else {
    s = block_cache->Insert(key, block_holder.get(), charge,
                            cache_helper->del_cb, cache_handle, priority);
  }
  if (s.ok()) {
    // Cache took ownership
    block_holder.release();
  }
  s.MustCheck();
  return s;
}

namespace {
// Return True if table_properties has `user_prop_name` has a `true` value
// or it doesn't contain this property (for backward compatible).
bool IsFeatureSupported(const TableProperties& table_properties,
                        const std::string& user_prop_name, Logger* info_log) {
  auto& props = table_properties.user_collected_properties;
  auto pos = props.find(user_prop_name);
  // Older version doesn't have this value set. Skip this check.
  if (pos != props.end()) {
    if (pos->second == kPropFalse) {
      return false;
    } else if (pos->second != kPropTrue) {
      ROCKS_LOG_WARN(info_log, "Property %s has invalidate value %s",
                     user_prop_name.c_str(), pos->second.c_str());
    }
  }
  return true;
}

// Caller has to ensure seqno is not nullptr.
Status GetGlobalSequenceNumber(const TableProperties& table_properties,
                               SequenceNumber largest_seqno,
                               SequenceNumber* seqno) {
  const auto& props = table_properties.user_collected_properties;
  const auto version_pos = props.find(ExternalSstFilePropertyNames::kVersion);
  const auto seqno_pos = props.find(ExternalSstFilePropertyNames::kGlobalSeqno);

  *seqno = kDisableGlobalSequenceNumber;
  if (version_pos == props.end()) {
    if (seqno_pos != props.end()) {
      std::array<char, 200> msg_buf;
      // This is not an external sst file, global_seqno is not supported.
      snprintf(
          msg_buf.data(), msg_buf.max_size(),
          "A non-external sst file have global seqno property with value %s",
          seqno_pos->second.c_str());
      return Status::Corruption(msg_buf.data());
    }
    return Status::OK();
  }

  uint32_t version = DecodeFixed32(version_pos->second.c_str());
  if (version < 2) {
    if (seqno_pos != props.end() || version != 1) {
      std::array<char, 200> msg_buf;
      // This is a v1 external sst file, global_seqno is not supported.
      snprintf(msg_buf.data(), msg_buf.max_size(),
               "An external sst file with version %u have global seqno "
               "property with value %s",
               version, seqno_pos->second.c_str());
      return Status::Corruption(msg_buf.data());
    }
    return Status::OK();
  }

  // Since we have a plan to deprecate global_seqno, we do not return failure
  // if seqno_pos == props.end(). We rely on version_pos to detect whether the
  // SST is external.
  SequenceNumber global_seqno(0);
  if (seqno_pos != props.end()) {
    global_seqno = DecodeFixed64(seqno_pos->second.c_str());
  }
  // SstTableReader open table reader with kMaxSequenceNumber as largest_seqno
  // to denote it is unknown.
  if (largest_seqno < kMaxSequenceNumber) {
    if (global_seqno == 0) {
      global_seqno = largest_seqno;
    }
    if (global_seqno != largest_seqno) {
      std::array<char, 200> msg_buf;
      snprintf(
          msg_buf.data(), msg_buf.max_size(),
          "An external sst file with version %u have global seqno property "
          "with value %s, while largest seqno in the file is %llu",
          version, seqno_pos->second.c_str(),
          static_cast<unsigned long long>(largest_seqno));
      return Status::Corruption(msg_buf.data());
    }
  }
  *seqno = global_seqno;

  if (global_seqno > kMaxSequenceNumber) {
    std::array<char, 200> msg_buf;
    snprintf(msg_buf.data(), msg_buf.max_size(),
             "An external sst file with version %u have global seqno property "
             "with value %llu, which is greater than kMaxSequenceNumber",
             version, static_cast<unsigned long long>(global_seqno));
    return Status::Corruption(msg_buf.data());
  }

  return Status::OK();
}
}  // namespace

void BlockBasedTable::SetupBaseCacheKey(const TableProperties* properties,
                                        const std::string& cur_db_session_id,
                                        uint64_t cur_file_number,
                                        OffsetableCacheKey* out_base_cache_key,
                                        bool* out_is_stable) {
  // Use a stable cache key if sufficient data is in table properties
  std::string db_session_id;
  uint64_t file_num;
  std::string db_id;
  if (properties && !properties->db_session_id.empty() &&
      properties->orig_file_number > 0) {
    // (Newer SST file case)
    // We must have both properties to get a stable unique id because
    // CreateColumnFamilyWithImport or IngestExternalFiles can change the
    // file numbers on a file.
    db_session_id = properties->db_session_id;
    file_num = properties->orig_file_number;
    // Less critical, populated in earlier release than above
    db_id = properties->db_id;
    if (out_is_stable) {
      *out_is_stable = true;
    }
  } else {
    // (Old SST file case)
    // We use (unique) cache keys based on current identifiers. These are at
    // least stable across table file close and re-open, but not across
    // different DBs nor DB close and re-open.
    db_session_id = cur_db_session_id;
    file_num = cur_file_number;
    // Plumbing through the DB ID to here would be annoying, and of limited
    // value because of the case of VersionSet::Recover opening some table
    // files and later setting the DB ID. So we just rely on uniqueness
    // level provided by session ID.
    db_id = "unknown";
    if (out_is_stable) {
      *out_is_stable = false;
    }
  }

  // Too many tests to update to get these working
  // assert(file_num > 0);
  // assert(!db_session_id.empty());
  // assert(!db_id.empty());

  // Minimum block size is 5 bytes; therefore we can trim off two lower bits
  // from offsets. See GetCacheKey.
  *out_base_cache_key = OffsetableCacheKey(db_id, db_session_id, file_num);
}

CacheKey BlockBasedTable::GetCacheKey(const OffsetableCacheKey& base_cache_key,
                                      const BlockHandle& handle) {
  // Minimum block size is 5 bytes; therefore we can trim off two lower bits
  // from offet.
  return base_cache_key.WithOffset(handle.offset() >> 2);
}

Status BlockBasedTable::Open(
    const ReadOptions& read_options, const ImmutableOptions& ioptions,
    const EnvOptions& env_options, const BlockBasedTableOptions& table_options,
    const InternalKeyComparator& internal_comparator,
    std::unique_ptr<RandomAccessFileReader>&& file, uint64_t file_size,
    std::unique_ptr<TableReader>* table_reader,
    std::shared_ptr<CacheReservationManager> table_reader_cache_res_mgr,
    const std::shared_ptr<const SliceTransform>& prefix_extractor,
    const bool prefetch_index_and_filter_in_cache, const bool skip_filters,
    const int level, const bool immortal_table,
    const SequenceNumber largest_seqno, const bool force_direct_prefetch,
    TailPrefetchStats* tail_prefetch_stats,
    BlockCacheTracer* const block_cache_tracer,
    size_t max_file_size_for_l0_meta_pin, const std::string& cur_db_session_id,
    uint64_t cur_file_num, UniqueId64x2 expected_unique_id) {
  table_reader->reset();

  Status s;
  Footer footer;
  std::unique_ptr<FilePrefetchBuffer> prefetch_buffer;

<<<<<<< HEAD
=======
  // From read_options, retain deadline, io_timeout, and rate_limiter_priority.
  // In future, we may retain more
  // options. Specifically, we ignore verify_checksums and default to
  // checksum verification anyway when creating the index and filter
  // readers.
  ReadOptions ro;
  ro.deadline = read_options.deadline;
  ro.io_timeout = read_options.io_timeout;
  ro.rate_limiter_priority = read_options.rate_limiter_priority;

>>>>>>> deb6a24b
  // prefetch both index and filters, down to all partitions
  const bool prefetch_all = prefetch_index_and_filter_in_cache || level == 0;
  const bool preload_all = !table_options.cache_index_and_filter_blocks;

  if (!ioptions.allow_mmap_reads) {
    s = PrefetchTail(read_options, file.get(), file_size, force_direct_prefetch,
                     tail_prefetch_stats, prefetch_all, preload_all,
                     &prefetch_buffer);
    // Return error in prefetch path to users.
    if (!s.ok()) {
      return s;
    }
  } else {
    // Should not prefetch for mmap mode.
    prefetch_buffer.reset(new FilePrefetchBuffer(
        0 /* readahead_size */, 0 /* max_readahead_size */, false /* enable */,
        true /* track_min_offset */));
  }

  // Read in the following order:
  //    1. Footer
  //    2. [metaindex block]
  //    3. [meta block: properties]
  //    4. [meta block: range deletion tombstone]
  //    5. [meta block: compression dictionary]
  //    6. [meta block: index]
  //    7. [meta block: filter]
  IOOptions opts;
  s = file->PrepareIOOptions(read_options, opts);
  if (s.ok()) {
    s = ReadFooterFromFile(opts, file.get(), prefetch_buffer.get(), file_size,
                           &footer, kBlockBasedTableMagicNumber);
  }
  if (!s.ok()) {
    return s;
  }
  if (!IsSupportedFormatVersion(footer.format_version())) {
    return Status::Corruption(
        "Unknown Footer version. Maybe this file was created with newer "
        "version of RocksDB?");
  }

  BlockCacheLookupContext lookup_context{TableReaderCaller::kPrefetch};
  Rep* rep = new BlockBasedTable::Rep(ioptions, env_options, table_options,
                                      internal_comparator, skip_filters,
                                      file_size, level, immortal_table);
  rep->file = std::move(file);
  rep->footer = footer;

  // For fully portable/stable cache keys, we need to read the properties
  // block before setting up cache keys. TODO: consider setting up a bootstrap
  // cache key for PersistentCache to use for metaindex and properties blocks.
  rep->persistent_cache_options = PersistentCacheOptions();

  // Meta-blocks are not dictionary compressed. Explicitly set the dictionary
  // handle to null, otherwise it may be seen as uninitialized during the below
  // meta-block reads.
  rep->compression_dict_handle = BlockHandle::NullBlockHandle();

  // Read metaindex
  std::unique_ptr<BlockBasedTable> new_table(
      new BlockBasedTable(rep, block_cache_tracer));
  std::unique_ptr<Block> metaindex;
  std::unique_ptr<InternalIterator> metaindex_iter;
  s = new_table->ReadMetaIndexBlock(read_options, prefetch_buffer.get(),
                                    &metaindex, &metaindex_iter);
  if (!s.ok()) {
    return s;
  }

  // Populates table_properties and some fields that depend on it,
  // such as index_type.
  s = new_table->ReadPropertiesBlock(read_options, prefetch_buffer.get(),
                                     metaindex_iter.get(), largest_seqno);
  if (!s.ok()) {
    return s;
  }

  // Check expected unique id if provided
  if (expected_unique_id != kNullUniqueId64x2) {
    auto props = rep->table_properties;
    if (!props) {
      return Status::Corruption("Missing table properties on file " +
                                std::to_string(cur_file_num) +
                                " with known unique ID");
    }
    UniqueId64x2 actual_unique_id{};
    s = GetSstInternalUniqueId(props->db_id, props->db_session_id,
                               props->orig_file_number, &actual_unique_id,
                               /*force*/ true);
    assert(s.ok());  // because force=true
    if (expected_unique_id != actual_unique_id) {
      return Status::Corruption(
          "Mismatch in unique ID on table file " +
          std::to_string(cur_file_num) +
          ". Expected: " + InternalUniqueIdToHumanString(&expected_unique_id) +
          " Actual: " + InternalUniqueIdToHumanString(&actual_unique_id));
    }
    TEST_SYNC_POINT_CALLBACK("BlockBasedTable::Open::PassedVerifyUniqueId",
                             &actual_unique_id);
  } else {
    TEST_SYNC_POINT_CALLBACK("BlockBasedTable::Open::SkippedVerifyUniqueId",
                             nullptr);
    if (ioptions.verify_sst_unique_id_in_manifest && ioptions.logger) {
      // A crude but isolated way of reporting unverified files. This should not
      // be an ongoing concern so doesn't deserve a place in Statistics IMHO.
      static std::atomic<uint64_t> unverified_count{0};
      auto prev_count =
          unverified_count.fetch_add(1, std::memory_order_relaxed);
      if (prev_count == 0) {
        ROCKS_LOG_WARN(
            ioptions.logger,
            "At least one SST file opened without unique ID to verify: %" PRIu64
            ".sst",
            cur_file_num);
      } else if (prev_count % 1000 == 0) {
        ROCKS_LOG_WARN(
            ioptions.logger,
            "Another ~1000 SST files opened without unique ID to verify");
      }
    }
  }

  // Set up prefix extracto as needed
  bool force_null_table_prefix_extractor = false;
  TEST_SYNC_POINT_CALLBACK(
      "BlockBasedTable::Open::ForceNullTablePrefixExtractor",
      &force_null_table_prefix_extractor);
  if (force_null_table_prefix_extractor) {
    assert(!rep->table_prefix_extractor);
  } else if (!PrefixExtractorChangedHelper(rep->table_properties.get(),
                                           prefix_extractor.get())) {
    // Establish fast path for unchanged prefix_extractor
    rep->table_prefix_extractor = prefix_extractor;
  } else {
    // Current prefix_extractor doesn't match table
#ifndef ROCKSDB_LITE
    if (rep->table_properties) {
      //**TODO: If/When the DBOptions has a registry in it, the ConfigOptions
      // will need to use it
      ConfigOptions config_options;
      Status st = SliceTransform::CreateFromString(
          config_options, rep->table_properties->prefix_extractor_name,
          &(rep->table_prefix_extractor));
      if (!st.ok()) {
        //**TODO: Should this be error be returned or swallowed?
        ROCKS_LOG_ERROR(rep->ioptions.logger,
                        "Failed to create prefix extractor[%s]: %s",
                        rep->table_properties->prefix_extractor_name.c_str(),
                        st.ToString().c_str());
      }
    }
#endif  // ROCKSDB_LITE
  }

  // With properties loaded, we can set up portable/stable cache keys
  SetupBaseCacheKey(rep->table_properties.get(), cur_db_session_id,
                    cur_file_num, &rep->base_cache_key);

  rep->persistent_cache_options =
      PersistentCacheOptions(rep->table_options.persistent_cache,
                             rep->base_cache_key, rep->ioptions.stats);

  s = new_table->ReadRangeDelBlock(read_options, prefetch_buffer.get(),
                                   metaindex_iter.get(), internal_comparator,
                                   &lookup_context);
  if (!s.ok()) {
    return s;
  }
  s = new_table->PrefetchIndexAndFilterBlocks(
      read_options, prefetch_buffer.get(), metaindex_iter.get(),
      new_table.get(), prefetch_all, table_options, level, file_size,
      max_file_size_for_l0_meta_pin, &lookup_context);

  if (s.ok()) {
    // Update tail prefetch stats
    assert(prefetch_buffer.get() != nullptr);
    if (tail_prefetch_stats != nullptr) {
      assert(prefetch_buffer->min_offset_read() < file_size);
      tail_prefetch_stats->RecordEffectiveSize(
          static_cast<size_t>(file_size) - prefetch_buffer->min_offset_read());
    }
  }

  if (s.ok() && table_reader_cache_res_mgr) {
    std::size_t mem_usage = new_table->ApproximateMemoryUsage();
    s = table_reader_cache_res_mgr->MakeCacheReservation(
        mem_usage, &(rep->table_reader_cache_res_handle));
    if (s.IsMemoryLimit()) {
      s = Status::MemoryLimit(
          "Can't allocate " +
          kCacheEntryRoleToCamelString[static_cast<std::uint32_t>(
              CacheEntryRole::kBlockBasedTableReader)] +
          " due to memory limit based on "
          "cache capacity for memory allocation");
    }
  }

  if (s.ok()) {
    *table_reader = std::move(new_table);
  }
  return s;
}

Status BlockBasedTable::PrefetchTail(
    const ReadOptions& ro, RandomAccessFileReader* file, uint64_t file_size,
    bool force_direct_prefetch, TailPrefetchStats* tail_prefetch_stats,
    const bool prefetch_all, const bool preload_all,
    std::unique_ptr<FilePrefetchBuffer>* prefetch_buffer) {
  size_t tail_prefetch_size = 0;
  if (tail_prefetch_stats != nullptr) {
    // Multiple threads may get a 0 (no history) when running in parallel,
    // but it will get cleared after the first of them finishes.
    tail_prefetch_size = tail_prefetch_stats->GetSuggestedPrefetchSize();
  }
  if (tail_prefetch_size == 0) {
    // Before read footer, readahead backwards to prefetch data. Do more
    // readahead if we're going to read index/filter.
    // TODO: This may incorrectly select small readahead in case partitioned
    // index/filter is enabled and top-level partition pinning is enabled.
    // That's because we need to issue readahead before we read the properties,
    // at which point we don't yet know the index type.
    tail_prefetch_size = prefetch_all || preload_all ? 512 * 1024 : 4 * 1024;
  }
  size_t prefetch_off;
  size_t prefetch_len;
  if (file_size < tail_prefetch_size) {
    prefetch_off = 0;
    prefetch_len = static_cast<size_t>(file_size);
  } else {
    prefetch_off = static_cast<size_t>(file_size - tail_prefetch_size);
    prefetch_len = tail_prefetch_size;
  }
  TEST_SYNC_POINT_CALLBACK("BlockBasedTable::Open::TailPrefetchLen",
                           &tail_prefetch_size);

  // Try file system prefetch
  if (!file->use_direct_io() && !force_direct_prefetch) {
    if (!file->Prefetch(prefetch_off, prefetch_len, ro.rate_limiter_priority)
             .IsNotSupported()) {
      prefetch_buffer->reset(new FilePrefetchBuffer(
          0 /* readahead_size */, 0 /* max_readahead_size */,
          false /* enable */, true /* track_min_offset */));
      return Status::OK();
    }
  }

  // Use `FilePrefetchBuffer`
  prefetch_buffer->reset(
      new FilePrefetchBuffer(0 /* readahead_size */, 0 /* max_readahead_size */,
                             true /* enable */, true /* track_min_offset */));

  IOOptions opts;
  Status s = file->PrepareIOOptions(ro, opts);
  if (s.ok()) {
    s = (*prefetch_buffer)
            ->Prefetch(opts, file, prefetch_off, prefetch_len,
                       ro.rate_limiter_priority);
  }
  return s;
}

Status BlockBasedTable::ReadPropertiesBlock(
    const ReadOptions& ro, FilePrefetchBuffer* prefetch_buffer,
    InternalIterator* meta_iter, const SequenceNumber largest_seqno) {
  Status s;
  BlockHandle handle;
  s = FindOptionalMetaBlock(meta_iter, kPropertiesBlockName, &handle);

  if (!s.ok()) {
    ROCKS_LOG_WARN(rep_->ioptions.logger,
                   "Error when seeking to properties block from file: %s",
                   s.ToString().c_str());
  } else if (!handle.IsNull()) {
    s = meta_iter->status();
    std::unique_ptr<TableProperties> table_properties;
    if (s.ok()) {
      s = ReadTablePropertiesHelper(
          ro, handle, rep_->file.get(), prefetch_buffer, rep_->footer,
          rep_->ioptions, &table_properties, nullptr /* memory_allocator */);
    }
    IGNORE_STATUS_IF_ERROR(s);

    if (!s.ok()) {
      ROCKS_LOG_WARN(rep_->ioptions.logger,
                     "Encountered error while reading data from properties "
                     "block %s",
                     s.ToString().c_str());
    } else {
      assert(table_properties != nullptr);
      rep_->table_properties = std::move(table_properties);
      rep_->blocks_maybe_compressed =
          rep_->table_properties->compression_name !=
          CompressionTypeToString(kNoCompression);
      rep_->blocks_definitely_zstd_compressed =
          (rep_->table_properties->compression_name ==
               CompressionTypeToString(kZSTD) ||
           rep_->table_properties->compression_name ==
               CompressionTypeToString(kZSTDNotFinalCompression));
    }
  } else {
    ROCKS_LOG_ERROR(rep_->ioptions.logger,
                    "Cannot find Properties block from file.");
  }

  // Read the table properties, if provided.
  if (rep_->table_properties) {
    rep_->whole_key_filtering &=
        IsFeatureSupported(*(rep_->table_properties),
                           BlockBasedTablePropertyNames::kWholeKeyFiltering,
                           rep_->ioptions.logger);
    rep_->prefix_filtering &= IsFeatureSupported(
        *(rep_->table_properties),
        BlockBasedTablePropertyNames::kPrefixFiltering, rep_->ioptions.logger);

    rep_->index_key_includes_seq =
        rep_->table_properties->index_key_is_user_key == 0;
    rep_->index_value_is_full =
        rep_->table_properties->index_value_is_delta_encoded == 0;

    // Update index_type with the true type.
    // If table properties don't contain index type, we assume that the table
    // is in very old format and has kBinarySearch index type.
    auto& props = rep_->table_properties->user_collected_properties;
    auto pos = props.find(BlockBasedTablePropertyNames::kIndexType);
    if (pos != props.end()) {
      rep_->index_type = static_cast<BlockBasedTableOptions::IndexType>(
          DecodeFixed32(pos->second.c_str()));
    }

    rep_->index_has_first_key =
        rep_->index_type == BlockBasedTableOptions::kBinarySearchWithFirstKey;

    s = GetGlobalSequenceNumber(*(rep_->table_properties), largest_seqno,
                                &(rep_->global_seqno));
    if (!s.ok()) {
      ROCKS_LOG_ERROR(rep_->ioptions.logger, "%s", s.ToString().c_str());
    }
  }
  return s;
}

Status BlockBasedTable::ReadRangeDelBlock(
    const ReadOptions& read_options, FilePrefetchBuffer* prefetch_buffer,
    InternalIterator* meta_iter,
    const InternalKeyComparator& internal_comparator,
    BlockCacheLookupContext* lookup_context) {
  Status s;
  BlockHandle range_del_handle;
  s = FindOptionalMetaBlock(meta_iter, kRangeDelBlockName, &range_del_handle);
  if (!s.ok()) {
    ROCKS_LOG_WARN(
        rep_->ioptions.logger,
        "Error when seeking to range delete tombstones block from file: %s",
        s.ToString().c_str());
  } else if (!range_del_handle.IsNull()) {
    Status tmp_status;
    std::unique_ptr<InternalIterator> iter(NewDataBlockIterator<DataBlockIter>(
        read_options, range_del_handle,
        /*input_iter=*/nullptr, BlockType::kRangeDeletion,
        /*get_context=*/nullptr, lookup_context, prefetch_buffer,
        /*for_compaction= */ false, /*async_read= */ false, tmp_status));
    assert(iter != nullptr);
    s = iter->status();
    if (!s.ok()) {
      ROCKS_LOG_WARN(
          rep_->ioptions.logger,
          "Encountered error while reading data from range del block %s",
          s.ToString().c_str());
      IGNORE_STATUS_IF_ERROR(s);
    } else {
      rep_->fragmented_range_dels =
          std::make_shared<FragmentedRangeTombstoneList>(std::move(iter),
                                                         internal_comparator);
    }
  }
  return s;
}

Status BlockBasedTable::PrefetchIndexAndFilterBlocks(
    const ReadOptions& ro, FilePrefetchBuffer* prefetch_buffer,
    InternalIterator* meta_iter, BlockBasedTable* new_table, bool prefetch_all,
    const BlockBasedTableOptions& table_options, const int level,
    size_t file_size, size_t max_file_size_for_l0_meta_pin,
    BlockCacheLookupContext* lookup_context) {
  // Find filter handle and filter type
  if (rep_->filter_policy) {
    auto name = rep_->filter_policy->CompatibilityName();
    bool builtin_compatible =
        strcmp(name, BuiltinFilterPolicy::kCompatibilityName()) == 0;

    for (const auto& [filter_type, prefix] :
         {std::make_pair(Rep::FilterType::kFullFilter, kFullFilterBlockPrefix),
          std::make_pair(Rep::FilterType::kPartitionedFilter,
                         kPartitionedFilterBlockPrefix),
          std::make_pair(Rep::FilterType::kNoFilter,
                         kObsoleteFilterBlockPrefix)}) {
      if (builtin_compatible) {
        // This code is only here to deal with a hiccup in early 7.0.x where
        // there was an unintentional name change in the SST files metadata.
        // It should be OK to remove this in the future (late 2022) and just
        // have the 'else' code.
        // NOTE: the test:: names below are likely not needed but included
        // out of caution
        static const std::unordered_set<std::string> kBuiltinNameAndAliases = {
            BuiltinFilterPolicy::kCompatibilityName(),
            test::LegacyBloomFilterPolicy::kClassName(),
            test::FastLocalBloomFilterPolicy::kClassName(),
            test::Standard128RibbonFilterPolicy::kClassName(),
            "rocksdb.internal.DeprecatedBlockBasedBloomFilter",
            BloomFilterPolicy::kClassName(),
            RibbonFilterPolicy::kClassName(),
        };

        // For efficiency, do a prefix seek and see if the first match is
        // good.
        meta_iter->Seek(prefix);
        if (meta_iter->status().ok() && meta_iter->Valid()) {
          Slice key = meta_iter->key();
          if (key.starts_with(prefix)) {
            key.remove_prefix(prefix.size());
            if (kBuiltinNameAndAliases.find(key.ToString()) !=
                kBuiltinNameAndAliases.end()) {
              Slice v = meta_iter->value();
              Status s = rep_->filter_handle.DecodeFrom(&v);
              if (s.ok()) {
                rep_->filter_type = filter_type;
                if (filter_type == Rep::FilterType::kNoFilter) {
                  ROCKS_LOG_WARN(rep_->ioptions.logger,
                                 "Detected obsolete filter type in %s. Read "
                                 "performance might suffer until DB is fully "
                                 "re-compacted.",
                                 rep_->file->file_name().c_str());
                }
                break;
              }
            }
          }
        }
      } else {
        std::string filter_block_key = prefix + name;
        if (FindMetaBlock(meta_iter, filter_block_key, &rep_->filter_handle)
                .ok()) {
          rep_->filter_type = filter_type;
          if (filter_type == Rep::FilterType::kNoFilter) {
            ROCKS_LOG_WARN(
                rep_->ioptions.logger,
                "Detected obsolete filter type in %s. Read performance might "
                "suffer until DB is fully re-compacted.",
                rep_->file->file_name().c_str());
          }
          break;
        }
      }
    }
  }
  // Partition filters cannot be enabled without partition indexes
  assert(rep_->filter_type != Rep::FilterType::kPartitionedFilter ||
         rep_->index_type == BlockBasedTableOptions::kTwoLevelIndexSearch);

  // Find compression dictionary handle
  Status s = FindOptionalMetaBlock(meta_iter, kCompressionDictBlockName,
                                   &rep_->compression_dict_handle);
  if (!s.ok()) {
    return s;
  }

  BlockBasedTableOptions::IndexType index_type = rep_->index_type;

  const bool use_cache = table_options.cache_index_and_filter_blocks;

  const bool maybe_flushed =
      level == 0 && file_size <= max_file_size_for_l0_meta_pin;
  std::function<bool(PinningTier, PinningTier)> is_pinned =
      [maybe_flushed, &is_pinned](PinningTier pinning_tier,
                                  PinningTier fallback_pinning_tier) {
        // Fallback to fallback would lead to infinite recursion. Disallow it.
        assert(fallback_pinning_tier != PinningTier::kFallback);

        switch (pinning_tier) {
          case PinningTier::kFallback:
            return is_pinned(fallback_pinning_tier,
                             PinningTier::kNone /* fallback_pinning_tier */);
          case PinningTier::kNone:
            return false;
          case PinningTier::kFlushedAndSimilar:
            return maybe_flushed;
          case PinningTier::kAll:
            return true;
        };

        // In GCC, this is needed to suppress `control reaches end of non-void
        // function [-Werror=return-type]`.
        assert(false);
        return false;
      };
  const bool pin_top_level_index = is_pinned(
      table_options.metadata_cache_options.top_level_index_pinning,
      table_options.pin_top_level_index_and_filter ? PinningTier::kAll
                                                   : PinningTier::kNone);
  const bool pin_partition =
      is_pinned(table_options.metadata_cache_options.partition_pinning,
                table_options.pin_l0_filter_and_index_blocks_in_cache
                    ? PinningTier::kFlushedAndSimilar
                    : PinningTier::kNone);
  const bool pin_unpartitioned =
      is_pinned(table_options.metadata_cache_options.unpartitioned_pinning,
                table_options.pin_l0_filter_and_index_blocks_in_cache
                    ? PinningTier::kFlushedAndSimilar
                    : PinningTier::kNone);

  // pin the first level of index
  const bool pin_index =
      index_type == BlockBasedTableOptions::kTwoLevelIndexSearch
          ? pin_top_level_index
          : pin_unpartitioned;
  // prefetch the first level of index
  // WART: this might be redundant (unnecessary cache hit) if !pin_index,
  // depending on prepopulate_block_cache option
  const bool prefetch_index = prefetch_all || pin_index;

  std::unique_ptr<IndexReader> index_reader;
  s = new_table->CreateIndexReader(ro, prefetch_buffer, meta_iter, use_cache,
                                   prefetch_index, pin_index, lookup_context,
                                   &index_reader);
  if (!s.ok()) {
    return s;
  }

  rep_->index_reader = std::move(index_reader);

  // The partitions of partitioned index are always stored in cache. They
  // are hence follow the configuration for pin and prefetch regardless of
  // the value of cache_index_and_filter_blocks
  if (prefetch_all || pin_partition) {
    s = rep_->index_reader->CacheDependencies(ro, pin_partition);
  }
  if (!s.ok()) {
    return s;
  }

  // pin the first level of filter
  const bool pin_filter =
      rep_->filter_type == Rep::FilterType::kPartitionedFilter
          ? pin_top_level_index
          : pin_unpartitioned;
  // prefetch the first level of filter
  // WART: this might be redundant (unnecessary cache hit) if !pin_filter,
  // depending on prepopulate_block_cache option
  const bool prefetch_filter = prefetch_all || pin_filter;

  if (rep_->filter_policy) {
    auto filter = new_table->CreateFilterBlockReader(
        ro, prefetch_buffer, use_cache, prefetch_filter, pin_filter,
        lookup_context);

    if (filter) {
      // Refer to the comment above about paritioned indexes always being cached
      if (prefetch_all || pin_partition) {
        s = filter->CacheDependencies(ro, pin_partition);
        if (!s.ok()) {
          return s;
        }
      }
      rep_->filter = std::move(filter);
    }
  }

  if (!rep_->compression_dict_handle.IsNull()) {
    std::unique_ptr<UncompressionDictReader> uncompression_dict_reader;
    s = UncompressionDictReader::Create(
        this, ro, prefetch_buffer, use_cache, prefetch_all || pin_unpartitioned,
        pin_unpartitioned, lookup_context, &uncompression_dict_reader);
    if (!s.ok()) {
      return s;
    }

    rep_->uncompression_dict_reader = std::move(uncompression_dict_reader);
  }

  assert(s.ok());
  return s;
}

void BlockBasedTable::SetupForCompaction() {
  switch (rep_->ioptions.access_hint_on_compaction_start) {
    case Options::NONE:
      break;
    case Options::NORMAL:
      rep_->file->file()->Hint(FSRandomAccessFile::kNormal);
      break;
    case Options::SEQUENTIAL:
      rep_->file->file()->Hint(FSRandomAccessFile::kSequential);
      break;
    case Options::WILLNEED:
      rep_->file->file()->Hint(FSRandomAccessFile::kWillNeed);
      break;
    default:
      assert(false);
  }
}

std::shared_ptr<const TableProperties> BlockBasedTable::GetTableProperties()
    const {
  return rep_->table_properties;
}

size_t BlockBasedTable::ApproximateMemoryUsage() const {
  size_t usage = 0;
  if (rep_) {
    usage += rep_->ApproximateMemoryUsage();
  } else {
    return usage;
  }
  if (rep_->filter) {
    usage += rep_->filter->ApproximateMemoryUsage();
  }
  if (rep_->index_reader) {
    usage += rep_->index_reader->ApproximateMemoryUsage();
  }
  if (rep_->uncompression_dict_reader) {
    usage += rep_->uncompression_dict_reader->ApproximateMemoryUsage();
  }
  if (rep_->table_properties) {
    usage += rep_->table_properties->ApproximateMemoryUsage();
  }
  return usage;
}

// Load the meta-index-block from the file. On success, return the loaded
// metaindex
// block and its iterator.
Status BlockBasedTable::ReadMetaIndexBlock(
    const ReadOptions& ro, FilePrefetchBuffer* prefetch_buffer,
    std::unique_ptr<Block>* metaindex_block,
    std::unique_ptr<InternalIterator>* iter) {
  // TODO(sanjay): Skip this if footer.metaindex_handle() size indicates
  // it is an empty block.
  std::unique_ptr<Block> metaindex;
  Status s = ReadBlockFromFile(
      rep_->file.get(), prefetch_buffer, rep_->footer, ro,
      rep_->footer.metaindex_handle(), &metaindex, rep_->ioptions,
      true /* decompress */, true /*maybe_compressed*/, BlockType::kMetaIndex,
      UncompressionDict::GetEmptyDict(), rep_->persistent_cache_options,
      0 /* read_amp_bytes_per_bit */, GetMemoryAllocator(rep_->table_options),
      false /* for_compaction */, rep_->blocks_definitely_zstd_compressed,
      nullptr /* filter_policy */, false /* async_read */);

  if (!s.ok()) {
    ROCKS_LOG_ERROR(rep_->ioptions.logger,
                    "Encountered error while reading data from properties"
                    " block %s",
                    s.ToString().c_str());
    return s;
  }

  *metaindex_block = std::move(metaindex);
  // meta block uses bytewise comparator.
  iter->reset(metaindex_block->get()->NewMetaIterator());
  return Status::OK();
}

template <typename TBlocklike>
Status BlockBasedTable::GetDataBlockFromCache(
    const Slice& cache_key, Cache* block_cache, Cache* block_cache_compressed,
    const ReadOptions& read_options,
    CachableEntry<TBlocklike>* out_parsed_block,
    const UncompressionDict& uncompression_dict, BlockType block_type,
    const bool wait, GetContext* get_context) const {
  const size_t read_amp_bytes_per_bit =
      block_type == BlockType::kData
          ? rep_->table_options.read_amp_bytes_per_bit
          : 0;
  assert(out_parsed_block);
  assert(out_parsed_block->IsEmpty());
  // Here we treat the legacy name "...index_and_filter_blocks..." to mean all
  // metadata blocks that might go into block cache, EXCEPT only those needed
  // for the read path (Get, etc.). TableProperties should not be needed on the
  // read path (prefix extractor setting is an O(1) size special case that we
  // are working not to require from TableProperties), so it is not given
  // high-priority treatment if it should go into BlockCache.
  const Cache::Priority priority =
      rep_->table_options.cache_index_and_filter_blocks_with_high_priority &&
              block_type != BlockType::kData &&
              block_type != BlockType::kProperties
          ? Cache::Priority::HIGH
          : Cache::Priority::LOW;

  Status s;
  BlockContents* compressed_block = nullptr;
  Cache::Handle* block_cache_compressed_handle = nullptr;
  Statistics* statistics = rep_->ioptions.statistics.get();
  bool using_zstd = rep_->blocks_definitely_zstd_compressed;
  const FilterPolicy* filter_policy = rep_->filter_policy;
  Cache::CreateCallback create_cb = GetCreateCallback<TBlocklike>(
      read_amp_bytes_per_bit, statistics, using_zstd, filter_policy);

  // Lookup uncompressed cache first
  if (block_cache != nullptr) {
    assert(!cache_key.empty());
    Cache::Handle* cache_handle = nullptr;
    cache_handle = GetEntryFromCache(
        rep_->ioptions.lowest_used_cache_tier, block_cache, cache_key,
        block_type, wait, get_context,
        BlocklikeTraits<TBlocklike>::GetCacheItemHelper(block_type), create_cb,
        priority);
    if (cache_handle != nullptr) {
      out_parsed_block->SetCachedValue(
          reinterpret_cast<TBlocklike*>(block_cache->Value(cache_handle)),
          block_cache, cache_handle);
      return s;
    }
  }

  // If not found, search from the compressed block cache.
  assert(out_parsed_block->IsEmpty());

  if (block_cache_compressed == nullptr) {
    return s;
  }

  assert(!cache_key.empty());
  BlockContents contents;
  if (rep_->ioptions.lowest_used_cache_tier ==
      CacheTier::kNonVolatileBlockTier) {
    Cache::CreateCallback create_cb_special = GetCreateCallback<BlockContents>(
        read_amp_bytes_per_bit, statistics, using_zstd, filter_policy);
    block_cache_compressed_handle = block_cache_compressed->Lookup(
        cache_key,
        BlocklikeTraits<BlockContents>::GetCacheItemHelper(block_type),
        create_cb_special, priority, true);
  } else {
    block_cache_compressed_handle =
        block_cache_compressed->Lookup(cache_key, statistics);
  }

  // if we found in the compressed cache, then uncompress and insert into
  // uncompressed cache
  if (block_cache_compressed_handle == nullptr) {
    RecordTick(statistics, BLOCK_CACHE_COMPRESSED_MISS);
    return s;
  }

  // found compressed block
  RecordTick(statistics, BLOCK_CACHE_COMPRESSED_HIT);
  compressed_block = reinterpret_cast<BlockContents*>(
      block_cache_compressed->Value(block_cache_compressed_handle));
  CompressionType compression_type = GetBlockCompressionType(*compressed_block);
  assert(compression_type != kNoCompression);

  // Retrieve the uncompressed contents into a new buffer
  UncompressionContext context(compression_type);
  UncompressionInfo info(context, uncompression_dict, compression_type);
  s = UncompressSerializedBlock(
      info, compressed_block->data.data(), compressed_block->data.size(),
      &contents, rep_->table_options.format_version, rep_->ioptions,
      GetMemoryAllocator(rep_->table_options));

  // Insert parsed block into block cache, the priority is based on the
  // data block type.
  if (s.ok()) {
    std::unique_ptr<TBlocklike> block_holder(
        BlocklikeTraits<TBlocklike>::Create(
            std::move(contents), read_amp_bytes_per_bit, statistics,
            rep_->blocks_definitely_zstd_compressed,
            rep_->table_options.filter_policy.get()));

    if (block_cache != nullptr && block_holder->own_bytes() &&
        read_options.fill_cache) {
      size_t charge = block_holder->ApproximateMemoryUsage();
      Cache::Handle* cache_handle = nullptr;
      auto block_holder_raw_ptr = block_holder.get();
      s = InsertEntryToCache(
          rep_->ioptions.lowest_used_cache_tier, block_cache, cache_key,
          BlocklikeTraits<TBlocklike>::GetCacheItemHelper(block_type),
          std::move(block_holder), charge, &cache_handle, priority);
      if (s.ok()) {
        assert(cache_handle != nullptr);
        out_parsed_block->SetCachedValue(block_holder_raw_ptr, block_cache,
                                         cache_handle);

        UpdateCacheInsertionMetrics(block_type, get_context, charge,
                                    s.IsOkOverwritten(), rep_->ioptions.stats);
      } else {
        RecordTick(statistics, BLOCK_CACHE_ADD_FAILURES);
      }
    } else {
      out_parsed_block->SetOwnedValue(std::move(block_holder));
    }
  }

  // Release hold on compressed cache entry
  block_cache_compressed->Release(block_cache_compressed_handle);
  return s;
}

template <typename TBlocklike>
Status BlockBasedTable::PutDataBlockToCache(
    const Slice& cache_key, Cache* block_cache, Cache* block_cache_compressed,
    CachableEntry<TBlocklike>* out_parsed_block, BlockContents&& block_contents,
    CompressionType block_comp_type,
    const UncompressionDict& uncompression_dict,
    MemoryAllocator* memory_allocator, BlockType block_type,
    GetContext* get_context) const {
  const ImmutableOptions& ioptions = rep_->ioptions;
  const uint32_t format_version = rep_->table_options.format_version;
  const size_t read_amp_bytes_per_bit =
      block_type == BlockType::kData
          ? rep_->table_options.read_amp_bytes_per_bit
          : 0;
  const Cache::Priority priority =
      rep_->table_options.cache_index_and_filter_blocks_with_high_priority &&
              block_type != BlockType::kData
          ? Cache::Priority::HIGH
          : Cache::Priority::LOW;
  assert(out_parsed_block);
  assert(out_parsed_block->IsEmpty());

  Status s;
  Statistics* statistics = ioptions.stats;

  std::unique_ptr<TBlocklike> block_holder;
  if (block_comp_type != kNoCompression) {
    // Retrieve the uncompressed contents into a new buffer
    BlockContents uncompressed_block_contents;
    UncompressionContext context(block_comp_type);
    UncompressionInfo info(context, uncompression_dict, block_comp_type);
    s = UncompressBlockData(info, block_contents.data.data(),
                            block_contents.data.size(),
                            &uncompressed_block_contents, format_version,
                            ioptions, memory_allocator);
    if (!s.ok()) {
      return s;
    }

    block_holder.reset(BlocklikeTraits<TBlocklike>::Create(
        std::move(uncompressed_block_contents), read_amp_bytes_per_bit,
        statistics, rep_->blocks_definitely_zstd_compressed,
        rep_->table_options.filter_policy.get()));
  } else {
    block_holder.reset(BlocklikeTraits<TBlocklike>::Create(
        std::move(block_contents), read_amp_bytes_per_bit, statistics,
        rep_->blocks_definitely_zstd_compressed,
        rep_->table_options.filter_policy.get()));
  }

  // Insert compressed block into compressed block cache.
  // Release the hold on the compressed cache entry immediately.
  if (block_cache_compressed != nullptr && block_comp_type != kNoCompression &&
      block_contents.own_bytes()) {
    assert(block_contents.has_trailer);
    assert(!cache_key.empty());

    // We cannot directly put block_contents because this could point to
    // an object in the stack.
    auto block_cont_for_comp_cache =
        std::make_unique<BlockContents>(std::move(block_contents));
    size_t charge = block_cont_for_comp_cache->ApproximateMemoryUsage();
    s = InsertEntryToCache(
        rep_->ioptions.lowest_used_cache_tier, block_cache_compressed,
        cache_key,
        BlocklikeTraits<BlockContents>::GetCacheItemHelper(block_type),
        std::move(block_cont_for_comp_cache), charge, nullptr,
        Cache::Priority::LOW);

    if (s.ok()) {
      // Avoid the following code to delete this cached block.
      RecordTick(statistics, BLOCK_CACHE_COMPRESSED_ADD);
    } else {
      RecordTick(statistics, BLOCK_CACHE_COMPRESSED_ADD_FAILURES);
    }
  }

  // insert into uncompressed block cache
  if (block_cache != nullptr && block_holder->own_bytes()) {
    size_t charge = block_holder->ApproximateMemoryUsage();
    auto block_holder_raw_ptr = block_holder.get();
    Cache::Handle* cache_handle = nullptr;
    s = InsertEntryToCache(
        rep_->ioptions.lowest_used_cache_tier, block_cache, cache_key,
        BlocklikeTraits<TBlocklike>::GetCacheItemHelper(block_type),
        std::move(block_holder), charge, &cache_handle, priority);
    if (s.ok()) {
      assert(cache_handle != nullptr);
      out_parsed_block->SetCachedValue(block_holder_raw_ptr, block_cache,
                                       cache_handle);

      UpdateCacheInsertionMetrics(block_type, get_context, charge,
                                  s.IsOkOverwritten(), rep_->ioptions.stats);
    } else {
      RecordTick(statistics, BLOCK_CACHE_ADD_FAILURES);
    }
  } else {
    out_parsed_block->SetOwnedValue(std::move(block_holder));
  }

  return s;
}

std::unique_ptr<FilterBlockReader> BlockBasedTable::CreateFilterBlockReader(
    const ReadOptions& ro, FilePrefetchBuffer* prefetch_buffer, bool use_cache,
    bool prefetch, bool pin, BlockCacheLookupContext* lookup_context) {
  auto& rep = rep_;
  auto filter_type = rep->filter_type;
  if (filter_type == Rep::FilterType::kNoFilter) {
    return std::unique_ptr<FilterBlockReader>();
  }

  assert(rep->filter_policy);

  switch (filter_type) {
    case Rep::FilterType::kPartitionedFilter:
      return PartitionedFilterBlockReader::Create(
          this, ro, prefetch_buffer, use_cache, prefetch, pin, lookup_context);

    case Rep::FilterType::kFullFilter:
      return FullFilterBlockReader::Create(this, ro, prefetch_buffer, use_cache,
                                           prefetch, pin, lookup_context);

    default:
      // filter_type is either kNoFilter (exited the function at the first if),
      // or it must be covered in this switch block
      assert(false);
      return std::unique_ptr<FilterBlockReader>();
  }
}

// disable_prefix_seek should be set to true when prefix_extractor found in SST
// differs from the one in mutable_cf_options and index type is HashBasedIndex
InternalIteratorBase<IndexValue>* BlockBasedTable::NewIndexIterator(
    const ReadOptions& read_options, bool disable_prefix_seek,
    IndexBlockIter* input_iter, GetContext* get_context,
    BlockCacheLookupContext* lookup_context) const {
  assert(rep_ != nullptr);
  assert(rep_->index_reader != nullptr);

  // We don't return pinned data from index blocks, so no need
  // to set `block_contents_pinned`.
  return rep_->index_reader->NewIterator(read_options, disable_prefix_seek,
                                         input_iter, get_context,
                                         lookup_context);
}

template <>
DataBlockIter* BlockBasedTable::InitBlockIterator<DataBlockIter>(
    const Rep* rep, Block* block, BlockType block_type,
    DataBlockIter* input_iter, bool block_contents_pinned) {
  return block->NewDataIterator(rep->internal_comparator.user_comparator(),
                                rep->get_global_seqno(block_type), input_iter,
                                rep->ioptions.stats, block_contents_pinned);
}

template <>
IndexBlockIter* BlockBasedTable::InitBlockIterator<IndexBlockIter>(
    const Rep* rep, Block* block, BlockType block_type,
    IndexBlockIter* input_iter, bool block_contents_pinned) {
  return block->NewIndexIterator(
      rep->internal_comparator.user_comparator(),
      rep->get_global_seqno(block_type), input_iter, rep->ioptions.stats,
      /* total_order_seek */ true, rep->index_has_first_key,
      rep->index_key_includes_seq, rep->index_value_is_full,
      block_contents_pinned);
}

// If contents is nullptr, this function looks up the block caches for the
// data block referenced by handle, and read the block from disk if necessary.
// If contents is non-null, it skips the cache lookup and disk read, since
// the caller has already read it. In both cases, if ro.fill_cache is true,
// it inserts the block into the block cache.
template <typename TBlocklike>
Status BlockBasedTable::MaybeReadBlockAndLoadToCache(
    FilePrefetchBuffer* prefetch_buffer, const ReadOptions& ro,
    const BlockHandle& handle, const UncompressionDict& uncompression_dict,
    const bool wait, const bool for_compaction,
    CachableEntry<TBlocklike>* out_parsed_block, BlockType block_type,
    GetContext* get_context, BlockCacheLookupContext* lookup_context,
    BlockContents* contents, bool async_read) const {
  assert(out_parsed_block != nullptr);
  const bool no_io = (ro.read_tier == kBlockCacheTier);
  Cache* block_cache = rep_->table_options.block_cache.get();
  Cache* block_cache_compressed =
      rep_->table_options.block_cache_compressed.get();

  // First, try to get the block from the cache
  //
  // If either block cache is enabled, we'll try to read from it.
  Status s;
  CacheKey key_data;
  Slice key;
  bool is_cache_hit = false;
  if (block_cache != nullptr || block_cache_compressed != nullptr) {
    // create key for block cache
    key_data = GetCacheKey(rep_->base_cache_key, handle);
    key = key_data.AsSlice();

    if (!contents) {
      s = GetDataBlockFromCache(key, block_cache, block_cache_compressed, ro,
                                out_parsed_block, uncompression_dict,
                                block_type, wait, get_context);
      // Value could still be null at this point, so check the cache handle
      // and update the read pattern for prefetching
      if (out_parsed_block->GetValue() || out_parsed_block->GetCacheHandle()) {
        // TODO(haoyu): Differentiate cache hit on uncompressed block cache and
        // compressed block cache.
        is_cache_hit = true;
        if (prefetch_buffer) {
          // Update the block details so that PrefetchBuffer can use the read
          // pattern to determine if reads are sequential or not for
          // prefetching. It should also take in account blocks read from cache.
          prefetch_buffer->UpdateReadPattern(
              handle.offset(), BlockSizeWithTrailer(handle),
              ro.adaptive_readahead /*decrease_readahead_size*/);
        }
      }
    }

    // Can't find the block from the cache. If I/O is allowed, read from the
    // file.
    if (out_parsed_block->GetValue() == nullptr &&
        out_parsed_block->GetCacheHandle() == nullptr && !no_io &&
        ro.fill_cache) {
      Statistics* statistics = rep_->ioptions.stats;
      const bool maybe_compressed =
          block_type != BlockType::kFilter &&
          block_type != BlockType::kCompressionDictionary &&
          rep_->blocks_maybe_compressed;
      const bool do_uncompress = maybe_compressed && !block_cache_compressed;
      CompressionType contents_comp_type;
      // Maybe serialized or uncompressed
      BlockContents tmp_contents;
      if (!contents) {
        Histograms histogram = for_compaction ? READ_BLOCK_COMPACTION_MICROS
                                              : READ_BLOCK_GET_MICROS;
        StopWatch sw(rep_->ioptions.clock, statistics, histogram);
        BlockFetcher block_fetcher(
            rep_->file.get(), prefetch_buffer, rep_->footer, ro, handle,
            &tmp_contents, rep_->ioptions, do_uncompress, maybe_compressed,
            block_type, uncompression_dict, rep_->persistent_cache_options,
            GetMemoryAllocator(rep_->table_options),
            GetMemoryAllocatorForCompressedBlock(rep_->table_options));

        // If prefetch_buffer is not allocated, it will fallback to synchronous
        // reading of block contents.
        if (async_read && prefetch_buffer != nullptr) {
          s = block_fetcher.ReadAsyncBlockContents();
          if (!s.ok()) {
            return s;
          }
        } else {
          s = block_fetcher.ReadBlockContents();
        }

        contents_comp_type = block_fetcher.get_compression_type();
        contents = &tmp_contents;
        if (get_context) {
          switch (block_type) {
            case BlockType::kIndex:
              ++get_context->get_context_stats_.num_index_read;
              break;
            case BlockType::kFilter:
            case BlockType::kFilterPartitionIndex:
              ++get_context->get_context_stats_.num_filter_read;
              break;
            default:
              break;
          }
        }
      } else {
        contents_comp_type = GetBlockCompressionType(*contents);
      }

      if (s.ok()) {
        // If filling cache is allowed and a cache is configured, try to put the
        // block to the cache.
        s = PutDataBlockToCache(
            key, block_cache, block_cache_compressed, out_parsed_block,
            std::move(*contents), contents_comp_type, uncompression_dict,
            GetMemoryAllocator(rep_->table_options), block_type, get_context);
      }
    }
  }

  // Fill lookup_context.
  if (block_cache_tracer_ && block_cache_tracer_->is_tracing_enabled() &&
      lookup_context) {
    size_t usage = 0;
    uint64_t nkeys = 0;
    if (out_parsed_block->GetValue()) {
      // Approximate the number of keys in the block using restarts.
      nkeys = rep_->table_options.block_restart_interval *
              BlocklikeTraits<TBlocklike>::GetNumRestarts(
                  *out_parsed_block->GetValue());
      usage = out_parsed_block->GetValue()->ApproximateMemoryUsage();
    }
    TraceType trace_block_type = TraceType::kTraceMax;
    switch (block_type) {
      case BlockType::kData:
        trace_block_type = TraceType::kBlockTraceDataBlock;
        break;
      case BlockType::kFilter:
      case BlockType::kFilterPartitionIndex:
        trace_block_type = TraceType::kBlockTraceFilterBlock;
        break;
      case BlockType::kCompressionDictionary:
        trace_block_type = TraceType::kBlockTraceUncompressionDictBlock;
        break;
      case BlockType::kRangeDeletion:
        trace_block_type = TraceType::kBlockTraceRangeDeletionBlock;
        break;
      case BlockType::kIndex:
        trace_block_type = TraceType::kBlockTraceIndexBlock;
        break;
      default:
        // This cannot happen.
        assert(false);
        break;
    }
    bool no_insert = no_io || !ro.fill_cache;
    if (BlockCacheTraceHelper::IsGetOrMultiGetOnDataBlock(
            trace_block_type, lookup_context->caller)) {
      // Defer logging the access to Get() and MultiGet() to trace additional
      // information, e.g., referenced_key_exist_in_block.

      // Make a copy of the block key here since it will be logged later.
      lookup_context->FillLookupContext(
          is_cache_hit, no_insert, trace_block_type,
          /*block_size=*/usage, /*block_key=*/key.ToString(), nkeys);
    } else {
      // Avoid making copy of block_key and cf_name when constructing the access
      // record.
      BlockCacheTraceRecord access_record(
          rep_->ioptions.clock->NowMicros(),
          /*block_key=*/"", trace_block_type,
          /*block_size=*/usage, rep_->cf_id_for_tracing(),
          /*cf_name=*/"", rep_->level_for_tracing(),
          rep_->sst_number_for_tracing(), lookup_context->caller, is_cache_hit,
          no_insert, lookup_context->get_id,
          lookup_context->get_from_user_specified_snapshot,
          /*referenced_key=*/"");
      // TODO: Should handle this error?
      block_cache_tracer_
          ->WriteBlockAccess(access_record, key, rep_->cf_name_for_tracing(),
                             lookup_context->referenced_key)
          .PermitUncheckedError();
    }
  }

  assert(s.ok() || out_parsed_block->GetValue() == nullptr);
  return s;
}

template <typename TBlocklike>
Status BlockBasedTable::RetrieveBlock(
    FilePrefetchBuffer* prefetch_buffer, const ReadOptions& ro,
    const BlockHandle& handle, const UncompressionDict& uncompression_dict,
    CachableEntry<TBlocklike>* out_parsed_block, BlockType block_type,
    GetContext* get_context, BlockCacheLookupContext* lookup_context,
    bool for_compaction, bool use_cache, bool wait_for_cache,
    bool async_read) const {
  assert(out_parsed_block);
  assert(out_parsed_block->IsEmpty());

  Status s;
  if (use_cache) {
    s = MaybeReadBlockAndLoadToCache(prefetch_buffer, ro, handle,
                                     uncompression_dict, wait_for_cache,
                                     for_compaction, out_parsed_block,
                                     block_type, get_context, lookup_context,
                                     /*contents=*/nullptr, async_read);

    if (!s.ok()) {
      return s;
    }

    if (out_parsed_block->GetValue() != nullptr ||
        out_parsed_block->GetCacheHandle() != nullptr) {
      assert(s.ok());
      return s;
    }
  }

  assert(out_parsed_block->IsEmpty());

  const bool no_io = ro.read_tier == kBlockCacheTier;
  if (no_io) {
    return Status::Incomplete("no blocking io");
  }

  const bool maybe_compressed =
      block_type != BlockType::kFilter &&
      block_type != BlockType::kCompressionDictionary &&
      rep_->blocks_maybe_compressed;
  const bool do_uncompress = maybe_compressed;
  std::unique_ptr<TBlocklike> block;

  {
    Histograms histogram =
        for_compaction ? READ_BLOCK_COMPACTION_MICROS : READ_BLOCK_GET_MICROS;
    StopWatch sw(rep_->ioptions.clock, rep_->ioptions.stats, histogram);
    s = ReadBlockFromFile(
        rep_->file.get(), prefetch_buffer, rep_->footer, ro, handle, &block,
        rep_->ioptions, do_uncompress, maybe_compressed, block_type,
        uncompression_dict, rep_->persistent_cache_options,
        block_type == BlockType::kData
            ? rep_->table_options.read_amp_bytes_per_bit
            : 0,
        GetMemoryAllocator(rep_->table_options), for_compaction,
        rep_->blocks_definitely_zstd_compressed,
        rep_->table_options.filter_policy.get(), async_read);

    if (get_context) {
      switch (block_type) {
        case BlockType::kIndex:
          ++(get_context->get_context_stats_.num_index_read);
          break;
        case BlockType::kFilter:
        case BlockType::kFilterPartitionIndex:
          ++(get_context->get_context_stats_.num_filter_read);
          break;
        default:
          break;
      }
    }
  }

  if (!s.ok()) {
    return s;
  }

  out_parsed_block->SetOwnedValue(std::move(block));

  assert(s.ok());
  return s;
}

// Explicitly instantiate templates for both "blocklike" types we use.
// This makes it possible to keep the template definitions in the .cc file.
template Status BlockBasedTable::RetrieveBlock<BlockContents>(
    FilePrefetchBuffer* prefetch_buffer, const ReadOptions& ro,
    const BlockHandle& handle, const UncompressionDict& uncompression_dict,
    CachableEntry<BlockContents>* out_parsed_block, BlockType block_type,
    GetContext* get_context, BlockCacheLookupContext* lookup_context,
    bool for_compaction, bool use_cache, bool wait_for_cache,
    bool async_read) const;

template Status BlockBasedTable::RetrieveBlock<ParsedFullFilterBlock>(
    FilePrefetchBuffer* prefetch_buffer, const ReadOptions& ro,
    const BlockHandle& handle, const UncompressionDict& uncompression_dict,
    CachableEntry<ParsedFullFilterBlock>* out_parsed_block,
    BlockType block_type, GetContext* get_context,
    BlockCacheLookupContext* lookup_context, bool for_compaction,
    bool use_cache, bool wait_for_cache, bool async_read) const;

template Status BlockBasedTable::RetrieveBlock<Block>(
    FilePrefetchBuffer* prefetch_buffer, const ReadOptions& ro,
    const BlockHandle& handle, const UncompressionDict& uncompression_dict,
    CachableEntry<Block>* out_parsed_block, BlockType block_type,
    GetContext* get_context, BlockCacheLookupContext* lookup_context,
    bool for_compaction, bool use_cache, bool wait_for_cache,
    bool async_read) const;

template Status BlockBasedTable::RetrieveBlock<UncompressionDict>(
    FilePrefetchBuffer* prefetch_buffer, const ReadOptions& ro,
    const BlockHandle& handle, const UncompressionDict& uncompression_dict,
    CachableEntry<UncompressionDict>* out_parsed_block, BlockType block_type,
    GetContext* get_context, BlockCacheLookupContext* lookup_context,
    bool for_compaction, bool use_cache, bool wait_for_cache,
    bool async_read) const;

BlockBasedTable::PartitionedIndexIteratorState::PartitionedIndexIteratorState(
    const BlockBasedTable* table,
    UnorderedMap<uint64_t, CachableEntry<Block>>* block_map)
    : table_(table), block_map_(block_map) {}

InternalIteratorBase<IndexValue>*
BlockBasedTable::PartitionedIndexIteratorState::NewSecondaryIterator(
    const BlockHandle& handle) {
  // Return a block iterator on the index partition
  auto block = block_map_->find(handle.offset());
  // block_map_ must be exhaustive
  if (block == block_map_->end()) {
    assert(false);
    // Signal problem to caller
    return nullptr;
  }
  const Rep* rep = table_->get_rep();
  assert(rep);

  Statistics* kNullStats = nullptr;
  // We don't return pinned data from index blocks, so no need
  // to set `block_contents_pinned`.
  return block->second.GetValue()->NewIndexIterator(
      rep->internal_comparator.user_comparator(),
      rep->get_global_seqno(BlockType::kIndex), nullptr, kNullStats, true,
      rep->index_has_first_key, rep->index_key_includes_seq,
      rep->index_value_is_full);
}

// This will be broken if the user specifies an unusual implementation
// of Options.comparator, or if the user specifies an unusual
// definition of prefixes in BlockBasedTableOptions.filter_policy.
// In particular, we require the following three properties:
//
// 1) key.starts_with(prefix(key))
// 2) Compare(prefix(key), key) <= 0.
// 3) If Compare(key1, key2) <= 0, then Compare(prefix(key1), prefix(key2)) <= 0
//
// If read_options.read_tier == kBlockCacheTier, this method will do no I/O and
// will return true if the filter block is not in memory and not found in block
// cache.
//
// REQUIRES: this method shouldn't be called while the DB lock is held.
bool BlockBasedTable::PrefixRangeMayMatch(
    const Slice& internal_key, const ReadOptions& read_options,
    const SliceTransform* options_prefix_extractor,
    const bool need_upper_bound_check,
    BlockCacheLookupContext* lookup_context) const {
  if (!rep_->filter_policy) {
    return true;
  }

  const SliceTransform* prefix_extractor;

  if (rep_->table_prefix_extractor == nullptr) {
    if (need_upper_bound_check) {
      return true;
    }
    prefix_extractor = options_prefix_extractor;
  } else {
    prefix_extractor = rep_->table_prefix_extractor.get();
  }
  auto ts_sz = rep_->internal_comparator.user_comparator()->timestamp_size();
  auto user_key_without_ts =
      ExtractUserKeyAndStripTimestamp(internal_key, ts_sz);
  if (!prefix_extractor->InDomain(user_key_without_ts)) {
    return true;
  }

  bool may_match = true;

  FilterBlockReader* const filter = rep_->filter.get();
  bool filter_checked = false;
  if (filter != nullptr) {
    const bool no_io = read_options.read_tier == kBlockCacheTier;

    const Slice* const const_ikey_ptr = &internal_key;
    may_match = filter->RangeMayExist(
        read_options.iterate_upper_bound, user_key_without_ts, prefix_extractor,
        rep_->internal_comparator.user_comparator(), const_ikey_ptr,
        &filter_checked, need_upper_bound_check, no_io, lookup_context,
        read_options.rate_limiter_priority);
  }

  if (filter_checked) {
    Statistics* statistics = rep_->ioptions.stats;
    RecordTick(statistics, BLOOM_FILTER_PREFIX_CHECKED);
    if (!may_match) {
      RecordTick(statistics, BLOOM_FILTER_PREFIX_USEFUL);
    }
  }

  return may_match;
}

bool BlockBasedTable::PrefixExtractorChanged(
    const SliceTransform* prefix_extractor) const {
  if (prefix_extractor == nullptr) {
    return true;
  } else if (prefix_extractor == rep_->table_prefix_extractor.get()) {
    return false;
  } else {
    return PrefixExtractorChangedHelper(rep_->table_properties.get(),
                                        prefix_extractor);
  }
}

InternalIterator* BlockBasedTable::NewIterator(
    const ReadOptions& read_options, const SliceTransform* prefix_extractor,
    Arena* arena, bool skip_filters, TableReaderCaller caller,
    size_t compaction_readahead_size, bool allow_unprepared_value) {
  BlockCacheLookupContext lookup_context{caller};
  bool need_upper_bound_check =
      read_options.auto_prefix_mode || PrefixExtractorChanged(prefix_extractor);
  std::unique_ptr<InternalIteratorBase<IndexValue>> index_iter(NewIndexIterator(
      read_options,
      /*disable_prefix_seek=*/need_upper_bound_check &&
          rep_->index_type == BlockBasedTableOptions::kHashSearch,
      /*input_iter=*/nullptr, /*get_context=*/nullptr, &lookup_context));
  if (arena == nullptr) {
    return new BlockBasedTableIterator(
        this, read_options, rep_->internal_comparator, std::move(index_iter),
        !skip_filters && !read_options.total_order_seek &&
            prefix_extractor != nullptr,
        need_upper_bound_check, prefix_extractor, caller,
        compaction_readahead_size, allow_unprepared_value);
  } else {
    auto* mem = arena->AllocateAligned(sizeof(BlockBasedTableIterator));
    return new (mem) BlockBasedTableIterator(
        this, read_options, rep_->internal_comparator, std::move(index_iter),
        !skip_filters && !read_options.total_order_seek &&
            prefix_extractor != nullptr,
        need_upper_bound_check, prefix_extractor, caller,
        compaction_readahead_size, allow_unprepared_value);
  }
}

FragmentedRangeTombstoneIterator* BlockBasedTable::NewRangeTombstoneIterator(
    const ReadOptions& read_options) {
  if (rep_->fragmented_range_dels == nullptr) {
    return nullptr;
  }
  SequenceNumber snapshot = kMaxSequenceNumber;
  if (read_options.snapshot != nullptr) {
    snapshot = read_options.snapshot->GetSequenceNumber();
  }
  return new FragmentedRangeTombstoneIterator(rep_->fragmented_range_dels,
                                              rep_->internal_comparator,
                                              snapshot, read_options.timestamp);
}

bool BlockBasedTable::FullFilterKeyMayMatch(
    FilterBlockReader* filter, const Slice& internal_key, const bool no_io,
    const SliceTransform* prefix_extractor, GetContext* get_context,
    BlockCacheLookupContext* lookup_context,
    Env::IOPriority rate_limiter_priority) const {
  if (filter == nullptr) {
    return true;
  }
  Slice user_key = ExtractUserKey(internal_key);
  const Slice* const const_ikey_ptr = &internal_key;
  bool may_match = true;
  size_t ts_sz = rep_->internal_comparator.user_comparator()->timestamp_size();
  Slice user_key_without_ts = StripTimestampFromUserKey(user_key, ts_sz);
  if (rep_->whole_key_filtering) {
    may_match =
        filter->KeyMayMatch(user_key_without_ts, no_io, const_ikey_ptr,
                            get_context, lookup_context, rate_limiter_priority);
  } else if (!PrefixExtractorChanged(prefix_extractor) &&
             prefix_extractor->InDomain(user_key_without_ts) &&
             !filter->PrefixMayMatch(
                 prefix_extractor->Transform(user_key_without_ts), no_io,
                 const_ikey_ptr, get_context, lookup_context,
                 rate_limiter_priority)) {
    // FIXME ^^^: there should be no reason for Get() to depend on current
    // prefix_extractor at all. It should always use table_prefix_extractor.
    may_match = false;
  }
  if (may_match) {
    RecordTick(rep_->ioptions.stats, BLOOM_FILTER_FULL_POSITIVE);
    PERF_COUNTER_BY_LEVEL_ADD(bloom_filter_full_positive, 1, rep_->level);
  }
  return may_match;
}

void BlockBasedTable::FullFilterKeysMayMatch(
    FilterBlockReader* filter, MultiGetRange* range, const bool no_io,
    const SliceTransform* prefix_extractor,
    BlockCacheLookupContext* lookup_context,
    Env::IOPriority rate_limiter_priority) const {
  if (filter == nullptr) {
    return;
  }
  uint64_t before_keys = range->KeysLeft();
  assert(before_keys > 0);  // Caller should ensure
  if (rep_->whole_key_filtering) {
    filter->KeysMayMatch(range, no_io, lookup_context, rate_limiter_priority);
    uint64_t after_keys = range->KeysLeft();
    if (after_keys) {
      RecordTick(rep_->ioptions.stats, BLOOM_FILTER_FULL_POSITIVE, after_keys);
      PERF_COUNTER_BY_LEVEL_ADD(bloom_filter_full_positive, after_keys,
                                rep_->level);
    }
    uint64_t filtered_keys = before_keys - after_keys;
    if (filtered_keys) {
      RecordTick(rep_->ioptions.stats, BLOOM_FILTER_USEFUL, filtered_keys);
      PERF_COUNTER_BY_LEVEL_ADD(bloom_filter_useful, filtered_keys,
                                rep_->level);
    }
  } else if (!PrefixExtractorChanged(prefix_extractor)) {
    // FIXME ^^^: there should be no reason for MultiGet() to depend on current
    // prefix_extractor at all. It should always use table_prefix_extractor.
    filter->PrefixesMayMatch(range, prefix_extractor, false, lookup_context,
                             rate_limiter_priority);
    RecordTick(rep_->ioptions.stats, BLOOM_FILTER_PREFIX_CHECKED, before_keys);
    uint64_t after_keys = range->KeysLeft();
    uint64_t filtered_keys = before_keys - after_keys;
    if (filtered_keys) {
      RecordTick(rep_->ioptions.stats, BLOOM_FILTER_PREFIX_USEFUL,
                 filtered_keys);
    }
  }
}

Status BlockBasedTable::ApproximateKeyAnchors(const ReadOptions& read_options,
                                              std::vector<Anchor>& anchors) {
  // We iterator the whole index block here. More efficient implementation
  // is possible if we push this operation into IndexReader. For example, we
  // can directly sample from restart block entries in the index block and
  // only read keys needed. Here we take a simple solution. Performance is
  // likely not to be a problem. We are compacting the whole file, so all
  // keys will be read out anyway. An extra read to index block might be
  // a small share of the overhead. We can try to optimize if needed.
  IndexBlockIter iiter_on_stack;
  auto iiter = NewIndexIterator(
      read_options, /*disable_prefix_seek=*/false, &iiter_on_stack,
      /*get_context=*/nullptr, /*lookup_context=*/nullptr);
  std::unique_ptr<InternalIteratorBase<IndexValue>> iiter_unique_ptr;
  if (iiter != &iiter_on_stack) {
    iiter_unique_ptr.reset(iiter);
  }

  // If needed the threshold could be more adaptive. For example, it can be
  // based on size, so that a larger will be sampled to more partitions than a
  // smaller file. The size might also need to be passed in by the caller based
  // on total compaction size.
  const uint64_t kMaxNumAnchors = uint64_t{128};
  uint64_t num_blocks = this->GetTableProperties()->num_data_blocks;
  uint64_t num_blocks_per_anchor = num_blocks / kMaxNumAnchors;
  if (num_blocks_per_anchor == 0) {
    num_blocks_per_anchor = 1;
  }

  uint64_t count = 0;
  std::string last_key;
  uint64_t range_size = 0;
  uint64_t prev_offset = 0;
  for (iiter->SeekToFirst(); iiter->Valid(); iiter->Next()) {
    const BlockHandle& bh = iiter->value().handle;
    range_size += bh.offset() + bh.size() - prev_offset;
    prev_offset = bh.offset() + bh.size();
    if (++count % num_blocks_per_anchor == 0) {
      count = 0;
      anchors.emplace_back(iiter->user_key(), range_size);
      range_size = 0;
    } else {
      last_key = iiter->user_key().ToString();
    }
  }
  if (count != 0) {
    anchors.emplace_back(last_key, range_size);
  }
  return Status::OK();
}

Status BlockBasedTable::Get(const ReadOptions& read_options, const Slice& key,
                            GetContext* get_context,
                            const SliceTransform* prefix_extractor,
                            bool skip_filters) {
  assert(key.size() >= 8);  // key must be internal key
  assert(get_context != nullptr);
  Status s;
  const bool no_io = read_options.read_tier == kBlockCacheTier;

  FilterBlockReader* const filter =
      !skip_filters ? rep_->filter.get() : nullptr;

  // First check the full filter
  // If full filter not useful, Then go into each block
  uint64_t tracing_get_id = get_context->get_tracing_get_id();
  BlockCacheLookupContext lookup_context{
      TableReaderCaller::kUserGet, tracing_get_id,
      /*get_from_user_specified_snapshot=*/read_options.snapshot != nullptr};
  if (block_cache_tracer_ && block_cache_tracer_->is_tracing_enabled()) {
    // Trace the key since it contains both user key and sequence number.
    lookup_context.referenced_key = key.ToString();
    lookup_context.get_from_user_specified_snapshot =
        read_options.snapshot != nullptr;
  }
  TEST_SYNC_POINT("BlockBasedTable::Get:BeforeFilterMatch");
  const bool may_match = FullFilterKeyMayMatch(
      filter, key, no_io, prefix_extractor, get_context, &lookup_context,
      read_options.rate_limiter_priority);
  TEST_SYNC_POINT("BlockBasedTable::Get:AfterFilterMatch");
  if (!may_match) {
    RecordTick(rep_->ioptions.stats, BLOOM_FILTER_USEFUL);
    PERF_COUNTER_BY_LEVEL_ADD(bloom_filter_useful, 1, rep_->level);
  } else {
    IndexBlockIter iiter_on_stack;
    // if prefix_extractor found in block differs from options, disable
    // BlockPrefixIndex. Only do this check when index_type is kHashSearch.
    bool need_upper_bound_check = false;
    if (rep_->index_type == BlockBasedTableOptions::kHashSearch) {
      need_upper_bound_check = PrefixExtractorChanged(prefix_extractor);
    }
    auto iiter =
        NewIndexIterator(read_options, need_upper_bound_check, &iiter_on_stack,
                         get_context, &lookup_context);
    std::unique_ptr<InternalIteratorBase<IndexValue>> iiter_unique_ptr;
    if (iiter != &iiter_on_stack) {
      iiter_unique_ptr.reset(iiter);
    }

    size_t ts_sz =
        rep_->internal_comparator.user_comparator()->timestamp_size();
    bool matched = false;  // if such user key matched a key in SST
    bool done = false;
    for (iiter->Seek(key); iiter->Valid() && !done; iiter->Next()) {
      IndexValue v = iiter->value();

      if (!v.first_internal_key.empty() && !skip_filters &&
          UserComparatorWrapper(rep_->internal_comparator.user_comparator())
                  .CompareWithoutTimestamp(
                      ExtractUserKey(key),
                      ExtractUserKey(v.first_internal_key)) < 0) {
        // The requested key falls between highest key in previous block and
        // lowest key in current block.
        break;
      }

      BlockCacheLookupContext lookup_data_block_context{
          TableReaderCaller::kUserGet, tracing_get_id,
          /*get_from_user_specified_snapshot=*/read_options.snapshot !=
              nullptr};
      bool does_referenced_key_exist = false;
      DataBlockIter biter;
      uint64_t referenced_data_size = 0;
      Status tmp_status;
      NewDataBlockIterator<DataBlockIter>(
          read_options, v.handle, &biter, BlockType::kData, get_context,
          &lookup_data_block_context, /*prefetch_buffer=*/nullptr,
          /*for_compaction=*/false, /*async_read=*/false, tmp_status);

      if (no_io && biter.status().IsIncomplete()) {
        // couldn't get block from block_cache
        // Update Saver.state to Found because we are only looking for
        // whether we can guarantee the key is not there when "no_io" is set
        get_context->MarkKeyMayExist();
        s = biter.status();
        break;
      }
      if (!biter.status().ok()) {
        s = biter.status();
        break;
      }

      bool may_exist = biter.SeekForGet(key);
      // If user-specified timestamp is supported, we cannot end the search
      // just because hash index lookup indicates the key+ts does not exist.
      if (!may_exist && ts_sz == 0) {
        // HashSeek cannot find the key this block and the the iter is not
        // the end of the block, i.e. cannot be in the following blocks
        // either. In this case, the seek_key cannot be found, so we break
        // from the top level for-loop.
        done = true;
      } else {
        // Call the *saver function on each entry/block until it returns false
        for (; biter.Valid(); biter.Next()) {
          ParsedInternalKey parsed_key;
          Status pik_status = ParseInternalKey(
              biter.key(), &parsed_key, false /* log_err_key */);  // TODO
          if (!pik_status.ok()) {
            s = pik_status;
          }

          if (!get_context->SaveValue(
                  parsed_key, biter.value(), &matched,
                  biter.IsValuePinned() ? &biter : nullptr)) {
            if (get_context->State() == GetContext::GetState::kFound) {
              does_referenced_key_exist = true;
              referenced_data_size = biter.key().size() + biter.value().size();
            }
            done = true;
            break;
          }
        }
        s = biter.status();
      }
      // Write the block cache access record.
      if (block_cache_tracer_ && block_cache_tracer_->is_tracing_enabled()) {
        // Avoid making copy of block_key, cf_name, and referenced_key when
        // constructing the access record.
        Slice referenced_key;
        if (does_referenced_key_exist) {
          referenced_key = biter.key();
        } else {
          referenced_key = key;
        }
        BlockCacheTraceRecord access_record(
            rep_->ioptions.clock->NowMicros(),
            /*block_key=*/"", lookup_data_block_context.block_type,
            lookup_data_block_context.block_size, rep_->cf_id_for_tracing(),
            /*cf_name=*/"", rep_->level_for_tracing(),
            rep_->sst_number_for_tracing(), lookup_data_block_context.caller,
            lookup_data_block_context.is_cache_hit,
            lookup_data_block_context.no_insert,
            lookup_data_block_context.get_id,
            lookup_data_block_context.get_from_user_specified_snapshot,
            /*referenced_key=*/"", referenced_data_size,
            lookup_data_block_context.num_keys_in_block,
            does_referenced_key_exist);
        // TODO: Should handle status here?
        block_cache_tracer_
            ->WriteBlockAccess(access_record,
                               lookup_data_block_context.block_key,
                               rep_->cf_name_for_tracing(), referenced_key)
            .PermitUncheckedError();
      }

      if (done) {
        // Avoid the extra Next which is expensive in two-level indexes
        break;
      }
    }
    if (matched && filter != nullptr) {
      RecordTick(rep_->ioptions.stats, BLOOM_FILTER_FULL_TRUE_POSITIVE);
      PERF_COUNTER_BY_LEVEL_ADD(bloom_filter_full_true_positive, 1,
                                rep_->level);
    }
    if (s.ok() && !iiter->status().IsNotFound()) {
      s = iiter->status();
    }
  }

  return s;
}

Status BlockBasedTable::MultiGetFilter(const ReadOptions& read_options,
                                       const SliceTransform* prefix_extractor,
                                       MultiGetRange* mget_range) {
  if (mget_range->empty()) {
    // Caller should ensure non-empty (performance bug)
    assert(false);
    return Status::OK();  // Nothing to do
  }

  FilterBlockReader* const filter = rep_->filter.get();
  if (!filter) {
    return Status::OK();
  }

  // First check the full filter
  // If full filter not useful, Then go into each block
  const bool no_io = read_options.read_tier == kBlockCacheTier;
  uint64_t tracing_mget_id = BlockCacheTraceHelper::kReservedGetId;
  if (mget_range->begin()->get_context) {
    tracing_mget_id = mget_range->begin()->get_context->get_tracing_get_id();
  }
  BlockCacheLookupContext lookup_context{
      TableReaderCaller::kUserMultiGet, tracing_mget_id,
      /*_get_from_user_specified_snapshot=*/read_options.snapshot != nullptr};
  FullFilterKeysMayMatch(filter, mget_range, no_io, prefix_extractor,
                         &lookup_context, read_options.rate_limiter_priority);

  return Status::OK();
}

Status BlockBasedTable::Prefetch(const Slice* const begin,
                                 const Slice* const end) {
  auto& comparator = rep_->internal_comparator;
  UserComparatorWrapper user_comparator(comparator.user_comparator());
  // pre-condition
  if (begin && end && comparator.Compare(*begin, *end) > 0) {
    return Status::InvalidArgument(*begin, *end);
  }
  BlockCacheLookupContext lookup_context{TableReaderCaller::kPrefetch};
  IndexBlockIter iiter_on_stack;
  auto iiter = NewIndexIterator(ReadOptions(), /*need_upper_bound_check=*/false,
                                &iiter_on_stack, /*get_context=*/nullptr,
                                &lookup_context);
  std::unique_ptr<InternalIteratorBase<IndexValue>> iiter_unique_ptr;
  if (iiter != &iiter_on_stack) {
    iiter_unique_ptr = std::unique_ptr<InternalIteratorBase<IndexValue>>(iiter);
  }

  if (!iiter->status().ok()) {
    // error opening index iterator
    return iiter->status();
  }

  // indicates if we are on the last page that need to be pre-fetched
  bool prefetching_boundary_page = false;

  for (begin ? iiter->Seek(*begin) : iiter->SeekToFirst(); iiter->Valid();
       iiter->Next()) {
    BlockHandle block_handle = iiter->value().handle;
    const bool is_user_key = !rep_->index_key_includes_seq;
    if (end &&
        ((!is_user_key && comparator.Compare(iiter->key(), *end) >= 0) ||
         (is_user_key &&
          user_comparator.Compare(iiter->key(), ExtractUserKey(*end)) >= 0))) {
      if (prefetching_boundary_page) {
        break;
      }

      // The index entry represents the last key in the data block.
      // We should load this page into memory as well, but no more
      prefetching_boundary_page = true;
    }

    // Load the block specified by the block_handle into the block cache
    DataBlockIter biter;
    Status tmp_status;
    NewDataBlockIterator<DataBlockIter>(
        ReadOptions(), block_handle, &biter, /*type=*/BlockType::kData,
        /*get_context=*/nullptr, &lookup_context,
        /*prefetch_buffer=*/nullptr, /*for_compaction=*/false,
        /*async_read=*/false, tmp_status);

    if (!biter.status().ok()) {
      // there was an unexpected error while pre-fetching
      return biter.status();
    }
  }

  return Status::OK();
}

Status BlockBasedTable::VerifyChecksum(const ReadOptions& read_options,
                                       TableReaderCaller caller) {
  if (!read_options.verify_checksums) {
    return Status::OK();
  }

  Status s;
  // Check Meta blocks
  std::unique_ptr<Block> metaindex;
  std::unique_ptr<InternalIterator> metaindex_iter;
  ReadOptions ro;
  s = ReadMetaIndexBlock(ro, nullptr /* prefetch buffer */, &metaindex,
                         &metaindex_iter);
  if (s.ok()) {
    s = VerifyChecksumInMetaBlocks(metaindex_iter.get());
    if (!s.ok()) {
      return s;
    }
  } else {
    return s;
  }
  // Check Data blocks
  IndexBlockIter iiter_on_stack;
  BlockCacheLookupContext context{caller};
  InternalIteratorBase<IndexValue>* iiter = NewIndexIterator(
      read_options, /*disable_prefix_seek=*/false, &iiter_on_stack,
      /*get_context=*/nullptr, &context);
  std::unique_ptr<InternalIteratorBase<IndexValue>> iiter_unique_ptr;
  if (iiter != &iiter_on_stack) {
    iiter_unique_ptr = std::unique_ptr<InternalIteratorBase<IndexValue>>(iiter);
  }
  if (!iiter->status().ok()) {
    // error opening index iterator
    return iiter->status();
  }
  s = VerifyChecksumInBlocks(read_options, iiter);
  return s;
}

Status BlockBasedTable::VerifyChecksumInBlocks(
    const ReadOptions& read_options,
    InternalIteratorBase<IndexValue>* index_iter) {
  Status s;
  // We are scanning the whole file, so no need to do exponential
  // increasing of the buffer size.
  size_t readahead_size = (read_options.readahead_size != 0)
                              ? read_options.readahead_size
                              : rep_->table_options.max_auto_readahead_size;
  // FilePrefetchBuffer doesn't work in mmap mode and readahead is not
  // needed there.
  FilePrefetchBuffer prefetch_buffer(
      readahead_size /* readahead_size */,
      readahead_size /* max_readahead_size */,
      !rep_->ioptions.allow_mmap_reads /* enable */);

  for (index_iter->SeekToFirst(); index_iter->Valid(); index_iter->Next()) {
    s = index_iter->status();
    if (!s.ok()) {
      break;
    }
    BlockHandle handle = index_iter->value().handle;
    BlockContents contents;
    BlockFetcher block_fetcher(
        rep_->file.get(), &prefetch_buffer, rep_->footer, read_options, handle,
        &contents, rep_->ioptions, false /* decompress */,
        false /*maybe_compressed*/, BlockType::kData,
        UncompressionDict::GetEmptyDict(), rep_->persistent_cache_options);
    s = block_fetcher.ReadBlockContents();
    if (!s.ok()) {
      break;
    }
  }
  if (s.ok()) {
    // In the case of two level indexes, we would have exited the above loop
    // by checking index_iter->Valid(), but Valid() might have returned false
    // due to an IO error. So check the index_iter status
    s = index_iter->status();
  }
  return s;
}

BlockType BlockBasedTable::GetBlockTypeForMetaBlockByName(
    const Slice& meta_block_name) {
  if (meta_block_name.starts_with(kFullFilterBlockPrefix)) {
    return BlockType::kFilter;
  }

  if (meta_block_name.starts_with(kPartitionedFilterBlockPrefix)) {
    return BlockType::kFilterPartitionIndex;
  }

  if (meta_block_name == kPropertiesBlockName) {
    return BlockType::kProperties;
  }

  if (meta_block_name == kCompressionDictBlockName) {
    return BlockType::kCompressionDictionary;
  }

  if (meta_block_name == kRangeDelBlockName) {
    return BlockType::kRangeDeletion;
  }

  if (meta_block_name == kHashIndexPrefixesBlock) {
    return BlockType::kHashIndexPrefixes;
  }

  if (meta_block_name == kHashIndexPrefixesMetadataBlock) {
    return BlockType::kHashIndexMetadata;
  }

  if (meta_block_name.starts_with(kObsoleteFilterBlockPrefix)) {
    // Obsolete but possible in old files
    return BlockType::kInvalid;
  }

  assert(false);
  return BlockType::kInvalid;
}

Status BlockBasedTable::VerifyChecksumInMetaBlocks(
    InternalIteratorBase<Slice>* index_iter) {
  Status s;
  for (index_iter->SeekToFirst(); index_iter->Valid(); index_iter->Next()) {
    s = index_iter->status();
    if (!s.ok()) {
      break;
    }
    BlockHandle handle;
    Slice input = index_iter->value();
    s = handle.DecodeFrom(&input);
    BlockContents contents;
    const Slice meta_block_name = index_iter->key();
    if (meta_block_name == kPropertiesBlockName) {
      // Unfortunate special handling for properties block checksum w/
      // global seqno
      std::unique_ptr<TableProperties> table_properties;
      s = ReadTablePropertiesHelper(ReadOptions(), handle, rep_->file.get(),
                                    nullptr /* prefetch_buffer */, rep_->footer,
                                    rep_->ioptions, &table_properties,
                                    nullptr /* memory_allocator */);
    } else {
      s = BlockFetcher(
              rep_->file.get(), nullptr /* prefetch buffer */, rep_->footer,
              ReadOptions(), handle, &contents, rep_->ioptions,
              false /* decompress */, false /*maybe_compressed*/,
              GetBlockTypeForMetaBlockByName(meta_block_name),
              UncompressionDict::GetEmptyDict(), rep_->persistent_cache_options)
              .ReadBlockContents();
    }
    if (!s.ok()) {
      break;
    }
  }
  return s;
}

bool BlockBasedTable::TEST_BlockInCache(const BlockHandle& handle) const {
  assert(rep_ != nullptr);

  Cache* const cache = rep_->table_options.block_cache.get();
  if (cache == nullptr) {
    return false;
  }

  CacheKey key = GetCacheKey(rep_->base_cache_key, handle);

  Cache::Handle* const cache_handle = cache->Lookup(key.AsSlice());
  if (cache_handle == nullptr) {
    return false;
  }

  cache->Release(cache_handle);

  return true;
}

bool BlockBasedTable::TEST_KeyInCache(const ReadOptions& options,
                                      const Slice& key) {
  std::unique_ptr<InternalIteratorBase<IndexValue>> iiter(NewIndexIterator(
      options, /*need_upper_bound_check=*/false, /*input_iter=*/nullptr,
      /*get_context=*/nullptr, /*lookup_context=*/nullptr));
  iiter->Seek(key);
  assert(iiter->Valid());

  return TEST_BlockInCache(iiter->value().handle);
}

// REQUIRES: The following fields of rep_ should have already been populated:
//  1. file
//  2. index_handle,
//  3. options
//  4. internal_comparator
//  5. index_type
Status BlockBasedTable::CreateIndexReader(
    const ReadOptions& ro, FilePrefetchBuffer* prefetch_buffer,
    InternalIterator* meta_iter, bool use_cache, bool prefetch, bool pin,
    BlockCacheLookupContext* lookup_context,
    std::unique_ptr<IndexReader>* index_reader) {
  switch (rep_->index_type) {
    case BlockBasedTableOptions::kTwoLevelIndexSearch: {
      return PartitionIndexReader::Create(this, ro, prefetch_buffer, use_cache,
                                          prefetch, pin, lookup_context,
                                          index_reader);
    }
    case BlockBasedTableOptions::kBinarySearch:
      FALLTHROUGH_INTENDED;
    case BlockBasedTableOptions::kBinarySearchWithFirstKey: {
      return BinarySearchIndexReader::Create(this, ro, prefetch_buffer,
                                             use_cache, prefetch, pin,
                                             lookup_context, index_reader);
    }
    case BlockBasedTableOptions::kHashSearch: {
      if (!rep_->table_prefix_extractor) {
        ROCKS_LOG_WARN(rep_->ioptions.logger,
                       "Missing prefix extractor for hash index. Fall back to"
                       " binary search index.");
        return BinarySearchIndexReader::Create(this, ro, prefetch_buffer,
                                               use_cache, prefetch, pin,
                                               lookup_context, index_reader);
      } else {
        return HashIndexReader::Create(this, ro, prefetch_buffer, meta_iter,
                                       use_cache, prefetch, pin, lookup_context,
                                       index_reader);
      }
    }
    default: {
      std::string error_message =
          "Unrecognized index type: " + std::to_string(rep_->index_type);
      return Status::InvalidArgument(error_message.c_str());
    }
  }
}

uint64_t BlockBasedTable::ApproximateDataOffsetOf(
    const InternalIteratorBase<IndexValue>& index_iter,
    uint64_t data_size) const {
  assert(index_iter.status().ok());
  if (index_iter.Valid()) {
    BlockHandle handle = index_iter.value().handle;
    return handle.offset();
  } else {
    // The iterator is past the last key in the file.
    return data_size;
  }
}

uint64_t BlockBasedTable::GetApproximateDataSize() {
  // Should be in table properties unless super old version
  if (rep_->table_properties) {
    return rep_->table_properties->data_size;
  }
  // Fall back to rough estimate from footer
  return rep_->footer.metaindex_handle().offset();
}

uint64_t BlockBasedTable::ApproximateOffsetOf(const Slice& key,
                                              TableReaderCaller caller) {
  uint64_t data_size = GetApproximateDataSize();
  if (UNLIKELY(data_size == 0)) {
    // Hmm. Let's just split in half to avoid skewing one way or another,
    // since we don't know whether we're operating on lower bound or
    // upper bound.
    return rep_->file_size / 2;
  }

  BlockCacheLookupContext context(caller);
  IndexBlockIter iiter_on_stack;
  ReadOptions ro;
  ro.total_order_seek = true;
  auto index_iter =
      NewIndexIterator(ro, /*disable_prefix_seek=*/true,
                       /*input_iter=*/&iiter_on_stack, /*get_context=*/nullptr,
                       /*lookup_context=*/&context);
  std::unique_ptr<InternalIteratorBase<IndexValue>> iiter_unique_ptr;
  if (index_iter != &iiter_on_stack) {
    iiter_unique_ptr.reset(index_iter);
  }

  index_iter->Seek(key);
  uint64_t offset;
  if (index_iter->status().ok()) {
    offset = ApproximateDataOffsetOf(*index_iter, data_size);
  } else {
    // Split in half to avoid skewing one way or another,
    // since we don't know whether we're operating on lower bound or
    // upper bound.
    return rep_->file_size / 2;
  }

  // Pro-rate file metadata (incl filters) size-proportionally across data
  // blocks.
  double size_ratio =
      static_cast<double>(offset) / static_cast<double>(data_size);
  return static_cast<uint64_t>(size_ratio *
                               static_cast<double>(rep_->file_size));
}

uint64_t BlockBasedTable::ApproximateSize(const Slice& start, const Slice& end,
                                          TableReaderCaller caller) {
  assert(rep_->internal_comparator.Compare(start, end) <= 0);

  uint64_t data_size = GetApproximateDataSize();
  if (UNLIKELY(data_size == 0)) {
    // Hmm. Assume whole file is involved, since we have lower and upper
    // bound. This likely skews the estimate if we consider that this function
    // is typically called with `[start, end]` fully contained in the file's
    // key-range.
    return rep_->file_size;
  }

  BlockCacheLookupContext context(caller);
  IndexBlockIter iiter_on_stack;
  ReadOptions ro;
  ro.total_order_seek = true;
  auto index_iter =
      NewIndexIterator(ro, /*disable_prefix_seek=*/true,
                       /*input_iter=*/&iiter_on_stack, /*get_context=*/nullptr,
                       /*lookup_context=*/&context);
  std::unique_ptr<InternalIteratorBase<IndexValue>> iiter_unique_ptr;
  if (index_iter != &iiter_on_stack) {
    iiter_unique_ptr.reset(index_iter);
  }

  index_iter->Seek(start);
  uint64_t start_offset;
  if (index_iter->status().ok()) {
    start_offset = ApproximateDataOffsetOf(*index_iter, data_size);
  } else {
    // Assume file is involved from the start. This likely skews the estimate
    // but is consistent with the above error handling.
    start_offset = 0;
  }

  index_iter->Seek(end);
  uint64_t end_offset;
  if (index_iter->status().ok()) {
    end_offset = ApproximateDataOffsetOf(*index_iter, data_size);
  } else {
    // Assume file is involved until the end. This likely skews the estimate
    // but is consistent with the above error handling.
    end_offset = data_size;
  }

  assert(end_offset >= start_offset);
  // Pro-rate file metadata (incl filters) size-proportionally across data
  // blocks.
  double size_ratio = static_cast<double>(end_offset - start_offset) /
                      static_cast<double>(data_size);
  return static_cast<uint64_t>(size_ratio *
                               static_cast<double>(rep_->file_size));
}

bool BlockBasedTable::TEST_FilterBlockInCache() const {
  assert(rep_ != nullptr);
  return rep_->filter_type != Rep::FilterType::kNoFilter &&
         TEST_BlockInCache(rep_->filter_handle);
}

bool BlockBasedTable::TEST_IndexBlockInCache() const {
  assert(rep_ != nullptr);

  return TEST_BlockInCache(rep_->footer.index_handle());
}

Status BlockBasedTable::GetKVPairsFromDataBlocks(
    std::vector<KVPairBlock>* kv_pair_blocks) {
  std::unique_ptr<InternalIteratorBase<IndexValue>> blockhandles_iter(
      NewIndexIterator(ReadOptions(), /*need_upper_bound_check=*/false,
                       /*input_iter=*/nullptr, /*get_context=*/nullptr,
                       /*lookup_contex=*/nullptr));

  Status s = blockhandles_iter->status();
  if (!s.ok()) {
    // Cannot read Index Block
    return s;
  }

  for (blockhandles_iter->SeekToFirst(); blockhandles_iter->Valid();
       blockhandles_iter->Next()) {
    s = blockhandles_iter->status();

    if (!s.ok()) {
      break;
    }

    std::unique_ptr<InternalIterator> datablock_iter;
    Status tmp_status;
    datablock_iter.reset(NewDataBlockIterator<DataBlockIter>(
        ReadOptions(), blockhandles_iter->value().handle,
        /*input_iter=*/nullptr, /*type=*/BlockType::kData,
        /*get_context=*/nullptr, /*lookup_context=*/nullptr,
        /*prefetch_buffer=*/nullptr, /*for_compaction=*/false,
        /*async_read=*/false, tmp_status));
    s = datablock_iter->status();

    if (!s.ok()) {
      // Error reading the block - Skipped
      continue;
    }

    KVPairBlock kv_pair_block;
    for (datablock_iter->SeekToFirst(); datablock_iter->Valid();
         datablock_iter->Next()) {
      s = datablock_iter->status();
      if (!s.ok()) {
        // Error reading the block - Skipped
        break;
      }
      const Slice& key = datablock_iter->key();
      const Slice& value = datablock_iter->value();
      std::string key_copy = std::string(key.data(), key.size());
      std::string value_copy = std::string(value.data(), value.size());

      kv_pair_block.push_back(
          std::make_pair(std::move(key_copy), std::move(value_copy)));
    }
    kv_pair_blocks->push_back(std::move(kv_pair_block));
  }
  return Status::OK();
}

Status BlockBasedTable::DumpTable(WritableFile* out_file) {
  WritableFileStringStreamAdapter out_file_wrapper(out_file);
  std::ostream out_stream(&out_file_wrapper);
  // Output Footer
  out_stream << "Footer Details:\n"
                "--------------------------------------\n";
  out_stream << "  " << rep_->footer.ToString() << "\n";

  // Output MetaIndex
  out_stream << "Metaindex Details:\n"
                "--------------------------------------\n";
  std::unique_ptr<Block> metaindex;
  std::unique_ptr<InternalIterator> metaindex_iter;
  ReadOptions ro;
  Status s = ReadMetaIndexBlock(ro, nullptr /* prefetch_buffer */, &metaindex,
                                &metaindex_iter);
  if (s.ok()) {
    for (metaindex_iter->SeekToFirst(); metaindex_iter->Valid();
         metaindex_iter->Next()) {
      s = metaindex_iter->status();
      if (!s.ok()) {
        return s;
      }
      if (metaindex_iter->key() == kPropertiesBlockName) {
        out_stream << "  Properties block handle: "
                   << metaindex_iter->value().ToString(true) << "\n";
      } else if (metaindex_iter->key() == kCompressionDictBlockName) {
        out_stream << "  Compression dictionary block handle: "
                   << metaindex_iter->value().ToString(true) << "\n";
      } else if (strstr(metaindex_iter->key().ToString().c_str(),
                        "filter.rocksdb.") != nullptr) {
        out_stream << "  Filter block handle: "
                   << metaindex_iter->value().ToString(true) << "\n";
      } else if (metaindex_iter->key() == kRangeDelBlockName) {
        out_stream << "  Range deletion block handle: "
                   << metaindex_iter->value().ToString(true) << "\n";
      }
    }
    out_stream << "\n";
  } else {
    return s;
  }

  // Output TableProperties
  const ROCKSDB_NAMESPACE::TableProperties* table_properties;
  table_properties = rep_->table_properties.get();

  if (table_properties != nullptr) {
    out_stream << "Table Properties:\n"
                  "--------------------------------------\n";
    out_stream << "  " << table_properties->ToString("\n  ", ": ") << "\n";
  }

  if (rep_->filter) {
    out_stream << "Filter Details:\n"
                  "--------------------------------------\n";
    out_stream << "  " << rep_->filter->ToString() << "\n";
  }

  // Output Index block
  s = DumpIndexBlock(out_stream);
  if (!s.ok()) {
    return s;
  }

  // Output compression dictionary
  if (rep_->uncompression_dict_reader) {
    CachableEntry<UncompressionDict> uncompression_dict;
    s = rep_->uncompression_dict_reader->GetOrReadUncompressionDictionary(
        nullptr /* prefetch_buffer */, false /* no_io */,
        false, /* verify_checksums */
        nullptr /* get_context */, nullptr /* lookup_context */,
        &uncompression_dict);
    if (!s.ok()) {
      return s;
    }

    assert(uncompression_dict.GetValue());

    const Slice& raw_dict = uncompression_dict.GetValue()->GetRawDict();
    out_stream << "Compression Dictionary:\n"
                  "--------------------------------------\n";
    out_stream << "  size (bytes): " << raw_dict.size() << "\n\n";
    out_stream << "  HEX    " << raw_dict.ToString(true) << "\n\n";
  }

  // Output range deletions block
  auto* range_del_iter = NewRangeTombstoneIterator(ReadOptions());
  if (range_del_iter != nullptr) {
    range_del_iter->SeekToFirst();
    if (range_del_iter->Valid()) {
      out_stream << "Range deletions:\n"
                    "--------------------------------------\n";
      for (; range_del_iter->Valid(); range_del_iter->Next()) {
        DumpKeyValue(range_del_iter->key(), range_del_iter->value(),
                     out_stream);
      }
      out_stream << "\n";
    }
    delete range_del_iter;
  }
  // Output Data blocks
  s = DumpDataBlocks(out_stream);

  if (!s.ok()) {
    return s;
  }

  if (!out_stream.good()) {
    return Status::IOError("Failed to write to output file");
  }
  return Status::OK();
}

Status BlockBasedTable::DumpIndexBlock(std::ostream& out_stream) {
  out_stream << "Index Details:\n"
                "--------------------------------------\n";
  std::unique_ptr<InternalIteratorBase<IndexValue>> blockhandles_iter(
      NewIndexIterator(ReadOptions(), /*need_upper_bound_check=*/false,
                       /*input_iter=*/nullptr, /*get_context=*/nullptr,
                       /*lookup_contex=*/nullptr));
  Status s = blockhandles_iter->status();
  if (!s.ok()) {
    out_stream << "Can not read Index Block \n\n";
    return s;
  }

  out_stream << "  Block key hex dump: Data block handle\n";
  out_stream << "  Block key ascii\n\n";
  for (blockhandles_iter->SeekToFirst(); blockhandles_iter->Valid();
       blockhandles_iter->Next()) {
    s = blockhandles_iter->status();
    if (!s.ok()) {
      break;
    }
    Slice key = blockhandles_iter->key();
    Slice user_key;
    InternalKey ikey;
    if (!rep_->index_key_includes_seq) {
      user_key = key;
    } else {
      ikey.DecodeFrom(key);
      user_key = ikey.user_key();
    }

    out_stream << "  HEX    " << user_key.ToString(true) << ": "
               << blockhandles_iter->value().ToString(true,
                                                      rep_->index_has_first_key)
               << "\n";

    std::string str_key = user_key.ToString();
    std::string res_key("");
    char cspace = ' ';
    for (size_t i = 0; i < str_key.size(); i++) {
      res_key.append(&str_key[i], 1);
      res_key.append(1, cspace);
    }
    out_stream << "  ASCII  " << res_key << "\n";
    out_stream << "  ------\n";
  }
  out_stream << "\n";
  return Status::OK();
}

Status BlockBasedTable::DumpDataBlocks(std::ostream& out_stream) {
  std::unique_ptr<InternalIteratorBase<IndexValue>> blockhandles_iter(
      NewIndexIterator(ReadOptions(), /*need_upper_bound_check=*/false,
                       /*input_iter=*/nullptr, /*get_context=*/nullptr,
                       /*lookup_contex=*/nullptr));
  Status s = blockhandles_iter->status();
  if (!s.ok()) {
    out_stream << "Can not read Index Block \n\n";
    return s;
  }

  uint64_t datablock_size_min = std::numeric_limits<uint64_t>::max();
  uint64_t datablock_size_max = 0;
  uint64_t datablock_size_sum = 0;

  size_t block_id = 1;
  for (blockhandles_iter->SeekToFirst(); blockhandles_iter->Valid();
       block_id++, blockhandles_iter->Next()) {
    s = blockhandles_iter->status();
    if (!s.ok()) {
      break;
    }

    BlockHandle bh = blockhandles_iter->value().handle;
    uint64_t datablock_size = bh.size();
    datablock_size_min = std::min(datablock_size_min, datablock_size);
    datablock_size_max = std::max(datablock_size_max, datablock_size);
    datablock_size_sum += datablock_size;

    out_stream << "Data Block # " << block_id << " @ "
               << blockhandles_iter->value().handle.ToString(true) << "\n";
    out_stream << "--------------------------------------\n";

    std::unique_ptr<InternalIterator> datablock_iter;
    Status tmp_status;
    datablock_iter.reset(NewDataBlockIterator<DataBlockIter>(
        ReadOptions(), blockhandles_iter->value().handle,
        /*input_iter=*/nullptr, /*type=*/BlockType::kData,
        /*get_context=*/nullptr, /*lookup_context=*/nullptr,
        /*prefetch_buffer=*/nullptr, /*for_compaction=*/false,
        /*async_read=*/false, tmp_status));
    s = datablock_iter->status();

    if (!s.ok()) {
      out_stream << "Error reading the block - Skipped \n\n";
      continue;
    }

    for (datablock_iter->SeekToFirst(); datablock_iter->Valid();
         datablock_iter->Next()) {
      s = datablock_iter->status();
      if (!s.ok()) {
        out_stream << "Error reading the block - Skipped \n";
        break;
      }
      DumpKeyValue(datablock_iter->key(), datablock_iter->value(), out_stream);
    }
    out_stream << "\n";
  }

  uint64_t num_datablocks = block_id - 1;
  if (num_datablocks) {
    double datablock_size_avg =
        static_cast<double>(datablock_size_sum) / num_datablocks;
    out_stream << "Data Block Summary:\n";
    out_stream << "--------------------------------------\n";
    out_stream << "  # data blocks: " << num_datablocks << "\n";
    out_stream << "  min data block size: " << datablock_size_min << "\n";
    out_stream << "  max data block size: " << datablock_size_max << "\n";
    out_stream << "  avg data block size: "
               << std::to_string(datablock_size_avg) << "\n";
  }

  return Status::OK();
}

void BlockBasedTable::DumpKeyValue(const Slice& key, const Slice& value,
                                   std::ostream& out_stream) {
  InternalKey ikey;
  ikey.DecodeFrom(key);

  out_stream << "  HEX    " << ikey.user_key().ToString(true) << ": "
             << value.ToString(true) << "\n";

  std::string str_key = ikey.user_key().ToString();
  std::string str_value = value.ToString();
  std::string res_key(""), res_value("");
  char cspace = ' ';
  for (size_t i = 0; i < str_key.size(); i++) {
    if (str_key[i] == '\0') {
      res_key.append("\\0", 2);
    } else {
      res_key.append(&str_key[i], 1);
    }
    res_key.append(1, cspace);
  }
  for (size_t i = 0; i < str_value.size(); i++) {
    if (str_value[i] == '\0') {
      res_value.append("\\0", 2);
    } else {
      res_value.append(&str_value[i], 1);
    }
    res_value.append(1, cspace);
  }

  out_stream << "  ASCII  " << res_key << ": " << res_value << "\n";
  out_stream << "  ------\n";
}

}  // namespace ROCKSDB_NAMESPACE<|MERGE_RESOLUTION|>--- conflicted
+++ resolved
@@ -600,19 +600,6 @@
   Footer footer;
   std::unique_ptr<FilePrefetchBuffer> prefetch_buffer;
 
-<<<<<<< HEAD
-=======
-  // From read_options, retain deadline, io_timeout, and rate_limiter_priority.
-  // In future, we may retain more
-  // options. Specifically, we ignore verify_checksums and default to
-  // checksum verification anyway when creating the index and filter
-  // readers.
-  ReadOptions ro;
-  ro.deadline = read_options.deadline;
-  ro.io_timeout = read_options.io_timeout;
-  ro.rate_limiter_priority = read_options.rate_limiter_priority;
-
->>>>>>> deb6a24b
   // prefetch both index and filters, down to all partitions
   const bool prefetch_all = prefetch_index_and_filter_in_cache || level == 0;
   const bool preload_all = !table_options.cache_index_and_filter_blocks;
