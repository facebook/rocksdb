//  Copyright (c) 2013, Facebook, Inc.  All rights reserved.
//  This source code is licensed under the BSD-style license found in the
//  LICENSE file in the root directory of this source tree. An additional grant
//  of patent rights can be found in the PATENTS file in the same directory.
//
// Copyright (c) 2011 The LevelDB Authors. All rights reserved.
// Use of this source code is governed by a BSD-style license that can be
// found in the LICENSE file. See the AUTHORS file for names of contributors.

#pragma once

<<<<<<< HEAD
#include <stdint.h>
=======
#include <string>
#include <utility>
#include <vector>
#include "db/table_properties_collector.h"
#include "rocksdb/options.h"
#include "rocksdb/table_properties.h"
#include "util/mutable_cf_options.h"
>>>>>>> 3083ed21

namespace rocksdb {

class Slice;
class Status;

struct TableBuilderOptions {
  TableBuilderOptions(
      const ImmutableCFOptions& _ioptions,
      const InternalKeyComparator& _internal_comparator,
      const std::vector<std::unique_ptr<IntTblPropCollectorFactory>>*
          _int_tbl_prop_collector_factories,
      CompressionType _compression_type,
      const CompressionOptions& _compression_opts, bool _skip_filters)
      : ioptions(_ioptions),
        internal_comparator(_internal_comparator),
        int_tbl_prop_collector_factories(_int_tbl_prop_collector_factories),
        compression_type(_compression_type),
        compression_opts(_compression_opts),
        skip_filters(_skip_filters) {}
  const ImmutableCFOptions& ioptions;
  const InternalKeyComparator& internal_comparator;
  const std::vector<std::unique_ptr<IntTblPropCollectorFactory>>*
      int_tbl_prop_collector_factories;
  CompressionType compression_type;
  const CompressionOptions& compression_opts;
  bool skip_filters = false;
};

// TableBuilder provides the interface used to build a Table
// (an immutable and sorted map from keys to values).
//
// Multiple threads can invoke const methods on a TableBuilder without
// external synchronization, but if any of the threads may call a
// non-const method, all threads accessing the same TableBuilder must use
// external synchronization.
class TableBuilder {
 public:
  // REQUIRES: Either Finish() or Abandon() has been called.
  virtual ~TableBuilder() {}

  // Add key,value to the table being constructed.
  // REQUIRES: key is after any previously added key according to comparator.
  // REQUIRES: Finish(), Abandon() have not been called
  virtual void Add(const Slice& key, const Slice& value) = 0;

  // Return non-ok iff some error has been detected.
  virtual Status status() const = 0;

  // Finish building the table.
  // REQUIRES: Finish(), Abandon() have not been called
  virtual Status Finish() = 0;

  // Indicate that the contents of this builder should be abandoned.
  // If the caller is not going to call Finish(), it must call Abandon()
  // before destroying this builder.
  // REQUIRES: Finish(), Abandon() have not been called
  virtual void Abandon() = 0;

  // Number of calls to Add() so far.
  virtual uint64_t NumEntries() const = 0;

  // Size of the file generated so far.  If invoked after a successful
  // Finish() call, returns the size of the final generated file.
  virtual uint64_t FileSize() const = 0;

  // Returns table properties
  virtual TableProperties GetTableProperties() const = 0;
};

}  // namespace rocksdb<|MERGE_RESOLUTION|>--- conflicted
+++ resolved
@@ -9,9 +9,7 @@
 
 #pragma once
 
-<<<<<<< HEAD
 #include <stdint.h>
-=======
 #include <string>
 #include <utility>
 #include <vector>
@@ -19,7 +17,6 @@
 #include "rocksdb/options.h"
 #include "rocksdb/table_properties.h"
 #include "util/mutable_cf_options.h"
->>>>>>> 3083ed21
 
 namespace rocksdb {
 
