--- conflicted
+++ resolved
@@ -157,12 +157,8 @@
 Slice PlainTableIndexBuilder::FillIndexes(
     const std::vector<IndexRecord*>& hash_to_offsets,
     const std::vector<uint32_t>& entries_per_bucket) {
-<<<<<<< HEAD
-  Log(ioptions_.info_log, "Reserving %" ROCKSDB_PRIszt " bytes for plain table's sub_index",
-=======
   Log(InfoLogLevel::DEBUG_LEVEL, ioptions_.info_log,
       "Reserving %" PRIu32 " bytes for plain table's sub_index",
->>>>>>> 694988b6
       sub_index_size_);
   auto total_allocate_size = GetTotalSize();
   char* allocated = arena_->AllocateAligned(
@@ -207,7 +203,7 @@
   assert(sub_index_offset == sub_index_size_);
 
   Log(InfoLogLevel::DEBUG_LEVEL, ioptions_.info_log,
-      "hash table size: %d, suffix_map length %zu",
+      "hash table size: %d, suffix_map length %" ROCKSDB_PRIszt,
       index_size_, sub_index_size_);
   return Slice(allocated, GetTotalSize());
 }
