//  Copyright (c) 2011-present, Facebook, Inc.  All rights reserved.
//  This source code is licensed under both the GPLv2 (found in the
//  COPYING file in the root directory) and Apache 2.0 License
//  (found in the LICENSE.Apache file in the root directory).

#include "rocksdb/sst_file_writer.h"

#include <vector>

#include "db/db_impl/db_impl.h"
#include "db/dbformat.h"
#include "file/writable_file_writer.h"
#include "rocksdb/file_system.h"
#include "rocksdb/table.h"
#include "table/block_based/block_based_table_builder.h"
#include "table/sst_file_writer_collectors.h"
#include "test_util/sync_point.h"

namespace ROCKSDB_NAMESPACE {

const std::string ExternalSstFilePropertyNames::kVersion =
    "rocksdb.external_sst_file.version";
const std::string ExternalSstFilePropertyNames::kGlobalSeqno =
    "rocksdb.external_sst_file.global_seqno";

#ifndef ROCKSDB_LITE

const size_t kFadviseTrigger = 1024 * 1024; // 1MB

struct SstFileWriter::Rep {
  Rep(const EnvOptions& _env_options, const Options& options,
      Env::IOPriority _io_priority, const Comparator* _user_comparator,
      ColumnFamilyHandle* _cfh, bool _invalidate_page_cache, bool _skip_filters,
<<<<<<< HEAD
      bool _unsafe_add, bool _unsafe_disable_sync)
=======
      std::string _db_session_id)
>>>>>>> f181158b
      : env_options(_env_options),
        ioptions(options),
        mutable_cf_options(options),
        io_priority(_io_priority),
        internal_comparator(_user_comparator),
        cfh(_cfh),
        invalidate_page_cache(_invalidate_page_cache),
<<<<<<< HEAD
        last_fadvise_size(0),
        skip_filters(_skip_filters),
        unsafe_add(_unsafe_add),
        unsafe_disable_sync(_unsafe_disable_sync) {}
=======
        skip_filters(_skip_filters),
        db_session_id(_db_session_id) {}
>>>>>>> f181158b

  std::unique_ptr<WritableFileWriter> file_writer;
  std::unique_ptr<TableBuilder> builder;
  EnvOptions env_options;
  ImmutableOptions ioptions;
  MutableCFOptions mutable_cf_options;
  Env::IOPriority io_priority;
  InternalKeyComparator internal_comparator;
  ExternalSstFileInfo file_info;
  InternalKey ikey;
  std::string column_family_name;
  ColumnFamilyHandle* cfh;
  // If true, We will give the OS a hint that this file pages is not needed
  // every time we write 1MB to the file.
  bool invalidate_page_cache;
  // The size of the file during the last time we called Fadvise to remove
  // cached pages from page cache.
  uint64_t last_fadvise_size = 0;
  bool skip_filters;
<<<<<<< HEAD
  bool unsafe_add;
  bool unsafe_disable_sync;
  Status Add(const Slice& user_key, const Slice& value,
             const ValueType value_type) {
=======
  std::string db_session_id;
  uint64_t next_file_number = 1;

  Status AddImpl(const Slice& user_key, const Slice& value,
                 ValueType value_type) {
>>>>>>> f181158b
    if (!builder) {
      return Status::InvalidArgument("File is not opened");
    }

    if (file_info.num_entries == 0) {
      file_info.smallest_key.assign(user_key.data(), user_key.size());
    } else if (!unsafe_add) {
      if (internal_comparator.user_comparator()->Compare(
              user_key, file_info.largest_key) <= 0) {
        // Make sure that keys are added in order
        return Status::InvalidArgument(
            "Keys must be added in strict ascending order.");
      }
    }

    assert(value_type == kTypeValue || value_type == kTypeMerge ||
           value_type == kTypeDeletion ||
           value_type == kTypeDeletionWithTimestamp);

    constexpr SequenceNumber sequence_number = 0;

    ikey.Set(user_key, sequence_number, value_type);

    builder->Add(ikey.Encode(), value);

    // update file info
    file_info.num_entries++;
    file_info.largest_key.assign(user_key.data(), user_key.size());
    file_info.file_size = builder->FileSize();

    InvalidatePageCache(false /* closing */).PermitUncheckedError();
    return Status::OK();
  }

  Status Add(const Slice& user_key, const Slice& value, ValueType value_type) {
    if (internal_comparator.timestamp_size() != 0) {
      return Status::InvalidArgument("Timestamp size mismatch");
    }

    return AddImpl(user_key, value, value_type);
  }

  Status Add(const Slice& user_key, const Slice& timestamp, const Slice& value,
             ValueType value_type) {
    const size_t timestamp_size = timestamp.size();

    if (internal_comparator.timestamp_size() != timestamp_size) {
      return Status::InvalidArgument("Timestamp size mismatch");
    }

    const size_t user_key_size = user_key.size();

    if (user_key.data() + user_key_size == timestamp.data()) {
      Slice user_key_with_ts(user_key.data(), user_key_size + timestamp_size);
      return AddImpl(user_key_with_ts, value, value_type);
    }

    std::string user_key_with_ts;
    user_key_with_ts.reserve(user_key_size + timestamp_size);
    user_key_with_ts.append(user_key.data(), user_key_size);
    user_key_with_ts.append(timestamp.data(), timestamp_size);

    return AddImpl(user_key_with_ts, value, value_type);
  }

  Status DeleteRange(const Slice& begin_key, const Slice& end_key) {
    if (internal_comparator.timestamp_size() != 0) {
      return Status::InvalidArgument("Timestamp size mismatch");
    }

    if (!builder) {
      return Status::InvalidArgument("File is not opened");
    }

    RangeTombstone tombstone(begin_key, end_key, 0 /* Sequence Number */);
    if (file_info.num_range_del_entries == 0) {
      file_info.smallest_range_del_key.assign(tombstone.start_key_.data(),
                                              tombstone.start_key_.size());
      file_info.largest_range_del_key.assign(tombstone.end_key_.data(),
                                             tombstone.end_key_.size());
    } else {
      if (internal_comparator.user_comparator()->Compare(
              tombstone.start_key_, file_info.smallest_range_del_key) < 0) {
        file_info.smallest_range_del_key.assign(tombstone.start_key_.data(),
                                                tombstone.start_key_.size());
      }
      if (internal_comparator.user_comparator()->Compare(
              tombstone.end_key_, file_info.largest_range_del_key) > 0) {
        file_info.largest_range_del_key.assign(tombstone.end_key_.data(),
                                               tombstone.end_key_.size());
      }
    }

    auto ikey_and_end_key = tombstone.Serialize();
    builder->Add(ikey_and_end_key.first.Encode(), ikey_and_end_key.second);

    // update file info
    file_info.num_range_del_entries++;
    file_info.file_size = builder->FileSize();

    InvalidatePageCache(false /* closing */).PermitUncheckedError();
    return Status::OK();
  }

  Status InvalidatePageCache(bool closing) {
    Status s = Status::OK();
    if (invalidate_page_cache == false) {
      // Fadvise disabled
      return s;
    }
    uint64_t bytes_since_last_fadvise =
      builder->FileSize() - last_fadvise_size;
    if (bytes_since_last_fadvise > kFadviseTrigger || closing) {
      TEST_SYNC_POINT_CALLBACK("SstFileWriter::Rep::InvalidatePageCache",
                               &(bytes_since_last_fadvise));
      // Tell the OS that we don't need this file in page cache
      s = file_writer->InvalidateCache(0, 0);
      if (s.IsNotSupported()) {
        // NotSupported is fine as it could be a file type that doesn't use page
        // cache.
        s = Status::OK();
      }
      last_fadvise_size = builder->FileSize();
    }
    return s;
  }
};

SstFileWriter::SstFileWriter(const EnvOptions& env_options,
                             const Options& options,
                             const Comparator* user_comparator,
                             ColumnFamilyHandle* column_family,
                             bool invalidate_page_cache,
                             Env::IOPriority io_priority, bool skip_filters,
                             bool unsafe_add, bool unsafe_disable_sync)
    : rep_(new Rep(env_options, options, io_priority, user_comparator,
                   column_family, invalidate_page_cache, skip_filters,
<<<<<<< HEAD
                   unsafe_add, unsafe_disable_sync)) {
=======
                   DBImpl::GenerateDbSessionId(options.env))) {
  // SstFileWriter is used to create sst files that can be added to database
  // later. Therefore, no real db_id and db_session_id are associated with it.
  // Here we mimic the way db_session_id behaves by getting a db_session_id
  // for each SstFileWriter, and (later below) assign unique file numbers
  // in the table properties. The db_id is set to be "SST Writer" for clarity.

>>>>>>> f181158b
  rep_->file_info.file_size = 0;
}

SstFileWriter::~SstFileWriter() {
  if (rep_->builder) {
    // User did not call Finish() or Finish() failed, we need to
    // abandon the builder.
    rep_->builder->Abandon();
  }
}

Status SstFileWriter::Open(const std::string& file_path) {
  Rep* r = rep_.get();
  Status s;
  std::unique_ptr<FSWritableFile> sst_file;
  FileOptions cur_file_opts(r->env_options);
  s = r->ioptions.env->GetFileSystem()->NewWritableFile(
      file_path, cur_file_opts, &sst_file, nullptr);
  if (!s.ok()) {
    return s;
  }

  sst_file->SetIOPriority(r->io_priority);

  CompressionType compression_type;
  CompressionOptions compression_opts;
  if (r->mutable_cf_options.bottommost_compression !=
      kDisableCompressionOption) {
    compression_type = r->mutable_cf_options.bottommost_compression;
    if (r->mutable_cf_options.bottommost_compression_opts.enabled) {
      compression_opts = r->mutable_cf_options.bottommost_compression_opts;
    } else {
      compression_opts = r->mutable_cf_options.compression_opts;
    }
  } else if (!r->ioptions.compression_per_level.empty()) {
    // Use the compression of the last level if we have per level compression
    compression_type = *(r->ioptions.compression_per_level.rbegin());
    compression_opts = r->mutable_cf_options.compression_opts;
  } else {
    compression_type = r->mutable_cf_options.compression;
    compression_opts = r->mutable_cf_options.compression_opts;
  }

  IntTblPropCollectorFactories int_tbl_prop_collector_factories;

  // SstFileWriter properties collector to add SstFileWriter version.
  int_tbl_prop_collector_factories.emplace_back(
      new SstFileWriterPropertiesCollectorFactory(2 /* version */,
                                                  0 /* global_seqno*/));

  // User collector factories
  auto user_collector_factories =
      r->ioptions.table_properties_collector_factories;
  for (size_t i = 0; i < user_collector_factories.size(); i++) {
    int_tbl_prop_collector_factories.emplace_back(
        new UserKeyTablePropertiesCollectorFactory(
            user_collector_factories[i]));
  }
  int unknown_level = -1;
  uint32_t cf_id;

  if (r->cfh != nullptr) {
    // user explicitly specified that this file will be ingested into cfh,
    // we can persist this information in the file.
    cf_id = r->cfh->GetID();
    r->column_family_name = r->cfh->GetName();
  } else {
    r->column_family_name = "";
    cf_id = TablePropertiesCollectorFactory::Context::kUnknownColumnFamily;
  }
  TableBuilderOptions table_builder_options(
      r->ioptions, r->mutable_cf_options, r->internal_comparator,
      &int_tbl_prop_collector_factories, compression_type, compression_opts,
      cf_id, r->column_family_name, unknown_level, false /* is_bottommost */,
      TableFileCreationReason::kMisc, 0 /* creation_time */,
      0 /* oldest_key_time */, 0 /* file_creation_time */,
      "SST Writer" /* db_id */, r->db_session_id, 0 /* target_file_size */,
      r->next_file_number);
  // External SST files used to each get a unique session id. Now for
  // slightly better uniqueness probability in constructing cache keys, we
  // assign fake file numbers to each file (into table properties) and keep
  // the same session id for the life of the SstFileWriter.
  r->next_file_number++;
  // XXX: when we can remove skip_filters from the SstFileWriter public API
  // we can remove it from TableBuilderOptions.
  table_builder_options.skip_filters = r->skip_filters;
  FileTypeSet tmp_set = r->ioptions.checksum_handoff_file_types;
  r->file_writer.reset(new WritableFileWriter(
      std::move(sst_file), file_path, r->env_options, r->ioptions.clock,
      nullptr /* io_tracer */, nullptr /* stats */, r->ioptions.listeners,
      r->ioptions.file_checksum_gen_factory.get(),
      tmp_set.Contains(FileType::kTableFile), false));

  // TODO(tec) : If table_factory is using compressed block cache, we will
  // be adding the external sst file blocks into it, which is wasteful.
  r->builder.reset(r->ioptions.table_factory->NewTableBuilder(
      table_builder_options, r->file_writer.get()));

  r->file_info = ExternalSstFileInfo();
  r->file_info.file_path = file_path;
  r->file_info.version = 2;
  return s;
}

Status SstFileWriter::Add(const Slice& user_key, const Slice& value) {
  return rep_->Add(user_key, value, ValueType::kTypeValue);
}

Status SstFileWriter::Put(const Slice& user_key, const Slice& value) {
  return rep_->Add(user_key, value, ValueType::kTypeValue);
}

Status SstFileWriter::Put(const Slice& user_key, const Slice& timestamp,
                          const Slice& value) {
  return rep_->Add(user_key, timestamp, value, ValueType::kTypeValue);
}

Status SstFileWriter::Merge(const Slice& user_key, const Slice& value) {
  return rep_->Add(user_key, value, ValueType::kTypeMerge);
}

Status SstFileWriter::Delete(const Slice& user_key) {
  return rep_->Add(user_key, Slice(), ValueType::kTypeDeletion);
}

Status SstFileWriter::Delete(const Slice& user_key, const Slice& timestamp) {
  return rep_->Add(user_key, timestamp, Slice(),
                   ValueType::kTypeDeletionWithTimestamp);
}

Status SstFileWriter::DeleteRange(const Slice& begin_key,
                                  const Slice& end_key) {
  return rep_->DeleteRange(begin_key, end_key);
}

Status SstFileWriter::Finish(ExternalSstFileInfo* file_info) {
  Rep* r = rep_.get();
  if (!r->builder) {
    return Status::InvalidArgument("File is not opened");
  }
  if (r->file_info.num_entries == 0 &&
      r->file_info.num_range_del_entries == 0) {
    return Status::InvalidArgument("Cannot create sst file with no entries");
  }

  Status s = r->builder->Finish();
  r->file_info.file_size = r->builder->FileSize();

  if (s.ok()) {
    if (!r->unsafe_disable_sync) {
      s = r->file_writer->Sync(r->ioptions.use_fsync);
    }
    if (s.ok()) {
      r->InvalidatePageCache(true /* closing */).PermitUncheckedError();
      s = r->file_writer->Close();
    }
  }
  if (s.ok()) {
    r->file_info.file_checksum = r->file_writer->GetFileChecksum();
    r->file_info.file_checksum_func_name =
        r->file_writer->GetFileChecksumFuncName();
  }
  if (!s.ok()) {
    r->ioptions.env->DeleteFile(r->file_info.file_path);
  }

  if (file_info != nullptr) {
    *file_info = r->file_info;
  }

  r->builder.reset();
  return s;
}

uint64_t SstFileWriter::FileSize() {
  return rep_->file_info.file_size;
}
#endif  // !ROCKSDB_LITE

}  // namespace ROCKSDB_NAMESPACE<|MERGE_RESOLUTION|>--- conflicted
+++ resolved
@@ -31,11 +31,7 @@
   Rep(const EnvOptions& _env_options, const Options& options,
       Env::IOPriority _io_priority, const Comparator* _user_comparator,
       ColumnFamilyHandle* _cfh, bool _invalidate_page_cache, bool _skip_filters,
-<<<<<<< HEAD
-      bool _unsafe_add, bool _unsafe_disable_sync)
-=======
-      std::string _db_session_id)
->>>>>>> f181158b
+      bool _unsafe_add, bool _unsafe_disable_sync, std::string _db_session_id)
       : env_options(_env_options),
         ioptions(options),
         mutable_cf_options(options),
@@ -43,15 +39,10 @@
         internal_comparator(_user_comparator),
         cfh(_cfh),
         invalidate_page_cache(_invalidate_page_cache),
-<<<<<<< HEAD
-        last_fadvise_size(0),
         skip_filters(_skip_filters),
         unsafe_add(_unsafe_add),
-        unsafe_disable_sync(_unsafe_disable_sync) {}
-=======
-        skip_filters(_skip_filters),
-        db_session_id(_db_session_id) {}
->>>>>>> f181158b
+        unsafe_disable_sync(_unsafe_disable_sync),
+        db_session_id(std::move(_db_session_id)) {}
 
   std::unique_ptr<WritableFileWriter> file_writer;
   std::unique_ptr<TableBuilder> builder;
@@ -71,18 +62,13 @@
   // cached pages from page cache.
   uint64_t last_fadvise_size = 0;
   bool skip_filters;
-<<<<<<< HEAD
   bool unsafe_add;
   bool unsafe_disable_sync;
-  Status Add(const Slice& user_key, const Slice& value,
-             const ValueType value_type) {
-=======
   std::string db_session_id;
   uint64_t next_file_number = 1;
 
   Status AddImpl(const Slice& user_key, const Slice& value,
                  ValueType value_type) {
->>>>>>> f181158b
     if (!builder) {
       return Status::InvalidArgument("File is not opened");
     }
@@ -220,9 +206,7 @@
                              bool unsafe_add, bool unsafe_disable_sync)
     : rep_(new Rep(env_options, options, io_priority, user_comparator,
                    column_family, invalidate_page_cache, skip_filters,
-<<<<<<< HEAD
-                   unsafe_add, unsafe_disable_sync)) {
-=======
+                   unsafe_add, unsafe_disable_sync,
                    DBImpl::GenerateDbSessionId(options.env))) {
   // SstFileWriter is used to create sst files that can be added to database
   // later. Therefore, no real db_id and db_session_id are associated with it.
@@ -230,7 +214,6 @@
   // for each SstFileWriter, and (later below) assign unique file numbers
   // in the table properties. The db_id is set to be "SST Writer" for clarity.
 
->>>>>>> f181158b
   rep_->file_info.file_size = 0;
 }
 
