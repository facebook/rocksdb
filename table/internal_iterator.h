--- conflicted
+++ resolved
@@ -16,7 +16,6 @@
 
 class PinnedIteratorsManager;
 
-<<<<<<< HEAD
 struct IteratorSource {
   enum SourceType : uintptr_t {
     kUnknow,
@@ -28,16 +27,16 @@
   uintptr_t data;
 
   IteratorSource()
-    : type(kUnknow),
-      data(0) {}
+      : type(kUnknow),
+        data(0) {}
 
   IteratorSource(const void* ptr)
-    : type(kUnknow),
-      data((uintptr_t)ptr) {}
+      : type(kUnknow),
+        data((uintptr_t)ptr) {}
 
   IteratorSource(SourceType _type, uintptr_t _data)
-    : type(_type),
-      data(_data) {}
+      : type(_type),
+        data(_data) {}
 
   bool operator==(const IteratorSource& other) {
     return type == other.type && data == other.data;
@@ -47,11 +46,8 @@
   }
 };
 
-class InternalIterator : public Cleanable {
-=======
 template <class TValue>
 class InternalIteratorBase : public Cleanable {
->>>>>>> 4ea56b1b
  public:
   InternalIteratorBase() {}
   virtual ~InternalIteratorBase() {}
@@ -143,6 +139,11 @@
     return Status::NotSupported("");
   }
 
+  // Set source of current internal iterator
+  virtual Status SetSource(const IteratorSource& /*source*/) {
+    return Status::NotSupported("");
+  }
+
  protected:
   void SeekForPrevImpl(const Slice& target, const Comparator* cmp) {
     Seek(target);
@@ -160,44 +161,44 @@
   InternalIteratorBase& operator=(const InternalIteratorBase&) = delete;
 };
 
-<<<<<<< HEAD
-class SourceInternalIterator : public InternalIterator {
+template <class TValue>
+class SourceInternalIteratorBase : public InternalIteratorBase<TValue> {
  public:
-  SourceInternalIterator()
-    : source_(InternalIterator::source()) {}
-
-  SourceInternalIterator(const IteratorSource& _source)
-    : source_(_source) {}
+  SourceInternalIteratorBase()
+      : source_(InternalIteratorBase<TValue>::source()) {}
+
+  SourceInternalIteratorBase(const IteratorSource& _source)
+      : source_(_source) {}
 
   virtual IteratorSource source() const override { return source_; }
 
-  void SetSource(const IteratorSource& _source) { source_ = _source; }
+  virtual Status SetSource(const IteratorSource& _source) override {
+    source_ = _source;
+    return Status::OK();
+  }
 
  private:
   IteratorSource source_;
 };
 
+using InternalIterator = InternalIteratorBase<Slice>;
+using SourceInternalIterator = SourceInternalIteratorBase<Slice>;
+
 // Return an empty iterator (yields nothing).
-extern SourceInternalIterator* NewEmptyInternalIterator();
+// allocated arena if not nullptr.
+template <class TValue = Slice>
+extern InternalIteratorBase<TValue>* NewEmptyInternalIterator(
+    Arena* arena = nullptr);
+
+// Return an wrapper iterator support SetSource
+template <class TValue = Slice>
+extern InternalIteratorBase<TValue>* NewSourceInternalIterator(
+    InternalIteratorBase<TValue>* inner, Arena* arena = nullptr);
 
 // Return an empty iterator with the specified status.
-extern SourceInternalIterator* NewErrorInternalIterator(const Status& status);
-=======
-using InternalIterator = InternalIteratorBase<Slice>;
-
-// Return an empty iterator (yields nothing).
-template <class TValue = Slice>
-extern InternalIteratorBase<TValue>* NewEmptyInternalIterator();
-
-// Return an empty iterator with the specified status.
+// allocated arena  if not nullptr.
 template <class TValue = Slice>
 extern InternalIteratorBase<TValue>* NewErrorInternalIterator(
-    const Status& status);
-
-// Return an empty iterator with the specified status, allocated arena.
-template <class TValue = Slice>
-extern InternalIteratorBase<TValue>* NewErrorInternalIterator(
-    const Status& status, Arena* arena);
->>>>>>> 4ea56b1b
+    const Status& status, Arena* arena = nullptr);
 
 }  // namespace rocksdb