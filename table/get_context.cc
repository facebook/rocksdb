--- conflicted
+++ resolved
@@ -506,14 +506,11 @@
         merge_context_->GetOperands(), pinnable_val_->GetSelf(), logger_,
         statistics_, clock_, /* result_operand */ nullptr,
         /* update_num_ops_stats */ true);
-<<<<<<< HEAD
-=======
     if (!s.ok()) {
       state_ = kCorrupt;
       return;
     }
 
->>>>>>> 1d1c8f49
     pinnable_val_->PinSelf();
     return;
   }
