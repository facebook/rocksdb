//  Copyright (c) 2011-present, Facebook, Inc.  All rights reserved.
//  This source code is licensed under both the GPLv2 (found in the
//  COPYING file in the root directory) and Apache 2.0 License
//  (found in the LICENSE.Apache file in the root directory).
//
// Copyright (c) 2011 The LevelDB Authors. All rights reserved.
// Use of this source code is governed by a BSD-style license that can be
// found in the LICENSE file. See the AUTHORS file for names of contributors.

#include "table/merging_iterator.h"
#include <string>
#include <vector>
#include "db/dbformat.h"
#include "db/pinned_iterators_manager.h"
#include "memory/arena.h"
#include "monitoring/perf_context_imp.h"
#include "rocksdb/comparator.h"
#include "rocksdb/iterator.h"
#include "rocksdb/options.h"
#include "table/internal_iterator.h"
#include "table/iter_heap.h"
#include "table/iterator_wrapper.h"
#include "test_util/sync_point.h"
#include "util/autovector.h"
#include "util/heap.h"
#include "util/stop_watch.h"

namespace ROCKSDB_NAMESPACE {
// Without anonymous namespace here, we fail the warning -Wmissing-prototypes
namespace {
typedef BinaryHeap<IteratorWrapper*, MaxIteratorComparator> MergerMaxIterHeap;
typedef BinaryHeap<IteratorWrapper*, MinIteratorComparator> MergerMinIterHeap;
}  // namespace

const size_t kNumIterReserve = 4;

class MergingIterator : public InternalIterator {
 public:
  MergingIterator(const InternalKeyComparator* comparator,
                  InternalIterator** children, int n, bool is_arena_mode,
                  bool prefix_seek_mode)
      : is_arena_mode_(is_arena_mode),
        comparator_(comparator),
        current_(nullptr),
        direction_(kForward),
        minHeap_(comparator_),
        prefix_seek_mode_(prefix_seek_mode),
        pinned_iters_mgr_(nullptr) {
    children_.resize(n);
    for (int i = 0; i < n; i++) {
      children_[i].Set(children[i]);
    }
    for (auto& child : children_) {
      AddToMinHeapOrCheckStatus(&child);
    }
    current_ = CurrentForward();
  }

  void considerStatus(Status s) {
    if (!s.ok() && status_.ok()) {
      status_ = s;
    }
  }

  virtual void AddIterator(InternalIterator* iter) {
    assert(direction_ == kForward);
    children_.emplace_back(iter);
    if (pinned_iters_mgr_) {
      iter->SetPinnedItersMgr(pinned_iters_mgr_);
    }
    auto new_wrapper = children_.back();
    AddToMinHeapOrCheckStatus(&new_wrapper);
    if (new_wrapper.Valid()) {
      current_ = CurrentForward();
    }
  }

  ~MergingIterator() override {
    for (auto& child : children_) {
      child.DeleteIter(is_arena_mode_);
    }
    status_.PermitUncheckedError();
  }

  bool Valid() const override { return current_ != nullptr && status_.ok(); }

  Status status() const override { return status_; }

  void SeekToFirst() override {
    ClearHeaps();
    status_ = Status::OK();
    for (auto& child : children_) {
      child.SeekToFirst();
      AddToMinHeapOrCheckStatus(&child);
    }
    direction_ = kForward;
    current_ = CurrentForward();
  }

  void SeekToLast() override {
    ClearHeaps();
    InitMaxHeap();
    status_ = Status::OK();
    for (auto& child : children_) {
      child.SeekToLast();
      AddToMaxHeapOrCheckStatus(&child);
    }
    direction_ = kReverse;
    current_ = CurrentReverse();
  }

  void Seek(const Slice& target) override {
    ClearHeaps();
    status_ = Status::OK();
    for (auto& child : children_) {
      {
        PERF_TIMER_GUARD(seek_child_seek_time);
        child.Seek(target);
      }

      PERF_COUNTER_ADD(seek_child_seek_count, 1);
      {
        // Strictly, we timed slightly more than min heap operation,
        // but these operations are very cheap.
        PERF_TIMER_GUARD(seek_min_heap_time);
        AddToMinHeapOrCheckStatus(&child);
      }
    }
    direction_ = kForward;
    {
      PERF_TIMER_GUARD(seek_min_heap_time);
      current_ = CurrentForward();
    }
  }

  void SeekForPrev(const Slice& target) override {
    ClearHeaps();
    InitMaxHeap();
    status_ = Status::OK();

    for (auto& child : children_) {
      {
        PERF_TIMER_GUARD(seek_child_seek_time);
        child.SeekForPrev(target);
      }
      PERF_COUNTER_ADD(seek_child_seek_count, 1);

      {
        PERF_TIMER_GUARD(seek_max_heap_time);
        AddToMaxHeapOrCheckStatus(&child);
      }
    }
    direction_ = kReverse;
    {
      PERF_TIMER_GUARD(seek_max_heap_time);
      current_ = CurrentReverse();
    }
  }

  void Next() override {
    assert(Valid());

    // Ensure that all children are positioned after key().
    // If we are moving in the forward direction, it is already
    // true for all of the non-current children since current_ is
    // the smallest child and key() == current_->key().
    if (direction_ != kForward) {
      SwitchToForward();
      // The loop advanced all non-current children to be > key() so current_
      // should still be strictly the smallest key.
    }

    // For the heap modifications below to be correct, current_ must be the
    // current top of the heap.
    assert(current_ == CurrentForward());

    // as the current points to the current record. move the iterator forward.
    current_->Next();
    if (current_->Valid()) {
      // current is still valid after the Next() call above.  Call
      // replace_top() to restore the heap property.  When the same child
      // iterator yields a sequence of keys, this is cheap.
      assert(current_->status().ok());
      minHeap_.replace_top(current_);
    } else {
      // current stopped being valid, remove it from the heap.
      considerStatus(current_->status());
      minHeap_.pop();
    }
    current_ = CurrentForward();
  }

  bool NextAndGetResult(IterateResult* result) override {
    Next();
    bool is_valid = Valid();
    if (is_valid) {
      result->key = key();
<<<<<<< HEAD
      result->may_be_out_of_upper_bound = MayBeOutOfUpperBound();
=======
      result->bound_check_result = UpperBoundCheckResult();
>>>>>>> ed431616
      result->value_prepared = current_->IsValuePrepared();
    }
    return is_valid;
  }

  void Prev() override {
    assert(Valid());
    // Ensure that all children are positioned before key().
    // If we are moving in the reverse direction, it is already
    // true for all of the non-current children since current_ is
    // the largest child and key() == current_->key().
    if (direction_ != kReverse) {
      // Otherwise, retreat the non-current children.  We retreat current_
      // just after the if-block.
      SwitchToBackward();
    }

    // For the heap modifications below to be correct, current_ must be the
    // current top of the heap.
    assert(current_ == CurrentReverse());

    current_->Prev();
    if (current_->Valid()) {
      // current is still valid after the Prev() call above.  Call
      // replace_top() to restore the heap property.  When the same child
      // iterator yields a sequence of keys, this is cheap.
      assert(current_->status().ok());
      maxHeap_->replace_top(current_);
    } else {
      // current stopped being valid, remove it from the heap.
      considerStatus(current_->status());
      maxHeap_->pop();
    }
    current_ = CurrentReverse();
  }

  Slice key() const override {
    assert(Valid());
    return current_->key();
  }

  Slice value() const override {
    assert(Valid());
    return current_->value();
  }

  bool PrepareValue() override {
    assert(Valid());
    if (current_->PrepareValue()) {
      return true;
    }

    considerStatus(current_->status());
    assert(!status_.ok());
    return false;
  }

  // Here we simply relay MayBeOutOfLowerBound/MayBeOutOfUpperBound result
  // from current child iterator. Potentially as long as one of child iterator
  // report out of bound is not possible, we know current key is within bound.

  bool MayBeOutOfLowerBound() override {
    assert(Valid());
    return current_->MayBeOutOfLowerBound();
  }

  IterBoundCheck UpperBoundCheckResult() override {
    assert(Valid());
    return current_->UpperBoundCheckResult();
  }

  void SetPinnedItersMgr(PinnedIteratorsManager* pinned_iters_mgr) override {
    pinned_iters_mgr_ = pinned_iters_mgr;
    for (auto& child : children_) {
      child.SetPinnedItersMgr(pinned_iters_mgr);
    }
  }

  bool IsKeyPinned() const override {
    assert(Valid());
    return pinned_iters_mgr_ && pinned_iters_mgr_->PinningEnabled() &&
           current_->IsKeyPinned();
  }

  bool IsValuePinned() const override {
    assert(Valid());
    return pinned_iters_mgr_ && pinned_iters_mgr_->PinningEnabled() &&
           current_->IsValuePinned();
  }

 private:
  // Clears heaps for both directions, used when changing direction or seeking
  void ClearHeaps();
  // Ensures that maxHeap_ is initialized when starting to go in the reverse
  // direction
  void InitMaxHeap();

  bool is_arena_mode_;
  const InternalKeyComparator* comparator_;
  autovector<IteratorWrapper, kNumIterReserve> children_;

  // Cached pointer to child iterator with the current key, or nullptr if no
  // child iterators are valid.  This is the top of minHeap_ or maxHeap_
  // depending on the direction.
  IteratorWrapper* current_;
  // If any of the children have non-ok status, this is one of them.
  Status status_;
  // Which direction is the iterator moving?
  enum Direction {
    kForward,
    kReverse
  };
  Direction direction_;
  MergerMinIterHeap minHeap_;
  bool prefix_seek_mode_;

  // Max heap is used for reverse iteration, which is way less common than
  // forward.  Lazily initialize it to save memory.
  std::unique_ptr<MergerMaxIterHeap> maxHeap_;
  PinnedIteratorsManager* pinned_iters_mgr_;

  // In forward direction, process a child that is not in the min heap.
  // If valid, add to the min heap. Otherwise, check status.
  void AddToMinHeapOrCheckStatus(IteratorWrapper*);

  // In backward direction, process a child that is not in the max heap.
  // If valid, add to the min heap. Otherwise, check status.
  void AddToMaxHeapOrCheckStatus(IteratorWrapper*);

  void SwitchToForward();

  // Switch the direction from forward to backward without changing the
  // position. Iterator should still be valid.
  void SwitchToBackward();

  IteratorWrapper* CurrentForward() const {
    assert(direction_ == kForward);
    return !minHeap_.empty() ? minHeap_.top() : nullptr;
  }

  IteratorWrapper* CurrentReverse() const {
    assert(direction_ == kReverse);
    assert(maxHeap_);
    return !maxHeap_->empty() ? maxHeap_->top() : nullptr;
  }
};

void MergingIterator::AddToMinHeapOrCheckStatus(IteratorWrapper* child) {
  if (child->Valid()) {
    assert(child->status().ok());
    minHeap_.push(child);
  } else {
    considerStatus(child->status());
  }
}

void MergingIterator::AddToMaxHeapOrCheckStatus(IteratorWrapper* child) {
  if (child->Valid()) {
    assert(child->status().ok());
    maxHeap_->push(child);
  } else {
    considerStatus(child->status());
  }
}

void MergingIterator::SwitchToForward() {
  // Otherwise, advance the non-current children.  We advance current_
  // just after the if-block.
  ClearHeaps();
  Slice target = key();
  for (auto& child : children_) {
    if (&child != current_) {
      child.Seek(target);
      if (child.Valid() && comparator_->Equal(target, child.key())) {
        assert(child.status().ok());
        child.Next();
      }
    }
    AddToMinHeapOrCheckStatus(&child);
  }
  direction_ = kForward;
}

void MergingIterator::SwitchToBackward() {
  ClearHeaps();
  InitMaxHeap();
  Slice target = key();
  for (auto& child : children_) {
    if (&child != current_) {
      child.SeekForPrev(target);
      TEST_SYNC_POINT_CALLBACK("MergeIterator::Prev:BeforePrev", &child);
      if (child.Valid() && comparator_->Equal(target, child.key())) {
        assert(child.status().ok());
        child.Prev();
      }
    }
    AddToMaxHeapOrCheckStatus(&child);
  }
  direction_ = kReverse;
  if (!prefix_seek_mode_) {
    // Note that we don't do assert(current_ == CurrentReverse()) here
    // because it is possible to have some keys larger than the seek-key
    // inserted between Seek() and SeekToLast(), which makes current_ not
    // equal to CurrentReverse().
    current_ = CurrentReverse();
  }
  assert(current_ == CurrentReverse());
}

void MergingIterator::ClearHeaps() {
  minHeap_.clear();
  if (maxHeap_) {
    maxHeap_->clear();
  }
}

void MergingIterator::InitMaxHeap() {
  if (!maxHeap_) {
    maxHeap_.reset(new MergerMaxIterHeap(comparator_));
  }
}

InternalIterator* NewMergingIterator(const InternalKeyComparator* cmp,
                                     InternalIterator** list, int n,
                                     Arena* arena, bool prefix_seek_mode) {
  assert(n >= 0);
  if (n == 0) {
    return NewEmptyInternalIterator<Slice>(arena);
  } else if (n == 1) {
    return list[0];
  } else {
    if (arena == nullptr) {
      return new MergingIterator(cmp, list, n, false, prefix_seek_mode);
    } else {
      auto mem = arena->AllocateAligned(sizeof(MergingIterator));
      return new (mem) MergingIterator(cmp, list, n, true, prefix_seek_mode);
    }
  }
}

MergeIteratorBuilder::MergeIteratorBuilder(
    const InternalKeyComparator* comparator, Arena* a, bool prefix_seek_mode)
    : first_iter(nullptr), use_merging_iter(false), arena(a) {
  auto mem = arena->AllocateAligned(sizeof(MergingIterator));
  merge_iter =
      new (mem) MergingIterator(comparator, nullptr, 0, true, prefix_seek_mode);
}

MergeIteratorBuilder::~MergeIteratorBuilder() {
  if (first_iter != nullptr) {
    first_iter->~InternalIterator();
  }
  if (merge_iter != nullptr) {
    merge_iter->~MergingIterator();
  }
}

void MergeIteratorBuilder::AddIterator(InternalIterator* iter) {
  if (!use_merging_iter && first_iter != nullptr) {
    merge_iter->AddIterator(first_iter);
    use_merging_iter = true;
    first_iter = nullptr;
  }
  if (use_merging_iter) {
    merge_iter->AddIterator(iter);
  } else {
    first_iter = iter;
  }
}

InternalIterator* MergeIteratorBuilder::Finish() {
  InternalIterator* ret = nullptr;
  if (!use_merging_iter) {
    ret = first_iter;
    first_iter = nullptr;
  } else {
    ret = merge_iter;
    merge_iter = nullptr;
  }
  return ret;
}

}  // namespace ROCKSDB_NAMESPACE<|MERGE_RESOLUTION|>--- conflicted
+++ resolved
@@ -195,11 +195,7 @@
     bool is_valid = Valid();
     if (is_valid) {
       result->key = key();
-<<<<<<< HEAD
-      result->may_be_out_of_upper_bound = MayBeOutOfUpperBound();
-=======
       result->bound_check_result = UpperBoundCheckResult();
->>>>>>> ed431616
       result->value_prepared = current_->IsValuePrepared();
     }
     return is_valid;
