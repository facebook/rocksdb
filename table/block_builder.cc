//  Copyright (c) 2011-present, Facebook, Inc.  All rights reserved.
//  This source code is licensed under both the GPLv2 (found in the
//  COPYING file in the root directory) and Apache 2.0 License
//  (found in the LICENSE.Apache file in the root directory).
//
// Copyright (c) 2011 The LevelDB Authors. All rights reserved.
// Use of this source code is governed by a BSD-style license that can be
// found in the LICENSE file. See the AUTHORS file for names of contributors.
//
// BlockBuilder generates blocks where keys are prefix-compressed:
//
// When we store a key, we drop the prefix shared with the previous
// string.  This helps reduce the space requirement significantly.
// Furthermore, once every K keys, we do not apply the prefix
// compression and store the entire key.  We call this a "restart
// point".  The tail end of the block stores the offsets of all of the
// restart points, and can be used to do a binary search when looking
// for a particular key.  Values are stored as-is (without compression)
// immediately following the corresponding key.
//
// An entry for a particular key-value pair has the form:
//     shared_bytes: varint32
//     unshared_bytes: varint32
//     value_length: varint32
//     key_delta: char[unshared_bytes]
//     value: char[value_length]
// shared_bytes == 0 for restart points.
//
// The trailer of the block has the form:
//     restarts: uint32[num_restarts]
//     num_restarts: uint32
// restarts[i] contains the offset within the block of the ith restart point.

#include "table/block_builder.h"

#include <algorithm>
#include <assert.h>
#include "db/dbformat.h"
#include "rocksdb/comparator.h"
#include "table/data_block_footer.h"
#include "util/coding.h"

namespace rocksdb {

<<<<<<< HEAD
BlockBuilder::BlockBuilder(
    int block_restart_interval, bool use_delta_encoding,
    BlockBasedTableOptions::DataBlockIndexType index_type,
    double data_block_hash_table_util_ratio)
=======
BlockBuilder::BlockBuilder(int block_restart_interval, bool use_delta_encoding,
                           bool use_value_delta_encoding)
>>>>>>> b271f956
    : block_restart_interval_(block_restart_interval),
      use_delta_encoding_(use_delta_encoding),
      use_value_delta_encoding_(use_value_delta_encoding),
      restarts_(),
      counter_(0),
      finished_(false) {
  switch (index_type) {
    case BlockBasedTableOptions::kDataBlockBinarySearch:
      break;
    case BlockBasedTableOptions::kDataBlockBinaryAndHash:
      data_block_hash_index_builder_.Initialize(
          data_block_hash_table_util_ratio);
      break;
    default:
      assert(0);
  }
  assert(block_restart_interval_ >= 1);
  restarts_.push_back(0);       // First restart point is at offset 0
  estimate_ = sizeof(uint32_t) + sizeof(uint32_t);
}

void BlockBuilder::Reset() {
  buffer_.clear();
  restarts_.clear();
  restarts_.push_back(0);       // First restart point is at offset 0
  estimate_ = sizeof(uint32_t) + sizeof(uint32_t);
  counter_ = 0;
  finished_ = false;
  last_key_.clear();
  if (data_block_hash_index_builder_.Valid()) {
    data_block_hash_index_builder_.Reset();
  }
}

size_t BlockBuilder::EstimateSizeAfterKV(const Slice& key, const Slice& value)
  const {
  size_t estimate = CurrentSizeEstimate();
  // Note: this is an imprecise estimate as it accounts for the whole key size
  // instead of non-shared key size.
  estimate += key.size();
  // In value delta encoding we estimate the value delta size as half the full
  // value size since only the size field of block handle is encoded.
  estimate +=
      !use_value_delta_encoding_ || (counter_ >= block_restart_interval_)
          ? value.size()
          : value.size() / 2;

  if (counter_ >= block_restart_interval_) {
    estimate += sizeof(uint32_t); // a new restart entry.
  }

  estimate += sizeof(int32_t); // varint for shared prefix length.
  // Note: this is an imprecise estimate as we will have to encoded size, one
  // for shared key and one for non-shared key.
  estimate += VarintLength(key.size()); // varint for key length.
  if (!use_value_delta_encoding_ || (counter_ >= block_restart_interval_)) {
    estimate += VarintLength(value.size());  // varint for value length.
  }

  // TODO(fwu): add the delta of the DataBlockHashIndex
  return estimate;
}

Slice BlockBuilder::Finish() {
  // Append restart array
  for (size_t i = 0; i < restarts_.size(); i++) {
    PutFixed32(&buffer_, restarts_[i]);
  }

  uint32_t num_restarts = static_cast<uint32_t>(restarts_.size());
  BlockBasedTableOptions::DataBlockIndexType index_type =
    BlockBasedTableOptions::kDataBlockBinarySearch;
  if (data_block_hash_index_builder_.Valid()) {
    data_block_hash_index_builder_.Finish(buffer_);
    index_type = BlockBasedTableOptions::kDataBlockBinaryAndHash;
  }

  // footer is a packed format of data_block_index_type and num_restarts
  uint32_t block_footer = PackIndexTypeAndNumRestarts(
      index_type, num_restarts);

  PutFixed32(&buffer_, block_footer);
  finished_ = true;
  return Slice(buffer_);
}

void BlockBuilder::Add(const Slice& key, const Slice& value,
                       const Slice* const delta_value) {
  assert(!finished_);
  assert(counter_ <= block_restart_interval_);
  assert(!use_value_delta_encoding_ || delta_value);
  size_t shared = 0;  // number of bytes shared with prev key
  if (counter_ >= block_restart_interval_) {
    // Restart compression
    restarts_.push_back(static_cast<uint32_t>(buffer_.size()));
    estimate_ += sizeof(uint32_t);
    counter_ = 0;

    if (use_delta_encoding_) {
      // Update state
      last_key_.assign(key.data(), key.size());
    }
  } else if (use_delta_encoding_) {
    Slice last_key_piece(last_key_);
    // See how much sharing to do with previous string
    shared = key.difference_offset(last_key_piece);

    // Update state
    // We used to just copy the changed data here, but it appears to be
    // faster to just copy the whole thing.
    last_key_.assign(key.data(), key.size());
  }

  const size_t non_shared = key.size() - shared;
  const size_t curr_size = buffer_.size();

  if (use_value_delta_encoding_) {
    // Add "<shared><non_shared>" to buffer_
    PutVarint32Varint32(&buffer_, static_cast<uint32_t>(shared),
                        static_cast<uint32_t>(non_shared));
  } else {
    // Add "<shared><non_shared><value_size>" to buffer_
    PutVarint32Varint32Varint32(&buffer_, static_cast<uint32_t>(shared),
                                static_cast<uint32_t>(non_shared),
                                static_cast<uint32_t>(value.size()));
  }

  // Add string delta to buffer_ followed by value
  buffer_.append(key.data() + shared, non_shared);
  // Use value delta encoding only when the key has shared bytes. This would
  // simplify the decoding, where it can figure which decoding to use simply by
  // looking at the shared bytes size.
  if (shared != 0 && use_value_delta_encoding_) {
    buffer_.append(delta_value->data(), delta_value->size());
  } else {
    buffer_.append(value.data(), value.size());
  }

  if (data_block_hash_index_builder_.Valid()) {
    // two largest numbers for uint8_t is used as speical flags
    // const uint8_t kNoEntry = 255;
    // const uint8_t kCollision = 254;
    // so normal restart index cannot be these values.
    // the max number of restarts this hash index can supoport is 253
    // TODO(fwu): error handling of a larger number of restart.
    assert(restarts_.size() < kCollision);
    data_block_hash_index_builder_.Add(
        ExtractUserKey(key), static_cast<uint8_t>(restarts_.size()) - 1);
  }

  counter_++;
  estimate_ += buffer_.size() - curr_size;
}

}  // namespace rocksdb<|MERGE_RESOLUTION|>--- conflicted
+++ resolved
@@ -42,15 +42,11 @@
 
 namespace rocksdb {
 
-<<<<<<< HEAD
 BlockBuilder::BlockBuilder(
     int block_restart_interval, bool use_delta_encoding,
+    bool use_value_delta_encoding,
     BlockBasedTableOptions::DataBlockIndexType index_type,
     double data_block_hash_table_util_ratio)
-=======
-BlockBuilder::BlockBuilder(int block_restart_interval, bool use_delta_encoding,
-                           bool use_value_delta_encoding)
->>>>>>> b271f956
     : block_restart_interval_(block_restart_interval),
       use_delta_encoding_(use_delta_encoding),
       use_value_delta_encoding_(use_value_delta_encoding),
