--- conflicted
+++ resolved
@@ -497,10 +497,6 @@
                                 Footer* footer_out) {
   Footer footer;
   IOOptions opts;
-<<<<<<< HEAD
-  auto s = ReadFooterFromFile(opts, file, *ioptions.fs, prefetch_buffer,
-                              file_size, &footer, table_magic_number);
-=======
   Status s;
   s = file->PrepareIOOptions(read_options, opts);
   if (!s.ok()) {
@@ -508,7 +504,6 @@
   }
   s = ReadFooterFromFile(opts, file, *ioptions.fs, prefetch_buffer, file_size,
                          &footer, table_magic_number);
->>>>>>> 49ce8a10
   if (!s.ok()) {
     return s;
   }
