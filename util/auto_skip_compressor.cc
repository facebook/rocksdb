//  Copyright (c) Meta Platforms, Inc. and affiliates.
//  This source code is licensed under both the GPLv2 (found in the
//  COPYING file in the root directory) and Apache 2.0 License
//  (found in the LICENSE.Apache file in the root directory).
//

#include "util/auto_skip_compressor.h"

#include "options/options_helper.h"
#include "rocksdb/advanced_compression.h"
#include "test_util/sync_point.h"
#include "util/random.h"
namespace ROCKSDB_NAMESPACE {

int CompressionRejectionProbabilityPredictor::Predict() const {
  return pred_rejection_prob_percentage_;
}

size_t CompressionRejectionProbabilityPredictor::attempted_compression_count()
    const {
  return rejected_count_ + compressed_count_;
}

bool CompressionRejectionProbabilityPredictor::Record(
    Slice uncompressed_block_data, std::string* compressed_output,
    const CompressionOptions& opts) {
  if (compressed_output->size() >
      (static_cast<uint64_t>(opts.max_compressed_bytes_per_kb) *
       uncompressed_block_data.size()) >>
      10) {
    rejected_count_++;
  } else {
    compressed_count_++;
  }
  auto attempted = attempted_compression_count();
  if (attempted >= window_size_) {
    pred_rejection_prob_percentage_ =
        static_cast<int>(rejected_count_ * 100 / attempted);
    compressed_count_ = 0;
    rejected_count_ = 0;
    assert(attempted_compression_count() == 0);
  }
  return true;
}
AutoSkipCompressorWrapper::AutoSkipCompressorWrapper(
    std::unique_ptr<Compressor> compressor, const CompressionOptions& opts)
    : CompressorWrapper::CompressorWrapper(std::move(compressor)),
<<<<<<< HEAD
      opts_(opts),
      type_(type) {}
=======
      kOpts(opts),
      predictor_(
          std::make_shared<CompressionRejectionProbabilityPredictor>(10)) {}
>>>>>>> 05996cd4

const char* AutoSkipCompressorWrapper::Name() const {
  return "AutoSkipCompressorWrapper";
}

Status AutoSkipCompressorWrapper::CompressBlock(
    Slice uncompressed_data, std::string* compressed_output,
    CompressionType* out_compression_type, ManagedWorkingArea* wa) {
  bool exploration =
      Random::GetTLSInstance()->PercentTrue(kExplorationPercentage);
  TEST_SYNC_POINT_CALLBACK(
      "AutoSkipCompressorWrapper::CompressBlock::exploitOrExplore",
      &exploration);
  if (exploration) {
    return CompressBlockAndRecord(uncompressed_data, compressed_output,
                                  out_compression_type, wa);
  } else {
    auto predictor_ptr =
        static_cast<AutoSkipCompressionContext*>(wa->get())->predictor;
    auto prediction = predictor_ptr->Predict();
    if (prediction <= kProbabilityCutOff) {
      // decide to compress
      return CompressBlockAndRecord(uncompressed_data, compressed_output,
                                    out_compression_type, wa);
    } else {
      // bypassed compression
      *out_compression_type = kNoCompression;
      return Status::OK();
    }
  }
  return Status::OK();
}

Compressor::ManagedWorkingArea AutoSkipCompressorWrapper::ObtainWorkingArea() {
  auto wrap_wa = wrapped_->ObtainWorkingArea();
  return ManagedWorkingArea(
      static_cast<WorkingArea*>(
          new AutoSkipCompressionContext(std::move(wrap_wa))),
      this);
}
void AutoSkipCompressorWrapper::ReleaseWorkingArea(WorkingArea* wa) {
  delete static_cast<AutoSkipCompressionContext*>(wa);
}

Status AutoSkipCompressorWrapper::CompressBlockAndRecord(
    Slice uncompressed_data, std::string* compressed_output,
    CompressionType* out_compression_type, ManagedWorkingArea* wa) {
  auto wrap_wa =
      &(static_cast<AutoSkipCompressionContext*>(wa->get())->wrapped);
  Status status = wrapped_->CompressBlock(uncompressed_data, compressed_output,
                                          out_compression_type, wrap_wa);
  // determine if it was rejected or compressed
<<<<<<< HEAD
  auto predictor_ptr =
      static_cast<AutoSkipCompressionContext*>(wa->get())->predictor;
  predictor_ptr->Record(uncompressed_data, compressed_output, opts_);
=======
  predictor_->Record(uncompressed_data, compressed_output, kOpts);
>>>>>>> 05996cd4
  return status;
}

const char* AutoSkipCompressorManager::Name() const {
  // should have returned "AutoSkipCompressorManager" but we currently have an
  // error so for now returning name of the wrapped container
  return wrapped_->Name();
}

std::unique_ptr<Compressor> AutoSkipCompressorManager::GetCompressorForSST(
    const FilterBuildingContext& context, const CompressionOptions& opts,
    CompressionType preferred) {
  assert(GetSupportedCompressions().size() > 1);
  assert(preferred != kNoCompression);
  return std::make_unique<AutoSkipCompressorWrapper>(
      wrapped_->GetCompressorForSST(context, opts, preferred), opts);
}

std::shared_ptr<CompressionManagerWrapper> CreateAutoSkipCompressionManager(
    std::shared_ptr<CompressionManager> wrapped) {
  return std::make_shared<AutoSkipCompressorManager>(
      wrapped == nullptr ? GetDefaultBuiltinCompressionManager() : wrapped);
}
}  // namespace ROCKSDB_NAMESPACE<|MERGE_RESOLUTION|>--- conflicted
+++ resolved
@@ -45,14 +45,9 @@
 AutoSkipCompressorWrapper::AutoSkipCompressorWrapper(
     std::unique_ptr<Compressor> compressor, const CompressionOptions& opts)
     : CompressorWrapper::CompressorWrapper(std::move(compressor)),
-<<<<<<< HEAD
-      opts_(opts),
-      type_(type) {}
-=======
       kOpts(opts),
       predictor_(
           std::make_shared<CompressionRejectionProbabilityPredictor>(10)) {}
->>>>>>> 05996cd4
 
 const char* AutoSkipCompressorWrapper::Name() const {
   return "AutoSkipCompressorWrapper";
@@ -105,13 +100,9 @@
   Status status = wrapped_->CompressBlock(uncompressed_data, compressed_output,
                                           out_compression_type, wrap_wa);
   // determine if it was rejected or compressed
-<<<<<<< HEAD
   auto predictor_ptr =
       static_cast<AutoSkipCompressionContext*>(wa->get())->predictor;
-  predictor_ptr->Record(uncompressed_data, compressed_output, opts_);
-=======
-  predictor_->Record(uncompressed_data, compressed_output, kOpts);
->>>>>>> 05996cd4
+  predictor_ptr->Record(uncompressed_data, compressed_output, kOpts);
   return status;
 }
 
