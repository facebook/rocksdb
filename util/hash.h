--- conflicted
+++ resolved
@@ -36,24 +36,17 @@
 // Specific optimization without seed (same as seed = 0)
 extern uint64_t Hash64(const char* data, size_t n);
 
-<<<<<<< HEAD
 // Non-persistent hash. Must only used for in-memory data structures.
 // The hash results are thus subject to change between releases,
 // architectures, build configuration, etc. (Thus, it rarely makes sense
 // to specify a seed for this function, except for a "rolling" hash.)
+// KNOWN FLAW: incrementing seed by 1 might not give sufficiently independent
+// results from previous seed. Recommend incrementing by a large odd number.
 inline uint64_t NPHash64(const char* data, size_t n, uint64_t seed) {
 #ifdef ROCKSDB_MODIFY_NPHASH
   // For testing "subject to change"
   return Hash64(data, n, seed + 123456789);
 #else
-=======
-// Non-persistent hash. Must only used for in-memory data structure.
-// The hash results are thus applicable to change. (Thus, it rarely makes
-// sense to specify a seed for this function.)
-// KNOWN FLAW: incrementing seed by 1 might not give sufficiently independent
-// results from previous seed. Recommend incrementing by a large odd number.
-inline uint64_t NPHash64(const char* data, size_t n, uint32_t seed) {
->>>>>>> 5e794b08
   // Currently same as Hash64
   return Hash64(data, n, seed);
 #endif
