--- conflicted
+++ resolved
@@ -381,29 +381,4 @@
       cpu_budget, opt);
 }
 
-<<<<<<< HEAD
-std::pair<std::shared_ptr<IOGoal>, std::shared_ptr<CPUBudget>>
-DefaultBudgetFactory::GetBudget() {
-  static std::shared_ptr<IOGoal> io_goal =
-      std::make_shared<IOGoal>(io_goal_, io_mingoal_);
-  static std::shared_ptr<CPUBudget> cpu_budget =
-      std::make_shared<CPUBudget>(cpu_budget_, cpu_minbudget_);
-  return {io_goal, cpu_budget};
-}
-
-std::shared_ptr<IOGoalCPUBudgetFactory> makeDefaultBudgetFactory(
-    double cpu_budget, double io_goal, double cpu_minbudget, double io_mingoal,
-    Options opt) {
-  return std::make_shared<DefaultBudgetFactory>(cpu_budget, io_goal,
-                                                cpu_minbudget, io_mingoal, opt);
-}
-
-std::shared_ptr<IOGoalCPUBudgetFactory> makeDefaultDynamicBudgetFactory(
-    double cpu_budget, double io_goal, double cpu_minbudget, double io_mingoal,
-    Options opt) {
-  return std::make_shared<DefaultBudgetFactory>(cpu_budget, io_goal,
-                                                cpu_minbudget, io_mingoal, opt);
-}
-=======
->>>>>>> 61ec6949
 }  // namespace ROCKSDB_NAMESPACE