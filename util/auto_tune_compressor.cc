//  Copyright (c) Meta Platforms, Inc. and affiliates.
//  This source code is licensed under both the GPLv2 (found in the
//  COPYING file in the root directory) and Apache 2.0 License
//  (found in the LICENSE.Apache file in the root directory).
//

#include "util/auto_tune_compressor.h"

#include "options/options_helper.h"
#include "rocksdb/advanced_compression.h"
#include "test_util/sync_point.h"
#include "util/random.h"
#include "util/rate_tracker.h"
#include "util/stop_watch.h"
namespace ROCKSDB_NAMESPACE {

int CompressionRejectionProbabilityPredictor::Predict() const {
  return pred_rejection_prob_percentage_;
}

size_t CompressionRejectionProbabilityPredictor::attempted_compression_count()
    const {
  return rejected_count_ + compressed_count_;
}

bool CompressionRejectionProbabilityPredictor::Record(
    Slice uncompressed_block_data, std::string* compressed_output,
    const CompressionOptions& opts) {
  if (compressed_output->size() >
      (static_cast<uint64_t>(opts.max_compressed_bytes_per_kb) *
       uncompressed_block_data.size()) >>
      10) {
    rejected_count_++;
  } else {
    compressed_count_++;
  }
  auto attempted = attempted_compression_count();
  if (attempted >= window_size_) {
    pred_rejection_prob_percentage_ =
        static_cast<int>(rejected_count_ * 100 / attempted);
    compressed_count_ = 0;
    rejected_count_ = 0;
    assert(attempted_compression_count() == 0);
  }
  return true;
}

AutoSkipCompressorWrapper::AutoSkipCompressorWrapper(
    std::unique_ptr<Compressor> compressor, const CompressionOptions& opts)
    : CompressorWrapper::CompressorWrapper(std::move(compressor)),
      opts_(opts) {}

const char* AutoSkipCompressorWrapper::Name() const {
  return "AutoSkipCompressorWrapper";
}

Status AutoSkipCompressorWrapper::CompressBlock(
    Slice uncompressed_data, std::string* compressed_output,
    CompressionType* out_compression_type, ManagedWorkingArea* wa) {
  // Check if the managed working area is provided or owned by this object.
  // If not, bypass auto-skip logic since the working area lacks a predictor to
  // record or make necessary decisions to compress or bypass compression of the
  // block.
  if (wa == nullptr || wa->owner() != this) {
    return wrapped_->CompressBlock(uncompressed_data, compressed_output,
                                   out_compression_type, wa);
  }
  bool exploration =
      Random::GetTLSInstance()->PercentTrue(kExplorationPercentage);
  TEST_SYNC_POINT_CALLBACK(
      "AutoSkipCompressorWrapper::CompressBlock::exploitOrExplore",
      &exploration);
  auto autoskip_wa = static_cast<AutoSkipWorkingArea*>(wa->get());
  if (exploration) {
    return CompressBlockAndRecord(uncompressed_data, compressed_output,
                                  out_compression_type, autoskip_wa);
  } else {
    auto predictor_ptr = autoskip_wa->predictor;
    auto prediction = predictor_ptr->Predict();
    if (prediction <= kProbabilityCutOff) {
      // decide to compress
      return CompressBlockAndRecord(uncompressed_data, compressed_output,
                                    out_compression_type, autoskip_wa);
    } else {
      // decide to bypass compression
      *out_compression_type = kNoCompression;
      return Status::OK();
    }
  }
  return Status::OK();
}

Compressor::ManagedWorkingArea AutoSkipCompressorWrapper::ObtainWorkingArea() {
  auto wrap_wa = wrapped_->ObtainWorkingArea();
  return ManagedWorkingArea(new AutoSkipWorkingArea(std::move(wrap_wa)), this);
}
void AutoSkipCompressorWrapper::ReleaseWorkingArea(WorkingArea* wa) {
  delete static_cast<AutoSkipWorkingArea*>(wa);
}

Status AutoSkipCompressorWrapper::CompressBlockAndRecord(
    Slice uncompressed_data, std::string* compressed_output,
    CompressionType* out_compression_type, AutoSkipWorkingArea* wa) {
  Status status = wrapped_->CompressBlock(uncompressed_data, compressed_output,
                                          out_compression_type, &(wa->wrapped));
  // determine if it was rejected or compressed
  auto predictor_ptr = wa->predictor;
  predictor_ptr->Record(uncompressed_data, compressed_output, opts_);
  return status;
}

const char* AutoSkipCompressorManager::Name() const {
  // should have returned "AutoSkipCompressorManager" but we currently have an
  // error so for now returning name of the wrapped container
  return wrapped_->Name();
}

std::unique_ptr<Compressor> AutoSkipCompressorManager::GetCompressorForSST(
    const FilterBuildingContext& context, const CompressionOptions& opts,
    CompressionType preferred) {
  assert(GetSupportedCompressions().size() > 1);
  assert(preferred != kNoCompression);
  return std::make_unique<AutoSkipCompressorWrapper>(
      wrapped_->GetCompressorForSST(context, opts, preferred), opts);
}
void AutoTuneCompressor::AddCompressors(
    CompressionType type, const std::initializer_list<int>& levels) {
  auto builtInManager = GetBuiltinV2CompressionManager();
  CompressionOptions new_opts = opts_;
  for (auto level : levels) {
    new_opts.level = level;
    compressors_.emplace_back(builtInManager->GetCompressor(new_opts, type));
  }
}
AutoTuneCompressor::AutoTuneCompressor(
    const CompressionOptions& opts, const CompressionType default_type,
    std::shared_ptr<IOGoal> io_goal, std::shared_ptr<CPUBudget> cpu_budget,
    std::shared_ptr<RateLimiter> rate_limiter)
    : opts_(opts),
      io_goal_(io_goal),
      cpu_budget_(cpu_budget),
      usage_tracker_(rate_limiter) {
  // Create compressors supporting all the compression types and levels as per
  // the compression levels set in vector CompressionLevels.
  const auto& compressions = GetSupportedCompressions();
<<<<<<< HEAD
  for (const auto& type : compressions) {
    if (type == kNoCompression) {
      continue;
    }
    for (size_t j = 0; j < kCompressionLevels[type - 1].size(); j++) {
      auto level = kCompressionLevels[type - 1][j];
      CompressionOptions new_opts = opts;
      new_opts.level = level;
      compressors_.emplace_back(builtInManager->GetCompressor(new_opts, type));
=======

  for (auto type : compressions) {
    if (type == kNoCompression) {
      continue;
    } else if (type == kSnappyCompression) {
      AddCompressors(type, {0});
    } else if (type == kLZ4Compression) {
      AddCompressors(type, {1, 4, 9});
    } else if (type == kLZ4HCCompression) {
      AddCompressors(type, {1, 4, 9});
    } else if (type == kZSTD) {
      AddCompressors(type, {1, 15, 22});
>>>>>>> d48b8bd6
    }
  }
  MeasureUtilization();
  block_count_ = 0;
  cur_compressor_idx_ = 0;
  assert(default_type != kNoCompression);
  assert(std::find(compressions.begin(), compressions.end(), default_type) !=
         compressions.end());
  default_compressor_ =
      GetBuiltinV2CompressionManager()->GetCompressor(opts, default_type);
}
AutoTuneCompressor::~AutoTuneCompressor() {}
const char* AutoTuneCompressor::Name() const { return "AutoTuneCompressor"; }
std::unique_ptr<Compressor> AutoTuneCompressor::MaybeCloneSpecialized(
    CacheEntryRole block_type, DictSampleArgs&& dict_samples) {
  // TODO: full dictionary compression support. Currently this just falls
  // back on a non-multi compressor when asked to use a dictionary.
  if (compressors_.size() > 0) {
    auto idx = compressors_.size() - 1;
    return compressors_[idx]->MaybeCloneSpecialized(block_type,
                                                    std::move(dict_samples));
  } else {
    return default_compressor_->MaybeCloneSpecialized(block_type,
                                                      std::move(dict_samples));
  }
}
Status AutoTuneCompressor::CompressBlock(Slice uncompressed_data,
                                         std::string* compressed_output,
                                         CompressionType* out_compression_type,
                                         ManagedWorkingArea* wa) {
  // Check if the managed working area is provided or owned by this object.
  // If not, bypass compressor logic since the working area lacks a predictor.
  if (wa == nullptr || wa->owner() != this || compressors_.size() == 0) {
    return default_compressor_->CompressBlock(
        uncompressed_data, compressed_output, out_compression_type, wa);
  }

  auto local_wa = static_cast<CostAwareWorkingArea*>(wa->get());
  bool exploration =
      Random::GetTLSInstance()->PercentTrue(kExplorationPercentage);
  TEST_SYNC_POINT_CALLBACK(
      "AutoTuneCompressorWrapper::CompressBlock::exploitOrExplore",
      &exploration);
  if (exploration) {
    size_t choosen_index = Random::GetTLSInstance()->Uniform(
        static_cast<int>(compressors_.size()));

    return CompressBlockAndRecord(choosen_index, uncompressed_data,
                                  compressed_output, out_compression_type,
                                  local_wa);
  } else {
    auto chosen_compressor = SelectCompressionBasedOnIOGoalCPUBudget(local_wa);
    TEST_SYNC_POINT_CALLBACK(
        "AutoTuneCompressorWrapper::CompressBlock::GetSelection",
        &chosen_compressor);
    // Check if the chosen compression type and level are available
    // if not, skip the compression
    if (chosen_compressor >= compressors_.size()) {
      *out_compression_type = kNoCompression;
      return Status::OK();
    }
    return CompressBlockAndRecord(chosen_compressor, uncompressed_data,
                                  compressed_output, out_compression_type,
                                  local_wa);
  }
}

Compressor::ManagedWorkingArea AutoTuneCompressor::ObtainWorkingArea() {
  auto wrap_wa = compressors_.back()->ObtainWorkingArea();
  auto wa = new CostAwareWorkingArea(std::move(wrap_wa));
  // Create cost predictors for each compression type and level
  wa->cost_predictors_.reserve(compressors_.size());
  for (size_t i = 0; i < compressors_.size(); i++) {
    wa->cost_predictors_.emplace_back(new IOCPUCostPredictor(kWindow));
  }
  return ManagedWorkingArea(wa, this);
}
void AutoTuneCompressor::MeasureUtilization() { usage_tracker_.Record(); }
void AutoTuneCompressor::ReleaseWorkingArea(WorkingArea* wa) {
  // remove all created cost predictors
  for (auto& predictor :
       static_cast<CostAwareWorkingArea*>(wa)->cost_predictors_) {
    delete predictor;
  }
  delete static_cast<CostAwareWorkingArea*>(wa);
}
bool AutoTuneCompressor::IsInValidQuadrant(
    size_t predicted_io_cost, size_t predicted_cpu_cost, double cur_io_cost,
    double cur_cpu_cost, bool increase_io, bool increase_cpu, bool decrease_io,
    bool decrease_cpu) {
  return (!increase_io || predicted_io_cost > cur_io_cost) &&
         (!decrease_io || predicted_io_cost < cur_io_cost) &&
         (!increase_cpu || predicted_cpu_cost > cur_cpu_cost) &&
         (!decrease_cpu || predicted_cpu_cost < cur_cpu_cost);
}
// Select the compression type and level based on the IO and CPU usage.
// The ultimate goal is to select the compression type and level which
// will result in IO and CPU usage between the lower and upper bounds
// provided by the user using IOGoal and CPUBudget.
// In order to achieve this, we measure the current IO and CPU usage and
// the CPU and IO costs of different compression algorithms and levels.
// We then select the compression type and level that will either
// increase or decrease the IO and CPU usage based on the user-provided
// IOGoal and CPUBudget.
size_t AutoTuneCompressor::SelectCompressionBasedOnIOGoalCPUBudget(
    CostAwareWorkingArea* wa) {
  // If no budgets are available, use default choice
  if (!cpu_budget_ || !io_goal_) {
    return 0;
  }

  if ((block_count_.fetch_add(1, std::memory_order_relaxed)) %
          kCompressionEvaluationInterval !=
      0) {
    return cur_compressor_idx_;
  }
  // Measure current resource utilization
  MeasureUtilization();
  auto cpu_io_util = usage_tracker_.GetUtilization();
  TEST_SYNC_POINT_CALLBACK("AutoTuneCompressorWrapper::SetCPUIOUsage",
                           &cpu_io_util);
  auto& cpu_util = cpu_io_util.first;
  auto& io_util = cpu_io_util.second;
  // Get available budgets
  auto cpu_upper_bound = cpu_budget_->GetMaxRate();
  auto io_upper_bound = io_goal_->GetMaxRate();
  auto cpu_lower_bound = cpu_budget_->GetMinRate();
  auto io_lower_bound = io_goal_->GetMinRate();
  // Detect the 4 quadrant that we want to explore
  // Stable region is between the cpu_lower_bound to cpu_upper_bound
  // and io_lower_bound to io_upper_bound
  bool increase_io = io_util < io_lower_bound;
  bool decrease_io = io_util > io_upper_bound;
  bool increase_cpu = cpu_util < cpu_lower_bound;
  bool decrease_cpu = cpu_util > cpu_upper_bound;

  // If we are in the stable region, then we just go ahead with the current
  // compression type and level
  if (!increase_io && !increase_cpu && !decrease_io && !decrease_cpu) {
    return cur_compressor_idx_;
  } else if (cur_compressor_idx_ >= compressors_.size()) {
    // If the current compression type and level are not available, i.e.,
    // compression is disabled, we can switch from no compression if we can
    // decrease IO and increase CPU usage. Otherwise, our current no-compression
    // setting is the best we can do.
    if (decrease_io && increase_cpu) {
      cur_compressor_idx_ = 0;
      return cur_compressor_idx_;
    }
    return cur_compressor_idx_;
  }

  TEST_SYNC_POINT_CALLBACK(
      "AutoTuneCompressorWrapper::CompressBlock::GetPredictors",
      &(wa->cost_predictors_));
  // If we are not in the stable region, then we need to explore other
  // compression algorithms and levels that are in the right quadrant.
  // The right quadrant is determined by whether we want to increase or decrease
  // the CPU and IO usage based on our current measurements.
  auto cur_cpu_cost =
      wa->cost_predictors_[cur_compressor_idx_]->CPUPredictor.Predict();
  auto cur_io_cost =
      wa->cost_predictors_[cur_compressor_idx_]->IOPredictor.Predict();

  for (size_t choice = 0; choice < compressors_.size(); choice++) {
    auto predicted_io_cost =
        wa->cost_predictors_[choice]->IOPredictor.Predict();
    auto predicted_cpu_cost =
        wa->cost_predictors_[choice]->CPUPredictor.Predict();
    if (IsInValidQuadrant(predicted_io_cost, predicted_cpu_cost, cur_io_cost,
                          cur_cpu_cost, increase_io, increase_cpu, decrease_io,
                          decrease_cpu)) {
      cur_compressor_idx_ = choice;
      return cur_compressor_idx_;
    }
  }
  // If we did not find any other compression type and level in our intended
  // quadrant, we may choose not to compress if we aim to increase IO and
  // decrease CPU usage. Otherwise, the current compression type and level
  // is the best we can do.
  if (increase_io && decrease_cpu) {
    // An index that is above the size of created compressors is treated as a
    // signal for no compression
    cur_compressor_idx_ = std::numeric_limits<size_t>::max();
  }
  return cur_compressor_idx_;
}

Status AutoTuneCompressor::CompressBlockAndRecord(
    size_t compressor_index, Slice uncompressed_data,
    std::string* compressed_output, CompressionType* out_compression_type,
    CostAwareWorkingArea* wa) {
  assert(compressor_index < compressors_.size());
  StopWatchNano<> timer(Env::Default()->GetSystemClock().get(), true);
  Status status = compressors_[compressor_index]->CompressBlock(
      uncompressed_data, compressed_output, out_compression_type,
      &(wa->wrapped_));
  std::pair<size_t, size_t> measured_data(timer.ElapsedMicros(),
                                          compressed_output->size());
  auto predictor = wa->cost_predictors_[compressor_index];
  auto output_length = measured_data.second;
  auto cpu_time = measured_data.first;
  predictor->CPUPredictor.Record(cpu_time);
  predictor->IOPredictor.Record(output_length);
  return status;
}

std::shared_ptr<CompressionManagerWrapper> CreateAutoSkipCompressionManager(
    std::shared_ptr<CompressionManager> wrapped) {
  return std::make_shared<AutoSkipCompressorManager>(
      wrapped == nullptr ? GetBuiltinV2CompressionManager() : wrapped);
}
const char* AutoTuneCompressorManager::Name() const {
  // should have returned "AutoTuneCompressorManager" but we
  // currently have an error so for now returning name of the wrapped
  // container
  return wrapped_->Name();
}

std::unique_ptr<Compressor> AutoTuneCompressorManager::GetCompressorForSST(
    const FilterBuildingContext& context, const CompressionOptions& opts,
    CompressionType preferred) {
  (void)context;
  return std::make_unique<AutoTuneCompressor>(
      opts, preferred, io_goal_, cpu_budget_, option_.rate_limiter);
}

std::shared_ptr<CompressionManagerWrapper> CreateAutoTuneCompressionManager(
    std::shared_ptr<CompressionManager> wrapped,
    std::shared_ptr<IOGoal> io_goal, std::shared_ptr<CPUBudget> cpu_budget,
    const Options& opt) {
  return std::make_shared<AutoTuneCompressorManager>(
      wrapped == nullptr ? GetBuiltinV2CompressionManager() : wrapped, io_goal,
      cpu_budget, opt);
}

double DynamicBudget::GetMaxRate() {
  if (stall_condition_ == WriteStallCondition::kNormal) {
    int64_t now;
    SystemClock::Default()->GetCurrentTime(&now);
    auto info = offpeak_time_.GetOffpeakTimeInfo(now);
    if (info.is_now_offpeak) {
      return stall_max_rate_;
    }
    return Budget::GetMaxRate();
  } else {
    return stall_max_rate_;
  }
}
double DynamicBudget::GetMinRate() {
  if (stall_condition_ == WriteStallCondition::kNormal) {
    int64_t now;
    SystemClock::Default()->GetCurrentTime(&now);
    auto info = offpeak_time_.GetOffpeakTimeInfo(now);
    if (info.is_now_offpeak) {
      return stall_min_rate_;
    }
    return Budget::GetMinRate();
  } else {
    return stall_min_rate_;
  }
}
}  // namespace ROCKSDB_NAMESPACE<|MERGE_RESOLUTION|>--- conflicted
+++ resolved
@@ -143,17 +143,6 @@
   // Create compressors supporting all the compression types and levels as per
   // the compression levels set in vector CompressionLevels.
   const auto& compressions = GetSupportedCompressions();
-<<<<<<< HEAD
-  for (const auto& type : compressions) {
-    if (type == kNoCompression) {
-      continue;
-    }
-    for (size_t j = 0; j < kCompressionLevels[type - 1].size(); j++) {
-      auto level = kCompressionLevels[type - 1][j];
-      CompressionOptions new_opts = opts;
-      new_opts.level = level;
-      compressors_.emplace_back(builtInManager->GetCompressor(new_opts, type));
-=======
 
   for (auto type : compressions) {
     if (type == kNoCompression) {
@@ -166,7 +155,6 @@
       AddCompressors(type, {1, 4, 9});
     } else if (type == kZSTD) {
       AddCompressors(type, {1, 15, 22});
->>>>>>> d48b8bd6
     }
   }
   MeasureUtilization();
