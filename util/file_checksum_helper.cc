//  Copyright (c) 2011-present, Facebook, Inc.  All rights reserved.
//  This source code is licensed under both the GPLv2 (found in the
//  COPYING file in the root directory) and Apache 2.0 License
//  (found in the LICENSE.Apache file in the root directory).
//
//  Copyright (c) 2011 The LevelDB Authors. All rights reserved.
//  Use of this source code is governed by a BSD-style license that can be
//  found in the LICENSE file. See the AUTHORS file for names of contributors.

#include "util/file_checksum_helper.h"

#include <unordered_set>

#include "db/log_reader.h"
#include "db/version_edit.h"
#include "file/sequence_file_reader.h"

namespace ROCKSDB_NAMESPACE {

void FileChecksumListImpl::reset() { checksum_map_.clear(); }

size_t FileChecksumListImpl::size() const { return checksum_map_.size(); }

Status FileChecksumListImpl::GetAllFileChecksums(
    std::vector<uint64_t>* file_numbers, std::vector<std::string>* checksums,
    std::vector<std::string>* checksum_func_names) {
  if (file_numbers == nullptr || checksums == nullptr ||
      checksum_func_names == nullptr) {
    return Status::InvalidArgument("Pointer has not been initiated");
  }

  for (auto i : checksum_map_) {
    file_numbers->push_back(i.first);
    checksums->push_back(i.second.first);
    checksum_func_names->push_back(i.second.second);
  }
  return Status::OK();
}

Status FileChecksumListImpl::SearchOneFileChecksum(
    uint64_t file_number, std::string* checksum,
    std::string* checksum_func_name) {
  if (checksum == nullptr || checksum_func_name == nullptr) {
    return Status::InvalidArgument("Pointer has not been initiated");
  }

  auto it = checksum_map_.find(file_number);
  if (it == checksum_map_.end()) {
    return Status::NotFound();
  } else {
    *checksum = it->second.first;
    *checksum_func_name = it->second.second;
  }
  return Status::OK();
}

Status FileChecksumListImpl::InsertOneFileChecksum(
    uint64_t file_number, const std::string& checksum,
    const std::string& checksum_func_name) {
  auto it = checksum_map_.find(file_number);
  if (it == checksum_map_.end()) {
    checksum_map_.insert(std::make_pair(
        file_number, std::make_pair(checksum, checksum_func_name)));
  } else {
    it->second.first = checksum;
    it->second.second = checksum_func_name;
  }
  return Status::OK();
}

Status FileChecksumListImpl::RemoveOneFileChecksum(uint64_t file_number) {
  auto it = checksum_map_.find(file_number);
  if (it == checksum_map_.end()) {
    return Status::NotFound();
  } else {
    checksum_map_.erase(it);
  }
  return Status::OK();
}

FileChecksumList* NewFileChecksumList() {
  FileChecksumListImpl* checksum_list = new FileChecksumListImpl();
  return checksum_list;
}

std::shared_ptr<FileChecksumGenFactory> GetFileChecksumGenCrc32cFactory() {
  static std::shared_ptr<FileChecksumGenFactory> default_crc32c_gen_factory(
      new FileChecksumGenCrc32cFactory());
  return default_crc32c_gen_factory;
<<<<<<< HEAD
=======
}

Status GetFileChecksumsFromManifest(Env* src_env, const std::string& abs_path,
                                    uint64_t manifest_file_size,
                                    FileChecksumList* checksum_list) {
  if (checksum_list == nullptr) {
    return Status::InvalidArgument("checksum_list is nullptr");
  }

  checksum_list->reset();
  Status s;

  std::unique_ptr<SequentialFileReader> file_reader;
  {
    std::unique_ptr<FSSequentialFile> file;
    const std::shared_ptr<FileSystem>& fs = src_env->GetFileSystem();
    s = fs->NewSequentialFile(abs_path,
                              fs->OptimizeForManifestRead(FileOptions()), &file,
                              nullptr /* dbg */);
    if (!s.ok()) {
      return s;
    }
    file_reader.reset(new SequentialFileReader(std::move(file), abs_path));
  }

  struct LogReporter : public log::Reader::Reporter {
    Status* status_ptr;
    virtual void Corruption(size_t /*bytes*/, const Status& st) override {
      if (status_ptr->ok()) {
        *status_ptr = st;
      }
    }
  } reporter;
  reporter.status_ptr = &s;
  log::Reader reader(nullptr, std::move(file_reader), &reporter,
                     true /* checksum */, 0 /* log_number */);
  Slice record;
  std::string scratch;
  while (reader.LastRecordEnd() < manifest_file_size &&
         reader.ReadRecord(&record, &scratch) && s.ok()) {
    VersionEdit edit;
    s = edit.DecodeFrom(record);
    if (!s.ok()) {
      break;
    }

    // Remove the deleted files from the checksum_list
    for (const auto& deleted_file : edit.GetDeletedFiles()) {
      checksum_list->RemoveOneFileChecksum(deleted_file.second);
    }

    // Add the new files to the checksum_list
    for (const auto& new_file : edit.GetNewFiles()) {
      checksum_list->InsertOneFileChecksum(
          new_file.second.fd.GetNumber(), new_file.second.file_checksum,
          new_file.second.file_checksum_func_name);
    }
  }
  assert(!s.ok() ||
         manifest_file_size == std::numeric_limits<uint64_t>::max() ||
         reader.LastRecordEnd() == manifest_file_size);
  return s;
>>>>>>> ed431616
}

}  // namespace ROCKSDB_NAMESPACE<|MERGE_RESOLUTION|>--- conflicted
+++ resolved
@@ -87,8 +87,6 @@
   static std::shared_ptr<FileChecksumGenFactory> default_crc32c_gen_factory(
       new FileChecksumGenCrc32cFactory());
   return default_crc32c_gen_factory;
-<<<<<<< HEAD
-=======
 }
 
 Status GetFileChecksumsFromManifest(Env* src_env, const std::string& abs_path,
@@ -151,7 +149,6 @@
          manifest_file_size == std::numeric_limits<uint64_t>::max() ||
          reader.LastRecordEnd() == manifest_file_size);
   return s;
->>>>>>> ed431616
 }
 
 }  // namespace ROCKSDB_NAMESPACE