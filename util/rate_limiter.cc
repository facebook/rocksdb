//  Copyright (c) 2014, Facebook, Inc.  All rights reserved.
//  This source code is licensed under the BSD-style license found in the
//  LICENSE file in the root directory of this source tree. An additional grant
//  of patent rights can be found in the PATENTS file in the same directory.
//
// Copyright (c) 2011 The LevelDB Authors. All rights reserved.
// Use of this source code is governed by a BSD-style license that can be
// found in the LICENSE file. See the AUTHORS file for names of contributors.

#include "util/rate_limiter.h"
#include "rocksdb/env.h"

namespace rocksdb {


// Pending request
struct GenericRateLimiter::Req {
  explicit Req(int64_t _bytes, port::Mutex* _mu)
      : bytes(_bytes), cv(_mu), granted(false) {}
  int64_t bytes;
  port::CondVar cv;
  bool granted;
};

<<<<<<< HEAD

GenericRateLimiter::GenericRateLimiter(
    int64_t rate_bytes_per_sec,
    int64_t refill_period_us,
    int32_t fairness)
  : refill_period_us_(refill_period_us),
    refill_bytes_per_period_(rate_bytes_per_sec * refill_period_us / 1000000.0),
    env_(Env::Default()),
    stop_(false),
    exit_cv_(&request_mutex_),
    requests_to_wait_(0),
    available_bytes_(0),
    next_refill_us_(env_->NowMicros()),
    fairness_(fairness > 100 ? 100 : fairness),
    rnd_((uint32_t)time(nullptr)),
    leader_(nullptr) {
    total_requests_[0] = 0;
    total_requests_[1] = 0;
    total_bytes_through_[0] = 0;
    total_bytes_through_[1] = 0;
=======
GenericRateLimiter::GenericRateLimiter(int64_t rate_bytes_per_sec,
                                       int64_t refill_period_us,
                                       int32_t fairness)
    : refill_period_us_(refill_period_us),
      refill_bytes_per_period_(
          CalculateRefillBytesPerPeriod(rate_bytes_per_sec)),
      env_(Env::Default()),
      stop_(false),
      exit_cv_(&request_mutex_),
      requests_to_wait_(0),
      total_requests_{0, 0},
      total_bytes_through_{0, 0},
      available_bytes_(0),
      next_refill_us_(env_->NowMicros()),
      fairness_(fairness > 100 ? 100 : fairness),
      rnd_((uint32_t)time(nullptr)),
      leader_(nullptr) {
  total_bytes_through_[0] = 0;
  total_bytes_through_[1] = 0;
>>>>>>> 3083ed21
}

GenericRateLimiter::~GenericRateLimiter() {
  MutexLock g(&request_mutex_);
  stop_ = true;
  requests_to_wait_ = static_cast<int32_t>(queue_[Env::IO_LOW].size() +
                                           queue_[Env::IO_HIGH].size());
  for (auto& r : queue_[Env::IO_HIGH]) {
    r->cv.Signal();
  }
  for (auto& r : queue_[Env::IO_LOW]) {
    r->cv.Signal();
  }
  while (requests_to_wait_ > 0) {
    exit_cv_.Wait();
  }
}

// This API allows user to dynamically change rate limiter's bytes per second.
void GenericRateLimiter::SetBytesPerSecond(int64_t bytes_per_second) {
  assert(bytes_per_second > 0);
  refill_bytes_per_period_.store(
      CalculateRefillBytesPerPeriod(bytes_per_second),
      std::memory_order_relaxed);
}

void GenericRateLimiter::Request(int64_t bytes, const Env::IOPriority pri) {
  assert(bytes <= refill_bytes_per_period_.load(std::memory_order_relaxed));

  MutexLock g(&request_mutex_);
  if (stop_) {
    return;
  }

  ++total_requests_[pri];

  if (available_bytes_ >= bytes) {
    // Refill thread assigns quota and notifies requests waiting on
    // the queue under mutex. So if we get here, that means nobody
    // is waiting?
    available_bytes_ -= bytes;
    total_bytes_through_[pri] += bytes;
    return;
  }

  // Request cannot be satisfied at this moment, enqueue
  Req r(bytes, &request_mutex_);
  queue_[pri].push_back(&r);

  do {
    bool timedout = false;
    // Leader election, candidates can be:
    // (1) a new incoming request,
    // (2) a previous leader, whose quota has not been not assigned yet due
    //     to lower priority
    // (3) a previous waiter at the front of queue, who got notified by
    //     previous leader
    if (leader_ == nullptr &&
        ((!queue_[Env::IO_HIGH].empty() &&
            &r == queue_[Env::IO_HIGH].front()) ||
         (!queue_[Env::IO_LOW].empty() &&
            &r == queue_[Env::IO_LOW].front()))) {
      leader_ = &r;
      timedout = r.cv.TimedWait(next_refill_us_);
    } else {
      // Not at the front of queue or an leader has already been elected
      r.cv.Wait();
    }

    // request_mutex_ is held from now on
    if (stop_) {
      --requests_to_wait_;
      exit_cv_.Signal();
      return;
    }

    // Make sure the waken up request is always the header of its queue
    assert(r.granted ||
           (!queue_[Env::IO_HIGH].empty() &&
            &r == queue_[Env::IO_HIGH].front()) ||
           (!queue_[Env::IO_LOW].empty() &&
            &r == queue_[Env::IO_LOW].front()));
    assert(leader_ == nullptr ||
           (!queue_[Env::IO_HIGH].empty() &&
            leader_ == queue_[Env::IO_HIGH].front()) ||
           (!queue_[Env::IO_LOW].empty() &&
            leader_ == queue_[Env::IO_LOW].front()));

    if (leader_ == &r) {
      // Waken up from TimedWait()
      if (timedout) {
        // Time to do refill!
        Refill();

        // Re-elect a new leader regardless. This is to simplify the
        // election handling.
        leader_ = nullptr;

        // Notify the header of queue if current leader is going away
        if (r.granted) {
          // Current leader already got granted with quota. Notify header
          // of waiting queue to participate next round of election.
          assert((queue_[Env::IO_HIGH].empty() ||
                    &r != queue_[Env::IO_HIGH].front()) &&
                 (queue_[Env::IO_LOW].empty() ||
                    &r != queue_[Env::IO_LOW].front()));
          if (!queue_[Env::IO_HIGH].empty()) {
            queue_[Env::IO_HIGH].front()->cv.Signal();
          } else if (!queue_[Env::IO_LOW].empty()) {
            queue_[Env::IO_LOW].front()->cv.Signal();
          }
          // Done
          break;
        }
      } else {
        // Spontaneous wake up, need to continue to wait
        assert(!r.granted);
        leader_ = nullptr;
      }
    } else {
      // Waken up by previous leader:
      // (1) if requested quota is granted, it is done.
      // (2) if requested quota is not granted, this means current thread
      // was picked as a new leader candidate (previous leader got quota).
      // It needs to participate leader election because a new request may
      // come in before this thread gets waken up. So it may actually need
      // to do Wait() again.
      assert(!timedout);
    }
  } while (!r.granted);
}

void GenericRateLimiter::Refill() {
  next_refill_us_ = env_->NowMicros() + refill_period_us_;
  // Carry over the left over quota from the last period
  auto refill_bytes_per_period =
      refill_bytes_per_period_.load(std::memory_order_relaxed);
  if (available_bytes_ < refill_bytes_per_period) {
    available_bytes_ += refill_bytes_per_period;
  }

  int use_low_pri_first = rnd_.OneIn(fairness_) ? 0 : 1;
  for (int q = 0; q < 2; ++q) {
    auto use_pri = (use_low_pri_first == q) ? Env::IO_LOW : Env::IO_HIGH;
    auto* queue = &queue_[use_pri];
    while (!queue->empty()) {
      auto* next_req = queue->front();
      if (available_bytes_ < next_req->bytes) {
        break;
      }
      available_bytes_ -= next_req->bytes;
      total_bytes_through_[use_pri] += next_req->bytes;
      queue->pop_front();

      next_req->granted = true;
      if (next_req != leader_) {
        // Quota granted, signal the thread
        next_req->cv.Signal();
      }
    }
  }
}

RateLimiter* NewGenericRateLimiter(
    int64_t rate_bytes_per_sec, int64_t refill_period_us, int32_t fairness) {
  assert(rate_bytes_per_sec > 0);
  assert(refill_period_us > 0);
  assert(fairness > 0);
  return new GenericRateLimiter(
      rate_bytes_per_sec, refill_period_us, fairness);
}

}  // namespace rocksdb<|MERGE_RESOLUTION|>--- conflicted
+++ resolved
@@ -22,28 +22,6 @@
   bool granted;
 };
 
-<<<<<<< HEAD
-
-GenericRateLimiter::GenericRateLimiter(
-    int64_t rate_bytes_per_sec,
-    int64_t refill_period_us,
-    int32_t fairness)
-  : refill_period_us_(refill_period_us),
-    refill_bytes_per_period_(rate_bytes_per_sec * refill_period_us / 1000000.0),
-    env_(Env::Default()),
-    stop_(false),
-    exit_cv_(&request_mutex_),
-    requests_to_wait_(0),
-    available_bytes_(0),
-    next_refill_us_(env_->NowMicros()),
-    fairness_(fairness > 100 ? 100 : fairness),
-    rnd_((uint32_t)time(nullptr)),
-    leader_(nullptr) {
-    total_requests_[0] = 0;
-    total_requests_[1] = 0;
-    total_bytes_through_[0] = 0;
-    total_bytes_through_[1] = 0;
-=======
 GenericRateLimiter::GenericRateLimiter(int64_t rate_bytes_per_sec,
                                        int64_t refill_period_us,
                                        int32_t fairness)
@@ -63,7 +41,6 @@
       leader_(nullptr) {
   total_bytes_through_[0] = 0;
   total_bytes_through_[1] = 0;
->>>>>>> 3083ed21
 }
 
 GenericRateLimiter::~GenericRateLimiter() {
