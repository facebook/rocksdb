//  Copyright (c) Meta Platforms, Inc. and affiliates.
//  This source code is licensed under both the GPLv2 (found in the
//  COPYING file in the root directory) and Apache 2.0 License
//  (found in the LICENSE.Apache file in the root directory).
//
// Testing various compression features

#include <cstdlib>
#include <memory>

#include "db/db_test_util.h"
#include "port/stack_trace.h"
#include "rocksdb/flush_block_policy.h"
#include "rocksdb/utilities/object_registry.h"
#include "table/block_based/block_builder.h"
#include "test_util/mock_time_env.h"
#include "test_util/testutil.h"
#include "util/auto_tune_compressor.h"
#include "util/random.h"
#include "util/simple_mixed_compressor.h"

namespace ROCKSDB_NAMESPACE {
class DBCompressionTest : public DBTestBase {
 public:
  DBCompressionTest() : DBTestBase("compression_test", /*env_do_fsync=*/true) {}
};

TEST_F(DBCompressionTest, PresetCompressionDict) {
  // Verifies that compression ratio improves when dictionary is enabled, and
  // improves even further when the dictionary is trained by ZSTD.
  const size_t kBlockSizeBytes = 4 << 10;
  const size_t kL0FileBytes = 128 << 10;
  const size_t kApproxPerBlockOverheadBytes = 50;
  const int kNumL0Files = 5;

  Options options;
  // Make sure to use any custom env that the test is configured with.
  options.env = CurrentOptions().env;
  options.allow_concurrent_memtable_write = false;
  options.arena_block_size = kBlockSizeBytes;
  options.create_if_missing = true;
  options.disable_auto_compactions = true;
  options.level0_file_num_compaction_trigger = kNumL0Files;
  options.memtable_factory.reset(
      test::NewSpecialSkipListFactory(kL0FileBytes / kBlockSizeBytes));
  options.num_levels = 2;
  options.target_file_size_base = kL0FileBytes;
  options.target_file_size_multiplier = 2;
  options.write_buffer_size = kL0FileBytes;
  BlockBasedTableOptions table_options;
  table_options.block_size = kBlockSizeBytes;
  std::vector<CompressionType> compression_types;
  if (Zlib_Supported()) {
    compression_types.push_back(kZlibCompression);
  }
#if LZ4_VERSION_NUMBER >= 10400  // r124+
  compression_types.push_back(kLZ4Compression);
  compression_types.push_back(kLZ4HCCompression);
#endif  // LZ4_VERSION_NUMBER >= 10400
  if (ZSTD_Supported()) {
    compression_types.push_back(kZSTD);
  }

  enum DictionaryTypes : int {
    kWithoutDict,
    kWithDict,
    kWithZSTDfinalizeDict,
    kWithZSTDTrainedDict,
    kDictEnd,
  };

  for (auto compression_type : compression_types) {
    options.compression = compression_type;
    size_t bytes_without_dict = 0;
    size_t bytes_with_dict = 0;
    size_t bytes_with_zstd_finalize_dict = 0;
    size_t bytes_with_zstd_trained_dict = 0;
    for (int i = kWithoutDict; i < kDictEnd; i++) {
      // First iteration: compress without preset dictionary
      // Second iteration: compress with preset dictionary
      // Third iteration (zstd only): compress with zstd-trained dictionary
      //
      // To make sure the compression dictionary has the intended effect, we
      // verify the compressed size is smaller in successive iterations. Also in
      // the non-first iterations, verify the data we get out is the same data
      // we put in.
      switch (i) {
        case kWithoutDict:
          options.compression_opts.max_dict_bytes = 0;
          options.compression_opts.zstd_max_train_bytes = 0;
          break;
        case kWithDict:
          options.compression_opts.max_dict_bytes = kBlockSizeBytes;
          options.compression_opts.zstd_max_train_bytes = 0;
          break;
        case kWithZSTDfinalizeDict:
          if (compression_type != kZSTD ||
              !ZSTD_FinalizeDictionarySupported()) {
            continue;
          }
          options.compression_opts.max_dict_bytes = kBlockSizeBytes;
          options.compression_opts.zstd_max_train_bytes = kL0FileBytes;
          options.compression_opts.use_zstd_dict_trainer = false;
          break;
        case kWithZSTDTrainedDict:
          if (compression_type != kZSTD || !ZSTD_TrainDictionarySupported()) {
            continue;
          }
          options.compression_opts.max_dict_bytes = kBlockSizeBytes;
          options.compression_opts.zstd_max_train_bytes = kL0FileBytes;
          options.compression_opts.use_zstd_dict_trainer = true;
          break;
        default:
          assert(false);
      }

      options.statistics = ROCKSDB_NAMESPACE::CreateDBStatistics();
      options.table_factory.reset(NewBlockBasedTableFactory(table_options));
      CreateAndReopenWithCF({"pikachu"}, options);
      Random rnd(301);
      std::string seq_datas[10];
      for (int j = 0; j < 10; ++j) {
        seq_datas[j] =
            rnd.RandomString(kBlockSizeBytes - kApproxPerBlockOverheadBytes);
      }

      ASSERT_EQ(0, NumTableFilesAtLevel(0, 1));
      for (int j = 0; j < kNumL0Files; ++j) {
        for (size_t k = 0; k < kL0FileBytes / kBlockSizeBytes + 1; ++k) {
          auto key_num = j * (kL0FileBytes / kBlockSizeBytes) + k;
          ASSERT_OK(Put(1, Key(static_cast<int>(key_num)),
                        seq_datas[(key_num / 10) % 10]));
        }
        ASSERT_OK(dbfull()->TEST_WaitForFlushMemTable(handles_[1]));
        ASSERT_EQ(j + 1, NumTableFilesAtLevel(0, 1));
      }
      ASSERT_OK(dbfull()->TEST_CompactRange(0, nullptr, nullptr, handles_[1],
                                            true /* disallow_trivial_move */));
      ASSERT_EQ(0, NumTableFilesAtLevel(0, 1));
      ASSERT_GT(NumTableFilesAtLevel(1, 1), 0);

      // Get the live sst files size
      size_t total_sst_bytes = TotalSize(1);
      if (i == kWithoutDict) {
        bytes_without_dict = total_sst_bytes;
      } else if (i == kWithDict) {
        bytes_with_dict = total_sst_bytes;
      } else if (i == kWithZSTDfinalizeDict) {
        bytes_with_zstd_finalize_dict = total_sst_bytes;
      } else if (i == kWithZSTDTrainedDict) {
        bytes_with_zstd_trained_dict = total_sst_bytes;
      }

      for (size_t j = 0; j < kNumL0Files * (kL0FileBytes / kBlockSizeBytes);
           j++) {
        ASSERT_EQ(seq_datas[(j / 10) % 10], Get(1, Key(static_cast<int>(j))));
      }
      if (i == kWithDict) {
        ASSERT_GT(bytes_without_dict, bytes_with_dict);
      } else if (i == kWithZSTDTrainedDict) {
        // In zstd compression, it is sometimes possible that using a finalized
        // dictionary does not get as good a compression ratio as raw content
        // dictionary. But using a dictionary should always get better
        // compression ratio than not using one.
        ASSERT_TRUE(bytes_with_dict > bytes_with_zstd_finalize_dict ||
                    bytes_without_dict > bytes_with_zstd_finalize_dict);
      } else if (i == kWithZSTDTrainedDict) {
        // In zstd compression, it is sometimes possible that using a trained
        // dictionary does not get as good a compression ratio as without
        // training.
        // But using a dictionary (with or without training) should always get
        // better compression ratio than not using one.
        ASSERT_TRUE(bytes_with_dict > bytes_with_zstd_trained_dict ||
                    bytes_without_dict > bytes_with_zstd_trained_dict);
      }

      DestroyAndReopen(options);
    }
  }
}

TEST_F(DBCompressionTest, PresetCompressionDictLocality) {
  if (!ZSTD_Supported()) {
    return;
  }
  // Verifies that compression dictionary is generated from local data. The
  // verification simply checks all output SSTs have different compression
  // dictionaries. We do not verify effectiveness as that'd likely be flaky in
  // the future.
  const int kNumEntriesPerFile = 1 << 10;  // 1KB
  const int kNumBytesPerEntry = 1 << 10;   // 1KB
  const int kNumFiles = 4;
  Options options = CurrentOptions();
  options.compression = kZSTD;
  options.compression_opts.max_dict_bytes = 1 << 14;        // 16KB
  options.compression_opts.zstd_max_train_bytes = 1 << 18;  // 256KB
  options.statistics = ROCKSDB_NAMESPACE::CreateDBStatistics();
  options.target_file_size_base = kNumEntriesPerFile * kNumBytesPerEntry;
  BlockBasedTableOptions table_options;
  table_options.cache_index_and_filter_blocks = true;
  options.table_factory.reset(NewBlockBasedTableFactory(table_options));
  Reopen(options);

  Random rnd(301);
  for (int i = 0; i < kNumFiles; ++i) {
    for (int j = 0; j < kNumEntriesPerFile; ++j) {
      ASSERT_OK(Put(Key(i * kNumEntriesPerFile + j),
                    rnd.RandomString(kNumBytesPerEntry)));
    }
    ASSERT_OK(Flush());
    MoveFilesToLevel(1);
    ASSERT_EQ(NumTableFilesAtLevel(1), i + 1);
  }

  // Store all the dictionaries generated during a full compaction.
  std::vector<std::string> compression_dicts;
  ROCKSDB_NAMESPACE::SyncPoint::GetInstance()->SetCallBack(
      "BlockBasedTableBuilder::WriteCompressionDictBlock:RawDict",
      [&](void* arg) {
        compression_dicts.emplace_back(static_cast<Slice*>(arg)->ToString());
      });
  ROCKSDB_NAMESPACE::SyncPoint::GetInstance()->EnableProcessing();
  CompactRangeOptions compact_range_opts;
  compact_range_opts.bottommost_level_compaction =
      BottommostLevelCompaction::kForceOptimized;
  ASSERT_OK(db_->CompactRange(compact_range_opts, nullptr, nullptr));

  // Dictionary compression should not be so good as to compress four totally
  // random files into one. If it does then there's probably something wrong
  // with the test.
  ASSERT_GT(NumTableFilesAtLevel(1), 1);

  // Furthermore, there should be one compression dictionary generated per file.
  // And they should all be different from each other.
  ASSERT_EQ(NumTableFilesAtLevel(1),
            static_cast<int>(compression_dicts.size()));
  for (size_t i = 1; i < compression_dicts.size(); ++i) {
    std::string& a = compression_dicts[i - 1];
    std::string& b = compression_dicts[i];
    size_t alen = a.size();
    size_t blen = b.size();
    ASSERT_TRUE(alen != blen || memcmp(a.data(), b.data(), alen) != 0);
  }
}

static std::string CompressibleString(Random* rnd, int len) {
  std::string r;
  test::CompressibleString(rnd, 0.8, len, &r);
  return r;
}

TEST_F(DBCompressionTest, DynamicLevelCompressionPerLevel) {
  if (!Snappy_Supported()) {
    return;
  }
  const int kNKeys = 120;
  int keys[kNKeys];
  for (int i = 0; i < kNKeys; i++) {
    keys[i] = i;
  }

  Random rnd(301);
  Options options;
  options.env = env_;
  options.create_if_missing = true;
  options.db_write_buffer_size = 20480;
  options.write_buffer_size = 20480;
  options.max_write_buffer_number = 2;
  options.level0_file_num_compaction_trigger = 2;
  options.level0_slowdown_writes_trigger = 2;
  options.level0_stop_writes_trigger = 2;
  options.target_file_size_base = 20480;
  options.level_compaction_dynamic_level_bytes = true;
  options.max_bytes_for_level_base = 102400;
  options.max_bytes_for_level_multiplier = 4;
  options.max_background_compactions = 1;
  options.num_levels = 5;
  options.statistics = CreateDBStatistics();

  options.compression_per_level.resize(3);
  // No compression for L0
  options.compression_per_level[0] = kNoCompression;
  // No compression for the Ln whre L0 is compacted to
  options.compression_per_level[1] = kNoCompression;
  // Snappy compression for Ln+1
  options.compression_per_level[2] = kSnappyCompression;

  OnFileDeletionListener* listener = new OnFileDeletionListener();
  options.listeners.emplace_back(listener);

  DestroyAndReopen(options);

  // Insert more than 80K. L4 should be base level. Neither L0 nor L4 should
  // be compressed, so there shouldn't be any compression.
  for (int i = 0; i < 20; i++) {
    ASSERT_OK(Put(Key(keys[i]), CompressibleString(&rnd, 4000)));
    ASSERT_OK(dbfull()->TEST_WaitForBackgroundWork());
  }
  ASSERT_OK(Flush());
  ASSERT_OK(dbfull()->TEST_WaitForCompact());

  ASSERT_EQ(NumTableFilesAtLevel(1), 0);
  ASSERT_EQ(NumTableFilesAtLevel(2), 0);
  ASSERT_EQ(NumTableFilesAtLevel(3), 0);
  ASSERT_TRUE(NumTableFilesAtLevel(0) > 0 || NumTableFilesAtLevel(4) > 0);

  // Verify there was no compression
  auto num_block_compressed =
      options.statistics->getTickerCount(NUMBER_BLOCK_COMPRESSED);
  ASSERT_EQ(num_block_compressed, 0);

  // Insert 400KB and there will be some files end up in L3. According to the
  // above compression settings for each level, there will be some compression.
  ASSERT_OK(options.statistics->Reset());
  ASSERT_EQ(num_block_compressed, 0);
  for (int i = 20; i < 120; i++) {
    ASSERT_OK(Put(Key(keys[i]), CompressibleString(&rnd, 4000)));
    ASSERT_OK(dbfull()->TEST_WaitForBackgroundWork());
  }
  ASSERT_OK(Flush());
  ASSERT_OK(dbfull()->TEST_WaitForCompact());
  ASSERT_EQ(NumTableFilesAtLevel(1), 0);
  ASSERT_EQ(NumTableFilesAtLevel(2), 0);
  ASSERT_GE(NumTableFilesAtLevel(3), 1);
  ASSERT_GE(NumTableFilesAtLevel(4), 1);

  // Verify there was compression
  num_block_compressed =
      options.statistics->getTickerCount(NUMBER_BLOCK_COMPRESSED);
  ASSERT_GT(num_block_compressed, 0);

  // Make sure data in files in L3 is not compacted by removing all files
  // in L4 and calculate number of rows
  ASSERT_OK(dbfull()->SetOptions({
      {"disable_auto_compactions", "true"},
  }));
  ColumnFamilyMetaData cf_meta;
  db_->GetColumnFamilyMetaData(&cf_meta);

  // Ensure that L1+ files are non-overlapping and together with L0 encompass
  // full key range between smallestkey and largestkey from CF file metadata.
  int largestkey_in_prev_level = -1;
  int keys_found = 0;
  for (int level = (int)cf_meta.levels.size() - 1; level >= 0; level--) {
    int files_in_level = (int)cf_meta.levels[level].files.size();
    int largestkey_in_prev_file = -1;
    for (int j = 0; j < files_in_level; j++) {
      int smallestkey = IdFromKey(cf_meta.levels[level].files[j].smallestkey);
      int largestkey = IdFromKey(cf_meta.levels[level].files[j].largestkey);
      int num_entries = (int)cf_meta.levels[level].files[j].num_entries;
      ASSERT_EQ(num_entries, largestkey - smallestkey + 1);
      keys_found += num_entries;
      if (level > 0) {
        if (j == 0) {
          ASSERT_GT(smallestkey, largestkey_in_prev_level);
        }
        if (j > 0) {
          ASSERT_GT(smallestkey, largestkey_in_prev_file);
        }
        if (j == files_in_level - 1) {
          largestkey_in_prev_level = largestkey;
        }
      }
      largestkey_in_prev_file = largestkey;
    }
  }
  ASSERT_EQ(keys_found, kNKeys);

  for (const auto& file : cf_meta.levels[4].files) {
    listener->SetExpectedFileName(dbname_ + file.name);
    const RangeOpt ranges(file.smallestkey, file.largestkey);
    // Given verification from above, we're guaranteed that by deleting all the
    // files in [<smallestkey>, <largestkey>] range, we're effectively deleting
    // that very single file and nothing more.
    EXPECT_OK(dbfull()->DeleteFilesInRanges(dbfull()->DefaultColumnFamily(),
                                            &ranges, true /* include_end */));
  }
  listener->VerifyMatchedCount(cf_meta.levels[4].files.size());

  int num_keys = 0;
  std::unique_ptr<Iterator> iter(db_->NewIterator(ReadOptions()));
  for (iter->SeekToFirst(); iter->Valid(); iter->Next()) {
    num_keys++;
  }
  ASSERT_OK(iter->status());

  ASSERT_EQ(NumTableFilesAtLevel(1), 0);
  ASSERT_EQ(NumTableFilesAtLevel(2), 0);
  ASSERT_GE(NumTableFilesAtLevel(3), 1);
  ASSERT_EQ(NumTableFilesAtLevel(4), 0);

  ASSERT_GT(SizeAtLevel(0) + SizeAtLevel(3), num_keys * 4000U + num_keys * 10U);
}

TEST_F(DBCompressionTest, DynamicLevelCompressionPerLevel2) {
  if (!Snappy_Supported() || !LZ4_Supported() || !Zlib_Supported()) {
    return;
  }
  const int kNKeys = 500;
  int keys[kNKeys];
  for (int i = 0; i < kNKeys; i++) {
    keys[i] = i;
  }
  RandomShuffle(std::begin(keys), std::end(keys));

  Random rnd(301);
  Options options;
  options.create_if_missing = true;
  options.db_write_buffer_size = 6000000;
  options.write_buffer_size = 600000;
  options.max_write_buffer_number = 2;
  options.level0_file_num_compaction_trigger = 2;
  options.level0_slowdown_writes_trigger = 2;
  options.level0_stop_writes_trigger = 2;
  options.soft_pending_compaction_bytes_limit = 1024 * 1024;
  options.target_file_size_base = 20;
  options.env = env_;
  options.level_compaction_dynamic_level_bytes = true;
  options.max_bytes_for_level_base = 200;
  options.max_bytes_for_level_multiplier = 8;
  options.max_background_compactions = 1;
  options.num_levels = 5;
  std::shared_ptr<mock::MockTableFactory> mtf(new mock::MockTableFactory);
  options.table_factory = mtf;

  options.compression_per_level.resize(3);
  options.compression_per_level[0] = kNoCompression;
  options.compression_per_level[1] = kLZ4Compression;
  options.compression_per_level[2] = kZlibCompression;

  DestroyAndReopen(options);
  // When base level is L4, L4 is LZ4.
  std::atomic<int> num_zlib(0);
  std::atomic<int> num_lz4(0);
  std::atomic<int> num_no(0);
  ROCKSDB_NAMESPACE::SyncPoint::GetInstance()->SetCallBack(
      "LevelCompactionPicker::PickCompaction:Return", [&](void* arg) {
        Compaction* compaction = static_cast<Compaction*>(arg);
        if (compaction->output_level() == 4) {
          ASSERT_TRUE(compaction->output_compression() == kLZ4Compression);
          num_lz4.fetch_add(1);
        }
      });
  ROCKSDB_NAMESPACE::SyncPoint::GetInstance()->SetCallBack(
      "FlushJob::WriteLevel0Table:output_compression", [&](void* arg) {
        auto* compression = static_cast<CompressionType*>(arg);
        ASSERT_TRUE(*compression == kNoCompression);
        num_no.fetch_add(1);
      });
  ROCKSDB_NAMESPACE::SyncPoint::GetInstance()->EnableProcessing();

  for (int i = 0; i < 100; i++) {
    std::string value = rnd.RandomString(200);
    ASSERT_OK(Put(Key(keys[i]), value));
    if (i % 25 == 24) {
      ASSERT_OK(Flush());
      ASSERT_OK(dbfull()->TEST_WaitForCompact());
    }
  }

  ASSERT_OK(Flush());
  ASSERT_OK(dbfull()->TEST_WaitForFlushMemTable());
  ASSERT_OK(dbfull()->TEST_WaitForCompact());
  ROCKSDB_NAMESPACE::SyncPoint::GetInstance()->DisableProcessing();
  ROCKSDB_NAMESPACE::SyncPoint::GetInstance()->ClearAllCallBacks();

  ASSERT_EQ(NumTableFilesAtLevel(1), 0);
  ASSERT_EQ(NumTableFilesAtLevel(2), 0);
  ASSERT_EQ(NumTableFilesAtLevel(3), 0);
  ASSERT_GT(NumTableFilesAtLevel(4), 0);
  ASSERT_GT(num_no.load(), 2);
  ASSERT_GT(num_lz4.load(), 0);
  int prev_num_files_l4 = NumTableFilesAtLevel(4);

  // After base level turn L4->L3, L3 becomes LZ4 and L4 becomes Zlib
  num_lz4.store(0);
  num_no.store(0);
  ROCKSDB_NAMESPACE::SyncPoint::GetInstance()->SetCallBack(
      "LevelCompactionPicker::PickCompaction:Return", [&](void* arg) {
        Compaction* compaction = static_cast<Compaction*>(arg);
        if (compaction->output_level() == 4 && compaction->start_level() == 3) {
          ASSERT_TRUE(compaction->output_compression() == kZlibCompression);
          num_zlib.fetch_add(1);
        } else {
          ASSERT_TRUE(compaction->output_compression() == kLZ4Compression);
          num_lz4.fetch_add(1);
        }
      });
  ROCKSDB_NAMESPACE::SyncPoint::GetInstance()->SetCallBack(
      "FlushJob::WriteLevel0Table:output_compression", [&](void* arg) {
        auto* compression = static_cast<CompressionType*>(arg);
        ASSERT_TRUE(*compression == kNoCompression);
        num_no.fetch_add(1);
      });
  ROCKSDB_NAMESPACE::SyncPoint::GetInstance()->EnableProcessing();

  for (int i = 101; i < 500; i++) {
    std::string value = rnd.RandomString(200);
    ASSERT_OK(Put(Key(keys[i]), value));
    if (i % 100 == 99) {
      ASSERT_OK(Flush());
      ASSERT_OK(dbfull()->TEST_WaitForCompact());
    }
  }

  ROCKSDB_NAMESPACE::SyncPoint::GetInstance()->ClearAllCallBacks();
  ROCKSDB_NAMESPACE::SyncPoint::GetInstance()->DisableProcessing();
  ASSERT_EQ(NumTableFilesAtLevel(1), 0);
  ASSERT_EQ(NumTableFilesAtLevel(2), 0);
  ASSERT_GT(NumTableFilesAtLevel(3), 0);
  ASSERT_GT(NumTableFilesAtLevel(4), prev_num_files_l4);
  ASSERT_GT(num_no.load(), 2);
  ASSERT_GT(num_lz4.load(), 0);
  ASSERT_GT(num_zlib.load(), 0);
}

class PresetCompressionDictTest
    : public DBTestBase,
      public testing::WithParamInterface<std::tuple<CompressionType, bool>> {
 public:
  PresetCompressionDictTest()
      : DBTestBase("db_test2", false /* env_do_fsync */),
        compression_type_(std::get<0>(GetParam())),
        bottommost_(std::get<1>(GetParam())) {}

 protected:
  const CompressionType compression_type_;
  const bool bottommost_;
};

INSTANTIATE_TEST_CASE_P(
    DBCompressionTest, PresetCompressionDictTest,
    ::testing::Combine(::testing::ValuesIn(GetSupportedDictCompressions()),
                       ::testing::Bool()));

TEST_P(PresetCompressionDictTest, Flush) {
  // Verifies that dictionary is generated and written during flush only when
  // `ColumnFamilyOptions::compression` enables dictionary. Also verifies the
  // size of the dictionary is within expectations according to the limit on
  // buffering set by `CompressionOptions::max_dict_buffer_bytes`.
  const size_t kValueLen = 256;
  const size_t kKeysPerFile = 1 << 10;
  const size_t kDictLen = 16 << 10;
  const size_t kBlockLen = 4 << 10;

  Options options = CurrentOptions();
  if (bottommost_) {
    options.bottommost_compression = compression_type_;
    options.bottommost_compression_opts.enabled = true;
    options.bottommost_compression_opts.max_dict_bytes = kDictLen;
    options.bottommost_compression_opts.max_dict_buffer_bytes = kBlockLen;
  } else {
    options.compression = compression_type_;
    options.compression_opts.max_dict_bytes = kDictLen;
    options.compression_opts.max_dict_buffer_bytes = kBlockLen;
  }
  options.memtable_factory.reset(test::NewSpecialSkipListFactory(kKeysPerFile));
  options.statistics = CreateDBStatistics();
  BlockBasedTableOptions bbto;
  bbto.block_size = kBlockLen;
  bbto.cache_index_and_filter_blocks = true;
  options.table_factory.reset(NewBlockBasedTableFactory(bbto));
  Reopen(options);

  Random rnd(301);
  for (size_t i = 0; i <= kKeysPerFile; ++i) {
    ASSERT_OK(Put(Key(static_cast<int>(i)), rnd.RandomString(kValueLen)));
  }
  ASSERT_OK(dbfull()->TEST_WaitForFlushMemTable());

  // We can use `BLOCK_CACHE_COMPRESSION_DICT_BYTES_INSERT` to detect whether a
  // compression dictionary exists since dictionaries would be preloaded when
  // the flush finishes.
  if (bottommost_) {
    // Flush is never considered bottommost. This should change in the future
    // since flushed files may have nothing underneath them, like the one in
    // this test case.
    ASSERT_EQ(
        TestGetTickerCount(options, BLOCK_CACHE_COMPRESSION_DICT_BYTES_INSERT),
        0);
  } else {
    ASSERT_GT(
        TestGetTickerCount(options, BLOCK_CACHE_COMPRESSION_DICT_BYTES_INSERT),
        0);
    // TODO(ajkr): fix the below assertion to work with ZSTD. The expectation on
    // number of bytes needs to be adjusted in case the cached block is in
    // ZSTD's digested dictionary format.
    if (compression_type_ != kZSTD) {
      // Although we limited buffering to `kBlockLen`, there may be up to two
      // blocks of data included in the dictionary since we only check limit
      // after each block is built.
      ASSERT_LE(TestGetTickerCount(options,
                                   BLOCK_CACHE_COMPRESSION_DICT_BYTES_INSERT),
                2 * kBlockLen);
    }
  }
}

TEST_P(PresetCompressionDictTest, CompactNonBottommost) {
  // Verifies that dictionary is generated and written during compaction to
  // non-bottommost level only when `ColumnFamilyOptions::compression` enables
  // dictionary. Also verifies the size of the dictionary is within expectations
  // according to the limit on buffering set by
  // `CompressionOptions::max_dict_buffer_bytes`.
  const size_t kValueLen = 256;
  const size_t kKeysPerFile = 1 << 10;
  const size_t kDictLen = 16 << 10;
  const size_t kBlockLen = 4 << 10;

  Options options = CurrentOptions();
  if (bottommost_) {
    options.bottommost_compression = compression_type_;
    options.bottommost_compression_opts.enabled = true;
    options.bottommost_compression_opts.max_dict_bytes = kDictLen;
    options.bottommost_compression_opts.max_dict_buffer_bytes = kBlockLen;
  } else {
    options.compression = compression_type_;
    options.compression_opts.max_dict_bytes = kDictLen;
    options.compression_opts.max_dict_buffer_bytes = kBlockLen;
  }
  options.disable_auto_compactions = true;
  options.statistics = CreateDBStatistics();
  BlockBasedTableOptions bbto;
  bbto.block_size = kBlockLen;
  bbto.cache_index_and_filter_blocks = true;
  options.table_factory.reset(NewBlockBasedTableFactory(bbto));
  Reopen(options);

  Random rnd(301);
  for (size_t j = 0; j <= kKeysPerFile; ++j) {
    ASSERT_OK(Put(Key(static_cast<int>(j)), rnd.RandomString(kValueLen)));
  }
  ASSERT_OK(Flush());
  MoveFilesToLevel(2);

  for (int i = 0; i < 2; ++i) {
    for (size_t j = 0; j <= kKeysPerFile; ++j) {
      ASSERT_OK(Put(Key(static_cast<int>(j)), rnd.RandomString(kValueLen)));
    }
    ASSERT_OK(Flush());
  }
  ASSERT_EQ("2,0,1", FilesPerLevel(0));

  uint64_t prev_compression_dict_bytes_inserted =
      TestGetTickerCount(options, BLOCK_CACHE_COMPRESSION_DICT_BYTES_INSERT);
  // This L0->L1 compaction merges the two L0 files into L1. The produced L1
  // file is not bottommost due to the existing L2 file covering the same key-
  // range.
  ASSERT_OK(dbfull()->TEST_CompactRange(0, nullptr, nullptr));
  ASSERT_EQ("0,1,1", FilesPerLevel(0));
  // We can use `BLOCK_CACHE_COMPRESSION_DICT_BYTES_INSERT` to detect whether a
  // compression dictionary exists since dictionaries would be preloaded when
  // the compaction finishes.
  if (bottommost_) {
    ASSERT_EQ(
        TestGetTickerCount(options, BLOCK_CACHE_COMPRESSION_DICT_BYTES_INSERT),
        prev_compression_dict_bytes_inserted);
  } else {
    ASSERT_GT(
        TestGetTickerCount(options, BLOCK_CACHE_COMPRESSION_DICT_BYTES_INSERT),
        prev_compression_dict_bytes_inserted);
    // TODO(ajkr): fix the below assertion to work with ZSTD. The expectation on
    // number of bytes needs to be adjusted in case the cached block is in
    // ZSTD's digested dictionary format.
    if (compression_type_ != kZSTD) {
      // Although we limited buffering to `kBlockLen`, there may be up to two
      // blocks of data included in the dictionary since we only check limit
      // after each block is built.
      ASSERT_LE(TestGetTickerCount(options,
                                   BLOCK_CACHE_COMPRESSION_DICT_BYTES_INSERT),
                prev_compression_dict_bytes_inserted + 2 * kBlockLen);
    }
  }
}

TEST_P(PresetCompressionDictTest, CompactBottommost) {
  // Verifies that dictionary is generated and written during compaction to
  // non-bottommost level only when either `ColumnFamilyOptions::compression` or
  // `ColumnFamilyOptions::bottommost_compression` enables dictionary. Also
  // verifies the size of the dictionary is within expectations according to the
  // limit on buffering set by `CompressionOptions::max_dict_buffer_bytes`.
  const size_t kValueLen = 256;
  const size_t kKeysPerFile = 1 << 10;
  const size_t kDictLen = 16 << 10;
  const size_t kBlockLen = 4 << 10;

  Options options = CurrentOptions();
  if (bottommost_) {
    options.bottommost_compression = compression_type_;
    options.bottommost_compression_opts.enabled = true;
    options.bottommost_compression_opts.max_dict_bytes = kDictLen;
    options.bottommost_compression_opts.max_dict_buffer_bytes = kBlockLen;
  } else {
    options.compression = compression_type_;
    options.compression_opts.max_dict_bytes = kDictLen;
    options.compression_opts.max_dict_buffer_bytes = kBlockLen;
  }
  options.disable_auto_compactions = true;
  options.statistics = CreateDBStatistics();
  BlockBasedTableOptions bbto;
  bbto.block_size = kBlockLen;
  bbto.cache_index_and_filter_blocks = true;
  options.table_factory.reset(NewBlockBasedTableFactory(bbto));
  Reopen(options);

  Random rnd(301);
  for (int i = 0; i < 2; ++i) {
    for (size_t j = 0; j <= kKeysPerFile; ++j) {
      ASSERT_OK(Put(Key(static_cast<int>(j)), rnd.RandomString(kValueLen)));
    }
    ASSERT_OK(Flush());
  }
  ASSERT_EQ("2", FilesPerLevel(0));

  uint64_t prev_compression_dict_bytes_inserted =
      TestGetTickerCount(options, BLOCK_CACHE_COMPRESSION_DICT_BYTES_INSERT);
  CompactRangeOptions cro;
  ASSERT_OK(db_->CompactRange(cro, nullptr, nullptr));
  ASSERT_EQ("0,1", FilesPerLevel(0));
  ASSERT_GT(
      TestGetTickerCount(options, BLOCK_CACHE_COMPRESSION_DICT_BYTES_INSERT),
      prev_compression_dict_bytes_inserted);
  // TODO(ajkr): fix the below assertion to work with ZSTD. The expectation on
  // number of bytes needs to be adjusted in case the cached block is in ZSTD's
  // digested dictionary format.
  if (compression_type_ != kZSTD) {
    // Although we limited buffering to `kBlockLen`, there may be up to two
    // blocks of data included in the dictionary since we only check limit after
    // each block is built.
    ASSERT_LE(
        TestGetTickerCount(options, BLOCK_CACHE_COMPRESSION_DICT_BYTES_INSERT),
        prev_compression_dict_bytes_inserted + 2 * kBlockLen);
  }
}

class CompactionCompressionListener : public EventListener {
 public:
  explicit CompactionCompressionListener(Options* db_options)
      : db_options_(db_options) {}

  void OnCompactionCompleted(DB* db, const CompactionJobInfo& ci) override {
    // Figure out last level with files
    int bottommost_level = 0;
    for (int level = 0; level < db->NumberLevels(); level++) {
      std::string files_at_level;
      ASSERT_TRUE(
          db->GetProperty("rocksdb.num-files-at-level" + std::to_string(level),
                          &files_at_level));
      if (files_at_level != "0") {
        bottommost_level = level;
      }
    }

    if (db_options_->bottommost_compression != kDisableCompressionOption &&
        ci.output_level == bottommost_level) {
      ASSERT_EQ(ci.compression, db_options_->bottommost_compression);
    } else if (db_options_->compression_per_level.size() != 0) {
      ASSERT_EQ(ci.compression,
                db_options_->compression_per_level[ci.output_level]);
    } else {
      ASSERT_EQ(ci.compression, db_options_->compression);
    }
    max_level_checked = std::max(max_level_checked, ci.output_level);
  }

  int max_level_checked = 0;
  const Options* db_options_;
};

enum CompressionFailureType {
  kTestCompressionFail,
  kTestDecompressionFail,
  kTestDecompressionCorruption
};

class CompressionFailuresTest
    : public DBCompressionTest,
      public testing::WithParamInterface<std::tuple<
          CompressionFailureType, CompressionType, uint32_t, uint32_t>> {
 public:
  CompressionFailuresTest() {
    std::tie(compression_failure_type_, compression_type_,
             compression_max_dict_bytes_, compression_parallel_threads_) =
        GetParam();
  }

  CompressionFailureType compression_failure_type_ = kTestCompressionFail;
  CompressionType compression_type_ = kNoCompression;
  uint32_t compression_max_dict_bytes_ = 0;
  uint32_t compression_parallel_threads_ = 0;
};

INSTANTIATE_TEST_CASE_P(
    DBCompressionTest, CompressionFailuresTest,
    ::testing::Combine(::testing::Values(kTestCompressionFail,
                                         kTestDecompressionFail,
                                         kTestDecompressionCorruption),
                       ::testing::ValuesIn(GetSupportedCompressions()),
                       ::testing::Values(0, 10), ::testing::Values(1, 4)));

TEST_P(CompressionFailuresTest, CompressionFailures) {
  if (compression_type_ == kNoCompression) {
    return;
  }

  Options options = CurrentOptions();
  options.level0_file_num_compaction_trigger = 2;
  options.max_bytes_for_level_base = 1024;
  options.max_bytes_for_level_multiplier = 2;
  options.num_levels = 7;
  options.max_background_compactions = 1;
  options.target_file_size_base = 512;

  BlockBasedTableOptions table_options;
  table_options.block_size = 512;
  table_options.verify_compression = true;
  options.table_factory.reset(NewBlockBasedTableFactory(table_options));

  options.compression = compression_type_;
  options.compression_opts.parallel_threads = compression_parallel_threads_;
  options.compression_opts.max_dict_bytes = compression_max_dict_bytes_;
  options.bottommost_compression_opts.parallel_threads =
      compression_parallel_threads_;
  options.bottommost_compression_opts.max_dict_bytes =
      compression_max_dict_bytes_;

  if (compression_failure_type_ == kTestCompressionFail) {
    ROCKSDB_NAMESPACE::SyncPoint::GetInstance()->SetCallBack(
        "CompressData:TamperWithReturnValue", [](void* arg) {
          bool* ret = static_cast<bool*>(arg);
          *ret = false;
        });
  } else if (compression_failure_type_ == kTestDecompressionFail) {
    ROCKSDB_NAMESPACE::SyncPoint::GetInstance()->SetCallBack(
        "DecompressBlockData:TamperWithReturnValue", [](void* arg) {
          Status* ret = static_cast<Status*>(arg);
          ASSERT_OK(*ret);
          *ret = Status::Corruption("kTestDecompressionFail");
        });
  } else if (compression_failure_type_ == kTestDecompressionCorruption) {
    ROCKSDB_NAMESPACE::SyncPoint::GetInstance()->SetCallBack(
        "DecompressBlockData:TamperWithDecompressionOutput", [](void* arg) {
          BlockContents* contents = static_cast<BlockContents*>(arg);
          // Ensure uncompressed data != original data
          const size_t len = contents->data.size() + 1;
          std::unique_ptr<char[]> fake_data(new char[len]());
          *contents = BlockContents(std::move(fake_data), len);
        });
  }

  std::map<std::string, std::string> key_value_written;

  const int kKeySize = 5;
  const int kValUnitSize = 16;
  const int kValSize = 256;
  Random rnd(405);

  Status s = Status::OK();

  DestroyAndReopen(options);
  // Write 10 random files
  for (int i = 0; i < 10; i++) {
    for (int j = 0; j < 5; j++) {
      std::string key = rnd.RandomString(kKeySize);
      // Ensure good compression ratio
      std::string valueUnit = rnd.RandomString(kValUnitSize);
      std::string value;
      for (int k = 0; k < kValSize; k += kValUnitSize) {
        value += valueUnit;
      }
      s = Put(key, value);
      if (compression_failure_type_ == kTestCompressionFail) {
        key_value_written[key] = value;
        ASSERT_OK(s);
      }
    }
    s = Flush();
    if (compression_failure_type_ == kTestCompressionFail) {
      ASSERT_OK(s);
    }
    s = dbfull()->TEST_WaitForCompact();
    if (compression_failure_type_ == kTestCompressionFail) {
      ASSERT_OK(s);
    }
    if (i == 4) {
      // Make compression fail at the mid of table building
      ROCKSDB_NAMESPACE::SyncPoint::GetInstance()->EnableProcessing();
    }
  }
  ROCKSDB_NAMESPACE::SyncPoint::GetInstance()->DisableProcessing();

  if (compression_failure_type_ == kTestCompressionFail) {
    // Should be kNoCompression, check content consistency
    std::unique_ptr<Iterator> db_iter(db_->NewIterator(ReadOptions()));
    for (db_iter->SeekToFirst(); db_iter->Valid(); db_iter->Next()) {
      std::string key = db_iter->key().ToString();
      std::string value = db_iter->value().ToString();
      ASSERT_NE(key_value_written.find(key), key_value_written.end());
      ASSERT_EQ(key_value_written[key], value);
      key_value_written.erase(key);
    }
    ASSERT_OK(db_iter->status());
    ASSERT_EQ(0, key_value_written.size());
  } else if (compression_failure_type_ == kTestDecompressionFail) {
    ASSERT_EQ(std::string(s.getState()),
              "Could not decompress: kTestDecompressionFail");
  } else if (compression_failure_type_ == kTestDecompressionCorruption) {
    ASSERT_EQ(std::string(s.getState()),
              "Decompressed block did not match pre-compression block");
  }
}

TEST_F(DBCompressionTest, CompressionOptions) {
  if (!Zlib_Supported() || !Snappy_Supported()) {
    return;
  }

  Options options = CurrentOptions();
  options.level0_file_num_compaction_trigger = 2;
  options.max_bytes_for_level_base = 100;
  options.max_bytes_for_level_multiplier = 2;
  options.num_levels = 7;
  options.max_background_compactions = 1;

  CompactionCompressionListener* listener =
      new CompactionCompressionListener(&options);
  options.listeners.emplace_back(listener);

  const int kKeySize = 5;
  const int kValSize = 20;
  Random rnd(301);

  std::vector<uint32_t> compression_parallel_threads = {1, 4};

  std::map<std::string, std::string> key_value_written;

  for (int iter = 0; iter <= 2; iter++) {
    listener->max_level_checked = 0;

    if (iter == 0) {
      // Use different compression algorithms for different levels but
      // always use Zlib for bottommost level
      options.compression_per_level = {kNoCompression,     kNoCompression,
                                       kNoCompression,     kSnappyCompression,
                                       kSnappyCompression, kSnappyCompression,
                                       kZlibCompression};
      options.compression = kNoCompression;
      options.bottommost_compression = kZlibCompression;
    } else if (iter == 1) {
      // Use Snappy except for bottommost level use ZLib
      options.compression_per_level = {};
      options.compression = kSnappyCompression;
      options.bottommost_compression = kZlibCompression;
    } else if (iter == 2) {
      // Use Snappy everywhere
      options.compression_per_level = {};
      options.compression = kSnappyCompression;
      options.bottommost_compression = kDisableCompressionOption;
    }

    for (auto num_threads : compression_parallel_threads) {
      options.compression_opts.parallel_threads = num_threads;
      options.bottommost_compression_opts.parallel_threads = num_threads;

      DestroyAndReopen(options);
      // Write 10 random files
      for (int i = 0; i < 10; i++) {
        for (int j = 0; j < 5; j++) {
          std::string key = rnd.RandomString(kKeySize);
          std::string value = rnd.RandomString(kValSize);
          key_value_written[key] = value;
          ASSERT_OK(Put(key, value));
        }
        ASSERT_OK(Flush());
        ASSERT_OK(dbfull()->TEST_WaitForCompact());
      }

      // Make sure that we wrote enough to check all 7 levels
      ASSERT_EQ(listener->max_level_checked, 6);

      // Make sure database content is the same as key_value_written
      std::unique_ptr<Iterator> db_iter(db_->NewIterator(ReadOptions()));
      for (db_iter->SeekToFirst(); db_iter->Valid(); db_iter->Next()) {
        std::string key = db_iter->key().ToString();
        std::string value = db_iter->value().ToString();
        ASSERT_NE(key_value_written.find(key), key_value_written.end());
        ASSERT_EQ(key_value_written[key], value);
        key_value_written.erase(key);
      }
      ASSERT_OK(db_iter->status());
      ASSERT_EQ(0, key_value_written.size());
    }
  }
}

TEST_F(DBCompressionTest, RoundRobinManager) {
  if (ZSTD_Supported()) {
    auto mgr =
        std::make_shared<RoundRobinManager>(GetBuiltinV2CompressionManager());

    std::vector<std::string> values;
    for (bool use_wrapper : {true}) {
      SCOPED_TRACE((use_wrapper ? "With " : "No ") + std::string("wrapper"));

      Options options = CurrentOptions();
      options.statistics = ROCKSDB_NAMESPACE::CreateDBStatistics();
      options.statistics->set_stats_level(StatsLevel::kExceptTimeForMutex);
      BlockBasedTableOptions bbto;
      bbto.enable_index_compression = false;
      options.table_factory.reset(NewBlockBasedTableFactory(bbto));
      options.compression_manager = use_wrapper ? mgr : nullptr;
      DestroyAndReopen(options);

      Random rnd(301);
      constexpr int kCount = 13;

      // Highly compressible blocks, except 1 non-compressible. Half of the
      // compressible are morked for bypass and 1 marked for rejection. Values
      // are large enough to ensure just 1 k-v per block.
      for (int i = 0; i < kCount; ++i) {
        std::string value;
        if (i == 6) {
          // One non-compressible block
          value = rnd.RandomBinaryString(20000);
        } else {
          test::CompressibleString(&rnd, 0.1, 20000, &value);
        }
        values.push_back(value);
        ASSERT_OK(Put(Key(i), value));
        ASSERT_EQ(Get(Key(i)), value);
      }
      ASSERT_OK(Flush());

      // Ensure well-formed for reads
      for (int i = 0; i < kCount; ++i) {
        ASSERT_NE(Get(Key(i)), "NOT_FOUND");
        ASSERT_EQ(Get(Key(i)), values[i]);
      }
      ASSERT_EQ(Get(Key(kCount)), "NOT_FOUND");
    }
  }
}

TEST_F(DBCompressionTest, RandomMixedCompressionManager) {
  if (ZSTD_Supported()) {
    auto mgr = std::make_shared<RandomMixedCompressionManager>(
        GetBuiltinV2CompressionManager());
    std::vector<std::string> values;
    for (bool use_wrapper : {true}) {
      SCOPED_TRACE((use_wrapper ? "With " : "No ") + std::string("wrapper"));

      Options options = CurrentOptions();
      options.statistics = ROCKSDB_NAMESPACE::CreateDBStatistics();
      options.statistics->set_stats_level(StatsLevel::kExceptTimeForMutex);
      BlockBasedTableOptions bbto;
      bbto.enable_index_compression = false;
      options.table_factory.reset(NewBlockBasedTableFactory(bbto));
      options.compression_manager = use_wrapper ? mgr : nullptr;
      DestroyAndReopen(options);

      Random rnd(301);
      constexpr int kCount = 13;

      // Highly compressible blocks, except 1 non-compressible. Half of the
      // compressible are morked for bypass and 1 marked for rejection. Values
      // are large enough to ensure just 1 k-v per block.
      for (int i = 0; i < kCount; ++i) {
        std::string value;
        if (i == 6) {
          // One non-compressible block
          value = rnd.RandomBinaryString(20000);
        } else {
          test::CompressibleString(&rnd, 0.1, 20000, &value);
        }
        values.push_back(value);
        ASSERT_OK(Put(Key(i), value));
        ASSERT_EQ(Get(Key(i)), value);
      }
      ASSERT_OK(Flush());

      // Ensure well-formed for reads
      for (int i = 0; i < kCount; ++i) {
        ASSERT_NE(Get(Key(i)), "NOT_FOUND");
        ASSERT_EQ(Get(Key(i)), values[i]);
      }
      ASSERT_EQ(Get(Key(kCount)), "NOT_FOUND");
    }
  }
}

TEST_F(DBCompressionTest, CompressionManagerWrapper) {
  // Test that we can use a custom CompressionManager to wrap the built-in
  // CompressionManager, thus adopting a custom *strategy* based on existing
  // algorithms. This will "mark" some blocks (in their contents) as "do not
  // compress", i.e. no attempt to compress, and some blocks as "reject
  // compression", i.e. compression attempted but rejected because of ratio
  // or otherwise. These cases are distinguishable for statistics that
  // approximate "wasted effort".
  static std::string kDoNotCompress = "do_not_compress";
  static std::string kRejectCompression = "reject_compression";

  struct MyCompressor : public CompressorWrapper {
    using CompressorWrapper::CompressorWrapper;
    const char* Name() const override { return "MyCompressor"; }

    Status CompressBlock(Slice uncompressed_data,
                         std::string* compressed_output,
                         CompressionType* out_compression_type,
                         ManagedWorkingArea* working_area) override {
      auto begin = uncompressed_data.data();
      auto end = uncompressed_data.data() + uncompressed_data.size();
      if (std::search(begin, end, kDoNotCompress.begin(),
                      kDoNotCompress.end()) != end) {
        // Do not attempt compression
        EXPECT_EQ(*out_compression_type, kNoCompression);
        return Status::OK();
      } else if (std::search(begin, end, kRejectCompression.begin(),
                             kRejectCompression.end()) != end) {
        // Simulate attempted & rejected compression
        *compressed_output = "blah";
        EXPECT_EQ(*out_compression_type, kNoCompression);
        return Status::OK();
      } else {
        return wrapped_->CompressBlock(uncompressed_data, compressed_output,
                                       out_compression_type, working_area);
      }
    }

    // Also check WorkingArea handling
    struct MyWorkingArea : public WorkingArea {
      explicit MyWorkingArea(ManagedWorkingArea&& wrapped)
          : wrapped_(std::move(wrapped)) {}
      ManagedWorkingArea wrapped_;
    };
    ManagedWorkingArea ObtainWorkingArea() override {
      ManagedWorkingArea rv{
          new MyWorkingArea{CompressorWrapper::ObtainWorkingArea()}, this};
      if (GetPreferredCompressionType() == kZSTD) {
        // ZSTD should always use WorkingArea, so this is our chance to ensure
        // CompressorWrapper::ObtainWorkingArea() is properly connected
        assert(rv.get() != nullptr);
      }
      return rv;
    }

    void ReleaseWorkingArea(WorkingArea* wa) override {
      delete static_cast<MyWorkingArea*>(wa);
    }
  };
  struct MyManager : public CompressionManagerWrapper {
    using CompressionManagerWrapper::CompressionManagerWrapper;
    const char* Name() const override { return "MyManager"; }
    std::unique_ptr<Compressor> GetCompressorForSST(
        const FilterBuildingContext& context, const CompressionOptions& opts,
        CompressionType preferred) override {
      return std::make_unique<MyCompressor>(
          wrapped_->GetCompressorForSST(context, opts, preferred));
    }
  };
  auto mgr = std::make_shared<MyManager>(GetBuiltinV2CompressionManager());

  for (CompressionType type : GetSupportedCompressions()) {
    for (bool use_wrapper : {false, true}) {
      if (type == kNoCompression) {
        continue;
      }
      SCOPED_TRACE("Compression type: " + std::to_string(type) +
                   (use_wrapper ? " with " : " no ") + "wrapper");

      Options options = CurrentOptions();
      options.compression = type;
      options.statistics = ROCKSDB_NAMESPACE::CreateDBStatistics();
      options.statistics->set_stats_level(StatsLevel::kExceptTimeForMutex);
      BlockBasedTableOptions bbto;
      bbto.enable_index_compression = false;
      options.table_factory.reset(NewBlockBasedTableFactory(bbto));
      options.compression_manager = use_wrapper ? mgr : nullptr;
      DestroyAndReopen(options);

      auto PopStat = [&](Tickers t) -> uint64_t {
        return options.statistics->getAndResetTickerCount(t);
      };

      Random rnd(301);
      constexpr int kCount = 13;

      // Highly compressible blocks, except 1 non-compressible. Half of the
      // compressible are morked for bypass and 1 marked for rejection. Values
      // are large enough to ensure just 1 k-v per block.
      for (int i = 0; i < kCount; ++i) {
        std::string value;
        if (i == 6) {
          // One non-compressible block
          value = rnd.RandomBinaryString(20000);
        } else {
          test::CompressibleString(&rnd, 0.1, 20000, &value);
          if ((i % 2) == 0) {
            // Half for bypass
            value += kDoNotCompress;
          } else if (i == 7) {
            // One for rejection
            value += kRejectCompression;
          }
        }
        ASSERT_OK(Put(Key(i), value));
      }
      ASSERT_OK(Flush());

      if (use_wrapper) {
        EXPECT_EQ(kCount / 2 - 1, PopStat(NUMBER_BLOCK_COMPRESSED));
        EXPECT_EQ(kCount / 2, PopStat(NUMBER_BLOCK_COMPRESSION_BYPASSED));
        EXPECT_EQ(1 + 1, PopStat(NUMBER_BLOCK_COMPRESSION_REJECTED));
      } else {
        EXPECT_EQ(kCount - 1, PopStat(NUMBER_BLOCK_COMPRESSED));
        EXPECT_EQ(0, PopStat(NUMBER_BLOCK_COMPRESSION_BYPASSED));
        EXPECT_EQ(1, PopStat(NUMBER_BLOCK_COMPRESSION_REJECTED));
      }

      // Ensure well-formed for reads
      for (int i = 0; i < kCount; ++i) {
        ASSERT_NE(Get(Key(i)), "NOT_FOUND");
      }
      ASSERT_EQ(Get(Key(kCount)), "NOT_FOUND");
    }
  }
}

TEST_F(DBCompressionTest, CompressionManagerCustomCompression) {
  // Test that we can use a custom CompressionManager to implement custom
  // compression algorithms, and that there are appropriate schema guard rails
  // to ensure data is not processed by the wrong algorithm.
  using Compressor8A = test::CompressorCustomAlg<kCustomCompression8A>;
  using Compressor8B = test::CompressorCustomAlg<kCustomCompression8B>;
  using Compressor8C = test::CompressorCustomAlg<kCustomCompression8C>;

  if (!Compressor8A::Supported() || !LZ4_Supported()) {
    fprintf(stderr,
            "Prerequisite compression library not supported. Skipping\n");
    return;
  }

  class MyManager : public CompressionManager {
   public:
    explicit MyManager(const char* compat_name) : compat_name_(compat_name) {}
    const char* Name() const override { return name_.c_str(); }
    const char* CompatibilityName() const override { return compat_name_; }

    bool SupportsCompressionType(CompressionType type) const override {
      return type == kCustomCompression8A || type == kCustomCompression8B ||
             type == kCustomCompression8C ||
             GetBuiltinV2CompressionManager()->SupportsCompressionType(type);
    }

    int used_compressor8A_count_ = 0;
    int used_compressor8B_count_ = 0;
    int used_compressor8C_count_ = 0;

    std::unique_ptr<Compressor> GetCompressor(const CompressionOptions& opts,
                                              CompressionType type) override {
      switch (static_cast<unsigned char>(type)) {
        case kCustomCompression8A:
          used_compressor8A_count_++;
          return std::make_unique<Compressor8A>();
        case kCustomCompression8B:
          used_compressor8B_count_++;
          return std::make_unique<Compressor8B>();
        case kCustomCompression8C:
          used_compressor8C_count_++;
          return std::make_unique<Compressor8C>();
        // Also support built-in compression algorithms
        default:
          return GetBuiltinV2CompressionManager()->GetCompressor(opts, type);
      }
    }

    std::shared_ptr<Decompressor> GetDecompressor() override {
      return std::make_shared<test::DecompressorCustomAlg>();
    }

    RelaxedAtomic<CompressionType> last_specific_decompressor_type_{
        kNoCompression};

    std::shared_ptr<Decompressor> GetDecompressorForTypes(
        const CompressionType* types_begin,
        const CompressionType* types_end) override {
      assert(types_end > types_begin);
      last_specific_decompressor_type_.StoreRelaxed(*types_begin);
      auto decomp = std::make_shared<test::DecompressorCustomAlg>();
      decomp->SetAllowedTypes(types_begin, types_end);
      return decomp;
    }

    void AddFriend(const std::shared_ptr<CompressionManager>& mgr) {
      friends_[mgr->CompatibilityName()] = mgr;
    }
    std::shared_ptr<CompressionManager> FindCompatibleCompressionManager(
        Slice compatibility_name) override {
      std::shared_ptr<CompressionManager> rv =
          CompressionManager::FindCompatibleCompressionManager(
              compatibility_name);
      if (!rv) {
        auto it = friends_.find(compatibility_name.ToString());
        if (it != friends_.end()) {
          return it->second.lock();
        }
      }
      return rv;
    }

   private:
    const char* compat_name_;
    std::string name_;
    // weak_ptr to avoid cycles
    std::map<std::string, std::weak_ptr<CompressionManager>> friends_;
  };

  for (bool use_dict : {false, true}) {
    SCOPED_TRACE(use_dict ? "With dict" : "No dict");

    // Although these compression managers are actually compatible, we must
    // respect their distinct compatibility names and treat them as incompatible
    // (or else risk processing data incorrectly)
    // NOTE: these are not registered in ObjectRegistry to test what happens
    // when the original CompressionManager might not be available, but
    // mgr_bar will be registered during the test, with different names to
    // prevent interference between iterations.
    auto mgr_foo = std::make_shared<MyManager>("Foo");
    auto mgr_bar = std::make_shared<MyManager>(use_dict ? "Bar1" : "Bar2");

    // And this one claims to be fully compatible with the built-in compression
    // manager when it's not fully compatible (for custom CompressionTypes)
    auto mgr_claim_compatible = std::make_shared<MyManager>("BuiltinV2");

    constexpr uint16_t kValueSize = 10000;

    Options options = CurrentOptions();
    options.level0_file_num_compaction_trigger = 20;
    BlockBasedTableOptions bbto;
    bbto.enable_index_compression = false;
    bbto.format_version = 6;  // Before custom compression alg support
    options.table_factory.reset(NewBlockBasedTableFactory(bbto));
    // Claims not to use custom compression (and doesn't unless setting a custom
    // CompressionType)
    options.compression_manager = mgr_claim_compatible;
    // Use a built-in compression type with dictionary support
    options.compression = kLZ4Compression;
    options.compression_opts.max_dict_bytes = kValueSize / 2;
    DestroyAndReopen(options);

    Random rnd(404);
    std::string value;
    ASSERT_OK(
        Put("a", test::CompressibleString(&rnd, 0.1, kValueSize, &value)));
    ASSERT_OK(Flush());

    // That data should be readable without access to the original compression
    // manager, because it used the built-in CompatibilityName and a built-in
    // CompressionType
    options.compression_manager = nullptr;
    Reopen(options);
    ASSERT_EQ(Get("a"), value);

    // Verify it was compressed
    Range r = {"a", "a0"};
    TablePropertiesCollection tables_properties;
    ASSERT_OK(db_->GetPropertiesOfTablesInRange(db_->DefaultColumnFamily(), &r,
                                                1, &tables_properties));
    ASSERT_EQ(tables_properties.size(), 1U);
    EXPECT_LT(tables_properties.begin()->second->data_size, kValueSize / 2);
    EXPECT_EQ(tables_properties.begin()->second->compression_name, "LZ4");

    // Disallow setting a custom CompressionType with a CompressionManager
    // claiming to be built-in compatible.
    options.compression_manager = mgr_claim_compatible;
    options.compression = kCustomCompression8A;
    ASSERT_EQ(TryReopen(options).code(), Status::Code::kInvalidArgument);

    options.compression_manager = nullptr;
    options.compression = kCustomCompressionFE;
    ASSERT_EQ(TryReopen(options).code(), Status::Code::kInvalidArgument);
    options.compression =
        static_cast<CompressionType>(kLastBuiltinCompression + 1);
    ASSERT_EQ(TryReopen(options).code(), Status::Code::kInvalidArgument);

    // Custom compression schema (different CompatibilityName) not supported
    // before format_version=7
    options.compression_manager = mgr_foo;
    options.compression = kLZ4Compression;
    ASSERT_EQ(TryReopen(options).code(), Status::Code::kInvalidArgument);

    // Set format version supporting custom compression
    bbto.format_version = 7;
    options.table_factory.reset(NewBlockBasedTableFactory(bbto));

    // Custom compression type not supported with built-in schema name, even
    // with format_version=7
    options.compression_manager = mgr_claim_compatible;
    options.compression = kCustomCompression8B;
    ASSERT_EQ(TryReopen(options).code(), Status::Code::kInvalidArgument);

    // Custom compression schema, but specifying a custom compression type it
    // doesn't support.
    options.compression_manager = mgr_foo;
    options.compression = kCustomCompressionF0;
    ASSERT_EQ(TryReopen(options).code(), Status::Code::kNotSupported);

    // Using a built-in compression type with fv=7 but named custom schema
    options.compression = kLZ4Compression;
    Reopen(options);
    ASSERT_OK(
        Put("b", test::CompressibleString(&rnd, 0.1, kValueSize, &value)));
    ASSERT_OK(Flush());
    ASSERT_EQ(NumTableFilesAtLevel(0), 2);
    ASSERT_EQ(Get("b"), value);

    // Verify it was compressed with LZ4
    r = {"b", "b0"};
    tables_properties.clear();
    ASSERT_OK(db_->GetPropertiesOfTablesInRange(db_->DefaultColumnFamily(), &r,
                                                1, &tables_properties));
    ASSERT_EQ(tables_properties.size(), 1U);
    EXPECT_LT(tables_properties.begin()->second->data_size, kValueSize / 2);
    // Uses new format for "compression_name" property
    EXPECT_EQ(tables_properties.begin()->second->compression_name, "Foo;04;");
    EXPECT_EQ(mgr_foo->last_specific_decompressor_type_.LoadRelaxed(),
              kLZ4Compression);

    // Custom compression type
    options.compression = kCustomCompression8A;
    Reopen(options);
    ASSERT_OK(
        Put("c", test::CompressibleString(&rnd, 0.1, kValueSize, &value)));
    EXPECT_EQ(mgr_foo->used_compressor8A_count_, 0);
    ASSERT_OK(Flush());
    ASSERT_EQ(NumTableFilesAtLevel(0), 3);
    ASSERT_EQ(Get("c"), value);
    EXPECT_EQ(mgr_foo->used_compressor8A_count_, 1);

    // Verify it was compressed with custom format
    r = {"c", "c0"};
    tables_properties.clear();
    ASSERT_OK(db_->GetPropertiesOfTablesInRange(db_->DefaultColumnFamily(), &r,
                                                1, &tables_properties));
    ASSERT_EQ(tables_properties.size(), 1U);
    EXPECT_LT(tables_properties.begin()->second->data_size, kValueSize / 2);
    EXPECT_EQ(tables_properties.begin()->second->compression_name, "Foo;8A;");
    EXPECT_EQ(mgr_foo->last_specific_decompressor_type_.LoadRelaxed(),
              kCustomCompression8A);

    // Also dynamically changeable, because the compression manager will respect
    // the current setting as reported under the legacy logic
    ASSERT_OK(dbfull()->SetOptions({{"compression", "kLZ4Compression"}}));
    ASSERT_OK(
        Put("d", test::CompressibleString(&rnd, 0.1, kValueSize, &value)));
    ASSERT_OK(Flush());
    ASSERT_EQ(NumTableFilesAtLevel(0), 4);
    ASSERT_EQ(Get("d"), value);

    // Verify it was compressed with LZ4
    r = {"d", "d0"};
    tables_properties.clear();
    ASSERT_OK(db_->GetPropertiesOfTablesInRange(db_->DefaultColumnFamily(), &r,
                                                1, &tables_properties));
    ASSERT_EQ(tables_properties.size(), 1U);
    EXPECT_LT(tables_properties.begin()->second->data_size, kValueSize / 2);
    EXPECT_EQ(tables_properties.begin()->second->compression_name, "Foo;04;");
    EXPECT_EQ(mgr_foo->last_specific_decompressor_type_.LoadRelaxed(),
              kLZ4Compression);

    // Dynamically changeable to custom compressions also
    ASSERT_OK(dbfull()->SetOptions({{"compression", "kCustomCompression8B"}}));
    ASSERT_OK(
        Put("e", test::CompressibleString(&rnd, 0.1, kValueSize, &value)));
    ASSERT_OK(Flush());
    ASSERT_EQ(NumTableFilesAtLevel(0), 5);
    ASSERT_EQ(Get("e"), value);

    // Verify it was compressed with custom format
    r = {"e", "e0"};
    tables_properties.clear();
    ASSERT_OK(db_->GetPropertiesOfTablesInRange(db_->DefaultColumnFamily(), &r,
                                                1, &tables_properties));
    ASSERT_EQ(tables_properties.size(), 1U);
    EXPECT_LT(tables_properties.begin()->second->data_size, kValueSize / 2);
    EXPECT_EQ(tables_properties.begin()->second->compression_name, "Foo;8B;");
    EXPECT_EQ(mgr_foo->last_specific_decompressor_type_.LoadRelaxed(),
              kCustomCompression8B);

    // Fails to re-open with incompatible compression manager (can't find
    // compression manager Foo because it's not registered nor known by Bar)
    options.compression_manager = mgr_bar;
    options.compression = kLZ4Compression;
    ASSERT_EQ(TryReopen(options).code(), Status::Code::kNotSupported);

    // But should re-open if we make Bar aware of the Foo compression manager
    mgr_bar->AddFriend(mgr_foo);
    Reopen(options);

    // Can still read everything
    ASSERT_EQ(Get("a").size(), kValueSize);
    ASSERT_EQ(Get("b").size(), kValueSize);
    ASSERT_EQ(Get("c").size(), kValueSize);
    ASSERT_EQ(Get("d").size(), kValueSize);
    ASSERT_EQ(Get("e").size(), kValueSize);

    // Add a file using mgr_bar
    ASSERT_OK(
        Put("f", test::CompressibleString(&rnd, 0.1, kValueSize, &value)));
    ASSERT_OK(Flush());
    ASSERT_EQ(NumTableFilesAtLevel(0), 6);
    ASSERT_EQ(Get("f"), value);

    // Verify it was compressed appropriately
    r = {"f", "f0"};
    tables_properties.clear();
    ASSERT_OK(db_->GetPropertiesOfTablesInRange(db_->DefaultColumnFamily(), &r,
                                                1, &tables_properties));
    ASSERT_EQ(tables_properties.size(), 1U);
    EXPECT_LT(tables_properties.begin()->second->data_size, kValueSize / 2);
    EXPECT_EQ(mgr_bar->last_specific_decompressor_type_.LoadRelaxed(),
              kLZ4Compression);

    // Fails to re-open with incompatible compression manager (can't find
    // compression manager Bar because it's not registered nor known by Foo)
    options.compression_manager = mgr_foo;
    ASSERT_EQ(TryReopen(options).code(), Status::Code::kNotSupported);

    // Register and re-open
    auto& library = *ObjectLibrary::Default();
    library.AddFactory<CompressionManager>(
        mgr_bar->CompatibilityName(),
        [mgr_bar](const std::string& /*uri*/,
                  std::unique_ptr<CompressionManager>* guard,
                  std::string* /*errmsg*/) {
          *guard = std::make_unique<MyManager>(mgr_bar->CompatibilityName());
          return guard->get();
        });
    Reopen(options);

    // Can still read everything
    ASSERT_EQ(Get("a").size(), kValueSize);
    ASSERT_EQ(Get("b").size(), kValueSize);
    ASSERT_EQ(Get("c").size(), kValueSize);
    ASSERT_EQ(Get("d").size(), kValueSize);
    ASSERT_EQ(Get("e").size(), kValueSize);
    ASSERT_EQ(Get("f").size(), kValueSize);

    // TODO: test old version of a compression manager unable to read a
    // compression type
  }
}

TEST_F(DBCompressionTest, FailWhenCompressionNotSupportedTest) {
  CompressionType compressions[] = {kZlibCompression, kBZip2Compression,
                                    kLZ4Compression, kLZ4HCCompression,
                                    kXpressCompression};
  for (auto comp : compressions) {
    if (!CompressionTypeSupported(comp)) {
      // not supported, we should fail the Open()
      Options options = CurrentOptions();
      options.compression = comp;
      ASSERT_TRUE(!TryReopen(options).ok());
      // Try if CreateColumnFamily also fails
      options.compression = kNoCompression;
      ASSERT_OK(TryReopen(options));
      ColumnFamilyOptions cf_options(options);
      cf_options.compression = comp;
      ColumnFamilyHandle* handle;
      ASSERT_TRUE(!db_->CreateColumnFamily(cf_options, "name", &handle).ok());
    }
  }
}

class AutoSkipTestFlushBlockPolicy : public FlushBlockPolicy {
 public:
  explicit AutoSkipTestFlushBlockPolicy(const int window,
                                        const BlockBuilder& data_block_builder,
                                        std::shared_ptr<Statistics> statistics)
      : window_(window),
        num_keys_(0),
        data_block_builder_(data_block_builder),
        statistics_(statistics) {}

  bool Update(const Slice& /*key*/, const Slice& /*value*/) override {
    auto nth_window = num_keys_ / window_;
    if (data_block_builder_.empty()) {
      // First key in this block
      return false;
    }
    // Check every window
    if (num_keys_ % window_ == 0) {
      auto set_exploration = [&](void* arg) {
        bool* exploration = static_cast<bool*>(arg);
        *exploration = true;
      };
      auto unset_exploration = [&](void* arg) {
        bool* exploration = static_cast<bool*>(arg);
        *exploration = false;
      };
      SyncPoint::GetInstance()->DisableProcessing();
      SyncPoint::GetInstance()->ClearAllCallBacks();
      // We force exploration to set the predicted rejection ratio for odd
      // window and then test that the prediction is exploited in the even
      // window
      if (nth_window % 2 == 0) {
        SyncPoint::GetInstance()->SetCallBack(
            "AutoSkipCompressorWrapper::CompressBlock::exploitOrExplore",
            set_exploration);
      } else {
        SyncPoint::GetInstance()->SetCallBack(
            "AutoSkipCompressorWrapper::CompressBlock::exploitOrExplore",
            unset_exploration);
      }
      SyncPoint::GetInstance()->EnableProcessing();

      auto compressed_count = PopStat(NUMBER_BLOCK_COMPRESSED);
      auto bypassed_count = PopStat(NUMBER_BLOCK_COMPRESSION_BYPASSED);
      auto rejected_count = PopStat(NUMBER_BLOCK_COMPRESSION_REJECTED);
      auto total = compressed_count + rejected_count + bypassed_count;
      int rejection_percentage, bypassed_percentage, compressed_percentage;
      if (total != 0) {
        rejection_percentage = static_cast<int>(rejected_count * 100 / total);
        bypassed_percentage = static_cast<int>(bypassed_count * 100 / total);
        compressed_percentage =
            static_cast<int>(compressed_count * 100 / total);
        // use nth window to detect test cases and set the expected
        switch (nth_window) {
          case 1:
            // In first window we only explore and thus here we verify that the
            // correct prediction has been made by the end of the window
            // Since 6 of 10 blocks are compression unfriendly, the predicted
            // rejection ratio should be 60%
            EXPECT_EQ(rejection_percentage, 60);
            EXPECT_EQ(bypassed_percentage, 0);
            EXPECT_EQ(compressed_percentage, 40);
            break;
          case 2:
            // With the rejection ratio set to 0.6 all the blocks should be
            // bypassed in next window
            EXPECT_EQ(rejection_percentage, 0);
            EXPECT_EQ(bypassed_percentage, 100);
            EXPECT_EQ(compressed_percentage, 0);
            break;
          case 3:
            // In third window we only explore and verify that the correct
            // prediction has been made by the end of the window
            // since 4 of 10 blocks are compression ufriendly, the predicted
            // rejection ratio should be 40%
            EXPECT_EQ(rejection_percentage, 40);
            EXPECT_EQ(bypassed_percentage, 0);
            EXPECT_EQ(compressed_percentage, 60);
            break;
          case 4:
            // With the rejection ratio set to 0.4 all the blocks should be
            // attempted to be compressed
            // 6 of 10 blocks are compression unfriendly and thus should be
            // rejected 4 of 10 blocks are compression friendly and thus should
            // be compressed
            EXPECT_EQ(rejection_percentage, 60);
            EXPECT_EQ(bypassed_percentage, 0);
            EXPECT_EQ(compressed_percentage, 40);
        }
      }
    }
    num_keys_++;
    return true;
  }
  uint64_t PopStat(Tickers t) { return statistics_->getAndResetTickerCount(t); }

 private:
  int window_;
  int num_keys_;
  const BlockBuilder& data_block_builder_;
  std::shared_ptr<Statistics> statistics_;
};

class AutoSkipTestFlushBlockPolicyFactory : public FlushBlockPolicyFactory {
 public:
  explicit AutoSkipTestFlushBlockPolicyFactory(
      const int window, std::shared_ptr<Statistics> statistics)
      : window_(window), statistics_(statistics) {}

  virtual const char* Name() const override {
    return "AutoSkipTestFlushBlockPolicyFactory";
  }

  virtual FlushBlockPolicy* NewFlushBlockPolicy(
      const BlockBasedTableOptions& /*table_options*/,
      const BlockBuilder& data_block_builder) const override {
    (void)data_block_builder;
    return new AutoSkipTestFlushBlockPolicy(window_, data_block_builder,
                                            statistics_);
  }

 private:
  int window_;
  std::shared_ptr<Statistics> statistics_;
};

class DBAutoSkip : public DBTestBase {
 public:
  Options options;
  Random rnd_;
  int key_index_;
  DBAutoSkip()
      : DBTestBase("db_auto_skip", /*env_do_fsync=*/true),
        options(CurrentOptions()),
        rnd_(231),
        key_index_(0) {
    options.compression_manager = CreateAutoSkipCompressionManager();
    auto statistics = ROCKSDB_NAMESPACE::CreateDBStatistics();
    options.statistics = statistics;
    options.statistics->set_stats_level(StatsLevel::kExceptTimeForMutex);
    BlockBasedTableOptions bbto;
    bbto.enable_index_compression = false;
    bbto.flush_block_policy_factory.reset(
        new AutoSkipTestFlushBlockPolicyFactory(10, statistics));
    options.table_factory.reset(NewBlockBasedTableFactory(bbto));
  }

  bool CompressionFriendlyPut(const int no_of_kvs, const int size_of_value) {
    auto value = std::string(size_of_value, 'A');
    for (int i = 0; i < no_of_kvs; ++i) {
      auto status = Put(Key(key_index_), value);
      EXPECT_EQ(status.ok(), true);
      key_index_++;
    }
    return true;
  }
  bool CompressionUnfriendlyPut(const int no_of_kvs, const int size_of_value) {
    auto value = rnd_.RandomBinaryString(size_of_value);
    for (int i = 0; i < no_of_kvs; ++i) {
      auto status = Put(Key(key_index_), value);
      EXPECT_EQ(status.ok(), true);
      key_index_++;
    }
    return true;
  }
};

TEST_F(DBAutoSkip, AutoSkipCompressionManager) {
  for (auto type : GetSupportedCompressions()) {
    if (type == kNoCompression) {
      continue;
    }
    options.compression = type;
    options.bottommost_compression = type;
    DestroyAndReopen(options);
    const int kValueSize = 20000;
    // This will set the rejection ratio to 60%
    CompressionUnfriendlyPut(6, kValueSize);
    CompressionFriendlyPut(4, kValueSize);
    // This will verify all the data block compressions are bypassed based on
    // previous prediction
    CompressionUnfriendlyPut(6, kValueSize);
    CompressionFriendlyPut(4, kValueSize);
    // This will set the rejection ratio to 40%
    CompressionUnfriendlyPut(4, kValueSize);
    CompressionFriendlyPut(6, kValueSize);
    // This will verify all the data block compression are attempted based on
    // previous prediction
    // Compression will be rejected for 6 compression unfriendly blocks
    // Compression will be accepted for 4 compression friendly blocks
    CompressionUnfriendlyPut(6, kValueSize);
    CompressionFriendlyPut(4, kValueSize);
    // Extra block write to ensure that the all above cases are checked
    CompressionFriendlyPut(6, kValueSize);
    CompressionFriendlyPut(4, kValueSize);
    ASSERT_OK(Flush());
  }
}
class AutoTuneFlushBlockPolicy : public FlushBlockPolicy {
 public:
  explicit AutoTuneFlushBlockPolicy(const int wait_block_count,
                                    const BlockBuilder& data_block_builder)
      : wait_block_count_(wait_block_count),
        num_keys_(0),
        data_block_builder_(data_block_builder),
        default_cpu_prediction_(500),
        default_io_prediction_(1000) {}

  bool Update(const Slice& /*key*/, const Slice& /*value*/) override {
    if (data_block_builder_.empty()) {
      // First key in this block
      return false;
    }
    auto set_cpuio_usage = [&](double cpu_usage, double io_usage) {
      return [cpu_usage, io_usage](void* arg) {
        std::pair<double, double>* measured_value =
            static_cast<std::pair<double, double>*>(arg);
        measured_value->first = cpu_usage;
        measured_value->second = io_usage;
      };
    };
    auto unset_explore = [](void* arg) {
      bool* to_explore = static_cast<bool*>(arg);
      *to_explore = false;
    };
    auto set_predictions = [&](void* arg) {
      // gets the predictor and sets the mocked cpu and io cost in such a way
      // that expection_selection_ is in the correct quadrant
      predictors_ = *static_cast<std::vector<IOCPUCostPredictor*>*>(arg);
      for (size_t i = 0; i < predictors_.size(); i++) {
        if (i == expected_selection_) {
          predictors_[i]->CPUPredictor.SetPrediction(
              expected_sel_cpu_prediction_);
          predictors_[i]->IOPredictor.SetPrediction(
              expected_sel_io_prediction_);
        } else {
          predictors_[i]->CPUPredictor.SetPrediction(default_cpu_prediction_);
          predictors_[i]->IOPredictor.SetPrediction(default_io_prediction_);
        }
      }
    };
    auto get_selection = [&](void* arg) {
      size_t* cur_ptr = static_cast<size_t*>(arg);
      cur_selection_ = *cur_ptr;
    };

    double cpu_upper_bound = 0.7;
    double cpu_lower_bound = 0.5;
    double io_upper_bound = 0.7;
    double io_lower_bound = 0.5;

    // Check every wait_block_count_
    // each key correspond to a single block
    if (num_keys_ % wait_block_count_ == 0) {
      SyncPoint::GetInstance()->DisableProcessing();
      SyncPoint::GetInstance()->ClearAllCallBacks();
      SyncPoint::GetInstance()->SetCallBack(
          "AutoTuneCompressorWrapper::CompressBlock::exploitOrExplore",
          unset_explore);
      SyncPoint::GetInstance()->SetCallBack(
          "AutoTuneCompressorWrapper::CompressBlock::"
          "GetPredictors",
          set_predictions);
      SyncPoint::GetInstance()->SetCallBack(
          "AutoTuneCompressorWrapper::CompressBlock::"
          "GetSelection",
          get_selection);
      SyncPoint::GetInstance()->EnableProcessing();
      auto nth_response = num_keys_ / wait_block_count_;
      switch (nth_response) {
        case 0:
          cur_selection_ = 0;
          // Set condition in which cpu and io usage both need to increase
          SyncPoint::GetInstance()->SetCallBack(
              "AutoTuneCompressorWrapper::"
              "SetCPUIOUsage",
              set_cpuio_usage(cpu_lower_bound - 0.1, io_lower_bound - 0.1));
          expected_selection_ = (cur_selection_ == 0) ? 1 : 0;
          expected_sel_cpu_prediction_ = default_cpu_prediction_ + 200;
          expected_sel_io_prediction_ = default_io_prediction_ + 200;
          break;
        case 1:
          EXPECT_EQ(cur_selection_, expected_selection_);
          // Set condition in which cpu and io usage both need to decrease
          SyncPoint::GetInstance()->SetCallBack(
              "AutoTuneCompressorWrapper::"
              "SetCPUIOUsage",
              set_cpuio_usage(cpu_upper_bound + 0.1, io_upper_bound + 0.1));
          expected_selection_ = (cur_selection_ == 0) ? 1 : 0;
          expected_sel_cpu_prediction_ = default_cpu_prediction_ - 200;
          expected_sel_io_prediction_ = default_io_prediction_ - 200;
          break;
        case 2:
          EXPECT_EQ(cur_selection_, expected_selection_);
          // Set condition in which cpu usage needs to increase and io
          // usage need to decrease
          SyncPoint::GetInstance()->SetCallBack(
              "AutoTuneCompressorWrapper::"
              "SetCPUIOUsage",
              set_cpuio_usage(cpu_lower_bound - 0.1, io_upper_bound + 0.1));
          expected_selection_ = (cur_selection_ == 0) ? 1 : 0;
          expected_sel_cpu_prediction_ = default_cpu_prediction_ + 200;
          expected_sel_io_prediction_ = default_io_prediction_ - 200;
          break;
        case 3:
          EXPECT_EQ(cur_selection_, expected_selection_);
          // Set condition in which cpu usage needs to decrease and io
          // usage need to increase
          SyncPoint::GetInstance()->SetCallBack(
              "AutoTuneCompressorWrapper::"
              "SetCPUIOUsage",
              set_cpuio_usage(cpu_upper_bound + 0.1, io_lower_bound - 0.1));
          expected_selection_ = (cur_selection_ == 0) ? 1 : 0;
          expected_sel_cpu_prediction_ = default_cpu_prediction_ - 200;
          expected_sel_io_prediction_ = default_io_prediction_ + 200;
          break;
        case 4:
          EXPECT_EQ(cur_selection_, expected_selection_);
          // Set condition in which both cpu usage and io usage neither
          // needs to increase or decrease
          SyncPoint::GetInstance()->SetCallBack(
              "AutoTuneCompressor::CompressBlockAndRecord::"
              "SetCPUUsage",
              set_cpuio_usage((cpu_upper_bound + cpu_lower_bound) / 2,
                              (io_upper_bound + io_lower_bound) / 2));
          expected_selection_ = cur_selection_;
          expected_sel_io_prediction_ = default_io_prediction_;
          expected_sel_io_prediction_ = default_io_prediction_;
          break;
        case 5:
          EXPECT_EQ(cur_selection_, expected_selection_);
          break;
      }
      SyncPoint::GetInstance()->EnableProcessing();
    }
    num_keys_++;
    return true;
  }

 private:
  const int wait_block_count_;
  int num_keys_;
  const BlockBuilder& data_block_builder_;
  std::vector<IOCPUCostPredictor*> predictors_;
  size_t expected_sel_cpu_prediction_;
  size_t expected_sel_io_prediction_;
  size_t default_cpu_prediction_;
  size_t default_io_prediction_;
  size_t cur_selection_;
  size_t expected_selection_;
};
class AutoTuneFlushBlockPolicyFactory : public FlushBlockPolicyFactory {
 public:
  explicit AutoTuneFlushBlockPolicyFactory(const int wait_block_count)
      : wait_block_count_(wait_block_count) {}

  virtual const char* Name() const override {
    return "AutoTuneFlushBlockPolicyFactory";
  }

  virtual FlushBlockPolicy* NewFlushBlockPolicy(
      const BlockBasedTableOptions& /*table_options*/,
      const BlockBuilder& data_block_builder) const override {
    (void)data_block_builder;
    return new AutoTuneFlushBlockPolicy(wait_block_count_, data_block_builder);
  }

 private:
  int wait_block_count_;
};
class DBAutoTuneCompressionTest : public DBTestBase {
 public:
  Options options;
  DBAutoTuneCompressionTest()
      : DBTestBase("db_autotune", /*env_do_fsync=*/true),
        options(CurrentOptions()) {
    double cpu_upper_bound = 0.7;
    double cpu_lower_bound = 0.5;
    double io_upper_bound = 0.7;
    double io_lower_bound = 0.5;
    auto statistics = ROCKSDB_NAMESPACE::CreateDBStatistics();
    options.statistics = statistics;
    options.statistics->set_stats_level(StatsLevel::kExceptTimeForMutex);
    BlockBasedTableOptions bbto;
    bbto.enable_index_compression = false;
    bbto.flush_block_policy_factory.reset(
        new AutoTuneFlushBlockPolicyFactory(2000));
    options.table_factory.reset(NewBlockBasedTableFactory(bbto));
    options.write_buffer_size = 19000000000;
    options.rate_limiter.reset(NewGenericRateLimiter(
        1000000000, 1000 /* refill_period_us */, 10 /* fairness */,
        RateLimiter::Mode::kWritesOnly));
    std::shared_ptr<IOGoal> io_goal =
        std::make_shared<IOGoal>(io_upper_bound, io_lower_bound);
    std::shared_ptr<IOGoal> cpu_budget =
        std::make_shared<IOGoal>(cpu_upper_bound, cpu_lower_bound);
    options.compression_manager =
        CreateAutoTuneCompressionManager(nullptr, io_goal, cpu_budget, options);
    DestroyAndReopen(options);
  }
};
<<<<<<< HEAD
TEST_F(DBAutoTuneCompressionTest, AutoTuneCompression) {
  // make sure that threre are more than two compressors before running the test
  // case.
=======
TEST_F(DBAutoTuneCompression, AutoTuneCompression) {
  // make sure that threre are more than two compressors before running the
  // test case.
>>>>>>> 61ec6949
  CompressionOptions fopts;
  CompressionType default_type = kZSTD;
  AutoTuneCompressor test_obj(fopts, default_type);
  if (test_obj.GetCompressorsSize() < 2) {
    fprintf(stdout,
            "Skipping the test case as there are less than two "
            "compressors\n");
    return;
  }

  const int kValueSize = 20000;
  int next_key = 0;
  Random rnd(231);
  auto value = rnd.RandomBinaryString(kValueSize);
  auto block_write = [&](int num) {
    for (auto i = 0; i < num; ++i) {
      auto status = Put(Key(next_key), value);
      EXPECT_OK(status);
      next_key++;
    }
  };
  // To test condition in which both io and cpu needs to increase
  block_write(2000);
  // To test condition in which both io and cpu needs to decrease
  block_write(2000);
  // To test condition in which cpu needs to increase and io decrease
  block_write(2000);
  // To test condition in which cpu needs to decrease and io increase
  block_write(2000);
  // To test condition in which selected compresison should not change
  block_write(2000);
  ASSERT_OK(Flush());
}

}  // namespace ROCKSDB_NAMESPACE
int main(int argc, char** argv) {
  ROCKSDB_NAMESPACE::port::InstallStackTraceHandler();
  ::testing::InitGoogleTest(&argc, argv);
  RegisterCustomObjects(argc, argv);
  return RUN_ALL_TESTS();
}<|MERGE_RESOLUTION|>--- conflicted
+++ resolved
@@ -1972,15 +1972,9 @@
     DestroyAndReopen(options);
   }
 };
-<<<<<<< HEAD
 TEST_F(DBAutoTuneCompressionTest, AutoTuneCompression) {
   // make sure that threre are more than two compressors before running the test
   // case.
-=======
-TEST_F(DBAutoTuneCompression, AutoTuneCompression) {
-  // make sure that threre are more than two compressors before running the
-  // test case.
->>>>>>> 61ec6949
   CompressionOptions fopts;
   CompressionType default_type = kZSTD;
   AutoTuneCompressor test_obj(fopts, default_type);
