--- conflicted
+++ resolved
@@ -1951,13 +1951,9 @@
 };
 class DBAutoTuneCompressionTest : public DBTestBase {
  public:
-<<<<<<< HEAD
-  Options options;
-=======
   Options options_;
   Random rnd;
   int next_key_;
->>>>>>> d48b8bd6
   DBAutoTuneCompressionTest()
       : DBTestBase("db_autotune", /*env_do_fsync=*/true),
         options_(CurrentOptions()),
@@ -1997,23 +1993,11 @@
   };
 };
 TEST_F(DBAutoTuneCompressionTest, AutoTuneCompression) {
-<<<<<<< HEAD
-  // make sure that threre are more than two compressors before running the test
-  // case.
-  CompressionOptions fopts;
-  CompressionType default_type = kZSTD;
-  AutoTuneCompressor test_obj(fopts, default_type);
-  if (test_obj.GetCompressorsSize() < 2) {
-    fprintf(stdout,
-            "Skipping the test case as there are less than two "
-            "compressors\n");
-=======
   // make sure that threre are more than two compressors before running the
   // test case.
   auto supported_compressions = GetSupportedCompressions();
   if (supported_compressions.size() < 2) {
     // Skipping since none of the compression is supported
->>>>>>> d48b8bd6
     return;
   }
   // Check if KLZ4Compression, KLZ4HCCompression and kZSTDCompression are
@@ -2044,35 +2028,6 @@
     ASSERT_OK(Flush());
   }
 }
-<<<<<<< HEAD
-// Test that DynamicBudget responds correctly to write stall conditions
-TEST(DynamicBudgetTest, WriteStallResponse) {
-  DynamicBudget budget(100.0, 50.0, 200.0, 25.0, "");
-
-  // Create a WriteStallInfo with a DELAYED condition
-  WriteStallInfo delayed_info;
-  delayed_info.cf_name = "test_cf";
-  delayed_info.condition.cur = WriteStallCondition::kDelayed;
-  delayed_info.condition.prev = WriteStallCondition::kNormal;
-
-  // Notify the budget of the delayed condition
-  budget.OnStallConditionsChanged(delayed_info);
-
-  ASSERT_EQ(budget.GetMaxRate(), 200.0);
-  ASSERT_EQ(budget.GetMinRate(), 25.0);
-  // Create a WriteStallInfo with a NORMAL condition
-  WriteStallInfo normal_info;
-  normal_info.cf_name = "test_cf";
-  normal_info.condition.cur = WriteStallCondition::kNormal;
-  normal_info.condition.prev = WriteStallCondition::kStopped;
-  // Notify the budget of the normal condition
-  budget.OnStallConditionsChanged(normal_info);
-  // The budget should return to its normal rates
-  ASSERT_EQ(budget.GetMaxRate(), 100.0);
-  ASSERT_EQ(budget.GetMinRate(), 50.0);
-}
-=======
->>>>>>> d48b8bd6
 }  // namespace ROCKSDB_NAMESPACE
 int main(int argc, char** argv) {
   ROCKSDB_NAMESPACE::port::InstallStackTraceHandler();
