--- conflicted
+++ resolved
@@ -225,13 +225,6 @@
     CpuPriority cpu_priority = cpu_priority_;
     lock.unlock();
 
-<<<<<<< HEAD
-#ifdef OS_LINUX
-    if (decrease_cpu_priority) {
-      // 0 means current thread.
-      port::SetCpuPriority(0, CpuPriority::kLow);
-      low_cpu_priority = true;
-=======
     if (cpu_priority < current_cpu_priority) {
       TEST_SYNC_POINT_CALLBACK("ThreadPoolImpl::BGThread::BeforeSetCpuPriority",
                                &current_cpu_priority);
@@ -240,7 +233,6 @@
       current_cpu_priority = cpu_priority;
       TEST_SYNC_POINT_CALLBACK("ThreadPoolImpl::BGThread::AfterSetCpuPriority",
                                &current_cpu_priority);
->>>>>>> ed431616
     }
 
 #ifdef OS_LINUX
