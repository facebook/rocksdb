//  Copyright (c) 2013, Facebook, Inc.  All rights reserved.
//  This source code is licensed under the BSD-style license found in the
//  LICENSE file in the root directory of this source tree. An additional grant
//  of patent rights can be found in the PATENTS file in the same directory.
//
#ifndef ROCKSDB_LITE
#include "util/ldb_cmd.h"

#include "db/dbformat.h"
#include "db/db_impl.h"
#include "db/log_reader.h"
#include "db/filename.h"
#include "db/writebuffer.h"
#include "db/write_batch_internal.h"
#include "rocksdb/write_batch.h"
#include "rocksdb/cache.h"
#include "rocksdb/table_properties.h"
#include "port/dirent.h"
#include "util/coding.h"
#include "util/sst_dump_tool_imp.h"
#include "util/string_util.h"
#include "util/scoped_arena_iterator.h"
#include "utilities/ttl/db_ttl_impl.h"

#include <cstdlib>
#include <ctime>
#include <limits>
#include <sstream>
#include <string>
#include <stdexcept>

namespace rocksdb {

using namespace std;

const string LDBCommand::ARG_DB = "db";
const string LDBCommand::ARG_HEX = "hex";
const string LDBCommand::ARG_KEY_HEX = "key_hex";
const string LDBCommand::ARG_VALUE_HEX = "value_hex";
const string LDBCommand::ARG_TTL = "ttl";
const string LDBCommand::ARG_TTL_START = "start_time";
const string LDBCommand::ARG_TTL_END = "end_time";
const string LDBCommand::ARG_TIMESTAMP = "timestamp";
const string LDBCommand::ARG_FROM = "from";
const string LDBCommand::ARG_TO = "to";
const string LDBCommand::ARG_MAX_KEYS = "max_keys";
const string LDBCommand::ARG_BLOOM_BITS = "bloom_bits";
const string LDBCommand::ARG_FIX_PREFIX_LEN = "fix_prefix_len";
const string LDBCommand::ARG_COMPRESSION_TYPE = "compression_type";
const string LDBCommand::ARG_BLOCK_SIZE = "block_size";
const string LDBCommand::ARG_AUTO_COMPACTION = "auto_compaction";
const string LDBCommand::ARG_DB_WRITE_BUFFER_SIZE = "db_write_buffer_size";
const string LDBCommand::ARG_WRITE_BUFFER_SIZE = "write_buffer_size";
const string LDBCommand::ARG_FILE_SIZE = "file_size";
const string LDBCommand::ARG_CREATE_IF_MISSING = "create_if_missing";

const char* LDBCommand::DELIM = " ==> ";

LDBCommand* LDBCommand::InitFromCmdLineArgs(
  int argc,
  char** argv,
  const Options& options,
  const LDBOptions& ldb_options
) {
  vector<string> args;
  for (int i = 1; i < argc; i++) {
    args.push_back(argv[i]);
  }
  return InitFromCmdLineArgs(args, options, ldb_options);
}

/**
 * Parse the command-line arguments and create the appropriate LDBCommand2
 * instance.
 * The command line arguments must be in the following format:
 * ./ldb --db=PATH_TO_DB [--commonOpt1=commonOpt1Val] ..
 *        COMMAND <PARAM1> <PARAM2> ... [-cmdSpecificOpt1=cmdSpecificOpt1Val] ..
 * This is similar to the command line format used by HBaseClientTool.
 * Command name is not included in args.
 * Returns nullptr if the command-line cannot be parsed.
 */
LDBCommand* LDBCommand::InitFromCmdLineArgs(
  const vector<string>& args,
  const Options& options,
  const LDBOptions& ldb_options
) {
  // --x=y command line arguments are added as x->y map entries.
  map<string, string> option_map;

  // Command-line arguments of the form --hex end up in this array as hex
  vector<string> flags;

  // Everything other than option_map and flags. Represents commands
  // and their parameters.  For eg: put key1 value1 go into this vector.
  vector<string> cmdTokens;

  const string OPTION_PREFIX = "--";

  for (const auto& arg : args) {
    if (arg[0] == '-' && arg[1] == '-'){
      vector<string> splits = StringSplit(arg, '=');
      if (splits.size() == 2) {
        string optionKey = splits[0].substr(OPTION_PREFIX.size());
        option_map[optionKey] = splits[1];
      } else {
        string optionKey = splits[0].substr(OPTION_PREFIX.size());
        flags.push_back(optionKey);
      }
    } else {
      cmdTokens.push_back(arg);
    }
  }

  if (cmdTokens.size() < 1) {
    fprintf(stderr, "Command not specified!");
    return nullptr;
  }

  string cmd = cmdTokens[0];
  vector<string> cmdParams(cmdTokens.begin()+1, cmdTokens.end());
  LDBCommand* command = LDBCommand::SelectCommand(
    cmd,
    cmdParams,
    option_map,
    flags
  );

  if (command) {
    command->SetDBOptions(options);
    command->SetLDBOptions(ldb_options);
  }
  return command;
}

LDBCommand* LDBCommand::SelectCommand(
    const std::string& cmd,
    const vector<string>& cmdParams,
    const map<string, string>& option_map,
    const vector<string>& flags
  ) {

  if (cmd == GetCommand::Name()) {
    return new GetCommand(cmdParams, option_map, flags);
  } else if (cmd == PutCommand::Name()) {
    return new PutCommand(cmdParams, option_map, flags);
  } else if (cmd == BatchPutCommand::Name()) {
    return new BatchPutCommand(cmdParams, option_map, flags);
  } else if (cmd == ScanCommand::Name()) {
    return new ScanCommand(cmdParams, option_map, flags);
  } else if (cmd == DeleteCommand::Name()) {
    return new DeleteCommand(cmdParams, option_map, flags);
  } else if (cmd == ApproxSizeCommand::Name()) {
    return new ApproxSizeCommand(cmdParams, option_map, flags);
  } else if (cmd == DBQuerierCommand::Name()) {
    return new DBQuerierCommand(cmdParams, option_map, flags);
  } else if (cmd == CompactorCommand::Name()) {
    return new CompactorCommand(cmdParams, option_map, flags);
  } else if (cmd == WALDumperCommand::Name()) {
    return new WALDumperCommand(cmdParams, option_map, flags);
  } else if (cmd == ReduceDBLevelsCommand::Name()) {
    return new ReduceDBLevelsCommand(cmdParams, option_map, flags);
  } else if (cmd == ChangeCompactionStyleCommand::Name()) {
    return new ChangeCompactionStyleCommand(cmdParams, option_map, flags);
  } else if (cmd == DBDumperCommand::Name()) {
    return new DBDumperCommand(cmdParams, option_map, flags);
  } else if (cmd == DBLoaderCommand::Name()) {
    return new DBLoaderCommand(cmdParams, option_map, flags);
  } else if (cmd == ManifestDumpCommand::Name()) {
    return new ManifestDumpCommand(cmdParams, option_map, flags);
  } else if (cmd == ListColumnFamiliesCommand::Name()) {
    return new ListColumnFamiliesCommand(cmdParams, option_map, flags);
  } else if (cmd == DBFileDumperCommand::Name()) {
    return new DBFileDumperCommand(cmdParams, option_map, flags);
  } else if (cmd == InternalDumpCommand::Name()) {
    return new InternalDumpCommand(cmdParams, option_map, flags);
  } else if (cmd == CheckConsistencyCommand::Name()) {
    return new CheckConsistencyCommand(cmdParams, option_map, flags);
  }
  return nullptr;
}


/**
 * Parses the specific integer option and fills in the value.
 * Returns true if the option is found.
 * Returns false if the option is not found or if there is an error parsing the
 * value.  If there is an error, the specified exec_state is also
 * updated.
 */
bool LDBCommand::ParseIntOption(const map<string, string>& options,
                                const string& option, int& value,
                                LDBCommandExecuteResult& exec_state) {

  map<string, string>::const_iterator itr = option_map_.find(option);
  if (itr != option_map_.end()) {
    try {
#if defined(CYGWIN)
      value = strtol(itr->second.c_str(), 0, 10);
#else
      value = stoi(itr->second);
#endif
      return true;
    } catch(const invalid_argument&) {
      exec_state =
          LDBCommandExecuteResult::Failed(option + " has an invalid value.");
    } catch(const out_of_range&) {
      exec_state = LDBCommandExecuteResult::Failed(
          option + " has a value out-of-range.");
    }
  }
  return false;
}

/**
 * Parses the specified option and fills in the value.
 * Returns true if the option is found.
 * Returns false otherwise.
 */
bool LDBCommand::ParseStringOption(const map<string, string>& options,
                                   const string& option, string* value) {
  auto itr = option_map_.find(option);
  if (itr != option_map_.end()) {
    *value = itr->second;
    return true;
  }
  return false;
}

Options LDBCommand::PrepareOptionsForOpenDB() {

  Options opt = options_;
  opt.create_if_missing = false;

  map<string, string>::const_iterator itr;

  BlockBasedTableOptions table_options;
  bool use_table_options = false;
  int bits;
  if (ParseIntOption(option_map_, ARG_BLOOM_BITS, bits, exec_state_)) {
    if (bits > 0) {
      use_table_options = true;
      table_options.filter_policy.reset(NewBloomFilterPolicy(bits));
    } else {
      exec_state_ =
          LDBCommandExecuteResult::Failed(ARG_BLOOM_BITS + " must be > 0.");
    }
  }

  int block_size;
  if (ParseIntOption(option_map_, ARG_BLOCK_SIZE, block_size, exec_state_)) {
    if (block_size > 0) {
      use_table_options = true;
      table_options.block_size = block_size;
    } else {
      exec_state_ =
          LDBCommandExecuteResult::Failed(ARG_BLOCK_SIZE + " must be > 0.");
    }
  }

  if (use_table_options) {
    opt.table_factory.reset(NewBlockBasedTableFactory(table_options));
  }

  itr = option_map_.find(ARG_AUTO_COMPACTION);
  if (itr != option_map_.end()) {
    opt.disable_auto_compactions = ! StringToBool(itr->second);
  }

  itr = option_map_.find(ARG_COMPRESSION_TYPE);
  if (itr != option_map_.end()) {
    string comp = itr->second;
    if (comp == "no") {
      opt.compression = kNoCompression;
    } else if (comp == "snappy") {
      opt.compression = kSnappyCompression;
    } else if (comp == "zlib") {
      opt.compression = kZlibCompression;
    } else if (comp == "bzip2") {
      opt.compression = kBZip2Compression;
    } else if (comp == "lz4") {
      opt.compression = kLZ4Compression;
    } else if (comp == "lz4hc") {
      opt.compression = kLZ4HCCompression;
    } else {
      // Unknown compression.
      exec_state_ =
          LDBCommandExecuteResult::Failed("Unknown compression level: " + comp);
    }
  }

  int db_write_buffer_size;
  if (ParseIntOption(option_map_, ARG_DB_WRITE_BUFFER_SIZE,
        db_write_buffer_size, exec_state_)) {
    if (db_write_buffer_size >= 0) {
      opt.db_write_buffer_size = db_write_buffer_size;
    } else {
      exec_state_ = LDBCommandExecuteResult::Failed(ARG_DB_WRITE_BUFFER_SIZE +
                                                    " must be >= 0.");
    }
  }

  int write_buffer_size;
  if (ParseIntOption(option_map_, ARG_WRITE_BUFFER_SIZE, write_buffer_size,
        exec_state_)) {
    if (write_buffer_size > 0) {
      opt.write_buffer_size = write_buffer_size;
    } else {
      exec_state_ = LDBCommandExecuteResult::Failed(ARG_WRITE_BUFFER_SIZE +
                                                    " must be > 0.");
    }
  }

  int file_size;
  if (ParseIntOption(option_map_, ARG_FILE_SIZE, file_size, exec_state_)) {
    if (file_size > 0) {
      opt.target_file_size_base = file_size;
    } else {
      exec_state_ =
          LDBCommandExecuteResult::Failed(ARG_FILE_SIZE + " must be > 0.");
    }
  }

  if (opt.db_paths.size() == 0) {
    opt.db_paths.emplace_back(db_path_, std::numeric_limits<uint64_t>::max());
  }

  int fix_prefix_len;
  if (ParseIntOption(option_map_, ARG_FIX_PREFIX_LEN, fix_prefix_len,
                     exec_state_)) {
    if (fix_prefix_len > 0) {
      opt.prefix_extractor.reset(
          NewFixedPrefixTransform(static_cast<size_t>(fix_prefix_len)));
    } else {
      exec_state_ =
          LDBCommandExecuteResult::Failed(ARG_FIX_PREFIX_LEN + " must be > 0.");
    }
  }

  return opt;
}

bool LDBCommand::ParseKeyValue(const string& line, string* key, string* value,
                              bool is_key_hex, bool is_value_hex) {
  size_t pos = line.find(DELIM);
  if (pos != string::npos) {
    *key = line.substr(0, pos);
    *value = line.substr(pos + strlen(DELIM));
    if (is_key_hex) {
      *key = HexToString(*key);
    }
    if (is_value_hex) {
      *value = HexToString(*value);
    }
    return true;
  } else {
    return false;
  }
}

/**
 * Make sure that ONLY the command-line options and flags expected by this
 * command are specified on the command-line.  Extraneous options are usually
 * the result of user error.
 * Returns true if all checks pass.  Else returns false, and prints an
 * appropriate error msg to stderr.
 */
bool LDBCommand::ValidateCmdLineOptions() {

  for (map<string, string>::const_iterator itr = option_map_.begin();
        itr != option_map_.end(); ++itr) {
    if (find(valid_cmd_line_options_.begin(),
          valid_cmd_line_options_.end(), itr->first) ==
          valid_cmd_line_options_.end()) {
      fprintf(stderr, "Invalid command-line option %s\n", itr->first.c_str());
      return false;
    }
  }

  for (vector<string>::const_iterator itr = flags_.begin();
        itr != flags_.end(); ++itr) {
    if (find(valid_cmd_line_options_.begin(),
          valid_cmd_line_options_.end(), *itr) ==
          valid_cmd_line_options_.end()) {
      fprintf(stderr, "Invalid command-line flag %s\n", itr->c_str());
      return false;
    }
  }

  if (!NoDBOpen() && option_map_.find(ARG_DB) == option_map_.end()) {
    fprintf(stderr, "%s must be specified\n", ARG_DB.c_str());
    return false;
  }

  return true;
}

CompactorCommand::CompactorCommand(const vector<string>& params,
      const map<string, string>& options, const vector<string>& flags) :
    LDBCommand(options, flags, false,
               BuildCmdLineOptions({ARG_FROM, ARG_TO, ARG_HEX, ARG_KEY_HEX,
                                    ARG_VALUE_HEX, ARG_TTL})),
    null_from_(true), null_to_(true) {

  map<string, string>::const_iterator itr = options.find(ARG_FROM);
  if (itr != options.end()) {
    null_from_ = false;
    from_ = itr->second;
  }

  itr = options.find(ARG_TO);
  if (itr != options.end()) {
    null_to_ = false;
    to_ = itr->second;
  }

  if (is_key_hex_) {
    if (!null_from_) {
      from_ = HexToString(from_);
    }
    if (!null_to_) {
      to_ = HexToString(to_);
    }
  }
}

void CompactorCommand::Help(string& ret) {
  ret.append("  ");
  ret.append(CompactorCommand::Name());
  ret.append(HelpRangeCmdArgs());
  ret.append("\n");
}

void CompactorCommand::DoCommand() {

  Slice* begin = nullptr;
  Slice* end = nullptr;
  if (!null_from_) {
    begin = new Slice(from_);
  }
  if (!null_to_) {
    end = new Slice(to_);
  }

  db_->CompactRange(begin, end);
  exec_state_ = LDBCommandExecuteResult::Succeed("");

  delete begin;
  delete end;
}

// ----------------------------------------------------------------------------

const string DBLoaderCommand::ARG_DISABLE_WAL = "disable_wal";
const string DBLoaderCommand::ARG_BULK_LOAD = "bulk_load";
const string DBLoaderCommand::ARG_COMPACT = "compact";

DBLoaderCommand::DBLoaderCommand(const vector<string>& params,
      const map<string, string>& options, const vector<string>& flags) :
    LDBCommand(options, flags, false,
               BuildCmdLineOptions({ARG_HEX, ARG_KEY_HEX, ARG_VALUE_HEX,
                                    ARG_FROM, ARG_TO, ARG_CREATE_IF_MISSING,
                                    ARG_DISABLE_WAL, ARG_BULK_LOAD,
                                    ARG_COMPACT})),
    create_if_missing_(false), disable_wal_(false), bulk_load_(false),
    compact_(false) {

  create_if_missing_ = IsFlagPresent(flags, ARG_CREATE_IF_MISSING);
  disable_wal_ = IsFlagPresent(flags, ARG_DISABLE_WAL);
  bulk_load_ = IsFlagPresent(flags, ARG_BULK_LOAD);
  compact_ = IsFlagPresent(flags, ARG_COMPACT);
}

void DBLoaderCommand::Help(string& ret) {
  ret.append("  ");
  ret.append(DBLoaderCommand::Name());
  ret.append(" [--" + ARG_CREATE_IF_MISSING + "]");
  ret.append(" [--" + ARG_DISABLE_WAL + "]");
  ret.append(" [--" + ARG_BULK_LOAD + "]");
  ret.append(" [--" + ARG_COMPACT + "]");
  ret.append("\n");
}

Options DBLoaderCommand::PrepareOptionsForOpenDB() {
  Options opt = LDBCommand::PrepareOptionsForOpenDB();
  opt.create_if_missing = create_if_missing_;
  if (bulk_load_) {
    opt.PrepareForBulkLoad();
  }
  return opt;
}

void DBLoaderCommand::DoCommand() {
  if (!db_) {
    return;
  }

  WriteOptions write_options;
  if (disable_wal_) {
    write_options.disableWAL = true;
  }

  int bad_lines = 0;
  string line;
  while (getline(cin, line, '\n')) {
    string key;
    string value;
    if (ParseKeyValue(line, &key, &value, is_key_hex_, is_value_hex_)) {
      db_->Put(write_options, Slice(key), Slice(value));
    } else if (0 == line.find("Keys in range:")) {
      // ignore this line
    } else if (0 == line.find("Created bg thread 0x")) {
      // ignore this line
    } else {
      bad_lines ++;
    }
  }

  if (bad_lines > 0) {
    cout << "Warning: " << bad_lines << " bad lines ignored." << endl;
  }
  if (compact_) {
    db_->CompactRange(nullptr, nullptr);
  }
}

// ----------------------------------------------------------------------------

namespace {

void DumpManifestFile(std::string file, bool verbose, bool hex) {
  Options options;
  EnvOptions sopt;
  std::string dbname("dummy");
  std::shared_ptr<Cache> tc(NewLRUCache(options.max_open_files - 10,
                                        options.table_cache_numshardbits));
  // Notice we are using the default options not through SanitizeOptions(),
  // if VersionSet::DumpManifest() depends on any option done by
  // SanitizeOptions(), we need to initialize it manually.
  options.db_paths.emplace_back("dummy", 0);
  WriteController wc;
  WriteBuffer wb(options.db_write_buffer_size);
  VersionSet versions(dbname, &options, sopt, tc.get(), &wb, &wc);
  Status s = versions.DumpManifest(options, file, verbose, hex);
  if (!s.ok()) {
    printf("Error in processing file %s %s\n", file.c_str(),
           s.ToString().c_str());
  }
}

}  // namespace

const string ManifestDumpCommand::ARG_VERBOSE = "verbose";
const string ManifestDumpCommand::ARG_PATH    = "path";

void ManifestDumpCommand::Help(string& ret) {
  ret.append("  ");
  ret.append(ManifestDumpCommand::Name());
  ret.append(" [--" + ARG_VERBOSE + "]");
  ret.append(" [--" + ARG_PATH + "=<path_to_manifest_file>]");
  ret.append("\n");
}

ManifestDumpCommand::ManifestDumpCommand(const vector<string>& params,
      const map<string, string>& options, const vector<string>& flags) :
    LDBCommand(options, flags, false,
               BuildCmdLineOptions({ARG_VERBOSE, ARG_PATH, ARG_HEX})),
    verbose_(false),
    path_("")
{
  verbose_ = IsFlagPresent(flags, ARG_VERBOSE);

  map<string, string>::const_iterator itr = options.find(ARG_PATH);
  if (itr != options.end()) {
    path_ = itr->second;
    if (path_.empty()) {
      exec_state_ = LDBCommandExecuteResult::Failed("--path: missing pathname");
    }
  }
}

void ManifestDumpCommand::DoCommand() {

  std::string manifestfile;

  if (!path_.empty()) {
    manifestfile = path_;
  } else {
    bool found = false;
    // We need to find the manifest file by searching the directory
    // containing the db for files of the form MANIFEST_[0-9]+

    auto CloseDir = [](DIR* p) { closedir(p); };
    std::unique_ptr<DIR, decltype(CloseDir)> d(opendir(db_path_.c_str()), CloseDir);

    if (d == nullptr) {
      exec_state_ =
          LDBCommandExecuteResult::Failed(db_path_ + " is not a directory");
      return;
    }
    struct dirent* entry;
    while ((entry = readdir(d.get())) != nullptr) {
      unsigned int match;
      unsigned long long num;
      if (sscanf(entry->d_name,
                 "MANIFEST-%ln%ln",
                 (unsigned long*)&num,
                 (unsigned long*)&match)
          && match == strlen(entry->d_name)) {
        if (!found) {
          manifestfile = db_path_ + "/" + std::string(entry->d_name);
          found = true;
        } else {
<<<<<<< HEAD
          exec_state_ = LDBCommandExecuteResult::FAILED(
            "Multiple MANIFEST files found; use --path to select one");
=======
          exec_state_ = LDBCommandExecuteResult::Failed(
              "Multiple MANIFEST files found; use --path to select one");
          closedir(d);
>>>>>>> 3083ed21
          return;
        }
      }
    }
  }

  if (verbose_) {
    printf("Processing Manifest file %s\n", manifestfile.c_str());
  }

  DumpManifestFile(manifestfile, verbose_, is_key_hex_);
  if (verbose_) {
    printf("Processing Manifest file %s done\n", manifestfile.c_str());
  }
}

// ----------------------------------------------------------------------------

void ListColumnFamiliesCommand::Help(string& ret) {
  ret.append("  ");
  ret.append(ListColumnFamiliesCommand::Name());
  ret.append(" full_path_to_db_directory ");
  ret.append("\n");
}

ListColumnFamiliesCommand::ListColumnFamiliesCommand(
    const vector<string>& params, const map<string, string>& options,
    const vector<string>& flags)
    : LDBCommand(options, flags, false, {}) {

  if (params.size() != 1) {
    exec_state_ = LDBCommandExecuteResult::Failed(
        "dbname must be specified for the list_column_families command");
  } else {
    dbname_ = params[0];
  }
}

void ListColumnFamiliesCommand::DoCommand() {
  vector<string> column_families;
  Status s = DB::ListColumnFamilies(DBOptions(), dbname_, &column_families);
  if (!s.ok()) {
    printf("Error in processing db %s %s\n", dbname_.c_str(),
           s.ToString().c_str());
  } else {
    printf("Column families in %s: \n{", dbname_.c_str());
    bool first = true;
    for (auto cf : column_families) {
      if (!first) {
        printf(", ");
      }
      first = false;
      printf("%s", cf.c_str());
    }
    printf("}\n");
  }
}

// ----------------------------------------------------------------------------

namespace {

string ReadableTime(int unixtime) {
  char time_buffer [80];
  time_t rawtime = unixtime;
  struct tm * timeinfo = localtime(&rawtime);
  strftime(time_buffer, 80, "%c", timeinfo);
  return string(time_buffer);
}

// This function only called when it's the sane case of >1 buckets in time-range
// Also called only when timekv falls between ttl_start and ttl_end provided
void IncBucketCounts(vector<uint64_t>& bucket_counts, int ttl_start,
      int time_range, int bucket_size, int timekv, int num_buckets) {
  assert(time_range > 0 && timekv >= ttl_start && bucket_size > 0 &&
    timekv < (ttl_start + time_range) && num_buckets > 1);
  int bucket = (timekv - ttl_start) / bucket_size;
  bucket_counts[bucket]++;
}

void PrintBucketCounts(const vector<uint64_t>& bucket_counts, int ttl_start,
      int ttl_end, int bucket_size, int num_buckets) {
  int time_point = ttl_start;
  for(int i = 0; i < num_buckets - 1; i++, time_point += bucket_size) {
    fprintf(stdout, "Keys in range %s to %s : %lu\n",
            ReadableTime(time_point).c_str(),
            ReadableTime(time_point + bucket_size).c_str(),
            (unsigned long)bucket_counts[i]);
  }
  fprintf(stdout, "Keys in range %s to %s : %lu\n",
          ReadableTime(time_point).c_str(),
          ReadableTime(ttl_end).c_str(),
          (unsigned long)bucket_counts[num_buckets - 1]);
}

}  // namespace

const string InternalDumpCommand::ARG_COUNT_ONLY = "count_only";
const string InternalDumpCommand::ARG_COUNT_DELIM = "count_delim";
const string InternalDumpCommand::ARG_STATS = "stats";
const string InternalDumpCommand::ARG_INPUT_KEY_HEX = "input_key_hex";

InternalDumpCommand::InternalDumpCommand(const vector<string>& params,
                                         const map<string, string>& options,
                                         const vector<string>& flags) :
    LDBCommand(options, flags, true,
               BuildCmdLineOptions({ ARG_HEX, ARG_KEY_HEX, ARG_VALUE_HEX,
                                     ARG_FROM, ARG_TO, ARG_MAX_KEYS,
                                     ARG_COUNT_ONLY, ARG_COUNT_DELIM, ARG_STATS,
                                     ARG_INPUT_KEY_HEX})),
    has_from_(false),
    has_to_(false),
    max_keys_(-1),
    delim_("."),
    count_only_(false),
    count_delim_(false),
    print_stats_(false),
    is_input_key_hex_(false) {

  has_from_ = ParseStringOption(options, ARG_FROM, &from_);
  has_to_ = ParseStringOption(options, ARG_TO, &to_);

  ParseIntOption(options, ARG_MAX_KEYS, max_keys_, exec_state_);
  map<string, string>::const_iterator itr = options.find(ARG_COUNT_DELIM);
  if (itr != options.end()) {
    delim_ = itr->second;
    count_delim_ = true;
   // fprintf(stdout,"delim = %c\n",delim_[0]);
  } else {
    count_delim_ = IsFlagPresent(flags, ARG_COUNT_DELIM);
    delim_=".";
  }

  print_stats_ = IsFlagPresent(flags, ARG_STATS);
  count_only_ = IsFlagPresent(flags, ARG_COUNT_ONLY);
  is_input_key_hex_ = IsFlagPresent(flags, ARG_INPUT_KEY_HEX);

  if (is_input_key_hex_) {
    if (has_from_) {
      from_ = HexToString(from_);
    }
    if (has_to_) {
      to_ = HexToString(to_);
    }
  }
}

void InternalDumpCommand::Help(string& ret) {
  ret.append("  ");
  ret.append(InternalDumpCommand::Name());
  ret.append(HelpRangeCmdArgs());
  ret.append(" [--" + ARG_INPUT_KEY_HEX + "]");
  ret.append(" [--" + ARG_MAX_KEYS + "=<N>]");
  ret.append(" [--" + ARG_COUNT_ONLY + "]");
  ret.append(" [--" + ARG_COUNT_DELIM + "=<char>]");
  ret.append(" [--" + ARG_STATS + "]");
  ret.append("\n");
}

void InternalDumpCommand::DoCommand() {
  if (!db_) {
    return;
  }

  if (print_stats_) {
    string stats;
    if (db_->GetProperty("rocksdb.stats", &stats)) {
      fprintf(stdout, "%s\n", stats.c_str());
    }
  }

  // Cast as DBImpl to get internal iterator
  DBImpl* idb = dynamic_cast<DBImpl*>(db_);
  if (!idb) {
    exec_state_ = LDBCommandExecuteResult::Failed("DB is not DBImpl");
    return;
  }
  string rtype1,rtype2,row,val;
  rtype2 = "";
  uint64_t c=0;
  uint64_t s1=0,s2=0;
  // Setup internal key iterator
  Arena arena;
  ScopedArenaIterator iter(idb->TEST_NewInternalIterator(&arena));
  Status st = iter->status();
  if (!st.ok()) {
    exec_state_ =
        LDBCommandExecuteResult::Failed("Iterator error:" + st.ToString());
  }

  if (has_from_) {
    InternalKey ikey;
    ikey.SetMaxPossibleForUserKey(from_);
    iter->Seek(ikey.Encode());
  } else {
    iter->SeekToFirst();
  }

  long long count = 0;
  for (; iter->Valid(); iter->Next()) {
    ParsedInternalKey ikey;
    if (!ParseInternalKey(iter->key(), &ikey)) {
      fprintf(stderr, "Internal Key [%s] parse error!\n",
              iter->key().ToString(true /* in hex*/).data());
      // TODO: add error counter
      continue;
    }

    // If end marker was specified, we stop before it
    if (has_to_ && options_.comparator->Compare(ikey.user_key, to_) >= 0) {
      break;
    }

    ++count;
    int k;
    if (count_delim_) {
      rtype1 = "";
      s1=0;
      row = iter->key().ToString();
      val = iter->value().ToString();
      for(k=0;row[k]!='\x01' && row[k]!='\0';k++)
        s1++;
      for(k=0;val[k]!='\x01' && val[k]!='\0';k++)
        s1++;
      for(int j=0;row[j]!=delim_[0] && row[j]!='\0' && row[j]!='\x01';j++)
        rtype1+=row[j];
      if(rtype2.compare("") && rtype2.compare(rtype1)!=0) {
        fprintf(stdout,"%s => count:%lld\tsize:%lld\n",rtype2.c_str(),
            (long long)c,(long long)s2);
        c=1;
        s2=s1;
        rtype2 = rtype1;
      } else {
        c++;
        s2+=s1;
        rtype2=rtype1;
    }
  }

    if (!count_only_ && !count_delim_) {
      string key = ikey.DebugString(is_key_hex_);
      string value = iter->value().ToString(is_value_hex_);
      std::cout << key << " => " << value << "\n";
    }

    // Terminate if maximum number of keys have been dumped
    if (max_keys_ > 0 && count >= max_keys_) break;
  }
  if(count_delim_) {
    fprintf(stdout,"%s => count:%lld\tsize:%lld\n", rtype2.c_str(),
        (long long)c,(long long)s2);
  } else
  fprintf(stdout, "Internal keys in range: %lld\n", (long long) count);
}


const string DBDumperCommand::ARG_COUNT_ONLY = "count_only";
const string DBDumperCommand::ARG_COUNT_DELIM = "count_delim";
const string DBDumperCommand::ARG_STATS = "stats";
const string DBDumperCommand::ARG_TTL_BUCKET = "bucket";

DBDumperCommand::DBDumperCommand(const vector<string>& params,
      const map<string, string>& options, const vector<string>& flags) :
    LDBCommand(options, flags, true,
               BuildCmdLineOptions({ARG_TTL, ARG_HEX, ARG_KEY_HEX,
                                    ARG_VALUE_HEX, ARG_FROM, ARG_TO,
                                    ARG_MAX_KEYS, ARG_COUNT_ONLY,
                                    ARG_COUNT_DELIM, ARG_STATS, ARG_TTL_START,
                                    ARG_TTL_END, ARG_TTL_BUCKET,
                                    ARG_TIMESTAMP})),
    null_from_(true),
    null_to_(true),
    max_keys_(-1),
    count_only_(false),
    count_delim_(false),
    print_stats_(false) {

  map<string, string>::const_iterator itr = options.find(ARG_FROM);
  if (itr != options.end()) {
    null_from_ = false;
    from_ = itr->second;
  }

  itr = options.find(ARG_TO);
  if (itr != options.end()) {
    null_to_ = false;
    to_ = itr->second;
  }

  itr = options.find(ARG_MAX_KEYS);
  if (itr != options.end()) {
    try {
#if defined(CYGWIN)
      max_keys_ = strtol(itr->second.c_str(), 0, 10);
#else
      max_keys_ = stoi(itr->second);
#endif
    } catch(const invalid_argument&) {
      exec_state_ = LDBCommandExecuteResult::Failed(ARG_MAX_KEYS +
                                                    " has an invalid value");
    } catch(const out_of_range&) {
      exec_state_ = LDBCommandExecuteResult::Failed(
          ARG_MAX_KEYS + " has a value out-of-range");
    }
  }
  itr = options.find(ARG_COUNT_DELIM);
  if (itr != options.end()) {
    delim_ = itr->second;
    count_delim_ = true;
  } else {
    count_delim_ = IsFlagPresent(flags, ARG_COUNT_DELIM);
    delim_=".";
  }

  print_stats_ = IsFlagPresent(flags, ARG_STATS);
  count_only_ = IsFlagPresent(flags, ARG_COUNT_ONLY);

  if (is_key_hex_) {
    if (!null_from_) {
      from_ = HexToString(from_);
    }
    if (!null_to_) {
      to_ = HexToString(to_);
    }
  }
}

void DBDumperCommand::Help(string& ret) {
  ret.append("  ");
  ret.append(DBDumperCommand::Name());
  ret.append(HelpRangeCmdArgs());
  ret.append(" [--" + ARG_TTL + "]");
  ret.append(" [--" + ARG_MAX_KEYS + "=<N>]");
  ret.append(" [--" + ARG_TIMESTAMP + "]");
  ret.append(" [--" + ARG_COUNT_ONLY + "]");
  ret.append(" [--" + ARG_COUNT_DELIM + "=<char>]");
  ret.append(" [--" + ARG_STATS + "]");
  ret.append(" [--" + ARG_TTL_BUCKET + "=<N>]");
  ret.append(" [--" + ARG_TTL_START + "=<N>:- is inclusive]");
  ret.append(" [--" + ARG_TTL_END + "=<N>:- is exclusive]");
  ret.append("\n");
}

void DBDumperCommand::DoCommand() {
  if (!db_) {
    return;
  }
  // Parse command line args
  uint64_t count = 0;
  if (print_stats_) {
    string stats;
    if (db_->GetProperty("rocksdb.stats", &stats)) {
      fprintf(stdout, "%s\n", stats.c_str());
    }
  }

  // Setup key iterator
  Iterator* iter = db_->NewIterator(ReadOptions());
  Status st = iter->status();
  if (!st.ok()) {
    exec_state_ =
        LDBCommandExecuteResult::Failed("Iterator error." + st.ToString());
  }

  if (!null_from_) {
    iter->Seek(from_);
  } else {
    iter->SeekToFirst();
  }

  int max_keys = max_keys_;
  int ttl_start;
  if (!ParseIntOption(option_map_, ARG_TTL_START, ttl_start, exec_state_)) {
    ttl_start = DBWithTTLImpl::kMinTimestamp;  // TTL introduction time
  }
  int ttl_end;
  if (!ParseIntOption(option_map_, ARG_TTL_END, ttl_end, exec_state_)) {
    ttl_end = DBWithTTLImpl::kMaxTimestamp;  // Max time allowed by TTL feature
  }
  if (ttl_end < ttl_start) {
    fprintf(stderr, "Error: End time can't be less than start time\n");
    delete iter;
    return;
  }
  int time_range = ttl_end - ttl_start;
  int bucket_size;
  if (!ParseIntOption(option_map_, ARG_TTL_BUCKET, bucket_size, exec_state_) ||
      bucket_size <= 0) {
    bucket_size = time_range; // Will have just 1 bucket by default
  }
  //cretaing variables for row count of each type
  string rtype1,rtype2,row,val;
  rtype2 = "";
  uint64_t c=0;
  uint64_t s1=0,s2=0;

  // At this point, bucket_size=0 => time_range=0
  int num_buckets = (bucket_size >= time_range)
                        ? 1
                        : ((time_range + bucket_size - 1) / bucket_size);
  vector<uint64_t> bucket_counts(num_buckets, 0);
  if (is_db_ttl_ && !count_only_ && timestamp_ && !count_delim_) {
    fprintf(stdout, "Dumping key-values from %s to %s\n",
            ReadableTime(ttl_start).c_str(), ReadableTime(ttl_end).c_str());
  }

  for (; iter->Valid(); iter->Next()) {
    int rawtime = 0;
    // If end marker was specified, we stop before it
    if (!null_to_ && (iter->key().ToString() >= to_))
      break;
    // Terminate if maximum number of keys have been dumped
    if (max_keys == 0)
      break;
    if (is_db_ttl_) {
      TtlIterator* it_ttl = dynamic_cast<TtlIterator*>(iter);
      assert(it_ttl);
      rawtime = it_ttl->timestamp();
      if (rawtime < ttl_start || rawtime >= ttl_end) {
        continue;
      }
    }
    if (max_keys > 0) {
      --max_keys;
    }
    if (is_db_ttl_ && num_buckets > 1) {
      IncBucketCounts(bucket_counts, ttl_start, time_range, bucket_size,
                      rawtime, num_buckets);
    }
    ++count;
    if (count_delim_) {
      rtype1 = "";
      row = iter->key().ToString();
      val = iter->value().ToString();
      s1 = row.size()+val.size();
      for(int j=0;row[j]!=delim_[0] && row[j]!='\0';j++)
        rtype1+=row[j];
      if(rtype2.compare("") && rtype2.compare(rtype1)!=0) {
        fprintf(stdout,"%s => count:%lld\tsize:%lld\n",rtype2.c_str(),
            (long long )c,(long long)s2);
        c=1;
        s2=s1;
        rtype2 = rtype1;
      } else {
          c++;
          s2+=s1;
          rtype2=rtype1;
      }

    }



    if (!count_only_ && !count_delim_) {
      if (is_db_ttl_ && timestamp_) {
        fprintf(stdout, "%s ", ReadableTime(rawtime).c_str());
      }
      string str = PrintKeyValue(iter->key().ToString(),
                                 iter->value().ToString(), is_key_hex_,
                                 is_value_hex_);
      fprintf(stdout, "%s\n", str.c_str());
    }
  }

  if (num_buckets > 1 && is_db_ttl_) {
    PrintBucketCounts(bucket_counts, ttl_start, ttl_end, bucket_size,
                      num_buckets);
  } else if(count_delim_) {
    fprintf(stdout,"%s => count:%lld\tsize:%lld\n",rtype2.c_str(),
        (long long )c,(long long)s2);
  } else {
    fprintf(stdout, "Keys in range: %lld\n", (long long) count);
  }
  // Clean up
  delete iter;
}

const string ReduceDBLevelsCommand::ARG_NEW_LEVELS = "new_levels";
const string  ReduceDBLevelsCommand::ARG_PRINT_OLD_LEVELS = "print_old_levels";

ReduceDBLevelsCommand::ReduceDBLevelsCommand(const vector<string>& params,
      const map<string, string>& options, const vector<string>& flags) :
    LDBCommand(options, flags, false,
               BuildCmdLineOptions({ARG_NEW_LEVELS, ARG_PRINT_OLD_LEVELS})),
    old_levels_(1 << 7),
    new_levels_(-1),
    print_old_levels_(false) {


  ParseIntOption(option_map_, ARG_NEW_LEVELS, new_levels_, exec_state_);
  print_old_levels_ = IsFlagPresent(flags, ARG_PRINT_OLD_LEVELS);

  if(new_levels_ <= 0) {
    exec_state_ = LDBCommandExecuteResult::Failed(
        " Use --" + ARG_NEW_LEVELS + " to specify a new level number\n");
  }
}

vector<string> ReduceDBLevelsCommand::PrepareArgs(const string& db_path,
    int new_levels, bool print_old_level) {
  vector<string> ret;
  ret.push_back("reduce_levels");
  ret.push_back("--" + ARG_DB + "=" + db_path);
  ret.push_back("--" + ARG_NEW_LEVELS + "=" + rocksdb::ToString(new_levels));
  if(print_old_level) {
    ret.push_back("--" + ARG_PRINT_OLD_LEVELS);
  }
  return ret;
}

void ReduceDBLevelsCommand::Help(string& ret) {
  ret.append("  ");
  ret.append(ReduceDBLevelsCommand::Name());
  ret.append(" --" + ARG_NEW_LEVELS + "=<New number of levels>");
  ret.append(" [--" + ARG_PRINT_OLD_LEVELS + "]");
  ret.append("\n");
}

Options ReduceDBLevelsCommand::PrepareOptionsForOpenDB() {
  Options opt = LDBCommand::PrepareOptionsForOpenDB();
  opt.num_levels = old_levels_;
  opt.max_bytes_for_level_multiplier_additional.resize(opt.num_levels, 1);
  // Disable size compaction
  opt.max_bytes_for_level_base = 1ULL << 50;
  opt.max_bytes_for_level_multiplier = 1;
  opt.max_mem_compaction_level = 0;
  return opt;
}

Status ReduceDBLevelsCommand::GetOldNumOfLevels(Options& opt,
    int* levels) {
  EnvOptions soptions;
  std::shared_ptr<Cache> tc(
      NewLRUCache(opt.max_open_files - 10, opt.table_cache_numshardbits));
  const InternalKeyComparator cmp(opt.comparator);
  WriteController wc;
  WriteBuffer wb(opt.db_write_buffer_size);
  VersionSet versions(db_path_, &opt, soptions, tc.get(), &wb, &wc);
  std::vector<ColumnFamilyDescriptor> dummy;
  ColumnFamilyDescriptor dummy_descriptor(kDefaultColumnFamilyName,
                                          ColumnFamilyOptions(opt));
  dummy.push_back(dummy_descriptor);
  // We rely the VersionSet::Recover to tell us the internal data structures
  // in the db. And the Recover() should never do any change
  // (like LogAndApply) to the manifest file.
  Status st = versions.Recover(dummy);
  if (!st.ok()) {
    return st;
  }
  int max = -1;
  auto default_cfd = versions.GetColumnFamilySet()->GetDefault();
  for (int i = 0; i < default_cfd->NumberLevels(); i++) {
    if (default_cfd->current()->storage_info()->NumLevelFiles(i)) {
      max = i;
    }
  }

  *levels = max + 1;
  return st;
}

void ReduceDBLevelsCommand::DoCommand() {
  if (new_levels_ <= 1) {
    exec_state_ =
        LDBCommandExecuteResult::Failed("Invalid number of levels.\n");
    return;
  }

  Status st;
  Options opt = PrepareOptionsForOpenDB();
  int old_level_num = -1;
  st = GetOldNumOfLevels(opt, &old_level_num);
  if (!st.ok()) {
    exec_state_ = LDBCommandExecuteResult::Failed(st.ToString());
    return;
  }

  if (print_old_levels_) {
    fprintf(stdout, "The old number of levels in use is %d\n", old_level_num);
  }

  if (old_level_num <= new_levels_) {
    return;
  }

  old_levels_ = old_level_num;

  OpenDB();
  if (!db_) {
    return;
  }
  // Compact the whole DB to put all files to the highest level.
  fprintf(stdout, "Compacting the db...\n");
  db_->CompactRange(nullptr, nullptr);
  CloseDB();

  EnvOptions soptions;
  st = VersionSet::ReduceNumberOfLevels(db_path_, &opt, soptions, new_levels_);
  if (!st.ok()) {
    exec_state_ = LDBCommandExecuteResult::Failed(st.ToString());
    return;
  }
}

const string ChangeCompactionStyleCommand::ARG_OLD_COMPACTION_STYLE =
  "old_compaction_style";
const string ChangeCompactionStyleCommand::ARG_NEW_COMPACTION_STYLE =
  "new_compaction_style";

ChangeCompactionStyleCommand::ChangeCompactionStyleCommand(
      const vector<string>& params, const map<string, string>& options,
      const vector<string>& flags) :
    LDBCommand(options, flags, false,
               BuildCmdLineOptions({ARG_OLD_COMPACTION_STYLE,
                                    ARG_NEW_COMPACTION_STYLE})),
    old_compaction_style_(-1),
    new_compaction_style_(-1) {

  ParseIntOption(option_map_, ARG_OLD_COMPACTION_STYLE, old_compaction_style_,
    exec_state_);
  if (old_compaction_style_ != kCompactionStyleLevel &&
     old_compaction_style_ != kCompactionStyleUniversal) {
    exec_state_ = LDBCommandExecuteResult::Failed(
        "Use --" + ARG_OLD_COMPACTION_STYLE + " to specify old compaction " +
        "style. Check ldb help for proper compaction style value.\n");
    return;
  }

  ParseIntOption(option_map_, ARG_NEW_COMPACTION_STYLE, new_compaction_style_,
    exec_state_);
  if (new_compaction_style_ != kCompactionStyleLevel &&
     new_compaction_style_ != kCompactionStyleUniversal) {
    exec_state_ = LDBCommandExecuteResult::Failed(
        "Use --" + ARG_NEW_COMPACTION_STYLE + " to specify new compaction " +
        "style. Check ldb help for proper compaction style value.\n");
    return;
  }

  if (new_compaction_style_ == old_compaction_style_) {
    exec_state_ = LDBCommandExecuteResult::Failed(
        "Old compaction style is the same as new compaction style. "
        "Nothing to do.\n");
    return;
  }

  if (old_compaction_style_ == kCompactionStyleUniversal &&
      new_compaction_style_ == kCompactionStyleLevel) {
    exec_state_ = LDBCommandExecuteResult::Failed(
        "Convert from universal compaction to level compaction. "
        "Nothing to do.\n");
    return;
  }
}

void ChangeCompactionStyleCommand::Help(string& ret) {
  ret.append("  ");
  ret.append(ChangeCompactionStyleCommand::Name());
  ret.append(" --" + ARG_OLD_COMPACTION_STYLE + "=<Old compaction style: 0 " +
             "for level compaction, 1 for universal compaction>");
  ret.append(" --" + ARG_NEW_COMPACTION_STYLE + "=<New compaction style: 0 " +
             "for level compaction, 1 for universal compaction>");
  ret.append("\n");
}

Options ChangeCompactionStyleCommand::PrepareOptionsForOpenDB() {
  Options opt = LDBCommand::PrepareOptionsForOpenDB();

  if (old_compaction_style_ == kCompactionStyleLevel &&
      new_compaction_style_ == kCompactionStyleUniversal) {
    // In order to convert from level compaction to universal compaction, we
    // need to compact all data into a single file and move it to level 0.
    opt.disable_auto_compactions = true;
    opt.target_file_size_base = INT_MAX;
    opt.target_file_size_multiplier = 1;
    opt.max_bytes_for_level_base = INT_MAX;
    opt.max_bytes_for_level_multiplier = 1;
  }

  return opt;
}

void ChangeCompactionStyleCommand::DoCommand() {
  // print db stats before we have made any change
  std::string property;
  std::string files_per_level;
  for (int i = 0; i < db_->NumberLevels(); i++) {
    db_->GetProperty("rocksdb.num-files-at-level" + NumberToString(i),
                     &property);

    // format print string
    char buf[100];
    snprintf(buf, sizeof(buf), "%s%s", (i ? "," : ""), property.c_str());
    files_per_level += buf;
  }
  fprintf(stdout, "files per level before compaction: %s\n",
          files_per_level.c_str());

  // manual compact into a single file and move the file to level 0
  db_->CompactRange(nullptr, nullptr,
                    true /* reduce level */,
                    0    /* reduce to level 0 */);

  // verify compaction result
  files_per_level = "";
  int num_files = 0;
  for (int i = 0; i < db_->NumberLevels(); i++) {
    db_->GetProperty("rocksdb.num-files-at-level" + NumberToString(i),
                     &property);

    // format print string
    char buf[100];
    snprintf(buf, sizeof(buf), "%s%s", (i ? "," : ""), property.c_str());
    files_per_level += buf;

    num_files = atoi(property.c_str());

    // level 0 should have only 1 file
    if (i == 0 && num_files != 1) {
      exec_state_ = LDBCommandExecuteResult::Failed(
          "Number of db files at "
          "level 0 after compaction is " +
          ToString(num_files) + ", not 1.\n");
      return;
    }
    // other levels should have no file
    if (i > 0 && num_files != 0) {
      exec_state_ = LDBCommandExecuteResult::Failed(
          "Number of db files at "
          "level " +
          ToString(i) + " after compaction is " + ToString(num_files) +
          ", not 0.\n");
      return;
    }
  }

  fprintf(stdout, "files per level after compaction: %s\n",
          files_per_level.c_str());
}

// ----------------------------------------------------------------------------

namespace {

struct StdErrReporter : public log::Reader::Reporter {
  virtual void Corruption(size_t bytes, const Status& s) override {
    cerr << "Corruption detected in log file " << s.ToString() << "\n";
  }
};

class InMemoryHandler : public WriteBatch::Handler {
 public:
  InMemoryHandler(stringstream& row, bool print_values) : Handler(), row_(row) {
    print_values_ = print_values;
  }

  void commonPutMerge(const Slice& key, const Slice& value) {
    string k = LDBCommand::StringToHex(key.ToString());
    if (print_values_) {
      string v = LDBCommand::StringToHex(value.ToString());
      row_ << k << " : ";
      row_ << v << " ";
    } else {
      row_ << k << " ";
    }
  }

  virtual void Put(const Slice& key, const Slice& value) override {
    row_ << "PUT : ";
    commonPutMerge(key, value);
  }

  virtual void Merge(const Slice& key, const Slice& value) override {
    row_ << "MERGE : ";
    commonPutMerge(key, value);
  }

  virtual void Delete(const Slice& key) override {
    row_ <<",DELETE : ";
    row_ << LDBCommand::StringToHex(key.ToString()) << " ";
  }

  virtual ~InMemoryHandler() {}

 private:
  stringstream & row_;
  bool print_values_;
};

void DumpWalFile(std::string wal_file, bool print_header, bool print_values,
                 LDBCommandExecuteResult* exec_state) {
  unique_ptr<SequentialFile> file;
  Env* env_ = Env::Default();
  EnvOptions soptions;
  Status status = env_->NewSequentialFile(wal_file, &file, soptions);
  if (!status.ok()) {
    if (exec_state) {
      *exec_state = LDBCommandExecuteResult::Failed("Failed to open WAL file " +
                                                    status.ToString());
    } else {
      cerr << "Error: Failed to open WAL file " << status.ToString()
           << std::endl;
    }
  } else {
    StdErrReporter reporter;
    log::Reader reader(move(file), &reporter, true, 0);
    string scratch;
    WriteBatch batch;
    Slice record;
    stringstream row;
    if (print_header) {
      cout << "Sequence,Count,ByteSize,Physical Offset,Key(s)";
      if (print_values) {
        cout << " : value ";
      }
      cout << "\n";
    }
    while (reader.ReadRecord(&record, &scratch)) {
      row.str("");
      if (record.size() < 12) {
        reporter.Corruption(record.size(),
                            Status::Corruption("log record too small"));
      } else {
        WriteBatchInternal::SetContents(&batch, record);
        row << WriteBatchInternal::Sequence(&batch) << ",";
        row << WriteBatchInternal::Count(&batch) << ",";
        row << WriteBatchInternal::ByteSize(&batch) << ",";
        row << reader.LastRecordOffset() << ",";
        InMemoryHandler handler(row, print_values);
        batch.Iterate(&handler);
        row << "\n";
      }
      cout << row.str();
    }
  }
}

}  // namespace

const string WALDumperCommand::ARG_WAL_FILE = "walfile";
const string WALDumperCommand::ARG_PRINT_VALUE = "print_value";
const string WALDumperCommand::ARG_PRINT_HEADER = "header";

WALDumperCommand::WALDumperCommand(const vector<string>& params,
      const map<string, string>& options, const vector<string>& flags) :
    LDBCommand(options, flags, true,
               BuildCmdLineOptions(
                {ARG_WAL_FILE, ARG_PRINT_HEADER, ARG_PRINT_VALUE})),
    print_header_(false), print_values_(false) {

  wal_file_.clear();

  map<string, string>::const_iterator itr = options.find(ARG_WAL_FILE);
  if (itr != options.end()) {
    wal_file_ = itr->second;
  }


  print_header_ = IsFlagPresent(flags, ARG_PRINT_HEADER);
  print_values_ = IsFlagPresent(flags, ARG_PRINT_VALUE);
  if (wal_file_.empty()) {
    exec_state_ = LDBCommandExecuteResult::Failed("Argument " + ARG_WAL_FILE +
                                                  " must be specified.");
  }
}

void WALDumperCommand::Help(string& ret) {
  ret.append("  ");
  ret.append(WALDumperCommand::Name());
  ret.append(" --" + ARG_WAL_FILE + "=<write_ahead_log_file_path>");
  ret.append(" [--" + ARG_PRINT_HEADER + "] ");
  ret.append(" [--" + ARG_PRINT_VALUE + "] ");
  ret.append("\n");
}

void WALDumperCommand::DoCommand() {
  DumpWalFile(wal_file_, print_header_, print_values_, &exec_state_);
}

// ----------------------------------------------------------------------------

GetCommand::GetCommand(const vector<string>& params,
      const map<string, string>& options, const vector<string>& flags) :
  LDBCommand(options, flags, true, BuildCmdLineOptions({ARG_TTL, ARG_HEX,
                                                        ARG_KEY_HEX,
                                                        ARG_VALUE_HEX})) {

  if (params.size() != 1) {
    exec_state_ = LDBCommandExecuteResult::Failed(
        "<key> must be specified for the get command");
  } else {
    key_ = params.at(0);
  }

  if (is_key_hex_) {
    key_ = HexToString(key_);
  }
}

void GetCommand::Help(string& ret) {
  ret.append("  ");
  ret.append(GetCommand::Name());
  ret.append(" <key>");
  ret.append(" [--" + ARG_TTL + "]");
  ret.append("\n");
}

void GetCommand::DoCommand() {
  string value;
  Status st = db_->Get(ReadOptions(), key_, &value);
  if (st.ok()) {
    fprintf(stdout, "%s\n",
              (is_value_hex_ ? StringToHex(value) : value).c_str());
  } else {
    exec_state_ = LDBCommandExecuteResult::Failed(st.ToString());
  }
}

// ----------------------------------------------------------------------------

ApproxSizeCommand::ApproxSizeCommand(const vector<string>& params,
      const map<string, string>& options, const vector<string>& flags) :
  LDBCommand(options, flags, true,
             BuildCmdLineOptions({ARG_HEX, ARG_KEY_HEX, ARG_VALUE_HEX,
                                  ARG_FROM, ARG_TO})) {

  if (options.find(ARG_FROM) != options.end()) {
    start_key_ = options.find(ARG_FROM)->second;
  } else {
    exec_state_ = LDBCommandExecuteResult::Failed(
        ARG_FROM + " must be specified for approxsize command");
    return;
  }

  if (options.find(ARG_TO) != options.end()) {
    end_key_ = options.find(ARG_TO)->second;
  } else {
    exec_state_ = LDBCommandExecuteResult::Failed(
        ARG_TO + " must be specified for approxsize command");
    return;
  }

  if (is_key_hex_) {
    start_key_ = HexToString(start_key_);
    end_key_ = HexToString(end_key_);
  }
}

void ApproxSizeCommand::Help(string& ret) {
  ret.append("  ");
  ret.append(ApproxSizeCommand::Name());
  ret.append(HelpRangeCmdArgs());
  ret.append("\n");
}

void ApproxSizeCommand::DoCommand() {

  Range ranges[1];
  ranges[0] = Range(start_key_, end_key_);
  uint64_t sizes[1];
  db_->GetApproximateSizes(ranges, 1, sizes);
  fprintf(stdout, "%lu\n", (unsigned long)sizes[0]);
  /* Weird that GetApproximateSizes() returns void, although documentation
   * says that it returns a Status object.
  if (!st.ok()) {
    exec_state_ = LDBCommandExecuteResult::Failed(st.ToString());
  }
  */
}

// ----------------------------------------------------------------------------

BatchPutCommand::BatchPutCommand(const vector<string>& params,
      const map<string, string>& options, const vector<string>& flags) :
  LDBCommand(options, flags, false,
             BuildCmdLineOptions({ARG_TTL, ARG_HEX, ARG_KEY_HEX, ARG_VALUE_HEX,
                                  ARG_CREATE_IF_MISSING})) {

  if (params.size() < 2) {
    exec_state_ = LDBCommandExecuteResult::Failed(
        "At least one <key> <value> pair must be specified batchput.");
  } else if (params.size() % 2 != 0) {
    exec_state_ = LDBCommandExecuteResult::Failed(
        "Equal number of <key>s and <value>s must be specified for batchput.");
  } else {
    for (size_t i = 0; i < params.size(); i += 2) {
      string key = params.at(i);
      string value = params.at(i+1);
      key_values_.push_back(pair<string, string>(
                    is_key_hex_ ? HexToString(key) : key,
                    is_value_hex_ ? HexToString(value) : value));
    }
  }
}

void BatchPutCommand::Help(string& ret) {
  ret.append("  ");
  ret.append(BatchPutCommand::Name());
  ret.append(" <key> <value> [<key> <value>] [..]");
  ret.append(" [--" + ARG_TTL + "]");
  ret.append("\n");
}

void BatchPutCommand::DoCommand() {
  WriteBatch batch;

  for (vector<pair<string, string>>::const_iterator itr
        = key_values_.begin(); itr != key_values_.end(); ++itr) {
      batch.Put(itr->first, itr->second);
  }
  Status st = db_->Write(WriteOptions(), &batch);
  if (st.ok()) {
    fprintf(stdout, "OK\n");
  } else {
    exec_state_ = LDBCommandExecuteResult::Failed(st.ToString());
  }
}

Options BatchPutCommand::PrepareOptionsForOpenDB() {
  Options opt = LDBCommand::PrepareOptionsForOpenDB();
  opt.create_if_missing = IsFlagPresent(flags_, ARG_CREATE_IF_MISSING);
  return opt;
}

// ----------------------------------------------------------------------------

ScanCommand::ScanCommand(const vector<string>& params,
      const map<string, string>& options, const vector<string>& flags) :
    LDBCommand(options, flags, true,
               BuildCmdLineOptions({ARG_TTL, ARG_HEX, ARG_KEY_HEX, ARG_TO,
                                    ARG_VALUE_HEX, ARG_FROM, ARG_TIMESTAMP,
                                    ARG_MAX_KEYS, ARG_TTL_START, ARG_TTL_END})),
    start_key_specified_(false),
    end_key_specified_(false),
    max_keys_scanned_(-1) {

  map<string, string>::const_iterator itr = options.find(ARG_FROM);
  if (itr != options.end()) {
    start_key_ = itr->second;
    if (is_key_hex_) {
      start_key_ = HexToString(start_key_);
    }
    start_key_specified_ = true;
  }
  itr = options.find(ARG_TO);
  if (itr != options.end()) {
    end_key_ = itr->second;
    if (is_key_hex_) {
      end_key_ = HexToString(end_key_);
    }
    end_key_specified_ = true;
  }

  itr = options.find(ARG_MAX_KEYS);
  if (itr != options.end()) {
    try {
#if defined(CYGWIN)
      max_keys_scanned_ = strtol(itr->second.c_str(), 0, 10);
#else
      max_keys_scanned_ = stoi(itr->second);
#endif
    } catch(const invalid_argument&) {
      exec_state_ = LDBCommandExecuteResult::Failed(ARG_MAX_KEYS +
                                                    " has an invalid value");
    } catch(const out_of_range&) {
      exec_state_ = LDBCommandExecuteResult::Failed(
          ARG_MAX_KEYS + " has a value out-of-range");
    }
  }
}

void ScanCommand::Help(string& ret) {
  ret.append("  ");
  ret.append(ScanCommand::Name());
  ret.append(HelpRangeCmdArgs());
  ret.append(" [--" + ARG_TTL + "]");
  ret.append(" [--" + ARG_TIMESTAMP + "]");
  ret.append(" [--" + ARG_MAX_KEYS + "=<N>q] ");
  ret.append(" [--" + ARG_TTL_START + "=<N>:- is inclusive]");
  ret.append(" [--" + ARG_TTL_END + "=<N>:- is exclusive]");
  ret.append("\n");
}

void ScanCommand::DoCommand() {

  int num_keys_scanned = 0;
  Iterator* it = db_->NewIterator(ReadOptions());
  if (start_key_specified_) {
    it->Seek(start_key_);
  } else {
    it->SeekToFirst();
  }
  int ttl_start;
  if (!ParseIntOption(option_map_, ARG_TTL_START, ttl_start, exec_state_)) {
    ttl_start = DBWithTTLImpl::kMinTimestamp;  // TTL introduction time
  }
  int ttl_end;
  if (!ParseIntOption(option_map_, ARG_TTL_END, ttl_end, exec_state_)) {
    ttl_end = DBWithTTLImpl::kMaxTimestamp;  // Max time allowed by TTL feature
  }
  if (ttl_end < ttl_start) {
    fprintf(stderr, "Error: End time can't be less than start time\n");
    delete it;
    return;
  }
  if (is_db_ttl_ && timestamp_) {
    fprintf(stdout, "Scanning key-values from %s to %s\n",
            ReadableTime(ttl_start).c_str(), ReadableTime(ttl_end).c_str());
  }
  for ( ;
        it->Valid() && (!end_key_specified_ || it->key().ToString() < end_key_);
        it->Next()) {
    string key = ldb_options_.key_formatter->Format(it->key());
    if (is_db_ttl_) {
      TtlIterator* it_ttl = dynamic_cast<TtlIterator*>(it);
      assert(it_ttl);
      int rawtime = it_ttl->timestamp();
      if (rawtime < ttl_start || rawtime >= ttl_end) {
        continue;
      }
      if (timestamp_) {
        fprintf(stdout, "%s ", ReadableTime(rawtime).c_str());
      }
    }
    string value = it->value().ToString();
    fprintf(stdout, "%s : %s\n",
            (is_key_hex_ ? "0x" + it->key().ToString(true) : key).c_str(),
            (is_value_hex_ ? StringToHex(value) : value).c_str()
        );
    num_keys_scanned++;
    if (max_keys_scanned_ >= 0 && num_keys_scanned >= max_keys_scanned_) {
      break;
    }
  }
  if (!it->status().ok()) {  // Check for any errors found during the scan
    exec_state_ = LDBCommandExecuteResult::Failed(it->status().ToString());
  }
  delete it;
}

// ----------------------------------------------------------------------------

DeleteCommand::DeleteCommand(const vector<string>& params,
      const map<string, string>& options, const vector<string>& flags) :
  LDBCommand(options, flags, false,
             BuildCmdLineOptions({ARG_HEX, ARG_KEY_HEX, ARG_VALUE_HEX})) {

  if (params.size() != 1) {
    exec_state_ = LDBCommandExecuteResult::Failed(
        "KEY must be specified for the delete command");
  } else {
    key_ = params.at(0);
    if (is_key_hex_) {
      key_ = HexToString(key_);
    }
  }
}

void DeleteCommand::Help(string& ret) {
  ret.append("  ");
  ret.append(DeleteCommand::Name() + " <key>");
  ret.append("\n");
}

void DeleteCommand::DoCommand() {
  Status st = db_->Delete(WriteOptions(), key_);
  if (st.ok()) {
    fprintf(stdout, "OK\n");
  } else {
    exec_state_ = LDBCommandExecuteResult::Failed(st.ToString());
  }
}


PutCommand::PutCommand(const vector<string>& params,
      const map<string, string>& options, const vector<string>& flags) :
  LDBCommand(options, flags, false,
             BuildCmdLineOptions({ARG_TTL, ARG_HEX, ARG_KEY_HEX, ARG_VALUE_HEX,
                                  ARG_CREATE_IF_MISSING})) {

  if (params.size() != 2) {
    exec_state_ = LDBCommandExecuteResult::Failed(
        "<key> and <value> must be specified for the put command");
  } else {
    key_ = params.at(0);
    value_ = params.at(1);
  }

  if (is_key_hex_) {
    key_ = HexToString(key_);
  }

  if (is_value_hex_) {
    value_ = HexToString(value_);
  }
}

void PutCommand::Help(string& ret) {
  ret.append("  ");
  ret.append(PutCommand::Name());
  ret.append(" <key> <value> ");
  ret.append(" [--" + ARG_TTL + "]");
  ret.append("\n");
}

void PutCommand::DoCommand() {
  Status st = db_->Put(WriteOptions(), key_, value_);
  if (st.ok()) {
    fprintf(stdout, "OK\n");
  } else {
    exec_state_ = LDBCommandExecuteResult::Failed(st.ToString());
  }
}

Options PutCommand::PrepareOptionsForOpenDB() {
  Options opt = LDBCommand::PrepareOptionsForOpenDB();
  opt.create_if_missing = IsFlagPresent(flags_, ARG_CREATE_IF_MISSING);
  return opt;
}

// ----------------------------------------------------------------------------

const char* DBQuerierCommand::HELP_CMD = "help";
const char* DBQuerierCommand::GET_CMD = "get";
const char* DBQuerierCommand::PUT_CMD = "put";
const char* DBQuerierCommand::DELETE_CMD = "delete";

DBQuerierCommand::DBQuerierCommand(const vector<string>& params,
    const map<string, string>& options, const vector<string>& flags) :
  LDBCommand(options, flags, false,
             BuildCmdLineOptions({ARG_TTL, ARG_HEX, ARG_KEY_HEX,
                                  ARG_VALUE_HEX})) {

}

void DBQuerierCommand::Help(string& ret) {
  ret.append("  ");
  ret.append(DBQuerierCommand::Name());
  ret.append(" [--" + ARG_TTL + "]");
  ret.append("\n");
  ret.append("    Starts a REPL shell.  Type help for list of available "
             "commands.");
  ret.append("\n");
}

void DBQuerierCommand::DoCommand() {
  if (!db_) {
    return;
  }

  ReadOptions read_options;
  WriteOptions write_options;

  string line;
  string key;
  string value;
  while (getline(cin, line, '\n')) {

    // Parse line into vector<string>
    vector<string> tokens;
    size_t pos = 0;
    while (true) {
      size_t pos2 = line.find(' ', pos);
      if (pos2 == string::npos) {
        break;
      }
      tokens.push_back(line.substr(pos, pos2-pos));
      pos = pos2 + 1;
    }
    tokens.push_back(line.substr(pos));

    const string& cmd = tokens[0];

    if (cmd == HELP_CMD) {
      fprintf(stdout,
              "get <key>\n"
              "put <key> <value>\n"
              "delete <key>\n");
    } else if (cmd == DELETE_CMD && tokens.size() == 2) {
      key = (is_key_hex_ ? HexToString(tokens[1]) : tokens[1]);
      db_->Delete(write_options, Slice(key));
      fprintf(stdout, "Successfully deleted %s\n", tokens[1].c_str());
    } else if (cmd == PUT_CMD && tokens.size() == 3) {
      key = (is_key_hex_ ? HexToString(tokens[1]) : tokens[1]);
      value = (is_value_hex_ ? HexToString(tokens[2]) : tokens[2]);
      db_->Put(write_options, Slice(key), Slice(value));
      fprintf(stdout, "Successfully put %s %s\n",
              tokens[1].c_str(), tokens[2].c_str());
    } else if (cmd == GET_CMD && tokens.size() == 2) {
      key = (is_key_hex_ ? HexToString(tokens[1]) : tokens[1]);
      if (db_->Get(read_options, Slice(key), &value).ok()) {
        fprintf(stdout, "%s\n", PrintKeyValue(key, value,
              is_key_hex_, is_value_hex_).c_str());
      } else {
        fprintf(stdout, "Not found %s\n", tokens[1].c_str());
      }
    } else {
      fprintf(stdout, "Unknown command %s\n", line.c_str());
    }
  }
}

// ----------------------------------------------------------------------------

CheckConsistencyCommand::CheckConsistencyCommand(const vector<string>& params,
    const map<string, string>& options, const vector<string>& flags) :
  LDBCommand(options, flags, false,
             BuildCmdLineOptions({})) {
}

void CheckConsistencyCommand::Help(string& ret) {
  ret.append("  ");
  ret.append(CheckConsistencyCommand::Name());
  ret.append("\n");
}

void CheckConsistencyCommand::DoCommand() {
  Options opt = PrepareOptionsForOpenDB();
  opt.paranoid_checks = true;
  if (!exec_state_.IsNotStarted()) {
    return;
  }
  DB* db;
  Status st = DB::OpenForReadOnly(opt, db_path_, &db, false);
  delete db;
  if (st.ok()) {
    fprintf(stdout, "OK\n");
  } else {
    exec_state_ = LDBCommandExecuteResult::Failed(st.ToString());
  }
}

// ----------------------------------------------------------------------------

namespace {

void DumpSstFile(std::string filename, bool output_hex, bool show_properties) {
  std::string from_key;
  std::string to_key;
  if (filename.length() <= 4 ||
      filename.rfind(".sst") != filename.length() - 4) {
    std::cout << "Invalid sst file name." << std::endl;
    return;
  }
  // no verification
  rocksdb::SstFileReader reader(filename, false, output_hex);
  Status st = reader.ReadSequential(true, -1, false,  // has_from
                                    from_key, false,  // has_to
                                    to_key);
  if (!st.ok()) {
    std::cerr << "Error in reading SST file " << filename << st.ToString()
              << std::endl;
    return;
  }

  if (show_properties) {
    const rocksdb::TableProperties* table_properties;

    std::shared_ptr<const rocksdb::TableProperties>
        table_properties_from_reader;
    st = reader.ReadTableProperties(&table_properties_from_reader);
    if (!st.ok()) {
      std::cerr << filename << ": " << st.ToString()
                << ". Try to use initial table properties" << std::endl;
      table_properties = reader.GetInitTableProperties();
    } else {
      table_properties = table_properties_from_reader.get();
    }
    if (table_properties != nullptr) {
      std::cout << std::endl << "Table Properties:" << std::endl;
      std::cout << table_properties->ToString("\n") << std::endl;
      std::cout << "# deleted keys: "
                << rocksdb::GetDeletedKeys(
                       table_properties->user_collected_properties)
                << std::endl;
    }
  }
}

}  // namespace

DBFileDumperCommand::DBFileDumperCommand(const vector<string>& params,
                                         const map<string, string>& options,
                                         const vector<string>& flags)
    : LDBCommand(options, flags, true, BuildCmdLineOptions({})) {}

void DBFileDumperCommand::Help(string& ret) {
  ret.append("  ");
  ret.append(DBFileDumperCommand::Name());
  ret.append("\n");
}

void DBFileDumperCommand::DoCommand() {
  if (!db_) {
    return;
  }
  Status s;

  std::cout << "Manifest File" << std::endl;
  std::cout << "==============================" << std::endl;
  std::string manifest_filename;
  s = ReadFileToString(db_->GetEnv(), CurrentFileName(db_->GetName()),
                       &manifest_filename);
  if (!s.ok() || manifest_filename.empty() ||
      manifest_filename.back() != '\n') {
    std::cerr << "Error when reading CURRENT file "
              << CurrentFileName(db_->GetName()) << std::endl;
  }
  // remove the trailing '\n'
  manifest_filename.resize(manifest_filename.size() - 1);
  string manifest_filepath = db_->GetName() + "/" + manifest_filename;
  std::cout << manifest_filepath << std::endl;
  DumpManifestFile(manifest_filepath, false, false);
  std::cout << std::endl;

  std::cout << "SST Files" << std::endl;
  std::cout << "==============================" << std::endl;
  std::vector<LiveFileMetaData> metadata;
  db_->GetLiveFilesMetaData(&metadata);
  for (auto& fileMetadata : metadata) {
    std::string filename = fileMetadata.db_path + fileMetadata.name;
    std::cout << filename << " level:" << fileMetadata.level << std::endl;
    std::cout << "------------------------------" << std::endl;
    DumpSstFile(filename, false, true);
    std::cout << std::endl;
  }
  std::cout << std::endl;

  std::cout << "Write Ahead Log Files" << std::endl;
  std::cout << "==============================" << std::endl;
  rocksdb::VectorLogPtr wal_files;
  s = db_->GetSortedWalFiles(wal_files);
  if (!s.ok()) {
    std::cerr << "Error when getting WAL files" << std::endl;
  } else {
    for (auto& wal : wal_files) {
      // TODO(qyang): option.wal_dir should be passed into ldb command
      std::string filename = db_->GetOptions().wal_dir + wal->PathName();
      std::cout << filename << std::endl;
      DumpWalFile(filename, true, true, &exec_state_);
    }
  }
}

}   // namespace rocksdb
#endif  // ROCKSDB_LITE<|MERGE_RESOLUTION|>--- conflicted
+++ resolved
@@ -610,14 +610,8 @@
           manifestfile = db_path_ + "/" + std::string(entry->d_name);
           found = true;
         } else {
-<<<<<<< HEAD
-          exec_state_ = LDBCommandExecuteResult::FAILED(
-            "Multiple MANIFEST files found; use --path to select one");
-=======
           exec_state_ = LDBCommandExecuteResult::Failed(
               "Multiple MANIFEST files found; use --path to select one");
-          closedir(d);
->>>>>>> 3083ed21
           return;
         }
       }
