//  Copyright (c) 2014, Facebook, Inc.  All rights reserved.
//  This source code is licensed under the BSD-style license found in the
//  LICENSE file in the root directory of this source tree. An additional grant
//  of patent rights can be found in the PATENTS file in the same directory.
//

#ifndef ROCKSDB_LITE
#include "util/hash_cuckoo_rep.h"

#include <algorithm>
#include <atomic>
#include <limits>
#include <queue>
#include <string>
#include <memory>
#include <vector>

#include "rocksdb/memtablerep.h"
#include "util/murmurhash.h"
#include "db/memtable.h"
#include "db/skiplist.h"
#include "util/stl_wrappers.h"

namespace rocksdb {
namespace {

// the default maximum size of the cuckoo path searching queue
static const int kCuckooPathMaxSearchSteps = 100;

struct CuckooStep {
  static const int kNullStep = -1;
  // the bucket id in the cuckoo array.
  int bucket_id_;
  // index of cuckoo-step array that points to its previous step,
  // -1 if it the beginning step.
  int prev_step_id_;
  // the depth of the current step.
  unsigned int depth_;

  CuckooStep() : bucket_id_(-1), prev_step_id_(kNullStep), depth_(1) {}

  // MSVC does not support = default yet
  CuckooStep(CuckooStep&& o) 
  {
      *this = std::move(o);
  }
  
  CuckooStep& operator=(CuckooStep&& rhs)
  {
      bucket_id_ = std::move(rhs.bucket_id_);
      prev_step_id_ = std::move(rhs.prev_step_id_);
      depth_ = std::move(rhs.depth_);
  }

  CuckooStep(const CuckooStep&) = delete;
  CuckooStep& operator=(const CuckooStep&) = delete;

  CuckooStep(int bucket_id, int prev_step_id, int depth)
      : bucket_id_(bucket_id), prev_step_id_(prev_step_id), depth_(depth) {}
};

class HashCuckooRep : public MemTableRep {
 public:
  explicit HashCuckooRep(const MemTableRep::KeyComparator& compare,
                         MemTableAllocator* allocator,
                         const size_t bucket_count,
                         const unsigned int hash_func_count)
      : MemTableRep(allocator),
        compare_(compare),
        allocator_(allocator),
        bucket_count_(bucket_count),
        cuckoo_path_max_depth_(kDefaultCuckooPathMaxDepth),
        occupied_count_(0),
        hash_function_count_(hash_func_count),
        backup_table_(nullptr) {
    char* mem = reinterpret_cast<char*>(
<<<<<<< HEAD
        arena_->Allocate(sizeof(std::atomic<const char*>) * bucket_count_));
    cuckoo_array_ = new (mem) std::atomic<char*>[bucket_count_];
=======
        allocator_->Allocate(sizeof(std::atomic<const char*>) * bucket_count_));
    cuckoo_array_ = new (mem) std::atomic<const char*>[bucket_count_];
>>>>>>> 694988b6
    for (unsigned int bid = 0; bid < bucket_count_; ++bid) {
      cuckoo_array_[bid].store(nullptr, std::memory_order_relaxed);
    }

    cuckoo_path_ = reinterpret_cast<int*>(
        allocator_->Allocate(sizeof(int) * (cuckoo_path_max_depth_ + 1)));
    is_nearly_full_ = false;
  }

  // return false, indicating HashCuckooRep does not support merge operator.
  virtual bool IsMergeOperatorSupported() const override { return false; }

  // return false, indicating HashCuckooRep does not support snapshot.
  virtual bool IsSnapshotSupported() const override { return false; }

  // Returns true iff an entry that compares equal to key is in the collection.
  virtual bool Contains(const char* internal_key) const override;

  virtual ~HashCuckooRep() override {}

  // Insert the specified key (internal_key) into the mem-table.  Assertion
  // fails if
  // the current mem-table already contains the specified key.
  virtual void Insert(KeyHandle handle) override;

  // This function returns std::numeric_limits<size_t>::max() in the following
  // three cases to disallow further write operations:
  // 1. when the fullness reaches kMaxFullnes.
  // 2. when the backup_table_ is used.
  //
  // otherwise, this function will always return 0.
  virtual size_t ApproximateMemoryUsage() override {
    if (is_nearly_full_) {
      return std::numeric_limits<size_t>::max();
    }
    return 0;
  }

  virtual void Get(const LookupKey& k, void* callback_args,
                   bool (*callback_func)(void* arg,
                                         const char* entry)) override;

  class Iterator : public MemTableRep::Iterator {
    std::shared_ptr<std::vector<const char*>> bucket_;
    std::vector<const char*>::const_iterator mutable cit_;
    const KeyComparator& compare_;
    std::string tmp_;  // For passing to EncodeKey
    bool mutable sorted_;
    void DoSort() const;

   public:
    explicit Iterator(std::shared_ptr<std::vector<const char*>> bucket,
                      const KeyComparator& compare);

    // Initialize an iterator over the specified collection.
    // The returned iterator is not valid.
    // explicit Iterator(const MemTableRep* collection);
    virtual ~Iterator() override{};

    // Returns true iff the iterator is positioned at a valid node.
    virtual bool Valid() const override;

    // Returns the key at the current position.
    // REQUIRES: Valid()
    virtual const char* key() const override;

    // Advances to the next position.
    // REQUIRES: Valid()
    virtual void Next() override;

    // Advances to the previous position.
    // REQUIRES: Valid()
    virtual void Prev() override;

    // Advance to the first entry with a key >= target
    virtual void Seek(const Slice& user_key, const char* memtable_key) override;

    // Position at the first entry in collection.
    // Final state of iterator is Valid() iff collection is not empty.
    virtual void SeekToFirst() override;

    // Position at the last entry in collection.
    // Final state of iterator is Valid() iff collection is not empty.
    virtual void SeekToLast() override;
  };

  struct CuckooStepBuffer {
    CuckooStepBuffer() : write_index_(0), read_index_(0) {}
    ~CuckooStepBuffer() {}

    int write_index_;
    int read_index_;
    CuckooStep steps_[kCuckooPathMaxSearchSteps];

    CuckooStep& NextWriteBuffer() { return steps_[write_index_++]; }

    inline const CuckooStep& ReadNext() { return steps_[read_index_++]; }

    inline bool HasNewWrite() { return write_index_ > read_index_; }

    inline void reset() {
      write_index_ = 0;
      read_index_ = 0;
    }

    inline bool IsFull() { return write_index_ >= kCuckooPathMaxSearchSteps; }

    // returns the number of steps that has been read
    inline int ReadCount() { return read_index_; }

    // returns the number of steps that has been written to the buffer.
    inline int WriteCount() { return write_index_; }
  };

 private:
  const MemTableRep::KeyComparator& compare_;
  // the pointer to Allocator to allocate memory, immutable after construction.
  MemTableAllocator* const allocator_;
  // the number of hash bucket in the hash table.
  const size_t bucket_count_;
  // the maxinum depth of the cuckoo path.
  const unsigned int cuckoo_path_max_depth_;
  // the current number of entries in cuckoo_array_ which has been occupied.
  size_t occupied_count_;
  // the current number of hash functions used in the cuckoo hash.
  unsigned int hash_function_count_;
  // the backup MemTableRep to handle the case where cuckoo hash cannot find
  // a vacant bucket for inserting the key of a put request.
  std::shared_ptr<MemTableRep> backup_table_;
  // the array to store pointers, pointing to the actual data.
  std::atomic<char*>* cuckoo_array_;
  // a buffer to store cuckoo path
  int* cuckoo_path_;
  // a boolean flag indicating whether the fullness of bucket array
  // reaches the point to make the current memtable immutable.
  bool is_nearly_full_;

  // the default maximum depth of the cuckoo path.
  static const unsigned int kDefaultCuckooPathMaxDepth = 10;

  CuckooStepBuffer step_buffer_;

  // returns the bucket id assogied to the input slice based on the
  unsigned int GetHash(const Slice& slice, const int hash_func_id) const {
    // the seeds used in the Murmur hash to produce different hash functions.
    static const int kMurmurHashSeeds[HashCuckooRepFactory::kMaxHashCount] = {
        545609244,  1769731426, 763324157,  13099088,   592422103,
        1899789565, 248369300,  1984183468, 1613664382, 1491157517};
    return static_cast<unsigned int>(
        MurmurHash(slice.data(), static_cast<int>(slice.size()),
                   kMurmurHashSeeds[hash_func_id]) %
        bucket_count_);
  }

  // A cuckoo path is a sequence of bucket ids, where each id points to a
  // location of cuckoo_array_.  This path describes the displacement sequence
  // of entries in order to store the desired data specified by the input user
  // key.  The path starts from one of the locations associated with the
  // specified user key and ends at a vacant space in the cuckoo array. This
  // function will update the cuckoo_path.
  //
  // @return true if it found a cuckoo path.
  bool FindCuckooPath(const char* internal_key, const Slice& user_key,
                      int* cuckoo_path, size_t* cuckoo_path_length,
                      int initial_hash_id = 0);

  // Perform quick insert by checking whether there is a vacant bucket in one
  // of the possible locations of the input key.  If so, then the function will
  // return true and the key will be stored in that vacant bucket.
  //
  // This function is a helper function of FindCuckooPath that discovers the
  // first possible steps of a cuckoo path.  It begins by first computing
  // the possible locations of the input keys (and stores them in bucket_ids.)
  // Then, if one of its possible locations is vacant, then the input key will
  // be stored in that vacant space and the function will return true.
  // Otherwise, the function will return false indicating a complete search
  // of cuckoo-path is needed.
  bool QuickInsert(const char* internal_key, const Slice& user_key,
                   int bucket_ids[], const int initial_hash_id);

  // Returns the pointer to the internal iterator to the buckets where buckets
  // are sorted according to the user specified KeyComparator.  Note that
  // any insert after this function call may affect the sorted nature of
  // the returned iterator.
  virtual MemTableRep::Iterator* GetIterator(Arena* arena) override {
    std::vector<const char*> compact_buckets;
    for (unsigned int bid = 0; bid < bucket_count_; ++bid) {
      const char* bucket = cuckoo_array_[bid].load(std::memory_order_relaxed);
      if (bucket != nullptr) {
        compact_buckets.push_back(bucket);
      }
    }
    MemTableRep* backup_table = backup_table_.get();
    if (backup_table != nullptr) {
      std::unique_ptr<MemTableRep::Iterator> iter(backup_table->GetIterator());
      for (iter->SeekToFirst(); iter->Valid(); iter->Next()) {
        compact_buckets.push_back(iter->key());
      }
    }
    if (arena == nullptr) {
      return new Iterator(
          std::shared_ptr<std::vector<const char*>>(
              new std::vector<const char*>(std::move(compact_buckets))),
          compare_);
    } else {
      auto mem = arena->AllocateAligned(sizeof(Iterator));
      return new (mem) Iterator(
          std::shared_ptr<std::vector<const char*>>(
              new std::vector<const char*>(std::move(compact_buckets))),
          compare_);
    }
  }
};

void HashCuckooRep::Get(const LookupKey& key, void* callback_args,
                        bool (*callback_func)(void* arg, const char* entry)) {
  Slice user_key = key.user_key();
  for (unsigned int hid = 0; hid < hash_function_count_; ++hid) {
    const char* bucket =
        cuckoo_array_[GetHash(user_key, hid)].load(std::memory_order_acquire);
    if (bucket != nullptr) {
      auto bucket_user_key = UserKey(bucket);
      if (user_key.compare(bucket_user_key) == 0) {
        callback_func(callback_args, bucket);
        break;
      }
    } else {
      // as Put() always stores at the vacant bucket located by the
      // hash function with the smallest possible id, when we first
      // find a vacant bucket in Get(), that means a miss.
      break;
    }
  }
  MemTableRep* backup_table = backup_table_.get();
  if (backup_table != nullptr) {
    backup_table->Get(key, callback_args, callback_func);
  }
}

void HashCuckooRep::Insert(KeyHandle handle) {
  static const float kMaxFullness = 0.90;

  auto* key = static_cast<char*>(handle);
  int initial_hash_id = 0;
  size_t cuckoo_path_length = 0;
  auto user_key = UserKey(key);
  // find cuckoo path
  if (FindCuckooPath(key, user_key, cuckoo_path_, &cuckoo_path_length,
                     initial_hash_id) == false) {
    // if true, then we can't find a vacant bucket for this key even we
    // have used up all the hash functions.  Then use a backup memtable to
    // store such key, which will further make this mem-table become
    // immutable.
    if (backup_table_.get() == nullptr) {
      VectorRepFactory factory(10);
      backup_table_.reset(
          factory.CreateMemTableRep(compare_, allocator_, nullptr, nullptr));
      is_nearly_full_ = true;
    }
    backup_table_->Insert(key);
    return;
  }
  // when reaching this point, means the insert can be done successfully.
  occupied_count_++;
  if (occupied_count_ >= bucket_count_ * kMaxFullness) {
    is_nearly_full_ = true;
  }

  // perform kickout process if the length of cuckoo path > 1.
  if (cuckoo_path_length == 0) return;

  // the cuckoo path stores the kickout path in reverse order.
  // so the kickout or displacement is actually performed
  // in reverse order, which avoids false-negatives on read
  // by moving each key involved in the cuckoo path to the new
  // location before replacing it.
  for (size_t i = 1; i < cuckoo_path_length; ++i) {
    int kicked_out_bid = cuckoo_path_[i - 1];
    int current_bid = cuckoo_path_[i];
    // since we only allow one writer at a time, it is safe to do relaxed read.
    cuckoo_array_[kicked_out_bid]
        .store(cuckoo_array_[current_bid].load(std::memory_order_relaxed),
               std::memory_order_release);
  }
  int insert_key_bid = cuckoo_path_[cuckoo_path_length - 1];
  cuckoo_array_[insert_key_bid].store(key, std::memory_order_release);
}

bool HashCuckooRep::Contains(const char* internal_key) const {
  auto user_key = UserKey(internal_key);
  for (unsigned int hid = 0; hid < hash_function_count_; ++hid) {
    const char* stored_key =
        cuckoo_array_[GetHash(user_key, hid)].load(std::memory_order_acquire);
    if (stored_key != nullptr) {
      if (compare_(internal_key, stored_key) == 0) {
        return true;
      }
    }
  }
  return false;
}

bool HashCuckooRep::QuickInsert(const char* internal_key, const Slice& user_key,
                                int bucket_ids[], const int initial_hash_id) {
  int cuckoo_bucket_id = -1;

  // Below does the followings:
  // 0. Calculate all possible locations of the input key.
  // 1. Check if there is a bucket having same user_key as the input does.
  // 2. If there exists such bucket, then replace this bucket by the newly
  //    insert data and return.  This step also performs duplication check.
  // 3. If no such bucket exists but exists a vacant bucket, then insert the
  //    input data into it.
  // 4. If step 1 to 3 all fail, then return false.
  for (unsigned int hid = initial_hash_id; hid < hash_function_count_; ++hid) {
    bucket_ids[hid] = GetHash(user_key, hid);
    // since only one PUT is allowed at a time, and this is part of the PUT
    // operation, so we can safely perform relaxed load.
    const char* stored_key =
        cuckoo_array_[bucket_ids[hid]].load(std::memory_order_relaxed);
    if (stored_key == nullptr) {
      if (cuckoo_bucket_id == -1) {
        cuckoo_bucket_id = bucket_ids[hid];
      }
    } else {
      const auto bucket_user_key = UserKey(stored_key);
      if (bucket_user_key.compare(user_key) == 0) {
        cuckoo_bucket_id = bucket_ids[hid];
        break;
      }
    }
  }

  if (cuckoo_bucket_id != -1) {
    cuckoo_array_[cuckoo_bucket_id]
        .store(const_cast<char*>(internal_key), std::memory_order_release);
    return true;
  }

  return false;
}

// Perform pre-check and find the shortest cuckoo path.  A cuckoo path
// is a displacement sequence for inserting the specified input key.
//
// @return true if it successfully found a vacant space or cuckoo-path.
//     If the return value is true but the length of cuckoo_path is zero,
//     then it indicates that a vacant bucket or an bucket with matched user
//     key with the input is found, and a quick insertion is done.
bool HashCuckooRep::FindCuckooPath(const char* internal_key,
                                   const Slice& user_key, int* cuckoo_path,
                                   size_t* cuckoo_path_length,
                                   const int initial_hash_id) {
  int bucket_ids[HashCuckooRepFactory::kMaxHashCount];
  *cuckoo_path_length = 0;

  if (QuickInsert(internal_key, user_key, bucket_ids, initial_hash_id)) {
    return true;
  }
  // If this step is reached, then it means:
  // 1. no vacant bucket in any of the possible locations of the input key.
  // 2. none of the possible locations of the input key has the same user
  //    key as the input `internal_key`.

  // the front and back indices for the step_queue_
  step_buffer_.reset();

  for (unsigned int hid = initial_hash_id; hid < hash_function_count_; ++hid) {
    /// CuckooStep& current_step = step_queue_[front_pos++];
    CuckooStep& current_step = step_buffer_.NextWriteBuffer();
    current_step.bucket_id_ = bucket_ids[hid];
    current_step.prev_step_id_ = CuckooStep::kNullStep;
    current_step.depth_ = 1;
  }

  while (step_buffer_.HasNewWrite()) {
    int step_id = step_buffer_.read_index_;
    const CuckooStep& step = step_buffer_.ReadNext();
    // Since it's a BFS process, then the first step with its depth deeper
    // than the maximum allowed depth indicates all the remaining steps
    // in the step buffer queue will all exceed the maximum depth.
    // Return false immediately indicating we can't find a vacant bucket
    // for the input key before the maximum allowed depth.
    if (step.depth_ >= cuckoo_path_max_depth_) {
      return false;
    }
    // again, we can perform no barrier load safely here as the current
    // thread is the only writer.
    auto bucket_user_key =
        UserKey(cuckoo_array_[step.bucket_id_].load(std::memory_order_relaxed));
    if (step.prev_step_id_ != CuckooStep::kNullStep) {
      if (bucket_user_key.compare(user_key) == 0) {
        // then there is a loop in the current path, stop discovering this path.
        continue;
      }
    }
    // if the current bucket stores at its nth location, then we only consider
    // its mth location where m > n.  This property makes sure that all reads
    // will not miss if we do have data associated to the query key.
    //
    // The n and m in the above statement is the start_hid and hid in the code.
    unsigned int start_hid = hash_function_count_;
    for (unsigned int hid = 0; hid < hash_function_count_; ++hid) {
      bucket_ids[hid] = GetHash(bucket_user_key, hid);
      if (step.bucket_id_ == bucket_ids[hid]) {
        start_hid = hid;
      }
    }
    // must found a bucket which is its current "home".
    assert(start_hid != hash_function_count_);

    // explore all possible next steps from the current step.
    for (unsigned int hid = start_hid + 1; hid < hash_function_count_; ++hid) {
      CuckooStep& next_step = step_buffer_.NextWriteBuffer();
      next_step.bucket_id_ = bucket_ids[hid];
      next_step.prev_step_id_ = step_id;
      next_step.depth_ = step.depth_ + 1;
      // once a vacant bucket is found, trace back all its previous steps
      // to generate a cuckoo path.
      if (cuckoo_array_[next_step.bucket_id_].load(std::memory_order_relaxed) ==
          nullptr) {
        // store the last step in the cuckoo path.  Note that cuckoo_path
        // stores steps in reverse order.  This allows us to move keys along
        // the cuckoo path by storing each key to the new place first before
        // removing it from the old place.  This property ensures reads will
        // not missed due to moving keys along the cuckoo path.
        cuckoo_path[(*cuckoo_path_length)++] = next_step.bucket_id_;
        int depth;
        for (depth = step.depth_; depth > 0 && step_id != CuckooStep::kNullStep;
             depth--) {
          const CuckooStep& prev_step = step_buffer_.steps_[step_id];
          cuckoo_path[(*cuckoo_path_length)++] = prev_step.bucket_id_;
          step_id = prev_step.prev_step_id_;
        }
        assert(depth == 0 && step_id == CuckooStep::kNullStep);
        return true;
      }
      if (step_buffer_.IsFull()) {
        // if true, then it reaches maxinum number of cuckoo search steps.
        return false;
      }
    }
  }

  // tried all possible paths but still not unable to find a cuckoo path
  // which path leads to a vacant bucket.
  return false;
}

HashCuckooRep::Iterator::Iterator(
    std::shared_ptr<std::vector<const char*>> bucket,
    const KeyComparator& compare)
    : bucket_(bucket),
      cit_(bucket_->end()),
      compare_(compare),
      sorted_(false) {}

void HashCuckooRep::Iterator::DoSort() const {
  if (!sorted_) {
    std::sort(bucket_->begin(), bucket_->end(),
              stl_wrappers::Compare(compare_));
    cit_ = bucket_->begin();
    sorted_ = true;
  }
}

// Returns true iff the iterator is positioned at a valid node.
bool HashCuckooRep::Iterator::Valid() const {
  DoSort();
  return cit_ != bucket_->end();
}

// Returns the key at the current position.
// REQUIRES: Valid()
const char* HashCuckooRep::Iterator::key() const {
  assert(Valid());
  return *cit_;
}

// Advances to the next position.
// REQUIRES: Valid()
void HashCuckooRep::Iterator::Next() {
  assert(Valid());
  if (cit_ == bucket_->end()) {
    return;
  }
  ++cit_;
}

// Advances to the previous position.
// REQUIRES: Valid()
void HashCuckooRep::Iterator::Prev() {
  assert(Valid());
  if (cit_ == bucket_->begin()) {
    // If you try to go back from the first element, the iterator should be
    // invalidated. So we set it to past-the-end. This means that you can
    // treat the container circularly.
    cit_ = bucket_->end();
  } else {
    --cit_;
  }
}

// Advance to the first entry with a key >= target
void HashCuckooRep::Iterator::Seek(const Slice& user_key,
                                   const char* memtable_key) {
  DoSort();
  // Do binary search to find first value not less than the target
  const char* encoded_key =
      (memtable_key != nullptr) ? memtable_key : EncodeKey(&tmp_, user_key);
  cit_ = std::equal_range(bucket_->begin(), bucket_->end(), encoded_key,
                          [this](const char* a, const char* b) {
                            return compare_(a, b) < 0;
                          }).first;
}

// Position at the first entry in collection.
// Final state of iterator is Valid() iff collection is not empty.
void HashCuckooRep::Iterator::SeekToFirst() {
  DoSort();
  cit_ = bucket_->begin();
}

// Position at the last entry in collection.
// Final state of iterator is Valid() iff collection is not empty.
void HashCuckooRep::Iterator::SeekToLast() {
  DoSort();
  cit_ = bucket_->end();
  if (bucket_->size() != 0) {
    --cit_;
  }
}

}  // anom namespace

MemTableRep* HashCuckooRepFactory::CreateMemTableRep(
    const MemTableRep::KeyComparator& compare, MemTableAllocator* allocator,
    const SliceTransform* transform, Logger* logger) {
  // The estimated average fullness.  The write performance of any close hash
  // degrades as the fullness of the mem-table increases.  Setting kFullness
  // to a value around 0.7 can better avoid write performance degradation while
  // keeping efficient memory usage.
  static const float kFullness = 0.7;
  size_t pointer_size = sizeof(std::atomic<const char*>);
  assert(write_buffer_size_ >= (average_data_size_ + pointer_size));
  size_t bucket_count =
      (write_buffer_size_ / (average_data_size_ + pointer_size)) / kFullness +
      1;
  unsigned int hash_function_count = hash_function_count_;
  if (hash_function_count < 2) {
    hash_function_count = 2;
  }
  if (hash_function_count > kMaxHashCount) {
    hash_function_count = kMaxHashCount;
  }
  return new HashCuckooRep(compare, allocator, bucket_count,
                           hash_function_count);
}

MemTableRepFactory* NewHashCuckooRepFactory(size_t write_buffer_size,
                                            size_t average_data_size,
                                            unsigned int hash_function_count) {
  return new HashCuckooRepFactory(write_buffer_size, average_data_size,
                                  hash_function_count);
}

}  // namespace rocksdb
#endif  // ROCKSDB_LITE<|MERGE_RESOLUTION|>--- conflicted
+++ resolved
@@ -74,13 +74,9 @@
         hash_function_count_(hash_func_count),
         backup_table_(nullptr) {
     char* mem = reinterpret_cast<char*>(
-<<<<<<< HEAD
+        allocator_->Allocate(sizeof(std::atomic<const char*>) * bucket_count_));
         arena_->Allocate(sizeof(std::atomic<const char*>) * bucket_count_));
     cuckoo_array_ = new (mem) std::atomic<char*>[bucket_count_];
-=======
-        allocator_->Allocate(sizeof(std::atomic<const char*>) * bucket_count_));
-    cuckoo_array_ = new (mem) std::atomic<const char*>[bucket_count_];
->>>>>>> 694988b6
     for (unsigned int bid = 0; bid < bucket_count_; ++bid) {
       cuckoo_array_[bid].store(nullptr, std::memory_order_relaxed);
     }
