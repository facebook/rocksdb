--- conflicted
+++ resolved
@@ -1695,16 +1695,11 @@
 #endif
 
 #ifndef XXH_FORCE_ALIGN_CHECK  /* can be defined externally */
-<<<<<<< HEAD
    /* don't check on sizeopt, x86, aarch64, or arm when unaligned access is available */
 #  if XXH_SIZE_OPT >= 1 || \
       defined(__i386)  || defined(__x86_64__) || defined(__aarch64__) || defined(__ARM_FEATURE_UNALIGNED) \
-   || defined(_M_IX86) || defined(_M_X64)     || defined(_M_ARM64)    || defined(_M_ARM) /* visual */
-=======
-#  if defined(__i386)  || defined(__x86_64__) || defined(__aarch64__) \
-   || defined(_M_IX86) || defined(_M_X64)     || defined(_M_ARM64) \
+   || defined(_M_IX86) || defined(_M_X64)     || defined(_M_ARM64)    || defined(_M_ARM) \
    || defined(__loongarch64) /* visual */
->>>>>>> b7f6b511
 #    define XXH_FORCE_ALIGN_CHECK 0
 #  else
 #    define XXH_FORCE_ALIGN_CHECK 1
@@ -2002,10 +1997,7 @@
 
 
 /* ***   Endianness   *** */
-<<<<<<< HEAD
-
-=======
->>>>>>> b7f6b511
+
 /*!
  * @ingroup tuning
  * @def XXH_CPU_LITTLE_ENDIAN
@@ -2357,49 +2349,30 @@
     } else {
          switch(len&15) /* or switch(bEnd - p) */ {
            case 12:      XXH_PROCESS4;
-<<<<<<< HEAD
                          XXH_FALLTHROUGH;  /* fallthrough */
            case 8:       XXH_PROCESS4;
                          XXH_FALLTHROUGH;  /* fallthrough */
-=======
-                         FALLTHROUGH_INTENDED;
-           case 8:       XXH_PROCESS4;
-                         FALLTHROUGH_INTENDED;
->>>>>>> b7f6b511
            case 4:       XXH_PROCESS4;
                          return XXH32_avalanche(hash);
 
            case 13:      XXH_PROCESS4;
-<<<<<<< HEAD
                          XXH_FALLTHROUGH;  /* fallthrough */
            case 9:       XXH_PROCESS4;
                          XXH_FALLTHROUGH;  /* fallthrough */
-=======
-                         FALLTHROUGH_INTENDED;
-           case 9:       XXH_PROCESS4;
-                         FALLTHROUGH_INTENDED;
->>>>>>> b7f6b511
            case 5:       XXH_PROCESS4;
                          XXH_PROCESS1;
                          return XXH32_avalanche(hash);
 
            case 14:      XXH_PROCESS4;
-<<<<<<< HEAD
                          XXH_FALLTHROUGH;  /* fallthrough */
            case 10:      XXH_PROCESS4;
                          XXH_FALLTHROUGH;  /* fallthrough */
-=======
-                         FALLTHROUGH_INTENDED;
-           case 10:      XXH_PROCESS4;
-                         FALLTHROUGH_INTENDED;
->>>>>>> b7f6b511
            case 6:       XXH_PROCESS4;
                          XXH_PROCESS1;
                          XXH_PROCESS1;
                          return XXH32_avalanche(hash);
 
            case 15:      XXH_PROCESS4;
-<<<<<<< HEAD
                          XXH_FALLTHROUGH;  /* fallthrough */
            case 11:      XXH_PROCESS4;
                          XXH_FALLTHROUGH;  /* fallthrough */
@@ -2412,20 +2385,6 @@
            case 1:       XXH_PROCESS1;
                          XXH_FALLTHROUGH;  /* fallthrough */
            case 0:       return XXH32_avalanche(hash);
-=======
-                         FALLTHROUGH_INTENDED;
-           case 11:      XXH_PROCESS4;
-                         FALLTHROUGH_INTENDED;
-           case 7:       XXH_PROCESS4;
-                         FALLTHROUGH_INTENDED;
-           case 3:       XXH_PROCESS1;
-                         FALLTHROUGH_INTENDED;
-           case 2:       XXH_PROCESS1;
-                         FALLTHROUGH_INTENDED;
-           case 1:       XXH_PROCESS1;
-                         FALLTHROUGH_INTENDED;
-           case 0:       return XXH32_avalanche(h32);
->>>>>>> b7f6b511
         }
         XXH_ASSERT(0);
         return hash;   /* reaching this point is deemed impossible */
@@ -2568,7 +2527,6 @@
             state->memsize = 0;
         }
 
-<<<<<<< HEAD
         if (p <= bEnd-16) {
             const xxh_u8* const limit = bEnd - 16;
 
@@ -2578,23 +2536,6 @@
                 state->v[2] = XXH32_round(state->v[2], XXH_readLE32(p)); p+=4;
                 state->v[3] = XXH32_round(state->v[3], XXH_readLE32(p)); p+=4;
             } while (p<=limit);
-=======
-        /* uintptr_t casts avoid UB or compiler warning on out-of-bounds
-         * pointer arithmetic */
-        if ((uintptr_t)p <= (uintptr_t)bEnd - 16) {
-            const uintptr_t limit = (uintptr_t)bEnd - 16;
-            xxh_u32 v1 = state->v1;
-            xxh_u32 v2 = state->v2;
-            xxh_u32 v3 = state->v3;
-            xxh_u32 v4 = state->v4;
-
-            do {
-                v1 = XXH32_round(v1, XXH_readLE32(p)); p+=4;
-                v2 = XXH32_round(v2, XXH_readLE32(p)); p+=4;
-                v3 = XXH32_round(v3, XXH_readLE32(p)); p+=4;
-                v4 = XXH32_round(v4, XXH_readLE32(p)); p+=4;
-            } while ((uintptr_t)p<=limit);
->>>>>>> b7f6b511
 
         }
 
@@ -3024,7 +2965,6 @@
             state->memsize = 0;
         }
 
-<<<<<<< HEAD
         if (p+32 <= bEnd) {
             const xxh_u8* const limit = bEnd - 32;
 
@@ -3034,23 +2974,6 @@
                 state->v[2] = XXH64_round(state->v[2], XXH_readLE64(p)); p+=8;
                 state->v[3] = XXH64_round(state->v[3], XXH_readLE64(p)); p+=8;
             } while (p<=limit);
-=======
-        /* uintptr_t casts avoid UB or compiler warning on out-of-bounds
-         * pointer arithmetic */
-        if ((uintptr_t)p + 32 <= (uintptr_t)bEnd) {
-            const uintptr_t limit = (uintptr_t)bEnd - 32;
-            xxh_u64 v1 = state->v1;
-            xxh_u64 v2 = state->v2;
-            xxh_u64 v3 = state->v3;
-            xxh_u64 v4 = state->v4;
-
-            do {
-                v1 = XXH64_round(v1, XXH_readLE64(p)); p+=8;
-                v2 = XXH64_round(v2, XXH_readLE64(p)); p+=8;
-                v3 = XXH64_round(v3, XXH_readLE64(p)); p+=8;
-                v4 = XXH64_round(v4, XXH_readLE64(p)); p+=8;
-            } while ((uintptr_t)p<=limit);
->>>>>>> b7f6b511
 
         }
 
@@ -4403,12 +4326,8 @@
     XXH_ASSERT(((size_t)customSecret & 63) == 0);
     (void)(&XXH_writeLE64);
     {   int const nbRounds = XXH_SECRET_DEFAULT_SIZE / sizeof(__m512i);
-<<<<<<< HEAD
         __m512i const seed_pos = _mm512_set1_epi64((xxh_i64)seed64);
         __m512i const seed     = _mm512_mask_sub_epi64(seed_pos, 0xAA, _mm512_set1_epi8(0), seed_pos);
-=======
-        __m512i const seed = _mm512_mask_set1_epi64(_mm512_set1_epi64((xxh_i64)seed64), 0xAA, (xxh_i64)(0U - seed64));
->>>>>>> b7f6b511
 
         const __m512i* const src  = (const __m512i*) ((const void*) XXH3_kSecret);
               __m512i* const dest = (      __m512i*) customSecret;
@@ -4416,18 +4335,7 @@
         XXH_ASSERT(((size_t)src & 63) == 0); /* control alignment */
         XXH_ASSERT(((size_t)dest & 63) == 0);
         for (i=0; i < nbRounds; ++i) {
-<<<<<<< HEAD
             dest[i] = _mm512_add_epi64(_mm512_load_si512(src + i), seed);
-=======
-            /* GCC has a bug, _mm512_stream_load_si512 accepts 'void*', not 'void const*',
-             * this will warn "discards 'const' qualifier". */
-            union {
-                XXH_ALIGN(64) const __m512i* cp;
-                XXH_ALIGN(64) void* p;
-            } remote_const_void;
-            remote_const_void.cp = src + i;
-            dest[i] = _mm512_add_epi64(_mm512_stream_load_si512(remote_const_void.p), seed);
->>>>>>> b7f6b511
     }   }
 }
 
@@ -4618,11 +4526,7 @@
     {   int const nbRounds = XXH_SECRET_DEFAULT_SIZE / sizeof(__m128i);
 
 #       if defined(_MSC_VER) && defined(_M_IX86) && _MSC_VER < 1900
-<<<<<<< HEAD
         /* MSVC 32bit mode does not support _mm_set_epi64x before 2015 */
-=======
-        // MSVC 32bit mode does not support _mm_set_epi64x before 2015
->>>>>>> b7f6b511
         XXH_ALIGN(16) const xxh_i64 seed64x2[2] = { (xxh_i64)seed64, (xxh_i64)(0U - seed64) };
         __m128i const seed = _mm_load_si128((__m128i const*)seed64x2);
 #       else
