--- conflicted
+++ resolved
@@ -3,14 +3,9 @@
 //  COPYING file in the root directory) and Apache 2.0 License
 //  (found in the LICENSE.Apache file in the root directory).
 //
-<<<<<<< HEAD
 // Creates mixed compressor wrapper which uses multiple compression algorithm
 // within same SST file.
 
-=======
-// Header file to be used to inject custom mixed compression algorithm. Used for
-// the testing purpose.
->>>>>>> 84fa46e1
 #pragma once
 #include <memory>
 #include <mutex>
