--- conflicted
+++ resolved
@@ -582,17 +582,13 @@
       bgerror_resume_retry_interval(options.bgerror_resume_retry_interval),
       allow_data_in_errors(options.allow_data_in_errors),
       db_host_id(options.db_host_id),
-<<<<<<< HEAD
       checksum_handoff_file_types(options.checksum_handoff_file_types),
       compaction_service(options.compaction_service) {
-=======
-      checksum_handoff_file_types(options.checksum_handoff_file_types) {
   if (env != nullptr) {
     clock = env->GetSystemClock().get();
   } else {
     clock = SystemClock::Default().get();
   }
->>>>>>> 689b13e6
 }
 
 void ImmutableDBOptions::Dump(Logger* log) const {
