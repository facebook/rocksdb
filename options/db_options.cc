// Copyright (c) 2011-present, Facebook, Inc.  All rights reserved.
//  This source code is licensed under both the GPLv2 (found in the
//  COPYING file in the root directory) and Apache 2.0 License
//  (found in the LICENSE.Apache file in the root directory).

#include "options/db_options.h"

#include <cinttypes>

#include "logging/logging.h"
#include "options/configurable_helper.h"
#include "options/options_helper.h"
#include "options/options_parser.h"
#include "port/port.h"
#include "rocksdb/configurable.h"
#include "rocksdb/env.h"
#include "rocksdb/file_system.h"
#include "rocksdb/rate_limiter.h"
#include "rocksdb/sst_file_manager.h"
#include "rocksdb/system_clock.h"
#include "rocksdb/utilities/options_type.h"
#include "rocksdb/wal_filter.h"
#include "util/string_util.h"

namespace ROCKSDB_NAMESPACE {
#ifndef ROCKSDB_LITE
static std::unordered_map<std::string, WALRecoveryMode>
    wal_recovery_mode_string_map = {
        {"kTolerateCorruptedTailRecords",
         WALRecoveryMode::kTolerateCorruptedTailRecords},
        {"kAbsoluteConsistency", WALRecoveryMode::kAbsoluteConsistency},
        {"kPointInTimeRecovery", WALRecoveryMode::kPointInTimeRecovery},
        {"kSkipAnyCorruptedRecords",
         WALRecoveryMode::kSkipAnyCorruptedRecords}};

static std::unordered_map<std::string, DBOptions::AccessHint>
    access_hint_string_map = {{"NONE", DBOptions::AccessHint::NONE},
                              {"NORMAL", DBOptions::AccessHint::NORMAL},
                              {"SEQUENTIAL", DBOptions::AccessHint::SEQUENTIAL},
                              {"WILLNEED", DBOptions::AccessHint::WILLNEED}};

static std::unordered_map<std::string, InfoLogLevel> info_log_level_string_map =
    {{"DEBUG_LEVEL", InfoLogLevel::DEBUG_LEVEL},
     {"INFO_LEVEL", InfoLogLevel::INFO_LEVEL},
     {"WARN_LEVEL", InfoLogLevel::WARN_LEVEL},
     {"ERROR_LEVEL", InfoLogLevel::ERROR_LEVEL},
     {"FATAL_LEVEL", InfoLogLevel::FATAL_LEVEL},
     {"HEADER_LEVEL", InfoLogLevel::HEADER_LEVEL}};

static std::unordered_map<std::string, OptionTypeInfo>
    db_mutable_options_type_info = {
        {"allow_os_buffer",
         {0, OptionType::kBoolean, OptionVerificationType::kDeprecated,
          OptionTypeFlags::kMutable}},
        {"max_background_jobs",
         {offsetof(struct MutableDBOptions, max_background_jobs),
          OptionType::kInt, OptionVerificationType::kNormal,
          OptionTypeFlags::kMutable}},
        {"max_background_compactions",
         {offsetof(struct MutableDBOptions, max_background_compactions),
          OptionType::kInt, OptionVerificationType::kNormal,
          OptionTypeFlags::kMutable}},
        {"base_background_compactions",
         {offsetof(struct MutableDBOptions, base_background_compactions),
          OptionType::kInt, OptionVerificationType::kNormal,
          OptionTypeFlags::kMutable}},
        {"max_subcompactions",
         {offsetof(struct MutableDBOptions, max_subcompactions),
          OptionType::kUInt32T, OptionVerificationType::kNormal,
          OptionTypeFlags::kMutable}},
        {"avoid_flush_during_shutdown",
         {offsetof(struct MutableDBOptions, avoid_flush_during_shutdown),
          OptionType::kBoolean, OptionVerificationType::kNormal,
          OptionTypeFlags::kMutable}},
        {"writable_file_max_buffer_size",
         {offsetof(struct MutableDBOptions, writable_file_max_buffer_size),
          OptionType::kSizeT, OptionVerificationType::kNormal,
          OptionTypeFlags::kMutable}},
        {"delayed_write_rate",
         {offsetof(struct MutableDBOptions, delayed_write_rate),
          OptionType::kUInt64T, OptionVerificationType::kNormal,
          OptionTypeFlags::kMutable}},
        {"max_total_wal_size",
         {offsetof(struct MutableDBOptions, max_total_wal_size),
          OptionType::kUInt64T, OptionVerificationType::kNormal,
          OptionTypeFlags::kMutable}},
        {"delete_obsolete_files_period_micros",
         {offsetof(struct MutableDBOptions,
                   delete_obsolete_files_period_micros),
          OptionType::kUInt64T, OptionVerificationType::kNormal,
          OptionTypeFlags::kMutable}},
        {"stats_dump_period_sec",
         {offsetof(struct MutableDBOptions, stats_dump_period_sec),
          OptionType::kUInt, OptionVerificationType::kNormal,
          OptionTypeFlags::kMutable}},
        {"stats_persist_period_sec",
         {offsetof(struct MutableDBOptions, stats_persist_period_sec),
          OptionType::kUInt, OptionVerificationType::kNormal,
          OptionTypeFlags::kMutable}},
        {"stats_history_buffer_size",
         {offsetof(struct MutableDBOptions, stats_history_buffer_size),
          OptionType::kSizeT, OptionVerificationType::kNormal,
          OptionTypeFlags::kMutable}},
        {"max_open_files",
         {offsetof(struct MutableDBOptions, max_open_files), OptionType::kInt,
          OptionVerificationType::kNormal, OptionTypeFlags::kMutable}},
        {"bytes_per_sync",
         {offsetof(struct MutableDBOptions, bytes_per_sync),
          OptionType::kUInt64T, OptionVerificationType::kNormal,
          OptionTypeFlags::kMutable}},
        {"wal_bytes_per_sync",
         {offsetof(struct MutableDBOptions, wal_bytes_per_sync),
          OptionType::kUInt64T, OptionVerificationType::kNormal,
          OptionTypeFlags::kMutable}},
        {"strict_bytes_per_sync",
         {offsetof(struct MutableDBOptions, strict_bytes_per_sync),
          OptionType::kBoolean, OptionVerificationType::kNormal,
          OptionTypeFlags::kMutable}},
        {"compaction_readahead_size",
         {offsetof(struct MutableDBOptions, compaction_readahead_size),
          OptionType::kSizeT, OptionVerificationType::kNormal,
          OptionTypeFlags::kMutable}},
        {"max_background_flushes",
         {offsetof(struct MutableDBOptions, max_background_flushes),
          OptionType::kInt, OptionVerificationType::kNormal,
          OptionTypeFlags::kMutable}},
};

static std::unordered_map<std::string, OptionTypeInfo>
    db_immutable_options_type_info = {
        /*
         // not yet supported
          std::shared_ptr<Cache> row_cache;
          std::shared_ptr<DeleteScheduler> delete_scheduler;
          std::shared_ptr<Logger> info_log;
          std::shared_ptr<RateLimiter> rate_limiter;
          std::shared_ptr<Statistics> statistics;
          std::vector<DbPath> db_paths;
          std::vector<std::shared_ptr<EventListener>> listeners;
          FileTypeSet checksum_handoff_file_types;
         */
        {"advise_random_on_open",
         {offsetof(struct ImmutableDBOptions, advise_random_on_open),
          OptionType::kBoolean, OptionVerificationType::kNormal,
          OptionTypeFlags::kNone}},
        {"allow_mmap_reads",
         {offsetof(struct ImmutableDBOptions, allow_mmap_reads),
          OptionType::kBoolean, OptionVerificationType::kNormal,
          OptionTypeFlags::kNone}},
        {"allow_fallocate",
         {offsetof(struct ImmutableDBOptions, allow_fallocate),
          OptionType::kBoolean, OptionVerificationType::kNormal,
          OptionTypeFlags::kNone}},
        {"allow_mmap_writes",
         {offsetof(struct ImmutableDBOptions, allow_mmap_writes),
          OptionType::kBoolean, OptionVerificationType::kNormal,
          OptionTypeFlags::kNone}},
        {"use_direct_reads",
         {offsetof(struct ImmutableDBOptions, use_direct_reads),
          OptionType::kBoolean, OptionVerificationType::kNormal,
          OptionTypeFlags::kNone}},
        {"use_direct_writes",
         {0, OptionType::kBoolean, OptionVerificationType::kDeprecated,
          OptionTypeFlags::kNone}},
        {"use_direct_io_for_flush_and_compaction",
         {offsetof(struct ImmutableDBOptions,
                   use_direct_io_for_flush_and_compaction),
          OptionType::kBoolean, OptionVerificationType::kNormal,
          OptionTypeFlags::kNone}},
        {"allow_2pc",
         {offsetof(struct ImmutableDBOptions, allow_2pc), OptionType::kBoolean,
          OptionVerificationType::kNormal, OptionTypeFlags::kNone}},
        {"create_if_missing",
         {offsetof(struct ImmutableDBOptions, create_if_missing),
          OptionType::kBoolean, OptionVerificationType::kNormal,
          OptionTypeFlags::kNone}},
        {"create_missing_column_families",
         {offsetof(struct ImmutableDBOptions, create_missing_column_families),
          OptionType::kBoolean, OptionVerificationType::kNormal,
          OptionTypeFlags::kNone}},
        {"disableDataSync",
         {0, OptionType::kBoolean, OptionVerificationType::kDeprecated,
          OptionTypeFlags::kNone}},
        {"disable_data_sync",  // for compatibility
         {0, OptionType::kBoolean, OptionVerificationType::kDeprecated,
          OptionTypeFlags::kNone}},
        {"enable_thread_tracking",
         {offsetof(struct ImmutableDBOptions, enable_thread_tracking),
          OptionType::kBoolean, OptionVerificationType::kNormal,
          OptionTypeFlags::kNone}},
        {"error_if_exists",
         {offsetof(struct ImmutableDBOptions, error_if_exists),
          OptionType::kBoolean, OptionVerificationType::kNormal,
          OptionTypeFlags::kNone}},
        {"is_fd_close_on_exec",
         {offsetof(struct ImmutableDBOptions, is_fd_close_on_exec),
          OptionType::kBoolean, OptionVerificationType::kNormal,
          OptionTypeFlags::kNone}},
        {"paranoid_checks",
         {offsetof(struct ImmutableDBOptions, paranoid_checks),
          OptionType::kBoolean, OptionVerificationType::kNormal,
          OptionTypeFlags::kNone}},
        {"flush_verify_memtable_count",
         {offsetof(struct ImmutableDBOptions, flush_verify_memtable_count),
          OptionType::kBoolean, OptionVerificationType::kNormal,
          OptionTypeFlags::kNone}},
        {"track_and_verify_wals_in_manifest",
         {offsetof(struct ImmutableDBOptions,
                   track_and_verify_wals_in_manifest),
          OptionType::kBoolean, OptionVerificationType::kNormal,
          OptionTypeFlags::kNone}},
        {"skip_log_error_on_recovery",
         {0, OptionType::kBoolean, OptionVerificationType::kDeprecated,
          OptionTypeFlags::kNone}},
        {"skip_stats_update_on_db_open",
         {offsetof(struct ImmutableDBOptions, skip_stats_update_on_db_open),
          OptionType::kBoolean, OptionVerificationType::kNormal,
          OptionTypeFlags::kNone}},
        {"skip_checking_sst_file_sizes_on_db_open",
         {offsetof(struct ImmutableDBOptions,
                   skip_checking_sst_file_sizes_on_db_open),
          OptionType::kBoolean, OptionVerificationType::kNormal,
          OptionTypeFlags::kNone}},
        {"new_table_reader_for_compaction_inputs",
         {offsetof(struct ImmutableDBOptions,
                   new_table_reader_for_compaction_inputs),
          OptionType::kBoolean, OptionVerificationType::kNormal,
          OptionTypeFlags::kNone}},
        {"random_access_max_buffer_size",
         {offsetof(struct ImmutableDBOptions, random_access_max_buffer_size),
          OptionType::kSizeT, OptionVerificationType::kNormal,
          OptionTypeFlags::kNone}},
        {"use_adaptive_mutex",
         {offsetof(struct ImmutableDBOptions, use_adaptive_mutex),
          OptionType::kBoolean, OptionVerificationType::kNormal,
          OptionTypeFlags::kNone}},
        {"use_fsync",
         {offsetof(struct ImmutableDBOptions, use_fsync), OptionType::kBoolean,
          OptionVerificationType::kNormal, OptionTypeFlags::kNone}},
        {"max_file_opening_threads",
         {offsetof(struct ImmutableDBOptions, max_file_opening_threads),
          OptionType::kInt, OptionVerificationType::kNormal,
          OptionTypeFlags::kNone}},
        {"table_cache_numshardbits",
         {offsetof(struct ImmutableDBOptions, table_cache_numshardbits),
          OptionType::kInt, OptionVerificationType::kNormal,
          OptionTypeFlags::kNone}},
        {"db_write_buffer_size",
         {offsetof(struct ImmutableDBOptions, db_write_buffer_size),
          OptionType::kSizeT, OptionVerificationType::kNormal,
          OptionTypeFlags::kNone}},
        {"keep_log_file_num",
         {offsetof(struct ImmutableDBOptions, keep_log_file_num),
          OptionType::kSizeT, OptionVerificationType::kNormal,
          OptionTypeFlags::kNone}},
        {"recycle_log_file_num",
         {offsetof(struct ImmutableDBOptions, recycle_log_file_num),
          OptionType::kSizeT, OptionVerificationType::kNormal,
          OptionTypeFlags::kNone}},
        {"log_file_time_to_roll",
         {offsetof(struct ImmutableDBOptions, log_file_time_to_roll),
          OptionType::kSizeT, OptionVerificationType::kNormal,
          OptionTypeFlags::kNone}},
        {"manifest_preallocation_size",
         {offsetof(struct ImmutableDBOptions, manifest_preallocation_size),
          OptionType::kSizeT, OptionVerificationType::kNormal,
          OptionTypeFlags::kNone}},
        {"max_log_file_size",
         {offsetof(struct ImmutableDBOptions, max_log_file_size),
          OptionType::kSizeT, OptionVerificationType::kNormal,
          OptionTypeFlags::kNone}},
        {"db_log_dir",
         {offsetof(struct ImmutableDBOptions, db_log_dir), OptionType::kString,
          OptionVerificationType::kNormal, OptionTypeFlags::kNone}},
        {"wal_dir",
         {offsetof(struct ImmutableDBOptions, wal_dir), OptionType::kString,
          OptionVerificationType::kNormal, OptionTypeFlags::kNone}},
        {"WAL_size_limit_MB",
         {offsetof(struct ImmutableDBOptions, WAL_size_limit_MB),
          OptionType::kUInt64T, OptionVerificationType::kNormal,
          OptionTypeFlags::kNone}},
        {"WAL_ttl_seconds",
         {offsetof(struct ImmutableDBOptions, WAL_ttl_seconds),
          OptionType::kUInt64T, OptionVerificationType::kNormal,
          OptionTypeFlags::kNone}},
        {"max_manifest_file_size",
         {offsetof(struct ImmutableDBOptions, max_manifest_file_size),
          OptionType::kUInt64T, OptionVerificationType::kNormal,
          OptionTypeFlags::kNone}},
        {"persist_stats_to_disk",
         {offsetof(struct ImmutableDBOptions, persist_stats_to_disk),
          OptionType::kBoolean, OptionVerificationType::kNormal,
          OptionTypeFlags::kNone}},
        {"fail_if_options_file_error",
         {offsetof(struct ImmutableDBOptions, fail_if_options_file_error),
          OptionType::kBoolean, OptionVerificationType::kNormal,
          OptionTypeFlags::kNone}},
        {"use_options_file",
         {offsetof(struct ImmutableDBOptions, use_options_file),
          OptionType::kBoolean, OptionVerificationType::kNormal,
          OptionTypeFlags::kNone}},
        {"enable_pipelined_write",
         {offsetof(struct ImmutableDBOptions, enable_pipelined_write),
          OptionType::kBoolean, OptionVerificationType::kNormal,
          OptionTypeFlags::kNone}},
        {"unordered_write",
         {offsetof(struct ImmutableDBOptions, unordered_write),
          OptionType::kBoolean, OptionVerificationType::kNormal,
          OptionTypeFlags::kNone}},
        {"allow_concurrent_memtable_write",
         {offsetof(struct ImmutableDBOptions, allow_concurrent_memtable_write),
          OptionType::kBoolean, OptionVerificationType::kNormal,
          OptionTypeFlags::kNone}},
        {"wal_recovery_mode",
         OptionTypeInfo::Enum<WALRecoveryMode>(
             offsetof(struct ImmutableDBOptions, wal_recovery_mode),
             &wal_recovery_mode_string_map)},
        {"enable_write_thread_adaptive_yield",
         {offsetof(struct ImmutableDBOptions,
                   enable_write_thread_adaptive_yield),
          OptionType::kBoolean, OptionVerificationType::kNormal,
          OptionTypeFlags::kNone}},
        {"write_thread_slow_yield_usec",
         {offsetof(struct ImmutableDBOptions, write_thread_slow_yield_usec),
          OptionType::kUInt64T, OptionVerificationType::kNormal,
          OptionTypeFlags::kNone}},
        {"max_write_batch_group_size_bytes",
         {offsetof(struct ImmutableDBOptions, max_write_batch_group_size_bytes),
          OptionType::kUInt64T, OptionVerificationType::kNormal,
          OptionTypeFlags::kNone}},
        {"write_thread_max_yield_usec",
         {offsetof(struct ImmutableDBOptions, write_thread_max_yield_usec),
          OptionType::kUInt64T, OptionVerificationType::kNormal,
          OptionTypeFlags::kNone}},
        {"access_hint_on_compaction_start",
         OptionTypeInfo::Enum<DBOptions::AccessHint>(
             offsetof(struct ImmutableDBOptions,
                      access_hint_on_compaction_start),
             &access_hint_string_map)},
        {"info_log_level",
         OptionTypeInfo::Enum<InfoLogLevel>(
             offsetof(struct ImmutableDBOptions, info_log_level),
             &info_log_level_string_map)},
        {"dump_malloc_stats",
         {offsetof(struct ImmutableDBOptions, dump_malloc_stats),
          OptionType::kBoolean, OptionVerificationType::kNormal,
          OptionTypeFlags::kNone}},
        {"avoid_flush_during_recovery",
         {offsetof(struct ImmutableDBOptions, avoid_flush_during_recovery),
          OptionType::kBoolean, OptionVerificationType::kNormal,
          OptionTypeFlags::kNone}},
        {"allow_ingest_behind",
         {offsetof(struct ImmutableDBOptions, allow_ingest_behind),
          OptionType::kBoolean, OptionVerificationType::kNormal,
          OptionTypeFlags::kNone}},
        {"preserve_deletes",
         {offsetof(struct ImmutableDBOptions, preserve_deletes),
          OptionType::kBoolean, OptionVerificationType::kNormal,
          OptionTypeFlags::kNone}},
        {"concurrent_prepare",  // Deprecated by two_write_queues
         {0, OptionType::kBoolean, OptionVerificationType::kDeprecated,
          OptionTypeFlags::kNone}},
        {"two_write_queues",
         {offsetof(struct ImmutableDBOptions, two_write_queues),
          OptionType::kBoolean, OptionVerificationType::kNormal,
          OptionTypeFlags::kNone}},
        {"manual_wal_flush",
         {offsetof(struct ImmutableDBOptions, manual_wal_flush),
          OptionType::kBoolean, OptionVerificationType::kNormal,
          OptionTypeFlags::kNone}},
        {"seq_per_batch",
         {0, OptionType::kBoolean, OptionVerificationType::kDeprecated,
          OptionTypeFlags::kNone}},
        {"atomic_flush",
         {offsetof(struct ImmutableDBOptions, atomic_flush),
          OptionType::kBoolean, OptionVerificationType::kNormal,
          OptionTypeFlags::kNone}},
        {"avoid_unnecessary_blocking_io",
         {offsetof(struct ImmutableDBOptions, avoid_unnecessary_blocking_io),
          OptionType::kBoolean, OptionVerificationType::kNormal,
          OptionTypeFlags::kNone}},
        {"write_dbid_to_manifest",
         {offsetof(struct ImmutableDBOptions, write_dbid_to_manifest),
          OptionType::kBoolean, OptionVerificationType::kNormal,
          OptionTypeFlags::kNone}},
        {"log_readahead_size",
         {offsetof(struct ImmutableDBOptions, log_readahead_size),
          OptionType::kSizeT, OptionVerificationType::kNormal,
          OptionTypeFlags::kNone}},
        {"best_efforts_recovery",
         {offsetof(struct ImmutableDBOptions, best_efforts_recovery),
          OptionType::kBoolean, OptionVerificationType::kNormal,
          OptionTypeFlags::kNone}},
        {"max_bgerror_resume_count",
         {offsetof(struct ImmutableDBOptions, max_bgerror_resume_count),
          OptionType::kInt, OptionVerificationType::kNormal,
          OptionTypeFlags::kNone}},
        {"bgerror_resume_retry_interval",
         {offsetof(struct ImmutableDBOptions, bgerror_resume_retry_interval),
          OptionType::kUInt64T, OptionVerificationType::kNormal,
          OptionTypeFlags::kNone}},
        {"db_host_id",
         {offsetof(struct ImmutableDBOptions, db_host_id), OptionType::kString,
          OptionVerificationType::kNormal, OptionTypeFlags::kCompareNever}},
        // The following properties were handled as special cases in ParseOption
        // This means that the properties could be read from the options file
        // but never written to the file or compared to each other.
        {"rate_limiter_bytes_per_sec",
         {offsetof(struct ImmutableDBOptions, rate_limiter),
          OptionType::kUnknown, OptionVerificationType::kNormal,
          (OptionTypeFlags::kDontSerialize | OptionTypeFlags::kCompareNever),
          // Parse the input value as a RateLimiter
          [](const ConfigOptions& /*opts*/, const std::string& /*name*/,
             const std::string& value, void* addr) {
            auto limiter = static_cast<std::shared_ptr<RateLimiter>*>(addr);
            limiter->reset(NewGenericRateLimiter(
                static_cast<int64_t>(ParseUint64(value))));
            return Status::OK();
          }}},
        {"env",
         {offsetof(struct ImmutableDBOptions, env), OptionType::kUnknown,
          OptionVerificationType::kNormal,
          (OptionTypeFlags::kDontSerialize | OptionTypeFlags::kCompareNever),
          // Parse the input value as an Env
          [](const ConfigOptions& opts, const std::string& /*name*/,
             const std::string& value, void* addr) {
            auto old_env = static_cast<Env**>(addr);       // Get the old value
            Env* new_env = *old_env;                       // Set new to old
            Status s = Env::CreateFromString(opts, value,
                                             &new_env);    // Update new value
            if (s.ok()) {                                  // It worked
              *old_env = new_env;                          // Update the old one
            }
            return s;
          }}},
        {"allow_data_in_errors",
         {offsetof(struct ImmutableDBOptions, allow_data_in_errors),
          OptionType::kBoolean, OptionVerificationType::kNormal,
          OptionTypeFlags::kNone}},
        {"disable_manifest_sync",
         {offsetof(struct ImmutableDBOptions, disable_manifest_sync),
          OptionType::kBoolean, OptionVerificationType::kNormal,
          OptionTypeFlags::kNone}},
};

const std::string OptionsHelper::kDBOptionsName = "DBOptions";

class MutableDBConfigurable : public Configurable {
 public:
  explicit MutableDBConfigurable(const MutableDBOptions& mdb) {
    mutable_ = mdb;
    RegisterOptions(&mutable_, &db_mutable_options_type_info);
  }

 protected:
  MutableDBOptions mutable_;
};

class DBOptionsConfigurable : public MutableDBConfigurable {
 public:
  explicit DBOptionsConfigurable(const DBOptions& opts)
      : MutableDBConfigurable(MutableDBOptions(opts)), db_options_(opts) {
    // The ImmutableDBOptions currently requires the env to be non-null.  Make
    // sure it is
    if (opts.env != nullptr) {
      immutable_ = ImmutableDBOptions(opts);
    } else {
      DBOptions copy = opts;
      copy.env = Env::Default();
      immutable_ = ImmutableDBOptions(copy);
    }
    RegisterOptions(&immutable_, &db_immutable_options_type_info);
  }

 protected:
  Status ConfigureOptions(
      const ConfigOptions& config_options,
      const std::unordered_map<std::string, std::string>& opts_map,
      std::unordered_map<std::string, std::string>* unused) override {
    Status s = Configurable::ConfigureOptions(config_options, opts_map, unused);
    if (s.ok()) {
      db_options_ = BuildDBOptions(immutable_, mutable_);
      s = PrepareOptions(config_options);
    }
    return s;
  }

  const void* GetOptionsPtr(const std::string& name) const override {
    if (name == OptionsHelper::kDBOptionsName) {
      return &db_options_;
    } else {
      return MutableDBConfigurable::GetOptionsPtr(name);
    }
  }

 private:
  ImmutableDBOptions immutable_;
  DBOptions db_options_;
};

std::unique_ptr<Configurable> DBOptionsAsConfigurable(
    const MutableDBOptions& opts) {
  std::unique_ptr<Configurable> ptr(new MutableDBConfigurable(opts));
  return ptr;
}
std::unique_ptr<Configurable> DBOptionsAsConfigurable(const DBOptions& opts) {
  std::unique_ptr<Configurable> ptr(new DBOptionsConfigurable(opts));
  return ptr;
}
#endif  // ROCKSDB_LITE

ImmutableDBOptions::ImmutableDBOptions() : ImmutableDBOptions(Options()) {}

ImmutableDBOptions::ImmutableDBOptions(const DBOptions& options)
    : create_if_missing(options.create_if_missing),
      create_missing_column_families(options.create_missing_column_families),
      error_if_exists(options.error_if_exists),
      paranoid_checks(options.paranoid_checks),
      flush_verify_memtable_count(options.flush_verify_memtable_count),
      track_and_verify_wals_in_manifest(
          options.track_and_verify_wals_in_manifest),
      env(options.env),
      rate_limiter(options.rate_limiter),
      sst_file_manager(options.sst_file_manager),
      info_log(options.info_log),
      info_log_level(options.info_log_level),
      max_file_opening_threads(options.max_file_opening_threads),
      statistics(options.statistics),
      use_fsync(options.use_fsync),
      db_paths(options.db_paths),
      db_log_dir(options.db_log_dir),
      wal_dir(options.wal_dir),
      max_log_file_size(options.max_log_file_size),
      log_file_time_to_roll(options.log_file_time_to_roll),
      keep_log_file_num(options.keep_log_file_num),
      recycle_log_file_num(options.recycle_log_file_num),
      max_manifest_file_size(options.max_manifest_file_size),
      table_cache_numshardbits(options.table_cache_numshardbits),
      WAL_ttl_seconds(options.WAL_ttl_seconds),
      WAL_size_limit_MB(options.WAL_size_limit_MB),
      max_write_batch_group_size_bytes(
          options.max_write_batch_group_size_bytes),
      manifest_preallocation_size(options.manifest_preallocation_size),
      allow_mmap_reads(options.allow_mmap_reads),
      allow_mmap_writes(options.allow_mmap_writes),
      use_direct_reads(options.use_direct_reads),
      use_direct_io_for_flush_and_compaction(
          options.use_direct_io_for_flush_and_compaction),
      allow_fallocate(options.allow_fallocate),
      is_fd_close_on_exec(options.is_fd_close_on_exec),
      advise_random_on_open(options.advise_random_on_open),
      db_write_buffer_size(options.db_write_buffer_size),
      write_buffer_manager(options.write_buffer_manager),
      access_hint_on_compaction_start(options.access_hint_on_compaction_start),
      new_table_reader_for_compaction_inputs(
          options.new_table_reader_for_compaction_inputs),
      random_access_max_buffer_size(options.random_access_max_buffer_size),
      use_adaptive_mutex(options.use_adaptive_mutex),
      listeners(options.listeners),
      enable_thread_tracking(options.enable_thread_tracking),
      enable_pipelined_write(options.enable_pipelined_write),
      unordered_write(options.unordered_write),
      allow_concurrent_memtable_write(options.allow_concurrent_memtable_write),
      enable_write_thread_adaptive_yield(
          options.enable_write_thread_adaptive_yield),
      write_thread_max_yield_usec(options.write_thread_max_yield_usec),
      write_thread_slow_yield_usec(options.write_thread_slow_yield_usec),
      skip_stats_update_on_db_open(options.skip_stats_update_on_db_open),
      skip_checking_sst_file_sizes_on_db_open(
          options.skip_checking_sst_file_sizes_on_db_open),
      wal_recovery_mode(options.wal_recovery_mode),
      allow_2pc(options.allow_2pc),
      row_cache(options.row_cache),
#ifndef ROCKSDB_LITE
      wal_filter(options.wal_filter),
#endif  // ROCKSDB_LITE
      fail_if_options_file_error(options.fail_if_options_file_error),
      use_options_file(options.use_options_file),
      dump_malloc_stats(options.dump_malloc_stats),
      avoid_flush_during_recovery(options.avoid_flush_during_recovery),
      allow_ingest_behind(options.allow_ingest_behind),
      preserve_deletes(options.preserve_deletes),
      two_write_queues(options.two_write_queues),
      manual_wal_flush(options.manual_wal_flush),
      atomic_flush(options.atomic_flush),
      avoid_unnecessary_blocking_io(options.avoid_unnecessary_blocking_io),
      persist_stats_to_disk(options.persist_stats_to_disk),
      write_dbid_to_manifest(options.write_dbid_to_manifest),
      log_readahead_size(options.log_readahead_size),
      file_checksum_gen_factory(options.file_checksum_gen_factory),
      best_efforts_recovery(options.best_efforts_recovery),
      max_bgerror_resume_count(options.max_bgerror_resume_count),
      bgerror_resume_retry_interval(options.bgerror_resume_retry_interval),
      allow_data_in_errors(options.allow_data_in_errors),
<<<<<<< HEAD
      disable_manifest_sync(options.disable_manifest_sync) {
=======
      db_host_id(options.db_host_id),
      checksum_handoff_file_types(options.checksum_handoff_file_types),
      compaction_service(options.compaction_service) {
  stats = statistics.get();
  fs = env->GetFileSystem();
  if (env != nullptr) {
    clock = env->GetSystemClock().get();
  } else {
    clock = SystemClock::Default().get();
  }
  logger = info_log.get();
  stats = statistics.get();
>>>>>>> 51b54092
}

void ImmutableDBOptions::Dump(Logger* log) const {
  ROCKS_LOG_HEADER(log, "                        Options.error_if_exists: %d",
                   error_if_exists);
  ROCKS_LOG_HEADER(log, "                      Options.create_if_missing: %d",
                   create_if_missing);
  ROCKS_LOG_HEADER(log, "                        Options.paranoid_checks: %d",
                   paranoid_checks);
  ROCKS_LOG_HEADER(log, "            Options.flush_verify_memtable_count: %d",
                   flush_verify_memtable_count);
  ROCKS_LOG_HEADER(log,
                   "                              "
                   "Options.track_and_verify_wals_in_manifest: %d",
                   track_and_verify_wals_in_manifest);
  ROCKS_LOG_HEADER(log, "                                    Options.env: %p",
                   env);
  ROCKS_LOG_HEADER(log, "                                     Options.fs: %s",
                   fs->Name());
  ROCKS_LOG_HEADER(log, "                               Options.info_log: %p",
                   info_log.get());
  ROCKS_LOG_HEADER(log, "               Options.max_file_opening_threads: %d",
                   max_file_opening_threads);
  ROCKS_LOG_HEADER(log, "                             Options.statistics: %p",
                   stats);
  ROCKS_LOG_HEADER(log, "                              Options.use_fsync: %d",
                   use_fsync);
  ROCKS_LOG_HEADER(
      log, "                      Options.max_log_file_size: %" ROCKSDB_PRIszt,
      max_log_file_size);
  ROCKS_LOG_HEADER(log,
                   "                 Options.max_manifest_file_size: %" PRIu64,
                   max_manifest_file_size);
  ROCKS_LOG_HEADER(
      log, "                  Options.log_file_time_to_roll: %" ROCKSDB_PRIszt,
      log_file_time_to_roll);
  ROCKS_LOG_HEADER(
      log, "                      Options.keep_log_file_num: %" ROCKSDB_PRIszt,
      keep_log_file_num);
  ROCKS_LOG_HEADER(
      log, "                   Options.recycle_log_file_num: %" ROCKSDB_PRIszt,
      recycle_log_file_num);
  ROCKS_LOG_HEADER(log, "                        Options.allow_fallocate: %d",
                   allow_fallocate);
  ROCKS_LOG_HEADER(log, "                       Options.allow_mmap_reads: %d",
                   allow_mmap_reads);
  ROCKS_LOG_HEADER(log, "                      Options.allow_mmap_writes: %d",
                   allow_mmap_writes);
  ROCKS_LOG_HEADER(log, "                       Options.use_direct_reads: %d",
                   use_direct_reads);
  ROCKS_LOG_HEADER(log,
                   "                       "
                   "Options.use_direct_io_for_flush_and_compaction: %d",
                   use_direct_io_for_flush_and_compaction);
  ROCKS_LOG_HEADER(log, "         Options.create_missing_column_families: %d",
                   create_missing_column_families);
  ROCKS_LOG_HEADER(log, "                             Options.db_log_dir: %s",
                   db_log_dir.c_str());
  ROCKS_LOG_HEADER(log, "                                Options.wal_dir: %s",
                   wal_dir.c_str());
  ROCKS_LOG_HEADER(log, "               Options.table_cache_numshardbits: %d",
                   table_cache_numshardbits);
  ROCKS_LOG_HEADER(log,
                   "                        Options.WAL_ttl_seconds: %" PRIu64,
                   WAL_ttl_seconds);
  ROCKS_LOG_HEADER(log,
                   "                      Options.WAL_size_limit_MB: %" PRIu64,
                   WAL_size_limit_MB);
  ROCKS_LOG_HEADER(log,
                   "                       "
                   "Options.max_write_batch_group_size_bytes: %" PRIu64,
                   max_write_batch_group_size_bytes);
  ROCKS_LOG_HEADER(
      log, "            Options.manifest_preallocation_size: %" ROCKSDB_PRIszt,
      manifest_preallocation_size);
  ROCKS_LOG_HEADER(log, "                    Options.is_fd_close_on_exec: %d",
                   is_fd_close_on_exec);
  ROCKS_LOG_HEADER(log, "                  Options.advise_random_on_open: %d",
                   advise_random_on_open);
  ROCKS_LOG_HEADER(
      log, "                   Options.db_write_buffer_size: %" ROCKSDB_PRIszt,
      db_write_buffer_size);
  ROCKS_LOG_HEADER(log, "                   Options.write_buffer_manager: %p",
                   write_buffer_manager.get());
  ROCKS_LOG_HEADER(log, "        Options.access_hint_on_compaction_start: %d",
                   static_cast<int>(access_hint_on_compaction_start));
  ROCKS_LOG_HEADER(log, " Options.new_table_reader_for_compaction_inputs: %d",
                   new_table_reader_for_compaction_inputs);
  ROCKS_LOG_HEADER(
      log, "          Options.random_access_max_buffer_size: %" ROCKSDB_PRIszt,
      random_access_max_buffer_size);
  ROCKS_LOG_HEADER(log, "                     Options.use_adaptive_mutex: %d",
                   use_adaptive_mutex);
  ROCKS_LOG_HEADER(log, "                           Options.rate_limiter: %p",
                   rate_limiter.get());
  Header(
      log, "    Options.sst_file_manager.rate_bytes_per_sec: %" PRIi64,
      sst_file_manager ? sst_file_manager->GetDeleteRateBytesPerSecond() : 0);
  ROCKS_LOG_HEADER(log, "                      Options.wal_recovery_mode: %d",
                   static_cast<int>(wal_recovery_mode));
  ROCKS_LOG_HEADER(log, "                 Options.enable_thread_tracking: %d",
                   enable_thread_tracking);
  ROCKS_LOG_HEADER(log, "                 Options.enable_pipelined_write: %d",
                   enable_pipelined_write);
  ROCKS_LOG_HEADER(log, "                 Options.unordered_write: %d",
                   unordered_write);
  ROCKS_LOG_HEADER(log, "        Options.allow_concurrent_memtable_write: %d",
                   allow_concurrent_memtable_write);
  ROCKS_LOG_HEADER(log, "     Options.enable_write_thread_adaptive_yield: %d",
                   enable_write_thread_adaptive_yield);
  ROCKS_LOG_HEADER(log,
                   "            Options.write_thread_max_yield_usec: %" PRIu64,
                   write_thread_max_yield_usec);
  ROCKS_LOG_HEADER(log,
                   "           Options.write_thread_slow_yield_usec: %" PRIu64,
                   write_thread_slow_yield_usec);
  if (row_cache) {
    ROCKS_LOG_HEADER(
        log,
        "                              Options.row_cache: %" ROCKSDB_PRIszt,
        row_cache->GetCapacity());
  } else {
    ROCKS_LOG_HEADER(log,
                     "                              Options.row_cache: None");
  }
#ifndef ROCKSDB_LITE
  ROCKS_LOG_HEADER(log, "                             Options.wal_filter: %s",
                   wal_filter ? wal_filter->Name() : "None");
#endif  // ROCKDB_LITE

  ROCKS_LOG_HEADER(log, "            Options.avoid_flush_during_recovery: %d",
                   avoid_flush_during_recovery);
  ROCKS_LOG_HEADER(log, "            Options.allow_ingest_behind: %d",
                   allow_ingest_behind);
  ROCKS_LOG_HEADER(log, "            Options.preserve_deletes: %d",
                   preserve_deletes);
  ROCKS_LOG_HEADER(log, "            Options.two_write_queues: %d",
                   two_write_queues);
  ROCKS_LOG_HEADER(log, "            Options.manual_wal_flush: %d",
                   manual_wal_flush);
  ROCKS_LOG_HEADER(log, "            Options.atomic_flush: %d", atomic_flush);
  ROCKS_LOG_HEADER(log,
                   "            Options.avoid_unnecessary_blocking_io: %d",
                   avoid_unnecessary_blocking_io);
  ROCKS_LOG_HEADER(log, "                Options.persist_stats_to_disk: %u",
                   persist_stats_to_disk);
  ROCKS_LOG_HEADER(log, "                Options.write_dbid_to_manifest: %d",
                   write_dbid_to_manifest);
  ROCKS_LOG_HEADER(
      log, "                Options.log_readahead_size: %" ROCKSDB_PRIszt,
      log_readahead_size);
  ROCKS_LOG_HEADER(log, "                Options.file_checksum_gen_factory: %s",
                   file_checksum_gen_factory ? file_checksum_gen_factory->Name()
                                             : kUnknownFileChecksumFuncName);
  ROCKS_LOG_HEADER(log, "                Options.best_efforts_recovery: %d",
                   static_cast<int>(best_efforts_recovery));
  ROCKS_LOG_HEADER(log, "               Options.max_bgerror_resume_count: %d",
                   max_bgerror_resume_count);
  ROCKS_LOG_HEADER(log,
                   "           Options.bgerror_resume_retry_interval: %" PRIu64,
                   bgerror_resume_retry_interval);
  ROCKS_LOG_HEADER(log, "            Options.allow_data_in_errors: %d",
                   allow_data_in_errors);
<<<<<<< HEAD
  ROCKS_LOG_HEADER(log, "           Options.disable_manifest_sync: %d",
                   disable_manifest_sync);
=======
  ROCKS_LOG_HEADER(log, "            Options.db_host_id: %s",
                   db_host_id.c_str());
>>>>>>> 51b54092
}

MutableDBOptions::MutableDBOptions()
    : max_background_jobs(2),
      base_background_compactions(-1),
      max_background_compactions(-1),
      max_subcompactions(0),
      avoid_flush_during_shutdown(false),
      writable_file_max_buffer_size(1024 * 1024),
      delayed_write_rate(2 * 1024U * 1024U),
      max_total_wal_size(0),
      delete_obsolete_files_period_micros(6ULL * 60 * 60 * 1000000),
      stats_dump_period_sec(600),
      stats_persist_period_sec(600),
      stats_history_buffer_size(1024 * 1024),
      max_open_files(-1),
      bytes_per_sync(0),
      wal_bytes_per_sync(0),
      strict_bytes_per_sync(false),
      compaction_readahead_size(0),
      max_background_flushes(-1) {}

MutableDBOptions::MutableDBOptions(const DBOptions& options)
    : max_background_jobs(options.max_background_jobs),
      base_background_compactions(options.base_background_compactions),
      max_background_compactions(options.max_background_compactions),
      max_subcompactions(options.max_subcompactions),
      avoid_flush_during_shutdown(options.avoid_flush_during_shutdown),
      writable_file_max_buffer_size(options.writable_file_max_buffer_size),
      delayed_write_rate(options.delayed_write_rate),
      max_total_wal_size(options.max_total_wal_size),
      delete_obsolete_files_period_micros(
          options.delete_obsolete_files_period_micros),
      stats_dump_period_sec(options.stats_dump_period_sec),
      stats_persist_period_sec(options.stats_persist_period_sec),
      stats_history_buffer_size(options.stats_history_buffer_size),
      max_open_files(options.max_open_files),
      bytes_per_sync(options.bytes_per_sync),
      wal_bytes_per_sync(options.wal_bytes_per_sync),
      strict_bytes_per_sync(options.strict_bytes_per_sync),
      compaction_readahead_size(options.compaction_readahead_size),
      max_background_flushes(options.max_background_flushes) {}

void MutableDBOptions::Dump(Logger* log) const {
  ROCKS_LOG_HEADER(log, "            Options.max_background_jobs: %d",
                   max_background_jobs);
  ROCKS_LOG_HEADER(log, "            Options.max_background_compactions: %d",
                   max_background_compactions);
  ROCKS_LOG_HEADER(log, "            Options.max_subcompactions: %" PRIu32,
                   max_subcompactions);
  ROCKS_LOG_HEADER(log, "            Options.avoid_flush_during_shutdown: %d",
                   avoid_flush_during_shutdown);
  ROCKS_LOG_HEADER(
      log, "          Options.writable_file_max_buffer_size: %" ROCKSDB_PRIszt,
      writable_file_max_buffer_size);
  ROCKS_LOG_HEADER(log, "            Options.delayed_write_rate : %" PRIu64,
                   delayed_write_rate);
  ROCKS_LOG_HEADER(log, "            Options.max_total_wal_size: %" PRIu64,
                   max_total_wal_size);
  ROCKS_LOG_HEADER(
      log, "            Options.delete_obsolete_files_period_micros: %" PRIu64,
      delete_obsolete_files_period_micros);
  ROCKS_LOG_HEADER(log, "                  Options.stats_dump_period_sec: %u",
                   stats_dump_period_sec);
  ROCKS_LOG_HEADER(log, "                Options.stats_persist_period_sec: %d",
                   stats_persist_period_sec);
  ROCKS_LOG_HEADER(
      log,
      "                Options.stats_history_buffer_size: %" ROCKSDB_PRIszt,
      stats_history_buffer_size);
  ROCKS_LOG_HEADER(log, "                         Options.max_open_files: %d",
                   max_open_files);
  ROCKS_LOG_HEADER(log,
                   "                         Options.bytes_per_sync: %" PRIu64,
                   bytes_per_sync);
  ROCKS_LOG_HEADER(log,
                   "                     Options.wal_bytes_per_sync: %" PRIu64,
                   wal_bytes_per_sync);
  ROCKS_LOG_HEADER(log,
                   "                  Options.strict_bytes_per_sync: %d",
                   strict_bytes_per_sync);
  ROCKS_LOG_HEADER(log,
                   "      Options.compaction_readahead_size: %" ROCKSDB_PRIszt,
                   compaction_readahead_size);
  ROCKS_LOG_HEADER(log, "                 Options.max_background_flushes: %d",
                          max_background_flushes);
}

#ifndef ROCKSDB_LITE
Status GetMutableDBOptionsFromStrings(
    const MutableDBOptions& base_options,
    const std::unordered_map<std::string, std::string>& options_map,
    MutableDBOptions* new_options) {
  assert(new_options);
  *new_options = base_options;
  ConfigOptions config_options;
  Status s = OptionTypeInfo::ParseType(
      config_options, options_map, db_mutable_options_type_info, new_options);
  if (!s.ok()) {
    *new_options = base_options;
  }
  return s;
}

Status GetStringFromMutableDBOptions(const ConfigOptions& config_options,
                                     const MutableDBOptions& mutable_opts,
                                     std::string* opt_string) {
  return OptionTypeInfo::SerializeType(
      config_options, db_mutable_options_type_info, &mutable_opts, opt_string);
}
#endif  // ROCKSDB_LITE
}  // namespace ROCKSDB_NAMESPACE<|MERGE_RESOLUTION|>--- conflicted
+++ resolved
@@ -592,9 +592,7 @@
       max_bgerror_resume_count(options.max_bgerror_resume_count),
       bgerror_resume_retry_interval(options.bgerror_resume_retry_interval),
       allow_data_in_errors(options.allow_data_in_errors),
-<<<<<<< HEAD
-      disable_manifest_sync(options.disable_manifest_sync) {
-=======
+      disable_manifest_sync(options.disable_manifest_sync),
       db_host_id(options.db_host_id),
       checksum_handoff_file_types(options.checksum_handoff_file_types),
       compaction_service(options.compaction_service) {
@@ -607,7 +605,6 @@
   }
   logger = info_log.get();
   stats = statistics.get();
->>>>>>> 51b54092
 }
 
 void ImmutableDBOptions::Dump(Logger* log) const {
@@ -771,13 +768,10 @@
                    bgerror_resume_retry_interval);
   ROCKS_LOG_HEADER(log, "            Options.allow_data_in_errors: %d",
                    allow_data_in_errors);
-<<<<<<< HEAD
   ROCKS_LOG_HEADER(log, "           Options.disable_manifest_sync: %d",
                    disable_manifest_sync);
-=======
   ROCKS_LOG_HEADER(log, "            Options.db_host_id: %s",
                    db_host_id.c_str());
->>>>>>> 51b54092
 }
 
 MutableDBOptions::MutableDBOptions()
