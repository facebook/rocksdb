//  Copyright (c) 2011-present, Facebook, Inc.  All rights reserved.
//  This source code is licensed under both the GPLv2 (found in the
//  COPYING file in the root directory) and Apache 2.0 License
//  (found in the LICENSE.Apache file in the root directory).
//
// Copyright (c) 2011 The LevelDB Authors. All rights reserved.
// Use of this source code is governed by a BSD-style license that can be
// found in the LICENSE file. See the AUTHORS file for names of contributors.

#include "rocksdb/customizable.h"

#include <cctype>
#include <cinttypes>
#include <cstring>
#include <unordered_map>

#include "db/db_test_util.h"
#include "options/options_helper.h"
#include "options/options_parser.h"
#include "port/stack_trace.h"
#include "rocksdb/convenience.h"
#include "rocksdb/env_encryption.h"
#include "rocksdb/flush_block_policy.h"
#include "rocksdb/secondary_cache.h"
#include "rocksdb/statistics.h"
#include "rocksdb/utilities/customizable_util.h"
#include "rocksdb/utilities/object_registry.h"
#include "rocksdb/utilities/options_type.h"
#include "table/block_based/flush_block_policy.h"
#include "table/mock_table.h"
#include "test_util/testharness.h"
#include "test_util/testutil.h"
#include "util/string_util.h"
#include "utilities/compaction_filters/remove_emptyvalue_compactionfilter.h"

#ifndef GFLAGS
bool FLAGS_enable_print = false;
#else
#include "util/gflags_compat.h"
using GFLAGS_NAMESPACE::ParseCommandLineFlags;
DEFINE_bool(enable_print, false, "Print options generated to console.");
#endif  // GFLAGS

namespace ROCKSDB_NAMESPACE {
namespace {
class StringLogger : public Logger {
 public:
  using Logger::Logv;
  void Logv(const char* format, va_list ap) override {
    char buffer[1000];
    vsnprintf(buffer, sizeof(buffer), format, ap);
    string_.append(buffer);
  }
  const std::string& str() const { return string_; }
  void clear() { string_.clear(); }

 private:
  std::string string_;
};

class TestCustomizable : public Customizable {
 public:
  TestCustomizable(const std::string& name) : name_(name) {}
  // Method to allow CheckedCast to work for this class
  static const char* kClassName() {
    return "TestCustomizable";
  }

  const char* Name() const override { return name_.c_str(); }
  static const char* Type() { return "test.custom"; }
#ifndef ROCKSDB_LITE
  static Status CreateFromString(const ConfigOptions& opts,
                                 const std::string& value,
                                 std::unique_ptr<TestCustomizable>* result);
  static Status CreateFromString(const ConfigOptions& opts,
                                 const std::string& value,
                                 std::shared_ptr<TestCustomizable>* result);
  static Status CreateFromString(const ConfigOptions& opts,
                                 const std::string& value,
                                 TestCustomizable** result);
#endif  // ROCKSDB_LITE
  bool IsInstanceOf(const std::string& name) const override {
    if (name == kClassName()) {
      return true;
    } else {
      return Customizable::IsInstanceOf(name);
    }
  }

 protected:
  const std::string name_;
};

struct AOptions {
  static const char* kName() { return "A"; }
  int i = 0;
  bool b = false;
};

static std::unordered_map<std::string, OptionTypeInfo> a_option_info = {
#ifndef ROCKSDB_LITE
    {"int",
     {offsetof(struct AOptions, i), OptionType::kInt,
      OptionVerificationType::kNormal, OptionTypeFlags::kMutable}},
    {"bool",
     {offsetof(struct AOptions, b), OptionType::kBoolean,
      OptionVerificationType::kNormal, OptionTypeFlags::kNone}},
#endif  // ROCKSDB_LITE
};

class ACustomizable : public TestCustomizable {
 public:
  explicit ACustomizable(const std::string& id)
      : TestCustomizable("A"), id_(id) {
    RegisterOptions(&opts_, &a_option_info);
  }
  std::string GetId() const override { return id_; }
  static const char* kClassName() { return "A"; }

 private:
  AOptions opts_;
  const std::string id_;
};

struct BOptions {
  std::string s;
  bool b = false;
};

static std::unordered_map<std::string, OptionTypeInfo> b_option_info = {
#ifndef ROCKSDB_LITE
    {"string",
     {offsetof(struct BOptions, s), OptionType::kString,
      OptionVerificationType::kNormal, OptionTypeFlags::kNone}},
    {"bool",
     {offsetof(struct BOptions, b), OptionType::kBoolean,
      OptionVerificationType::kNormal, OptionTypeFlags::kNone}},
#endif  // ROCKSDB_LITE
};

class BCustomizable : public TestCustomizable {
 private:
 public:
  explicit BCustomizable(const std::string& name) : TestCustomizable(name) {
    RegisterOptions(name, &opts_, &b_option_info);
  }
  static const char* kClassName() { return "B"; }

 private:
  BOptions opts_;
};

#ifndef ROCKSDB_LITE
static bool LoadSharedB(const std::string& id,
                        std::shared_ptr<TestCustomizable>* result) {
  if (id == "B") {
    result->reset(new BCustomizable(id));
    return true;
  } else if (id.empty()) {
    result->reset();
    return true;
  } else {
    return false;
  }
}

static int A_count = 0;
static int RegisterCustomTestObjects(ObjectLibrary& library,
                                     const std::string& /*arg*/) {
  library.Register<TestCustomizable>(
      "A.*",
      [](const std::string& name, std::unique_ptr<TestCustomizable>* guard,
         std::string* /* msg */) {
        guard->reset(new ACustomizable(name));
        A_count++;
        return guard->get();
      });

  library.Register<TestCustomizable>(
      "S", [](const std::string& name,
              std::unique_ptr<TestCustomizable>* /* guard */,
              std::string* /* msg */) { return new BCustomizable(name); });
  size_t num_types;
  return static_cast<int>(library.GetFactoryCount(&num_types));
}
#endif  // ROCKSDB_LITE

struct SimpleOptions {
  static const char* kName() { return "simple"; }
  bool b = true;
  std::unique_ptr<TestCustomizable> cu;
  std::shared_ptr<TestCustomizable> cs;
  TestCustomizable* cp = nullptr;
};

static std::unordered_map<std::string, OptionTypeInfo> simple_option_info = {
#ifndef ROCKSDB_LITE
    {"bool",
     {offsetof(struct SimpleOptions, b), OptionType::kBoolean,
      OptionVerificationType::kNormal, OptionTypeFlags::kNone}},
    {"unique",
     OptionTypeInfo::AsCustomUniquePtr<TestCustomizable>(
         offsetof(struct SimpleOptions, cu), OptionVerificationType::kNormal,
         OptionTypeFlags::kAllowNull)},
    {"shared",
     OptionTypeInfo::AsCustomSharedPtr<TestCustomizable>(
         offsetof(struct SimpleOptions, cs), OptionVerificationType::kNormal,
         OptionTypeFlags::kAllowNull)},
    {"pointer",
     OptionTypeInfo::AsCustomRawPtr<TestCustomizable>(
         offsetof(struct SimpleOptions, cp), OptionVerificationType::kNormal,
         OptionTypeFlags::kAllowNull)},
#endif  // ROCKSDB_LITE
};

class SimpleConfigurable : public Configurable {
 private:
  SimpleOptions simple_;

 public:
  SimpleConfigurable() { RegisterOptions(&simple_, &simple_option_info); }

  explicit SimpleConfigurable(
      const std::unordered_map<std::string, OptionTypeInfo>* map) {
    RegisterOptions(&simple_, map);
  }
};

#ifndef ROCKSDB_LITE
static void GetMapFromProperties(
    const std::string& props,
    std::unordered_map<std::string, std::string>* map) {
  std::istringstream iss(props);
  std::unordered_map<std::string, std::string> copy_map;
  std::string line;
  map->clear();
  for (int line_num = 0; std::getline(iss, line); line_num++) {
    std::string name;
    std::string value;
    ASSERT_OK(
        RocksDBOptionsParser::ParseStatement(&name, &value, line, line_num));
    (*map)[name] = value;
  }
}
#endif  // ROCKSDB_LITE
}  // namespace

#ifndef ROCKSDB_LITE
Status TestCustomizable::CreateFromString(
    const ConfigOptions& config_options, const std::string& value,
    std::shared_ptr<TestCustomizable>* result) {
  return LoadSharedObject<TestCustomizable>(config_options, value, LoadSharedB,
                                            result);
}

Status TestCustomizable::CreateFromString(
    const ConfigOptions& config_options, const std::string& value,
    std::unique_ptr<TestCustomizable>* result) {
  return LoadUniqueObject<TestCustomizable>(
      config_options, value,
      [](const std::string& id, std::unique_ptr<TestCustomizable>* u) {
        if (id == "B") {
          u->reset(new BCustomizable(id));
          return true;
        } else if (id.empty()) {
          u->reset();
          return true;
        } else {
          return false;
        }
      },
      result);
}

Status TestCustomizable::CreateFromString(const ConfigOptions& config_options,
                                          const std::string& value,
                                          TestCustomizable** result) {
  return LoadStaticObject<TestCustomizable>(
      config_options, value,
      [](const std::string& id, TestCustomizable** ptr) {
        if (id == "B") {
          *ptr = new BCustomizable(id);
          return true;
        } else if (id.empty()) {
          *ptr = nullptr;
          return true;
        } else {
          return false;
        }
      },
      result);
}
#endif  // ROCKSDB_LITE

class CustomizableTest : public testing::Test {
 public:
  CustomizableTest() {
    config_options_.invoke_prepare_options = false;
#ifndef ROCKSDB_LITE
    // GetOptionsFromMap is not supported in ROCKSDB_LITE
    config_options_.registry->AddLibrary("CustomizableTest",
                                         RegisterCustomTestObjects, "");
#endif  // ROCKSDB_LITE
  }

  ConfigOptions config_options_;
};

#ifndef ROCKSDB_LITE  // GetOptionsFromMap is not supported in ROCKSDB_LITE
// Tests that a Customizable can be created by:
//    - a simple name
//    - a XXX.id option
//    - a property with a name
TEST_F(CustomizableTest, CreateByNameTest) {
  ObjectLibrary::Default()->Register<TestCustomizable>(
      "TEST.*",
      [](const std::string& name, std::unique_ptr<TestCustomizable>* guard,
         std::string* /* msg */) {
        guard->reset(new TestCustomizable(name));
        return guard->get();
      });
  std::unique_ptr<Configurable> configurable(new SimpleConfigurable());
  SimpleOptions* simple = configurable->GetOptions<SimpleOptions>();
  ASSERT_NE(simple, nullptr);
  ASSERT_OK(
      configurable->ConfigureFromString(config_options_, "unique={id=TEST_1}"));
  ASSERT_NE(simple->cu, nullptr);
  ASSERT_EQ(simple->cu->GetId(), "TEST_1");
  ASSERT_OK(
      configurable->ConfigureFromString(config_options_, "unique.id=TEST_2"));
  ASSERT_NE(simple->cu, nullptr);
  ASSERT_EQ(simple->cu->GetId(), "TEST_2");
  ASSERT_OK(
      configurable->ConfigureFromString(config_options_, "unique=TEST_3"));
  ASSERT_NE(simple->cu, nullptr);
  ASSERT_EQ(simple->cu->GetId(), "TEST_3");
}

TEST_F(CustomizableTest, ToStringTest) {
  std::unique_ptr<TestCustomizable> custom(new TestCustomizable("test"));
  ASSERT_EQ(custom->ToString(config_options_), "test");
}

TEST_F(CustomizableTest, SimpleConfigureTest) {
  std::unordered_map<std::string, std::string> opt_map = {
      {"unique", "id=A;int=1;bool=true"},
      {"shared", "id=B;string=s"},
  };
  std::unique_ptr<Configurable> configurable(new SimpleConfigurable());
  ASSERT_OK(configurable->ConfigureFromMap(config_options_, opt_map));
  SimpleOptions* simple = configurable->GetOptions<SimpleOptions>();
  ASSERT_NE(simple, nullptr);
  ASSERT_NE(simple->cu, nullptr);
  ASSERT_EQ(simple->cu->GetId(), "A");
  std::string opt_str;
  std::string mismatch;
  ASSERT_OK(configurable->GetOptionString(config_options_, &opt_str));
  std::unique_ptr<Configurable> copy(new SimpleConfigurable());
  ASSERT_OK(copy->ConfigureFromString(config_options_, opt_str));
  ASSERT_TRUE(
      configurable->AreEquivalent(config_options_, copy.get(), &mismatch));
}

TEST_F(CustomizableTest, ConfigureFromPropsTest) {
  std::unordered_map<std::string, std::string> opt_map = {
      {"unique.id", "A"}, {"unique.A.int", "1"},    {"unique.A.bool", "true"},
      {"shared.id", "B"}, {"shared.B.string", "s"},
  };
  std::unique_ptr<Configurable> configurable(new SimpleConfigurable());
  ASSERT_OK(configurable->ConfigureFromMap(config_options_, opt_map));
  SimpleOptions* simple = configurable->GetOptions<SimpleOptions>();
  ASSERT_NE(simple, nullptr);
  ASSERT_NE(simple->cu, nullptr);
  ASSERT_EQ(simple->cu->GetId(), "A");
  std::string opt_str;
  std::string mismatch;
  config_options_.delimiter = "\n";
  std::unordered_map<std::string, std::string> props;
  ASSERT_OK(configurable->GetOptionString(config_options_, &opt_str));
  GetMapFromProperties(opt_str, &props);
  std::unique_ptr<Configurable> copy(new SimpleConfigurable());
  ASSERT_OK(copy->ConfigureFromMap(config_options_, props));
  ASSERT_TRUE(
      configurable->AreEquivalent(config_options_, copy.get(), &mismatch));
}

TEST_F(CustomizableTest, ConfigureFromShortTest) {
  std::unordered_map<std::string, std::string> opt_map = {
      {"unique.id", "A"}, {"unique.A.int", "1"},    {"unique.A.bool", "true"},
      {"shared.id", "B"}, {"shared.B.string", "s"},
  };
  std::unique_ptr<Configurable> configurable(new SimpleConfigurable());
  ASSERT_OK(configurable->ConfigureFromMap(config_options_, opt_map));
  SimpleOptions* simple = configurable->GetOptions<SimpleOptions>();
  ASSERT_NE(simple, nullptr);
  ASSERT_NE(simple->cu, nullptr);
  ASSERT_EQ(simple->cu->GetId(), "A");
}

TEST_F(CustomizableTest, AreEquivalentOptionsTest) {
  std::unordered_map<std::string, std::string> opt_map = {
      {"unique", "id=A;int=1;bool=true"},
      {"shared", "id=A;int=1;bool=true"},
  };
  std::string mismatch;
  ConfigOptions config_options = config_options_;
  std::unique_ptr<Configurable> c1(new SimpleConfigurable());
  std::unique_ptr<Configurable> c2(new SimpleConfigurable());
  ASSERT_OK(c1->ConfigureFromMap(config_options, opt_map));
  ASSERT_OK(c2->ConfigureFromMap(config_options, opt_map));
  ASSERT_TRUE(c1->AreEquivalent(config_options, c2.get(), &mismatch));
  SimpleOptions* simple = c1->GetOptions<SimpleOptions>();
  ASSERT_TRUE(
      simple->cu->AreEquivalent(config_options, simple->cs.get(), &mismatch));
  ASSERT_OK(simple->cu->ConfigureOption(config_options, "int", "2"));
  ASSERT_FALSE(
      simple->cu->AreEquivalent(config_options, simple->cs.get(), &mismatch));
  ASSERT_FALSE(c1->AreEquivalent(config_options, c2.get(), &mismatch));
  ConfigOptions loosely = config_options;
  loosely.sanity_level = ConfigOptions::kSanityLevelLooselyCompatible;
  ASSERT_TRUE(c1->AreEquivalent(loosely, c2.get(), &mismatch));
  ASSERT_TRUE(simple->cu->AreEquivalent(loosely, simple->cs.get(), &mismatch));

  ASSERT_OK(c1->ConfigureOption(config_options, "shared", "id=B;string=3"));
  ASSERT_TRUE(c1->AreEquivalent(loosely, c2.get(), &mismatch));
  ASSERT_FALSE(c1->AreEquivalent(config_options, c2.get(), &mismatch));
  ASSERT_FALSE(simple->cs->AreEquivalent(loosely, simple->cu.get(), &mismatch));
  simple->cs.reset();
  ASSERT_TRUE(c1->AreEquivalent(loosely, c2.get(), &mismatch));
  ASSERT_FALSE(c1->AreEquivalent(config_options, c2.get(), &mismatch));
}

// Tests that we can initialize a customizable from its options
TEST_F(CustomizableTest, ConfigureStandaloneCustomTest) {
  std::unique_ptr<TestCustomizable> base, copy;
  const auto& registry = config_options_.registry;
  ASSERT_OK(registry->NewUniqueObject<TestCustomizable>("A", &base));
  ASSERT_OK(registry->NewUniqueObject<TestCustomizable>("A", &copy));
  ASSERT_OK(base->ConfigureFromString(config_options_, "int=33;bool=true"));
  std::string opt_str;
  std::string mismatch;
  ASSERT_OK(base->GetOptionString(config_options_, &opt_str));
  ASSERT_OK(copy->ConfigureFromString(config_options_, opt_str));
  ASSERT_TRUE(base->AreEquivalent(config_options_, copy.get(), &mismatch));
}

// Tests that we fail appropriately if the pattern is not registered
TEST_F(CustomizableTest, BadNameTest) {
  config_options_.ignore_unsupported_options = false;
  std::unique_ptr<Configurable> c1(new SimpleConfigurable());
  ASSERT_NOK(
      c1->ConfigureFromString(config_options_, "unique.shared.id=bad name"));
  config_options_.ignore_unsupported_options = true;
  ASSERT_OK(
      c1->ConfigureFromString(config_options_, "unique.shared.id=bad name"));
}

// Tests that we fail appropriately if a bad option is passed to the underlying
// configurable
TEST_F(CustomizableTest, BadOptionTest) {
  std::unique_ptr<Configurable> c1(new SimpleConfigurable());
  ConfigOptions ignore = config_options_;
  ignore.ignore_unknown_options = true;

  ASSERT_NOK(c1->ConfigureFromString(config_options_, "A.int=11"));
  ASSERT_NOK(c1->ConfigureFromString(config_options_, "shared={id=B;int=1}"));
  ASSERT_OK(c1->ConfigureFromString(ignore, "shared={id=A;string=s}"));
  ASSERT_NOK(c1->ConfigureFromString(config_options_, "B.int=11"));
  ASSERT_OK(c1->ConfigureFromString(ignore, "B.int=11"));
  ASSERT_NOK(c1->ConfigureFromString(config_options_, "A.string=s"));
  ASSERT_OK(c1->ConfigureFromString(ignore, "A.string=s"));
  // Test as detached
  ASSERT_NOK(
      c1->ConfigureFromString(config_options_, "shared.id=A;A.string=b}"));
  ASSERT_OK(c1->ConfigureFromString(ignore, "shared.id=A;A.string=s}"));
}

// Tests that different IDs lead to different objects
TEST_F(CustomizableTest, UniqueIdTest) {
  std::unique_ptr<Configurable> base(new SimpleConfigurable());
  ASSERT_OK(base->ConfigureFromString(config_options_,
                                      "unique={id=A_1;int=1;bool=true}"));
  SimpleOptions* simple = base->GetOptions<SimpleOptions>();
  ASSERT_NE(simple, nullptr);
  ASSERT_NE(simple->cu, nullptr);
  ASSERT_EQ(simple->cu->GetId(), std::string("A_1"));
  std::string opt_str;
  std::string mismatch;
  ASSERT_OK(base->GetOptionString(config_options_, &opt_str));
  std::unique_ptr<Configurable> copy(new SimpleConfigurable());
  ASSERT_OK(copy->ConfigureFromString(config_options_, opt_str));
  ASSERT_TRUE(base->AreEquivalent(config_options_, copy.get(), &mismatch));
  ASSERT_OK(base->ConfigureFromString(config_options_,
                                      "unique={id=A_2;int=1;bool=true}"));
  ASSERT_FALSE(base->AreEquivalent(config_options_, copy.get(), &mismatch));
  ASSERT_EQ(simple->cu->GetId(), std::string("A_2"));
}

TEST_F(CustomizableTest, IsInstanceOfTest) {
  std::shared_ptr<TestCustomizable> tc = std::make_shared<ACustomizable>("A_1");

  ASSERT_EQ(tc->GetId(), std::string("A_1"));
  ASSERT_TRUE(tc->IsInstanceOf("A"));
  ASSERT_TRUE(tc->IsInstanceOf("TestCustomizable"));
  ASSERT_FALSE(tc->IsInstanceOf("B"));
  ASSERT_FALSE(tc->IsInstanceOf("A_1"));
  ASSERT_EQ(tc->CheckedCast<ACustomizable>(), tc.get());
  ASSERT_EQ(tc->CheckedCast<TestCustomizable>(), tc.get());
  ASSERT_EQ(tc->CheckedCast<BCustomizable>(), nullptr);

  tc.reset(new BCustomizable("B"));
  ASSERT_TRUE(tc->IsInstanceOf("B"));
  ASSERT_TRUE(tc->IsInstanceOf("TestCustomizable"));
  ASSERT_FALSE(tc->IsInstanceOf("A"));
  ASSERT_EQ(tc->CheckedCast<BCustomizable>(), tc.get());
  ASSERT_EQ(tc->CheckedCast<TestCustomizable>(), tc.get());
  ASSERT_EQ(tc->CheckedCast<ACustomizable>(), nullptr);
}

TEST_F(CustomizableTest, PrepareOptionsTest) {
  static std::unordered_map<std::string, OptionTypeInfo> p_option_info = {
#ifndef ROCKSDB_LITE
      {"can_prepare",
       {0, OptionType::kBoolean, OptionVerificationType::kNormal,
        OptionTypeFlags::kNone}},
#endif  // ROCKSDB_LITE
  };

  class PrepareCustomizable : public TestCustomizable {
   public:
    bool can_prepare_ = true;

    PrepareCustomizable() : TestCustomizable("P") {
      RegisterOptions("Prepare", &can_prepare_, &p_option_info);
    }

    Status PrepareOptions(const ConfigOptions& opts) override {
      if (!can_prepare_) {
        return Status::InvalidArgument("Cannot Prepare");
      } else {
        return TestCustomizable::PrepareOptions(opts);
      }
    }
  };

  ObjectLibrary::Default()->Register<TestCustomizable>(
      "P",
      [](const std::string& /*name*/, std::unique_ptr<TestCustomizable>* guard,
         std::string* /* msg */) {
        guard->reset(new PrepareCustomizable());
        return guard->get();
      });

  std::unique_ptr<Configurable> base(new SimpleConfigurable());
  ConfigOptions prepared(config_options_);
  prepared.invoke_prepare_options = true;

  ASSERT_OK(base->ConfigureFromString(
      prepared, "unique=A_1; shared={id=B;string=s}; pointer.id=S"));
  SimpleOptions* simple = base->GetOptions<SimpleOptions>();
  ASSERT_NE(simple, nullptr);
  ASSERT_NE(simple->cu, nullptr);
  ASSERT_NE(simple->cs, nullptr);
  ASSERT_NE(simple->cp, nullptr);
  delete simple->cp;
  base.reset(new SimpleConfigurable());
  ASSERT_OK(base->ConfigureFromString(
      config_options_, "unique=A_1; shared={id=B;string=s}; pointer.id=S"));

  simple = base->GetOptions<SimpleOptions>();
  ASSERT_NE(simple, nullptr);
  ASSERT_NE(simple->cu, nullptr);
  ASSERT_NE(simple->cs, nullptr);
  ASSERT_NE(simple->cp, nullptr);

  ASSERT_OK(base->PrepareOptions(config_options_));
  delete simple->cp;
  base.reset(new SimpleConfigurable());
  simple = base->GetOptions<SimpleOptions>();
  ASSERT_NE(simple, nullptr);

  ASSERT_NOK(
      base->ConfigureFromString(prepared, "unique={id=P; can_prepare=false}"));
  ASSERT_EQ(simple->cu, nullptr);

  ASSERT_OK(
      base->ConfigureFromString(prepared, "unique={id=P; can_prepare=true}"));
  ASSERT_NE(simple->cu, nullptr);

  ASSERT_OK(base->ConfigureFromString(config_options_,
                                      "unique={id=P; can_prepare=true}"));
  ASSERT_NE(simple->cu, nullptr);
  ASSERT_OK(simple->cu->PrepareOptions(prepared));

  ASSERT_OK(base->ConfigureFromString(config_options_,
                                      "unique={id=P; can_prepare=false}"));
  ASSERT_NE(simple->cu, nullptr);
  ASSERT_NOK(simple->cu->PrepareOptions(prepared));
}

namespace {
static std::unordered_map<std::string, OptionTypeInfo> inner_option_info = {
#ifndef ROCKSDB_LITE
    {"inner",
     OptionTypeInfo::AsCustomSharedPtr<TestCustomizable>(
         0, OptionVerificationType::kNormal, OptionTypeFlags::kStringNameOnly)}
#endif  // ROCKSDB_LITE
};

class InnerCustomizable : public Customizable {
 public:
  explicit InnerCustomizable(const std::shared_ptr<Customizable>& w)
      : inner_(w) {}
  static const char* kClassName() { return "Inner"; }
  bool IsInstanceOf(const std::string& name) const override {
    if (name == kClassName()) {
      return true;
    } else {
      return Customizable::IsInstanceOf(name);
    }
  }

 protected:
  const Customizable* Inner() const override { return inner_.get(); }

 private:
  std::shared_ptr<Customizable> inner_;
};

class WrappedCustomizable1 : public InnerCustomizable {
 public:
  explicit WrappedCustomizable1(const std::shared_ptr<Customizable>& w)
      : InnerCustomizable(w) {}
  const char* Name() const override { return kClassName(); }
  static const char* kClassName() { return "Wrapped1"; }
};

class WrappedCustomizable2 : public InnerCustomizable {
 public:
  explicit WrappedCustomizable2(const std::shared_ptr<Customizable>& w)
      : InnerCustomizable(w) {}
  const char* Name() const override { return kClassName(); }
  static const char* kClassName() { return "Wrapped2"; }
};
}  // namespace

TEST_F(CustomizableTest, WrappedInnerTest) {
  std::shared_ptr<TestCustomizable> ac =
      std::make_shared<TestCustomizable>("A");

  ASSERT_TRUE(ac->IsInstanceOf("A"));
  ASSERT_TRUE(ac->IsInstanceOf("TestCustomizable"));
  ASSERT_EQ(ac->CheckedCast<TestCustomizable>(), ac.get());
  ASSERT_EQ(ac->CheckedCast<InnerCustomizable>(), nullptr);
  ASSERT_EQ(ac->CheckedCast<WrappedCustomizable1>(), nullptr);
  ASSERT_EQ(ac->CheckedCast<WrappedCustomizable2>(), nullptr);
  std::shared_ptr<Customizable> wc1 =
      std::make_shared<WrappedCustomizable1>(ac);

  ASSERT_TRUE(wc1->IsInstanceOf(WrappedCustomizable1::kClassName()));
  ASSERT_EQ(wc1->CheckedCast<WrappedCustomizable1>(), wc1.get());
  ASSERT_EQ(wc1->CheckedCast<WrappedCustomizable2>(), nullptr);
  ASSERT_EQ(wc1->CheckedCast<InnerCustomizable>(), wc1.get());
  ASSERT_EQ(wc1->CheckedCast<TestCustomizable>(), ac.get());

  std::shared_ptr<Customizable> wc2 =
      std::make_shared<WrappedCustomizable2>(wc1);
  ASSERT_TRUE(wc2->IsInstanceOf(WrappedCustomizable2::kClassName()));
  ASSERT_EQ(wc2->CheckedCast<WrappedCustomizable2>(), wc2.get());
  ASSERT_EQ(wc2->CheckedCast<WrappedCustomizable1>(), wc1.get());
  ASSERT_EQ(wc2->CheckedCast<InnerCustomizable>(), wc2.get());
  ASSERT_EQ(wc2->CheckedCast<TestCustomizable>(), ac.get());
}

TEST_F(CustomizableTest, CopyObjectTest) {
  class CopyCustomizable : public Customizable {
   public:
    CopyCustomizable() : prepared_(0), validated_(0) {}
    const char* Name() const override { return "CopyCustomizable"; }

    Status PrepareOptions(const ConfigOptions& options) override {
      prepared_++;
      return Customizable::PrepareOptions(options);
    }
    Status ValidateOptions(const DBOptions& db_opts,
                           const ColumnFamilyOptions& cf_opts) const override {
      validated_++;
      return Customizable::ValidateOptions(db_opts, cf_opts);
    }
    int prepared_;
    mutable int validated_;
  };

  CopyCustomizable c1;
  ConfigOptions config_options;
  Options options;

  ASSERT_OK(c1.PrepareOptions(config_options));
  ASSERT_OK(c1.ValidateOptions(options, options));
  ASSERT_EQ(c1.prepared_, 1);
  ASSERT_EQ(c1.validated_, 1);
  CopyCustomizable c2 = c1;
  ASSERT_OK(c1.PrepareOptions(config_options));
  ASSERT_OK(c1.ValidateOptions(options, options));
  ASSERT_EQ(c2.prepared_, 1);
  ASSERT_EQ(c2.validated_, 1);
  ASSERT_EQ(c1.prepared_, 2);
  ASSERT_EQ(c1.validated_, 2);
}

TEST_F(CustomizableTest, TestStringDepth) {
  class ShallowCustomizable : public Customizable {
   public:
    ShallowCustomizable() {
      inner_ = std::make_shared<ACustomizable>("a");
      RegisterOptions("inner", &inner_, &inner_option_info);
    }
    static const char* kClassName() { return "shallow"; }
    const char* Name() const override { return kClassName(); }

   private:
    std::shared_ptr<TestCustomizable> inner_;
  };
  ConfigOptions shallow = config_options_;
  std::unique_ptr<Configurable> c(new ShallowCustomizable());
  std::string opt_str;
  shallow.depth = ConfigOptions::Depth::kDepthShallow;
  ASSERT_OK(c->GetOptionString(shallow, &opt_str));
  ASSERT_EQ(opt_str, "inner=a;");
  shallow.depth = ConfigOptions::Depth::kDepthDetailed;
  ASSERT_OK(c->GetOptionString(shallow, &opt_str));
  ASSERT_NE(opt_str, "inner=a;");
}

// Tests that we only get a new customizable when it changes
TEST_F(CustomizableTest, NewUniqueCustomizableTest) {
  std::unique_ptr<Configurable> base(new SimpleConfigurable());
  A_count = 0;
  ASSERT_OK(base->ConfigureFromString(config_options_,
                                      "unique={id=A_1;int=1;bool=true}"));
  SimpleOptions* simple = base->GetOptions<SimpleOptions>();
  ASSERT_NE(simple, nullptr);
  ASSERT_NE(simple->cu, nullptr);
  ASSERT_EQ(A_count, 1);  // Created one A
  ASSERT_OK(base->ConfigureFromString(config_options_,
                                      "unique={id=A_1;int=1;bool=false}"));
  ASSERT_EQ(A_count, 2);  // Create another A_1
  ASSERT_OK(base->ConfigureFromString(config_options_, "unique={id=}"));
  ASSERT_EQ(simple->cu, nullptr);
  ASSERT_EQ(A_count, 2);
  ASSERT_OK(base->ConfigureFromString(config_options_,
                                      "unique={id=A_2;int=1;bool=false}"));
  ASSERT_EQ(A_count, 3);  // Created another A
  ASSERT_OK(base->ConfigureFromString(config_options_, "unique.id="));
  ASSERT_EQ(simple->cu, nullptr);
  ASSERT_OK(base->ConfigureFromString(config_options_, "unique=nullptr"));
  ASSERT_EQ(simple->cu, nullptr);
  ASSERT_OK(base->ConfigureFromString(config_options_, "unique.id=nullptr"));
  ASSERT_EQ(simple->cu, nullptr);
  ASSERT_EQ(A_count, 3);
}

TEST_F(CustomizableTest, NewEmptyUniqueTest) {
  std::unique_ptr<Configurable> base(new SimpleConfigurable());
  SimpleOptions* simple = base->GetOptions<SimpleOptions>();
  ASSERT_EQ(simple->cu, nullptr);
  simple->cu.reset(new BCustomizable("B"));

  ASSERT_OK(base->ConfigureFromString(config_options_, "unique={id=}"));
  ASSERT_EQ(simple->cu, nullptr);
  simple->cu.reset(new BCustomizable("B"));

  ASSERT_OK(base->ConfigureFromString(config_options_, "unique={id=nullptr}"));
  ASSERT_EQ(simple->cu, nullptr);
  simple->cu.reset(new BCustomizable("B"));

  ASSERT_OK(base->ConfigureFromString(config_options_, "unique.id="));
  ASSERT_EQ(simple->cu, nullptr);
  simple->cu.reset(new BCustomizable("B"));

  ASSERT_OK(base->ConfigureFromString(config_options_, "unique=nullptr"));
  ASSERT_EQ(simple->cu, nullptr);
  simple->cu.reset(new BCustomizable("B"));

  ASSERT_OK(base->ConfigureFromString(config_options_, "unique.id=nullptr"));
  ASSERT_EQ(simple->cu, nullptr);
}

TEST_F(CustomizableTest, NewEmptySharedTest) {
  std::unique_ptr<Configurable> base(new SimpleConfigurable());

  SimpleOptions* simple = base->GetOptions<SimpleOptions>();
  ASSERT_NE(simple, nullptr);
  ASSERT_EQ(simple->cs, nullptr);
  simple->cs.reset(new BCustomizable("B"));

  ASSERT_OK(base->ConfigureFromString(config_options_, "shared={id=}"));
  ASSERT_NE(simple, nullptr);
  ASSERT_EQ(simple->cs, nullptr);
  simple->cs.reset(new BCustomizable("B"));

  ASSERT_OK(base->ConfigureFromString(config_options_, "shared={id=nullptr}"));
  ASSERT_EQ(simple->cs, nullptr);
  simple->cs.reset(new BCustomizable("B"));

  ASSERT_OK(base->ConfigureFromString(config_options_, "shared.id="));
  ASSERT_EQ(simple->cs, nullptr);
  simple->cs.reset(new BCustomizable("B"));

  ASSERT_OK(base->ConfigureFromString(config_options_, "shared.id=nullptr"));
  ASSERT_EQ(simple->cs, nullptr);
  simple->cs.reset(new BCustomizable("B"));

  ASSERT_OK(base->ConfigureFromString(config_options_, "shared=nullptr"));
  ASSERT_EQ(simple->cs, nullptr);
}

TEST_F(CustomizableTest, NewEmptyStaticTest) {
  std::unique_ptr<Configurable> base(new SimpleConfigurable());
  ASSERT_OK(base->ConfigureFromString(config_options_, "pointer={id=}"));
  SimpleOptions* simple = base->GetOptions<SimpleOptions>();
  ASSERT_NE(simple, nullptr);
  ASSERT_EQ(simple->cp, nullptr);
  ASSERT_OK(base->ConfigureFromString(config_options_, "pointer={id=nullptr}"));
  ASSERT_EQ(simple->cp, nullptr);

  ASSERT_OK(base->ConfigureFromString(config_options_, "pointer="));
  ASSERT_EQ(simple->cp, nullptr);
  ASSERT_OK(base->ConfigureFromString(config_options_, "pointer=nullptr"));
  ASSERT_EQ(simple->cp, nullptr);

  ASSERT_OK(base->ConfigureFromString(config_options_, "pointer.id="));
  ASSERT_EQ(simple->cp, nullptr);
  ASSERT_OK(base->ConfigureFromString(config_options_, "pointer.id=nullptr"));
  ASSERT_EQ(simple->cp, nullptr);
}

namespace {
#ifndef ROCKSDB_LITE
static std::unordered_map<std::string, OptionTypeInfo> vector_option_info = {
    {"vector",
     OptionTypeInfo::Vector<std::shared_ptr<TestCustomizable>>(
         0, OptionVerificationType::kNormal,

         OptionTypeFlags::kNone,

         OptionTypeInfo::AsCustomSharedPtr<TestCustomizable>(
             0, OptionVerificationType::kNormal, OptionTypeFlags::kNone))},
};
class VectorConfigurable : public SimpleConfigurable {
 public:
  VectorConfigurable() { RegisterOptions("vector", &cv, &vector_option_info); }
  std::vector<std::shared_ptr<TestCustomizable>> cv;
};
}  // namespace

TEST_F(CustomizableTest, VectorConfigTest) {
  VectorConfigurable orig, copy;
  std::shared_ptr<TestCustomizable> c1, c2;
  ASSERT_OK(TestCustomizable::CreateFromString(config_options_, "A", &c1));
  ASSERT_OK(TestCustomizable::CreateFromString(config_options_, "B", &c2));
  orig.cv.push_back(c1);
  orig.cv.push_back(c2);
  ASSERT_OK(orig.ConfigureFromString(config_options_, "unique=A2"));
  std::string opt_str, mismatch;
  ASSERT_OK(orig.GetOptionString(config_options_, &opt_str));
  ASSERT_OK(copy.ConfigureFromString(config_options_, opt_str));
  ASSERT_TRUE(orig.AreEquivalent(config_options_, &copy, &mismatch));
}

TEST_F(CustomizableTest, NoNameTest) {
  // If Customizables are created without names, they are not
  // part of the serialization (since they cannot be recreated)
  VectorConfigurable orig, copy;
  auto sopts = orig.GetOptions<SimpleOptions>();
  auto copts = copy.GetOptions<SimpleOptions>();
  sopts->cu.reset(new ACustomizable(""));
  orig.cv.push_back(std::make_shared<ACustomizable>(""));
  orig.cv.push_back(std::make_shared<ACustomizable>("A1"));
  std::string opt_str, mismatch;
  ASSERT_OK(orig.GetOptionString(config_options_, &opt_str));
  ASSERT_OK(copy.ConfigureFromString(config_options_, opt_str));
  ASSERT_EQ(copy.cv.size(), 1U);
  ASSERT_EQ(copy.cv[0]->GetId(), "A1");
  ASSERT_EQ(copts->cu, nullptr);
}

#endif  // ROCKSDB_LITE

TEST_F(CustomizableTest, IgnoreUnknownObjects) {
  ConfigOptions ignore = config_options_;
  std::shared_ptr<TestCustomizable> shared;
  std::unique_ptr<TestCustomizable> unique;
  TestCustomizable* pointer = nullptr;
  ignore.ignore_unsupported_options = false;
  ASSERT_NOK(
      LoadSharedObject<TestCustomizable>(ignore, "Unknown", nullptr, &shared));
  ASSERT_NOK(
      LoadUniqueObject<TestCustomizable>(ignore, "Unknown", nullptr, &unique));
  ASSERT_NOK(
      LoadStaticObject<TestCustomizable>(ignore, "Unknown", nullptr, &pointer));
  ASSERT_EQ(shared.get(), nullptr);
  ASSERT_EQ(unique.get(), nullptr);
  ASSERT_EQ(pointer, nullptr);
  ignore.ignore_unsupported_options = true;
  ASSERT_OK(
      LoadSharedObject<TestCustomizable>(ignore, "Unknown", nullptr, &shared));
  ASSERT_OK(
      LoadUniqueObject<TestCustomizable>(ignore, "Unknown", nullptr, &unique));
  ASSERT_OK(
      LoadStaticObject<TestCustomizable>(ignore, "Unknown", nullptr, &pointer));
  ASSERT_EQ(shared.get(), nullptr);
  ASSERT_EQ(unique.get(), nullptr);
  ASSERT_EQ(pointer, nullptr);
  ASSERT_OK(LoadSharedObject<TestCustomizable>(ignore, "id=Unknown", nullptr,
                                               &shared));
  ASSERT_OK(LoadUniqueObject<TestCustomizable>(ignore, "id=Unknown", nullptr,
                                               &unique));
  ASSERT_OK(LoadStaticObject<TestCustomizable>(ignore, "id=Unknown", nullptr,
                                               &pointer));
  ASSERT_EQ(shared.get(), nullptr);
  ASSERT_EQ(unique.get(), nullptr);
  ASSERT_EQ(pointer, nullptr);
  ASSERT_OK(LoadSharedObject<TestCustomizable>(ignore, "id=Unknown;option=bad",
                                               nullptr, &shared));
  ASSERT_OK(LoadUniqueObject<TestCustomizable>(ignore, "id=Unknown;option=bad",
                                               nullptr, &unique));
  ASSERT_OK(LoadStaticObject<TestCustomizable>(ignore, "id=Unknown;option=bad",
                                               nullptr, &pointer));
  ASSERT_EQ(shared.get(), nullptr);
  ASSERT_EQ(unique.get(), nullptr);
  ASSERT_EQ(pointer, nullptr);
}

TEST_F(CustomizableTest, FactoryFunctionTest) {
  std::shared_ptr<TestCustomizable> shared;
  std::unique_ptr<TestCustomizable> unique;
  TestCustomizable* pointer = nullptr;
  ConfigOptions ignore = config_options_;
  ignore.ignore_unsupported_options = false;
  ASSERT_OK(TestCustomizable::CreateFromString(ignore, "B", &shared));
  ASSERT_OK(TestCustomizable::CreateFromString(ignore, "B", &unique));
  ASSERT_OK(TestCustomizable::CreateFromString(ignore, "B", &pointer));
  ASSERT_NE(shared.get(), nullptr);
  ASSERT_NE(unique.get(), nullptr);
  ASSERT_NE(pointer, nullptr);
  delete pointer;
  pointer = nullptr;
  ASSERT_OK(TestCustomizable::CreateFromString(ignore, "id=", &shared));
  ASSERT_OK(TestCustomizable::CreateFromString(ignore, "id=", &unique));
  ASSERT_OK(TestCustomizable::CreateFromString(ignore, "id=", &pointer));
  ASSERT_EQ(shared.get(), nullptr);
  ASSERT_EQ(unique.get(), nullptr);
  ASSERT_EQ(pointer, nullptr);
  ASSERT_NOK(TestCustomizable::CreateFromString(ignore, "option=bad", &shared));
  ASSERT_NOK(TestCustomizable::CreateFromString(ignore, "option=bad", &unique));
  ASSERT_NOK(
      TestCustomizable::CreateFromString(ignore, "option=bad", &pointer));
  ASSERT_EQ(pointer, nullptr);
}

TEST_F(CustomizableTest, URLFactoryTest) {
  std::unique_ptr<TestCustomizable> unique;
  ConfigOptions ignore = config_options_;
  ignore.ignore_unsupported_options = false;
  ignore.ignore_unsupported_options = false;
  ASSERT_OK(TestCustomizable::CreateFromString(ignore, "A=1;x=y", &unique));
  ASSERT_NE(unique, nullptr);
  ASSERT_EQ(unique->GetId(), "A=1;x=y");
  ASSERT_OK(TestCustomizable::CreateFromString(ignore, "A;x=y", &unique));
  ASSERT_NE(unique, nullptr);
  ASSERT_EQ(unique->GetId(), "A;x=y");
  unique.reset();
  ASSERT_OK(TestCustomizable::CreateFromString(ignore, "A=1?x=y", &unique));
  ASSERT_NE(unique, nullptr);
  ASSERT_EQ(unique->GetId(), "A=1?x=y");
}

TEST_F(CustomizableTest, MutableOptionsTest) {
  static std::unordered_map<std::string, OptionTypeInfo> mutable_option_info = {
      {"mutable",
       OptionTypeInfo::AsCustomSharedPtr<TestCustomizable>(
           0, OptionVerificationType::kNormal, OptionTypeFlags::kMutable)}};
  static std::unordered_map<std::string, OptionTypeInfo> immutable_option_info =
      {{"immutable",
        OptionTypeInfo::AsCustomSharedPtr<TestCustomizable>(
            0, OptionVerificationType::kNormal, OptionTypeFlags::kAllowNull)}};

  class MutableCustomizable : public Customizable {
   private:
    std::shared_ptr<TestCustomizable> mutable_;
    std::shared_ptr<TestCustomizable> immutable_;

   public:
    MutableCustomizable() {
      RegisterOptions("mutable", &mutable_, &mutable_option_info);
      RegisterOptions("immutable", &immutable_, &immutable_option_info);
    }
    const char* Name() const override { return "MutableCustomizable"; }
  };
  MutableCustomizable mc, mc2;
  std::string mismatch;
  std::string opt_str;

  ConfigOptions options = config_options_;
  ASSERT_OK(mc.ConfigureOption(options, "mutable", "{id=B;}"));
  options.mutable_options_only = true;
  ASSERT_OK(mc.GetOptionString(options, &opt_str));
  ASSERT_OK(mc2.ConfigureFromString(options, opt_str));
  ASSERT_TRUE(mc.AreEquivalent(options, &mc2, &mismatch));

  options.mutable_options_only = false;
  ASSERT_OK(mc.ConfigureOption(options, "immutable", "{id=A; int=10}"));
  auto* mm = mc.GetOptions<std::shared_ptr<TestCustomizable>>("mutable");
  auto* im = mc.GetOptions<std::shared_ptr<TestCustomizable>>("immutable");
  ASSERT_NE(mm, nullptr);
  ASSERT_NE(mm->get(), nullptr);
  ASSERT_NE(im, nullptr);
  ASSERT_NE(im->get(), nullptr);

  // Now only deal with mutable options
  options.mutable_options_only = true;

  // Setting nested immutable customizable options fails
  ASSERT_NOK(mc.ConfigureOption(options, "immutable", "{id=B;}"));
  ASSERT_NOK(mc.ConfigureOption(options, "immutable.id", "B"));
  ASSERT_NOK(mc.ConfigureOption(options, "immutable.bool", "true"));
  ASSERT_NOK(mc.ConfigureOption(options, "immutable", "bool=true"));
  ASSERT_NOK(mc.ConfigureOption(options, "immutable", "{int=11;bool=true}"));
  auto* im_a = im->get()->GetOptions<AOptions>("A");
  ASSERT_NE(im_a, nullptr);
  ASSERT_EQ(im_a->i, 10);
  ASSERT_EQ(im_a->b, false);

  // Setting nested mutable customizable options succeeds but the object did not
  // change
  ASSERT_OK(mc.ConfigureOption(options, "immutable.int", "11"));
  ASSERT_EQ(im_a->i, 11);
  ASSERT_EQ(im_a, im->get()->GetOptions<AOptions>("A"));

  // The mutable configurable itself can be changed
  ASSERT_OK(mc.ConfigureOption(options, "mutable.id", "A"));
  ASSERT_OK(mc.ConfigureOption(options, "mutable", "A"));
  ASSERT_OK(mc.ConfigureOption(options, "mutable", "{id=A}"));
  ASSERT_OK(mc.ConfigureOption(options, "mutable", "{bool=true}"));

  // The Nested options in the mutable object can be changed
  ASSERT_OK(mc.ConfigureOption(options, "mutable", "{bool=true}"));
  auto* mm_a = mm->get()->GetOptions<AOptions>("A");
  ASSERT_EQ(mm_a->b, true);
  ASSERT_OK(mc.ConfigureOption(options, "mutable", "{int=22;bool=false}"));
  mm_a = mm->get()->GetOptions<AOptions>("A");
  ASSERT_EQ(mm_a->i, 22);
  ASSERT_EQ(mm_a->b, false);

  // Only the mutable options should get serialized
  options.mutable_options_only = false;
  ASSERT_OK(mc.GetOptionString(options, &opt_str));
  ASSERT_OK(mc.ConfigureOption(options, "immutable", "{id=B;}"));
  options.mutable_options_only = true;

  ASSERT_OK(mc.GetOptionString(options, &opt_str));
  ASSERT_OK(mc2.ConfigureFromString(options, opt_str));
  ASSERT_TRUE(mc.AreEquivalent(options, &mc2, &mismatch));
  options.mutable_options_only = false;
  ASSERT_FALSE(mc.AreEquivalent(options, &mc2, &mismatch));
  ASSERT_EQ(mismatch, "immutable");
}

TEST_F(CustomizableTest, CustomManagedObjects) {
  std::shared_ptr<TestCustomizable> object1, object2;
  ASSERT_OK(LoadManagedObject<TestCustomizable>(
      config_options_, "id=A_1;int=1;bool=true", &object1));
  ASSERT_OK(
      LoadManagedObject<TestCustomizable>(config_options_, "A_1", &object2));
  ASSERT_EQ(object1, object2);
  auto* opts = object2->GetOptions<AOptions>("A");
  ASSERT_NE(opts, nullptr);
  ASSERT_EQ(opts->i, 1);
  ASSERT_EQ(opts->b, true);
  ASSERT_OK(
      LoadManagedObject<TestCustomizable>(config_options_, "A_2", &object2));
  ASSERT_NE(object1, object2);
  object1.reset();
  ASSERT_OK(LoadManagedObject<TestCustomizable>(
      config_options_, "id=A_1;int=2;bool=false", &object1));
  opts = object1->GetOptions<AOptions>("A");
  ASSERT_NE(opts, nullptr);
  ASSERT_EQ(opts->i, 2);
  ASSERT_EQ(opts->b, false);
}

TEST_F(CustomizableTest, CreateManagedObjects) {
  class ManagedCustomizable : public Customizable {
   public:
    static const char* Type() { return "ManagedCustomizable"; }
    static const char* kClassName() { return "Managed"; }
    const char* Name() const override { return kClassName(); }
    std::string GetId() const override { return id_; }
    ManagedCustomizable() { id_ = GenerateIndividualId(); }
    static Status CreateFromString(
        const ConfigOptions& opts, const std::string& value,
        std::shared_ptr<ManagedCustomizable>* result) {
      return LoadManagedObject<ManagedCustomizable>(opts, value, result);
    }

   private:
    std::string id_;
  };

  config_options_.registry->AddLibrary("Managed")
      ->Register<ManagedCustomizable>(
          "Managed(@.*)?", [](const std::string& /*name*/,
                              std::unique_ptr<ManagedCustomizable>* guard,
                              std::string* /* msg */) {
            guard->reset(new ManagedCustomizable());
            return guard->get();
          });

  std::shared_ptr<ManagedCustomizable> mc1, mc2, mc3, obj;
  // Create a "deadbeef" customizable
  std::string deadbeef =
      std::string(ManagedCustomizable::kClassName()) + "@0xdeadbeef#0001";
  ASSERT_OK(
      ManagedCustomizable::CreateFromString(config_options_, deadbeef, &mc1));
  // Create an object with the base/class name
  ASSERT_OK(ManagedCustomizable::CreateFromString(
      config_options_, ManagedCustomizable::kClassName(), &mc2));
  // Creating another with the base name returns a different object
  ASSERT_OK(ManagedCustomizable::CreateFromString(
      config_options_, ManagedCustomizable::kClassName(), &mc3));
  // At this point, there should be 4 managed objects (deadbeef, mc1, 2, and 3)
  std::vector<std::shared_ptr<ManagedCustomizable>> objects;
  ASSERT_OK(config_options_.registry->ListManagedObjects(&objects));
  ASSERT_EQ(objects.size(), 4U);
  objects.clear();
  // Three separate object, none of them equal
  ASSERT_NE(mc1, mc2);
  ASSERT_NE(mc1, mc3);
  ASSERT_NE(mc2, mc3);

  // Creating another object with "deadbeef" object
  ASSERT_OK(
      ManagedCustomizable::CreateFromString(config_options_, deadbeef, &obj));
  ASSERT_EQ(mc1, obj);
  // Create another with the IDs of the instances
  ASSERT_OK(ManagedCustomizable::CreateFromString(config_options_, mc1->GetId(),
                                                  &obj));
  ASSERT_EQ(mc1, obj);
  ASSERT_OK(ManagedCustomizable::CreateFromString(config_options_, mc2->GetId(),
                                                  &obj));
  ASSERT_EQ(mc2, obj);
  ASSERT_OK(ManagedCustomizable::CreateFromString(config_options_, mc3->GetId(),
                                                  &obj));
  ASSERT_EQ(mc3, obj);

  // Now get rid of deadbeef.  2 Objects left (m2+m3)
  mc1.reset();
  ASSERT_EQ(
      config_options_.registry->GetManagedObject<ManagedCustomizable>(deadbeef),
      nullptr);
  ASSERT_OK(config_options_.registry->ListManagedObjects(&objects));
  ASSERT_EQ(objects.size(), 2U);
  objects.clear();

  // Associate deadbeef with #2
  ASSERT_OK(config_options_.registry->SetManagedObject(deadbeef, mc2));
  ASSERT_OK(
      ManagedCustomizable::CreateFromString(config_options_, deadbeef, &obj));
  ASSERT_EQ(mc2, obj);
  obj.reset();

  // Get the ID of mc2 and then reset it.  1 Object left
  std::string mc2id = mc2->GetId();
  mc2.reset();
  ASSERT_EQ(
      config_options_.registry->GetManagedObject<ManagedCustomizable>(mc2id),
      nullptr);
  ASSERT_OK(config_options_.registry->ListManagedObjects(&objects));
  ASSERT_EQ(objects.size(), 1U);
  objects.clear();

  // Create another object with the old mc2id.
  ASSERT_OK(
      ManagedCustomizable::CreateFromString(config_options_, mc2id, &mc2));
  ASSERT_OK(
      ManagedCustomizable::CreateFromString(config_options_, mc2id, &obj));
  ASSERT_EQ(mc2, obj);

  // For good measure, create another deadbeef object
  ASSERT_OK(
      ManagedCustomizable::CreateFromString(config_options_, deadbeef, &mc1));
  ASSERT_OK(
      ManagedCustomizable::CreateFromString(config_options_, deadbeef, &obj));
  ASSERT_EQ(mc1, obj);
}

#endif  // !ROCKSDB_LITE

namespace {
class TestSecondaryCache : public SecondaryCache {
 public:
  static const char* kClassName() { return "Test"; }
  const char* Name() const override { return kClassName(); }
  Status Insert(const Slice& /*key*/, void* /*value*/,
                const Cache::CacheItemHelper* /*helper*/) override {
    return Status::NotSupported();
  }
  std::unique_ptr<SecondaryCacheResultHandle> Lookup(
      const Slice& /*key*/, const Cache::CreateCallback& /*create_cb*/,
      bool /*wait*/) override {
    return nullptr;
  }
  void Erase(const Slice& /*key*/) override {}

  // Wait for a collection of handles to become ready
  void WaitAll(std::vector<SecondaryCacheResultHandle*> /*handles*/) override {}

  std::string GetPrintableOptions() const override { return ""; }
};

class TestStatistics : public StatisticsImpl {
 public:
  TestStatistics() : StatisticsImpl(nullptr) {}
  const char* Name() const override { return kClassName(); }
  static const char* kClassName() { return "Test"; }
};

class TestFlushBlockPolicyFactory : public FlushBlockPolicyFactory {
 public:
  TestFlushBlockPolicyFactory() {}

  static const char* kClassName() { return "TestFlushBlockPolicyFactory"; }
  const char* Name() const override { return kClassName(); }

  FlushBlockPolicy* NewFlushBlockPolicy(
      const BlockBasedTableOptions& /*table_options*/,
      const BlockBuilder& /*data_block_builder*/) const override {
    return nullptr;
  }
};

#ifndef ROCKSDB_LITE
class MockEncryptionProvider : public EncryptionProvider {
 public:
  explicit MockEncryptionProvider(const std::string& id) : id_(id) {}
  const char* Name() const override { return "Mock"; }
  size_t GetPrefixLength() const override { return 0; }
  Status CreateNewPrefix(const std::string& /*fname*/, char* /*prefix*/,
                         size_t /*prefixLength*/) const override {
    return Status::NotSupported();
  }

  Status AddCipher(const std::string& /*descriptor*/, const char* /*cipher*/,
                   size_t /*len*/, bool /*for_write*/) override {
    return Status::NotSupported();
  }

  Status CreateCipherStream(
      const std::string& /*fname*/, const EnvOptions& /*options*/,
      Slice& /*prefix*/,
      std::unique_ptr<BlockAccessCipherStream>* /*result*/) override {
    return Status::NotSupported();
  }
  Status ValidateOptions(const DBOptions& db_opts,
                         const ColumnFamilyOptions& cf_opts) const override {
    if (EndsWith(id_, "://test")) {
      return EncryptionProvider::ValidateOptions(db_opts, cf_opts);
    } else {
      return Status::InvalidArgument("MockProvider not initialized");
    }
  }

 private:
  std::string id_;
};

class MockCipher : public BlockCipher {
 public:
  const char* Name() const override { return "Mock"; }
  size_t BlockSize() override { return 0; }
  Status Encrypt(char* /*data*/) override { return Status::NotSupported(); }
  Status Decrypt(char* data) override { return Encrypt(data); }
};
#endif  // ROCKSDB_LITE

<<<<<<< HEAD
class TestFlushBlockPolicyFactory : public FlushBlockPolicyFactory {
 public:
  TestFlushBlockPolicyFactory() {}

  static const char* kClassName() { return "TestFlushBlockPolicyFactory"; }
  const char* Name() const override { return kClassName(); }

  FlushBlockPolicy* NewFlushBlockPolicy(
      const BlockBasedTableOptions& /*table_options*/,
      const BlockBuilder& /*data_block_builder*/) const override {
    return nullptr;
  }
};

class DummyFileSystem : public FileSystemWrapper {
 public:
  DummyFileSystem(const std::shared_ptr<FileSystem>& t)
      : FileSystemWrapper(t) {}
  static const char* kClassName() { return "DummyFileSystem"; }
  const char* Name() const override { return kClassName(); }
};

#ifndef ROCKSDB_LITE
=======
>>>>>>> d6aa8c49
static int RegisterLocalObjects(ObjectLibrary& library,
                                const std::string& /*arg*/) {
  size_t num_types;
  library.Register<TableFactory>(
      mock::MockTableFactory::kClassName(),
      [](const std::string& /*uri*/, std::unique_ptr<TableFactory>* guard,
         std::string* /* errmsg */) {
        guard->reset(new mock::MockTableFactory());
        return guard->get();
      });
  library.Register<EventListener>(
      OnFileDeletionListener::kClassName(),
      [](const std::string& /*uri*/, std::unique_ptr<EventListener>* guard,
         std::string* /* errmsg */) {
        guard->reset(new OnFileDeletionListener());
        return guard->get();
      });
  library.Register<EventListener>(
      FlushCounterListener::kClassName(),
      [](const std::string& /*uri*/, std::unique_ptr<EventListener>* guard,
         std::string* /* errmsg */) {
        guard->reset(new FlushCounterListener());
        return guard->get();
      });
  // Load any locally defined objects here
  library.Register<Statistics>(
      TestStatistics::kClassName(),
      [](const std::string& /*uri*/, std::unique_ptr<Statistics>* guard,
         std::string* /* errmsg */) {
        guard->reset(new TestStatistics());
        return guard->get();
      });

  library.Register<EncryptionProvider>(
      "Mock(://test)?",
      [](const std::string& uri, std::unique_ptr<EncryptionProvider>* guard,
         std::string* /* errmsg */) {
        guard->reset(new MockEncryptionProvider(uri));
        return guard->get();
      });
  library.Register<BlockCipher>("Mock", [](const std::string& /*uri*/,
                                           std::unique_ptr<BlockCipher>* guard,
                                           std::string* /* errmsg */) {
    guard->reset(new MockCipher());
    return guard->get();
  });
  library.Register<FlushBlockPolicyFactory>(
      TestFlushBlockPolicyFactory::kClassName(),
      [](const std::string& /*uri*/,
         std::unique_ptr<FlushBlockPolicyFactory>* guard,
         std::string* /* errmsg */) {
        guard->reset(new TestFlushBlockPolicyFactory());
        return guard->get();
      });

  library.Register<SecondaryCache>(
      TestSecondaryCache::kClassName(),
      [](const std::string& /*uri*/, std::unique_ptr<SecondaryCache>* guard,
         std::string* /* errmsg */) {
        guard->reset(new TestSecondaryCache());
        return guard->get();
      });

  library.Register<FileSystem>(
      DummyFileSystem::kClassName(),
      [](const std::string& /*uri*/, std::unique_ptr<FileSystem>* guard,
         std::string* /* errmsg */) {
        guard->reset(new DummyFileSystem(nullptr));
        return guard->get();
      });

  return static_cast<int>(library.GetFactoryCount(&num_types));
}
#endif  // !ROCKSDB_LITE
}  // namespace

class LoadCustomizableTest : public testing::Test {
 public:
  LoadCustomizableTest() {
    config_options_.ignore_unsupported_options = false;
    config_options_.invoke_prepare_options = false;
  }
  bool RegisterTests(const std::string& arg) {
#ifndef ROCKSDB_LITE
    config_options_.registry->AddLibrary("custom-tests",
                                         test::RegisterTestObjects, arg);
    config_options_.registry->AddLibrary("local-tests", RegisterLocalObjects,
                                         arg);
    return true;
#else
    (void)arg;
    return false;
#endif  // !ROCKSDB_LITE
  }

 protected:
  DBOptions db_opts_;
  ColumnFamilyOptions cf_opts_;
  ConfigOptions config_options_;
};

TEST_F(LoadCustomizableTest, LoadTableFactoryTest) {
  ColumnFamilyOptions cf_opts;
  std::shared_ptr<TableFactory> factory;
  ASSERT_NOK(TableFactory::CreateFromString(
      config_options_, mock::MockTableFactory::kClassName(), &factory));
  ASSERT_OK(TableFactory::CreateFromString(
      config_options_, TableFactory::kBlockBasedTableName(), &factory));
  ASSERT_NE(factory, nullptr);
  ASSERT_STREQ(factory->Name(), TableFactory::kBlockBasedTableName());
#ifndef ROCKSDB_LITE
  std::string opts_str = "table_factory=";
  ASSERT_OK(GetColumnFamilyOptionsFromString(
      config_options_, ColumnFamilyOptions(),
      opts_str + TableFactory::kBlockBasedTableName(), &cf_opts));
  ASSERT_NE(cf_opts.table_factory.get(), nullptr);
  ASSERT_STREQ(cf_opts.table_factory->Name(),
               TableFactory::kBlockBasedTableName());
#endif  // ROCKSDB_LITE
  if (RegisterTests("Test")) {
    ASSERT_OK(TableFactory::CreateFromString(
        config_options_, mock::MockTableFactory::kClassName(), &factory));
    ASSERT_NE(factory, nullptr);
    ASSERT_STREQ(factory->Name(), mock::MockTableFactory::kClassName());
#ifndef ROCKSDB_LITE
    ASSERT_OK(GetColumnFamilyOptionsFromString(
        config_options_, ColumnFamilyOptions(),
        opts_str + mock::MockTableFactory::kClassName(), &cf_opts));
    ASSERT_NE(cf_opts.table_factory.get(), nullptr);
    ASSERT_STREQ(cf_opts.table_factory->Name(),
                 mock::MockTableFactory::kClassName());
#endif  // ROCKSDB_LITE
  }
}

TEST_F(LoadCustomizableTest, LoadFileSystemTest) {
  ColumnFamilyOptions cf_opts;
  std::shared_ptr<FileSystem> result;
  ASSERT_NOK(FileSystem::CreateFromString(
      config_options_, DummyFileSystem::kClassName(), &result));
  ASSERT_OK(FileSystem::CreateFromString(config_options_,
                                         FileSystem::kDefaultName(), &result));
  ASSERT_NE(result, nullptr);
  ASSERT_TRUE(result->IsInstanceOf(FileSystem::kDefaultName()));
  if (RegisterTests("Test")) {
    ASSERT_OK(FileSystem::CreateFromString(
        config_options_, DummyFileSystem::kClassName(), &result));
    ASSERT_NE(result, nullptr);
    ASSERT_STREQ(result->Name(), DummyFileSystem::kClassName());
    ASSERT_FALSE(result->IsInstanceOf(FileSystem::kDefaultName()));
  }
}

TEST_F(LoadCustomizableTest, LoadSecondaryCacheTest) {
  std::shared_ptr<SecondaryCache> result;
  ASSERT_NOK(SecondaryCache::CreateFromString(
      config_options_, TestSecondaryCache::kClassName(), &result));
  if (RegisterTests("Test")) {
    ASSERT_OK(SecondaryCache::CreateFromString(
        config_options_, TestSecondaryCache::kClassName(), &result));
    ASSERT_NE(result, nullptr);
    ASSERT_STREQ(result->Name(), TestSecondaryCache::kClassName());
  }
}

TEST_F(LoadCustomizableTest, LoadComparatorTest) {
  const Comparator* bytewise = BytewiseComparator();
  const Comparator* reverse = ReverseBytewiseComparator();

  const Comparator* result = nullptr;
  ASSERT_NOK(Comparator::CreateFromString(
      config_options_, test::SimpleSuffixReverseComparator::kClassName(),
      &result));
  ASSERT_OK(
      Comparator::CreateFromString(config_options_, bytewise->Name(), &result));
  ASSERT_EQ(result, bytewise);
  ASSERT_OK(
      Comparator::CreateFromString(config_options_, reverse->Name(), &result));
  ASSERT_EQ(result, reverse);

  if (RegisterTests("Test")) {
    ASSERT_OK(Comparator::CreateFromString(
        config_options_, test::SimpleSuffixReverseComparator::kClassName(),
        &result));
    ASSERT_NE(result, nullptr);
    ASSERT_STREQ(result->Name(),
                 test::SimpleSuffixReverseComparator::kClassName());
  }
}

TEST_F(LoadCustomizableTest, LoadStatisticsTest) {
  std::shared_ptr<Statistics> stats;
  ASSERT_NOK(Statistics::CreateFromString(
      config_options_, TestStatistics::kClassName(), &stats));
  ASSERT_OK(
      Statistics::CreateFromString(config_options_, "BasicStatistics", &stats));
  ASSERT_NE(stats, nullptr);
  ASSERT_EQ(stats->Name(), std::string("BasicStatistics"));
#ifndef ROCKSDB_LITE
  ASSERT_NOK(GetDBOptionsFromString(config_options_, db_opts_,
                                    "statistics=Test", &db_opts_));
  ASSERT_OK(GetDBOptionsFromString(config_options_, db_opts_,
                                   "statistics=BasicStatistics", &db_opts_));
  ASSERT_NE(db_opts_.statistics, nullptr);
  ASSERT_STREQ(db_opts_.statistics->Name(), "BasicStatistics");

  if (RegisterTests("test")) {
    ASSERT_OK(Statistics::CreateFromString(
        config_options_, TestStatistics::kClassName(), &stats));
    ASSERT_NE(stats, nullptr);
    ASSERT_STREQ(stats->Name(), TestStatistics::kClassName());

    ASSERT_OK(GetDBOptionsFromString(config_options_, db_opts_,
                                     "statistics=Test", &db_opts_));
    ASSERT_NE(db_opts_.statistics, nullptr);
    ASSERT_STREQ(db_opts_.statistics->Name(), TestStatistics::kClassName());

    ASSERT_OK(GetDBOptionsFromString(
        config_options_, db_opts_, "statistics={id=Test;inner=BasicStatistics}",
        &db_opts_));
    ASSERT_NE(db_opts_.statistics, nullptr);
    ASSERT_STREQ(db_opts_.statistics->Name(), TestStatistics::kClassName());
    auto* inner = db_opts_.statistics->GetOptions<std::shared_ptr<Statistics>>(
        "StatisticsOptions");
    ASSERT_NE(inner, nullptr);
    ASSERT_NE(inner->get(), nullptr);
    ASSERT_STREQ(inner->get()->Name(), "BasicStatistics");

    ASSERT_OK(Statistics::CreateFromString(
        config_options_, "id=BasicStatistics;inner=Test", &stats));
    ASSERT_NE(stats, nullptr);
    ASSERT_STREQ(stats->Name(), "BasicStatistics");
    inner = stats->GetOptions<std::shared_ptr<Statistics>>("StatisticsOptions");
    ASSERT_NE(inner, nullptr);
    ASSERT_NE(inner->get(), nullptr);
    ASSERT_STREQ(inner->get()->Name(), TestStatistics::kClassName());
  }
#endif
}

TEST_F(LoadCustomizableTest, LoadMemTableRepFactoryTest) {
  std::unique_ptr<MemTableRepFactory> result;
  ASSERT_NOK(MemTableRepFactory::CreateFromString(
      config_options_, "SpecialSkipListFactory", &result));
  ASSERT_OK(MemTableRepFactory::CreateFromString(
      config_options_, SkipListFactory::kClassName(), &result));
  ASSERT_NE(result.get(), nullptr);
  ASSERT_TRUE(result->IsInstanceOf(SkipListFactory::kClassName()));

  if (RegisterTests("Test")) {
    ASSERT_OK(MemTableRepFactory::CreateFromString(
        config_options_, "SpecialSkipListFactory", &result));
    ASSERT_NE(result, nullptr);
    ASSERT_STREQ(result->Name(), "SpecialSkipListFactory");
  }
}

TEST_F(LoadCustomizableTest, LoadMergeOperatorTest) {
  std::shared_ptr<MergeOperator> result;

  ASSERT_NOK(
      MergeOperator::CreateFromString(config_options_, "Changling", &result));
  ASSERT_OK(MergeOperator::CreateFromString(config_options_, "put", &result));
  ASSERT_NE(result, nullptr);
  ASSERT_STREQ(result->Name(), "PutOperator");
  if (RegisterTests("Test")) {
    ASSERT_OK(
        MergeOperator::CreateFromString(config_options_, "Changling", &result));
    ASSERT_NE(result, nullptr);
    ASSERT_STREQ(result->Name(), "ChanglingMergeOperator");
  }
}

TEST_F(LoadCustomizableTest, LoadCompactionFilterFactoryTest) {
  std::shared_ptr<CompactionFilterFactory> result;

  ASSERT_NOK(CompactionFilterFactory::CreateFromString(config_options_,
                                                       "Changling", &result));
  if (RegisterTests("Test")) {
    ASSERT_OK(CompactionFilterFactory::CreateFromString(config_options_,
                                                        "Changling", &result));
    ASSERT_NE(result, nullptr);
    ASSERT_STREQ(result->Name(), "ChanglingCompactionFilterFactory");
  }
}

TEST_F(LoadCustomizableTest, LoadCompactionFilterTest) {
  const CompactionFilter* result = nullptr;

  ASSERT_NOK(CompactionFilter::CreateFromString(config_options_, "Changling",
                                                &result));
#ifndef ROCKSDB_LITE
  ASSERT_OK(CompactionFilter::CreateFromString(
      config_options_, RemoveEmptyValueCompactionFilter::kClassName(),
      &result));
  ASSERT_NE(result, nullptr);
  ASSERT_STREQ(result->Name(), RemoveEmptyValueCompactionFilter::kClassName());
  delete result;
  result = nullptr;
  if (RegisterTests("Test")) {
    ASSERT_OK(CompactionFilter::CreateFromString(config_options_, "Changling",
                                                 &result));
    ASSERT_NE(result, nullptr);
    ASSERT_STREQ(result->Name(), "ChanglingCompactionFilter");
    delete result;
  }
#endif  // ROCKSDB_LITE
}

#ifndef ROCKSDB_LITE
TEST_F(LoadCustomizableTest, LoadEventListenerTest) {
  std::shared_ptr<EventListener> result;

  ASSERT_NOK(EventListener::CreateFromString(
      config_options_, OnFileDeletionListener::kClassName(), &result));
  ASSERT_NOK(EventListener::CreateFromString(
      config_options_, FlushCounterListener::kClassName(), &result));
  if (RegisterTests("Test")) {
    ASSERT_OK(EventListener::CreateFromString(
        config_options_, OnFileDeletionListener::kClassName(), &result));
    ASSERT_NE(result, nullptr);
    ASSERT_STREQ(result->Name(), OnFileDeletionListener::kClassName());
    ASSERT_OK(EventListener::CreateFromString(
        config_options_, FlushCounterListener::kClassName(), &result));
    ASSERT_NE(result, nullptr);
    ASSERT_STREQ(result->Name(), FlushCounterListener::kClassName());
  }
}

TEST_F(LoadCustomizableTest, LoadEncryptionProviderTest) {
  std::shared_ptr<EncryptionProvider> result;
  ASSERT_NOK(
      EncryptionProvider::CreateFromString(config_options_, "Mock", &result));
  ASSERT_OK(
      EncryptionProvider::CreateFromString(config_options_, "CTR", &result));
  ASSERT_NE(result, nullptr);
  ASSERT_STREQ(result->Name(), "CTR");
  ASSERT_NOK(result->ValidateOptions(DBOptions(), ColumnFamilyOptions()));
  ASSERT_OK(EncryptionProvider::CreateFromString(config_options_, "CTR://test",
                                                 &result));
  ASSERT_NE(result, nullptr);
  ASSERT_STREQ(result->Name(), "CTR");
  ASSERT_OK(result->ValidateOptions(DBOptions(), ColumnFamilyOptions()));

  if (RegisterTests("Test")) {
    ASSERT_OK(
        EncryptionProvider::CreateFromString(config_options_, "Mock", &result));
    ASSERT_NE(result, nullptr);
    ASSERT_STREQ(result->Name(), "Mock");
    ASSERT_OK(EncryptionProvider::CreateFromString(config_options_,
                                                   "Mock://test", &result));
    ASSERT_NE(result, nullptr);
    ASSERT_STREQ(result->Name(), "Mock");
    ASSERT_OK(result->ValidateOptions(DBOptions(), ColumnFamilyOptions()));
  }
}

TEST_F(LoadCustomizableTest, LoadEncryptionCipherTest) {
  std::shared_ptr<BlockCipher> result;
  ASSERT_NOK(BlockCipher::CreateFromString(config_options_, "Mock", &result));
  ASSERT_OK(BlockCipher::CreateFromString(config_options_, "ROT13", &result));
  ASSERT_NE(result, nullptr);
  ASSERT_STREQ(result->Name(), "ROT13");
  if (RegisterTests("Test")) {
    ASSERT_OK(BlockCipher::CreateFromString(config_options_, "Mock", &result));
    ASSERT_NE(result, nullptr);
    ASSERT_STREQ(result->Name(), "Mock");
  }
}
#endif  // !ROCKSDB_LITE

TEST_F(LoadCustomizableTest, LoadFlushBlockPolicyFactoryTest) {
  std::shared_ptr<TableFactory> table;
  std::shared_ptr<FlushBlockPolicyFactory> result;
  ASSERT_NOK(FlushBlockPolicyFactory::CreateFromString(
      config_options_, TestFlushBlockPolicyFactory::kClassName(), &result));

  ASSERT_OK(
      FlushBlockPolicyFactory::CreateFromString(config_options_, "", &result));
  ASSERT_NE(result, nullptr);
  ASSERT_STREQ(result->Name(), FlushBlockBySizePolicyFactory::kClassName());

  ASSERT_OK(FlushBlockPolicyFactory::CreateFromString(
      config_options_, FlushBlockEveryKeyPolicyFactory::kClassName(), &result));
  ASSERT_NE(result, nullptr);
  ASSERT_STREQ(result->Name(), FlushBlockEveryKeyPolicyFactory::kClassName());

  ASSERT_OK(FlushBlockPolicyFactory::CreateFromString(
      config_options_, FlushBlockBySizePolicyFactory::kClassName(), &result));
  ASSERT_NE(result, nullptr);
  ASSERT_STREQ(result->Name(), FlushBlockBySizePolicyFactory::kClassName());
#ifndef ROCKSDB_LITE
  std::string table_opts = "id=BlockBasedTable; flush_block_policy_factory=";
  ASSERT_OK(TableFactory::CreateFromString(
      config_options_,
      table_opts + FlushBlockEveryKeyPolicyFactory::kClassName(), &table));
  auto bbto = table->GetOptions<BlockBasedTableOptions>();
  ASSERT_NE(bbto, nullptr);
  ASSERT_NE(bbto->flush_block_policy_factory.get(), nullptr);
  ASSERT_STREQ(bbto->flush_block_policy_factory->Name(),
               FlushBlockEveryKeyPolicyFactory::kClassName());
  if (RegisterTests("Test")) {
    ASSERT_OK(FlushBlockPolicyFactory::CreateFromString(
        config_options_, TestFlushBlockPolicyFactory::kClassName(), &result));
    ASSERT_NE(result, nullptr);
    ASSERT_STREQ(result->Name(), TestFlushBlockPolicyFactory::kClassName());
    ASSERT_OK(TableFactory::CreateFromString(
        config_options_, table_opts + TestFlushBlockPolicyFactory::kClassName(),
        &table));
    bbto = table->GetOptions<BlockBasedTableOptions>();
    ASSERT_NE(bbto, nullptr);
    ASSERT_NE(bbto->flush_block_policy_factory.get(), nullptr);
    ASSERT_STREQ(bbto->flush_block_policy_factory->Name(),
                 TestFlushBlockPolicyFactory::kClassName());
  }
#endif  // ROCKSDB_LITE
}

}  // namespace ROCKSDB_NAMESPACE
int main(int argc, char** argv) {
  ::testing::InitGoogleTest(&argc, argv);
  ROCKSDB_NAMESPACE::port::InstallStackTraceHandler();
#ifdef GFLAGS
  ParseCommandLineFlags(&argc, &argv, true);
#endif  // GFLAGS
  return RUN_ALL_TESTS();
}<|MERGE_RESOLUTION|>--- conflicted
+++ resolved
@@ -1284,20 +1284,6 @@
 };
 #endif  // ROCKSDB_LITE
 
-<<<<<<< HEAD
-class TestFlushBlockPolicyFactory : public FlushBlockPolicyFactory {
- public:
-  TestFlushBlockPolicyFactory() {}
-
-  static const char* kClassName() { return "TestFlushBlockPolicyFactory"; }
-  const char* Name() const override { return kClassName(); }
-
-  FlushBlockPolicy* NewFlushBlockPolicy(
-      const BlockBasedTableOptions& /*table_options*/,
-      const BlockBuilder& /*data_block_builder*/) const override {
-    return nullptr;
-  }
-};
 
 class DummyFileSystem : public FileSystemWrapper {
  public:
@@ -1308,8 +1294,7 @@
 };
 
 #ifndef ROCKSDB_LITE
-=======
->>>>>>> d6aa8c49
+
 static int RegisterLocalObjects(ObjectLibrary& library,
                                 const std::string& /*arg*/) {
   size_t num_types;
