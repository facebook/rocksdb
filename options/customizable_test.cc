//  Copyright (c) 2011-present, Facebook, Inc.  All rights reserved.
//  This source code is licensed under both the GPLv2 (found in the
//  COPYING file in the root directory) and Apache 2.0 License
//  (found in the LICENSE.Apache file in the root directory).
//
// Copyright (c) 2011 The LevelDB Authors. All rights reserved.
// Use of this source code is governed by a BSD-style license that can be
// found in the LICENSE file. See the AUTHORS file for names of contributors.

#include "rocksdb/customizable.h"

#include <cctype>
#include <cinttypes>
#include <cstring>
#include <unordered_map>

#include "cache/sharded_cache.h"
#include "db/db_test_util.h"
#include "options/options_helper.h"
#include "options/options_parser.h"
#include "port/stack_trace.h"
#include "rocksdb/cache.h"
#include "rocksdb/convenience.h"
#include "rocksdb/env_encryption.h"
#include "rocksdb/file_checksum.h"
#include "rocksdb/flush_block_policy.h"
#include "rocksdb/secondary_cache.h"
#include "rocksdb/slice_transform.h"
#include "rocksdb/sst_partitioner.h"
#include "rocksdb/statistics.h"
#include "rocksdb/utilities/customizable_util.h"
#include "rocksdb/utilities/object_registry.h"
#include "rocksdb/utilities/options_type.h"
#include "table/block_based/flush_block_policy.h"
#include "table/mock_table.h"
#include "test_util/mock_time_env.h"
#include "test_util/testharness.h"
#include "test_util/testutil.h"
#include "util/file_checksum_helper.h"
#include "util/string_util.h"
#include "utilities/compaction_filters/remove_emptyvalue_compactionfilter.h"

#ifndef GFLAGS
bool FLAGS_enable_print = false;
#else
#include "util/gflags_compat.h"
using GFLAGS_NAMESPACE::ParseCommandLineFlags;
DEFINE_bool(enable_print, false, "Print options generated to console.");
#endif  // GFLAGS

namespace ROCKSDB_NAMESPACE {
namespace {
class StringLogger : public Logger {
 public:
  using Logger::Logv;
  void Logv(const char* format, va_list ap) override {
    char buffer[1000];
    vsnprintf(buffer, sizeof(buffer), format, ap);
    string_.append(buffer);
  }
  const std::string& str() const { return string_; }
  void clear() { string_.clear(); }

 private:
  std::string string_;
};

class TestCustomizable : public Customizable {
 public:
  TestCustomizable(const std::string& name) : name_(name) {}
  // Method to allow CheckedCast to work for this class
  static const char* kClassName() {
    return "TestCustomizable";
  }

  const char* Name() const override { return name_.c_str(); }
  static const char* Type() { return "test.custom"; }
#ifndef ROCKSDB_LITE
  static Status CreateFromString(const ConfigOptions& opts,
                                 const std::string& value,
                                 std::unique_ptr<TestCustomizable>* result);
  static Status CreateFromString(const ConfigOptions& opts,
                                 const std::string& value,
                                 std::shared_ptr<TestCustomizable>* result);
  static Status CreateFromString(const ConfigOptions& opts,
                                 const std::string& value,
                                 TestCustomizable** result);
#endif  // ROCKSDB_LITE
  bool IsInstanceOf(const std::string& name) const override {
    if (name == kClassName()) {
      return true;
    } else {
      return Customizable::IsInstanceOf(name);
    }
  }

 protected:
  const std::string name_;
};

struct AOptions {
  static const char* kName() { return "A"; }
  int i = 0;
  bool b = false;
};

static std::unordered_map<std::string, OptionTypeInfo> a_option_info = {
#ifndef ROCKSDB_LITE
    {"int",
     {offsetof(struct AOptions, i), OptionType::kInt,
      OptionVerificationType::kNormal, OptionTypeFlags::kMutable}},
    {"bool",
     {offsetof(struct AOptions, b), OptionType::kBoolean,
      OptionVerificationType::kNormal, OptionTypeFlags::kNone}},
#endif  // ROCKSDB_LITE
};

class ACustomizable : public TestCustomizable {
 public:
  explicit ACustomizable(const std::string& id)
      : TestCustomizable("A"), id_(id) {
    RegisterOptions(&opts_, &a_option_info);
  }
  std::string GetId() const override { return id_; }
  static const char* kClassName() { return "A"; }

 private:
  AOptions opts_;
  const std::string id_;
};

struct BOptions {
  std::string s;
  bool b = false;
};

static std::unordered_map<std::string, OptionTypeInfo> b_option_info = {
#ifndef ROCKSDB_LITE
    {"string",
     {offsetof(struct BOptions, s), OptionType::kString,
      OptionVerificationType::kNormal, OptionTypeFlags::kNone}},
    {"bool",
     {offsetof(struct BOptions, b), OptionType::kBoolean,
      OptionVerificationType::kNormal, OptionTypeFlags::kNone}},
#endif  // ROCKSDB_LITE
};

class BCustomizable : public TestCustomizable {
 private:
 public:
  explicit BCustomizable(const std::string& name) : TestCustomizable(name) {
    RegisterOptions(name, &opts_, &b_option_info);
  }
  static const char* kClassName() { return "B"; }

 private:
  BOptions opts_;
};

#ifndef ROCKSDB_LITE
static bool LoadSharedB(const std::string& id,
                        std::shared_ptr<TestCustomizable>* result) {
  if (id == "B") {
    result->reset(new BCustomizable(id));
    return true;
  } else if (id.empty()) {
    result->reset();
    return true;
  } else {
    return false;
  }
}

static int A_count = 0;
static int RegisterCustomTestObjects(ObjectLibrary& library,
                                     const std::string& /*arg*/) {
  library.Register<TestCustomizable>(
      "A.*",
      [](const std::string& name, std::unique_ptr<TestCustomizable>* guard,
         std::string* /* msg */) {
        guard->reset(new ACustomizable(name));
        A_count++;
        return guard->get();
      });

  library.Register<TestCustomizable>(
      "S", [](const std::string& name,
              std::unique_ptr<TestCustomizable>* /* guard */,
              std::string* /* msg */) { return new BCustomizable(name); });
  size_t num_types;
  return static_cast<int>(library.GetFactoryCount(&num_types));
}
#endif  // ROCKSDB_LITE

struct SimpleOptions {
  static const char* kName() { return "simple"; }
  bool b = true;
  std::unique_ptr<TestCustomizable> cu;
  std::shared_ptr<TestCustomizable> cs;
  TestCustomizable* cp = nullptr;
};

static std::unordered_map<std::string, OptionTypeInfo> simple_option_info = {
#ifndef ROCKSDB_LITE
    {"bool",
     {offsetof(struct SimpleOptions, b), OptionType::kBoolean,
      OptionVerificationType::kNormal, OptionTypeFlags::kNone}},
    {"unique",
     OptionTypeInfo::AsCustomUniquePtr<TestCustomizable>(
         offsetof(struct SimpleOptions, cu), OptionVerificationType::kNormal,
         OptionTypeFlags::kAllowNull)},
    {"shared",
     OptionTypeInfo::AsCustomSharedPtr<TestCustomizable>(
         offsetof(struct SimpleOptions, cs), OptionVerificationType::kNormal,
         OptionTypeFlags::kAllowNull)},
    {"pointer",
     OptionTypeInfo::AsCustomRawPtr<TestCustomizable>(
         offsetof(struct SimpleOptions, cp), OptionVerificationType::kNormal,
         OptionTypeFlags::kAllowNull)},
#endif  // ROCKSDB_LITE
};

class SimpleConfigurable : public Configurable {
 private:
  SimpleOptions simple_;

 public:
  SimpleConfigurable() { RegisterOptions(&simple_, &simple_option_info); }

  explicit SimpleConfigurable(
      const std::unordered_map<std::string, OptionTypeInfo>* map) {
    RegisterOptions(&simple_, map);
  }
};

#ifndef ROCKSDB_LITE
static void GetMapFromProperties(
    const std::string& props,
    std::unordered_map<std::string, std::string>* map) {
  std::istringstream iss(props);
  std::unordered_map<std::string, std::string> copy_map;
  std::string line;
  map->clear();
  for (int line_num = 0; std::getline(iss, line); line_num++) {
    std::string name;
    std::string value;
    ASSERT_OK(
        RocksDBOptionsParser::ParseStatement(&name, &value, line, line_num));
    (*map)[name] = value;
  }
}
#endif  // ROCKSDB_LITE
}  // namespace

#ifndef ROCKSDB_LITE
Status TestCustomizable::CreateFromString(
    const ConfigOptions& config_options, const std::string& value,
    std::shared_ptr<TestCustomizable>* result) {
  return LoadSharedObject<TestCustomizable>(config_options, value, LoadSharedB,
                                            result);
}

Status TestCustomizable::CreateFromString(
    const ConfigOptions& config_options, const std::string& value,
    std::unique_ptr<TestCustomizable>* result) {
  return LoadUniqueObject<TestCustomizable>(
      config_options, value,
      [](const std::string& id, std::unique_ptr<TestCustomizable>* u) {
        if (id == "B") {
          u->reset(new BCustomizable(id));
          return true;
        } else if (id.empty()) {
          u->reset();
          return true;
        } else {
          return false;
        }
      },
      result);
}

Status TestCustomizable::CreateFromString(const ConfigOptions& config_options,
                                          const std::string& value,
                                          TestCustomizable** result) {
  return LoadStaticObject<TestCustomizable>(
      config_options, value,
      [](const std::string& id, TestCustomizable** ptr) {
        if (id == "B") {
          *ptr = new BCustomizable(id);
          return true;
        } else if (id.empty()) {
          *ptr = nullptr;
          return true;
        } else {
          return false;
        }
      },
      result);
}
#endif  // ROCKSDB_LITE

class CustomizableTest : public testing::Test {
 public:
  CustomizableTest() {
    config_options_.invoke_prepare_options = false;
#ifndef ROCKSDB_LITE
    // GetOptionsFromMap is not supported in ROCKSDB_LITE
    config_options_.registry->AddLibrary("CustomizableTest",
                                         RegisterCustomTestObjects, "");
#endif  // ROCKSDB_LITE
  }

  ConfigOptions config_options_;
};

#ifndef ROCKSDB_LITE  // GetOptionsFromMap is not supported in ROCKSDB_LITE
// Tests that a Customizable can be created by:
//    - a simple name
//    - a XXX.id option
//    - a property with a name
TEST_F(CustomizableTest, CreateByNameTest) {
  ObjectLibrary::Default()->Register<TestCustomizable>(
      "TEST.*",
      [](const std::string& name, std::unique_ptr<TestCustomizable>* guard,
         std::string* /* msg */) {
        guard->reset(new TestCustomizable(name));
        return guard->get();
      });
  std::unique_ptr<Configurable> configurable(new SimpleConfigurable());
  SimpleOptions* simple = configurable->GetOptions<SimpleOptions>();
  ASSERT_NE(simple, nullptr);
  ASSERT_OK(
      configurable->ConfigureFromString(config_options_, "unique={id=TEST_1}"));
  ASSERT_NE(simple->cu, nullptr);
  ASSERT_EQ(simple->cu->GetId(), "TEST_1");
  ASSERT_OK(
      configurable->ConfigureFromString(config_options_, "unique.id=TEST_2"));
  ASSERT_NE(simple->cu, nullptr);
  ASSERT_EQ(simple->cu->GetId(), "TEST_2");
  ASSERT_OK(
      configurable->ConfigureFromString(config_options_, "unique=TEST_3"));
  ASSERT_NE(simple->cu, nullptr);
  ASSERT_EQ(simple->cu->GetId(), "TEST_3");
}

TEST_F(CustomizableTest, ToStringTest) {
  std::unique_ptr<TestCustomizable> custom(new TestCustomizable("test"));
  ASSERT_EQ(custom->ToString(config_options_), "test");
}

TEST_F(CustomizableTest, SimpleConfigureTest) {
  std::unordered_map<std::string, std::string> opt_map = {
      {"unique", "id=A;int=1;bool=true"},
      {"shared", "id=B;string=s"},
  };
  std::unique_ptr<Configurable> configurable(new SimpleConfigurable());
  ASSERT_OK(configurable->ConfigureFromMap(config_options_, opt_map));
  SimpleOptions* simple = configurable->GetOptions<SimpleOptions>();
  ASSERT_NE(simple, nullptr);
  ASSERT_NE(simple->cu, nullptr);
  ASSERT_EQ(simple->cu->GetId(), "A");
  std::string opt_str;
  std::string mismatch;
  ASSERT_OK(configurable->GetOptionString(config_options_, &opt_str));
  std::unique_ptr<Configurable> copy(new SimpleConfigurable());
  ASSERT_OK(copy->ConfigureFromString(config_options_, opt_str));
  ASSERT_TRUE(
      configurable->AreEquivalent(config_options_, copy.get(), &mismatch));
}

TEST_F(CustomizableTest, ConfigureFromPropsTest) {
  std::unordered_map<std::string, std::string> opt_map = {
      {"unique.id", "A"}, {"unique.A.int", "1"},    {"unique.A.bool", "true"},
      {"shared.id", "B"}, {"shared.B.string", "s"},
  };
  std::unique_ptr<Configurable> configurable(new SimpleConfigurable());
  ASSERT_OK(configurable->ConfigureFromMap(config_options_, opt_map));
  SimpleOptions* simple = configurable->GetOptions<SimpleOptions>();
  ASSERT_NE(simple, nullptr);
  ASSERT_NE(simple->cu, nullptr);
  ASSERT_EQ(simple->cu->GetId(), "A");
  std::string opt_str;
  std::string mismatch;
  config_options_.delimiter = "\n";
  std::unordered_map<std::string, std::string> props;
  ASSERT_OK(configurable->GetOptionString(config_options_, &opt_str));
  GetMapFromProperties(opt_str, &props);
  std::unique_ptr<Configurable> copy(new SimpleConfigurable());
  ASSERT_OK(copy->ConfigureFromMap(config_options_, props));
  ASSERT_TRUE(
      configurable->AreEquivalent(config_options_, copy.get(), &mismatch));
}

TEST_F(CustomizableTest, ConfigureFromShortTest) {
  std::unordered_map<std::string, std::string> opt_map = {
      {"unique.id", "A"}, {"unique.A.int", "1"},    {"unique.A.bool", "true"},
      {"shared.id", "B"}, {"shared.B.string", "s"},
  };
  std::unique_ptr<Configurable> configurable(new SimpleConfigurable());
  ASSERT_OK(configurable->ConfigureFromMap(config_options_, opt_map));
  SimpleOptions* simple = configurable->GetOptions<SimpleOptions>();
  ASSERT_NE(simple, nullptr);
  ASSERT_NE(simple->cu, nullptr);
  ASSERT_EQ(simple->cu->GetId(), "A");
}

TEST_F(CustomizableTest, AreEquivalentOptionsTest) {
  std::unordered_map<std::string, std::string> opt_map = {
      {"unique", "id=A;int=1;bool=true"},
      {"shared", "id=A;int=1;bool=true"},
  };
  std::string mismatch;
  ConfigOptions config_options = config_options_;
  std::unique_ptr<Configurable> c1(new SimpleConfigurable());
  std::unique_ptr<Configurable> c2(new SimpleConfigurable());
  ASSERT_OK(c1->ConfigureFromMap(config_options, opt_map));
  ASSERT_OK(c2->ConfigureFromMap(config_options, opt_map));
  ASSERT_TRUE(c1->AreEquivalent(config_options, c2.get(), &mismatch));
  SimpleOptions* simple = c1->GetOptions<SimpleOptions>();
  ASSERT_TRUE(
      simple->cu->AreEquivalent(config_options, simple->cs.get(), &mismatch));
  ASSERT_OK(simple->cu->ConfigureOption(config_options, "int", "2"));
  ASSERT_FALSE(
      simple->cu->AreEquivalent(config_options, simple->cs.get(), &mismatch));
  ASSERT_FALSE(c1->AreEquivalent(config_options, c2.get(), &mismatch));
  ConfigOptions loosely = config_options;
  loosely.sanity_level = ConfigOptions::kSanityLevelLooselyCompatible;
  ASSERT_TRUE(c1->AreEquivalent(loosely, c2.get(), &mismatch));
  ASSERT_TRUE(simple->cu->AreEquivalent(loosely, simple->cs.get(), &mismatch));

  ASSERT_OK(c1->ConfigureOption(config_options, "shared", "id=B;string=3"));
  ASSERT_TRUE(c1->AreEquivalent(loosely, c2.get(), &mismatch));
  ASSERT_FALSE(c1->AreEquivalent(config_options, c2.get(), &mismatch));
  ASSERT_FALSE(simple->cs->AreEquivalent(loosely, simple->cu.get(), &mismatch));
  simple->cs.reset();
  ASSERT_TRUE(c1->AreEquivalent(loosely, c2.get(), &mismatch));
  ASSERT_FALSE(c1->AreEquivalent(config_options, c2.get(), &mismatch));
}

// Tests that we can initialize a customizable from its options
TEST_F(CustomizableTest, ConfigureStandaloneCustomTest) {
  std::unique_ptr<TestCustomizable> base, copy;
  const auto& registry = config_options_.registry;
  ASSERT_OK(registry->NewUniqueObject<TestCustomizable>("A", &base));
  ASSERT_OK(registry->NewUniqueObject<TestCustomizable>("A", &copy));
  ASSERT_OK(base->ConfigureFromString(config_options_, "int=33;bool=true"));
  std::string opt_str;
  std::string mismatch;
  ASSERT_OK(base->GetOptionString(config_options_, &opt_str));
  ASSERT_OK(copy->ConfigureFromString(config_options_, opt_str));
  ASSERT_TRUE(base->AreEquivalent(config_options_, copy.get(), &mismatch));
}

// Tests that we fail appropriately if the pattern is not registered
TEST_F(CustomizableTest, BadNameTest) {
  config_options_.ignore_unsupported_options = false;
  std::unique_ptr<Configurable> c1(new SimpleConfigurable());
  ASSERT_NOK(
      c1->ConfigureFromString(config_options_, "unique.shared.id=bad name"));
  config_options_.ignore_unsupported_options = true;
  ASSERT_OK(
      c1->ConfigureFromString(config_options_, "unique.shared.id=bad name"));
}

// Tests that we fail appropriately if a bad option is passed to the underlying
// configurable
TEST_F(CustomizableTest, BadOptionTest) {
  std::unique_ptr<Configurable> c1(new SimpleConfigurable());
  ConfigOptions ignore = config_options_;
  ignore.ignore_unknown_options = true;

  ASSERT_NOK(c1->ConfigureFromString(config_options_, "A.int=11"));
  ASSERT_NOK(c1->ConfigureFromString(config_options_, "shared={id=B;int=1}"));
  ASSERT_OK(c1->ConfigureFromString(ignore, "shared={id=A;string=s}"));
  ASSERT_NOK(c1->ConfigureFromString(config_options_, "B.int=11"));
  ASSERT_OK(c1->ConfigureFromString(ignore, "B.int=11"));
  ASSERT_NOK(c1->ConfigureFromString(config_options_, "A.string=s"));
  ASSERT_OK(c1->ConfigureFromString(ignore, "A.string=s"));
  // Test as detached
  ASSERT_NOK(
      c1->ConfigureFromString(config_options_, "shared.id=A;A.string=b}"));
  ASSERT_OK(c1->ConfigureFromString(ignore, "shared.id=A;A.string=s}"));
}

// Tests that different IDs lead to different objects
TEST_F(CustomizableTest, UniqueIdTest) {
  std::unique_ptr<Configurable> base(new SimpleConfigurable());
  ASSERT_OK(base->ConfigureFromString(config_options_,
                                      "unique={id=A_1;int=1;bool=true}"));
  SimpleOptions* simple = base->GetOptions<SimpleOptions>();
  ASSERT_NE(simple, nullptr);
  ASSERT_NE(simple->cu, nullptr);
  ASSERT_EQ(simple->cu->GetId(), std::string("A_1"));
  std::string opt_str;
  std::string mismatch;
  ASSERT_OK(base->GetOptionString(config_options_, &opt_str));
  std::unique_ptr<Configurable> copy(new SimpleConfigurable());
  ASSERT_OK(copy->ConfigureFromString(config_options_, opt_str));
  ASSERT_TRUE(base->AreEquivalent(config_options_, copy.get(), &mismatch));
  ASSERT_OK(base->ConfigureFromString(config_options_,
                                      "unique={id=A_2;int=1;bool=true}"));
  ASSERT_FALSE(base->AreEquivalent(config_options_, copy.get(), &mismatch));
  ASSERT_EQ(simple->cu->GetId(), std::string("A_2"));
}

TEST_F(CustomizableTest, IsInstanceOfTest) {
  std::shared_ptr<TestCustomizable> tc = std::make_shared<ACustomizable>("A_1");

  ASSERT_EQ(tc->GetId(), std::string("A_1"));
  ASSERT_TRUE(tc->IsInstanceOf("A"));
  ASSERT_TRUE(tc->IsInstanceOf("TestCustomizable"));
  ASSERT_FALSE(tc->IsInstanceOf("B"));
  ASSERT_FALSE(tc->IsInstanceOf("A_1"));
  ASSERT_EQ(tc->CheckedCast<ACustomizable>(), tc.get());
  ASSERT_EQ(tc->CheckedCast<TestCustomizable>(), tc.get());
  ASSERT_EQ(tc->CheckedCast<BCustomizable>(), nullptr);

  tc.reset(new BCustomizable("B"));
  ASSERT_TRUE(tc->IsInstanceOf("B"));
  ASSERT_TRUE(tc->IsInstanceOf("TestCustomizable"));
  ASSERT_FALSE(tc->IsInstanceOf("A"));
  ASSERT_EQ(tc->CheckedCast<BCustomizable>(), tc.get());
  ASSERT_EQ(tc->CheckedCast<TestCustomizable>(), tc.get());
  ASSERT_EQ(tc->CheckedCast<ACustomizable>(), nullptr);
}

TEST_F(CustomizableTest, PrepareOptionsTest) {
  static std::unordered_map<std::string, OptionTypeInfo> p_option_info = {
#ifndef ROCKSDB_LITE
      {"can_prepare",
       {0, OptionType::kBoolean, OptionVerificationType::kNormal,
        OptionTypeFlags::kNone}},
#endif  // ROCKSDB_LITE
  };

  class PrepareCustomizable : public TestCustomizable {
   public:
    bool can_prepare_ = true;

    PrepareCustomizable() : TestCustomizable("P") {
      RegisterOptions("Prepare", &can_prepare_, &p_option_info);
    }

    Status PrepareOptions(const ConfigOptions& opts) override {
      if (!can_prepare_) {
        return Status::InvalidArgument("Cannot Prepare");
      } else {
        return TestCustomizable::PrepareOptions(opts);
      }
    }
  };

  ObjectLibrary::Default()->Register<TestCustomizable>(
      "P",
      [](const std::string& /*name*/, std::unique_ptr<TestCustomizable>* guard,
         std::string* /* msg */) {
        guard->reset(new PrepareCustomizable());
        return guard->get();
      });

  std::unique_ptr<Configurable> base(new SimpleConfigurable());
  ConfigOptions prepared(config_options_);
  prepared.invoke_prepare_options = true;

  ASSERT_OK(base->ConfigureFromString(
      prepared, "unique=A_1; shared={id=B;string=s}; pointer.id=S"));
  SimpleOptions* simple = base->GetOptions<SimpleOptions>();
  ASSERT_NE(simple, nullptr);
  ASSERT_NE(simple->cu, nullptr);
  ASSERT_NE(simple->cs, nullptr);
  ASSERT_NE(simple->cp, nullptr);
  delete simple->cp;
  base.reset(new SimpleConfigurable());
  ASSERT_OK(base->ConfigureFromString(
      config_options_, "unique=A_1; shared={id=B;string=s}; pointer.id=S"));

  simple = base->GetOptions<SimpleOptions>();
  ASSERT_NE(simple, nullptr);
  ASSERT_NE(simple->cu, nullptr);
  ASSERT_NE(simple->cs, nullptr);
  ASSERT_NE(simple->cp, nullptr);

  ASSERT_OK(base->PrepareOptions(config_options_));
  delete simple->cp;
  base.reset(new SimpleConfigurable());
  simple = base->GetOptions<SimpleOptions>();
  ASSERT_NE(simple, nullptr);

  ASSERT_NOK(
      base->ConfigureFromString(prepared, "unique={id=P; can_prepare=false}"));
  ASSERT_EQ(simple->cu, nullptr);

  ASSERT_OK(
      base->ConfigureFromString(prepared, "unique={id=P; can_prepare=true}"));
  ASSERT_NE(simple->cu, nullptr);

  ASSERT_OK(base->ConfigureFromString(config_options_,
                                      "unique={id=P; can_prepare=true}"));
  ASSERT_NE(simple->cu, nullptr);
  ASSERT_OK(simple->cu->PrepareOptions(prepared));

  ASSERT_OK(base->ConfigureFromString(config_options_,
                                      "unique={id=P; can_prepare=false}"));
  ASSERT_NE(simple->cu, nullptr);
  ASSERT_NOK(simple->cu->PrepareOptions(prepared));
}

namespace {
static std::unordered_map<std::string, OptionTypeInfo> inner_option_info = {
#ifndef ROCKSDB_LITE
    {"inner",
     OptionTypeInfo::AsCustomSharedPtr<TestCustomizable>(
         0, OptionVerificationType::kNormal, OptionTypeFlags::kStringNameOnly)}
#endif  // ROCKSDB_LITE
};

class InnerCustomizable : public Customizable {
 public:
  explicit InnerCustomizable(const std::shared_ptr<Customizable>& w)
      : inner_(w) {}
  static const char* kClassName() { return "Inner"; }
  bool IsInstanceOf(const std::string& name) const override {
    if (name == kClassName()) {
      return true;
    } else {
      return Customizable::IsInstanceOf(name);
    }
  }

 protected:
  const Customizable* Inner() const override { return inner_.get(); }

 private:
  std::shared_ptr<Customizable> inner_;
};

class WrappedCustomizable1 : public InnerCustomizable {
 public:
  explicit WrappedCustomizable1(const std::shared_ptr<Customizable>& w)
      : InnerCustomizable(w) {}
  const char* Name() const override { return kClassName(); }
  static const char* kClassName() { return "Wrapped1"; }
};

class WrappedCustomizable2 : public InnerCustomizable {
 public:
  explicit WrappedCustomizable2(const std::shared_ptr<Customizable>& w)
      : InnerCustomizable(w) {}
  const char* Name() const override { return kClassName(); }
  static const char* kClassName() { return "Wrapped2"; }
};
}  // namespace

TEST_F(CustomizableTest, WrappedInnerTest) {
  std::shared_ptr<TestCustomizable> ac =
      std::make_shared<TestCustomizable>("A");

  ASSERT_TRUE(ac->IsInstanceOf("A"));
  ASSERT_TRUE(ac->IsInstanceOf("TestCustomizable"));
  ASSERT_EQ(ac->CheckedCast<TestCustomizable>(), ac.get());
  ASSERT_EQ(ac->CheckedCast<InnerCustomizable>(), nullptr);
  ASSERT_EQ(ac->CheckedCast<WrappedCustomizable1>(), nullptr);
  ASSERT_EQ(ac->CheckedCast<WrappedCustomizable2>(), nullptr);
  std::shared_ptr<Customizable> wc1 =
      std::make_shared<WrappedCustomizable1>(ac);

  ASSERT_TRUE(wc1->IsInstanceOf(WrappedCustomizable1::kClassName()));
  ASSERT_EQ(wc1->CheckedCast<WrappedCustomizable1>(), wc1.get());
  ASSERT_EQ(wc1->CheckedCast<WrappedCustomizable2>(), nullptr);
  ASSERT_EQ(wc1->CheckedCast<InnerCustomizable>(), wc1.get());
  ASSERT_EQ(wc1->CheckedCast<TestCustomizable>(), ac.get());

  std::shared_ptr<Customizable> wc2 =
      std::make_shared<WrappedCustomizable2>(wc1);
  ASSERT_TRUE(wc2->IsInstanceOf(WrappedCustomizable2::kClassName()));
  ASSERT_EQ(wc2->CheckedCast<WrappedCustomizable2>(), wc2.get());
  ASSERT_EQ(wc2->CheckedCast<WrappedCustomizable1>(), wc1.get());
  ASSERT_EQ(wc2->CheckedCast<InnerCustomizable>(), wc2.get());
  ASSERT_EQ(wc2->CheckedCast<TestCustomizable>(), ac.get());
}

TEST_F(CustomizableTest, CopyObjectTest) {
  class CopyCustomizable : public Customizable {
   public:
    CopyCustomizable() : prepared_(0), validated_(0) {}
    const char* Name() const override { return "CopyCustomizable"; }

    Status PrepareOptions(const ConfigOptions& options) override {
      prepared_++;
      return Customizable::PrepareOptions(options);
    }
    Status ValidateOptions(const DBOptions& db_opts,
                           const ColumnFamilyOptions& cf_opts) const override {
      validated_++;
      return Customizable::ValidateOptions(db_opts, cf_opts);
    }
    int prepared_;
    mutable int validated_;
  };

  CopyCustomizable c1;
  ConfigOptions config_options;
  Options options;

  ASSERT_OK(c1.PrepareOptions(config_options));
  ASSERT_OK(c1.ValidateOptions(options, options));
  ASSERT_EQ(c1.prepared_, 1);
  ASSERT_EQ(c1.validated_, 1);
  CopyCustomizable c2 = c1;
  ASSERT_OK(c1.PrepareOptions(config_options));
  ASSERT_OK(c1.ValidateOptions(options, options));
  ASSERT_EQ(c2.prepared_, 1);
  ASSERT_EQ(c2.validated_, 1);
  ASSERT_EQ(c1.prepared_, 2);
  ASSERT_EQ(c1.validated_, 2);
}

TEST_F(CustomizableTest, TestStringDepth) {
  class ShallowCustomizable : public Customizable {
   public:
    ShallowCustomizable() {
      inner_ = std::make_shared<ACustomizable>("a");
      RegisterOptions("inner", &inner_, &inner_option_info);
    }
    static const char* kClassName() { return "shallow"; }
    const char* Name() const override { return kClassName(); }

   private:
    std::shared_ptr<TestCustomizable> inner_;
  };
  ConfigOptions shallow = config_options_;
  std::unique_ptr<Configurable> c(new ShallowCustomizable());
  std::string opt_str;
  shallow.depth = ConfigOptions::Depth::kDepthShallow;
  ASSERT_OK(c->GetOptionString(shallow, &opt_str));
  ASSERT_EQ(opt_str, "inner=a;");
  shallow.depth = ConfigOptions::Depth::kDepthDetailed;
  ASSERT_OK(c->GetOptionString(shallow, &opt_str));
  ASSERT_NE(opt_str, "inner=a;");
}

// Tests that we only get a new customizable when it changes
TEST_F(CustomizableTest, NewUniqueCustomizableTest) {
  std::unique_ptr<Configurable> base(new SimpleConfigurable());
  A_count = 0;
  ASSERT_OK(base->ConfigureFromString(config_options_,
                                      "unique={id=A_1;int=1;bool=true}"));
  SimpleOptions* simple = base->GetOptions<SimpleOptions>();
  ASSERT_NE(simple, nullptr);
  ASSERT_NE(simple->cu, nullptr);
  ASSERT_EQ(A_count, 1);  // Created one A
  ASSERT_OK(base->ConfigureFromString(config_options_,
                                      "unique={id=A_1;int=1;bool=false}"));
  ASSERT_EQ(A_count, 2);  // Create another A_1
  ASSERT_OK(base->ConfigureFromString(config_options_, "unique={id=}"));
  ASSERT_EQ(simple->cu, nullptr);
  ASSERT_EQ(A_count, 2);
  ASSERT_OK(base->ConfigureFromString(config_options_,
                                      "unique={id=A_2;int=1;bool=false}"));
  ASSERT_EQ(A_count, 3);  // Created another A
  ASSERT_OK(base->ConfigureFromString(config_options_, "unique.id="));
  ASSERT_EQ(simple->cu, nullptr);
  ASSERT_OK(base->ConfigureFromString(config_options_, "unique=nullptr"));
  ASSERT_EQ(simple->cu, nullptr);
  ASSERT_OK(base->ConfigureFromString(config_options_, "unique.id=nullptr"));
  ASSERT_EQ(simple->cu, nullptr);
  ASSERT_EQ(A_count, 3);
}

TEST_F(CustomizableTest, NewEmptyUniqueTest) {
  std::unique_ptr<Configurable> base(new SimpleConfigurable());
  SimpleOptions* simple = base->GetOptions<SimpleOptions>();
  ASSERT_EQ(simple->cu, nullptr);
  simple->cu.reset(new BCustomizable("B"));

  ASSERT_OK(base->ConfigureFromString(config_options_, "unique={id=}"));
  ASSERT_EQ(simple->cu, nullptr);
  simple->cu.reset(new BCustomizable("B"));

  ASSERT_OK(base->ConfigureFromString(config_options_, "unique={id=nullptr}"));
  ASSERT_EQ(simple->cu, nullptr);
  simple->cu.reset(new BCustomizable("B"));

  ASSERT_OK(base->ConfigureFromString(config_options_, "unique.id="));
  ASSERT_EQ(simple->cu, nullptr);
  simple->cu.reset(new BCustomizable("B"));

  ASSERT_OK(base->ConfigureFromString(config_options_, "unique=nullptr"));
  ASSERT_EQ(simple->cu, nullptr);
  simple->cu.reset(new BCustomizable("B"));

  ASSERT_OK(base->ConfigureFromString(config_options_, "unique.id=nullptr"));
  ASSERT_EQ(simple->cu, nullptr);
}

TEST_F(CustomizableTest, NewEmptySharedTest) {
  std::unique_ptr<Configurable> base(new SimpleConfigurable());

  SimpleOptions* simple = base->GetOptions<SimpleOptions>();
  ASSERT_NE(simple, nullptr);
  ASSERT_EQ(simple->cs, nullptr);
  simple->cs.reset(new BCustomizable("B"));

  ASSERT_OK(base->ConfigureFromString(config_options_, "shared={id=}"));
  ASSERT_NE(simple, nullptr);
  ASSERT_EQ(simple->cs, nullptr);
  simple->cs.reset(new BCustomizable("B"));

  ASSERT_OK(base->ConfigureFromString(config_options_, "shared={id=nullptr}"));
  ASSERT_EQ(simple->cs, nullptr);
  simple->cs.reset(new BCustomizable("B"));

  ASSERT_OK(base->ConfigureFromString(config_options_, "shared.id="));
  ASSERT_EQ(simple->cs, nullptr);
  simple->cs.reset(new BCustomizable("B"));

  ASSERT_OK(base->ConfigureFromString(config_options_, "shared.id=nullptr"));
  ASSERT_EQ(simple->cs, nullptr);
  simple->cs.reset(new BCustomizable("B"));

  ASSERT_OK(base->ConfigureFromString(config_options_, "shared=nullptr"));
  ASSERT_EQ(simple->cs, nullptr);
}

TEST_F(CustomizableTest, NewEmptyStaticTest) {
  std::unique_ptr<Configurable> base(new SimpleConfigurable());
  ASSERT_OK(base->ConfigureFromString(config_options_, "pointer={id=}"));
  SimpleOptions* simple = base->GetOptions<SimpleOptions>();
  ASSERT_NE(simple, nullptr);
  ASSERT_EQ(simple->cp, nullptr);
  ASSERT_OK(base->ConfigureFromString(config_options_, "pointer={id=nullptr}"));
  ASSERT_EQ(simple->cp, nullptr);

  ASSERT_OK(base->ConfigureFromString(config_options_, "pointer="));
  ASSERT_EQ(simple->cp, nullptr);
  ASSERT_OK(base->ConfigureFromString(config_options_, "pointer=nullptr"));
  ASSERT_EQ(simple->cp, nullptr);

  ASSERT_OK(base->ConfigureFromString(config_options_, "pointer.id="));
  ASSERT_EQ(simple->cp, nullptr);
  ASSERT_OK(base->ConfigureFromString(config_options_, "pointer.id=nullptr"));
  ASSERT_EQ(simple->cp, nullptr);
}

namespace {
#ifndef ROCKSDB_LITE
static std::unordered_map<std::string, OptionTypeInfo> vector_option_info = {
    {"vector",
     OptionTypeInfo::Vector<std::shared_ptr<TestCustomizable>>(
         0, OptionVerificationType::kNormal,

         OptionTypeFlags::kNone,

         OptionTypeInfo::AsCustomSharedPtr<TestCustomizable>(
             0, OptionVerificationType::kNormal, OptionTypeFlags::kNone))},
};
class VectorConfigurable : public SimpleConfigurable {
 public:
  VectorConfigurable() { RegisterOptions("vector", &cv, &vector_option_info); }
  std::vector<std::shared_ptr<TestCustomizable>> cv;
};
}  // namespace

TEST_F(CustomizableTest, VectorConfigTest) {
  VectorConfigurable orig, copy;
  std::shared_ptr<TestCustomizable> c1, c2;
  ASSERT_OK(TestCustomizable::CreateFromString(config_options_, "A", &c1));
  ASSERT_OK(TestCustomizable::CreateFromString(config_options_, "B", &c2));
  orig.cv.push_back(c1);
  orig.cv.push_back(c2);
  ASSERT_OK(orig.ConfigureFromString(config_options_, "unique=A2"));
  std::string opt_str, mismatch;
  ASSERT_OK(orig.GetOptionString(config_options_, &opt_str));
  ASSERT_OK(copy.ConfigureFromString(config_options_, opt_str));
  ASSERT_TRUE(orig.AreEquivalent(config_options_, &copy, &mismatch));
}

TEST_F(CustomizableTest, NoNameTest) {
  // If Customizables are created without names, they are not
  // part of the serialization (since they cannot be recreated)
  VectorConfigurable orig, copy;
  auto sopts = orig.GetOptions<SimpleOptions>();
  auto copts = copy.GetOptions<SimpleOptions>();
  sopts->cu.reset(new ACustomizable(""));
  orig.cv.push_back(std::make_shared<ACustomizable>(""));
  orig.cv.push_back(std::make_shared<ACustomizable>("A1"));
  std::string opt_str, mismatch;
  ASSERT_OK(orig.GetOptionString(config_options_, &opt_str));
  ASSERT_OK(copy.ConfigureFromString(config_options_, opt_str));
  ASSERT_EQ(copy.cv.size(), 1U);
  ASSERT_EQ(copy.cv[0]->GetId(), "A1");
  ASSERT_EQ(copts->cu, nullptr);
}

#endif  // ROCKSDB_LITE

TEST_F(CustomizableTest, IgnoreUnknownObjects) {
  ConfigOptions ignore = config_options_;
  std::shared_ptr<TestCustomizable> shared;
  std::unique_ptr<TestCustomizable> unique;
  TestCustomizable* pointer = nullptr;
  ignore.ignore_unsupported_options = false;
  ASSERT_NOK(
      LoadSharedObject<TestCustomizable>(ignore, "Unknown", nullptr, &shared));
  ASSERT_NOK(
      LoadUniqueObject<TestCustomizable>(ignore, "Unknown", nullptr, &unique));
  ASSERT_NOK(
      LoadStaticObject<TestCustomizable>(ignore, "Unknown", nullptr, &pointer));
  ASSERT_EQ(shared.get(), nullptr);
  ASSERT_EQ(unique.get(), nullptr);
  ASSERT_EQ(pointer, nullptr);
  ignore.ignore_unsupported_options = true;
  ASSERT_OK(
      LoadSharedObject<TestCustomizable>(ignore, "Unknown", nullptr, &shared));
  ASSERT_OK(
      LoadUniqueObject<TestCustomizable>(ignore, "Unknown", nullptr, &unique));
  ASSERT_OK(
      LoadStaticObject<TestCustomizable>(ignore, "Unknown", nullptr, &pointer));
  ASSERT_EQ(shared.get(), nullptr);
  ASSERT_EQ(unique.get(), nullptr);
  ASSERT_EQ(pointer, nullptr);
  ASSERT_OK(LoadSharedObject<TestCustomizable>(ignore, "id=Unknown", nullptr,
                                               &shared));
  ASSERT_OK(LoadUniqueObject<TestCustomizable>(ignore, "id=Unknown", nullptr,
                                               &unique));
  ASSERT_OK(LoadStaticObject<TestCustomizable>(ignore, "id=Unknown", nullptr,
                                               &pointer));
  ASSERT_EQ(shared.get(), nullptr);
  ASSERT_EQ(unique.get(), nullptr);
  ASSERT_EQ(pointer, nullptr);
  ASSERT_OK(LoadSharedObject<TestCustomizable>(ignore, "id=Unknown;option=bad",
                                               nullptr, &shared));
  ASSERT_OK(LoadUniqueObject<TestCustomizable>(ignore, "id=Unknown;option=bad",
                                               nullptr, &unique));
  ASSERT_OK(LoadStaticObject<TestCustomizable>(ignore, "id=Unknown;option=bad",
                                               nullptr, &pointer));
  ASSERT_EQ(shared.get(), nullptr);
  ASSERT_EQ(unique.get(), nullptr);
  ASSERT_EQ(pointer, nullptr);
}

TEST_F(CustomizableTest, FactoryFunctionTest) {
  std::shared_ptr<TestCustomizable> shared;
  std::unique_ptr<TestCustomizable> unique;
  TestCustomizable* pointer = nullptr;
  ConfigOptions ignore = config_options_;
  ignore.ignore_unsupported_options = false;
  ASSERT_OK(TestCustomizable::CreateFromString(ignore, "B", &shared));
  ASSERT_OK(TestCustomizable::CreateFromString(ignore, "B", &unique));
  ASSERT_OK(TestCustomizable::CreateFromString(ignore, "B", &pointer));
  ASSERT_NE(shared.get(), nullptr);
  ASSERT_NE(unique.get(), nullptr);
  ASSERT_NE(pointer, nullptr);
  delete pointer;
  pointer = nullptr;
  ASSERT_OK(TestCustomizable::CreateFromString(ignore, "id=", &shared));
  ASSERT_OK(TestCustomizable::CreateFromString(ignore, "id=", &unique));
  ASSERT_OK(TestCustomizable::CreateFromString(ignore, "id=", &pointer));
  ASSERT_EQ(shared.get(), nullptr);
  ASSERT_EQ(unique.get(), nullptr);
  ASSERT_EQ(pointer, nullptr);
  ASSERT_NOK(TestCustomizable::CreateFromString(ignore, "option=bad", &shared));
  ASSERT_NOK(TestCustomizable::CreateFromString(ignore, "option=bad", &unique));
  ASSERT_NOK(
      TestCustomizable::CreateFromString(ignore, "option=bad", &pointer));
  ASSERT_EQ(pointer, nullptr);
}

TEST_F(CustomizableTest, URLFactoryTest) {
  std::unique_ptr<TestCustomizable> unique;
  ConfigOptions ignore = config_options_;
  ignore.ignore_unsupported_options = false;
  ignore.ignore_unsupported_options = false;
  ASSERT_OK(TestCustomizable::CreateFromString(ignore, "A=1;x=y", &unique));
  ASSERT_NE(unique, nullptr);
  ASSERT_EQ(unique->GetId(), "A=1;x=y");
  ASSERT_OK(TestCustomizable::CreateFromString(ignore, "A;x=y", &unique));
  ASSERT_NE(unique, nullptr);
  ASSERT_EQ(unique->GetId(), "A;x=y");
  unique.reset();
  ASSERT_OK(TestCustomizable::CreateFromString(ignore, "A=1?x=y", &unique));
  ASSERT_NE(unique, nullptr);
  ASSERT_EQ(unique->GetId(), "A=1?x=y");
}

TEST_F(CustomizableTest, MutableOptionsTest) {
  static std::unordered_map<std::string, OptionTypeInfo> mutable_option_info = {
      {"mutable",
       OptionTypeInfo::AsCustomSharedPtr<TestCustomizable>(
           0, OptionVerificationType::kNormal, OptionTypeFlags::kMutable)}};
  static std::unordered_map<std::string, OptionTypeInfo> immutable_option_info =
      {{"immutable",
        OptionTypeInfo::AsCustomSharedPtr<TestCustomizable>(
            0, OptionVerificationType::kNormal, OptionTypeFlags::kAllowNull)}};

  class MutableCustomizable : public Customizable {
   private:
    std::shared_ptr<TestCustomizable> mutable_;
    std::shared_ptr<TestCustomizable> immutable_;

   public:
    MutableCustomizable() {
      RegisterOptions("mutable", &mutable_, &mutable_option_info);
      RegisterOptions("immutable", &immutable_, &immutable_option_info);
    }
    const char* Name() const override { return "MutableCustomizable"; }
  };
  MutableCustomizable mc, mc2;
  std::string mismatch;
  std::string opt_str;

  ConfigOptions options = config_options_;
  ASSERT_OK(mc.ConfigureOption(options, "mutable", "{id=B;}"));
  options.mutable_options_only = true;
  ASSERT_OK(mc.GetOptionString(options, &opt_str));
  ASSERT_OK(mc2.ConfigureFromString(options, opt_str));
  ASSERT_TRUE(mc.AreEquivalent(options, &mc2, &mismatch));

  options.mutable_options_only = false;
  ASSERT_OK(mc.ConfigureOption(options, "immutable", "{id=A; int=10}"));
  auto* mm = mc.GetOptions<std::shared_ptr<TestCustomizable>>("mutable");
  auto* im = mc.GetOptions<std::shared_ptr<TestCustomizable>>("immutable");
  ASSERT_NE(mm, nullptr);
  ASSERT_NE(mm->get(), nullptr);
  ASSERT_NE(im, nullptr);
  ASSERT_NE(im->get(), nullptr);

  // Now only deal with mutable options
  options.mutable_options_only = true;

  // Setting nested immutable customizable options fails
  ASSERT_NOK(mc.ConfigureOption(options, "immutable", "{id=B;}"));
  ASSERT_NOK(mc.ConfigureOption(options, "immutable.id", "B"));
  ASSERT_NOK(mc.ConfigureOption(options, "immutable.bool", "true"));
  ASSERT_NOK(mc.ConfigureOption(options, "immutable", "bool=true"));
  ASSERT_NOK(mc.ConfigureOption(options, "immutable", "{int=11;bool=true}"));
  auto* im_a = im->get()->GetOptions<AOptions>("A");
  ASSERT_NE(im_a, nullptr);
  ASSERT_EQ(im_a->i, 10);
  ASSERT_EQ(im_a->b, false);

  // Setting nested mutable customizable options succeeds but the object did not
  // change
  ASSERT_OK(mc.ConfigureOption(options, "immutable.int", "11"));
  ASSERT_EQ(im_a->i, 11);
  ASSERT_EQ(im_a, im->get()->GetOptions<AOptions>("A"));

  // The mutable configurable itself can be changed
  ASSERT_OK(mc.ConfigureOption(options, "mutable.id", "A"));
  ASSERT_OK(mc.ConfigureOption(options, "mutable", "A"));
  ASSERT_OK(mc.ConfigureOption(options, "mutable", "{id=A}"));
  ASSERT_OK(mc.ConfigureOption(options, "mutable", "{bool=true}"));

  // The Nested options in the mutable object can be changed
  ASSERT_OK(mc.ConfigureOption(options, "mutable", "{bool=true}"));
  auto* mm_a = mm->get()->GetOptions<AOptions>("A");
  ASSERT_EQ(mm_a->b, true);
  ASSERT_OK(mc.ConfigureOption(options, "mutable", "{int=22;bool=false}"));
  mm_a = mm->get()->GetOptions<AOptions>("A");
  ASSERT_EQ(mm_a->i, 22);
  ASSERT_EQ(mm_a->b, false);

  // Only the mutable options should get serialized
  options.mutable_options_only = false;
  ASSERT_OK(mc.GetOptionString(options, &opt_str));
  ASSERT_OK(mc.ConfigureOption(options, "immutable", "{id=B;}"));
  options.mutable_options_only = true;

  ASSERT_OK(mc.GetOptionString(options, &opt_str));
  ASSERT_OK(mc2.ConfigureFromString(options, opt_str));
  ASSERT_TRUE(mc.AreEquivalent(options, &mc2, &mismatch));
  options.mutable_options_only = false;
  ASSERT_FALSE(mc.AreEquivalent(options, &mc2, &mismatch));
  ASSERT_EQ(mismatch, "immutable");
}

TEST_F(CustomizableTest, CustomManagedObjects) {
  std::shared_ptr<TestCustomizable> object1, object2;
  ASSERT_OK(LoadManagedObject<TestCustomizable>(
      config_options_, "id=A_1;int=1;bool=true", &object1));
  ASSERT_OK(
      LoadManagedObject<TestCustomizable>(config_options_, "A_1", &object2));
  ASSERT_EQ(object1, object2);
  auto* opts = object2->GetOptions<AOptions>("A");
  ASSERT_NE(opts, nullptr);
  ASSERT_EQ(opts->i, 1);
  ASSERT_EQ(opts->b, true);
  ASSERT_OK(
      LoadManagedObject<TestCustomizable>(config_options_, "A_2", &object2));
  ASSERT_NE(object1, object2);
  object1.reset();
  ASSERT_OK(LoadManagedObject<TestCustomizable>(
      config_options_, "id=A_1;int=2;bool=false", &object1));
  opts = object1->GetOptions<AOptions>("A");
  ASSERT_NE(opts, nullptr);
  ASSERT_EQ(opts->i, 2);
  ASSERT_EQ(opts->b, false);
}

TEST_F(CustomizableTest, CreateManagedObjects) {
  class ManagedCustomizable : public Customizable {
   public:
    static const char* Type() { return "ManagedCustomizable"; }
    static const char* kClassName() { return "Managed"; }
    const char* Name() const override { return kClassName(); }
    std::string GetId() const override { return id_; }
    ManagedCustomizable() { id_ = GenerateIndividualId(); }
    static Status CreateFromString(
        const ConfigOptions& opts, const std::string& value,
        std::shared_ptr<ManagedCustomizable>* result) {
      return LoadManagedObject<ManagedCustomizable>(opts, value, result);
    }

   private:
    std::string id_;
  };

  config_options_.registry->AddLibrary("Managed")
      ->Register<ManagedCustomizable>(
          "Managed(@.*)?", [](const std::string& /*name*/,
                              std::unique_ptr<ManagedCustomizable>* guard,
                              std::string* /* msg */) {
            guard->reset(new ManagedCustomizable());
            return guard->get();
          });

  std::shared_ptr<ManagedCustomizable> mc1, mc2, mc3, obj;
  // Create a "deadbeef" customizable
  std::string deadbeef =
      std::string(ManagedCustomizable::kClassName()) + "@0xdeadbeef#0001";
  ASSERT_OK(
      ManagedCustomizable::CreateFromString(config_options_, deadbeef, &mc1));
  // Create an object with the base/class name
  ASSERT_OK(ManagedCustomizable::CreateFromString(
      config_options_, ManagedCustomizable::kClassName(), &mc2));
  // Creating another with the base name returns a different object
  ASSERT_OK(ManagedCustomizable::CreateFromString(
      config_options_, ManagedCustomizable::kClassName(), &mc3));
  // At this point, there should be 4 managed objects (deadbeef, mc1, 2, and 3)
  std::vector<std::shared_ptr<ManagedCustomizable>> objects;
  ASSERT_OK(config_options_.registry->ListManagedObjects(&objects));
  ASSERT_EQ(objects.size(), 4U);
  objects.clear();
  // Three separate object, none of them equal
  ASSERT_NE(mc1, mc2);
  ASSERT_NE(mc1, mc3);
  ASSERT_NE(mc2, mc3);

  // Creating another object with "deadbeef" object
  ASSERT_OK(
      ManagedCustomizable::CreateFromString(config_options_, deadbeef, &obj));
  ASSERT_EQ(mc1, obj);
  // Create another with the IDs of the instances
  ASSERT_OK(ManagedCustomizable::CreateFromString(config_options_, mc1->GetId(),
                                                  &obj));
  ASSERT_EQ(mc1, obj);
  ASSERT_OK(ManagedCustomizable::CreateFromString(config_options_, mc2->GetId(),
                                                  &obj));
  ASSERT_EQ(mc2, obj);
  ASSERT_OK(ManagedCustomizable::CreateFromString(config_options_, mc3->GetId(),
                                                  &obj));
  ASSERT_EQ(mc3, obj);

  // Now get rid of deadbeef.  2 Objects left (m2+m3)
  mc1.reset();
  ASSERT_EQ(
      config_options_.registry->GetManagedObject<ManagedCustomizable>(deadbeef),
      nullptr);
  ASSERT_OK(config_options_.registry->ListManagedObjects(&objects));
  ASSERT_EQ(objects.size(), 2U);
  objects.clear();

  // Associate deadbeef with #2
  ASSERT_OK(config_options_.registry->SetManagedObject(deadbeef, mc2));
  ASSERT_OK(
      ManagedCustomizable::CreateFromString(config_options_, deadbeef, &obj));
  ASSERT_EQ(mc2, obj);
  obj.reset();

  // Get the ID of mc2 and then reset it.  1 Object left
  std::string mc2id = mc2->GetId();
  mc2.reset();
  ASSERT_EQ(
      config_options_.registry->GetManagedObject<ManagedCustomizable>(mc2id),
      nullptr);
  ASSERT_OK(config_options_.registry->ListManagedObjects(&objects));
  ASSERT_EQ(objects.size(), 1U);
  objects.clear();

  // Create another object with the old mc2id.
  ASSERT_OK(
      ManagedCustomizable::CreateFromString(config_options_, mc2id, &mc2));
  ASSERT_OK(
      ManagedCustomizable::CreateFromString(config_options_, mc2id, &obj));
  ASSERT_EQ(mc2, obj);

  // For good measure, create another deadbeef object
  ASSERT_OK(
      ManagedCustomizable::CreateFromString(config_options_, deadbeef, &mc1));
  ASSERT_OK(
      ManagedCustomizable::CreateFromString(config_options_, deadbeef, &obj));
  ASSERT_EQ(mc1, obj);
}

#endif  // !ROCKSDB_LITE

namespace {
class TestSecondaryCache : public SecondaryCache {
 public:
  static const char* kClassName() { return "Test"; }
  const char* Name() const override { return kClassName(); }
  Status Insert(const Slice& /*key*/, void* /*value*/,
                const Cache::CacheItemHelper* /*helper*/) override {
    return Status::NotSupported();
  }
  std::unique_ptr<SecondaryCacheResultHandle> Lookup(
      const Slice& /*key*/, const Cache::CreateCallback& /*create_cb*/,
      bool /*wait*/) override {
    return nullptr;
  }
  void Erase(const Slice& /*key*/) override {}

  // Wait for a collection of handles to become ready
  void WaitAll(std::vector<SecondaryCacheResultHandle*> /*handles*/) override {}

  std::string GetPrintableOptions() const override { return ""; }
};

class TestCache : public ShardedCache {
 public:
  TestCache() : ShardedCache(&options_) {}
  static const char* kClassName() { return "Test"; }
  const char* Name() const override { return kClassName(); }
  void* Value(Handle* /*handle*/) override { return nullptr; }
  size_t GetCharge(Handle* /*handle*/) const override { return 0; }
  uint32_t GetHash(Handle* /*handle*/) const override { return 0; }
  DeleterFn GetDeleter(Handle* /*handle*/) const override { return nullptr; }
  CacheShard* GetShard(uint32_t /*shard*/) override { return nullptr; }
  const CacheShard* GetShard(uint32_t /*shard*/) const override {
    return nullptr;
  }

 private:
  CacheOptions options_;
};

class TestStatistics : public StatisticsImpl {
 public:
  TestStatistics() : StatisticsImpl(nullptr) {}
  const char* Name() const override { return kClassName(); }
  static const char* kClassName() { return "Test"; }
};

class TestFlushBlockPolicyFactory : public FlushBlockPolicyFactory {
 public:
  TestFlushBlockPolicyFactory() {}

  static const char* kClassName() { return "TestFlushBlockPolicyFactory"; }
  const char* Name() const override { return kClassName(); }

  FlushBlockPolicy* NewFlushBlockPolicy(
      const BlockBasedTableOptions& /*table_options*/,
      const BlockBuilder& /*data_block_builder*/) const override {
    return nullptr;
  }
};

class MockSliceTransform : public SliceTransform {
 public:
  const char* Name() const override { return kClassName(); }
  static const char* kClassName() { return "Mock"; }

  Slice Transform(const Slice& /*key*/) const override { return Slice(); }

  bool InDomain(const Slice& /*key*/) const override { return false; }

  bool InRange(const Slice& /*key*/) const override { return false; }
};

#ifndef ROCKSDB_LITE
class MockEncryptionProvider : public EncryptionProvider {
 public:
  explicit MockEncryptionProvider(const std::string& id) : id_(id) {}
  const char* Name() const override { return "Mock"; }
  size_t GetPrefixLength() const override { return 0; }
  Status CreateNewPrefix(const std::string& /*fname*/, char* /*prefix*/,
                         size_t /*prefixLength*/) const override {
    return Status::NotSupported();
  }

  Status AddCipher(const std::string& /*descriptor*/, const char* /*cipher*/,
                   size_t /*len*/, bool /*for_write*/) override {
    return Status::NotSupported();
  }

  Status CreateCipherStream(
      const std::string& /*fname*/, const EnvOptions& /*options*/,
      Slice& /*prefix*/,
      std::unique_ptr<BlockAccessCipherStream>* /*result*/) override {
    return Status::NotSupported();
  }
  Status ValidateOptions(const DBOptions& db_opts,
                         const ColumnFamilyOptions& cf_opts) const override {
    if (EndsWith(id_, "://test")) {
      return EncryptionProvider::ValidateOptions(db_opts, cf_opts);
    } else {
      return Status::InvalidArgument("MockProvider not initialized");
    }
  }

 private:
  std::string id_;
};

class MockCipher : public BlockCipher {
 public:
  const char* Name() const override { return "Mock"; }
  size_t BlockSize() override { return 0; }
  Status Encrypt(char* /*data*/) override { return Status::NotSupported(); }
  Status Decrypt(char* data) override { return Encrypt(data); }
};
#endif  // ROCKSDB_LITE

class DummyFileSystem : public FileSystemWrapper {
 public:
  explicit DummyFileSystem(const std::shared_ptr<FileSystem>& t)
      : FileSystemWrapper(t) {}
  static const char* kClassName() { return "DummyFileSystem"; }
  const char* Name() const override { return kClassName(); }
};

#ifndef ROCKSDB_LITE

#endif  // ROCKSDB_LITE

class MockTablePropertiesCollectorFactory
    : public TablePropertiesCollectorFactory {
 private:
 public:
  TablePropertiesCollector* CreateTablePropertiesCollector(
      TablePropertiesCollectorFactory::Context /*context*/) override {
    return nullptr;
  }
  static const char* kClassName() { return "Mock"; }
  const char* Name() const override { return kClassName(); }
};

class MockSstPartitionerFactory : public SstPartitionerFactory {
 public:
  static const char* kClassName() { return "Mock"; }
  const char* Name() const override { return kClassName(); }
  std::unique_ptr<SstPartitioner> CreatePartitioner(
      const SstPartitioner::Context& /* context */) const override {
    return nullptr;
  }
};

class MockFileChecksumGenFactory : public FileChecksumGenFactory {
 public:
  static const char* kClassName() { return "Mock"; }
  const char* Name() const override { return kClassName(); }
  std::unique_ptr<FileChecksumGenerator> CreateFileChecksumGenerator(
      const FileChecksumGenContext& /*context*/) override {
    return nullptr;
  }
};

#ifndef ROCKSDB_LITE
static int RegisterLocalObjects(ObjectLibrary& library,
                                const std::string& /*arg*/) {
  size_t num_types;
  library.Register<TableFactory>(
      mock::MockTableFactory::kClassName(),
      [](const std::string& /*uri*/, std::unique_ptr<TableFactory>* guard,
         std::string* /* errmsg */) {
        guard->reset(new mock::MockTableFactory());
        return guard->get();
      });
  library.Register<EventListener>(
      OnFileDeletionListener::kClassName(),
      [](const std::string& /*uri*/, std::unique_ptr<EventListener>* guard,
         std::string* /* errmsg */) {
        guard->reset(new OnFileDeletionListener());
        return guard->get();
      });
  library.Register<EventListener>(
      FlushCounterListener::kClassName(),
      [](const std::string& /*uri*/, std::unique_ptr<EventListener>* guard,
         std::string* /* errmsg */) {
        guard->reset(new FlushCounterListener());
        return guard->get();
      });
  // Load any locally defined objects here
  library.Register<const SliceTransform>(
      MockSliceTransform::kClassName(),
      [](const std::string& /*uri*/,
         std::unique_ptr<const SliceTransform>* guard,
         std::string* /* errmsg */) {
        guard->reset(new MockSliceTransform());
        return guard->get();
      });
  library.Register<Statistics>(
      TestStatistics::kClassName(),
      [](const std::string& /*uri*/, std::unique_ptr<Statistics>* guard,
         std::string* /* errmsg */) {
        guard->reset(new TestStatistics());
        return guard->get();
      });

  library.Register<EncryptionProvider>(
      "Mock(://test)?",
      [](const std::string& uri, std::unique_ptr<EncryptionProvider>* guard,
         std::string* /* errmsg */) {
        guard->reset(new MockEncryptionProvider(uri));
        return guard->get();
      });
  library.Register<BlockCipher>("Mock", [](const std::string& /*uri*/,
                                           std::unique_ptr<BlockCipher>* guard,
                                           std::string* /* errmsg */) {
    guard->reset(new MockCipher());
    return guard->get();
  });
  library.Register<FlushBlockPolicyFactory>(
      TestFlushBlockPolicyFactory::kClassName(),
      [](const std::string& /*uri*/,
         std::unique_ptr<FlushBlockPolicyFactory>* guard,
         std::string* /* errmsg */) {
        guard->reset(new TestFlushBlockPolicyFactory());
        return guard->get();
      });

  library.Register<Cache>(
      TestCache::kClassName(),
      [](const std::string& /*uri*/, std::unique_ptr<Cache>* guard,
         std::string* /* errmsg */) {
        guard->reset(new TestCache());
        return guard->get();
      });
  library.Register<SecondaryCache>(
      TestSecondaryCache::kClassName(),
      [](const std::string& /*uri*/, std::unique_ptr<SecondaryCache>* guard,
         std::string* /* errmsg */) {
        guard->reset(new TestSecondaryCache());
        return guard->get();
      });

  library.Register<FileSystem>(
      DummyFileSystem::kClassName(),
      [](const std::string& /*uri*/, std::unique_ptr<FileSystem>* guard,
         std::string* /* errmsg */) {
        guard->reset(new DummyFileSystem(nullptr));
        return guard->get();
      });

  library.Register<SstPartitionerFactory>(
      MockSstPartitionerFactory::kClassName(),
      [](const std::string& /*uri*/,
         std::unique_ptr<SstPartitionerFactory>* guard,
         std::string* /* errmsg */) {
        guard->reset(new MockSstPartitionerFactory());
        return guard->get();
      });

  library.Register<FileChecksumGenFactory>(
      MockFileChecksumGenFactory::kClassName(),
      [](const std::string& /*uri*/,
         std::unique_ptr<FileChecksumGenFactory>* guard,
         std::string* /* errmsg */) {
        guard->reset(new MockFileChecksumGenFactory());
        return guard->get();
      });

  library.Register<TablePropertiesCollectorFactory>(
      MockTablePropertiesCollectorFactory::kClassName(),
      [](const std::string& /*uri*/,
         std::unique_ptr<TablePropertiesCollectorFactory>* guard,
         std::string* /* errmsg */) {
        guard->reset(new MockTablePropertiesCollectorFactory());
        return guard->get();
      });
  return static_cast<int>(library.GetFactoryCount(&num_types));
}
#endif  // !ROCKSDB_LITE
}  // namespace

class LoadCustomizableTest : public testing::Test {
 public:
  LoadCustomizableTest() {
    config_options_.ignore_unsupported_options = false;
    config_options_.invoke_prepare_options = false;
  }
  bool RegisterTests(const std::string& arg) {
#ifndef ROCKSDB_LITE
    config_options_.registry->AddLibrary("custom-tests",
                                         test::RegisterTestObjects, arg);
    config_options_.registry->AddLibrary("local-tests", RegisterLocalObjects,
                                         arg);
    return true;
#else
    (void)arg;
    return false;
#endif  // !ROCKSDB_LITE
  }

 protected:
  DBOptions db_opts_;
  ColumnFamilyOptions cf_opts_;
  ConfigOptions config_options_;
};

TEST_F(LoadCustomizableTest, LoadTableFactoryTest) {
  std::shared_ptr<TableFactory> factory;
  ASSERT_NOK(TableFactory::CreateFromString(
      config_options_, mock::MockTableFactory::kClassName(), &factory));
  ASSERT_OK(TableFactory::CreateFromString(
      config_options_, TableFactory::kBlockBasedTableName(), &factory));
  ASSERT_NE(factory, nullptr);
  ASSERT_STREQ(factory->Name(), TableFactory::kBlockBasedTableName());
#ifndef ROCKSDB_LITE
  std::string opts_str = "table_factory=";
  ASSERT_OK(GetColumnFamilyOptionsFromString(
      config_options_, cf_opts_,
      opts_str + TableFactory::kBlockBasedTableName(), &cf_opts_));
  ASSERT_NE(cf_opts_.table_factory.get(), nullptr);
  ASSERT_STREQ(cf_opts_.table_factory->Name(),
               TableFactory::kBlockBasedTableName());
#endif  // ROCKSDB_LITE
  if (RegisterTests("Test")) {
    ASSERT_OK(TableFactory::CreateFromString(
        config_options_, mock::MockTableFactory::kClassName(), &factory));
    ASSERT_NE(factory, nullptr);
    ASSERT_STREQ(factory->Name(), mock::MockTableFactory::kClassName());
#ifndef ROCKSDB_LITE
    ASSERT_OK(GetColumnFamilyOptionsFromString(
        config_options_, cf_opts_,
        opts_str + mock::MockTableFactory::kClassName(), &cf_opts_));
    ASSERT_NE(cf_opts_.table_factory.get(), nullptr);
    ASSERT_STREQ(cf_opts_.table_factory->Name(),
                 mock::MockTableFactory::kClassName());
#endif  // ROCKSDB_LITE
  }
}

<<<<<<< HEAD
TEST_F(LoadCustomizableTest, LoadCacheTest) {
  std::shared_ptr<Cache> result;
  ASSERT_NOK(Cache::CreateFromString(config_options_, TestCache::kClassName(),
                                     &result));
  if (RegisterTests("Test")) {
    ASSERT_OK(Cache::CreateFromString(config_options_, TestCache::kClassName(),
                                      &result));
    ASSERT_NE(result, nullptr);
    ASSERT_STREQ(result->Name(), TestCache::kClassName());
=======
TEST_F(LoadCustomizableTest, LoadFileSystemTest) {
  ColumnFamilyOptions cf_opts;
  std::shared_ptr<FileSystem> result;
  ASSERT_NOK(FileSystem::CreateFromString(
      config_options_, DummyFileSystem::kClassName(), &result));
  ASSERT_OK(FileSystem::CreateFromString(config_options_,
                                         FileSystem::kDefaultName(), &result));
  ASSERT_NE(result, nullptr);
  ASSERT_TRUE(result->IsInstanceOf(FileSystem::kDefaultName()));
  if (RegisterTests("Test")) {
    ASSERT_OK(FileSystem::CreateFromString(
        config_options_, DummyFileSystem::kClassName(), &result));
    ASSERT_NE(result, nullptr);
    ASSERT_STREQ(result->Name(), DummyFileSystem::kClassName());
    ASSERT_FALSE(result->IsInstanceOf(FileSystem::kDefaultName()));
>>>>>>> be351f47
  }
}

TEST_F(LoadCustomizableTest, LoadSecondaryCacheTest) {
  std::shared_ptr<SecondaryCache> result;
  ASSERT_NOK(SecondaryCache::CreateFromString(
      config_options_, TestSecondaryCache::kClassName(), &result));
  if (RegisterTests("Test")) {
    ASSERT_OK(SecondaryCache::CreateFromString(
        config_options_, TestSecondaryCache::kClassName(), &result));
    ASSERT_NE(result, nullptr);
    ASSERT_STREQ(result->Name(), TestSecondaryCache::kClassName());
  }
}

#ifndef ROCKSDB_LITE
TEST_F(LoadCustomizableTest, LoadSstPartitionerFactoryTest) {
  std::shared_ptr<SstPartitionerFactory> factory;
  ASSERT_NOK(SstPartitionerFactory::CreateFromString(config_options_, "Mock",
                                                     &factory));
  ASSERT_OK(SstPartitionerFactory::CreateFromString(
      config_options_, SstPartitionerFixedPrefixFactory::kClassName(),
      &factory));
  ASSERT_NE(factory, nullptr);
  ASSERT_STREQ(factory->Name(), SstPartitionerFixedPrefixFactory::kClassName());

  if (RegisterTests("Test")) {
    ASSERT_OK(SstPartitionerFactory::CreateFromString(config_options_, "Mock",
                                                      &factory));
    ASSERT_NE(factory, nullptr);
    ASSERT_STREQ(factory->Name(), "Mock");
  }
}
#endif  // ROCKSDB_LITE

TEST_F(LoadCustomizableTest, LoadChecksumGenFactoryTest) {
  std::shared_ptr<FileChecksumGenFactory> factory;
  ASSERT_NOK(FileChecksumGenFactory::CreateFromString(config_options_, "Mock",
                                                      &factory));
  ASSERT_OK(FileChecksumGenFactory::CreateFromString(
      config_options_, FileChecksumGenCrc32cFactory::kClassName(), &factory));
  ASSERT_NE(factory, nullptr);
  ASSERT_STREQ(factory->Name(), FileChecksumGenCrc32cFactory::kClassName());

  if (RegisterTests("Test")) {
    ASSERT_OK(FileChecksumGenFactory::CreateFromString(config_options_, "Mock",
                                                       &factory));
    ASSERT_NE(factory, nullptr);
    ASSERT_STREQ(factory->Name(), "Mock");
  }
}

TEST_F(LoadCustomizableTest, LoadTablePropertiesCollectorFactoryTest) {
  std::shared_ptr<TablePropertiesCollectorFactory> factory;
  ASSERT_NOK(TablePropertiesCollectorFactory::CreateFromString(
      config_options_, MockTablePropertiesCollectorFactory::kClassName(),
      &factory));
  if (RegisterTests("Test")) {
    ASSERT_OK(TablePropertiesCollectorFactory::CreateFromString(
        config_options_, MockTablePropertiesCollectorFactory::kClassName(),
        &factory));
    ASSERT_NE(factory, nullptr);
    ASSERT_STREQ(factory->Name(),
                 MockTablePropertiesCollectorFactory::kClassName());
  }
}

TEST_F(LoadCustomizableTest, LoadComparatorTest) {
  const Comparator* bytewise = BytewiseComparator();
  const Comparator* reverse = ReverseBytewiseComparator();

  const Comparator* result = nullptr;
  ASSERT_NOK(Comparator::CreateFromString(
      config_options_, test::SimpleSuffixReverseComparator::kClassName(),
      &result));
  ASSERT_OK(
      Comparator::CreateFromString(config_options_, bytewise->Name(), &result));
  ASSERT_EQ(result, bytewise);
  ASSERT_OK(
      Comparator::CreateFromString(config_options_, reverse->Name(), &result));
  ASSERT_EQ(result, reverse);

  if (RegisterTests("Test")) {
    ASSERT_OK(Comparator::CreateFromString(
        config_options_, test::SimpleSuffixReverseComparator::kClassName(),
        &result));
    ASSERT_NE(result, nullptr);
    ASSERT_STREQ(result->Name(),
                 test::SimpleSuffixReverseComparator::kClassName());
  }
}

TEST_F(LoadCustomizableTest, LoadSliceTransformFactoryTest) {
  std::shared_ptr<const SliceTransform> result;
  ASSERT_NOK(
      SliceTransform::CreateFromString(config_options_, "Mock", &result));
  ASSERT_OK(
      SliceTransform::CreateFromString(config_options_, "fixed:16", &result));
  ASSERT_NE(result.get(), nullptr);
  ASSERT_TRUE(result->IsInstanceOf("fixed"));
  ASSERT_OK(SliceTransform::CreateFromString(
      config_options_, "rocksdb.FixedPrefix.22", &result));
  ASSERT_NE(result.get(), nullptr);
  ASSERT_TRUE(result->IsInstanceOf("fixed"));

  ASSERT_OK(
      SliceTransform::CreateFromString(config_options_, "capped:16", &result));
  ASSERT_NE(result.get(), nullptr);
  ASSERT_TRUE(result->IsInstanceOf("capped"));

  ASSERT_OK(SliceTransform::CreateFromString(
      config_options_, "rocksdb.CappedPrefix.11", &result));
  ASSERT_NE(result.get(), nullptr);
  ASSERT_TRUE(result->IsInstanceOf("capped"));

  if (RegisterTests("Test")) {
    ASSERT_OK(
        SliceTransform::CreateFromString(config_options_, "Mock", &result));
    ASSERT_NE(result, nullptr);
    ASSERT_STREQ(result->Name(), "Mock");
  }
}

TEST_F(LoadCustomizableTest, LoadStatisticsTest) {
  std::shared_ptr<Statistics> stats;
  ASSERT_NOK(Statistics::CreateFromString(
      config_options_, TestStatistics::kClassName(), &stats));
  ASSERT_OK(
      Statistics::CreateFromString(config_options_, "BasicStatistics", &stats));
  ASSERT_NE(stats, nullptr);
  ASSERT_EQ(stats->Name(), std::string("BasicStatistics"));
#ifndef ROCKSDB_LITE
  ASSERT_NOK(GetDBOptionsFromString(config_options_, db_opts_,
                                    "statistics=Test", &db_opts_));
  ASSERT_OK(GetDBOptionsFromString(config_options_, db_opts_,
                                   "statistics=BasicStatistics", &db_opts_));
  ASSERT_NE(db_opts_.statistics, nullptr);
  ASSERT_STREQ(db_opts_.statistics->Name(), "BasicStatistics");

  if (RegisterTests("test")) {
    ASSERT_OK(Statistics::CreateFromString(
        config_options_, TestStatistics::kClassName(), &stats));
    ASSERT_NE(stats, nullptr);
    ASSERT_STREQ(stats->Name(), TestStatistics::kClassName());

    ASSERT_OK(GetDBOptionsFromString(config_options_, db_opts_,
                                     "statistics=Test", &db_opts_));
    ASSERT_NE(db_opts_.statistics, nullptr);
    ASSERT_STREQ(db_opts_.statistics->Name(), TestStatistics::kClassName());

    ASSERT_OK(GetDBOptionsFromString(
        config_options_, db_opts_, "statistics={id=Test;inner=BasicStatistics}",
        &db_opts_));
    ASSERT_NE(db_opts_.statistics, nullptr);
    ASSERT_STREQ(db_opts_.statistics->Name(), TestStatistics::kClassName());
    auto* inner = db_opts_.statistics->GetOptions<std::shared_ptr<Statistics>>(
        "StatisticsOptions");
    ASSERT_NE(inner, nullptr);
    ASSERT_NE(inner->get(), nullptr);
    ASSERT_STREQ(inner->get()->Name(), "BasicStatistics");

    ASSERT_OK(Statistics::CreateFromString(
        config_options_, "id=BasicStatistics;inner=Test", &stats));
    ASSERT_NE(stats, nullptr);
    ASSERT_STREQ(stats->Name(), "BasicStatistics");
    inner = stats->GetOptions<std::shared_ptr<Statistics>>("StatisticsOptions");
    ASSERT_NE(inner, nullptr);
    ASSERT_NE(inner->get(), nullptr);
    ASSERT_STREQ(inner->get()->Name(), TestStatistics::kClassName());
  }
#endif
}

TEST_F(LoadCustomizableTest, LoadMemTableRepFactoryTest) {
  std::unique_ptr<MemTableRepFactory> result;
  ASSERT_NOK(MemTableRepFactory::CreateFromString(
      config_options_, "SpecialSkipListFactory", &result));
  ASSERT_OK(MemTableRepFactory::CreateFromString(
      config_options_, SkipListFactory::kClassName(), &result));
  ASSERT_NE(result.get(), nullptr);
  ASSERT_TRUE(result->IsInstanceOf(SkipListFactory::kClassName()));

  if (RegisterTests("Test")) {
    ASSERT_OK(MemTableRepFactory::CreateFromString(
        config_options_, "SpecialSkipListFactory", &result));
    ASSERT_NE(result, nullptr);
    ASSERT_STREQ(result->Name(), "SpecialSkipListFactory");
  }
}

TEST_F(LoadCustomizableTest, LoadMergeOperatorTest) {
  std::shared_ptr<MergeOperator> result;

  ASSERT_NOK(
      MergeOperator::CreateFromString(config_options_, "Changling", &result));
  ASSERT_OK(MergeOperator::CreateFromString(config_options_, "put", &result));
  ASSERT_NE(result, nullptr);
  ASSERT_STREQ(result->Name(), "PutOperator");
  if (RegisterTests("Test")) {
    ASSERT_OK(
        MergeOperator::CreateFromString(config_options_, "Changling", &result));
    ASSERT_NE(result, nullptr);
    ASSERT_STREQ(result->Name(), "ChanglingMergeOperator");
  }
}

TEST_F(LoadCustomizableTest, LoadCompactionFilterFactoryTest) {
  std::shared_ptr<CompactionFilterFactory> result;

  ASSERT_NOK(CompactionFilterFactory::CreateFromString(config_options_,
                                                       "Changling", &result));
  if (RegisterTests("Test")) {
    ASSERT_OK(CompactionFilterFactory::CreateFromString(config_options_,
                                                        "Changling", &result));
    ASSERT_NE(result, nullptr);
    ASSERT_STREQ(result->Name(), "ChanglingCompactionFilterFactory");
  }
}

TEST_F(LoadCustomizableTest, LoadCompactionFilterTest) {
  const CompactionFilter* result = nullptr;

  ASSERT_NOK(CompactionFilter::CreateFromString(config_options_, "Changling",
                                                &result));
#ifndef ROCKSDB_LITE
  ASSERT_OK(CompactionFilter::CreateFromString(
      config_options_, RemoveEmptyValueCompactionFilter::kClassName(),
      &result));
  ASSERT_NE(result, nullptr);
  ASSERT_STREQ(result->Name(), RemoveEmptyValueCompactionFilter::kClassName());
  delete result;
  result = nullptr;
  if (RegisterTests("Test")) {
    ASSERT_OK(CompactionFilter::CreateFromString(config_options_, "Changling",
                                                 &result));
    ASSERT_NE(result, nullptr);
    ASSERT_STREQ(result->Name(), "ChanglingCompactionFilter");
    delete result;
  }
#endif  // ROCKSDB_LITE
}

#ifndef ROCKSDB_LITE
TEST_F(LoadCustomizableTest, LoadEventListenerTest) {
  std::shared_ptr<EventListener> result;

  ASSERT_NOK(EventListener::CreateFromString(
      config_options_, OnFileDeletionListener::kClassName(), &result));
  ASSERT_NOK(EventListener::CreateFromString(
      config_options_, FlushCounterListener::kClassName(), &result));
  if (RegisterTests("Test")) {
    ASSERT_OK(EventListener::CreateFromString(
        config_options_, OnFileDeletionListener::kClassName(), &result));
    ASSERT_NE(result, nullptr);
    ASSERT_STREQ(result->Name(), OnFileDeletionListener::kClassName());
    ASSERT_OK(EventListener::CreateFromString(
        config_options_, FlushCounterListener::kClassName(), &result));
    ASSERT_NE(result, nullptr);
    ASSERT_STREQ(result->Name(), FlushCounterListener::kClassName());
  }
}

TEST_F(LoadCustomizableTest, LoadEncryptionProviderTest) {
  std::shared_ptr<EncryptionProvider> result;
  ASSERT_NOK(
      EncryptionProvider::CreateFromString(config_options_, "Mock", &result));
  ASSERT_OK(
      EncryptionProvider::CreateFromString(config_options_, "CTR", &result));
  ASSERT_NE(result, nullptr);
  ASSERT_STREQ(result->Name(), "CTR");
  ASSERT_NOK(result->ValidateOptions(db_opts_, cf_opts_));
  ASSERT_OK(EncryptionProvider::CreateFromString(config_options_, "CTR://test",
                                                 &result));
  ASSERT_NE(result, nullptr);
  ASSERT_STREQ(result->Name(), "CTR");
  ASSERT_OK(result->ValidateOptions(db_opts_, cf_opts_));

  if (RegisterTests("Test")) {
    ASSERT_OK(
        EncryptionProvider::CreateFromString(config_options_, "Mock", &result));
    ASSERT_NE(result, nullptr);
    ASSERT_STREQ(result->Name(), "Mock");
    ASSERT_OK(EncryptionProvider::CreateFromString(config_options_,
                                                   "Mock://test", &result));
    ASSERT_NE(result, nullptr);
    ASSERT_STREQ(result->Name(), "Mock");
    ASSERT_OK(result->ValidateOptions(db_opts_, cf_opts_));
  }
}

TEST_F(LoadCustomizableTest, LoadEncryptionCipherTest) {
  std::shared_ptr<BlockCipher> result;
  ASSERT_NOK(BlockCipher::CreateFromString(config_options_, "Mock", &result));
  ASSERT_OK(BlockCipher::CreateFromString(config_options_, "ROT13", &result));
  ASSERT_NE(result, nullptr);
  ASSERT_STREQ(result->Name(), "ROT13");
  if (RegisterTests("Test")) {
    ASSERT_OK(BlockCipher::CreateFromString(config_options_, "Mock", &result));
    ASSERT_NE(result, nullptr);
    ASSERT_STREQ(result->Name(), "Mock");
  }
}
#endif  // !ROCKSDB_LITE

TEST_F(LoadCustomizableTest, LoadSystemClockTest) {
  std::shared_ptr<SystemClock> result;
  ASSERT_NOK(SystemClock::CreateFromString(
      config_options_, MockSystemClock::kClassName(), &result));
  ASSERT_OK(SystemClock::CreateFromString(
      config_options_, SystemClock::kDefaultName(), &result));
  ASSERT_NE(result, nullptr);
  ASSERT_TRUE(result->IsInstanceOf(SystemClock::kDefaultName()));
  if (RegisterTests("Test")) {
    ASSERT_OK(SystemClock::CreateFromString(
        config_options_, MockSystemClock::kClassName(), &result));
    ASSERT_NE(result, nullptr);
    ASSERT_STREQ(result->Name(), MockSystemClock::kClassName());
  }
}

TEST_F(LoadCustomizableTest, LoadFlushBlockPolicyFactoryTest) {
  std::shared_ptr<TableFactory> table;
  std::shared_ptr<FlushBlockPolicyFactory> result;
  ASSERT_NOK(FlushBlockPolicyFactory::CreateFromString(
      config_options_, TestFlushBlockPolicyFactory::kClassName(), &result));

  ASSERT_OK(
      FlushBlockPolicyFactory::CreateFromString(config_options_, "", &result));
  ASSERT_NE(result, nullptr);
  ASSERT_STREQ(result->Name(), FlushBlockBySizePolicyFactory::kClassName());

  ASSERT_OK(FlushBlockPolicyFactory::CreateFromString(
      config_options_, FlushBlockEveryKeyPolicyFactory::kClassName(), &result));
  ASSERT_NE(result, nullptr);
  ASSERT_STREQ(result->Name(), FlushBlockEveryKeyPolicyFactory::kClassName());

  ASSERT_OK(FlushBlockPolicyFactory::CreateFromString(
      config_options_, FlushBlockBySizePolicyFactory::kClassName(), &result));
  ASSERT_NE(result, nullptr);
  ASSERT_STREQ(result->Name(), FlushBlockBySizePolicyFactory::kClassName());
#ifndef ROCKSDB_LITE
  std::string table_opts = "id=BlockBasedTable; flush_block_policy_factory=";
  ASSERT_OK(TableFactory::CreateFromString(
      config_options_,
      table_opts + FlushBlockEveryKeyPolicyFactory::kClassName(), &table));
  auto bbto = table->GetOptions<BlockBasedTableOptions>();
  ASSERT_NE(bbto, nullptr);
  ASSERT_NE(bbto->flush_block_policy_factory.get(), nullptr);
  ASSERT_STREQ(bbto->flush_block_policy_factory->Name(),
               FlushBlockEveryKeyPolicyFactory::kClassName());
  if (RegisterTests("Test")) {
    ASSERT_OK(FlushBlockPolicyFactory::CreateFromString(
        config_options_, TestFlushBlockPolicyFactory::kClassName(), &result));
    ASSERT_NE(result, nullptr);
    ASSERT_STREQ(result->Name(), TestFlushBlockPolicyFactory::kClassName());
    ASSERT_OK(TableFactory::CreateFromString(
        config_options_, table_opts + TestFlushBlockPolicyFactory::kClassName(),
        &table));
    bbto = table->GetOptions<BlockBasedTableOptions>();
    ASSERT_NE(bbto, nullptr);
    ASSERT_NE(bbto->flush_block_policy_factory.get(), nullptr);
    ASSERT_STREQ(bbto->flush_block_policy_factory->Name(),
                 TestFlushBlockPolicyFactory::kClassName());
  }
#endif  // ROCKSDB_LITE
}

}  // namespace ROCKSDB_NAMESPACE
int main(int argc, char** argv) {
  ::testing::InitGoogleTest(&argc, argv);
  ROCKSDB_NAMESPACE::port::InstallStackTraceHandler();
#ifdef GFLAGS
  ParseCommandLineFlags(&argc, &argv, true);
#endif  // GFLAGS
  return RUN_ALL_TESTS();
}<|MERGE_RESOLUTION|>--- conflicted
+++ resolved
@@ -1541,7 +1541,6 @@
   }
 }
 
-<<<<<<< HEAD
 TEST_F(LoadCustomizableTest, LoadCacheTest) {
   std::shared_ptr<Cache> result;
   ASSERT_NOK(Cache::CreateFromString(config_options_, TestCache::kClassName(),
@@ -1551,7 +1550,9 @@
                                       &result));
     ASSERT_NE(result, nullptr);
     ASSERT_STREQ(result->Name(), TestCache::kClassName());
-=======
+  }
+}
+
 TEST_F(LoadCustomizableTest, LoadFileSystemTest) {
   ColumnFamilyOptions cf_opts;
   std::shared_ptr<FileSystem> result;
@@ -1567,7 +1568,6 @@
     ASSERT_NE(result, nullptr);
     ASSERT_STREQ(result->Name(), DummyFileSystem::kClassName());
     ASSERT_FALSE(result->IsInstanceOf(FileSystem::kDefaultName()));
->>>>>>> be351f47
   }
 }
 
