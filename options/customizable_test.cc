//  Copyright (c) 2011-present, Facebook, Inc.  All rights reserved.
//  This source code is licensed under both the GPLv2 (found in the
//  COPYING file in the root directory) and Apache 2.0 License
//  (found in the LICENSE.Apache file in the root directory).
//
// Copyright (c) 2011 The LevelDB Authors. All rights reserved.
// Use of this source code is governed by a BSD-style license that can be
// found in the LICENSE file. See the AUTHORS file for names of contributors.

#include "rocksdb/customizable.h"

#include <cctype>
#include <cinttypes>
#include <cstring>
#include <unordered_map>

#include "db/db_test_util.h"
#include "options/options_helper.h"
#include "options/options_parser.h"
#include "rocksdb/convenience.h"
#include "rocksdb/env_encryption.h"
#include "rocksdb/flush_block_policy.h"
#include "rocksdb/secondary_cache.h"
#include "rocksdb/utilities/customizable_util.h"
#include "rocksdb/utilities/object_registry.h"
#include "rocksdb/utilities/options_type.h"
#include "table/block_based/flush_block_policy.h"
#include "table/mock_table.h"
#include "test_util/testharness.h"
#include "test_util/testutil.h"
#include "util/string_util.h"

#ifndef GFLAGS
bool FLAGS_enable_print = false;
#else
#include "util/gflags_compat.h"
using GFLAGS_NAMESPACE::ParseCommandLineFlags;
DEFINE_bool(enable_print, false, "Print options generated to console.");
#endif  // GFLAGS

namespace ROCKSDB_NAMESPACE {
class StringLogger : public Logger {
 public:
  using Logger::Logv;
  void Logv(const char* format, va_list ap) override {
    char buffer[1000];
    vsnprintf(buffer, sizeof(buffer), format, ap);
    string_.append(buffer);
  }
  const std::string& str() const { return string_; }
  void clear() { string_.clear(); }

 private:
  std::string string_;
};

class TestCustomizable : public Customizable {
 public:
  TestCustomizable(const std::string& name) : name_(name) {}
  // Method to allow CheckedCast to work for this class
  static const char* kClassName() {
    return "TestCustomizable";
  }

  const char* Name() const override { return name_.c_str(); }
  static const char* Type() { return "test.custom"; }
  static Status CreateFromString(const ConfigOptions& opts,
                                 const std::string& value,
                                 std::unique_ptr<TestCustomizable>* result);
  static Status CreateFromString(const ConfigOptions& opts,
                                 const std::string& value,
                                 std::shared_ptr<TestCustomizable>* result);
  static Status CreateFromString(const ConfigOptions& opts,
                                 const std::string& value,
                                 TestCustomizable** result);
  bool IsInstanceOf(const std::string& name) const override {
    if (name == kClassName()) {
      return true;
    } else {
      return Customizable::IsInstanceOf(name);
    }
  }

 protected:
  const std::string name_;
};

struct AOptions {
  int i = 0;
  bool b = false;
};

static std::unordered_map<std::string, OptionTypeInfo> a_option_info = {
#ifndef ROCKSDB_LITE
    {"int",
     {offsetof(struct AOptions, i), OptionType::kInt,
      OptionVerificationType::kNormal, OptionTypeFlags::kMutable}},
    {"bool",
     {offsetof(struct AOptions, b), OptionType::kBoolean,
      OptionVerificationType::kNormal, OptionTypeFlags::kNone}},
#endif  // ROCKSDB_LITE
};
class ACustomizable : public TestCustomizable {
 public:
  explicit ACustomizable(const std::string& id)
      : TestCustomizable("A"), id_(id) {
    RegisterOptions("A", &opts_, &a_option_info);
  }
  std::string GetId() const override { return id_; }
  static const char* kClassName() { return "A"; }

 private:
  AOptions opts_;
  const std::string id_;
};

#ifndef ROCKSDB_LITE
static int A_count = 0;
const FactoryFunc<TestCustomizable>& a_func =
    ObjectLibrary::Default()->Register<TestCustomizable>(
        "A.*",
        [](const std::string& name, std::unique_ptr<TestCustomizable>* guard,
           std::string* /* msg */) {
          guard->reset(new ACustomizable(name));
          A_count++;
          return guard->get();
        });
#endif  // ROCKSDB_LITE

struct BOptions {
  std::string s;
  bool b = false;
};

static std::unordered_map<std::string, OptionTypeInfo> b_option_info = {
#ifndef ROCKSDB_LITE
    {"string",
     {offsetof(struct BOptions, s), OptionType::kString,
      OptionVerificationType::kNormal, OptionTypeFlags::kNone}},
    {"bool",
     {offsetof(struct BOptions, b), OptionType::kBoolean,
      OptionVerificationType::kNormal, OptionTypeFlags::kNone}},
#endif  // ROCKSDB_LITE
};

class BCustomizable : public TestCustomizable {
 private:
 public:
  explicit BCustomizable(const std::string& name) : TestCustomizable(name) {
    RegisterOptions(name, &opts_, &b_option_info);
  }
  static const char* kClassName() { return "B"; }

 private:
  BOptions opts_;
};

static bool LoadSharedB(const std::string& id,
                        std::shared_ptr<TestCustomizable>* result) {
  if (id == "B") {
    result->reset(new BCustomizable(id));
    return true;
  } else if (id.empty()) {
    result->reset();
    return true;
  } else {
    return false;
  }
}
Status TestCustomizable::CreateFromString(
    const ConfigOptions& config_options, const std::string& value,
    std::shared_ptr<TestCustomizable>* result) {
  return LoadSharedObject<TestCustomizable>(config_options, value, LoadSharedB,
                                            result);
}

Status TestCustomizable::CreateFromString(
    const ConfigOptions& config_options, const std::string& value,
    std::unique_ptr<TestCustomizable>* result) {
  return LoadUniqueObject<TestCustomizable>(
      config_options, value,
      [](const std::string& id, std::unique_ptr<TestCustomizable>* u) {
        if (id == "B") {
          u->reset(new BCustomizable(id));
          return true;
        } else if (id.empty()) {
          u->reset();
          return true;
        } else {
          return false;
        }
      },
      result);
}

Status TestCustomizable::CreateFromString(const ConfigOptions& config_options,
                                          const std::string& value,
                                          TestCustomizable** result) {
  return LoadStaticObject<TestCustomizable>(
      config_options, value,
      [](const std::string& id, TestCustomizable** ptr) {
        if (id == "B") {
          *ptr = new BCustomizable(id);
          return true;
        } else if (id.empty()) {
          *ptr = nullptr;
          return true;
        } else {
          return false;
        }
      },
      result);
}

#ifndef ROCKSDB_LITE
const FactoryFunc<TestCustomizable>& s_func =
    ObjectLibrary::Default()->Register<TestCustomizable>(
        "S", [](const std::string& name,
                std::unique_ptr<TestCustomizable>* /* guard */,
                std::string* /* msg */) { return new BCustomizable(name); });
#endif  // ROCKSDB_LITE

struct SimpleOptions {
  static const char* kName() { return "simple"; }
  bool b = true;
  std::unique_ptr<TestCustomizable> cu;
  std::shared_ptr<TestCustomizable> cs;
  TestCustomizable* cp = nullptr;
};

static std::unordered_map<std::string, OptionTypeInfo> simple_option_info = {
#ifndef ROCKSDB_LITE
    {"bool",
     {offsetof(struct SimpleOptions, b), OptionType::kBoolean,
      OptionVerificationType::kNormal, OptionTypeFlags::kNone}},
    {"unique",
     OptionTypeInfo::AsCustomUniquePtr<TestCustomizable>(
         offsetof(struct SimpleOptions, cu), OptionVerificationType::kNormal,
         OptionTypeFlags::kAllowNull)},
    {"shared",
     OptionTypeInfo::AsCustomSharedPtr<TestCustomizable>(
         offsetof(struct SimpleOptions, cs), OptionVerificationType::kNormal,
         OptionTypeFlags::kAllowNull)},
    {"pointer",
     OptionTypeInfo::AsCustomRawPtr<TestCustomizable>(
         offsetof(struct SimpleOptions, cp), OptionVerificationType::kNormal,
         OptionTypeFlags::kAllowNull)},
#endif  // ROCKSDB_LITE
};

class SimpleConfigurable : public Configurable {
 private:
  SimpleOptions simple_;

 public:
  SimpleConfigurable() { RegisterOptions(&simple_, &simple_option_info); }

  explicit SimpleConfigurable(
      const std::unordered_map<std::string, OptionTypeInfo>* map) {
    RegisterOptions(&simple_, map);
  }
};

class CustomizableTest : public testing::Test {
 public:
  CustomizableTest() { config_options_.invoke_prepare_options = false; }

  ConfigOptions config_options_;
};

#ifndef ROCKSDB_LITE  // GetOptionsFromMap is not supported in ROCKSDB_LITE
// Tests that a Customizable can be created by:
//    - a simple name
//    - a XXX.id option
//    - a property with a name
TEST_F(CustomizableTest, CreateByNameTest) {
  ObjectLibrary::Default()->Register<TestCustomizable>(
      "TEST.*",
      [](const std::string& name, std::unique_ptr<TestCustomizable>* guard,
         std::string* /* msg */) {
        guard->reset(new TestCustomizable(name));
        return guard->get();
      });
  std::unique_ptr<Configurable> configurable(new SimpleConfigurable());
  SimpleOptions* simple = configurable->GetOptions<SimpleOptions>();
  ASSERT_NE(simple, nullptr);
  ASSERT_OK(
      configurable->ConfigureFromString(config_options_, "unique={id=TEST_1}"));
  ASSERT_NE(simple->cu, nullptr);
  ASSERT_EQ(simple->cu->GetId(), "TEST_1");
  ASSERT_OK(
      configurable->ConfigureFromString(config_options_, "unique.id=TEST_2"));
  ASSERT_NE(simple->cu, nullptr);
  ASSERT_EQ(simple->cu->GetId(), "TEST_2");
  ASSERT_OK(
      configurable->ConfigureFromString(config_options_, "unique=TEST_3"));
  ASSERT_NE(simple->cu, nullptr);
  ASSERT_EQ(simple->cu->GetId(), "TEST_3");
}

TEST_F(CustomizableTest, ToStringTest) {
  std::unique_ptr<TestCustomizable> custom(new TestCustomizable("test"));
  ASSERT_EQ(custom->ToString(config_options_), "test");
}

TEST_F(CustomizableTest, SimpleConfigureTest) {
  std::unordered_map<std::string, std::string> opt_map = {
      {"unique", "id=A;int=1;bool=true"},
      {"shared", "id=B;string=s"},
  };
  std::unique_ptr<Configurable> configurable(new SimpleConfigurable());
  ASSERT_OK(configurable->ConfigureFromMap(config_options_, opt_map));
  SimpleOptions* simple = configurable->GetOptions<SimpleOptions>();
  ASSERT_NE(simple, nullptr);
  ASSERT_NE(simple->cu, nullptr);
  ASSERT_EQ(simple->cu->GetId(), "A");
  std::string opt_str;
  std::string mismatch;
  ASSERT_OK(configurable->GetOptionString(config_options_, &opt_str));
  std::unique_ptr<Configurable> copy(new SimpleConfigurable());
  ASSERT_OK(copy->ConfigureFromString(config_options_, opt_str));
  ASSERT_TRUE(
      configurable->AreEquivalent(config_options_, copy.get(), &mismatch));
}

static void GetMapFromProperties(
    const std::string& props,
    std::unordered_map<std::string, std::string>* map) {
  std::istringstream iss(props);
  std::unordered_map<std::string, std::string> copy_map;
  std::string line;
  map->clear();
  for (int line_num = 0; std::getline(iss, line); line_num++) {
    std::string name;
    std::string value;
    ASSERT_OK(
        RocksDBOptionsParser::ParseStatement(&name, &value, line, line_num));
    (*map)[name] = value;
  }
}

TEST_F(CustomizableTest, ConfigureFromPropsTest) {
  std::unordered_map<std::string, std::string> opt_map = {
      {"unique.id", "A"}, {"unique.A.int", "1"},    {"unique.A.bool", "true"},
      {"shared.id", "B"}, {"shared.B.string", "s"},
  };
  std::unique_ptr<Configurable> configurable(new SimpleConfigurable());
  ASSERT_OK(configurable->ConfigureFromMap(config_options_, opt_map));
  SimpleOptions* simple = configurable->GetOptions<SimpleOptions>();
  ASSERT_NE(simple, nullptr);
  ASSERT_NE(simple->cu, nullptr);
  ASSERT_EQ(simple->cu->GetId(), "A");
  std::string opt_str;
  std::string mismatch;
  config_options_.delimiter = "\n";
  std::unordered_map<std::string, std::string> props;
  ASSERT_OK(configurable->GetOptionString(config_options_, &opt_str));
  GetMapFromProperties(opt_str, &props);
  std::unique_ptr<Configurable> copy(new SimpleConfigurable());
  ASSERT_OK(copy->ConfigureFromMap(config_options_, props));
  ASSERT_TRUE(
      configurable->AreEquivalent(config_options_, copy.get(), &mismatch));
}

TEST_F(CustomizableTest, ConfigureFromShortTest) {
  std::unordered_map<std::string, std::string> opt_map = {
      {"unique.id", "A"}, {"unique.A.int", "1"},    {"unique.A.bool", "true"},
      {"shared.id", "B"}, {"shared.B.string", "s"},
  };
  std::unique_ptr<Configurable> configurable(new SimpleConfigurable());
  ASSERT_OK(configurable->ConfigureFromMap(config_options_, opt_map));
  SimpleOptions* simple = configurable->GetOptions<SimpleOptions>();
  ASSERT_NE(simple, nullptr);
  ASSERT_NE(simple->cu, nullptr);
  ASSERT_EQ(simple->cu->GetId(), "A");
}

TEST_F(CustomizableTest, AreEquivalentOptionsTest) {
  std::unordered_map<std::string, std::string> opt_map = {
      {"unique", "id=A;int=1;bool=true"},
      {"shared", "id=A;int=1;bool=true"},
  };
  std::string mismatch;
  ConfigOptions config_options = config_options_;
  std::unique_ptr<Configurable> c1(new SimpleConfigurable());
  std::unique_ptr<Configurable> c2(new SimpleConfigurable());
  ASSERT_OK(c1->ConfigureFromMap(config_options, opt_map));
  ASSERT_OK(c2->ConfigureFromMap(config_options, opt_map));
  ASSERT_TRUE(c1->AreEquivalent(config_options, c2.get(), &mismatch));
  SimpleOptions* simple = c1->GetOptions<SimpleOptions>();
  ASSERT_TRUE(
      simple->cu->AreEquivalent(config_options, simple->cs.get(), &mismatch));
  ASSERT_OK(simple->cu->ConfigureOption(config_options, "int", "2"));
  ASSERT_FALSE(
      simple->cu->AreEquivalent(config_options, simple->cs.get(), &mismatch));
  ASSERT_FALSE(c1->AreEquivalent(config_options, c2.get(), &mismatch));
  ConfigOptions loosely = config_options;
  loosely.sanity_level = ConfigOptions::kSanityLevelLooselyCompatible;
  ASSERT_TRUE(c1->AreEquivalent(loosely, c2.get(), &mismatch));
  ASSERT_TRUE(simple->cu->AreEquivalent(loosely, simple->cs.get(), &mismatch));

  ASSERT_OK(c1->ConfigureOption(config_options, "shared", "id=B;string=3"));
  ASSERT_TRUE(c1->AreEquivalent(loosely, c2.get(), &mismatch));
  ASSERT_FALSE(c1->AreEquivalent(config_options, c2.get(), &mismatch));
  ASSERT_FALSE(simple->cs->AreEquivalent(loosely, simple->cu.get(), &mismatch));
  simple->cs.reset();
  ASSERT_TRUE(c1->AreEquivalent(loosely, c2.get(), &mismatch));
  ASSERT_FALSE(c1->AreEquivalent(config_options, c2.get(), &mismatch));
}

// Tests that we can initialize a customizable from its options
TEST_F(CustomizableTest, ConfigureStandaloneCustomTest) {
  std::unique_ptr<TestCustomizable> base, copy;
  auto registry = ObjectRegistry::NewInstance();
  ASSERT_OK(registry->NewUniqueObject<TestCustomizable>("A", &base));
  ASSERT_OK(registry->NewUniqueObject<TestCustomizable>("A", &copy));
  ASSERT_OK(base->ConfigureFromString(config_options_, "int=33;bool=true"));
  std::string opt_str;
  std::string mismatch;
  ASSERT_OK(base->GetOptionString(config_options_, &opt_str));
  ASSERT_OK(copy->ConfigureFromString(config_options_, opt_str));
  ASSERT_TRUE(base->AreEquivalent(config_options_, copy.get(), &mismatch));
}

// Tests that we fail appropriately if the pattern is not registered
TEST_F(CustomizableTest, BadNameTest) {
  config_options_.ignore_unsupported_options = false;
  std::unique_ptr<Configurable> c1(new SimpleConfigurable());
  ASSERT_NOK(
      c1->ConfigureFromString(config_options_, "unique.shared.id=bad name"));
  config_options_.ignore_unsupported_options = true;
  ASSERT_OK(
      c1->ConfigureFromString(config_options_, "unique.shared.id=bad name"));
}

// Tests that we fail appropriately if a bad option is passed to the underlying
// configurable
TEST_F(CustomizableTest, BadOptionTest) {
  std::unique_ptr<Configurable> c1(new SimpleConfigurable());
  ConfigOptions ignore = config_options_;
  ignore.ignore_unknown_options = true;

  ASSERT_NOK(c1->ConfigureFromString(config_options_, "A.int=11"));
  ASSERT_NOK(c1->ConfigureFromString(config_options_, "shared={id=B;int=1}"));
  ASSERT_OK(c1->ConfigureFromString(ignore, "shared={id=A;string=s}"));
  ASSERT_NOK(c1->ConfigureFromString(config_options_, "B.int=11"));
  ASSERT_OK(c1->ConfigureFromString(ignore, "B.int=11"));
  ASSERT_NOK(c1->ConfigureFromString(config_options_, "A.string=s"));
  ASSERT_OK(c1->ConfigureFromString(ignore, "A.string=s"));
  // Test as detached
  ASSERT_NOK(
      c1->ConfigureFromString(config_options_, "shared.id=A;A.string=b}"));
  ASSERT_OK(c1->ConfigureFromString(ignore, "shared.id=A;A.string=s}"));
}

// Tests that different IDs lead to different objects
TEST_F(CustomizableTest, UniqueIdTest) {
  std::unique_ptr<Configurable> base(new SimpleConfigurable());
  ASSERT_OK(base->ConfigureFromString(config_options_,
                                      "unique={id=A_1;int=1;bool=true}"));
  SimpleOptions* simple = base->GetOptions<SimpleOptions>();
  ASSERT_NE(simple, nullptr);
  ASSERT_NE(simple->cu, nullptr);
  ASSERT_EQ(simple->cu->GetId(), std::string("A_1"));
  std::string opt_str;
  std::string mismatch;
  ASSERT_OK(base->GetOptionString(config_options_, &opt_str));
  std::unique_ptr<Configurable> copy(new SimpleConfigurable());
  ASSERT_OK(copy->ConfigureFromString(config_options_, opt_str));
  ASSERT_TRUE(base->AreEquivalent(config_options_, copy.get(), &mismatch));
  ASSERT_OK(base->ConfigureFromString(config_options_,
                                      "unique={id=A_2;int=1;bool=true}"));
  ASSERT_FALSE(base->AreEquivalent(config_options_, copy.get(), &mismatch));
  ASSERT_EQ(simple->cu->GetId(), std::string("A_2"));
}

TEST_F(CustomizableTest, IsInstanceOfTest) {
  std::shared_ptr<TestCustomizable> tc = std::make_shared<ACustomizable>("A");

  ASSERT_TRUE(tc->IsInstanceOf("A"));
  ASSERT_TRUE(tc->IsInstanceOf("TestCustomizable"));
  ASSERT_FALSE(tc->IsInstanceOf("B"));
  ASSERT_EQ(tc->CheckedCast<ACustomizable>(), tc.get());
  ASSERT_EQ(tc->CheckedCast<TestCustomizable>(), tc.get());
  ASSERT_EQ(tc->CheckedCast<BCustomizable>(), nullptr);

  tc.reset(new BCustomizable("B"));
  ASSERT_TRUE(tc->IsInstanceOf("B"));
  ASSERT_TRUE(tc->IsInstanceOf("TestCustomizable"));
  ASSERT_FALSE(tc->IsInstanceOf("A"));
  ASSERT_EQ(tc->CheckedCast<BCustomizable>(), tc.get());
  ASSERT_EQ(tc->CheckedCast<TestCustomizable>(), tc.get());
  ASSERT_EQ(tc->CheckedCast<ACustomizable>(), nullptr);
}

TEST_F(CustomizableTest, PrepareOptionsTest) {
  static std::unordered_map<std::string, OptionTypeInfo> p_option_info = {
#ifndef ROCKSDB_LITE
      {"can_prepare",
       {0, OptionType::kBoolean, OptionVerificationType::kNormal,
        OptionTypeFlags::kNone}},
#endif  // ROCKSDB_LITE
  };

  class PrepareCustomizable : public TestCustomizable {
   public:
    bool can_prepare_ = true;

    PrepareCustomizable() : TestCustomizable("P") {
      RegisterOptions("Prepare", &can_prepare_, &p_option_info);
    }

    Status PrepareOptions(const ConfigOptions& opts) override {
      if (!can_prepare_) {
        return Status::InvalidArgument("Cannot Prepare");
      } else {
        return TestCustomizable::PrepareOptions(opts);
      }
    }
  };

  ObjectLibrary::Default()->Register<TestCustomizable>(
      "P",
      [](const std::string& /*name*/, std::unique_ptr<TestCustomizable>* guard,
         std::string* /* msg */) {
        guard->reset(new PrepareCustomizable());
        return guard->get();
      });

  std::unique_ptr<Configurable> base(new SimpleConfigurable());
  ConfigOptions prepared(config_options_);
  prepared.invoke_prepare_options = true;

  ASSERT_FALSE(base->IsPrepared());
  ASSERT_OK(base->ConfigureFromString(
      prepared, "unique=A_1; shared={id=B;string=s}; pointer.id=S"));
  SimpleOptions* simple = base->GetOptions<SimpleOptions>();
  ASSERT_NE(simple, nullptr);
  ASSERT_NE(simple->cu, nullptr);
  ASSERT_NE(simple->cs, nullptr);
  ASSERT_NE(simple->cp, nullptr);
  ASSERT_TRUE(base->IsPrepared());
  ASSERT_TRUE(simple->cu->IsPrepared());
  ASSERT_TRUE(simple->cs->IsPrepared());
  ASSERT_TRUE(simple->cp->IsPrepared());
  delete simple->cp;
  base.reset(new SimpleConfigurable());
  ASSERT_OK(base->ConfigureFromString(
      config_options_, "unique=A_1; shared={id=B;string=s}; pointer.id=S"));

  simple = base->GetOptions<SimpleOptions>();
  ASSERT_NE(simple, nullptr);
  ASSERT_NE(simple->cu, nullptr);
  ASSERT_NE(simple->cs, nullptr);
  ASSERT_NE(simple->cp, nullptr);
  ASSERT_FALSE(base->IsPrepared());
  ASSERT_FALSE(simple->cu->IsPrepared());
  ASSERT_FALSE(simple->cs->IsPrepared());
  ASSERT_FALSE(simple->cp->IsPrepared());

  ASSERT_OK(base->PrepareOptions(config_options_));
  ASSERT_TRUE(base->IsPrepared());
  ASSERT_TRUE(simple->cu->IsPrepared());
  ASSERT_TRUE(simple->cs->IsPrepared());
  ASSERT_TRUE(simple->cp->IsPrepared());
  delete simple->cp;
  base.reset(new SimpleConfigurable());

  ASSERT_NOK(
      base->ConfigureFromString(prepared, "unique={id=P; can_prepare=false}"));
  simple = base->GetOptions<SimpleOptions>();
  ASSERT_NE(simple, nullptr);
  ASSERT_NE(simple->cu, nullptr);
  ASSERT_FALSE(simple->cu->IsPrepared());

  ASSERT_OK(
      base->ConfigureFromString(prepared, "unique={id=P; can_prepare=true}"));
  ASSERT_TRUE(simple->cu->IsPrepared());

  ASSERT_OK(base->ConfigureFromString(config_options_,
                                      "unique={id=P; can_prepare=true}"));
  ASSERT_NE(simple->cu, nullptr);
  ASSERT_FALSE(simple->cu->IsPrepared());
  ASSERT_OK(simple->cu->PrepareOptions(prepared));
  ASSERT_TRUE(simple->cu->IsPrepared());

  ASSERT_OK(base->ConfigureFromString(config_options_,
                                      "unique={id=P; can_prepare=false}"));
  ASSERT_NE(simple->cu, nullptr);
  ASSERT_FALSE(simple->cu->IsPrepared());
  ASSERT_NOK(simple->cu->PrepareOptions(prepared));
  ASSERT_FALSE(simple->cu->IsPrepared());
}

static std::unordered_map<std::string, OptionTypeInfo> inner_option_info = {
#ifndef ROCKSDB_LITE
    {"inner",
     OptionTypeInfo::AsCustomSharedPtr<TestCustomizable>(
         0, OptionVerificationType::kNormal, OptionTypeFlags::kStringNameOnly)}
#endif  // ROCKSDB_LITE
};

class InnerCustomizable : public Customizable {
 public:
  explicit InnerCustomizable(const std::shared_ptr<Customizable>& w)
      : inner_(w) {}
  static const char* kClassName() { return "Inner"; }
  bool IsInstanceOf(const std::string& name) const override {
    if (name == kClassName()) {
      return true;
    } else {
      return Customizable::IsInstanceOf(name);
    }
  }

 protected:
  const Customizable* Inner() const override { return inner_.get(); }

 private:
  std::shared_ptr<Customizable> inner_;
};

class WrappedCustomizable1 : public InnerCustomizable {
 public:
  explicit WrappedCustomizable1(const std::shared_ptr<Customizable>& w)
      : InnerCustomizable(w) {}
  const char* Name() const override { return kClassName(); }
  static const char* kClassName() { return "Wrapped1"; }
};

class WrappedCustomizable2 : public InnerCustomizable {
 public:
  explicit WrappedCustomizable2(const std::shared_ptr<Customizable>& w)
      : InnerCustomizable(w) {}
  const char* Name() const override { return kClassName(); }
  static const char* kClassName() { return "Wrapped2"; }
};

TEST_F(CustomizableTest, WrappedInnerTest) {
  std::shared_ptr<TestCustomizable> ac =
      std::make_shared<TestCustomizable>("A");

  ASSERT_TRUE(ac->IsInstanceOf("A"));
  ASSERT_TRUE(ac->IsInstanceOf("TestCustomizable"));
  ASSERT_EQ(ac->CheckedCast<TestCustomizable>(), ac.get());
  ASSERT_EQ(ac->CheckedCast<InnerCustomizable>(), nullptr);
  ASSERT_EQ(ac->CheckedCast<WrappedCustomizable1>(), nullptr);
  ASSERT_EQ(ac->CheckedCast<WrappedCustomizable2>(), nullptr);
  std::shared_ptr<Customizable> wc1 =
      std::make_shared<WrappedCustomizable1>(ac);

  ASSERT_TRUE(wc1->IsInstanceOf(WrappedCustomizable1::kClassName()));
  ASSERT_EQ(wc1->CheckedCast<WrappedCustomizable1>(), wc1.get());
  ASSERT_EQ(wc1->CheckedCast<WrappedCustomizable2>(), nullptr);
  ASSERT_EQ(wc1->CheckedCast<InnerCustomizable>(), wc1.get());
  ASSERT_EQ(wc1->CheckedCast<TestCustomizable>(), ac.get());

  std::shared_ptr<Customizable> wc2 =
      std::make_shared<WrappedCustomizable2>(wc1);
  ASSERT_TRUE(wc2->IsInstanceOf(WrappedCustomizable2::kClassName()));
  ASSERT_EQ(wc2->CheckedCast<WrappedCustomizable2>(), wc2.get());
  ASSERT_EQ(wc2->CheckedCast<WrappedCustomizable1>(), wc1.get());
  ASSERT_EQ(wc2->CheckedCast<InnerCustomizable>(), wc2.get());
  ASSERT_EQ(wc2->CheckedCast<TestCustomizable>(), ac.get());
}

class ShallowCustomizable : public Customizable {
 public:
  ShallowCustomizable() {
    inner_ = std::make_shared<ACustomizable>("a");
    RegisterOptions("inner", &inner_, &inner_option_info);
  };
  static const char* kClassName() { return "shallow"; }
  const char* Name() const override { return kClassName(); }

 private:
  std::shared_ptr<TestCustomizable> inner_;
};

TEST_F(CustomizableTest, TestStringDepth) {
  ConfigOptions shallow = config_options_;
  std::unique_ptr<Configurable> c(new ShallowCustomizable());
  std::string opt_str;
  shallow.depth = ConfigOptions::Depth::kDepthShallow;
  ASSERT_OK(c->GetOptionString(shallow, &opt_str));
  ASSERT_EQ(opt_str, "inner=a;");
  shallow.depth = ConfigOptions::Depth::kDepthDetailed;
  ASSERT_OK(c->GetOptionString(shallow, &opt_str));
  ASSERT_NE(opt_str, "inner=a;");
}

// Tests that we only get a new customizable when it changes
TEST_F(CustomizableTest, NewCustomizableTest) {
  std::unique_ptr<Configurable> base(new SimpleConfigurable());
  A_count = 0;
  ASSERT_OK(base->ConfigureFromString(config_options_,
                                      "unique={id=A_1;int=1;bool=true}"));
  SimpleOptions* simple = base->GetOptions<SimpleOptions>();
  ASSERT_NE(simple, nullptr);
  ASSERT_NE(simple->cu, nullptr);
  ASSERT_EQ(A_count, 1);  // Created one A
  ASSERT_OK(base->ConfigureFromString(config_options_,
                                      "unique={id=A_1;int=1;bool=false}"));
  ASSERT_EQ(A_count, 2);  // Create another A_1
  ASSERT_OK(base->ConfigureFromString(config_options_, "unique={id=}"));
  ASSERT_EQ(simple->cu, nullptr);
  ASSERT_EQ(A_count, 2);
  ASSERT_OK(base->ConfigureFromString(config_options_,
                                      "unique={id=A_2;int=1;bool=false}"));
  ASSERT_EQ(A_count, 3);  // Created another A
  ASSERT_OK(base->ConfigureFromString(config_options_, "unique.id="));
  ASSERT_EQ(simple->cu, nullptr);
  ASSERT_EQ(A_count, 3);
}

TEST_F(CustomizableTest, IgnoreUnknownObjects) {
  ConfigOptions ignore = config_options_;
  std::shared_ptr<TestCustomizable> shared;
  std::unique_ptr<TestCustomizable> unique;
  TestCustomizable* pointer = nullptr;
  ignore.ignore_unsupported_options = false;
  ASSERT_NOK(
      LoadSharedObject<TestCustomizable>(ignore, "Unknown", nullptr, &shared));
  ASSERT_NOK(
      LoadUniqueObject<TestCustomizable>(ignore, "Unknown", nullptr, &unique));
  ASSERT_NOK(
      LoadStaticObject<TestCustomizable>(ignore, "Unknown", nullptr, &pointer));
  ASSERT_EQ(shared.get(), nullptr);
  ASSERT_EQ(unique.get(), nullptr);
  ASSERT_EQ(pointer, nullptr);
  ignore.ignore_unsupported_options = true;
  ASSERT_OK(
      LoadSharedObject<TestCustomizable>(ignore, "Unknown", nullptr, &shared));
  ASSERT_OK(
      LoadUniqueObject<TestCustomizable>(ignore, "Unknown", nullptr, &unique));
  ASSERT_OK(
      LoadStaticObject<TestCustomizable>(ignore, "Unknown", nullptr, &pointer));
  ASSERT_EQ(shared.get(), nullptr);
  ASSERT_EQ(unique.get(), nullptr);
  ASSERT_EQ(pointer, nullptr);
  ASSERT_OK(LoadSharedObject<TestCustomizable>(ignore, "id=Unknown", nullptr,
                                               &shared));
  ASSERT_OK(LoadUniqueObject<TestCustomizable>(ignore, "id=Unknown", nullptr,
                                               &unique));
  ASSERT_OK(LoadStaticObject<TestCustomizable>(ignore, "id=Unknown", nullptr,
                                               &pointer));
  ASSERT_EQ(shared.get(), nullptr);
  ASSERT_EQ(unique.get(), nullptr);
  ASSERT_EQ(pointer, nullptr);
  ASSERT_OK(LoadSharedObject<TestCustomizable>(ignore, "id=Unknown;option=bad",
                                               nullptr, &shared));
  ASSERT_OK(LoadUniqueObject<TestCustomizable>(ignore, "id=Unknown;option=bad",
                                               nullptr, &unique));
  ASSERT_OK(LoadStaticObject<TestCustomizable>(ignore, "id=Unknown;option=bad",
                                               nullptr, &pointer));
  ASSERT_EQ(shared.get(), nullptr);
  ASSERT_EQ(unique.get(), nullptr);
  ASSERT_EQ(pointer, nullptr);
}

TEST_F(CustomizableTest, FactoryFunctionTest) {
  std::shared_ptr<TestCustomizable> shared;
  std::unique_ptr<TestCustomizable> unique;
  TestCustomizable* pointer = nullptr;
  ConfigOptions ignore = config_options_;
  ignore.ignore_unsupported_options = false;
  ASSERT_OK(TestCustomizable::CreateFromString(ignore, "B", &shared));
  ASSERT_OK(TestCustomizable::CreateFromString(ignore, "B", &unique));
  ASSERT_OK(TestCustomizable::CreateFromString(ignore, "B", &pointer));
  ASSERT_NE(shared.get(), nullptr);
  ASSERT_NE(unique.get(), nullptr);
  ASSERT_NE(pointer, nullptr);
  delete pointer;
  pointer = nullptr;
  ASSERT_OK(TestCustomizable::CreateFromString(ignore, "id=", &shared));
  ASSERT_OK(TestCustomizable::CreateFromString(ignore, "id=", &unique));
  ASSERT_OK(TestCustomizable::CreateFromString(ignore, "id=", &pointer));
  ASSERT_EQ(shared.get(), nullptr);
  ASSERT_EQ(unique.get(), nullptr);
  ASSERT_EQ(pointer, nullptr);
  ASSERT_NOK(TestCustomizable::CreateFromString(ignore, "option=bad", &shared));
  ASSERT_NOK(TestCustomizable::CreateFromString(ignore, "option=bad", &unique));
  ASSERT_NOK(
      TestCustomizable::CreateFromString(ignore, "option=bad", &pointer));
  ASSERT_EQ(pointer, nullptr);
}

TEST_F(CustomizableTest, URLFactoryTest) {
  std::unique_ptr<TestCustomizable> unique;
  ConfigOptions ignore = config_options_;
  ignore.ignore_unsupported_options = false;
  ignore.ignore_unsupported_options = false;
  ASSERT_OK(TestCustomizable::CreateFromString(ignore, "A=1;x=y", &unique));
  ASSERT_NE(unique, nullptr);
  ASSERT_EQ(unique->GetId(), "A=1;x=y");
  ASSERT_OK(TestCustomizable::CreateFromString(ignore, "A;x=y", &unique));
  ASSERT_NE(unique, nullptr);
  ASSERT_EQ(unique->GetId(), "A;x=y");
  unique.reset();
  ASSERT_OK(TestCustomizable::CreateFromString(ignore, "A=1?x=y", &unique));
  ASSERT_NE(unique, nullptr);
  ASSERT_EQ(unique->GetId(), "A=1?x=y");
}

TEST_F(CustomizableTest, MutableOptionsTest) {
  static std::unordered_map<std::string, OptionTypeInfo> mutable_option_info = {
      {"mutable",
       OptionTypeInfo::AsCustomSharedPtr<TestCustomizable>(
           0, OptionVerificationType::kNormal, OptionTypeFlags::kMutable)}};
  static std::unordered_map<std::string, OptionTypeInfo> immutable_option_info =
      {{"immutable",
        OptionTypeInfo::AsCustomSharedPtr<TestCustomizable>(
            0, OptionVerificationType::kNormal, OptionTypeFlags::kAllowNull)}};

  class MutableCustomizable : public Customizable {
   private:
    std::shared_ptr<TestCustomizable> mutable_;
    std::shared_ptr<TestCustomizable> immutable_;

   public:
    MutableCustomizable() {
      RegisterOptions("mutable", &mutable_, &mutable_option_info);
      RegisterOptions("immutable", &immutable_, &immutable_option_info);
    }
    const char* Name() const override { return "MutableCustomizable"; }
  };
  MutableCustomizable mc;

  ConfigOptions options = config_options_;
  ASSERT_FALSE(mc.IsPrepared());
  ASSERT_OK(mc.ConfigureOption(options, "mutable", "{id=B;}"));
  ASSERT_OK(mc.ConfigureOption(options, "immutable", "{id=A; int=10}"));
  auto* mm = mc.GetOptions<std::shared_ptr<TestCustomizable>>("mutable");
  auto* im = mc.GetOptions<std::shared_ptr<TestCustomizable>>("immutable");
  ASSERT_NE(mm, nullptr);
  ASSERT_NE(mm->get(), nullptr);
  ASSERT_NE(im, nullptr);
  ASSERT_NE(im->get(), nullptr);

  // Now only deal with mutable options
  options.mutable_options_only = true;

  // Setting nested immutable customizable options fails
  ASSERT_NOK(mc.ConfigureOption(options, "immutable", "{id=B;}"));
  ASSERT_NOK(mc.ConfigureOption(options, "immutable.id", "B"));
  ASSERT_NOK(mc.ConfigureOption(options, "immutable.bool", "true"));
  ASSERT_NOK(mc.ConfigureOption(options, "immutable", "bool=true"));
  ASSERT_NOK(mc.ConfigureOption(options, "immutable", "{int=11;bool=true}"));
  auto* im_a = im->get()->GetOptions<AOptions>("A");
  ASSERT_NE(im_a, nullptr);
  ASSERT_EQ(im_a->i, 10);
  ASSERT_EQ(im_a->b, false);

  // Setting nested mutable customizable options succeeds but the object did not
  // change
  ASSERT_OK(mc.ConfigureOption(options, "immutable.int", "11"));
  ASSERT_EQ(im_a->i, 11);
  ASSERT_EQ(im_a, im->get()->GetOptions<AOptions>("A"));

  // The mutable configurable itself can be changed
  ASSERT_OK(mc.ConfigureOption(options, "mutable.id", "A"));
  ASSERT_OK(mc.ConfigureOption(options, "mutable", "A"));
  ASSERT_OK(mc.ConfigureOption(options, "mutable", "{id=A}"));
  ASSERT_OK(mc.ConfigureOption(options, "mutable", "{bool=true}"));

  // The Nested options in the mutable object can be changed
  ASSERT_OK(mc.ConfigureOption(options, "mutable", "{bool=true}"));
  auto* mm_a = mm->get()->GetOptions<AOptions>("A");
  ASSERT_EQ(mm_a->b, true);
  ASSERT_OK(mc.ConfigureOption(options, "mutable", "{int=22;bool=false}"));
  mm_a = mm->get()->GetOptions<AOptions>("A");
  ASSERT_EQ(mm_a->i, 22);
  ASSERT_EQ(mm_a->b, false);

  // Only the mutable options should get serialized
  options.mutable_options_only = false;
  ASSERT_OK(mc.ConfigureOption(options, "immutable", "{id=B;}"));
  options.mutable_options_only = true;

  std::string opt_str;
  ASSERT_OK(mc.GetOptionString(options, &opt_str));
  MutableCustomizable mc2;
  ASSERT_OK(mc2.ConfigureFromString(options, opt_str));
  std::string mismatch;
  ASSERT_TRUE(mc.AreEquivalent(options, &mc2, &mismatch));
  options.mutable_options_only = false;
  ASSERT_FALSE(mc.AreEquivalent(options, &mc2, &mismatch));
  ASSERT_EQ(mismatch, "immutable");
}
#endif  // !ROCKSDB_LITE

class TestSecondaryCache : public SecondaryCache {
 public:
  static const char* kClassName() { return "Test"; }
  const char* Name() const override { return kClassName(); }
  Status Insert(const Slice& /*key*/, void* /*value*/,
                const Cache::CacheItemHelper* /*helper*/) override {
    return Status::NotSupported();
  }
  std::unique_ptr<SecondaryCacheResultHandle> Lookup(
      const Slice& /*key*/, const Cache::CreateCallback& /*create_cb*/,
      bool /*wait*/) override {
    return nullptr;
  }
  void Erase(const Slice& /*key*/) override {}

  // Wait for a collection of handles to become ready
  void WaitAll(std::vector<SecondaryCacheResultHandle*> /*handles*/) override {}

  std::string GetPrintableOptions() const override { return ""; }
};

#ifndef ROCKSDB_LITE
// This method loads existing test classes into the ObjectRegistry
static int RegisterTestObjects(ObjectLibrary& library,
                               const std::string& /*arg*/) {
  size_t num_types;
  library.Register<TableFactory>(
      "MockTable",
      [](const std::string& /*uri*/, std::unique_ptr<TableFactory>* guard,
         std::string* /* errmsg */) {
        guard->reset(new mock::MockTableFactory());
        return guard->get();
      });
  library.Register<EventListener>(
      OnFileDeletionListener::kClassName(),
      [](const std::string& /*uri*/, std::unique_ptr<EventListener>* guard,
         std::string* /* errmsg */) {
        guard->reset(new OnFileDeletionListener());
        return guard->get();
      });
  library.Register<EventListener>(
      FlushCounterListener::kClassName(),
      [](const std::string& /*uri*/, std::unique_ptr<EventListener>* guard,
         std::string* /* errmsg */) {
        guard->reset(new FlushCounterListener());
        return guard->get();
      });
  library.Register<const Comparator>(
      test::SimpleSuffixReverseComparator::kClassName(),
      [](const std::string& /*uri*/,
         std::unique_ptr<const Comparator>* /*guard*/,
         std::string* /* errmsg */) {
        static test::SimpleSuffixReverseComparator ssrc;
        return &ssrc;
      });

  return static_cast<int>(library.GetFactoryCount(&num_types));
}

class MockEncryptionProvider : public EncryptionProvider {
 public:
  explicit MockEncryptionProvider(const std::string& id) : id_(id) {}
  const char* Name() const override { return "Mock"; }
  size_t GetPrefixLength() const override { return 0; }
  Status CreateNewPrefix(const std::string& /*fname*/, char* /*prefix*/,
                         size_t /*prefixLength*/) const override {
    return Status::NotSupported();
  }

  Status AddCipher(const std::string& /*descriptor*/, const char* /*cipher*/,
                   size_t /*len*/, bool /*for_write*/) override {
    return Status::NotSupported();
  }

  Status CreateCipherStream(
      const std::string& /*fname*/, const EnvOptions& /*options*/,
      Slice& /*prefix*/,
      std::unique_ptr<BlockAccessCipherStream>* /*result*/) override {
    return Status::NotSupported();
  }
  Status ValidateOptions(const DBOptions& db_opts,
                         const ColumnFamilyOptions& cf_opts) const override {
    if (EndsWith(id_, "://test")) {
      return EncryptionProvider::ValidateOptions(db_opts, cf_opts);
    } else {
      return Status::InvalidArgument("MockProvider not initialized");
    }
  }

 private:
  std::string id_;
};

class MockCipher : public BlockCipher {
 public:
  const char* Name() const override { return "Mock"; }
  size_t BlockSize() override { return 0; }
  Status Encrypt(char* /*data*/) override { return Status::NotSupported(); }
  Status Decrypt(char* data) override { return Encrypt(data); }
};

class TestFlushBlockPolicyFactory : public FlushBlockPolicyFactory {
 public:
  TestFlushBlockPolicyFactory() {}

  static const char* kClassName() { return "TestFlushBlockPolicyFactory"; }
  const char* Name() const override { return kClassName(); }

  FlushBlockPolicy* NewFlushBlockPolicy(
      const BlockBasedTableOptions& /*table_options*/,
      const BlockBuilder& /*data_block_builder*/) const override {
    return nullptr;
  }
};

static int RegisterLocalObjects(ObjectLibrary& library,
                                const std::string& /*arg*/) {
  size_t num_types;
  // Load any locally defined objects here
  library.Register<EncryptionProvider>(
      "Mock(://test)?",
      [](const std::string& uri, std::unique_ptr<EncryptionProvider>* guard,
         std::string* /* errmsg */) {
        guard->reset(new MockEncryptionProvider(uri));
        return guard->get();
      });
  library.Register<BlockCipher>("Mock", [](const std::string& /*uri*/,
                                           std::unique_ptr<BlockCipher>* guard,
                                           std::string* /* errmsg */) {
    guard->reset(new MockCipher());
    return guard->get();
  });
  library.Register<FlushBlockPolicyFactory>(
      TestFlushBlockPolicyFactory::kClassName(),
      [](const std::string& /*uri*/,
         std::unique_ptr<FlushBlockPolicyFactory>* guard,
         std::string* /* errmsg */) {
        guard->reset(new TestFlushBlockPolicyFactory());
        return guard->get();
      });

  library.Register<SecondaryCache>(
      TestSecondaryCache::kClassName(),
      [](const std::string& /*uri*/, std::unique_ptr<SecondaryCache>* guard,
         std::string* /* errmsg */) {
        guard->reset(new TestSecondaryCache());
        return guard->get();
      });
  return static_cast<int>(library.GetFactoryCount(&num_types));
}
#endif  // !ROCKSDB_LITE

class LoadCustomizableTest : public testing::Test {
 public:
  LoadCustomizableTest() {
    config_options_.ignore_unsupported_options = false;
    config_options_.invoke_prepare_options = false;
  }
  bool RegisterTests(const std::string& arg) {
#ifndef ROCKSDB_LITE
    config_options_.registry->AddLibrary("custom-tests", RegisterTestObjects,
                                         arg);
    config_options_.registry->AddLibrary("local-tests", RegisterLocalObjects,
                                         arg);
    return true;
#else
    (void)arg;
    return false;
#endif  // !ROCKSDB_LITE
  }

 protected:
  DBOptions db_opts_;
  ColumnFamilyOptions cf_opts_;
  ConfigOptions config_options_;
};

TEST_F(LoadCustomizableTest, LoadTableFactoryTest) {
  ColumnFamilyOptions cf_opts;
  std::shared_ptr<TableFactory> factory;
  ASSERT_NOK(
      TableFactory::CreateFromString(config_options_, "MockTable", &factory));
  ASSERT_OK(TableFactory::CreateFromString(
      config_options_, TableFactory::kBlockBasedTableName(), &factory));
  ASSERT_NE(factory, nullptr);
  ASSERT_STREQ(factory->Name(), TableFactory::kBlockBasedTableName());
#ifndef ROCKSDB_LITE
  std::string opts_str = "table_factory=";
  ASSERT_OK(GetColumnFamilyOptionsFromString(
      config_options_, ColumnFamilyOptions(),
      opts_str + TableFactory::kBlockBasedTableName(), &cf_opts));
  ASSERT_NE(cf_opts.table_factory.get(), nullptr);
  ASSERT_STREQ(cf_opts.table_factory->Name(),
               TableFactory::kBlockBasedTableName());
#endif  // ROCKSDB_LITE
  if (RegisterTests("Test")) {
    ASSERT_OK(
        TableFactory::CreateFromString(config_options_, "MockTable", &factory));
    ASSERT_NE(factory, nullptr);
    ASSERT_STREQ(factory->Name(), "MockTable");
#ifndef ROCKSDB_LITE
    ASSERT_OK(
        GetColumnFamilyOptionsFromString(config_options_, ColumnFamilyOptions(),
                                         opts_str + "MockTable", &cf_opts));
    ASSERT_NE(cf_opts.table_factory.get(), nullptr);
    ASSERT_STREQ(cf_opts.table_factory->Name(), "MockTable");
#endif  // ROCKSDB_LITE
  }
}

TEST_F(LoadCustomizableTest, LoadSecondaryCacheTest) {
  std::shared_ptr<SecondaryCache> result;
  ASSERT_NOK(SecondaryCache::CreateFromString(
      config_options_, TestSecondaryCache::kClassName(), &result));
  if (RegisterTests("Test")) {
    ASSERT_OK(SecondaryCache::CreateFromString(
        config_options_, TestSecondaryCache::kClassName(), &result));
    ASSERT_NE(result, nullptr);
    ASSERT_STREQ(result->Name(), TestSecondaryCache::kClassName());
  }
}

TEST_F(LoadCustomizableTest, LoadComparatorTest) {
  const Comparator* bytewise = BytewiseComparator();
  const Comparator* reverse = ReverseBytewiseComparator();

  const Comparator* result = nullptr;
  ASSERT_NOK(Comparator::CreateFromString(
      config_options_, test::SimpleSuffixReverseComparator::kClassName(),
      &result));
  ASSERT_OK(
      Comparator::CreateFromString(config_options_, bytewise->Name(), &result));
  ASSERT_EQ(result, bytewise);
  ASSERT_OK(
      Comparator::CreateFromString(config_options_, reverse->Name(), &result));
  ASSERT_EQ(result, reverse);

  if (RegisterTests("Test")) {
    ASSERT_OK(Comparator::CreateFromString(
        config_options_, test::SimpleSuffixReverseComparator::kClassName(),
        &result));
    ASSERT_NE(result, nullptr);
    ASSERT_STREQ(result->Name(),
                 test::SimpleSuffixReverseComparator::kClassName());
  }
}

#ifndef ROCKSDB_LITE
<<<<<<< HEAD
TEST_F(LoadCustomizableTest, LoadEventListenerTest) {
  std::shared_ptr<EventListener> result;

  ASSERT_NOK(EventListener::CreateFromString(
      config_options_, OnFileDeletionListener::kClassName(), &result));
  ASSERT_NOK(EventListener::CreateFromString(
      config_options_, FlushCounterListener::kClassName(), &result));
  if (RegisterTests("Test")) {
    ASSERT_OK(EventListener::CreateFromString(
        config_options_, OnFileDeletionListener::kClassName(), &result));
    ASSERT_NE(result, nullptr);
    ASSERT_STREQ(result->Name(), OnFileDeletionListener::kClassName());
    ASSERT_OK(EventListener::CreateFromString(
        config_options_, FlushCounterListener::kClassName(), &result));
    ASSERT_NE(result, nullptr);
    ASSERT_STREQ(result->Name(), FlushCounterListener::kClassName());
  }
}
#endif  // ROCKSDB_LITE
=======
TEST_F(LoadCustomizableTest, LoadEncryptionProviderTest) {
  std::shared_ptr<EncryptionProvider> result;
  ASSERT_NOK(
      EncryptionProvider::CreateFromString(config_options_, "Mock", &result));
  ASSERT_OK(
      EncryptionProvider::CreateFromString(config_options_, "CTR", &result));
  ASSERT_NE(result, nullptr);
  ASSERT_STREQ(result->Name(), "CTR");
  ASSERT_NOK(result->ValidateOptions(DBOptions(), ColumnFamilyOptions()));
  ASSERT_OK(EncryptionProvider::CreateFromString(config_options_, "CTR://test",
                                                 &result));
  ASSERT_NE(result, nullptr);
  ASSERT_STREQ(result->Name(), "CTR");
  ASSERT_OK(result->ValidateOptions(DBOptions(), ColumnFamilyOptions()));

  if (RegisterTests("Test")) {
    ASSERT_OK(
        EncryptionProvider::CreateFromString(config_options_, "Mock", &result));
    ASSERT_NE(result, nullptr);
    ASSERT_STREQ(result->Name(), "Mock");
    ASSERT_OK(EncryptionProvider::CreateFromString(config_options_,
                                                   "Mock://test", &result));
    ASSERT_NE(result, nullptr);
    ASSERT_STREQ(result->Name(), "Mock");
    ASSERT_OK(result->ValidateOptions(DBOptions(), ColumnFamilyOptions()));
  }
}

TEST_F(LoadCustomizableTest, LoadEncryptionCipherTest) {
  std::shared_ptr<BlockCipher> result;
  ASSERT_NOK(BlockCipher::CreateFromString(config_options_, "Mock", &result));
  ASSERT_OK(BlockCipher::CreateFromString(config_options_, "ROT13", &result));
  ASSERT_NE(result, nullptr);
  ASSERT_STREQ(result->Name(), "ROT13");
  if (RegisterTests("Test")) {
    ASSERT_OK(BlockCipher::CreateFromString(config_options_, "Mock", &result));
    ASSERT_NE(result, nullptr);
    ASSERT_STREQ(result->Name(), "Mock");
  }
}
#endif  // !ROCKSDB_LITE

TEST_F(LoadCustomizableTest, LoadFlushBlockPolicyFactoryTest) {
  std::shared_ptr<TableFactory> table;
  std::shared_ptr<FlushBlockPolicyFactory> result;
  ASSERT_NOK(FlushBlockPolicyFactory::CreateFromString(
      config_options_, "TestFlushBlockPolicyFactory", &result));

  ASSERT_OK(
      FlushBlockPolicyFactory::CreateFromString(config_options_, "", &result));
  ASSERT_NE(result, nullptr);
  ASSERT_STREQ(result->Name(), FlushBlockBySizePolicyFactory::kClassName());

  ASSERT_OK(FlushBlockPolicyFactory::CreateFromString(
      config_options_, FlushBlockEveryKeyPolicyFactory::kClassName(), &result));
  ASSERT_NE(result, nullptr);
  ASSERT_STREQ(result->Name(), FlushBlockEveryKeyPolicyFactory::kClassName());

  ASSERT_OK(FlushBlockPolicyFactory::CreateFromString(
      config_options_, FlushBlockBySizePolicyFactory::kClassName(), &result));
  ASSERT_NE(result, nullptr);
  ASSERT_STREQ(result->Name(), FlushBlockBySizePolicyFactory::kClassName());
#ifndef ROCKSDB_LITE
  std::string table_opts = "id=BlockBasedTable; flush_block_policy_factory=";
  ASSERT_OK(TableFactory::CreateFromString(
      config_options_,
      table_opts + FlushBlockEveryKeyPolicyFactory::kClassName(), &table));
  auto bbto = table->GetOptions<BlockBasedTableOptions>();
  ASSERT_NE(bbto, nullptr);
  ASSERT_NE(bbto->flush_block_policy_factory.get(), nullptr);
  ASSERT_STREQ(bbto->flush_block_policy_factory->Name(),
               FlushBlockEveryKeyPolicyFactory::kClassName());
  if (RegisterTests("Test")) {
    ASSERT_OK(FlushBlockPolicyFactory::CreateFromString(
        config_options_, "TestFlushBlockPolicyFactory", &result));
    ASSERT_NE(result, nullptr);
    ASSERT_STREQ(result->Name(), "TestFlushBlockPolicyFactory");
    ASSERT_OK(TableFactory::CreateFromString(
        config_options_, table_opts + "TestFlushBlockPolicyFactory", &table));
    bbto = table->GetOptions<BlockBasedTableOptions>();
    ASSERT_NE(bbto, nullptr);
    ASSERT_NE(bbto->flush_block_policy_factory.get(), nullptr);
    ASSERT_STREQ(bbto->flush_block_policy_factory->Name(),
                 "TestFlushBlockPolicyFactory");
  }
#endif  // ROCKSDB_LITE
}
>>>>>>> daf7e77a

}  // namespace ROCKSDB_NAMESPACE
int main(int argc, char** argv) {
  ::testing::InitGoogleTest(&argc, argv);
#ifdef GFLAGS
  ParseCommandLineFlags(&argc, &argv, true);
#endif  // GFLAGS
  return RUN_ALL_TESTS();
}<|MERGE_RESOLUTION|>--- conflicted
+++ resolved
@@ -1137,7 +1137,6 @@
 }
 
 #ifndef ROCKSDB_LITE
-<<<<<<< HEAD
 TEST_F(LoadCustomizableTest, LoadEventListenerTest) {
   std::shared_ptr<EventListener> result;
 
@@ -1157,7 +1156,7 @@
   }
 }
 #endif  // ROCKSDB_LITE
-=======
+
 TEST_F(LoadCustomizableTest, LoadEncryptionProviderTest) {
   std::shared_ptr<EncryptionProvider> result;
   ASSERT_NOK(
@@ -1245,7 +1244,6 @@
   }
 #endif  // ROCKSDB_LITE
 }
->>>>>>> daf7e77a
 
 }  // namespace ROCKSDB_NAMESPACE
 int main(int argc, char** argv) {
