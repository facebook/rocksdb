//  Copyright (c) 2011-present, Facebook, Inc.  All rights reserved.
//  This source code is licensed under both the GPLv2 (found in the
//  COPYING file in the root directory) and Apache 2.0 License
//  (found in the LICENSE.Apache file in the root directory).
//
// Copyright (c) 2011 The LevelDB Authors. All rights reserved.
// Use of this source code is governed by a BSD-style license that can be
// found in the LICENSE file. See the AUTHORS file for names of contributors.

#include "rocksdb/customizable.h"

#include <cctype>
#include <cinttypes>
#include <cstring>
#include <unordered_map>

#include "db/db_test_util.h"
#include "options/options_helper.h"
#include "options/options_parser.h"
#include "port/stack_trace.h"
#include "rocksdb/convenience.h"
#include "rocksdb/env_encryption.h"
#include "rocksdb/file_checksum.h"
#include "rocksdb/flush_block_policy.h"
#include "rocksdb/secondary_cache.h"
#include "rocksdb/slice_transform.h"
#include "rocksdb/sst_partitioner.h"
#include "rocksdb/statistics.h"
#include "rocksdb/utilities/customizable_util.h"
#include "rocksdb/utilities/object_registry.h"
#include "rocksdb/utilities/options_type.h"
#include "table/block_based/flush_block_policy.h"
#include "table/mock_table.h"
#include "test_util/mock_time_env.h"
#include "test_util/testharness.h"
#include "test_util/testutil.h"
#include "util/file_checksum_helper.h"
#include "util/string_util.h"
#include "utilities/compaction_filters/remove_emptyvalue_compactionfilter.h"

#ifndef GFLAGS
bool FLAGS_enable_print = false;
#else
#include "util/gflags_compat.h"
using GFLAGS_NAMESPACE::ParseCommandLineFlags;
DEFINE_bool(enable_print, false, "Print options generated to console.");
#endif  // GFLAGS

namespace ROCKSDB_NAMESPACE {
namespace {
class StringLogger : public Logger {
 public:
  using Logger::Logv;
  void Logv(const char* format, va_list ap) override {
    char buffer[1000];
    vsnprintf(buffer, sizeof(buffer), format, ap);
    string_.append(buffer);
  }
  const std::string& str() const { return string_; }
  void clear() { string_.clear(); }

 private:
  std::string string_;
};

class TestCustomizable : public Customizable {
 public:
  TestCustomizable(const std::string& name) : name_(name) {}
  // Method to allow CheckedCast to work for this class
  static const char* kClassName() {
    return "TestCustomizable";
  }

  const char* Name() const override { return name_.c_str(); }
  static const char* Type() { return "test.custom"; }
#ifndef ROCKSDB_LITE
  static Status CreateFromString(const ConfigOptions& opts,
                                 const std::string& value,
                                 std::unique_ptr<TestCustomizable>* result);
  static Status CreateFromString(const ConfigOptions& opts,
                                 const std::string& value,
                                 std::shared_ptr<TestCustomizable>* result);
  static Status CreateFromString(const ConfigOptions& opts,
                                 const std::string& value,
                                 TestCustomizable** result);
#endif  // ROCKSDB_LITE
  bool IsInstanceOf(const std::string& name) const override {
    if (name == kClassName()) {
      return true;
    } else {
      return Customizable::IsInstanceOf(name);
    }
  }

 protected:
  const std::string name_;
};

struct AOptions {
  static const char* kName() { return "A"; }
  int i = 0;
  bool b = false;
};

static std::unordered_map<std::string, OptionTypeInfo> a_option_info = {
#ifndef ROCKSDB_LITE
    {"int",
     {offsetof(struct AOptions, i), OptionType::kInt,
      OptionVerificationType::kNormal, OptionTypeFlags::kMutable}},
    {"bool",
     {offsetof(struct AOptions, b), OptionType::kBoolean,
      OptionVerificationType::kNormal, OptionTypeFlags::kNone}},
#endif  // ROCKSDB_LITE
};

class ACustomizable : public TestCustomizable {
 public:
  explicit ACustomizable(const std::string& id)
      : TestCustomizable("A"), id_(id) {
    RegisterOptions(&opts_, &a_option_info);
  }
  std::string GetId() const override { return id_; }
  static const char* kClassName() { return "A"; }

 private:
  AOptions opts_;
  const std::string id_;
};

struct BOptions {
  std::string s;
  bool b = false;
};

static std::unordered_map<std::string, OptionTypeInfo> b_option_info = {
#ifndef ROCKSDB_LITE
    {"string",
     {offsetof(struct BOptions, s), OptionType::kString,
      OptionVerificationType::kNormal, OptionTypeFlags::kNone}},
    {"bool",
     {offsetof(struct BOptions, b), OptionType::kBoolean,
      OptionVerificationType::kNormal, OptionTypeFlags::kNone}},
#endif  // ROCKSDB_LITE
};

class BCustomizable : public TestCustomizable {
 private:
 public:
  explicit BCustomizable(const std::string& name) : TestCustomizable(name) {
    RegisterOptions(name, &opts_, &b_option_info);
  }
  static const char* kClassName() { return "B"; }

 private:
  BOptions opts_;
};

#ifndef ROCKSDB_LITE
static bool LoadSharedB(const std::string& id,
                        std::shared_ptr<TestCustomizable>* result) {
  if (id == "B") {
    result->reset(new BCustomizable(id));
    return true;
  } else if (id.empty()) {
    result->reset();
    return true;
  } else {
    return false;
  }
}

static int A_count = 0;
static int RegisterCustomTestObjects(ObjectLibrary& library,
                                     const std::string& /*arg*/) {
  library.Register<TestCustomizable>(
      "A.*",
      [](const std::string& name, std::unique_ptr<TestCustomizable>* guard,
         std::string* /* msg */) {
        guard->reset(new ACustomizable(name));
        A_count++;
        return guard->get();
      });

  library.Register<TestCustomizable>(
      "S", [](const std::string& name,
              std::unique_ptr<TestCustomizable>* /* guard */,
              std::string* /* msg */) { return new BCustomizable(name); });
  size_t num_types;
  return static_cast<int>(library.GetFactoryCount(&num_types));
}
#endif  // ROCKSDB_LITE

struct SimpleOptions {
  static const char* kName() { return "simple"; }
  bool b = true;
  std::unique_ptr<TestCustomizable> cu;
  std::shared_ptr<TestCustomizable> cs;
  TestCustomizable* cp = nullptr;
};

static std::unordered_map<std::string, OptionTypeInfo> simple_option_info = {
#ifndef ROCKSDB_LITE
    {"bool",
     {offsetof(struct SimpleOptions, b), OptionType::kBoolean,
      OptionVerificationType::kNormal, OptionTypeFlags::kNone}},
    {"unique",
     OptionTypeInfo::AsCustomUniquePtr<TestCustomizable>(
         offsetof(struct SimpleOptions, cu), OptionVerificationType::kNormal,
         OptionTypeFlags::kAllowNull)},
    {"shared",
     OptionTypeInfo::AsCustomSharedPtr<TestCustomizable>(
         offsetof(struct SimpleOptions, cs), OptionVerificationType::kNormal,
         OptionTypeFlags::kAllowNull)},
    {"pointer",
     OptionTypeInfo::AsCustomRawPtr<TestCustomizable>(
         offsetof(struct SimpleOptions, cp), OptionVerificationType::kNormal,
         OptionTypeFlags::kAllowNull)},
#endif  // ROCKSDB_LITE
};

class SimpleConfigurable : public Configurable {
 private:
  SimpleOptions simple_;

 public:
  SimpleConfigurable() { RegisterOptions(&simple_, &simple_option_info); }

  explicit SimpleConfigurable(
      const std::unordered_map<std::string, OptionTypeInfo>* map) {
    RegisterOptions(&simple_, map);
  }
};

#ifndef ROCKSDB_LITE
static void GetMapFromProperties(
    const std::string& props,
    std::unordered_map<std::string, std::string>* map) {
  std::istringstream iss(props);
  std::unordered_map<std::string, std::string> copy_map;
  std::string line;
  map->clear();
  for (int line_num = 0; std::getline(iss, line); line_num++) {
    std::string name;
    std::string value;
    ASSERT_OK(
        RocksDBOptionsParser::ParseStatement(&name, &value, line, line_num));
    (*map)[name] = value;
  }
}
#endif  // ROCKSDB_LITE
}  // namespace

#ifndef ROCKSDB_LITE
Status TestCustomizable::CreateFromString(
    const ConfigOptions& config_options, const std::string& value,
    std::shared_ptr<TestCustomizable>* result) {
  return LoadSharedObject<TestCustomizable>(config_options, value, LoadSharedB,
                                            result);
}

Status TestCustomizable::CreateFromString(
    const ConfigOptions& config_options, const std::string& value,
    std::unique_ptr<TestCustomizable>* result) {
  return LoadUniqueObject<TestCustomizable>(
      config_options, value,
      [](const std::string& id, std::unique_ptr<TestCustomizable>* u) {
        if (id == "B") {
          u->reset(new BCustomizable(id));
          return true;
        } else if (id.empty()) {
          u->reset();
          return true;
        } else {
          return false;
        }
      },
      result);
}

Status TestCustomizable::CreateFromString(const ConfigOptions& config_options,
                                          const std::string& value,
                                          TestCustomizable** result) {
  return LoadStaticObject<TestCustomizable>(
      config_options, value,
      [](const std::string& id, TestCustomizable** ptr) {
        if (id == "B") {
          *ptr = new BCustomizable(id);
          return true;
        } else if (id.empty()) {
          *ptr = nullptr;
          return true;
        } else {
          return false;
        }
      },
      result);
}
#endif  // ROCKSDB_LITE

class CustomizableTest : public testing::Test {
 public:
  CustomizableTest() {
    config_options_.invoke_prepare_options = false;
#ifndef ROCKSDB_LITE
    // GetOptionsFromMap is not supported in ROCKSDB_LITE
    config_options_.registry->AddLibrary("CustomizableTest",
                                         RegisterCustomTestObjects, "");
#endif  // ROCKSDB_LITE
  }

  ConfigOptions config_options_;
};

#ifndef ROCKSDB_LITE  // GetOptionsFromMap is not supported in ROCKSDB_LITE
// Tests that a Customizable can be created by:
//    - a simple name
//    - a XXX.id option
//    - a property with a name
TEST_F(CustomizableTest, CreateByNameTest) {
  ObjectLibrary::Default()->Register<TestCustomizable>(
      "TEST.*",
      [](const std::string& name, std::unique_ptr<TestCustomizable>* guard,
         std::string* /* msg */) {
        guard->reset(new TestCustomizable(name));
        return guard->get();
      });
  std::unique_ptr<Configurable> configurable(new SimpleConfigurable());
  SimpleOptions* simple = configurable->GetOptions<SimpleOptions>();
  ASSERT_NE(simple, nullptr);
  ASSERT_OK(
      configurable->ConfigureFromString(config_options_, "unique={id=TEST_1}"));
  ASSERT_NE(simple->cu, nullptr);
  ASSERT_EQ(simple->cu->GetId(), "TEST_1");
  ASSERT_OK(
      configurable->ConfigureFromString(config_options_, "unique.id=TEST_2"));
  ASSERT_NE(simple->cu, nullptr);
  ASSERT_EQ(simple->cu->GetId(), "TEST_2");
  ASSERT_OK(
      configurable->ConfigureFromString(config_options_, "unique=TEST_3"));
  ASSERT_NE(simple->cu, nullptr);
  ASSERT_EQ(simple->cu->GetId(), "TEST_3");
}

TEST_F(CustomizableTest, ToStringTest) {
  std::unique_ptr<TestCustomizable> custom(new TestCustomizable("test"));
  ASSERT_EQ(custom->ToString(config_options_), "test");
}

TEST_F(CustomizableTest, SimpleConfigureTest) {
  std::unordered_map<std::string, std::string> opt_map = {
      {"unique", "id=A;int=1;bool=true"},
      {"shared", "id=B;string=s"},
  };
  std::unique_ptr<Configurable> configurable(new SimpleConfigurable());
  ASSERT_OK(configurable->ConfigureFromMap(config_options_, opt_map));
  SimpleOptions* simple = configurable->GetOptions<SimpleOptions>();
  ASSERT_NE(simple, nullptr);
  ASSERT_NE(simple->cu, nullptr);
  ASSERT_EQ(simple->cu->GetId(), "A");
  std::string opt_str;
  std::string mismatch;
  ASSERT_OK(configurable->GetOptionString(config_options_, &opt_str));
  std::unique_ptr<Configurable> copy(new SimpleConfigurable());
  ASSERT_OK(copy->ConfigureFromString(config_options_, opt_str));
  ASSERT_TRUE(
      configurable->AreEquivalent(config_options_, copy.get(), &mismatch));
}

TEST_F(CustomizableTest, ConfigureFromPropsTest) {
  std::unordered_map<std::string, std::string> opt_map = {
      {"unique.id", "A"}, {"unique.A.int", "1"},    {"unique.A.bool", "true"},
      {"shared.id", "B"}, {"shared.B.string", "s"},
  };
  std::unique_ptr<Configurable> configurable(new SimpleConfigurable());
  ASSERT_OK(configurable->ConfigureFromMap(config_options_, opt_map));
  SimpleOptions* simple = configurable->GetOptions<SimpleOptions>();
  ASSERT_NE(simple, nullptr);
  ASSERT_NE(simple->cu, nullptr);
  ASSERT_EQ(simple->cu->GetId(), "A");
  std::string opt_str;
  std::string mismatch;
  config_options_.delimiter = "\n";
  std::unordered_map<std::string, std::string> props;
  ASSERT_OK(configurable->GetOptionString(config_options_, &opt_str));
  GetMapFromProperties(opt_str, &props);
  std::unique_ptr<Configurable> copy(new SimpleConfigurable());
  ASSERT_OK(copy->ConfigureFromMap(config_options_, props));
  ASSERT_TRUE(
      configurable->AreEquivalent(config_options_, copy.get(), &mismatch));
}

TEST_F(CustomizableTest, ConfigureFromShortTest) {
  std::unordered_map<std::string, std::string> opt_map = {
      {"unique.id", "A"}, {"unique.A.int", "1"},    {"unique.A.bool", "true"},
      {"shared.id", "B"}, {"shared.B.string", "s"},
  };
  std::unique_ptr<Configurable> configurable(new SimpleConfigurable());
  ASSERT_OK(configurable->ConfigureFromMap(config_options_, opt_map));
  SimpleOptions* simple = configurable->GetOptions<SimpleOptions>();
  ASSERT_NE(simple, nullptr);
  ASSERT_NE(simple->cu, nullptr);
  ASSERT_EQ(simple->cu->GetId(), "A");
}

TEST_F(CustomizableTest, AreEquivalentOptionsTest) {
  std::unordered_map<std::string, std::string> opt_map = {
      {"unique", "id=A;int=1;bool=true"},
      {"shared", "id=A;int=1;bool=true"},
  };
  std::string mismatch;
  ConfigOptions config_options = config_options_;
  std::unique_ptr<Configurable> c1(new SimpleConfigurable());
  std::unique_ptr<Configurable> c2(new SimpleConfigurable());
  ASSERT_OK(c1->ConfigureFromMap(config_options, opt_map));
  ASSERT_OK(c2->ConfigureFromMap(config_options, opt_map));
  ASSERT_TRUE(c1->AreEquivalent(config_options, c2.get(), &mismatch));
  SimpleOptions* simple = c1->GetOptions<SimpleOptions>();
  ASSERT_TRUE(
      simple->cu->AreEquivalent(config_options, simple->cs.get(), &mismatch));
  ASSERT_OK(simple->cu->ConfigureOption(config_options, "int", "2"));
  ASSERT_FALSE(
      simple->cu->AreEquivalent(config_options, simple->cs.get(), &mismatch));
  ASSERT_FALSE(c1->AreEquivalent(config_options, c2.get(), &mismatch));
  ConfigOptions loosely = config_options;
  loosely.sanity_level = ConfigOptions::kSanityLevelLooselyCompatible;
  ASSERT_TRUE(c1->AreEquivalent(loosely, c2.get(), &mismatch));
  ASSERT_TRUE(simple->cu->AreEquivalent(loosely, simple->cs.get(), &mismatch));

  ASSERT_OK(c1->ConfigureOption(config_options, "shared", "id=B;string=3"));
  ASSERT_TRUE(c1->AreEquivalent(loosely, c2.get(), &mismatch));
  ASSERT_FALSE(c1->AreEquivalent(config_options, c2.get(), &mismatch));
  ASSERT_FALSE(simple->cs->AreEquivalent(loosely, simple->cu.get(), &mismatch));
  simple->cs.reset();
  ASSERT_TRUE(c1->AreEquivalent(loosely, c2.get(), &mismatch));
  ASSERT_FALSE(c1->AreEquivalent(config_options, c2.get(), &mismatch));
}

// Tests that we can initialize a customizable from its options
TEST_F(CustomizableTest, ConfigureStandaloneCustomTest) {
  std::unique_ptr<TestCustomizable> base, copy;
  const auto& registry = config_options_.registry;
  ASSERT_OK(registry->NewUniqueObject<TestCustomizable>("A", &base));
  ASSERT_OK(registry->NewUniqueObject<TestCustomizable>("A", &copy));
  ASSERT_OK(base->ConfigureFromString(config_options_, "int=33;bool=true"));
  std::string opt_str;
  std::string mismatch;
  ASSERT_OK(base->GetOptionString(config_options_, &opt_str));
  ASSERT_OK(copy->ConfigureFromString(config_options_, opt_str));
  ASSERT_TRUE(base->AreEquivalent(config_options_, copy.get(), &mismatch));
}

// Tests that we fail appropriately if the pattern is not registered
TEST_F(CustomizableTest, BadNameTest) {
  config_options_.ignore_unsupported_options = false;
  std::unique_ptr<Configurable> c1(new SimpleConfigurable());
  ASSERT_NOK(
      c1->ConfigureFromString(config_options_, "unique.shared.id=bad name"));
  config_options_.ignore_unsupported_options = true;
  ASSERT_OK(
      c1->ConfigureFromString(config_options_, "unique.shared.id=bad name"));
}

// Tests that we fail appropriately if a bad option is passed to the underlying
// configurable
TEST_F(CustomizableTest, BadOptionTest) {
  std::unique_ptr<Configurable> c1(new SimpleConfigurable());
  ConfigOptions ignore = config_options_;
  ignore.ignore_unknown_options = true;

  ASSERT_NOK(c1->ConfigureFromString(config_options_, "A.int=11"));
  ASSERT_NOK(c1->ConfigureFromString(config_options_, "shared={id=B;int=1}"));
  ASSERT_OK(c1->ConfigureFromString(ignore, "shared={id=A;string=s}"));
  ASSERT_NOK(c1->ConfigureFromString(config_options_, "B.int=11"));
  ASSERT_OK(c1->ConfigureFromString(ignore, "B.int=11"));
  ASSERT_NOK(c1->ConfigureFromString(config_options_, "A.string=s"));
  ASSERT_OK(c1->ConfigureFromString(ignore, "A.string=s"));
  // Test as detached
  ASSERT_NOK(
      c1->ConfigureFromString(config_options_, "shared.id=A;A.string=b}"));
  ASSERT_OK(c1->ConfigureFromString(ignore, "shared.id=A;A.string=s}"));
}

// Tests that different IDs lead to different objects
TEST_F(CustomizableTest, UniqueIdTest) {
  std::unique_ptr<Configurable> base(new SimpleConfigurable());
  ASSERT_OK(base->ConfigureFromString(config_options_,
                                      "unique={id=A_1;int=1;bool=true}"));
  SimpleOptions* simple = base->GetOptions<SimpleOptions>();
  ASSERT_NE(simple, nullptr);
  ASSERT_NE(simple->cu, nullptr);
  ASSERT_EQ(simple->cu->GetId(), std::string("A_1"));
  std::string opt_str;
  std::string mismatch;
  ASSERT_OK(base->GetOptionString(config_options_, &opt_str));
  std::unique_ptr<Configurable> copy(new SimpleConfigurable());
  ASSERT_OK(copy->ConfigureFromString(config_options_, opt_str));
  ASSERT_TRUE(base->AreEquivalent(config_options_, copy.get(), &mismatch));
  ASSERT_OK(base->ConfigureFromString(config_options_,
                                      "unique={id=A_2;int=1;bool=true}"));
  ASSERT_FALSE(base->AreEquivalent(config_options_, copy.get(), &mismatch));
  ASSERT_EQ(simple->cu->GetId(), std::string("A_2"));
}

TEST_F(CustomizableTest, IsInstanceOfTest) {
  std::shared_ptr<TestCustomizable> tc = std::make_shared<ACustomizable>("A_1");

  ASSERT_EQ(tc->GetId(), std::string("A_1"));
  ASSERT_TRUE(tc->IsInstanceOf("A"));
  ASSERT_TRUE(tc->IsInstanceOf("TestCustomizable"));
  ASSERT_FALSE(tc->IsInstanceOf("B"));
  ASSERT_FALSE(tc->IsInstanceOf("A_1"));
  ASSERT_EQ(tc->CheckedCast<ACustomizable>(), tc.get());
  ASSERT_EQ(tc->CheckedCast<TestCustomizable>(), tc.get());
  ASSERT_EQ(tc->CheckedCast<BCustomizable>(), nullptr);

  tc.reset(new BCustomizable("B"));
  ASSERT_TRUE(tc->IsInstanceOf("B"));
  ASSERT_TRUE(tc->IsInstanceOf("TestCustomizable"));
  ASSERT_FALSE(tc->IsInstanceOf("A"));
  ASSERT_EQ(tc->CheckedCast<BCustomizable>(), tc.get());
  ASSERT_EQ(tc->CheckedCast<TestCustomizable>(), tc.get());
  ASSERT_EQ(tc->CheckedCast<ACustomizable>(), nullptr);
}

TEST_F(CustomizableTest, PrepareOptionsTest) {
  static std::unordered_map<std::string, OptionTypeInfo> p_option_info = {
#ifndef ROCKSDB_LITE
      {"can_prepare",
       {0, OptionType::kBoolean, OptionVerificationType::kNormal,
        OptionTypeFlags::kNone}},
#endif  // ROCKSDB_LITE
  };

  class PrepareCustomizable : public TestCustomizable {
   public:
    bool can_prepare_ = true;

    PrepareCustomizable() : TestCustomizable("P") {
      RegisterOptions("Prepare", &can_prepare_, &p_option_info);
    }

    Status PrepareOptions(const ConfigOptions& opts) override {
      if (!can_prepare_) {
        return Status::InvalidArgument("Cannot Prepare");
      } else {
        return TestCustomizable::PrepareOptions(opts);
      }
    }
  };

  ObjectLibrary::Default()->Register<TestCustomizable>(
      "P",
      [](const std::string& /*name*/, std::unique_ptr<TestCustomizable>* guard,
         std::string* /* msg */) {
        guard->reset(new PrepareCustomizable());
        return guard->get();
      });

  std::unique_ptr<Configurable> base(new SimpleConfigurable());
  ConfigOptions prepared(config_options_);
  prepared.invoke_prepare_options = true;

  ASSERT_OK(base->ConfigureFromString(
      prepared, "unique=A_1; shared={id=B;string=s}; pointer.id=S"));
  SimpleOptions* simple = base->GetOptions<SimpleOptions>();
  ASSERT_NE(simple, nullptr);
  ASSERT_NE(simple->cu, nullptr);
  ASSERT_NE(simple->cs, nullptr);
  ASSERT_NE(simple->cp, nullptr);
  delete simple->cp;
  base.reset(new SimpleConfigurable());
  ASSERT_OK(base->ConfigureFromString(
      config_options_, "unique=A_1; shared={id=B;string=s}; pointer.id=S"));

  simple = base->GetOptions<SimpleOptions>();
  ASSERT_NE(simple, nullptr);
  ASSERT_NE(simple->cu, nullptr);
  ASSERT_NE(simple->cs, nullptr);
  ASSERT_NE(simple->cp, nullptr);

  ASSERT_OK(base->PrepareOptions(config_options_));
  delete simple->cp;
  base.reset(new SimpleConfigurable());
  simple = base->GetOptions<SimpleOptions>();
  ASSERT_NE(simple, nullptr);

  ASSERT_NOK(
      base->ConfigureFromString(prepared, "unique={id=P; can_prepare=false}"));
  ASSERT_EQ(simple->cu, nullptr);

  ASSERT_OK(
      base->ConfigureFromString(prepared, "unique={id=P; can_prepare=true}"));
  ASSERT_NE(simple->cu, nullptr);

  ASSERT_OK(base->ConfigureFromString(config_options_,
                                      "unique={id=P; can_prepare=true}"));
  ASSERT_NE(simple->cu, nullptr);
  ASSERT_OK(simple->cu->PrepareOptions(prepared));

  ASSERT_OK(base->ConfigureFromString(config_options_,
                                      "unique={id=P; can_prepare=false}"));
  ASSERT_NE(simple->cu, nullptr);
  ASSERT_NOK(simple->cu->PrepareOptions(prepared));
}

namespace {
static std::unordered_map<std::string, OptionTypeInfo> inner_option_info = {
#ifndef ROCKSDB_LITE
    {"inner",
     OptionTypeInfo::AsCustomSharedPtr<TestCustomizable>(
         0, OptionVerificationType::kNormal, OptionTypeFlags::kStringNameOnly)}
#endif  // ROCKSDB_LITE
};

class InnerCustomizable : public Customizable {
 public:
  explicit InnerCustomizable(const std::shared_ptr<Customizable>& w)
      : inner_(w) {}
  static const char* kClassName() { return "Inner"; }
  bool IsInstanceOf(const std::string& name) const override {
    if (name == kClassName()) {
      return true;
    } else {
      return Customizable::IsInstanceOf(name);
    }
  }

 protected:
  const Customizable* Inner() const override { return inner_.get(); }

 private:
  std::shared_ptr<Customizable> inner_;
};

class WrappedCustomizable1 : public InnerCustomizable {
 public:
  explicit WrappedCustomizable1(const std::shared_ptr<Customizable>& w)
      : InnerCustomizable(w) {}
  const char* Name() const override { return kClassName(); }
  static const char* kClassName() { return "Wrapped1"; }
};

class WrappedCustomizable2 : public InnerCustomizable {
 public:
  explicit WrappedCustomizable2(const std::shared_ptr<Customizable>& w)
      : InnerCustomizable(w) {}
  const char* Name() const override { return kClassName(); }
  static const char* kClassName() { return "Wrapped2"; }
};
}  // namespace

TEST_F(CustomizableTest, WrappedInnerTest) {
  std::shared_ptr<TestCustomizable> ac =
      std::make_shared<TestCustomizable>("A");

  ASSERT_TRUE(ac->IsInstanceOf("A"));
  ASSERT_TRUE(ac->IsInstanceOf("TestCustomizable"));
  ASSERT_EQ(ac->CheckedCast<TestCustomizable>(), ac.get());
  ASSERT_EQ(ac->CheckedCast<InnerCustomizable>(), nullptr);
  ASSERT_EQ(ac->CheckedCast<WrappedCustomizable1>(), nullptr);
  ASSERT_EQ(ac->CheckedCast<WrappedCustomizable2>(), nullptr);
  std::shared_ptr<Customizable> wc1 =
      std::make_shared<WrappedCustomizable1>(ac);

  ASSERT_TRUE(wc1->IsInstanceOf(WrappedCustomizable1::kClassName()));
  ASSERT_EQ(wc1->CheckedCast<WrappedCustomizable1>(), wc1.get());
  ASSERT_EQ(wc1->CheckedCast<WrappedCustomizable2>(), nullptr);
  ASSERT_EQ(wc1->CheckedCast<InnerCustomizable>(), wc1.get());
  ASSERT_EQ(wc1->CheckedCast<TestCustomizable>(), ac.get());

  std::shared_ptr<Customizable> wc2 =
      std::make_shared<WrappedCustomizable2>(wc1);
  ASSERT_TRUE(wc2->IsInstanceOf(WrappedCustomizable2::kClassName()));
  ASSERT_EQ(wc2->CheckedCast<WrappedCustomizable2>(), wc2.get());
  ASSERT_EQ(wc2->CheckedCast<WrappedCustomizable1>(), wc1.get());
  ASSERT_EQ(wc2->CheckedCast<InnerCustomizable>(), wc2.get());
  ASSERT_EQ(wc2->CheckedCast<TestCustomizable>(), ac.get());
}

TEST_F(CustomizableTest, CopyObjectTest) {
  class CopyCustomizable : public Customizable {
   public:
    CopyCustomizable() : prepared_(0), validated_(0) {}
    const char* Name() const override { return "CopyCustomizable"; }

    Status PrepareOptions(const ConfigOptions& options) override {
      prepared_++;
      return Customizable::PrepareOptions(options);
    }
    Status ValidateOptions(const DBOptions& db_opts,
                           const ColumnFamilyOptions& cf_opts) const override {
      validated_++;
      return Customizable::ValidateOptions(db_opts, cf_opts);
    }
    int prepared_;
    mutable int validated_;
  };

  CopyCustomizable c1;
  ConfigOptions config_options;
  Options options;

  ASSERT_OK(c1.PrepareOptions(config_options));
  ASSERT_OK(c1.ValidateOptions(options, options));
  ASSERT_EQ(c1.prepared_, 1);
  ASSERT_EQ(c1.validated_, 1);
  CopyCustomizable c2 = c1;
  ASSERT_OK(c1.PrepareOptions(config_options));
  ASSERT_OK(c1.ValidateOptions(options, options));
  ASSERT_EQ(c2.prepared_, 1);
  ASSERT_EQ(c2.validated_, 1);
  ASSERT_EQ(c1.prepared_, 2);
  ASSERT_EQ(c1.validated_, 2);
}

TEST_F(CustomizableTest, TestStringDepth) {
  class ShallowCustomizable : public Customizable {
   public:
    ShallowCustomizable() {
      inner_ = std::make_shared<ACustomizable>("a");
      RegisterOptions("inner", &inner_, &inner_option_info);
    }
    static const char* kClassName() { return "shallow"; }
    const char* Name() const override { return kClassName(); }

   private:
    std::shared_ptr<TestCustomizable> inner_;
  };
  ConfigOptions shallow = config_options_;
  std::unique_ptr<Configurable> c(new ShallowCustomizable());
  std::string opt_str;
  shallow.depth = ConfigOptions::Depth::kDepthShallow;
  ASSERT_OK(c->GetOptionString(shallow, &opt_str));
  ASSERT_EQ(opt_str, "inner=a;");
  shallow.depth = ConfigOptions::Depth::kDepthDetailed;
  ASSERT_OK(c->GetOptionString(shallow, &opt_str));
  ASSERT_NE(opt_str, "inner=a;");
}

// Tests that we only get a new customizable when it changes
TEST_F(CustomizableTest, NewUniqueCustomizableTest) {
  std::unique_ptr<Configurable> base(new SimpleConfigurable());
  A_count = 0;
  ASSERT_OK(base->ConfigureFromString(config_options_,
                                      "unique={id=A_1;int=1;bool=true}"));
  SimpleOptions* simple = base->GetOptions<SimpleOptions>();
  ASSERT_NE(simple, nullptr);
  ASSERT_NE(simple->cu, nullptr);
  ASSERT_EQ(A_count, 1);  // Created one A
  ASSERT_OK(base->ConfigureFromString(config_options_,
                                      "unique={id=A_1;int=1;bool=false}"));
  ASSERT_EQ(A_count, 2);  // Create another A_1
  ASSERT_OK(base->ConfigureFromString(config_options_, "unique={id=}"));
  ASSERT_EQ(simple->cu, nullptr);
  ASSERT_EQ(A_count, 2);
  ASSERT_OK(base->ConfigureFromString(config_options_,
                                      "unique={id=A_2;int=1;bool=false}"));
  ASSERT_EQ(A_count, 3);  // Created another A
  ASSERT_OK(base->ConfigureFromString(config_options_, "unique.id="));
  ASSERT_EQ(simple->cu, nullptr);
  ASSERT_OK(base->ConfigureFromString(config_options_, "unique=nullptr"));
  ASSERT_EQ(simple->cu, nullptr);
  ASSERT_OK(base->ConfigureFromString(config_options_, "unique.id=nullptr"));
  ASSERT_EQ(simple->cu, nullptr);
  ASSERT_EQ(A_count, 3);
}

TEST_F(CustomizableTest, NewEmptyUniqueTest) {
  std::unique_ptr<Configurable> base(new SimpleConfigurable());
  SimpleOptions* simple = base->GetOptions<SimpleOptions>();
  ASSERT_EQ(simple->cu, nullptr);
  simple->cu.reset(new BCustomizable("B"));

  ASSERT_OK(base->ConfigureFromString(config_options_, "unique={id=}"));
  ASSERT_EQ(simple->cu, nullptr);
  simple->cu.reset(new BCustomizable("B"));

  ASSERT_OK(base->ConfigureFromString(config_options_, "unique={id=nullptr}"));
  ASSERT_EQ(simple->cu, nullptr);
  simple->cu.reset(new BCustomizable("B"));

  ASSERT_OK(base->ConfigureFromString(config_options_, "unique.id="));
  ASSERT_EQ(simple->cu, nullptr);
  simple->cu.reset(new BCustomizable("B"));

  ASSERT_OK(base->ConfigureFromString(config_options_, "unique=nullptr"));
  ASSERT_EQ(simple->cu, nullptr);
  simple->cu.reset(new BCustomizable("B"));

  ASSERT_OK(base->ConfigureFromString(config_options_, "unique.id=nullptr"));
  ASSERT_EQ(simple->cu, nullptr);
}

TEST_F(CustomizableTest, NewEmptySharedTest) {
  std::unique_ptr<Configurable> base(new SimpleConfigurable());

  SimpleOptions* simple = base->GetOptions<SimpleOptions>();
  ASSERT_NE(simple, nullptr);
  ASSERT_EQ(simple->cs, nullptr);
  simple->cs.reset(new BCustomizable("B"));

  ASSERT_OK(base->ConfigureFromString(config_options_, "shared={id=}"));
  ASSERT_NE(simple, nullptr);
  ASSERT_EQ(simple->cs, nullptr);
  simple->cs.reset(new BCustomizable("B"));

  ASSERT_OK(base->ConfigureFromString(config_options_, "shared={id=nullptr}"));
  ASSERT_EQ(simple->cs, nullptr);
  simple->cs.reset(new BCustomizable("B"));

  ASSERT_OK(base->ConfigureFromString(config_options_, "shared.id="));
  ASSERT_EQ(simple->cs, nullptr);
  simple->cs.reset(new BCustomizable("B"));

  ASSERT_OK(base->ConfigureFromString(config_options_, "shared.id=nullptr"));
  ASSERT_EQ(simple->cs, nullptr);
  simple->cs.reset(new BCustomizable("B"));

  ASSERT_OK(base->ConfigureFromString(config_options_, "shared=nullptr"));
  ASSERT_EQ(simple->cs, nullptr);
}

TEST_F(CustomizableTest, NewEmptyStaticTest) {
  std::unique_ptr<Configurable> base(new SimpleConfigurable());
  ASSERT_OK(base->ConfigureFromString(config_options_, "pointer={id=}"));
  SimpleOptions* simple = base->GetOptions<SimpleOptions>();
  ASSERT_NE(simple, nullptr);
  ASSERT_EQ(simple->cp, nullptr);
  ASSERT_OK(base->ConfigureFromString(config_options_, "pointer={id=nullptr}"));
  ASSERT_EQ(simple->cp, nullptr);

  ASSERT_OK(base->ConfigureFromString(config_options_, "pointer="));
  ASSERT_EQ(simple->cp, nullptr);
  ASSERT_OK(base->ConfigureFromString(config_options_, "pointer=nullptr"));
  ASSERT_EQ(simple->cp, nullptr);

  ASSERT_OK(base->ConfigureFromString(config_options_, "pointer.id="));
  ASSERT_EQ(simple->cp, nullptr);
  ASSERT_OK(base->ConfigureFromString(config_options_, "pointer.id=nullptr"));
  ASSERT_EQ(simple->cp, nullptr);
}

namespace {
#ifndef ROCKSDB_LITE
static std::unordered_map<std::string, OptionTypeInfo> vector_option_info = {
    {"vector",
     OptionTypeInfo::Vector<std::shared_ptr<TestCustomizable>>(
         0, OptionVerificationType::kNormal,

         OptionTypeFlags::kNone,

         OptionTypeInfo::AsCustomSharedPtr<TestCustomizable>(
             0, OptionVerificationType::kNormal, OptionTypeFlags::kNone))},
};
class VectorConfigurable : public SimpleConfigurable {
 public:
  VectorConfigurable() { RegisterOptions("vector", &cv, &vector_option_info); }
  std::vector<std::shared_ptr<TestCustomizable>> cv;
};
}  // namespace

TEST_F(CustomizableTest, VectorConfigTest) {
  VectorConfigurable orig, copy;
  std::shared_ptr<TestCustomizable> c1, c2;
  ASSERT_OK(TestCustomizable::CreateFromString(config_options_, "A", &c1));
  ASSERT_OK(TestCustomizable::CreateFromString(config_options_, "B", &c2));
  orig.cv.push_back(c1);
  orig.cv.push_back(c2);
  ASSERT_OK(orig.ConfigureFromString(config_options_, "unique=A2"));
  std::string opt_str, mismatch;
  ASSERT_OK(orig.GetOptionString(config_options_, &opt_str));
  ASSERT_OK(copy.ConfigureFromString(config_options_, opt_str));
  ASSERT_TRUE(orig.AreEquivalent(config_options_, &copy, &mismatch));
}

TEST_F(CustomizableTest, NoNameTest) {
  // If Customizables are created without names, they are not
  // part of the serialization (since they cannot be recreated)
  VectorConfigurable orig, copy;
  auto sopts = orig.GetOptions<SimpleOptions>();
  auto copts = copy.GetOptions<SimpleOptions>();
  sopts->cu.reset(new ACustomizable(""));
  orig.cv.push_back(std::make_shared<ACustomizable>(""));
  orig.cv.push_back(std::make_shared<ACustomizable>("A1"));
  std::string opt_str, mismatch;
  ASSERT_OK(orig.GetOptionString(config_options_, &opt_str));
  ASSERT_OK(copy.ConfigureFromString(config_options_, opt_str));
  ASSERT_EQ(copy.cv.size(), 1U);
  ASSERT_EQ(copy.cv[0]->GetId(), "A1");
  ASSERT_EQ(copts->cu, nullptr);
}

#endif  // ROCKSDB_LITE

TEST_F(CustomizableTest, IgnoreUnknownObjects) {
  ConfigOptions ignore = config_options_;
  std::shared_ptr<TestCustomizable> shared;
  std::unique_ptr<TestCustomizable> unique;
  TestCustomizable* pointer = nullptr;
  ignore.ignore_unsupported_options = false;
  ASSERT_NOK(
      LoadSharedObject<TestCustomizable>(ignore, "Unknown", nullptr, &shared));
  ASSERT_NOK(
      LoadUniqueObject<TestCustomizable>(ignore, "Unknown", nullptr, &unique));
  ASSERT_NOK(
      LoadStaticObject<TestCustomizable>(ignore, "Unknown", nullptr, &pointer));
  ASSERT_EQ(shared.get(), nullptr);
  ASSERT_EQ(unique.get(), nullptr);
  ASSERT_EQ(pointer, nullptr);
  ignore.ignore_unsupported_options = true;
  ASSERT_OK(
      LoadSharedObject<TestCustomizable>(ignore, "Unknown", nullptr, &shared));
  ASSERT_OK(
      LoadUniqueObject<TestCustomizable>(ignore, "Unknown", nullptr, &unique));
  ASSERT_OK(
      LoadStaticObject<TestCustomizable>(ignore, "Unknown", nullptr, &pointer));
  ASSERT_EQ(shared.get(), nullptr);
  ASSERT_EQ(unique.get(), nullptr);
  ASSERT_EQ(pointer, nullptr);
  ASSERT_OK(LoadSharedObject<TestCustomizable>(ignore, "id=Unknown", nullptr,
                                               &shared));
  ASSERT_OK(LoadUniqueObject<TestCustomizable>(ignore, "id=Unknown", nullptr,
                                               &unique));
  ASSERT_OK(LoadStaticObject<TestCustomizable>(ignore, "id=Unknown", nullptr,
                                               &pointer));
  ASSERT_EQ(shared.get(), nullptr);
  ASSERT_EQ(unique.get(), nullptr);
  ASSERT_EQ(pointer, nullptr);
  ASSERT_OK(LoadSharedObject<TestCustomizable>(ignore, "id=Unknown;option=bad",
                                               nullptr, &shared));
  ASSERT_OK(LoadUniqueObject<TestCustomizable>(ignore, "id=Unknown;option=bad",
                                               nullptr, &unique));
  ASSERT_OK(LoadStaticObject<TestCustomizable>(ignore, "id=Unknown;option=bad",
                                               nullptr, &pointer));
  ASSERT_EQ(shared.get(), nullptr);
  ASSERT_EQ(unique.get(), nullptr);
  ASSERT_EQ(pointer, nullptr);
}

TEST_F(CustomizableTest, FactoryFunctionTest) {
  std::shared_ptr<TestCustomizable> shared;
  std::unique_ptr<TestCustomizable> unique;
  TestCustomizable* pointer = nullptr;
  ConfigOptions ignore = config_options_;
  ignore.ignore_unsupported_options = false;
  ASSERT_OK(TestCustomizable::CreateFromString(ignore, "B", &shared));
  ASSERT_OK(TestCustomizable::CreateFromString(ignore, "B", &unique));
  ASSERT_OK(TestCustomizable::CreateFromString(ignore, "B", &pointer));
  ASSERT_NE(shared.get(), nullptr);
  ASSERT_NE(unique.get(), nullptr);
  ASSERT_NE(pointer, nullptr);
  delete pointer;
  pointer = nullptr;
  ASSERT_OK(TestCustomizable::CreateFromString(ignore, "id=", &shared));
  ASSERT_OK(TestCustomizable::CreateFromString(ignore, "id=", &unique));
  ASSERT_OK(TestCustomizable::CreateFromString(ignore, "id=", &pointer));
  ASSERT_EQ(shared.get(), nullptr);
  ASSERT_EQ(unique.get(), nullptr);
  ASSERT_EQ(pointer, nullptr);
  ASSERT_NOK(TestCustomizable::CreateFromString(ignore, "option=bad", &shared));
  ASSERT_NOK(TestCustomizable::CreateFromString(ignore, "option=bad", &unique));
  ASSERT_NOK(
      TestCustomizable::CreateFromString(ignore, "option=bad", &pointer));
  ASSERT_EQ(pointer, nullptr);
}

TEST_F(CustomizableTest, URLFactoryTest) {
  std::unique_ptr<TestCustomizable> unique;
  ConfigOptions ignore = config_options_;
  ignore.ignore_unsupported_options = false;
  ignore.ignore_unsupported_options = false;
  ASSERT_OK(TestCustomizable::CreateFromString(ignore, "A=1;x=y", &unique));
  ASSERT_NE(unique, nullptr);
  ASSERT_EQ(unique->GetId(), "A=1;x=y");
  ASSERT_OK(TestCustomizable::CreateFromString(ignore, "A;x=y", &unique));
  ASSERT_NE(unique, nullptr);
  ASSERT_EQ(unique->GetId(), "A;x=y");
  unique.reset();
  ASSERT_OK(TestCustomizable::CreateFromString(ignore, "A=1?x=y", &unique));
  ASSERT_NE(unique, nullptr);
  ASSERT_EQ(unique->GetId(), "A=1?x=y");
}

TEST_F(CustomizableTest, MutableOptionsTest) {
  static std::unordered_map<std::string, OptionTypeInfo> mutable_option_info = {
      {"mutable",
       OptionTypeInfo::AsCustomSharedPtr<TestCustomizable>(
           0, OptionVerificationType::kNormal, OptionTypeFlags::kMutable)}};
  static std::unordered_map<std::string, OptionTypeInfo> immutable_option_info =
      {{"immutable",
        OptionTypeInfo::AsCustomSharedPtr<TestCustomizable>(
            0, OptionVerificationType::kNormal, OptionTypeFlags::kAllowNull)}};

  class MutableCustomizable : public Customizable {
   private:
    std::shared_ptr<TestCustomizable> mutable_;
    std::shared_ptr<TestCustomizable> immutable_;

   public:
    MutableCustomizable() {
      RegisterOptions("mutable", &mutable_, &mutable_option_info);
      RegisterOptions("immutable", &immutable_, &immutable_option_info);
    }
    const char* Name() const override { return "MutableCustomizable"; }
  };
  MutableCustomizable mc, mc2;
  std::string mismatch;
  std::string opt_str;

  ConfigOptions options = config_options_;
  ASSERT_OK(mc.ConfigureOption(options, "mutable", "{id=B;}"));
  options.mutable_options_only = true;
  ASSERT_OK(mc.GetOptionString(options, &opt_str));
  ASSERT_OK(mc2.ConfigureFromString(options, opt_str));
  ASSERT_TRUE(mc.AreEquivalent(options, &mc2, &mismatch));

  options.mutable_options_only = false;
  ASSERT_OK(mc.ConfigureOption(options, "immutable", "{id=A; int=10}"));
  auto* mm = mc.GetOptions<std::shared_ptr<TestCustomizable>>("mutable");
  auto* im = mc.GetOptions<std::shared_ptr<TestCustomizable>>("immutable");
  ASSERT_NE(mm, nullptr);
  ASSERT_NE(mm->get(), nullptr);
  ASSERT_NE(im, nullptr);
  ASSERT_NE(im->get(), nullptr);

  // Now only deal with mutable options
  options.mutable_options_only = true;

  // Setting nested immutable customizable options fails
  ASSERT_NOK(mc.ConfigureOption(options, "immutable", "{id=B;}"));
  ASSERT_NOK(mc.ConfigureOption(options, "immutable.id", "B"));
  ASSERT_NOK(mc.ConfigureOption(options, "immutable.bool", "true"));
  ASSERT_NOK(mc.ConfigureOption(options, "immutable", "bool=true"));
  ASSERT_NOK(mc.ConfigureOption(options, "immutable", "{int=11;bool=true}"));
  auto* im_a = im->get()->GetOptions<AOptions>("A");
  ASSERT_NE(im_a, nullptr);
  ASSERT_EQ(im_a->i, 10);
  ASSERT_EQ(im_a->b, false);

  // Setting nested mutable customizable options succeeds but the object did not
  // change
  ASSERT_OK(mc.ConfigureOption(options, "immutable.int", "11"));
  ASSERT_EQ(im_a->i, 11);
  ASSERT_EQ(im_a, im->get()->GetOptions<AOptions>("A"));

  // The mutable configurable itself can be changed
  ASSERT_OK(mc.ConfigureOption(options, "mutable.id", "A"));
  ASSERT_OK(mc.ConfigureOption(options, "mutable", "A"));
  ASSERT_OK(mc.ConfigureOption(options, "mutable", "{id=A}"));
  ASSERT_OK(mc.ConfigureOption(options, "mutable", "{bool=true}"));

  // The Nested options in the mutable object can be changed
  ASSERT_OK(mc.ConfigureOption(options, "mutable", "{bool=true}"));
  auto* mm_a = mm->get()->GetOptions<AOptions>("A");
  ASSERT_EQ(mm_a->b, true);
  ASSERT_OK(mc.ConfigureOption(options, "mutable", "{int=22;bool=false}"));
  mm_a = mm->get()->GetOptions<AOptions>("A");
  ASSERT_EQ(mm_a->i, 22);
  ASSERT_EQ(mm_a->b, false);

  // Only the mutable options should get serialized
  options.mutable_options_only = false;
  ASSERT_OK(mc.GetOptionString(options, &opt_str));
  ASSERT_OK(mc.ConfigureOption(options, "immutable", "{id=B;}"));
  options.mutable_options_only = true;

  ASSERT_OK(mc.GetOptionString(options, &opt_str));
  ASSERT_OK(mc2.ConfigureFromString(options, opt_str));
  ASSERT_TRUE(mc.AreEquivalent(options, &mc2, &mismatch));
  options.mutable_options_only = false;
  ASSERT_FALSE(mc.AreEquivalent(options, &mc2, &mismatch));
  ASSERT_EQ(mismatch, "immutable");
}

TEST_F(CustomizableTest, CustomManagedObjects) {
  std::shared_ptr<TestCustomizable> object1, object2;
  ASSERT_OK(LoadManagedObject<TestCustomizable>(
      config_options_, "id=A_1;int=1;bool=true", &object1));
  ASSERT_OK(
      LoadManagedObject<TestCustomizable>(config_options_, "A_1", &object2));
  ASSERT_EQ(object1, object2);
  auto* opts = object2->GetOptions<AOptions>("A");
  ASSERT_NE(opts, nullptr);
  ASSERT_EQ(opts->i, 1);
  ASSERT_EQ(opts->b, true);
  ASSERT_OK(
      LoadManagedObject<TestCustomizable>(config_options_, "A_2", &object2));
  ASSERT_NE(object1, object2);
  object1.reset();
  ASSERT_OK(LoadManagedObject<TestCustomizable>(
      config_options_, "id=A_1;int=2;bool=false", &object1));
  opts = object1->GetOptions<AOptions>("A");
  ASSERT_NE(opts, nullptr);
  ASSERT_EQ(opts->i, 2);
  ASSERT_EQ(opts->b, false);
}

TEST_F(CustomizableTest, CreateManagedObjects) {
  class ManagedCustomizable : public Customizable {
   public:
    static const char* Type() { return "ManagedCustomizable"; }
    static const char* kClassName() { return "Managed"; }
    const char* Name() const override { return kClassName(); }
    std::string GetId() const override { return id_; }
    ManagedCustomizable() { id_ = GenerateIndividualId(); }
    static Status CreateFromString(
        const ConfigOptions& opts, const std::string& value,
        std::shared_ptr<ManagedCustomizable>* result) {
      return LoadManagedObject<ManagedCustomizable>(opts, value, result);
    }

   private:
    std::string id_;
  };

  config_options_.registry->AddLibrary("Managed")
      ->Register<ManagedCustomizable>(
          "Managed(@.*)?", [](const std::string& /*name*/,
                              std::unique_ptr<ManagedCustomizable>* guard,
                              std::string* /* msg */) {
            guard->reset(new ManagedCustomizable());
            return guard->get();
          });

  std::shared_ptr<ManagedCustomizable> mc1, mc2, mc3, obj;
  // Create a "deadbeef" customizable
  std::string deadbeef =
      std::string(ManagedCustomizable::kClassName()) + "@0xdeadbeef#0001";
  ASSERT_OK(
      ManagedCustomizable::CreateFromString(config_options_, deadbeef, &mc1));
  // Create an object with the base/class name
  ASSERT_OK(ManagedCustomizable::CreateFromString(
      config_options_, ManagedCustomizable::kClassName(), &mc2));
  // Creating another with the base name returns a different object
  ASSERT_OK(ManagedCustomizable::CreateFromString(
      config_options_, ManagedCustomizable::kClassName(), &mc3));
  // At this point, there should be 4 managed objects (deadbeef, mc1, 2, and 3)
  std::vector<std::shared_ptr<ManagedCustomizable>> objects;
  ASSERT_OK(config_options_.registry->ListManagedObjects(&objects));
  ASSERT_EQ(objects.size(), 4U);
  objects.clear();
  // Three separate object, none of them equal
  ASSERT_NE(mc1, mc2);
  ASSERT_NE(mc1, mc3);
  ASSERT_NE(mc2, mc3);

  // Creating another object with "deadbeef" object
  ASSERT_OK(
      ManagedCustomizable::CreateFromString(config_options_, deadbeef, &obj));
  ASSERT_EQ(mc1, obj);
  // Create another with the IDs of the instances
  ASSERT_OK(ManagedCustomizable::CreateFromString(config_options_, mc1->GetId(),
                                                  &obj));
  ASSERT_EQ(mc1, obj);
  ASSERT_OK(ManagedCustomizable::CreateFromString(config_options_, mc2->GetId(),
                                                  &obj));
  ASSERT_EQ(mc2, obj);
  ASSERT_OK(ManagedCustomizable::CreateFromString(config_options_, mc3->GetId(),
                                                  &obj));
  ASSERT_EQ(mc3, obj);

  // Now get rid of deadbeef.  2 Objects left (m2+m3)
  mc1.reset();
  ASSERT_EQ(
      config_options_.registry->GetManagedObject<ManagedCustomizable>(deadbeef),
      nullptr);
  ASSERT_OK(config_options_.registry->ListManagedObjects(&objects));
  ASSERT_EQ(objects.size(), 2U);
  objects.clear();

  // Associate deadbeef with #2
  ASSERT_OK(config_options_.registry->SetManagedObject(deadbeef, mc2));
  ASSERT_OK(
      ManagedCustomizable::CreateFromString(config_options_, deadbeef, &obj));
  ASSERT_EQ(mc2, obj);
  obj.reset();

  // Get the ID of mc2 and then reset it.  1 Object left
  std::string mc2id = mc2->GetId();
  mc2.reset();
  ASSERT_EQ(
      config_options_.registry->GetManagedObject<ManagedCustomizable>(mc2id),
      nullptr);
  ASSERT_OK(config_options_.registry->ListManagedObjects(&objects));
  ASSERT_EQ(objects.size(), 1U);
  objects.clear();

  // Create another object with the old mc2id.
  ASSERT_OK(
      ManagedCustomizable::CreateFromString(config_options_, mc2id, &mc2));
  ASSERT_OK(
      ManagedCustomizable::CreateFromString(config_options_, mc2id, &obj));
  ASSERT_EQ(mc2, obj);

  // For good measure, create another deadbeef object
  ASSERT_OK(
      ManagedCustomizable::CreateFromString(config_options_, deadbeef, &mc1));
  ASSERT_OK(
      ManagedCustomizable::CreateFromString(config_options_, deadbeef, &obj));
  ASSERT_EQ(mc1, obj);
}

#endif  // !ROCKSDB_LITE

namespace {
class TestSecondaryCache : public SecondaryCache {
 public:
  static const char* kClassName() { return "Test"; }
  const char* Name() const override { return kClassName(); }
  Status Insert(const Slice& /*key*/, void* /*value*/,
                const Cache::CacheItemHelper* /*helper*/) override {
    return Status::NotSupported();
  }
  std::unique_ptr<SecondaryCacheResultHandle> Lookup(
      const Slice& /*key*/, const Cache::CreateCallback& /*create_cb*/,
      bool /*wait*/) override {
    return nullptr;
  }
  void Erase(const Slice& /*key*/) override {}

  // Wait for a collection of handles to become ready
  void WaitAll(std::vector<SecondaryCacheResultHandle*> /*handles*/) override {}

  std::string GetPrintableOptions() const override { return ""; }
};

class TestStatistics : public StatisticsImpl {
 public:
  TestStatistics() : StatisticsImpl(nullptr) {}
  const char* Name() const override { return kClassName(); }
  static const char* kClassName() { return "Test"; }
};

class TestFlushBlockPolicyFactory : public FlushBlockPolicyFactory {
 public:
  TestFlushBlockPolicyFactory() {}

  static const char* kClassName() { return "TestFlushBlockPolicyFactory"; }
  const char* Name() const override { return kClassName(); }

  FlushBlockPolicy* NewFlushBlockPolicy(
      const BlockBasedTableOptions& /*table_options*/,
      const BlockBuilder& /*data_block_builder*/) const override {
    return nullptr;
  }
};

class MockSliceTransform : public SliceTransform {
 public:
  const char* Name() const override { return kClassName(); }
  static const char* kClassName() { return "Mock"; }

  Slice Transform(const Slice& /*key*/) const override { return Slice(); }

  bool InDomain(const Slice& /*key*/) const override { return false; }

  bool InRange(const Slice& /*key*/) const override { return false; }
};

#ifndef ROCKSDB_LITE
class MockEncryptionProvider : public EncryptionProvider {
 public:
  explicit MockEncryptionProvider(const std::string& id) : id_(id) {}
  const char* Name() const override { return "Mock"; }
  size_t GetPrefixLength() const override { return 0; }
  Status CreateNewPrefix(const std::string& /*fname*/, char* /*prefix*/,
                         size_t /*prefixLength*/) const override {
    return Status::NotSupported();
  }

  Status AddCipher(const std::string& /*descriptor*/, const char* /*cipher*/,
                   size_t /*len*/, bool /*for_write*/) override {
    return Status::NotSupported();
  }

  Status CreateCipherStream(
      const std::string& /*fname*/, const EnvOptions& /*options*/,
      Slice& /*prefix*/,
      std::unique_ptr<BlockAccessCipherStream>* /*result*/) override {
    return Status::NotSupported();
  }
  Status ValidateOptions(const DBOptions& db_opts,
                         const ColumnFamilyOptions& cf_opts) const override {
    if (EndsWith(id_, "://test")) {
      return EncryptionProvider::ValidateOptions(db_opts, cf_opts);
    } else {
      return Status::InvalidArgument("MockProvider not initialized");
    }
  }

 private:
  std::string id_;
};

class MockCipher : public BlockCipher {
 public:
  const char* Name() const override { return "Mock"; }
  size_t BlockSize() override { return 0; }
  Status Encrypt(char* /*data*/) override { return Status::NotSupported(); }
  Status Decrypt(char* data) override { return Encrypt(data); }
};
#endif  // ROCKSDB_LITE

class DummyFileSystem : public FileSystemWrapper {
 public:
  DummyFileSystem(const std::shared_ptr<FileSystem>& t)
      : FileSystemWrapper(t) {}
  static const char* kClassName() { return "DummyFileSystem"; }
  const char* Name() const override { return kClassName(); }
};

#ifndef ROCKSDB_LITE

#endif  // ROCKSDB_LITE

class MockTablePropertiesCollectorFactory
    : public TablePropertiesCollectorFactory {
 private:
 public:
  TablePropertiesCollector* CreateTablePropertiesCollector(
      TablePropertiesCollectorFactory::Context /*context*/) override {
    return nullptr;
  }
  static const char* kClassName() { return "Mock"; }
  const char* Name() const override { return kClassName(); }
};

class MockSstPartitionerFactory : public SstPartitionerFactory {
 public:
  static const char* kClassName() { return "Mock"; }
  const char* Name() const override { return kClassName(); }
  std::unique_ptr<SstPartitioner> CreatePartitioner(
      const SstPartitioner::Context& /* context */) const override {
    return nullptr;
  }
};

class MockFileChecksumGenFactory : public FileChecksumGenFactory {
 public:
  static const char* kClassName() { return "Mock"; }
  const char* Name() const override { return kClassName(); }
  std::unique_ptr<FileChecksumGenerator> CreateFileChecksumGenerator(
      const FileChecksumGenContext& /*context*/) override {
    return nullptr;
  }
};

#ifndef ROCKSDB_LITE
static int RegisterLocalObjects(ObjectLibrary& library,
                                const std::string& /*arg*/) {
  size_t num_types;
  library.Register<TableFactory>(
      mock::MockTableFactory::kClassName(),
      [](const std::string& /*uri*/, std::unique_ptr<TableFactory>* guard,
         std::string* /* errmsg */) {
        guard->reset(new mock::MockTableFactory());
        return guard->get();
      });
  library.Register<EventListener>(
      OnFileDeletionListener::kClassName(),
      [](const std::string& /*uri*/, std::unique_ptr<EventListener>* guard,
         std::string* /* errmsg */) {
        guard->reset(new OnFileDeletionListener());
        return guard->get();
      });
  library.Register<EventListener>(
      FlushCounterListener::kClassName(),
      [](const std::string& /*uri*/, std::unique_ptr<EventListener>* guard,
         std::string* /* errmsg */) {
        guard->reset(new FlushCounterListener());
        return guard->get();
      });
  // Load any locally defined objects here
  library.Register<const SliceTransform>(
      MockSliceTransform::kClassName(),
      [](const std::string& /*uri*/,
         std::unique_ptr<const SliceTransform>* guard,
         std::string* /* errmsg */) {
        guard->reset(new MockSliceTransform());
        return guard->get();
      });
  library.Register<Statistics>(
      TestStatistics::kClassName(),
      [](const std::string& /*uri*/, std::unique_ptr<Statistics>* guard,
         std::string* /* errmsg */) {
        guard->reset(new TestStatistics());
        return guard->get();
      });

  library.Register<EncryptionProvider>(
      "Mock(://test)?",
      [](const std::string& uri, std::unique_ptr<EncryptionProvider>* guard,
         std::string* /* errmsg */) {
        guard->reset(new MockEncryptionProvider(uri));
        return guard->get();
      });
  library.Register<BlockCipher>("Mock", [](const std::string& /*uri*/,
                                           std::unique_ptr<BlockCipher>* guard,
                                           std::string* /* errmsg */) {
    guard->reset(new MockCipher());
    return guard->get();
  });
  library.Register<FlushBlockPolicyFactory>(
      TestFlushBlockPolicyFactory::kClassName(),
      [](const std::string& /*uri*/,
         std::unique_ptr<FlushBlockPolicyFactory>* guard,
         std::string* /* errmsg */) {
        guard->reset(new TestFlushBlockPolicyFactory());
        return guard->get();
      });

  library.Register<SecondaryCache>(
      TestSecondaryCache::kClassName(),
      [](const std::string& /*uri*/, std::unique_ptr<SecondaryCache>* guard,
         std::string* /* errmsg */) {
        guard->reset(new TestSecondaryCache());
        return guard->get();
      });

<<<<<<< HEAD
  library.Register<FileSystem>(
      DummyFileSystem::kClassName(),
      [](const std::string& /*uri*/, std::unique_ptr<FileSystem>* guard,
         std::string* /* errmsg */) {
        guard->reset(new DummyFileSystem(nullptr));
        return guard->get();
      });

=======
  library.Register<SstPartitionerFactory>(
      MockSstPartitionerFactory::kClassName(),
      [](const std::string& /*uri*/,
         std::unique_ptr<SstPartitionerFactory>* guard,
         std::string* /* errmsg */) {
        guard->reset(new MockSstPartitionerFactory());
        return guard->get();
      });

  library.Register<FileChecksumGenFactory>(
      MockFileChecksumGenFactory::kClassName(),
      [](const std::string& /*uri*/,
         std::unique_ptr<FileChecksumGenFactory>* guard,
         std::string* /* errmsg */) {
        guard->reset(new MockFileChecksumGenFactory());
        return guard->get();
      });

  library.Register<TablePropertiesCollectorFactory>(
      MockTablePropertiesCollectorFactory::kClassName(),
      [](const std::string& /*uri*/,
         std::unique_ptr<TablePropertiesCollectorFactory>* guard,
         std::string* /* errmsg */) {
        guard->reset(new MockTablePropertiesCollectorFactory());
        return guard->get();
      });
>>>>>>> 78722983
  return static_cast<int>(library.GetFactoryCount(&num_types));
}
#endif  // !ROCKSDB_LITE
}  // namespace

class LoadCustomizableTest : public testing::Test {
 public:
  LoadCustomizableTest() {
    config_options_.ignore_unsupported_options = false;
    config_options_.invoke_prepare_options = false;
  }
  bool RegisterTests(const std::string& arg) {
#ifndef ROCKSDB_LITE
    config_options_.registry->AddLibrary("custom-tests",
                                         test::RegisterTestObjects, arg);
    config_options_.registry->AddLibrary("local-tests", RegisterLocalObjects,
                                         arg);
    return true;
#else
    (void)arg;
    return false;
#endif  // !ROCKSDB_LITE
  }

 protected:
  DBOptions db_opts_;
  ColumnFamilyOptions cf_opts_;
  ConfigOptions config_options_;
};

TEST_F(LoadCustomizableTest, LoadTableFactoryTest) {
  ColumnFamilyOptions cf_opts;
  std::shared_ptr<TableFactory> factory;
  ASSERT_NOK(TableFactory::CreateFromString(
      config_options_, mock::MockTableFactory::kClassName(), &factory));
  ASSERT_OK(TableFactory::CreateFromString(
      config_options_, TableFactory::kBlockBasedTableName(), &factory));
  ASSERT_NE(factory, nullptr);
  ASSERT_STREQ(factory->Name(), TableFactory::kBlockBasedTableName());
#ifndef ROCKSDB_LITE
  std::string opts_str = "table_factory=";
  ASSERT_OK(GetColumnFamilyOptionsFromString(
      config_options_, ColumnFamilyOptions(),
      opts_str + TableFactory::kBlockBasedTableName(), &cf_opts));
  ASSERT_NE(cf_opts.table_factory.get(), nullptr);
  ASSERT_STREQ(cf_opts.table_factory->Name(),
               TableFactory::kBlockBasedTableName());
#endif  // ROCKSDB_LITE
  if (RegisterTests("Test")) {
    ASSERT_OK(TableFactory::CreateFromString(
        config_options_, mock::MockTableFactory::kClassName(), &factory));
    ASSERT_NE(factory, nullptr);
    ASSERT_STREQ(factory->Name(), mock::MockTableFactory::kClassName());
#ifndef ROCKSDB_LITE
    ASSERT_OK(GetColumnFamilyOptionsFromString(
        config_options_, ColumnFamilyOptions(),
        opts_str + mock::MockTableFactory::kClassName(), &cf_opts));
    ASSERT_NE(cf_opts.table_factory.get(), nullptr);
    ASSERT_STREQ(cf_opts.table_factory->Name(),
                 mock::MockTableFactory::kClassName());
#endif  // ROCKSDB_LITE
  }
}

TEST_F(LoadCustomizableTest, LoadFileSystemTest) {
  ColumnFamilyOptions cf_opts;
  std::shared_ptr<FileSystem> result;
  ASSERT_NOK(FileSystem::CreateFromString(
      config_options_, DummyFileSystem::kClassName(), &result));
  ASSERT_OK(FileSystem::CreateFromString(config_options_,
                                         FileSystem::kDefaultName(), &result));
  ASSERT_NE(result, nullptr);
  ASSERT_TRUE(result->IsInstanceOf(FileSystem::kDefaultName()));
  if (RegisterTests("Test")) {
    ASSERT_OK(FileSystem::CreateFromString(
        config_options_, DummyFileSystem::kClassName(), &result));
    ASSERT_NE(result, nullptr);
    ASSERT_STREQ(result->Name(), DummyFileSystem::kClassName());
    ASSERT_FALSE(result->IsInstanceOf(FileSystem::kDefaultName()));
  }
}

TEST_F(LoadCustomizableTest, LoadSecondaryCacheTest) {
  std::shared_ptr<SecondaryCache> result;
  ASSERT_NOK(SecondaryCache::CreateFromString(
      config_options_, TestSecondaryCache::kClassName(), &result));
  if (RegisterTests("Test")) {
    ASSERT_OK(SecondaryCache::CreateFromString(
        config_options_, TestSecondaryCache::kClassName(), &result));
    ASSERT_NE(result, nullptr);
    ASSERT_STREQ(result->Name(), TestSecondaryCache::kClassName());
  }
}

#ifndef ROCKSDB_LITE
TEST_F(LoadCustomizableTest, LoadSstPartitionerFactoryTest) {
  std::shared_ptr<SstPartitionerFactory> factory;
  ASSERT_NOK(SstPartitionerFactory::CreateFromString(config_options_, "Mock",
                                                     &factory));
  ASSERT_OK(SstPartitionerFactory::CreateFromString(
      config_options_, SstPartitionerFixedPrefixFactory::kClassName(),
      &factory));
  ASSERT_NE(factory, nullptr);
  ASSERT_STREQ(factory->Name(), SstPartitionerFixedPrefixFactory::kClassName());

  if (RegisterTests("Test")) {
    ASSERT_OK(SstPartitionerFactory::CreateFromString(config_options_, "Mock",
                                                      &factory));
    ASSERT_NE(factory, nullptr);
    ASSERT_STREQ(factory->Name(), "Mock");
  }
}
#endif  // ROCKSDB_LITE

TEST_F(LoadCustomizableTest, LoadChecksumGenFactoryTest) {
  std::shared_ptr<FileChecksumGenFactory> factory;
  ASSERT_NOK(FileChecksumGenFactory::CreateFromString(config_options_, "Mock",
                                                      &factory));
  ASSERT_OK(FileChecksumGenFactory::CreateFromString(
      config_options_, FileChecksumGenCrc32cFactory::kClassName(), &factory));
  ASSERT_NE(factory, nullptr);
  ASSERT_STREQ(factory->Name(), FileChecksumGenCrc32cFactory::kClassName());

  if (RegisterTests("Test")) {
    ASSERT_OK(FileChecksumGenFactory::CreateFromString(config_options_, "Mock",
                                                       &factory));
    ASSERT_NE(factory, nullptr);
    ASSERT_STREQ(factory->Name(), "Mock");
  }
}

TEST_F(LoadCustomizableTest, LoadTablePropertiesCollectorFactoryTest) {
  std::shared_ptr<TablePropertiesCollectorFactory> factory;
  ASSERT_NOK(TablePropertiesCollectorFactory::CreateFromString(
      config_options_, MockTablePropertiesCollectorFactory::kClassName(),
      &factory));
  if (RegisterTests("Test")) {
    ASSERT_OK(TablePropertiesCollectorFactory::CreateFromString(
        config_options_, MockTablePropertiesCollectorFactory::kClassName(),
        &factory));
    ASSERT_NE(factory, nullptr);
    ASSERT_STREQ(factory->Name(),
                 MockTablePropertiesCollectorFactory::kClassName());
  }
}

TEST_F(LoadCustomizableTest, LoadComparatorTest) {
  const Comparator* bytewise = BytewiseComparator();
  const Comparator* reverse = ReverseBytewiseComparator();

  const Comparator* result = nullptr;
  ASSERT_NOK(Comparator::CreateFromString(
      config_options_, test::SimpleSuffixReverseComparator::kClassName(),
      &result));
  ASSERT_OK(
      Comparator::CreateFromString(config_options_, bytewise->Name(), &result));
  ASSERT_EQ(result, bytewise);
  ASSERT_OK(
      Comparator::CreateFromString(config_options_, reverse->Name(), &result));
  ASSERT_EQ(result, reverse);

  if (RegisterTests("Test")) {
    ASSERT_OK(Comparator::CreateFromString(
        config_options_, test::SimpleSuffixReverseComparator::kClassName(),
        &result));
    ASSERT_NE(result, nullptr);
    ASSERT_STREQ(result->Name(),
                 test::SimpleSuffixReverseComparator::kClassName());
  }
}

TEST_F(LoadCustomizableTest, LoadSliceTransformFactoryTest) {
  std::shared_ptr<const SliceTransform> result;
  ASSERT_NOK(
      SliceTransform::CreateFromString(config_options_, "Mock", &result));
  ASSERT_OK(
      SliceTransform::CreateFromString(config_options_, "fixed:16", &result));
  ASSERT_NE(result.get(), nullptr);
  ASSERT_TRUE(result->IsInstanceOf("fixed"));
  ASSERT_OK(SliceTransform::CreateFromString(
      config_options_, "rocksdb.FixedPrefix.22", &result));
  ASSERT_NE(result.get(), nullptr);
  ASSERT_TRUE(result->IsInstanceOf("fixed"));

  ASSERT_OK(
      SliceTransform::CreateFromString(config_options_, "capped:16", &result));
  ASSERT_NE(result.get(), nullptr);
  ASSERT_TRUE(result->IsInstanceOf("capped"));

  ASSERT_OK(SliceTransform::CreateFromString(
      config_options_, "rocksdb.CappedPrefix.11", &result));
  ASSERT_NE(result.get(), nullptr);
  ASSERT_TRUE(result->IsInstanceOf("capped"));

  if (RegisterTests("Test")) {
    ASSERT_OK(
        SliceTransform::CreateFromString(config_options_, "Mock", &result));
    ASSERT_NE(result, nullptr);
    ASSERT_STREQ(result->Name(), "Mock");
  }
}

TEST_F(LoadCustomizableTest, LoadStatisticsTest) {
  std::shared_ptr<Statistics> stats;
  ASSERT_NOK(Statistics::CreateFromString(
      config_options_, TestStatistics::kClassName(), &stats));
  ASSERT_OK(
      Statistics::CreateFromString(config_options_, "BasicStatistics", &stats));
  ASSERT_NE(stats, nullptr);
  ASSERT_EQ(stats->Name(), std::string("BasicStatistics"));
#ifndef ROCKSDB_LITE
  ASSERT_NOK(GetDBOptionsFromString(config_options_, db_opts_,
                                    "statistics=Test", &db_opts_));
  ASSERT_OK(GetDBOptionsFromString(config_options_, db_opts_,
                                   "statistics=BasicStatistics", &db_opts_));
  ASSERT_NE(db_opts_.statistics, nullptr);
  ASSERT_STREQ(db_opts_.statistics->Name(), "BasicStatistics");

  if (RegisterTests("test")) {
    ASSERT_OK(Statistics::CreateFromString(
        config_options_, TestStatistics::kClassName(), &stats));
    ASSERT_NE(stats, nullptr);
    ASSERT_STREQ(stats->Name(), TestStatistics::kClassName());

    ASSERT_OK(GetDBOptionsFromString(config_options_, db_opts_,
                                     "statistics=Test", &db_opts_));
    ASSERT_NE(db_opts_.statistics, nullptr);
    ASSERT_STREQ(db_opts_.statistics->Name(), TestStatistics::kClassName());

    ASSERT_OK(GetDBOptionsFromString(
        config_options_, db_opts_, "statistics={id=Test;inner=BasicStatistics}",
        &db_opts_));
    ASSERT_NE(db_opts_.statistics, nullptr);
    ASSERT_STREQ(db_opts_.statistics->Name(), TestStatistics::kClassName());
    auto* inner = db_opts_.statistics->GetOptions<std::shared_ptr<Statistics>>(
        "StatisticsOptions");
    ASSERT_NE(inner, nullptr);
    ASSERT_NE(inner->get(), nullptr);
    ASSERT_STREQ(inner->get()->Name(), "BasicStatistics");

    ASSERT_OK(Statistics::CreateFromString(
        config_options_, "id=BasicStatistics;inner=Test", &stats));
    ASSERT_NE(stats, nullptr);
    ASSERT_STREQ(stats->Name(), "BasicStatistics");
    inner = stats->GetOptions<std::shared_ptr<Statistics>>("StatisticsOptions");
    ASSERT_NE(inner, nullptr);
    ASSERT_NE(inner->get(), nullptr);
    ASSERT_STREQ(inner->get()->Name(), TestStatistics::kClassName());
  }
#endif
}

TEST_F(LoadCustomizableTest, LoadMemTableRepFactoryTest) {
  std::unique_ptr<MemTableRepFactory> result;
  ASSERT_NOK(MemTableRepFactory::CreateFromString(
      config_options_, "SpecialSkipListFactory", &result));
  ASSERT_OK(MemTableRepFactory::CreateFromString(
      config_options_, SkipListFactory::kClassName(), &result));
  ASSERT_NE(result.get(), nullptr);
  ASSERT_TRUE(result->IsInstanceOf(SkipListFactory::kClassName()));

  if (RegisterTests("Test")) {
    ASSERT_OK(MemTableRepFactory::CreateFromString(
        config_options_, "SpecialSkipListFactory", &result));
    ASSERT_NE(result, nullptr);
    ASSERT_STREQ(result->Name(), "SpecialSkipListFactory");
  }
}

TEST_F(LoadCustomizableTest, LoadMergeOperatorTest) {
  std::shared_ptr<MergeOperator> result;

  ASSERT_NOK(
      MergeOperator::CreateFromString(config_options_, "Changling", &result));
  ASSERT_OK(MergeOperator::CreateFromString(config_options_, "put", &result));
  ASSERT_NE(result, nullptr);
  ASSERT_STREQ(result->Name(), "PutOperator");
  if (RegisterTests("Test")) {
    ASSERT_OK(
        MergeOperator::CreateFromString(config_options_, "Changling", &result));
    ASSERT_NE(result, nullptr);
    ASSERT_STREQ(result->Name(), "ChanglingMergeOperator");
  }
}

TEST_F(LoadCustomizableTest, LoadCompactionFilterFactoryTest) {
  std::shared_ptr<CompactionFilterFactory> result;

  ASSERT_NOK(CompactionFilterFactory::CreateFromString(config_options_,
                                                       "Changling", &result));
  if (RegisterTests("Test")) {
    ASSERT_OK(CompactionFilterFactory::CreateFromString(config_options_,
                                                        "Changling", &result));
    ASSERT_NE(result, nullptr);
    ASSERT_STREQ(result->Name(), "ChanglingCompactionFilterFactory");
  }
}

TEST_F(LoadCustomizableTest, LoadCompactionFilterTest) {
  const CompactionFilter* result = nullptr;

  ASSERT_NOK(CompactionFilter::CreateFromString(config_options_, "Changling",
                                                &result));
#ifndef ROCKSDB_LITE
  ASSERT_OK(CompactionFilter::CreateFromString(
      config_options_, RemoveEmptyValueCompactionFilter::kClassName(),
      &result));
  ASSERT_NE(result, nullptr);
  ASSERT_STREQ(result->Name(), RemoveEmptyValueCompactionFilter::kClassName());
  delete result;
  result = nullptr;
  if (RegisterTests("Test")) {
    ASSERT_OK(CompactionFilter::CreateFromString(config_options_, "Changling",
                                                 &result));
    ASSERT_NE(result, nullptr);
    ASSERT_STREQ(result->Name(), "ChanglingCompactionFilter");
    delete result;
  }
#endif  // ROCKSDB_LITE
}

#ifndef ROCKSDB_LITE
TEST_F(LoadCustomizableTest, LoadEventListenerTest) {
  std::shared_ptr<EventListener> result;

  ASSERT_NOK(EventListener::CreateFromString(
      config_options_, OnFileDeletionListener::kClassName(), &result));
  ASSERT_NOK(EventListener::CreateFromString(
      config_options_, FlushCounterListener::kClassName(), &result));
  if (RegisterTests("Test")) {
    ASSERT_OK(EventListener::CreateFromString(
        config_options_, OnFileDeletionListener::kClassName(), &result));
    ASSERT_NE(result, nullptr);
    ASSERT_STREQ(result->Name(), OnFileDeletionListener::kClassName());
    ASSERT_OK(EventListener::CreateFromString(
        config_options_, FlushCounterListener::kClassName(), &result));
    ASSERT_NE(result, nullptr);
    ASSERT_STREQ(result->Name(), FlushCounterListener::kClassName());
  }
}

TEST_F(LoadCustomizableTest, LoadEncryptionProviderTest) {
  std::shared_ptr<EncryptionProvider> result;
  ASSERT_NOK(
      EncryptionProvider::CreateFromString(config_options_, "Mock", &result));
  ASSERT_OK(
      EncryptionProvider::CreateFromString(config_options_, "CTR", &result));
  ASSERT_NE(result, nullptr);
  ASSERT_STREQ(result->Name(), "CTR");
  ASSERT_NOK(result->ValidateOptions(DBOptions(), ColumnFamilyOptions()));
  ASSERT_OK(EncryptionProvider::CreateFromString(config_options_, "CTR://test",
                                                 &result));
  ASSERT_NE(result, nullptr);
  ASSERT_STREQ(result->Name(), "CTR");
  ASSERT_OK(result->ValidateOptions(DBOptions(), ColumnFamilyOptions()));

  if (RegisterTests("Test")) {
    ASSERT_OK(
        EncryptionProvider::CreateFromString(config_options_, "Mock", &result));
    ASSERT_NE(result, nullptr);
    ASSERT_STREQ(result->Name(), "Mock");
    ASSERT_OK(EncryptionProvider::CreateFromString(config_options_,
                                                   "Mock://test", &result));
    ASSERT_NE(result, nullptr);
    ASSERT_STREQ(result->Name(), "Mock");
    ASSERT_OK(result->ValidateOptions(DBOptions(), ColumnFamilyOptions()));
  }
}

TEST_F(LoadCustomizableTest, LoadEncryptionCipherTest) {
  std::shared_ptr<BlockCipher> result;
  ASSERT_NOK(BlockCipher::CreateFromString(config_options_, "Mock", &result));
  ASSERT_OK(BlockCipher::CreateFromString(config_options_, "ROT13", &result));
  ASSERT_NE(result, nullptr);
  ASSERT_STREQ(result->Name(), "ROT13");
  if (RegisterTests("Test")) {
    ASSERT_OK(BlockCipher::CreateFromString(config_options_, "Mock", &result));
    ASSERT_NE(result, nullptr);
    ASSERT_STREQ(result->Name(), "Mock");
  }
}
#endif  // !ROCKSDB_LITE

TEST_F(LoadCustomizableTest, LoadSystemClockTest) {
  std::shared_ptr<SystemClock> result;
  ASSERT_NOK(SystemClock::CreateFromString(
      config_options_, MockSystemClock::kClassName(), &result));
  ASSERT_OK(SystemClock::CreateFromString(
      config_options_, SystemClock::kDefaultName(), &result));
  ASSERT_NE(result, nullptr);
  ASSERT_TRUE(result->IsInstanceOf(SystemClock::kDefaultName()));
  if (RegisterTests("Test")) {
    ASSERT_OK(SystemClock::CreateFromString(
        config_options_, MockSystemClock::kClassName(), &result));
    ASSERT_NE(result, nullptr);
    ASSERT_STREQ(result->Name(), MockSystemClock::kClassName());
  }
}

TEST_F(LoadCustomizableTest, LoadFlushBlockPolicyFactoryTest) {
  std::shared_ptr<TableFactory> table;
  std::shared_ptr<FlushBlockPolicyFactory> result;
  ASSERT_NOK(FlushBlockPolicyFactory::CreateFromString(
      config_options_, TestFlushBlockPolicyFactory::kClassName(), &result));

  ASSERT_OK(
      FlushBlockPolicyFactory::CreateFromString(config_options_, "", &result));
  ASSERT_NE(result, nullptr);
  ASSERT_STREQ(result->Name(), FlushBlockBySizePolicyFactory::kClassName());

  ASSERT_OK(FlushBlockPolicyFactory::CreateFromString(
      config_options_, FlushBlockEveryKeyPolicyFactory::kClassName(), &result));
  ASSERT_NE(result, nullptr);
  ASSERT_STREQ(result->Name(), FlushBlockEveryKeyPolicyFactory::kClassName());

  ASSERT_OK(FlushBlockPolicyFactory::CreateFromString(
      config_options_, FlushBlockBySizePolicyFactory::kClassName(), &result));
  ASSERT_NE(result, nullptr);
  ASSERT_STREQ(result->Name(), FlushBlockBySizePolicyFactory::kClassName());
#ifndef ROCKSDB_LITE
  std::string table_opts = "id=BlockBasedTable; flush_block_policy_factory=";
  ASSERT_OK(TableFactory::CreateFromString(
      config_options_,
      table_opts + FlushBlockEveryKeyPolicyFactory::kClassName(), &table));
  auto bbto = table->GetOptions<BlockBasedTableOptions>();
  ASSERT_NE(bbto, nullptr);
  ASSERT_NE(bbto->flush_block_policy_factory.get(), nullptr);
  ASSERT_STREQ(bbto->flush_block_policy_factory->Name(),
               FlushBlockEveryKeyPolicyFactory::kClassName());
  if (RegisterTests("Test")) {
    ASSERT_OK(FlushBlockPolicyFactory::CreateFromString(
        config_options_, TestFlushBlockPolicyFactory::kClassName(), &result));
    ASSERT_NE(result, nullptr);
    ASSERT_STREQ(result->Name(), TestFlushBlockPolicyFactory::kClassName());
    ASSERT_OK(TableFactory::CreateFromString(
        config_options_, table_opts + TestFlushBlockPolicyFactory::kClassName(),
        &table));
    bbto = table->GetOptions<BlockBasedTableOptions>();
    ASSERT_NE(bbto, nullptr);
    ASSERT_NE(bbto->flush_block_policy_factory.get(), nullptr);
    ASSERT_STREQ(bbto->flush_block_policy_factory->Name(),
                 TestFlushBlockPolicyFactory::kClassName());
  }
#endif  // ROCKSDB_LITE
}

}  // namespace ROCKSDB_NAMESPACE
int main(int argc, char** argv) {
  ::testing::InitGoogleTest(&argc, argv);
  ROCKSDB_NAMESPACE::port::InstallStackTraceHandler();
#ifdef GFLAGS
  ParseCommandLineFlags(&argc, &argv, true);
#endif  // GFLAGS
  return RUN_ALL_TESTS();
}<|MERGE_RESOLUTION|>--- conflicted
+++ resolved
@@ -1417,7 +1417,6 @@
         return guard->get();
       });
 
-<<<<<<< HEAD
   library.Register<FileSystem>(
       DummyFileSystem::kClassName(),
       [](const std::string& /*uri*/, std::unique_ptr<FileSystem>* guard,
@@ -1426,7 +1425,6 @@
         return guard->get();
       });
 
-=======
   library.Register<SstPartitionerFactory>(
       MockSstPartitionerFactory::kClassName(),
       [](const std::string& /*uri*/,
@@ -1453,7 +1451,6 @@
         guard->reset(new MockTablePropertiesCollectorFactory());
         return guard->get();
       });
->>>>>>> 78722983
   return static_cast<int>(library.GetFactoryCount(&num_types));
 }
 #endif  // !ROCKSDB_LITE
